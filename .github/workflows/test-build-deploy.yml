name: ci
on:
  push:
    branches:
      - main
      - r[0-9]+ # Trigger builds after a push to weekly branches
    tags:
      # The following regex matches the Mimir release tag. Tag filters not as strict due to different regex system on Github Actions.
      - mimir-[0-9]+.[0-9]+.[0-9]+**
  pull_request:

concurrency:
  # Cancel any running workflow for the same branch when new commits are pushed.
  # We group both by ref_name (available when CI is triggered by a push to a branch/tag)
  # and head_ref (available when CI is triggered by a PR).
  group: "${{ github.ref_name }}-${{ github.head_ref }}"
  cancel-in-progress: true

jobs:
  prepare:
    runs-on: ubuntu-latest
    steps:
      - name: Check out repository
        uses: actions/checkout@v3
      - name: Get build image from Makefile
        id: build_image_step
        run: echo "build_image=$(make print-build-image)" >> "$GITHUB_OUTPUT"
    outputs:
      build_image: ${{ steps.build_image_step.outputs.build_image }}

  lint:
    runs-on: ubuntu-latest
    needs:
      - prepare
    container:
      image: ${{ needs.prepare.outputs.build_image }}
    steps:
      - name: Check out repository
        uses: actions/checkout@v3
      - name: Run Git Config
        run: git config --global --add safe.directory '*'
        # Commands in the Makefile are hardcoded with an assumed file structure of the CI container
        # Symlink ensures paths specified in previous commands don’t break
      - name: Symlink Expected Path to Workspace
        run: |
          mkdir -p /go/src/github.com/grafana/mimir
          ln -s $GITHUB_WORKSPACE/* /go/src/github.com/grafana/mimir
      - name: Get golangci-lint cache path
        id: golangcilintcache
        run: |
          echo "path=$(golangci-lint cache status | grep 'Dir: ' | cut -d ' ' -f2)" >> "$GITHUB_OUTPUT"
      - name: Cache golangci-lint cache
        uses: actions/cache@v3
        with:
          key: lint-golangci-lint-${{ runner.os }}-${{ hashFiles('go.mod', 'go.sum', '.golangci.yml', 'Makefile') }}
          path: ${{ steps.golangcilintcache.outputs.path }}
      - name: Get Go cache paths
        id: goenv
        run: |
          echo "gocache=$(go env GOCACHE)" >> "$GITHUB_OUTPUT"
          echo "gomodcache=$(go env GOMODCACHE)" >> "$GITHUB_OUTPUT"
      - name: Cache Go build cache
        uses: actions/cache@v3
        with:
          key: lint-go-build-${{ runner.os }}-${{ hashFiles('go.mod', 'go.sum') }}
          path: ${{ steps.goenv.outputs.gocache }}
      # Although we use vendoring, this linting job downloads all modules to verify that what is vendored is correct,
      # so it'll use GOMODCACHE. Other jobs don't need this.
      - name: Cache Go module cache
        uses: actions/cache@v3
        with:
          key: lint-go-mod-${{ runner.os }}-${{ hashFiles('go.mod', 'go.sum') }}
          path: ${{ steps.goenv.outputs.gomodcache }}
      - name: Lint
        run: make BUILD_IN_CONTAINER=false lint
      - name: Check Vendor Directory
        run: make BUILD_IN_CONTAINER=false mod-check
      - name: Check Protos
        run: make BUILD_IN_CONTAINER=false check-protos
      - name: Check Generated Documentation
        run: make BUILD_IN_CONTAINER=false check-doc
      - name: Check White Noise
        run: make BUILD_IN_CONTAINER=false check-white-noise
      - name: Check License Header
        run: make BUILD_IN_CONTAINER=false check-license
      - name: Check Docker-Compose YAML
        run: make BUILD_IN_CONTAINER=false check-mimir-microservices-mode-docker-compose-yaml check-mimir-read-write-mode-docker-compose-yaml

  doc-validator:
    runs-on: ubuntu-latest
    container:
      image: grafana/doc-validator:v3.0.0
    steps:
      - name: Check out repository
        uses: actions/checkout@v3
      - name: Run Git Config
        run: git config --global --add safe.directory '*'
      - name: Run doc-validator tool (mimir)
        run: >
          doc-validator
          docs/sources/mimir
          /docs/mimir/latest
          | reviewdog
          -f=rdjsonl
          --fail-on-error
          --filter-mode=nofilter
          --name=doc-validator
          --reporter=github-pr-review
        env:
          REVIEWDOG_GITHUB_API_TOKEN: "${{ secrets.GITHUB_TOKEN }}"
      - name: Run doc-validator tool (helm-charts)
        run: >
          doc-validator
          docs/sources/helm-charts
          /docs/helm-charts/mimir-distributed/latest
          | reviewdog
          -f=rdjsonl
          --fail-on-error
          --filter-mode=nofilter
          --name=doc-validator
          --reporter=github-pr-review
        env:
          REVIEWDOG_GITHUB_API_TOKEN: "${{ secrets.GITHUB_TOKEN }}"

  lint-jsonnet:
    runs-on: ubuntu-latest
    needs:
      - prepare
    container:
      image: ${{ needs.prepare.outputs.build_image }}
    steps:
      - name: Check out repository
        uses: actions/checkout@v3
      - name: Run Git Config
        run: git config --global --add safe.directory '*'
        # Commands in the Makefile are hardcoded with an assumed file structure of the CI container
        # Symlink ensures paths specified in previous commands don’t break
      - name: Symlink Expected Path to Workspace
        run: |
          mkdir -p /go/src/github.com/grafana/mimir
          ln -s $GITHUB_WORKSPACE/* /go/src/github.com/grafana/mimir
      - name: Check Mixin
        run: make BUILD_IN_CONTAINER=false check-mixin
      - name: Check Mixin Tests
        run: make BUILD_IN_CONTAINER=false check-mixin-tests
      - name: Check Mixin with Mimirtool rules check
        run: make BUILD_IN_CONTAINER=false check-mixin-mimirtool-rules
      - name: Check Jsonnet Manifests
        run: make BUILD_IN_CONTAINER=false check-jsonnet-manifests
      - name: Check Jsonnet Getting Started
        run: make BUILD_IN_CONTAINER=false check-jsonnet-getting-started
      - name: Check Jsonnet Tests
        run: make BUILD_IN_CONTAINER=false check-jsonnet-tests

  lint-helm:
    runs-on: ubuntu-latest
    needs:
      - prepare
    container:
      image: ${{ needs.prepare.outputs.build_image }}
    steps:
      - name: Check out repository
        uses: actions/checkout@v3
      - name: Run Git Config
        run: git config --global --add safe.directory '*'
        # Commands in the Makefile are hardcoded with an assumed file structure of the CI container
        # Symlink ensures paths specified in previous commands don’t break
      - name: Symlink Expected Path to Workspace
        run: |
          mkdir -p /go/src/github.com/grafana/mimir
          ln -s $GITHUB_WORKSPACE/* /go/src/github.com/grafana/mimir
      - name: Set up Helm
        uses: azure/setup-helm@v3
        with:
          version: v3.8.2
      - name: Check Helm Tests
        run: make BUILD_IN_CONTAINER=false check-helm-tests

  test:
    runs-on: ubuntu-latest
    strategy:
      # Do not abort other groups when one fails.
      fail-fast: false
      # Split tests into 4 groups.
      matrix:
        test_group_id:    [0, 1, 2, 3]
        test_group_total: [4]
    needs:
      - prepare
    container:
      image: ${{ needs.prepare.outputs.build_image }}
    steps:
      - name: Check out repository
        uses: actions/checkout@v3
      - name: Run Git Config
        run: git config --global --add safe.directory '*'
      - name: Symlink Expected Path to Workspace
        run: |
          mkdir -p /go/src/github.com/grafana/mimir
          ln -s $GITHUB_WORKSPACE/* /go/src/github.com/grafana/mimir
      - name: Get Go build cache path
        id: gocache
        run: |
          echo "path=$(go env GOCACHE)" >> "$GITHUB_OUTPUT"
      - name: Cache Go build cache
        uses: actions/cache@v3
        with:
          key: test-${{ matrix.test_group_id }}-go-build-${{ runner.os }}-${{ hashFiles('go.mod', 'go.sum') }}
          path: ${{ steps.gocache.outputs.path }}
      - name: Run Tests
        run: |
          echo "Running unit tests (group ${{ matrix.test_group_id }} of ${{ matrix.test_group_total }}) with Go version: $(go version)"
          ./.github/workflows/scripts/run-unit-tests-group.sh --index ${{ matrix.test_group_id }} --total ${{ matrix.test_group_total }}

  test-docs:
    runs-on: ubuntu-latest
    steps:
      - name: Check out repository
        uses: actions/checkout@v3
      - name: Run Git Config
        run: git config --global --add safe.directory '*'
      - name: "Build website"
        run: |
          docker run \
            -v ${PWD}/docs/sources/mimir:/hugo/content/docs/mimir/latest \
            -v ${PWD}/docs/sources/helm-charts/mimir-distributed:/hugo/content/docs/helm-charts/mimir-distributed/latest \
            -e HUGO_REFLINKSERRORLEVEL=ERROR \
            --rm \
            grafana/docs-base:latest \
              /bin/bash -c 'make hugo'

  build:
    runs-on: ubuntu-latest
    needs:
      - prepare
    container:
      image: ${{ needs.prepare.outputs.build_image }}
    steps:
      - name: Check out repository
        uses: actions/checkout@v3
      - name: Run Git Config
        run: git config --global --add safe.directory '*'
      - name: Install Docker Client
        run: ./.github/workflows/scripts/install-docker.sh
      - name: Set up QEMU
        uses: docker/setup-qemu-action@v2
      - name: Set up Docker Buildx
        id: buildx
        uses: docker/setup-buildx-action@v2
      - name: Symlink Expected Path to Workspace
        run: |
          mkdir -p /go/src/github.com/grafana/mimir
          ln -s $GITHUB_WORKSPACE/* /go/src/github.com/grafana/mimir
      - name: Get Go build cache path
        id: gocache
        run: |
          echo "path=$(go env GOCACHE)" >> "$GITHUB_OUTPUT"
      - name: Cache Go build cache
        uses: actions/cache@v3
        with:
          key: build-go-build-${{ runner.os }}-${{ hashFiles('go.mod', 'go.sum') }}
          path: ${{ steps.gocache.outputs.path }}
      - name: Build Multiarch Docker Images Locally
        # Ignore mimir-build-image and mimir-rules-action.
        run: |
          ./.github/workflows/scripts/build-images.sh /tmp/images $(make list-image-targets | grep -v -E '/mimir-build-image/|/mimir-rules-action/')
      - name: Build Archive With Docker Images
        run: |
          tar cvf images.tar /tmp/images
      - name: Upload Archive with Docker Images
        uses: actions/upload-artifact@v3
        with:
          name: Docker Images
          path: ./images.tar

  integration:
    needs: build
    runs-on: ubuntu-latest
    strategy:
      # Do not abort other groups when one fails.
      fail-fast: false
      # Split tests into 6 groups.
      matrix:
        test_group_id:    [0, 1, 2, 3, 4, 5]
        test_group_total: [6]
    steps:
      - name: Upgrade golang
        uses: actions/setup-go@v4
        with:
<<<<<<< HEAD
          go-version: 1.20.4
          cache: false # We manage caching ourselves below to maintain consistency with the other jobs that don't use setup-go.
=======
          go-version: 1.20.5
>>>>>>> 053436b7
      - name: Check out repository
        uses: actions/checkout@v3
      - name: Run Git Config
        run: git config --global --add safe.directory '*'
      - name: Install Docker Client
        run: sudo ./.github/workflows/scripts/install-docker.sh
      - name: Symlink Expected Path to Workspace
        run: |
          sudo mkdir -p /go/src/github.com/grafana/mimir
          sudo ln -s $GITHUB_WORKSPACE/* /go/src/github.com/grafana/mimir
      - name: Get Go build cache path
        id: gocache
        run: |
          echo "path=$(go env GOCACHE)" >> "$GITHUB_OUTPUT"
      - name: Cache Go build cache
        uses: actions/cache@v3
        with:
          key: integration-${{ matrix.test_group_id }}-go-build-${{ runner.os }}-${{ hashFiles('go.mod', 'go.sum') }}
          path: ${{ steps.gocache.outputs.path }}
      - name: Download Archive with Docker Images
        uses: actions/download-artifact@v3
        with:
          name: Docker Images
      - name: Extract Docker Images from Archive
        run: tar xvf images.tar -C /
      - name: Load Mimir Image into Docker
        run: |
          export IMAGE_TAG=$(make image-tag)
          # skopeo will by default load system-specific version of the image (linux/amd64).
          skopeo copy oci-archive:/tmp/images/mimir.oci "docker-daemon:grafana/mimir:$IMAGE_TAG"
          skopeo copy oci-archive:/tmp/images/mimirtool.oci "docker-daemon:grafana/mimirtool:$IMAGE_TAG"
          # Print Mimir version and architecture loaded to Docker.
          docker run "grafana/mimir:$IMAGE_TAG" --version
      - name: Preload Images
        # We download docker images used by integration tests so that all images are available
        # locally and the download time doesn't account in the test execution time, which is subject
        # to a timeout
        run: go run ./tools/pre-pull-images | xargs -n1 -P4 docker pull
      - name: Integration Tests
        run: |
          export IMAGE_TAG=$(make image-tag)
          export MIMIR_IMAGE="grafana/mimir:$IMAGE_TAG"
          export MIMIRTOOL_IMAGE="grafana/mimirtool:$IMAGE_TAG"
          export MIMIR_CHECKOUT_DIR="/go/src/github.com/grafana/mimir"
          echo "Running integration tests with image: $MIMIR_IMAGE (Mimir), $MIMIRTOOL_IMAGE (Mimirtool)"
          echo "Running integration tests (group ${{ matrix.test_group_id }} of ${{ matrix.test_group_total }}) with Go version: $(go version)"
          ./.github/workflows/scripts/run-integration-tests-group.sh --index ${{ matrix.test_group_id }} --total ${{ matrix.test_group_total }}

  deploy:
    needs: [prepare, build, test, lint, integration]
    # Only deploy images on pushes to the grafana/mimir repo, which either are tag pushes or weekly release branch pushes.
    if: (startsWith(github.ref, 'refs/tags/') || startsWith(github.ref, 'refs/heads/r') ) && github.event_name == 'push' && github.repository == 'grafana/mimir'
    runs-on: ubuntu-latest
    container:
      image: ${{ needs.prepare.outputs.build_image }}
    steps:
      - name: Check out repository
        uses: actions/checkout@v3
      - name: Run Git Config
        run: git config --global --add safe.directory '*'
      - name: Install Docker Client
        run: ./.github/workflows/scripts/install-docker.sh
      - name: Symlink Expected Path to Workspace
        run: |
          mkdir -p /go/src/github.com/grafana/mimir
          ln -s $GITHUB_WORKSPACE/* /go/src/github.com/grafana/mimir
      - name: Download Archive with Docker Images
        uses: actions/download-artifact@v3
        with:
          name: Docker Images
      - name: Extract Docker Images from Archive
        run: tar xvf images.tar -C /
      - name: Deploy
        run: |
          if [ -n "$DOCKER_PASSWORD" ]; then
            printenv DOCKER_PASSWORD | skopeo login -u "$DOCKER_USERNAME" --password-stdin docker.io
          fi
          ./.github/workflows/scripts/push-images.sh /tmp/images grafana/ $(make image-tag)
        env:
          DOCKER_USERNAME: ${{ secrets.DOCKER_USERNAME }}
          DOCKER_PASSWORD: ${{ secrets.DOCKER_PASSWORD }}<|MERGE_RESOLUTION|>--- conflicted
+++ resolved
@@ -287,12 +287,8 @@
       - name: Upgrade golang
         uses: actions/setup-go@v4
         with:
-<<<<<<< HEAD
-          go-version: 1.20.4
+          go-version: 1.20.5
           cache: false # We manage caching ourselves below to maintain consistency with the other jobs that don't use setup-go.
-=======
-          go-version: 1.20.5
->>>>>>> 053436b7
       - name: Check out repository
         uses: actions/checkout@v3
       - name: Run Git Config
