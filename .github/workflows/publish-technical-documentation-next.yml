name: publish-technical-documentation-next

on:
  push:
    branches:
      - main
    paths:
      - "docs/sources/helm-charts/**"
      - "docs/sources/mimir/**"
  workflow_dispatch:
jobs:
  test:
    uses: ./.github/workflows/test-docs.yml

  sync:
    if: github.repository == 'grafana/mimir'
    needs: test
    permissions:
      contents: read
      id-token: write
    runs-on: ubuntu-latest
    steps:
      - uses: actions/checkout@v4
<<<<<<< HEAD
      - uses: grafana/writers-toolkit/publish-technical-documentation@39cdc38767184996e25d611923f8ce697e33bc70 # publish-technical-documentation/v1.2.0
=======
        with:
          persist-credentials: false
      - uses: grafana/writers-toolkit/publish-technical-documentation@publish-technical-documentation/v1
>>>>>>> d6f0c4b2
        with:
          source_directory: docs/sources/mimir
          website_directory: content/docs/mimir/next
      - uses: grafana/writers-toolkit/publish-technical-documentation@39cdc38767184996e25d611923f8ce697e33bc70 # publish-technical-documentation/v1.2.0
        with:
          source_directory: docs/sources/helm-charts/mimir-distributed
          website_directory: content/docs/helm-charts/mimir-distributed/next<|MERGE_RESOLUTION|>--- conflicted
+++ resolved
@@ -21,13 +21,9 @@
     runs-on: ubuntu-latest
     steps:
       - uses: actions/checkout@v4
-<<<<<<< HEAD
-      - uses: grafana/writers-toolkit/publish-technical-documentation@39cdc38767184996e25d611923f8ce697e33bc70 # publish-technical-documentation/v1.2.0
-=======
         with:
           persist-credentials: false
-      - uses: grafana/writers-toolkit/publish-technical-documentation@publish-technical-documentation/v1
->>>>>>> d6f0c4b2
+      - uses: grafana/writers-toolkit/publish-technical-documentation@39cdc38767184996e25d611923f8ce697e33bc70 # publish-technical-documentation/v1.2.0
         with:
           source_directory: docs/sources/mimir
           website_directory: content/docs/mimir/next
