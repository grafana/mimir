name: publish-technical-documentation-release-mimir

on:
  push:
    branches:
      - "release-*"
    tags:
      - "mimir-[0-9]+.[0-9]+.[0-9]+"
    paths:
      - "docs/sources/mimir/**"
  workflow_dispatch:
jobs:
  test:
    uses: ./.github/workflows/test-docs.yml
  sync:
    if: github.repository == 'grafana/mimir'
    needs: test
    # The following permissions are required to to assume roles from GitHub's OIDC which is used to fetch secrets from Vault.
    permissions:
      contents: read
      id-token: write
    runs-on: ubuntu-latest
    steps:
      - uses: actions/checkout@v4
        with:
          # Full fetch depth is required to fetch tags.
          # The publishing workflow uses tags to prevent publishing a release branch before it has been formally released, as determined by the presence of a matching tag for the release branch.
          fetch-depth: 0
<<<<<<< HEAD
      - uses: grafana/writers-toolkit/publish-technical-documentation-release@8cc658b604c6e05c275af30163a1c7728dfe19b2 # publish-technical-documentation-release/v2.2.4
=======
          persist-credentials: false
      - uses: grafana/writers-toolkit/publish-technical-documentation-release@publish-technical-documentation-release/v2
>>>>>>> d6f0c4b2
        with:
          release_tag_regexp: "^mimir-(0|[1-9][0-9]*)\\.(0|[1-9][0-9]*)\\.(0|[1-9][0-9]*)$"
          release_branch_regexp: "^release-(0|[1-9][0-9]*)\\.(0|[1-9][0-9]*)$"
          release_branch_with_patch_regexp: "^release-(0|[1-9][0-9]*)\\.(0|[1-9][0-9]*)\\.(0|[1-9][0-9]*)$"
          source_directory: docs/sources/mimir
          website_directory: content/docs/mimir<|MERGE_RESOLUTION|>--- conflicted
+++ resolved
@@ -26,12 +26,8 @@
           # Full fetch depth is required to fetch tags.
           # The publishing workflow uses tags to prevent publishing a release branch before it has been formally released, as determined by the presence of a matching tag for the release branch.
           fetch-depth: 0
-<<<<<<< HEAD
+          persist-credentials: false
       - uses: grafana/writers-toolkit/publish-technical-documentation-release@8cc658b604c6e05c275af30163a1c7728dfe19b2 # publish-technical-documentation-release/v2.2.4
-=======
-          persist-credentials: false
-      - uses: grafana/writers-toolkit/publish-technical-documentation-release@publish-technical-documentation-release/v2
->>>>>>> d6f0c4b2
         with:
           release_tag_regexp: "^mimir-(0|[1-9][0-9]*)\\.(0|[1-9][0-9]*)\\.(0|[1-9][0-9]*)$"
           release_branch_regexp: "^release-(0|[1-9][0-9]*)\\.(0|[1-9][0-9]*)$"
