name: Update `make docs` procedure
on:
  schedule:
    - cron: '0 7 * * 1-5'
  workflow_dispatch:
jobs:
  main:
    if: github.repository == 'grafana/mimir'
    runs-on: ubuntu-latest
    steps:
      - uses: actions/checkout@v4
<<<<<<< HEAD
      - uses: grafana/writers-toolkit/update-make-docs@f65819d6a412b752c0e0263375215f049507b0e6 # update-make-docs@v1.3.0
=======
        with:
          persist-credentials: false
      - uses: grafana/writers-toolkit/update-make-docs@update-make-docs/v1
>>>>>>> d6f0c4b2
        with:
          pr_options: >
            --label type/docs<|MERGE_RESOLUTION|>--- conflicted
+++ resolved
@@ -9,13 +9,9 @@
     runs-on: ubuntu-latest
     steps:
       - uses: actions/checkout@v4
-<<<<<<< HEAD
-      - uses: grafana/writers-toolkit/update-make-docs@f65819d6a412b752c0e0263375215f049507b0e6 # update-make-docs@v1.3.0
-=======
         with:
           persist-credentials: false
-      - uses: grafana/writers-toolkit/update-make-docs@update-make-docs/v1
->>>>>>> d6f0c4b2
+      - uses: grafana/writers-toolkit/update-make-docs@f65819d6a412b752c0e0263375215f049507b0e6 # update-make-docs@v1.3.0
         with:
           pr_options: >
             --label type/docs