--- conflicted
+++ resolved
@@ -121,15 +121,9 @@
 	// TLS to use to connect to the Memcached server.
 	TLS dstls.ClientConfig `yaml:",inline"`
 
-<<<<<<< HEAD
-	// DNSInitializationEnabled enables initial DNS lookup and background resolution on client creation.
-	// When false, Initialize() must be called manually.
-	DNSInitializationEnabled bool `yaml:"dns_initialization_enabled" category:"experimental"`
-=======
 	// DNSIgnoreStartupFailures allows the client to start even if initial DNS resolution fails.
 	// When true, DNS failures are logged but client creation succeeds.
 	DNSIgnoreStartupFailures bool `yaml:"dns_ignore_startup_failures" category:"experimental"`
->>>>>>> cdbb1521
 }
 
 func (c *MemcachedClientConfig) RegisterFlagsWithPrefix(prefix string, f *flag.FlagSet) {
@@ -147,11 +141,7 @@
 	f.IntVar(&c.MaxItemSize, prefix+"max-item-size", 1024*1024, "The maximum size of an item stored in memcached, in bytes. Bigger items are not stored. If set to 0, no maximum size is enforced.")
 	f.BoolVar(&c.TLSEnabled, prefix+"tls-enabled", false, "Enable connecting to Memcached with TLS.")
 	c.TLS.RegisterFlagsWithPrefix(prefix, f)
-<<<<<<< HEAD
-	f.BoolVar(&c.DNSInitializationEnabled, prefix+"dns-initialization-enabled", true, "Enable initial DNS lookup and background resolution on memcached client creation.")
-=======
 	f.BoolVar(&c.DNSIgnoreStartupFailures, prefix+"dns-ignore-startup-failures", false, "Allow client creation even if initial DNS resolution fails.")
->>>>>>> cdbb1521
 }
 
 func (c *MemcachedClientConfig) Validate() error {
@@ -243,12 +233,6 @@
 		return nil, err
 	}
 
-<<<<<<< HEAD
-	if config.DNSInitializationEnabled {
-		if err := mcClient.Initialize(); err != nil {
-			return nil, err
-		}
-=======
 	// Start the background DNS resolution
 	go mcClient.resolveAddrsLoop()
 
@@ -256,7 +240,6 @@
 	if err := mcClient.resolveAddrs(); err != nil && !config.DNSIgnoreStartupFailures {
 		mcClient.Stop()
 		return nil, err
->>>>>>> cdbb1521
 	}
 
 	return mcClient, nil
@@ -308,19 +291,6 @@
 	)
 
 	return c, nil
-<<<<<<< HEAD
-}
-
-// Initialize will start the background DNS resolution periodically and do an initial DNS resolution.
-// The background resolution goroutine is started even if the initial resolution fails.
-func (c *MemcachedClient) Initialize() error {
-	// Start the background DNS resolution
-	go c.resolveAddrsLoop()
-
-	// Do initial DNS resolution
-	return c.resolveAddrs()
-=======
->>>>>>> cdbb1521
 }
 
 func (c *MemcachedClient) Stop() {
