--- conflicted
+++ resolved
@@ -56,12 +56,7 @@
 			if errDetails, ok := details[0].(*grpcutil.ErrorDetails); ok {
 				if errDetails.GetCause() == grpcutil.WRONG_CLUSTER_VALIDATION_LABEL {
 					msg := fmt.Sprintf("request rejected by the server: %s", stat.Message())
-<<<<<<< HEAD
-					level.Warn(logger).Log("msg", msg, "method", method, "clusterValidationLabel", cluster)
-					invalidCluster.WithLabelValues(method).Inc()
-=======
 					invalidClusterValidationReporter(msg, method)
->>>>>>> cdbb1521
 					return grpcutil.Status(codes.Internal, msg).Err()
 				}
 			}
@@ -83,15 +78,7 @@
 			return handler(ctx, req)
 		}
 
-<<<<<<< HEAD
-		msgs, err := checkClusterFromIncomingContext(ctx, info.FullMethod, cluster, softValidation)
-		if len(msgs) > 0 {
-			level.Warn(logger).Log(msgs...)
-		}
-		if err != nil {
-=======
 		if err := checkClusterFromIncomingContext(ctx, info.FullMethod, cluster, softValidation, invalidClusterRequests, logger); err != nil {
->>>>>>> cdbb1521
 			stat := grpcutil.Status(codes.FailedPrecondition, err.Error(), &grpcutil.ErrorDetails{Cause: grpcutil.WRONG_CLUSTER_VALIDATION_LABEL})
 			return nil, stat.Err()
 		}
@@ -122,14 +109,10 @@
 		if !softValidationEnabled {
 			wrongClusterErr = fmt.Errorf("rejected request with wrong cluster validation label %q - it should be %q", reqCluster, expectedCluster)
 		}
-<<<<<<< HEAD
-		return []any{"msg", "request with wrong cluster validation label", "method", method, "clusterValidationLabel", expectedCluster, "requestClusterValidationLabel", reqCluster, "softValidation", softValidationEnabled}, wrongClusterErr
-=======
 
 		invalidClusterRequests.WithLabelValues("grpc", method, expectedCluster, reqCluster).Inc()
 		level.Warn(logger).Log("msg", "request with wrong cluster validation label", "method", method, "cluster_validation_label", expectedCluster, "request_cluster_validation_label", reqCluster, "soft_validation", softValidationEnabled)
 		return wrongClusterErr
->>>>>>> cdbb1521
 	}
 
 	if errors.Is(err, clusterutil.ErrNoClusterValidationLabel) {
@@ -137,26 +120,18 @@
 		if !softValidationEnabled {
 			emptyClusterErr = fmt.Errorf("rejected request with empty cluster validation label - it should be %q", expectedCluster)
 		}
-<<<<<<< HEAD
-		return []any{"msg", "request with no cluster validation label", "method", method, "clusterValidationLabel", expectedCluster, "softValidation", softValidationEnabled}, emptyClusterErr
-=======
 
 		invalidClusterRequests.WithLabelValues("grpc", method, expectedCluster, "").Inc()
 		level.Warn(logger).Log("msg", "request with no cluster validation label", "method", method, "cluster_validation_label", expectedCluster, "soft_validation", softValidationEnabled)
 		return emptyClusterErr
->>>>>>> cdbb1521
 	}
 
 	var rejectedRequestErr error
 	if !softValidationEnabled {
 		rejectedRequestErr = fmt.Errorf("rejected request: %w", err)
 	}
-<<<<<<< HEAD
-	return []any{"msg", "detected error during cluster validation label extraction", "method", method, "clusterValidationLabel", expectedCluster, "softValidation", softValidationEnabled, "err", err}, rejectedRequestErr
-=======
 
 	invalidClusterRequests.WithLabelValues("grpc", method, expectedCluster, "").Inc()
 	level.Warn(logger).Log("msg", "detected error during cluster validation label extraction", "method", method, "cluster_validation_label", expectedCluster, "soft_validation", softValidationEnabled, "err", err)
 	return rejectedRequestErr
->>>>>>> cdbb1521
 }