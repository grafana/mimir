// Provenance-includes-location: https://github.com/weaveworks/common/blob/main/middleware/http_tracing.go
// Provenance-includes-license: Apache-2.0
// Provenance-includes-copyright: Weaveworks Ltd.

package middleware

import (
	"context"
	"fmt"
	"net/http"

<<<<<<< HEAD
	"go.opentelemetry.io/contrib/instrumentation/net/http/otelhttp"
	"go.opentelemetry.io/otel"
	"go.opentelemetry.io/otel/attribute"
	"go.opentelemetry.io/otel/trace"

	"github.com/grafana/dskit/httpgrpc"

=======
>>>>>>> ef8ab747
	"github.com/gorilla/mux"
	"github.com/opentracing-contrib/go-stdlib/nethttp"
	"github.com/opentracing/opentracing-go"
	"github.com/opentracing/opentracing-go/ext"
	"go.opentelemetry.io/contrib/instrumentation/net/http/otelhttp"
	"go.opentelemetry.io/otel"
	"go.opentelemetry.io/otel/attribute"
	semconv "go.opentelemetry.io/otel/semconv/v1.20.0" // otelhttp uses semconv v1.20.0 so we stick to the same version in order to produce consistent attributes on HTTP and HTTPGRPC spans.
	"go.opentelemetry.io/otel/trace"
	"google.golang.org/grpc"

	"github.com/grafana/dskit/httpgrpc"
)

var tracer = otel.Tracer("dskit/middleware")

// Dummy dependency to enforce that we have a nethttp version newer
// than the one which implements Websockets. (No semver on nethttp)
var _ = nethttp.MWURLTagFunc

// Tracer is a middleware which traces incoming requests.
// An empty Tracer is valid, but consider using NewTracer to access all its features.
type Tracer struct {
	SourceIPs *SourceIPExtractor

	traceHeaders         bool
	httpHeadersToExclude map[string]bool
}

// NewTracer creates a new tracer optionally configuring the tracing of HTTP headers.
// The configuration for HTTP headers tracing only applies to OpenTelemetry spans.
func NewTracer(sourceIPs *SourceIPExtractor, traceHeaders bool, excludeHeaders []string) Tracer {
	httpHeadersToExclude := map[string]bool{}
	for header := range AlwaysExcludedHeaders {
		httpHeadersToExclude[header] = true
	}
	for _, header := range excludeHeaders {
		httpHeadersToExclude[header] = true
	}

	return Tracer{
		SourceIPs: sourceIPs,

		traceHeaders:         traceHeaders,
		httpHeadersToExclude: httpHeadersToExclude,
	}
}

// Wrap implements Interface
func (t Tracer) Wrap(next http.Handler) http.Handler {
	if opentracing.IsGlobalTracerRegistered() {
		return t.wrapWithOpenTracing(next)
	}
	// If no OpenTracing, let's do OTel.
	return t.wrapWithOTel(next)
}

func (t Tracer) wrapWithOpenTracing(next http.Handler) http.Handler {
	// Do OpenTracing when it's registered.
	options := []nethttp.MWOption{
		nethttp.OperationNameFunc(httpOperationName),
		nethttp.MWSpanObserver(func(sp opentracing.Span, r *http.Request) {
			// Add a tag with the client's user agent to the span.
			// We add this regardless the traceHeaders flag, for backwards compatibility.
			userAgent := r.Header.Get("User-Agent")
			if userAgent != "" {
				sp.SetTag("http.user_agent", userAgent)
			}

			// Add the content type, useful when query requests are sent as POST.
			// We add this regardless the traceHeaders flag, for backwards compatibility.
			if ct := r.Header.Get("Content-Type"); ct != "" {
				sp.SetTag("http.content_type", ct)
			}

			// add a tag with the client's sourceIPs to the span, if a
			// SourceIPExtractor is given.
			if t.SourceIPs != nil {
				sp.SetTag("sourceIPs", t.SourceIPs.Get(r))
			}
		}),
	}

	return nethttp.Middleware(opentracing.GlobalTracer(), next, options...)
}

func (t Tracer) wrapWithOTel(next http.Handler) http.Handler {
<<<<<<< HEAD
	tracingMiddleware := otelhttp.NewHandler(next, "http.tracing", otelhttp.WithSpanNameFormatter(func(_ string, r *http.Request) string {
		return httpOperationName(r)
	}))

	// Wrap the 'tracingMiddleware' to capture its execution
	handler := http.HandlerFunc(func(w http.ResponseWriter, r *http.Request) {
		if labeler, ok := otelhttp.LabelerFromContext(r.Context()); ok {
			// add a tag with the client's user agent to the span
			userAgent := r.Header.Get("User-Agent")
			if userAgent != "" {
				labeler.Add(attribute.String("http.user_agent", userAgent))
			}

			labeler.Add(attribute.String("http.url", r.URL.Path))
			labeler.Add(attribute.String("http.method", r.Method))

			// add the content type, useful when query requests are sent as POST
			if ct := r.Header.Get("Content-Type"); ct != "" {
				labeler.Add(attribute.String("http.content_type", ct))
			}

			labeler.Add(attribute.String("headers", fmt.Sprintf("%v", r.Header)))
			// add a tag with the client's sourceIPs to the span, if a
			// SourceIPExtractor is given.
			if t.SourceIPs != nil {
				labeler.Add(attribute.String("sourceIPs", t.SourceIPs.Get(r)))
			}
		}

		tracingMiddleware.ServeHTTP(w, r)
	})

	return handler
=======
	addSpanAttributes := http.HandlerFunc(func(w http.ResponseWriter, r *http.Request) {
		sp := trace.SpanFromContext(r.Context())
		if !sp.SpanContext().IsValid() {
			// Span is not valid (which implies it is not sampled), there's no need to waste time adding attributes.
			next.ServeHTTP(w, r)
			return
		}

		attributes := make([]attribute.KeyValue, 0, len(r.Header)+1)

		if route := ExtractRouteName(r.Context()); route != "" {
			attributes = append(attributes, semconv.HTTPRoute(route))
		}

		// Add an attribute with the client's sourceIPs to the span, if a SourceIPExtractor is given.
		if t.SourceIPs != nil {
			attributes = append(attributes, attribute.String("source_ips", t.SourceIPs.Get(r)))
		}

		if t.traceHeaders {
			const maxHeadersToAddAsSpanAttributes = 100

			var notAddedHeaders []string
			if len(r.Header) > maxHeadersToAddAsSpanAttributes {
				notAddedHeaders = make([]string, len(r.Header)-maxHeadersToAddAsSpanAttributes)
			}

			added := 0
			for header, values := range r.Header {
				if added >= maxHeadersToAddAsSpanAttributes {
					notAddedHeaders = append(notAddedHeaders, header)
					continue
				}
				added++
				if _, ok := t.httpHeadersToExclude[header]; ok {
					// Do not add excluded headers to the span attributes, but note that they were sent.
					attributes = append(attributes, attribute.String("http.header."+header+".present", "true"))
					continue
				}
				attributes = append(attributes, attribute.StringSlice("http.header."+header, values))
			}

			if len(notAddedHeaders) > 0 {
				sp.AddEvent("Client sent too many headers, some of them were not included in the span attributes: ", trace.WithAttributes(
					attribute.Int("headers_total", len(r.Header)),
					attribute.StringSlice("headers_not_added_as_span_attributes", notAddedHeaders)),
				)
			}
		}

		if len(attributes) > 0 {
			sp.SetAttributes(attributes...)
		}
		next.ServeHTTP(w, r)
	})

	return otelhttp.NewHandler(addSpanAttributes, "http.tracing", otelhttp.WithSpanNameFormatter(func(_ string, r *http.Request) string {
		return httpOperationName(r)
	}))
>>>>>>> ef8ab747
}

// HTTPGRPCTracingInterceptor adds additional information about the encapsulated HTTP request
// to httpgrpc trace spans.
//
// The httpgrpc client wraps HTTP requests up into a generic httpgrpc.HTTP/Handle gRPC method.
// The httpgrpc server unwraps httpgrpc.HTTP/Handle gRPC requests into HTTP requests
// and forwards them to its own internal HTTP router.
//
// By default, the server-side tracing spans for the httpgrpc.HTTP/Handle gRPC method
// have no data about the wrapped HTTP request being handled.
//
// HTTPGRPCTracer.Wrap starts a child span with span name and tags following the approach in
// Tracer.Wrap's usage of opentracing-contrib/go-stdlib/nethttp.Middleware
// and attaches the HTTP server span tags to the parent httpgrpc.HTTP/Handle gRPC span, allowing
// tracing tooling to differentiate the HTTP requests represented by the httpgrpc.HTTP/Handle spans.
//
// Note that we cannot do this in the httpgrpc Server implementation, as some applications (eg.
// Mimir's queriers) call Server.Handle() directly, which means we'd attach HTTP-request related
// span tags to whatever parent span is active in the caller, rather than the /httpgrpc.HTTP/Handle
// span created by the tracing middleware for requests that arrive over the network.
func HTTPGRPCTracingInterceptor(router *mux.Router) grpc.UnaryServerInterceptor {
	return func(ctx context.Context, req any, info *grpc.UnaryServerInfo, handler grpc.UnaryHandler) (resp any, err error) {
		if info.FullMethod != "/httpgrpc.HTTP/Handle" {
			return handler(ctx, req)
		}

		httpgrpcRequest, ok := req.(*httpgrpc.HTTPRequest)
		if !ok {
			return handler(ctx, req)
		}

		httpRequest, err := httpgrpc.ToHTTPRequest(ctx, httpgrpcRequest)
		if err != nil {
			return handler(ctx, req)
		}

		if opentracing.IsGlobalTracerRegistered() {
			return handleHTTPGRPCRequestWithOpenTracing(ctx, req, httpRequest, router, handler)
		}

		return handleHTTPGRPCRequestWithOTel(ctx, req, httpRequest, router, handler)
	}
}

func handleHTTPGRPCRequestWithOpenTracing(ctx context.Context, req any, httpRequest *http.Request, router *mux.Router, handler grpc.UnaryHandler) (any, error) {
	tracer := opentracing.GlobalTracer()
	parentSpan := opentracing.SpanFromContext(ctx)
<<<<<<< HEAD

	// extract relevant span & tag data from request
	method := httpRequest.Method
	routeName := getRouteName(router, httpRequest)
	urlPath := httpRequest.URL.Path
	userAgent := httpRequest.Header.Get("User-Agent")

	// tag parent httpgrpc.HTTP/Handle server span, if it exists
	if parentSpan != nil {
		parentSpan.SetTag(string(ext.HTTPUrl), urlPath)
		parentSpan.SetTag(string(ext.HTTPMethod), method)
		parentSpan.SetTag("http.route", routeName)
		parentSpan.SetTag("http.user_agent", userAgent)
	}

=======

	// extract relevant span & tag data from request
	method := httpRequest.Method
	routeName := getRouteName(router, httpRequest)
	urlPath := httpRequest.URL.Path
	userAgent := httpRequest.Header.Get("User-Agent")

	// tag parent httpgrpc.HTTP/Handle server span, if it exists
	if parentSpan != nil {
		parentSpan.SetTag(string(ext.HTTPUrl), urlPath)
		parentSpan.SetTag(string(ext.HTTPMethod), method)
		parentSpan.SetTag("http.route", routeName)
		parentSpan.SetTag("http.user_agent", userAgent)
	}

>>>>>>> ef8ab747
	// create and start child HTTP span
	// mirroring opentracing-contrib/go-stdlib/nethttp.Middleware span name and tags
	childSpanName := getOperationName(routeName, httpRequest)
	startSpanOpts := []opentracing.StartSpanOption{
		ext.SpanKindRPCServer,
		opentracing.Tag{Key: string(ext.Component), Value: "net/http"},
		opentracing.Tag{Key: string(ext.HTTPUrl), Value: urlPath},
		opentracing.Tag{Key: string(ext.HTTPMethod), Value: method},
		opentracing.Tag{Key: "http.route", Value: routeName},
		opentracing.Tag{Key: "http.user_agent", Value: userAgent},
	}
	if parentSpan != nil {
		startSpanOpts = append(
			startSpanOpts,
			opentracing.SpanReference{
				Type:              opentracing.ChildOfRef,
				ReferencedContext: parentSpan.Context(),
			})
	}

	childSpan := tracer.StartSpan(childSpanName, startSpanOpts...)
	defer childSpan.Finish()
	ctx = opentracing.ContextWithSpan(ctx, childSpan)
	return handler(ctx, req)
}

func handleHTTPGRPCRequestWithOTel(ctx context.Context, req any, httpRequest *http.Request, router *mux.Router, handler grpc.UnaryHandler) (any, error) {
	// extract relevant span & tag data from request
	method := httpRequest.Method
	routeName := getRouteName(router, httpRequest)
	urlPath := httpRequest.URL.Path
	userAgent := httpRequest.Header.Get("User-Agent")

	parentSpan := trace.SpanFromContext(ctx)
	if parentSpan.SpanContext().IsValid() {
<<<<<<< HEAD
		parentSpan.SetAttributes(attribute.String("http.url", urlPath))
		parentSpan.SetAttributes(attribute.String("http.method", method))
		parentSpan.SetAttributes(attribute.String("http.route", routeName))
		parentSpan.SetAttributes(attribute.String("http.user_agent", userAgent))
	}
	// create and start child HTTP span and set span name and attributes
	childSpanName := httpOperationName(httpRequest)
=======
		parentSpan.SetAttributes(
			semconv.HTTPMethod(method),
			semconv.HTTPRouteKey.String(routeName),
			attribute.String("http.target", urlPath),
			semconv.UserAgentOriginal(userAgent),
		)
	}
	// create and start child HTTP span and set span name and attributes
	childSpanName := getOperationName(routeName, httpRequest)
>>>>>>> ef8ab747

	startSpanOpts := []trace.SpanStartOption{
		trace.WithSpanKind(trace.SpanKindServer),
		trace.WithAttributes(
<<<<<<< HEAD
			attribute.String("component", "net/http"),
			attribute.String("http.method", method),
			attribute.String("http.url", urlPath),
			attribute.String("http.route", routeName),
			attribute.String("http.user_agent", userAgent),
=======
			semconv.HTTPMethod(method),
			semconv.HTTPRouteKey.String(routeName),
			semconv.UserAgentOriginal(userAgent),
			attribute.String("http.target", urlPath),
>>>>>>> ef8ab747
		),
	}

	var childSpan trace.Span
	ctx, childSpan = tracer.Start(ctx, childSpanName, startSpanOpts...)
	defer childSpan.End()

	return handler(ctx, req)
}

func httpOperationName(r *http.Request) string {
	routeName := ExtractRouteName(r.Context())
	return getOperationName(routeName, r)
}

func getOperationName(routeName string, r *http.Request) string {
	if routeName == "" {
		return "HTTP " + r.Method
	}
	return fmt.Sprintf("HTTP %s - %s", r.Method, routeName)
}<|MERGE_RESOLUTION|>--- conflicted
+++ resolved
@@ -9,16 +9,6 @@
 	"fmt"
 	"net/http"
 
-<<<<<<< HEAD
-	"go.opentelemetry.io/contrib/instrumentation/net/http/otelhttp"
-	"go.opentelemetry.io/otel"
-	"go.opentelemetry.io/otel/attribute"
-	"go.opentelemetry.io/otel/trace"
-
-	"github.com/grafana/dskit/httpgrpc"
-
-=======
->>>>>>> ef8ab747
 	"github.com/gorilla/mux"
 	"github.com/opentracing-contrib/go-stdlib/nethttp"
 	"github.com/opentracing/opentracing-go"
@@ -106,41 +96,6 @@
 }
 
 func (t Tracer) wrapWithOTel(next http.Handler) http.Handler {
-<<<<<<< HEAD
-	tracingMiddleware := otelhttp.NewHandler(next, "http.tracing", otelhttp.WithSpanNameFormatter(func(_ string, r *http.Request) string {
-		return httpOperationName(r)
-	}))
-
-	// Wrap the 'tracingMiddleware' to capture its execution
-	handler := http.HandlerFunc(func(w http.ResponseWriter, r *http.Request) {
-		if labeler, ok := otelhttp.LabelerFromContext(r.Context()); ok {
-			// add a tag with the client's user agent to the span
-			userAgent := r.Header.Get("User-Agent")
-			if userAgent != "" {
-				labeler.Add(attribute.String("http.user_agent", userAgent))
-			}
-
-			labeler.Add(attribute.String("http.url", r.URL.Path))
-			labeler.Add(attribute.String("http.method", r.Method))
-
-			// add the content type, useful when query requests are sent as POST
-			if ct := r.Header.Get("Content-Type"); ct != "" {
-				labeler.Add(attribute.String("http.content_type", ct))
-			}
-
-			labeler.Add(attribute.String("headers", fmt.Sprintf("%v", r.Header)))
-			// add a tag with the client's sourceIPs to the span, if a
-			// SourceIPExtractor is given.
-			if t.SourceIPs != nil {
-				labeler.Add(attribute.String("sourceIPs", t.SourceIPs.Get(r)))
-			}
-		}
-
-		tracingMiddleware.ServeHTTP(w, r)
-	})
-
-	return handler
-=======
 	addSpanAttributes := http.HandlerFunc(func(w http.ResponseWriter, r *http.Request) {
 		sp := trace.SpanFromContext(r.Context())
 		if !sp.SpanContext().IsValid() {
@@ -200,7 +155,6 @@
 	return otelhttp.NewHandler(addSpanAttributes, "http.tracing", otelhttp.WithSpanNameFormatter(func(_ string, r *http.Request) string {
 		return httpOperationName(r)
 	}))
->>>>>>> ef8ab747
 }
 
 // HTTPGRPCTracingInterceptor adds additional information about the encapsulated HTTP request
@@ -249,7 +203,6 @@
 func handleHTTPGRPCRequestWithOpenTracing(ctx context.Context, req any, httpRequest *http.Request, router *mux.Router, handler grpc.UnaryHandler) (any, error) {
 	tracer := opentracing.GlobalTracer()
 	parentSpan := opentracing.SpanFromContext(ctx)
-<<<<<<< HEAD
 
 	// extract relevant span & tag data from request
 	method := httpRequest.Method
@@ -265,23 +218,6 @@
 		parentSpan.SetTag("http.user_agent", userAgent)
 	}
 
-=======
-
-	// extract relevant span & tag data from request
-	method := httpRequest.Method
-	routeName := getRouteName(router, httpRequest)
-	urlPath := httpRequest.URL.Path
-	userAgent := httpRequest.Header.Get("User-Agent")
-
-	// tag parent httpgrpc.HTTP/Handle server span, if it exists
-	if parentSpan != nil {
-		parentSpan.SetTag(string(ext.HTTPUrl), urlPath)
-		parentSpan.SetTag(string(ext.HTTPMethod), method)
-		parentSpan.SetTag("http.route", routeName)
-		parentSpan.SetTag("http.user_agent", userAgent)
-	}
-
->>>>>>> ef8ab747
 	// create and start child HTTP span
 	// mirroring opentracing-contrib/go-stdlib/nethttp.Middleware span name and tags
 	childSpanName := getOperationName(routeName, httpRequest)
@@ -317,15 +253,6 @@
 
 	parentSpan := trace.SpanFromContext(ctx)
 	if parentSpan.SpanContext().IsValid() {
-<<<<<<< HEAD
-		parentSpan.SetAttributes(attribute.String("http.url", urlPath))
-		parentSpan.SetAttributes(attribute.String("http.method", method))
-		parentSpan.SetAttributes(attribute.String("http.route", routeName))
-		parentSpan.SetAttributes(attribute.String("http.user_agent", userAgent))
-	}
-	// create and start child HTTP span and set span name and attributes
-	childSpanName := httpOperationName(httpRequest)
-=======
 		parentSpan.SetAttributes(
 			semconv.HTTPMethod(method),
 			semconv.HTTPRouteKey.String(routeName),
@@ -335,23 +262,14 @@
 	}
 	// create and start child HTTP span and set span name and attributes
 	childSpanName := getOperationName(routeName, httpRequest)
->>>>>>> ef8ab747
 
 	startSpanOpts := []trace.SpanStartOption{
 		trace.WithSpanKind(trace.SpanKindServer),
 		trace.WithAttributes(
-<<<<<<< HEAD
-			attribute.String("component", "net/http"),
-			attribute.String("http.method", method),
-			attribute.String("http.url", urlPath),
-			attribute.String("http.route", routeName),
-			attribute.String("http.user_agent", userAgent),
-=======
 			semconv.HTTPMethod(method),
 			semconv.HTTPRouteKey.String(routeName),
 			semconv.UserAgentOriginal(userAgent),
 			attribute.String("http.target", urlPath),
->>>>>>> ef8ab747
 		),
 	}
 
