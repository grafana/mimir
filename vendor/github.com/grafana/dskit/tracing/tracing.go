// Provenance-includes-location: https://github.com/weaveworks/common/blob/main/tracing/tracing.go
// Provenance-includes-license: Apache-2.0
// Provenance-includes-copyright: Weaveworks Ltd.

package tracing

import (
	"context"

	"github.com/opentracing/opentracing-go"
	"github.com/pkg/errors"
	jaeger "github.com/uber/jaeger-client-go"
	"go.opentelemetry.io/otel/trace"
)

var (
<<<<<<< HEAD
	// ErrBlankTraceConfiguration is an error to notify client to provide valid trace report agent or config server
	ErrBlankTraceConfiguration = errors.New("no trace report agent, config server, or collector endpoint specified")
=======
	// ErrBlankJaegerTraceConfiguration is an error to notify client to provide valid trace report agent or config server.
	ErrBlankJaegerTraceConfiguration = errors.New("no Jaeger trace report agent, config server, or collector endpoint specified")
>>>>>>> ef8ab747
)

// ExtractTraceID extracts the trace id, if any from the context.
func ExtractTraceID(ctx context.Context) (string, bool) {
	if tid, _, ok := extractJaegerContext(ctx); ok {
		return tid.String(), true
	}
	if tid, _, ok := extractOTelContext(ctx); ok {
		return tid.String(), true
	}
	return "", false
}

// ExtractTraceSpanID extracts the trace id, span id if any from the context.
func ExtractTraceSpanID(ctx context.Context) (string, string, bool) {
	if tid, sid, ok := extractJaegerContext(ctx); ok {
		return tid.String(), sid.String(), true
	}
	if tid, sid, ok := extractOTelContext(ctx); ok {
		return tid.String(), sid.String(), true
	}
	return "", "", false
}

func extractJaegerContext(ctx context.Context) (tid jaeger.TraceID, sid jaeger.SpanID, success bool) {
	sp := opentracing.SpanFromContext(ctx)
	if sp == nil {
		return
	}
	jsp, ok := sp.Context().(jaeger.SpanContext)
	if !ok {
		return
	}
	return jsp.TraceID(), jsp.SpanID(), true
}

func extractOTelContext(ctx context.Context) (tid trace.TraceID, sid trace.SpanID, success bool) {
	sp := trace.SpanFromContext(ctx)
	sc := sp.SpanContext()
	if !sc.IsValid() {
		return
	}
	return sc.TraceID(), sc.SpanID(), true
}

// ExtractSampledTraceID works like ExtractTraceID but the returned bool is only
// true if the returned trace id is sampled.
func ExtractSampledTraceID(ctx context.Context) (string, bool) {
	if tid, ok := extractSampledJaegerTraceID(ctx); ok {
		return tid.String(), true
	}
	if tid, ok := extractSampledOTelTraceID(ctx); ok {
		return tid.String(), true
	}
	return "", false
}

func extractSampledOTelTraceID(ctx context.Context) (traceID trace.TraceID, sampled bool) {
	sp := trace.SpanFromContext(ctx)
	sc := sp.SpanContext()
	return sc.TraceID(), sc.IsValid() && sc.IsSampled()
}

func extractSampledJaegerTraceID(ctx context.Context) (traceID jaeger.TraceID, sampled bool) {
	sp := opentracing.SpanFromContext(ctx)
	if sp == nil {
		return
	}
	sctx, ok := sp.Context().(jaeger.SpanContext)
	if !ok {
		return
	}

	return sctx.TraceID(), sctx.IsSampled()
}<|MERGE_RESOLUTION|>--- conflicted
+++ resolved
@@ -14,13 +14,8 @@
 )
 
 var (
-<<<<<<< HEAD
-	// ErrBlankTraceConfiguration is an error to notify client to provide valid trace report agent or config server
-	ErrBlankTraceConfiguration = errors.New("no trace report agent, config server, or collector endpoint specified")
-=======
 	// ErrBlankJaegerTraceConfiguration is an error to notify client to provide valid trace report agent or config server.
 	ErrBlankJaegerTraceConfiguration = errors.New("no Jaeger trace report agent, config server, or collector endpoint specified")
->>>>>>> ef8ab747
 )
 
 // ExtractTraceID extracts the trace id, if any from the context.
@@ -69,12 +64,16 @@
 // ExtractSampledTraceID works like ExtractTraceID but the returned bool is only
 // true if the returned trace id is sampled.
 func ExtractSampledTraceID(ctx context.Context) (string, bool) {
-	if tid, ok := extractSampledJaegerTraceID(ctx); ok {
-		return tid.String(), true
+	tid, ok := extractSampledJaegerTraceID(ctx)
+	if tid.IsValid() {
+		return tid.String(), ok
 	}
-	if tid, ok := extractSampledOTelTraceID(ctx); ok {
-		return tid.String(), true
+
+	otid, ok := extractSampledOTelTraceID(ctx)
+	if otid.IsValid() {
+		return otid.String(), ok
 	}
+
 	return "", false
 }
 
