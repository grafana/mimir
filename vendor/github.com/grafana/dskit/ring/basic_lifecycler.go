package ring

import (
	"context"
	"fmt"
	"net/http"
	"sort"
	"sync"
	"time"

	"github.com/go-kit/log"
	"github.com/go-kit/log/level"
	"github.com/pkg/errors"
	"github.com/prometheus/client_golang/prometheus"
	"go.uber.org/atomic"

	"github.com/grafana/dskit/kv"
	"github.com/grafana/dskit/services"
)

type BasicLifecyclerDelegate interface {
	// OnRingInstanceRegister is called while the lifecycler is registering the
	// instance within the ring and should return the state and set of tokens to
	// use for the instance itself.
	OnRingInstanceRegister(lifecycler *BasicLifecycler, ringDesc Desc, instanceExists bool, instanceID string, instanceDesc InstanceDesc) (InstanceState, Tokens)

	// OnRingInstanceTokens is called once the instance tokens are set and are
	// stable within the ring (honoring the observe period, if set).
	OnRingInstanceTokens(lifecycler *BasicLifecycler, tokens Tokens)

	// OnRingInstanceStopping is called while the lifecycler is stopping. The lifecycler
	// will continue to hearbeat the ring the this function is executing and will proceed
	// to unregister the instance from the ring only after this function has returned.
	OnRingInstanceStopping(lifecycler *BasicLifecycler)

	// OnRingInstanceHeartbeat is called while the instance is updating its heartbeat
	// in the ring.
	OnRingInstanceHeartbeat(lifecycler *BasicLifecycler, ringDesc *Desc, instanceDesc *InstanceDesc)
}

type BasicLifecyclerConfig struct {
	// ID is the instance unique ID.
	ID string

	// Addr is the instance address, in the form "address:port".
	Addr string

	// Zone is the instance availability zone. Can be an empty string
	// if zone awareness is unused.
	Zone string

	HeartbeatPeriod     time.Duration
	HeartbeatTimeout    time.Duration
	TokensObservePeriod time.Duration
	NumTokens           int
	// HideTokensInStatusPage allows tokens to be hidden from management tools e.g. the status page, for use in contexts which do not utilize tokens.
	HideTokensInStatusPage bool

	// If true lifecycler doesn't unregister instance from the ring when it's stopping. Default value is false,
	// which means unregistering.
	KeepInstanceInTheRingOnShutdown bool

	// If set, specifies the TokenGenerator implementation that will be used for generating tokens.
	// Default value is nil, which means that RandomTokenGenerator is used.
	RingTokenGenerator TokenGenerator
}

/*
BasicLifecycler is a Service that is responsible for publishing changes to a ring for a single instance.
It accepts a delegate that can handle lifecycle events, and should be used to build higher level lifecyclers.
Unlike [Lifecycler], BasicLifecycler does not change instance state internally.
Rather, it's the delegate's responsibility to call [BasicLifecycler.ChangeState].

  - When a BasicLifecycler first starts, it will call [ring.BasicLifecyclerDelegate.OnRingInstanceRegister] for the delegate, and will add the instance to the ring.
  - The lifecycler will then periodically, based on the [ring.BasicLifecyclerConfig.TokensObservePeriod], attempt to verify that its tokens have been added to the ring, after which it will call [ring.BasicLifecyclerDelegate.OnRingInstanceTokens].
  - The lifecycler will update they key/value store with heartbeats and state changes based on the [ring.BasicLifecyclerConfig.HeartbeatPeriod], calling [ring.BasicLifecyclerDelegate.OnRingInstanceHeartbeat] each time.
  - When the BasicLifecycler is stopped, it will call [ring.BasicLifecyclerDelegate.OnRingInstanceStopping].

BasicLifecycler does not support read only instances for now.
*/
type BasicLifecycler struct {
	*services.BasicService

	cfg      BasicLifecyclerConfig
	logger   log.Logger
	store    kv.Client
	delegate BasicLifecyclerDelegate
	metrics  *BasicLifecyclerMetrics

	// Channel used to execute logic within the lifecycler loop.
	actorChan chan func()

	// These values are initialised at startup, and never change
	ringName string
	ringKey  string

	// The current instance state.
	currState        sync.RWMutex
	currInstanceDesc *InstanceDesc

	// Whether to keep the instance in the ring or to unregister it on shutdown
	keepInstanceInTheRingOnShutdown *atomic.Bool

	tokenGenerator TokenGenerator
}

// NewBasicLifecycler makes a new BasicLifecycler.
func NewBasicLifecycler(cfg BasicLifecyclerConfig, ringName, ringKey string, store kv.Client, delegate BasicLifecyclerDelegate, logger log.Logger, reg prometheus.Registerer) (*BasicLifecycler, error) {
	tokenGenerator := cfg.RingTokenGenerator
	if tokenGenerator == nil {
		tokenGenerator = NewRandomTokenGenerator()
	}

	l := &BasicLifecycler{
		cfg:                             cfg,
		ringName:                        ringName,
		ringKey:                         ringKey,
		logger:                          logger,
		store:                           store,
		delegate:                        delegate,
		metrics:                         NewBasicLifecyclerMetrics(ringName, reg),
		actorChan:                       make(chan func()),
		keepInstanceInTheRingOnShutdown: atomic.NewBool(cfg.KeepInstanceInTheRingOnShutdown),
		tokenGenerator:                  tokenGenerator,
	}

	l.metrics.tokensToOwn.Set(float64(cfg.NumTokens))
	l.BasicService = services.NewBasicService(l.starting, l.running, l.stopping)

	return l, nil
}

func (l *BasicLifecycler) GetInstanceID() string {
	return l.cfg.ID
}

func (l *BasicLifecycler) GetInstanceAddr() string {
	return l.cfg.Addr
}

func (l *BasicLifecycler) GetInstanceZone() string {
	return l.cfg.Zone
}

func (l *BasicLifecycler) GetState() InstanceState {
	l.currState.RLock()
	defer l.currState.RUnlock()

	if l.currInstanceDesc == nil {
		return PENDING
	}

	return l.currInstanceDesc.GetState()
}

func (l *BasicLifecycler) GetReadOnlyState() (bool, time.Time) {
	l.currState.RLock()
	defer l.currState.RUnlock()

	if l.currInstanceDesc == nil {
		return false, time.Time{}
	}

	if l.currInstanceDesc.ReadOnly {
		return true, time.Unix(l.currInstanceDesc.ReadOnlyUpdatedTimestamp, 0)
	}
	return false, time.Time{}
}

func (l *BasicLifecycler) GetTokens() Tokens {
	l.currState.RLock()
	defer l.currState.RUnlock()

	if l.currInstanceDesc == nil {
		return Tokens{}
	}

	return l.currInstanceDesc.GetTokens()
}

func (l *BasicLifecycler) GetTokenGenerator() TokenGenerator {
	return l.tokenGenerator
}

// GetRegisteredAt returns the timestamp when the instance has been registered to the ring
// or a zero value if the lifecycler hasn't been started yet or was already registered and its
// timestamp is unknown.
func (l *BasicLifecycler) GetRegisteredAt() time.Time {
	l.currState.RLock()
	defer l.currState.RUnlock()

	return l.currInstanceDesc.GetRegisteredAt()
}

// IsRegistered returns whether the instance is currently registered within the ring.
func (l *BasicLifecycler) IsRegistered() bool {
	l.currState.RLock()
	defer l.currState.RUnlock()

	return l.currInstanceDesc != nil
}

func (l *BasicLifecycler) ChangeState(ctx context.Context, state InstanceState) error {
	return l.run(func() error {
		return l.changeState(ctx, state)
	})
}

func (l *BasicLifecycler) ChangeReadOnlyState(ctx context.Context, readOnly bool) error {
	return l.run(func() error {
		return l.changeReadOnlyState(ctx, readOnly)
	})
}

// ShouldKeepInstanceInTheRingOnShutdown returns if the instance should be kept in the ring or unregistered on shutdown.
func (l *BasicLifecycler) ShouldKeepInstanceInTheRingOnShutdown() bool {
	return l.keepInstanceInTheRingOnShutdown.Load()
}

// SetKeepInstanceInTheRingOnShutdown enables/disables unregistering on shutdown.
func (l *BasicLifecycler) SetKeepInstanceInTheRingOnShutdown(enabled bool) {
	l.keepInstanceInTheRingOnShutdown.Store(enabled)
}

func (l *BasicLifecycler) starting(ctx context.Context) error {
	if err := l.registerInstance(ctx); err != nil {
		return errors.Wrap(err, "register instance in the ring")
	}

	// If we have registered an instance with some tokens and
	// an observe period has been configured, we should now wait
	// until tokens are "stable" within the ring.
	if len(l.GetTokens()) > 0 && l.cfg.TokensObservePeriod > 0 {
		if err := l.waitStableTokens(ctx, l.cfg.TokensObservePeriod); err != nil {
			return errors.Wrap(err, "wait stable tokens in the ring")
		}
	}

	// At this point, if some tokens have been set they're stable and we
	// can notify the delegate.
	if tokens := l.GetTokens(); len(tokens) > 0 {
		l.metrics.tokensOwned.Set(float64(len(tokens)))
		l.delegate.OnRingInstanceTokens(l, tokens)
	}

	return nil
}

func (l *BasicLifecycler) running(ctx context.Context) error {
	heartbeatTickerStop, heartbeatTickerChan := newDisableableTicker(l.cfg.HeartbeatPeriod)
	defer heartbeatTickerStop()

	for {
		select {
		case <-heartbeatTickerChan:
			l.heartbeat(ctx)

		case f := <-l.actorChan:
			f()

		case <-ctx.Done():
			level.Info(l.logger).Log("msg", "ring lifecycler is shutting down", "ring", l.ringName)
			return nil
		}
	}
}

func (l *BasicLifecycler) stopping(runningError error) error {
	if runningError != nil {
		return nil
	}

	// Let the delegate change the instance state (ie. to LEAVING) and handling any
	// state transferring / flushing while we continue to heartbeat.
	done := make(chan struct{})
	go func() {
		defer close(done)
		l.delegate.OnRingInstanceStopping(l)
	}()

	// Heartbeat while the stopping delegate function is running.
	heartbeatTickerStop, heartbeatTickerChan := newDisableableTicker(l.cfg.HeartbeatPeriod)
	defer heartbeatTickerStop()

heartbeatLoop:
	for {
		select {
		case <-heartbeatTickerChan:
			l.heartbeat(context.Background())
		case <-done:
			break heartbeatLoop
		}
	}

	if l.ShouldKeepInstanceInTheRingOnShutdown() {
		level.Info(l.logger).Log("msg", "keeping instance the ring", "ring", l.ringName)
	} else {
		// Remove the instance from the ring.
		if err := l.unregisterInstance(context.Background()); err != nil {
			return errors.Wrapf(err, "failed to unregister instance from the ring (ring: %s)", l.ringName)
		}
		level.Info(l.logger).Log("msg", "instance removed from the ring", "ring", l.ringName)
	}

	return nil
}

// registerInstance registers the instance in the ring. The initial state and set of tokens
// depends on the OnRingInstanceRegister() delegate function.
func (l *BasicLifecycler) registerInstance(ctx context.Context) error {
	var instanceDesc InstanceDesc

	err := l.store.CAS(ctx, l.ringKey, func(in interface{}) (out interface{}, retry bool, err error) {
		ringDesc := GetOrCreateRingDesc(in)

		var exists bool
		instanceDesc, exists = ringDesc.Ingesters[l.cfg.ID]
		if exists {
			level.Info(l.logger).Log("msg", "instance found in the ring", "instance", l.cfg.ID, "ring", l.ringName, "state", instanceDesc.GetState(), "tokens", len(instanceDesc.GetTokens()), "registered_at", instanceDesc.GetRegisteredAt().String(), "last_heartbeat_at", instanceDesc.GetLastHeartbeatAt().String())
		} else {
			level.Info(l.logger).Log("msg", "instance not found in the ring", "instance", l.cfg.ID, "ring", l.ringName)
		}

		// We call the delegate to get the desired state right after the initialization.
		state, tokens := l.delegate.OnRingInstanceRegister(l, *ringDesc, exists, l.cfg.ID, instanceDesc)

		// Ensure tokens are sorted.
		sort.Sort(tokens)

		// If the instance didn't already exist, then we can safely set the registered timestamp to "now",
		// otherwise we have to honor the previous value (even if it was zero, because means it was unknown
		// but it's definitely not "now").
		var registeredAt time.Time
		if exists {
			registeredAt = instanceDesc.GetRegisteredAt()
		} else {
			registeredAt = time.Now()
		}

		readOnly, readOnlyUpdatedTimestamp := instanceDesc.GetReadOnlyState()
		if readOnlyUpdatedTimestamp.IsZero() {
			// Store the zero timestamp as 0 in the ring, not as -62135596800.
			readOnlyUpdatedTimestamp = time.Unix(0, 0)
		}
		// Always overwrite the instance in the ring (even if already exists) because some properties
		// may have changed (stated, tokens, zone, address) and even if they didn't the heartbeat at
		// least did.
		instanceDesc = ringDesc.AddIngester(l.cfg.ID, l.cfg.Addr, l.cfg.Zone, tokens, state, registeredAt, readOnly, readOnlyUpdatedTimestamp)
		return ringDesc, true, nil
	})

	if err != nil {
		return err
	}

	l.currState.Lock()
	l.currInstanceDesc = &instanceDesc
	l.currState.Unlock()

	return nil
}

func (l *BasicLifecycler) waitStableTokens(ctx context.Context, period time.Duration) error {
	heartbeatTickerStop, heartbeatTickerChan := newDisableableTicker(l.cfg.HeartbeatPeriod)
	defer heartbeatTickerStop()

	// The first observation will occur after the specified period.
	level.Info(l.logger).Log("msg", "waiting stable tokens", "ring", l.ringName)
	observeChan := time.After(period)

	for {
		select {
		case <-observeChan:
			if !l.verifyTokens(ctx) {
				// The verification has failed
				level.Info(l.logger).Log("msg", "tokens verification failed, keep observing", "ring", l.ringName)
				observeChan = time.After(period)
				break
			}

			level.Info(l.logger).Log("msg", "tokens verification succeeded", "ring", l.ringName)
			return nil

		case <-heartbeatTickerChan:
			l.heartbeat(ctx)

		case <-ctx.Done():
			return ctx.Err()
		}
	}
}

// Verifies that tokens that this instance has registered to the ring still belong to it.
// Gossiping ring may change the ownership of tokens in case of conflicts.
// If instance doesn't own its tokens anymore, this method generates new tokens and stores them to the ring.
func (l *BasicLifecycler) verifyTokens(ctx context.Context) bool {
	result := false

	err := l.updateInstance(ctx, func(r *Desc, i *InstanceDesc) bool {
		// At this point, we should have the same tokens as we have registered before.
		actualTokens, takenTokens := r.TokensFor(l.cfg.ID)

		if actualTokens.Equals(l.GetTokens()) {
			// Tokens have been verified. No need to change them.
			result = true
			return false
		}

		// uh, oh... our tokens are not our anymore. Let's try new ones.
		needTokens := l.cfg.NumTokens - len(actualTokens)

		level.Info(l.logger).Log("msg", "generating new tokens", "count", needTokens, "ring", l.ringName)
		newTokens := l.tokenGenerator.GenerateTokens(needTokens, takenTokens)

		actualTokens = append(actualTokens, newTokens...)
		sort.Sort(actualTokens)

		i.Tokens = actualTokens
		return true
	})

	if err != nil {
		level.Error(l.logger).Log("msg", "failed to verify tokens", "ring", l.ringName, "err", err)
		return false
	}

	return result
}

// unregister removes our entry from the store.
func (l *BasicLifecycler) unregisterInstance(ctx context.Context) error {
	level.Info(l.logger).Log("msg", "unregistering instance from ring", "ring", l.ringName)

	err := l.store.CAS(ctx, l.ringKey, func(in interface{}) (out interface{}, retry bool, err error) {
		if in == nil {
			return nil, false, fmt.Errorf("found empty ring when trying to unregister")
		}

		ringDesc := in.(*Desc)
		ringDesc.RemoveIngester(l.cfg.ID)
		return ringDesc, true, nil
	})

	if err != nil {
		return err
	}

	l.currState.Lock()
	l.currInstanceDesc = nil
	l.currState.Unlock()

	l.metrics.tokensToOwn.Set(0)
	l.metrics.tokensOwned.Set(0)
	return nil
}

func (l *BasicLifecycler) updateInstance(ctx context.Context, update func(*Desc, *InstanceDesc) bool) error {
	var instanceDesc InstanceDesc

	err := l.store.CAS(ctx, l.ringKey, func(in interface{}) (out interface{}, retry bool, err error) {
		ringDesc := GetOrCreateRingDesc(in)

		var ok bool
		instanceDesc, ok = ringDesc.Ingesters[l.cfg.ID]

		// This could happen if the backend store restarted (and content deleted)
		// or the instance has been forgotten. In this case, we do re-insert it.
		if !ok {
			level.Warn(l.logger).Log("msg", "instance is missing in the ring (e.g. the ring backend storage has been reset), registering the instance with an updated registration timestamp", "ring", l.ringName)

			// Due to how shuffle sharding work, the missing instance for some period of time could have cause
			// a resharding of tenants among instances: to guarantee query correctness we need to update the
			// registration timestamp to current time.
			registeredAt := time.Now()
			readOnly, readOnlyUpdatedTimestamp := l.GetReadOnlyState()
			instanceDesc = ringDesc.AddIngester(l.cfg.ID, l.cfg.Addr, l.cfg.Zone, l.GetTokens(), l.GetState(), registeredAt, readOnly, readOnlyUpdatedTimestamp)
		}

		prevTimestamp := instanceDesc.Timestamp
		changed := update(ringDesc, &instanceDesc)
		if ok && !changed {
			return nil, false, nil
		}

		// Memberlist requires that the timestamp always change, so we do update it unless
		// was updated in the callback function.
		if instanceDesc.Timestamp == prevTimestamp {
			instanceDesc.Timestamp = time.Now().Unix()
		}

		ringDesc.Ingesters[l.cfg.ID] = instanceDesc
		return ringDesc, true, nil
	})

	if err != nil {
		return err
	}

	l.currState.Lock()
	l.currInstanceDesc = &instanceDesc
	l.currState.Unlock()

	return nil
}

// heartbeat updates the instance timestamp within the ring. This function is guaranteed
// to be called within the lifecycler main goroutine.
func (l *BasicLifecycler) heartbeat(ctx context.Context) {
	err := l.updateInstance(ctx, func(r *Desc, i *InstanceDesc) bool {
		l.delegate.OnRingInstanceHeartbeat(l, r, i)
		i.Timestamp = time.Now().Unix()
		return true
	})

	if err != nil {
		level.Warn(l.logger).Log("msg", "failed to heartbeat instance in the ring", "ring", l.ringName, "err", err)
		return
	}

	l.metrics.heartbeats.Inc()
}

// changeState of the instance within the ring. This function is guaranteed
// to be called within the lifecycler main goroutine.
func (l *BasicLifecycler) changeState(ctx context.Context, state InstanceState) error {
	err := l.updateInstance(ctx, func(_ *Desc, i *InstanceDesc) bool {
		// No-op if the state hasn't changed.
		if i.State == state {
			return false
		}

		i.State = state
		return true
	})

	if err != nil {
		level.Warn(l.logger).Log("msg", "failed to change instance state in the ring", "from", l.GetState(), "to", state, "err", err)
	}

	return err
}

func (l *BasicLifecycler) changeReadOnlyState(ctx context.Context, readOnly bool) error {
	err := l.updateInstance(ctx, func(_ *Desc, i *InstanceDesc) bool {
		// No-op if the state hasn't changed.
		if i.ReadOnly == readOnly {
			return false
		}

<<<<<<< HEAD
		if readOnly {
			i.ReadOnly = true
			i.ReadOnlyUpdatedTimestamp = time.Now().Unix()
		} else {
			i.ReadOnly = false
			i.ReadOnlyUpdatedTimestamp = time.Now().Unix()
		}
=======
		i.ReadOnly = readOnly
		i.ReadOnlyUpdatedTimestamp = time.Now().Unix()
>>>>>>> 3c810780
		return true
	})

	if err != nil {
		from, _ := l.GetReadOnlyState()
		level.Warn(l.logger).Log("msg", "failed to change instance read-only state in the ring", "from", from, "to", readOnly, "err", err)
	}

	return err
}

// run a function within the lifecycler service goroutine.
func (l *BasicLifecycler) run(fn func() error) error {
	sc := l.ServiceContext()
	if sc == nil {
		return errors.New("lifecycler not running")
	}

	errCh := make(chan error)
	wrappedFn := func() {
		errCh <- fn()
	}

	select {
	case <-sc.Done():
		return errors.New("lifecycler not running")
	case l.actorChan <- wrappedFn:
		return <-errCh
	}
}

func (l *BasicLifecycler) casRing(ctx context.Context, f func(in interface{}) (out interface{}, retry bool, err error)) error {
	return l.store.CAS(ctx, l.ringKey, f)
}

func (l *BasicLifecycler) getRing(ctx context.Context) (*Desc, error) {
	obj, err := l.store.Get(ctx, l.ringKey)
	if err != nil {
		return nil, err
	}

	return GetOrCreateRingDesc(obj), nil
}

func (l *BasicLifecycler) ServeHTTP(w http.ResponseWriter, req *http.Request) {
	newRingPageHandler(l, l.cfg.HeartbeatTimeout, l.cfg.HideTokensInStatusPage).handle(w, req)
}<|MERGE_RESOLUTION|>--- conflicted
+++ resolved
@@ -547,18 +547,8 @@
 			return false
 		}
 
-<<<<<<< HEAD
-		if readOnly {
-			i.ReadOnly = true
-			i.ReadOnlyUpdatedTimestamp = time.Now().Unix()
-		} else {
-			i.ReadOnly = false
-			i.ReadOnlyUpdatedTimestamp = time.Now().Unix()
-		}
-=======
 		i.ReadOnly = readOnly
 		i.ReadOnlyUpdatedTimestamp = time.Now().Unix()
->>>>>>> 3c810780
 		return true
 	})
 
