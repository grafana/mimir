--- conflicted
+++ resolved
@@ -67,16 +67,11 @@
 	name         string
 	idx          int
 	receiverName string
-
-	mtx                       sync.RWMutex
-	lastNotifyAttempt         time.Time
-	lastNotifyAttemptDuration model.Duration
-	lastNotifyAttemptError    error
 }
 
 // NewIntegration returns a new integration.
-func NewIntegration(notifier Notifier, rs ResolvedSender, name string, idx int, receiverName string) *Integration {
-	return &Integration{
+func NewIntegration(notifier Notifier, rs ResolvedSender, name string, idx int, receiverName string) Integration {
+	return Integration{
 		notifier:     notifier,
 		rs:           rs,
 		name:         name,
@@ -103,22 +98,6 @@
 // Index returns the index of the integration.
 func (i *Integration) Index() int {
 	return i.idx
-}
-
-func (i *Integration) Report(start time.Time, duration model.Duration, notifyError error) {
-	i.mtx.Lock()
-	defer i.mtx.Unlock()
-
-	i.lastNotifyAttempt = start
-	i.lastNotifyAttemptDuration = duration
-	i.lastNotifyAttemptError = notifyError
-}
-
-func (i *Integration) GetReport() (time.Time, model.Duration, error) {
-	i.mtx.RLock()
-	defer i.mtx.RUnlock()
-
-	return i.lastNotifyAttempt, i.lastNotifyAttemptDuration, i.lastNotifyAttemptError
 }
 
 // String implements the Stringer interface.
@@ -332,11 +311,7 @@
 	return m
 }
 
-<<<<<<< HEAD
-func (m *Metrics) InitializeFor(receivers []*Receiver) {
-=======
 func (m *Metrics) InitializeFor(receivers map[string][]Integration) {
->>>>>>> f6760297
 	if m.ff.EnableReceiverNamesInMetrics() {
 
 		// Reset the vectors to take into account receiver names changing after hot reloads.
@@ -346,15 +321,8 @@
 		m.notificationLatencySeconds.Reset()
 		m.numTotalFailedNotifications.Reset()
 
-<<<<<<< HEAD
-		for _, receiver := range receivers {
-			name := receiver.Name()
-			for _, integration := range receiver.Integrations() {
-
-=======
 		for name, integrations := range receivers {
 			for _, integration := range integrations {
->>>>>>> f6760297
 				m.numNotifications.WithLabelValues(integration.Name(), name)
 				m.numNotificationRequestsTotal.WithLabelValues(integration.Name(), name)
 				m.numNotificationRequestsFailedTotal.WithLabelValues(integration.Name(), name)
@@ -410,7 +378,7 @@
 
 // New returns a map of receivers to Stages.
 func (pb *PipelineBuilder) New(
-	receivers []*Receiver,
+	receivers map[string][]Integration,
 	wait func() time.Duration,
 	inhibitor *inhibit.Inhibitor,
 	silencer *silence.Silencer,
@@ -426,9 +394,9 @@
 	tms := NewTimeMuteStage(intervener, pb.metrics)
 	ss := NewMuteStage(silencer, pb.metrics)
 
-	for _, r := range receivers {
-		st := createReceiverStage(r, wait, notificationLog, pb.metrics)
-		rs[r.groupName] = MultiStage{ms, is, tas, tms, ss, st}
+	for name := range receivers {
+		st := createReceiverStage(name, receivers[name], wait, notificationLog, pb.metrics)
+		rs[name] = MultiStage{ms, is, tas, tms, ss, st}
 	}
 
 	pb.metrics.InitializeFor(receivers)
@@ -438,22 +406,23 @@
 
 // createReceiverStage creates a pipeline of stages for a receiver.
 func createReceiverStage(
-	receiver *Receiver,
+	name string,
+	integrations []Integration,
 	wait func() time.Duration,
 	notificationLog NotificationLog,
 	metrics *Metrics,
 ) Stage {
 	var fs FanoutStage
-	for i := range receiver.integrations {
+	for i := range integrations {
 		recv := &nflogpb.Receiver{
-			GroupName:   receiver.groupName,
-			Integration: receiver.integrations[i].Name(),
-			Idx:         uint32(receiver.integrations[i].Index()),
+			GroupName:   name,
+			Integration: integrations[i].Name(),
+			Idx:         uint32(integrations[i].Index()),
 		}
 		var s MultiStage
 		s = append(s, NewWaitStage(wait))
-		s = append(s, NewDedupStage(receiver.integrations[i], notificationLog, recv))
-		s = append(s, NewRetryStage(receiver.integrations[i], receiver.groupName, metrics))
+		s = append(s, NewDedupStage(&integrations[i], notificationLog, recv))
+		s = append(s, NewRetryStage(integrations[i], name, metrics))
 		s = append(s, NewSetNotifiesStage(notificationLog, recv))
 
 		fs = append(fs, s)
@@ -766,14 +735,14 @@
 // RetryStage notifies via passed integration with exponential backoff until it
 // succeeds. It aborts if the context is canceled or timed out.
 type RetryStage struct {
-	integration *Integration
+	integration Integration
 	groupName   string
 	metrics     *Metrics
 	labelValues []string
 }
 
 // NewRetryStage returns a new instance of a RetryStage.
-func NewRetryStage(i *Integration, groupName string, metrics *Metrics) *RetryStage {
+func NewRetryStage(i Integration, groupName string, metrics *Metrics) *RetryStage {
 	labelValues := []string{i.Name()}
 
 	if metrics.ff.EnableReceiverNamesInMetrics() {
@@ -872,10 +841,6 @@
 			r.metrics.notificationLatencySeconds.WithLabelValues(r.labelValues...).Observe(duration.Seconds())
 			r.metrics.numNotificationRequestsTotal.WithLabelValues(r.labelValues...).Inc()
 
-<<<<<<< HEAD
-			r.integration.Report(now, model.Duration(duration), err)
-=======
->>>>>>> f6760297
 			if err != nil {
 				r.metrics.numNotificationRequestsFailedTotal.WithLabelValues(r.labelValues...).Inc()
 				if !retry {
