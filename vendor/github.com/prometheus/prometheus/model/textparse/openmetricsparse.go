--- conflicted
+++ resolved
@@ -162,12 +162,8 @@
 	s := string(p.series)
 
 	p.builder.Reset()
-<<<<<<< HEAD
-	p.builder.Add(labels.MetricName, s[p.offsets[0]-p.start:p.offsets[1]-p.start])
-=======
 	metricName := unreplace(s[p.offsets[0]-p.start : p.offsets[1]-p.start])
 	p.builder.Add(labels.MetricName, metricName)
->>>>>>> c02f761e
 
 	for i := 2; i < len(p.offsets); i += 4 {
 		a := p.offsets[i] - p.start
@@ -336,11 +332,7 @@
 		if len(p.offsets) == 0 {
 			p.offsets = []int{-1, -1}
 		}
-<<<<<<< HEAD
-		if p.offsets, err = p.parseLVals(p.offsets); err != nil {
-=======
 		if p.offsets, err = p.parseLVals(p.offsets, false); err != nil {
->>>>>>> c02f761e
 			return EntryInvalid, err
 		}
 
@@ -348,12 +340,6 @@
 		return p.parseMetricSuffix(p.nextToken())
 	case tMName:
 		p.offsets = append(p.offsets, p.start, p.l.i)
-<<<<<<< HEAD
-		if err := p.verifyMetricName(p.offsets[0], p.offsets[1]); err != nil {
-			return EntryInvalid, err
-		}
-=======
->>>>>>> c02f761e
 		p.series = p.l.b[p.start:p.l.i]
 
 		t2 := p.nextToken()
@@ -417,11 +403,7 @@
 	return nil
 }
 
-<<<<<<< HEAD
-func (p *OpenMetricsParser) parseLVals(offsets []int) ([]int, error) {
-=======
 func (p *OpenMetricsParser) parseLVals(offsets []int, isExemplar bool) ([]int, error) {
->>>>>>> c02f761e
 	t := p.nextToken()
 	for {
 		curTStart := p.l.start
@@ -433,29 +415,6 @@
 		case tQString:
 		default:
 			return nil, p.parseError("expected label name", t)
-<<<<<<< HEAD
-		}
-
-		t = p.nextToken()
-		// A quoted string followed by a comma or brace is a metric name. Set the
-		// offsets and continue processing.
-		if t == tComma || t == tBraceClose {
-			if offsets[0] != -1 || offsets[1] != -1 {
-				return nil, fmt.Errorf("metric name already set while parsing: %q", p.l.b[p.start:p.l.i])
-			}
-			offsets[0] = curTStart + 1
-			offsets[1] = curTI - 1
-			if err := p.verifyMetricName(offsets[0], offsets[1]); err != nil {
-				return nil, err
-			}
-			if t == tBraceClose {
-				return offsets, nil
-			}
-			t = p.nextToken()
-			continue
-		}
-		// We have a label name.
-=======
 		}
 
 		t = p.nextToken()
@@ -482,7 +441,6 @@
 			curTStart++
 			curTI--
 		}
->>>>>>> c02f761e
 		offsets = append(offsets, curTStart, curTI)
 
 		if t != tEqual {
@@ -537,11 +495,7 @@
 		var ts float64
 		// A float is enough to hold what we need for millisecond resolution.
 		if ts, err = parseFloat(yoloString(p.l.buf()[1:])); err != nil {
-<<<<<<< HEAD
-			return EntryInvalid, fmt.Errorf("%v while parsing: %q", err, p.l.b[p.start:p.l.i])
-=======
 			return EntryInvalid, fmt.Errorf("%w while parsing: %q", err, p.l.b[p.start:p.l.i])
->>>>>>> c02f761e
 		}
 		if math.IsNaN(ts) || math.IsInf(ts, 0) {
 			return EntryInvalid, fmt.Errorf("invalid timestamp %f", ts)
@@ -573,12 +527,4 @@
 		val = math.Float64frombits(value.NormalNaN)
 	}
 	return val, nil
-}
-
-func (p *OpenMetricsParser) verifyMetricName(start, end int) error {
-	m := yoloString(p.l.b[start:end])
-	if !model.IsValidMetricName(model.LabelValue(m)) {
-		return fmt.Errorf("metric name %q is not valid", m)
-	}
-	return nil
 }