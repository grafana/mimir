--- conflicted
+++ resolved
@@ -491,13 +491,8 @@
 
 	if c == nil {
 		if len(s.mmappedChunks) > 0 && s.mmappedChunks[len(s.mmappedChunks)-1].maxTime >= t {
-<<<<<<< HEAD
-			// Out of order sample. Sample timestamp is already in the mmaped chunks, so ignore it.
+			// Out of order sample. Sample timestamp is already in the mmapped chunks, so ignore it.
 			return s.mmappedChunks[len(s.mmappedChunks)-1].maxTime - t, false, false
-=======
-			// Out of order sample. Sample timestamp is already in the mmapped chunks, so ignore it.
-			return false, false
->>>>>>> 98bf9a91
 		}
 		// There is no chunk in this series yet, create the first chunk for the sample.
 		c = s.cutNewHeadChunk(t, chunkDiskMapper)
