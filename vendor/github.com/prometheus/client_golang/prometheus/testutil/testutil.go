// Copyright 2018 The Prometheus Authors
// Licensed under the Apache License, Version 2.0 (the "License");
// you may not use this file except in compliance with the License.
// You may obtain a copy of the License at
//
// http://www.apache.org/licenses/LICENSE-2.0
//
// Unless required by applicable law or agreed to in writing, software
// distributed under the License is distributed on an "AS IS" BASIS,
// WITHOUT WARRANTIES OR CONDITIONS OF ANY KIND, either express or implied.
// See the License for the specific language governing permissions and
// limitations under the License.

// Package testutil provides helpers to test code using the prometheus package
// of client_golang.
//
// While writing unit tests to verify correct instrumentation of your code, it's
// a common mistake to mostly test the instrumentation library instead of your
// own code. Rather than verifying that a prometheus.Counter's value has changed
// as expected or that it shows up in the exposition after registration, it is
// in general more robust and more faithful to the concept of unit tests to use
// mock implementations of the prometheus.Counter and prometheus.Registerer
// interfaces that simply assert that the Add or Register methods have been
// called with the expected arguments. However, this might be overkill in simple
// scenarios. The ToFloat64 function is provided for simple inspection of a
// single-value metric, but it has to be used with caution.
//
// End-to-end tests to verify all or larger parts of the metrics exposition can
// be implemented with the CollectAndCompare or GatherAndCompare functions. The
// most appropriate use is not so much testing instrumentation of your code, but
// testing custom prometheus.Collector implementations and in particular whole
// exporters, i.e. programs that retrieve telemetry data from a 3rd party source
// and convert it into Prometheus metrics.
//
// In a similar pattern, CollectAndLint and GatherAndLint can be used to detect
// metrics that have issues with their name, type, or metadata without being
// necessarily invalid, e.g. a counter with a name missing the “_total” suffix.
package testutil

import (
	"bytes"
	"fmt"
	"io"
	"net/http"
	"reflect"

	"github.com/davecgh/go-spew/spew"
	dto "github.com/prometheus/client_model/go"
	"github.com/prometheus/common/expfmt"
	"google.golang.org/protobuf/proto"

	"github.com/prometheus/client_golang/prometheus"
	"github.com/prometheus/client_golang/prometheus/internal"
)

// ToFloat64 collects all Metrics from the provided Collector. It expects that
// this results in exactly one Metric being collected, which must be a Gauge,
// Counter, or Untyped. In all other cases, ToFloat64 panics. ToFloat64 returns
// the value of the collected Metric.
//
// The Collector provided is typically a simple instance of Gauge or Counter, or
// – less commonly – a GaugeVec or CounterVec with exactly one element. But any
// Collector fulfilling the prerequisites described above will do.
//
// Use this function with caution. It is computationally very expensive and thus
// not suited at all to read values from Metrics in regular code. This is really
// only for testing purposes, and even for testing, other approaches are often
// more appropriate (see this package's documentation).
//
// A clear anti-pattern would be to use a metric type from the prometheus
// package to track values that are also needed for something else than the
// exposition of Prometheus metrics. For example, you would like to track the
// number of items in a queue because your code should reject queuing further
// items if a certain limit is reached. It is tempting to track the number of
// items in a prometheus.Gauge, as it is then easily available as a metric for
// exposition, too. However, then you would need to call ToFloat64 in your
// regular code, potentially quite often. The recommended way is to track the
// number of items conventionally (in the way you would have done it without
// considering Prometheus metrics) and then expose the number with a
// prometheus.GaugeFunc.
func ToFloat64(c prometheus.Collector) float64 {
	var (
		m      prometheus.Metric
		mCount int
		mChan  = make(chan prometheus.Metric)
		done   = make(chan struct{})
	)

	go func() {
		for m = range mChan {
			mCount++
		}
		close(done)
	}()

	c.Collect(mChan)
	close(mChan)
	<-done

	if mCount != 1 {
		panic(fmt.Errorf("collected %d metrics instead of exactly 1", mCount))
	}

	pb := &dto.Metric{}
	if err := m.Write(pb); err != nil {
		panic(fmt.Errorf("error happened while collecting metrics: %w", err))
	}
	if pb.Gauge != nil {
		return pb.Gauge.GetValue()
	}
	if pb.Counter != nil {
		return pb.Counter.GetValue()
	}
	if pb.Untyped != nil {
		return pb.Untyped.GetValue()
	}
	panic(fmt.Errorf("collected a non-gauge/counter/untyped metric: %s", pb))
}

// CollectAndCount registers the provided Collector with a newly created
// pedantic Registry. It then calls GatherAndCount with that Registry and with
// the provided metricNames. In the unlikely case that the registration or the
// gathering fails, this function panics. (This is inconsistent with the other
// CollectAnd… functions in this package and has historical reasons. Changing
// the function signature would be a breaking change and will therefore only
// happen with the next major version bump.)
func CollectAndCount(c prometheus.Collector, metricNames ...string) int {
	reg := prometheus.NewPedanticRegistry()
	if err := reg.Register(c); err != nil {
		panic(fmt.Errorf("registering collector failed: %w", err))
	}
	result, err := GatherAndCount(reg, metricNames...)
	if err != nil {
		panic(err)
	}
	return result
}

// GatherAndCount gathers all metrics from the provided Gatherer and counts
// them. It returns the number of metric children in all gathered metric
// families together. If any metricNames are provided, only metrics with those
// names are counted.
func GatherAndCount(g prometheus.Gatherer, metricNames ...string) (int, error) {
	got, err := g.Gather()
	if err != nil {
		return 0, fmt.Errorf("gathering metrics failed: %w", err)
	}
	if metricNames != nil {
		got = filterMetrics(got, metricNames)
	}

	result := 0
	for _, mf := range got {
		result += len(mf.GetMetric())
	}
	return result, nil
}

// ScrapeAndCompare calls a remote exporter's endpoint which is expected to return some metrics in
// plain text format. Then it compares it with the results that the `expected` would return.
// If the `metricNames` is not empty it would filter the comparison only to the given metric names.
func ScrapeAndCompare(url string, expected io.Reader, metricNames ...string) error {
	resp, err := http.Get(url)
	if err != nil {
		return fmt.Errorf("scraping metrics failed: %w", err)
	}
	defer resp.Body.Close()

	if resp.StatusCode != http.StatusOK {
		return fmt.Errorf("the scraping target returned a status code other than 200: %d",
			resp.StatusCode)
	}

	scraped, err := convertReaderToMetricFamily(resp.Body)
	if err != nil {
		return err
	}

	wanted, err := convertReaderToMetricFamily(expected)
	if err != nil {
		return err
	}

	return compareMetricFamilies(scraped, wanted, metricNames...)
}

// CollectAndCompare registers the provided Collector with a newly created
// pedantic Registry. It then calls GatherAndCompare with that Registry and with
// the provided metricNames.
func CollectAndCompare(c prometheus.Collector, expected io.Reader, metricNames ...string) error {
	reg := prometheus.NewPedanticRegistry()
	if err := reg.Register(c); err != nil {
		return fmt.Errorf("registering collector failed: %w", err)
	}
	return GatherAndCompare(reg, expected, metricNames...)
}

// GatherAndCompare gathers all metrics from the provided Gatherer and compares
// it to an expected output read from the provided Reader in the Prometheus text
// exposition format. If any metricNames are provided, only metrics with those
// names are compared.
func GatherAndCompare(g prometheus.Gatherer, expected io.Reader, metricNames ...string) error {
	return TransactionalGatherAndCompare(prometheus.ToTransactionalGatherer(g), expected, metricNames...)
}

// TransactionalGatherAndCompare gathers all metrics from the provided Gatherer and compares
// it to an expected output read from the provided Reader in the Prometheus text
// exposition format. If any metricNames are provided, only metrics with those
// names are compared.
func TransactionalGatherAndCompare(g prometheus.TransactionalGatherer, expected io.Reader, metricNames ...string) error {
	got, done, err := g.Gather()
	defer done()
	if err != nil {
		return fmt.Errorf("gathering metrics failed: %w", err)
	}

	wanted, err := convertReaderToMetricFamily(expected)
	if err != nil {
		return err
	}

	return compareMetricFamilies(got, wanted, metricNames...)
}

// convertReaderToMetricFamily would read from a io.Reader object and convert it to a slice of
// dto.MetricFamily.
func convertReaderToMetricFamily(reader io.Reader) ([]*dto.MetricFamily, error) {
	var tp expfmt.TextParser
	notNormalized, err := tp.TextToMetricFamilies(reader)
	if err != nil {
		return nil, fmt.Errorf("converting reader to metric families failed: %w", err)
	}

	// The text protocol handles empty help fields inconsistently. When
	// encoding, any non-nil value, include the empty string, produces a
	// "# HELP" line. But when decoding, the help field is only set to a
	// non-nil value if the "# HELP" line contains a non-empty value.
	//
	// Because metrics in a registry always have non-nil help fields, populate
	// any nil help fields in the parsed metrics with the empty string so that
	// when we compare text encodings, the results are consistent.
	for _, metric := range notNormalized {
		if metric.Help == nil {
			metric.Help = proto.String("")
		}
	}

	return internal.NormalizeMetricFamilies(notNormalized), nil
}

// compareMetricFamilies would compare 2 slices of metric families, and optionally filters both of
// them to the `metricNames` provided.
func compareMetricFamilies(got, expected []*dto.MetricFamily, metricNames ...string) error {
	if metricNames != nil {
		got = filterMetrics(got, metricNames)
		expected = filterMetrics(expected, metricNames)
	}

	return compare(got, expected)
}

// compare encodes both provided slices of metric families into the text format,
// compares their string message, and returns an error if they do not match.
// The error contains the encoded text of both the desired and the actual
// result.
func compare(got, want []*dto.MetricFamily) error {
	var gotBuf, wantBuf bytes.Buffer
<<<<<<< HEAD
	enc := expfmt.NewEncoder(&gotBuf, expfmt.FmtText_1_0_0)
=======
	enc := expfmt.NewEncoder(&gotBuf, expfmt.NewFormat(expfmt.TypeTextPlain))
>>>>>>> c02f761e
	for _, mf := range got {
		if err := enc.Encode(mf); err != nil {
			return fmt.Errorf("encoding gathered metrics failed: %w", err)
		}
	}
<<<<<<< HEAD
	enc = expfmt.NewEncoder(&wantBuf, expfmt.FmtText_1_0_0)
=======
	enc = expfmt.NewEncoder(&wantBuf, expfmt.NewFormat(expfmt.TypeTextPlain))
>>>>>>> c02f761e
	for _, mf := range want {
		if err := enc.Encode(mf); err != nil {
			return fmt.Errorf("encoding expected metrics failed: %w", err)
		}
	}
	if diffErr := diff(wantBuf, gotBuf); diffErr != "" {
		return fmt.Errorf(diffErr)
	}
	return nil
}

// diff returns a diff of both values as long as both are of the same type and
// are a struct, map, slice, array or string. Otherwise it returns an empty string.
func diff(expected, actual interface{}) string {
	if expected == nil || actual == nil {
		return ""
	}

	et, ek := typeAndKind(expected)
	at, _ := typeAndKind(actual)
	if et != at {
		return ""
	}

	if ek != reflect.Struct && ek != reflect.Map && ek != reflect.Slice && ek != reflect.Array && ek != reflect.String {
		return ""
	}

	var e, a string
	c := spew.ConfigState{
		Indent:                  " ",
		DisablePointerAddresses: true,
		DisableCapacities:       true,
		SortKeys:                true,
	}
	if et != reflect.TypeOf("") {
		e = c.Sdump(expected)
		a = c.Sdump(actual)
	} else {
		e = reflect.ValueOf(expected).String()
		a = reflect.ValueOf(actual).String()
	}

	diff, _ := internal.GetUnifiedDiffString(internal.UnifiedDiff{
		A:        internal.SplitLines(e),
		B:        internal.SplitLines(a),
		FromFile: "metric output does not match expectation; want",
		FromDate: "",
		ToFile:   "got:",
		ToDate:   "",
		Context:  1,
	})

	if diff == "" {
		return ""
	}

	return "\n\nDiff:\n" + diff
}

// typeAndKind returns the type and kind of the given interface{}
func typeAndKind(v interface{}) (reflect.Type, reflect.Kind) {
	t := reflect.TypeOf(v)
	k := t.Kind()

	if k == reflect.Ptr {
		t = t.Elem()
		k = t.Kind()
	}
	return t, k
}

func filterMetrics(metrics []*dto.MetricFamily, names []string) []*dto.MetricFamily {
	var filtered []*dto.MetricFamily
	for _, m := range metrics {
		for _, name := range names {
			if m.GetName() == name {
				filtered = append(filtered, m)
				break
			}
		}
	}
	return filtered
}<|MERGE_RESOLUTION|>--- conflicted
+++ resolved
@@ -265,21 +265,13 @@
 // result.
 func compare(got, want []*dto.MetricFamily) error {
 	var gotBuf, wantBuf bytes.Buffer
-<<<<<<< HEAD
-	enc := expfmt.NewEncoder(&gotBuf, expfmt.FmtText_1_0_0)
-=======
 	enc := expfmt.NewEncoder(&gotBuf, expfmt.NewFormat(expfmt.TypeTextPlain))
->>>>>>> c02f761e
 	for _, mf := range got {
 		if err := enc.Encode(mf); err != nil {
 			return fmt.Errorf("encoding gathered metrics failed: %w", err)
 		}
 	}
-<<<<<<< HEAD
-	enc = expfmt.NewEncoder(&wantBuf, expfmt.FmtText_1_0_0)
-=======
 	enc = expfmt.NewEncoder(&wantBuf, expfmt.NewFormat(expfmt.TypeTextPlain))
->>>>>>> c02f761e
 	for _, mf := range want {
 		if err := enc.Encode(mf); err != nil {
 			return fmt.Errorf("encoding expected metrics failed: %w", err)
