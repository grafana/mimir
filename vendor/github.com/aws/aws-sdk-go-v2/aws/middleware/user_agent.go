--- conflicted
+++ resolved
@@ -68,8 +68,6 @@
 	'-': true, '.': true, '^': true, '_': true, '`': true, '|': true, '~': true,
 }
 
-<<<<<<< HEAD
-=======
 // UserAgentFeature enumerates tracked SDK features.
 type UserAgentFeature string
 
@@ -89,7 +87,6 @@
 	UserAgentFeatureGZIPRequestCompression                  = "L"
 )
 
->>>>>>> fc8af05a
 // RequestUserAgent is a build middleware that set the User-Agent for the request.
 type RequestUserAgent struct {
 	sdkAgent, userAgent *smithyhttp.UserAgentBuilder
@@ -219,15 +216,12 @@
 	u.userAgent.AddKeyValue(strings.Map(rules, key), strings.Map(rules, value))
 }
 
-<<<<<<< HEAD
-=======
 // AddUserAgentFeature adds the feature ID to the tracking list to be emitted
 // in the final User-Agent string.
 func (u *RequestUserAgent) AddUserAgentFeature(feature UserAgentFeature) {
 	u.features[feature] = struct{}{}
 }
 
->>>>>>> fc8af05a
 // AddSDKAgentKey adds the component identified by name to the User-Agent string.
 func (u *RequestUserAgent) AddSDKAgentKey(keyType SDKAgentKeyType, key string) {
 	// TODO: should target sdkAgent
@@ -298,8 +292,6 @@
 	default:
 		return '-'
 	}
-<<<<<<< HEAD
-=======
 }
 
 func buildFeatureMetrics(features map[UserAgentFeature]struct{}) string {
@@ -310,5 +302,4 @@
 
 	sort.Strings(fs)
 	return fmt.Sprintf("%s/%s", FeatureMetadata2.string(), strings.Join(fs, ","))
->>>>>>> fc8af05a
 }