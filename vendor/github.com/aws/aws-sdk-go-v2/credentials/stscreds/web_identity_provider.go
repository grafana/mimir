package stscreds

import (
	"context"
	"fmt"
	"io/ioutil"
	"strconv"
<<<<<<< HEAD
=======
	"strings"
>>>>>>> fc8af05a
	"time"

	"github.com/aws/aws-sdk-go-v2/aws"
	"github.com/aws/aws-sdk-go-v2/aws/retry"
	"github.com/aws/aws-sdk-go-v2/internal/sdk"
	"github.com/aws/aws-sdk-go-v2/service/sts"
	"github.com/aws/aws-sdk-go-v2/service/sts/types"
)

var invalidIdentityTokenExceptionCode = (&types.InvalidIdentityTokenException{}).ErrorCode()

const (
	// WebIdentityProviderName is the web identity provider name
	WebIdentityProviderName = "WebIdentityCredentials"
)

// AssumeRoleWithWebIdentityAPIClient is a client capable of the STS AssumeRoleWithWebIdentity operation.
type AssumeRoleWithWebIdentityAPIClient interface {
	AssumeRoleWithWebIdentity(ctx context.Context, params *sts.AssumeRoleWithWebIdentityInput, optFns ...func(*sts.Options)) (*sts.AssumeRoleWithWebIdentityOutput, error)
}

// WebIdentityRoleProvider is used to retrieve credentials using
// an OIDC token.
type WebIdentityRoleProvider struct {
	options WebIdentityRoleOptions
}

// WebIdentityRoleOptions is a structure of configurable options for WebIdentityRoleProvider
type WebIdentityRoleOptions struct {
	// Client implementation of the AssumeRoleWithWebIdentity operation. Required
	Client AssumeRoleWithWebIdentityAPIClient

	// JWT Token Provider. Required
	TokenRetriever IdentityTokenRetriever

	// IAM Role ARN to assume. Required
	RoleARN string

	// Session name, if you wish to uniquely identify this session.
	RoleSessionName string

	// Expiry duration of the STS credentials. STS will assign a default expiry
	// duration if this value is unset. This is different from the Duration
	// option of AssumeRoleProvider, which automatically assigns 15 minutes if
	// Duration is unset.
	//
	// See the STS AssumeRoleWithWebIdentity API reference guide for more
	// information on defaults.
	// https://docs.aws.amazon.com/STS/latest/APIReference/API_AssumeRoleWithWebIdentity.html
	Duration time.Duration

	// An IAM policy in JSON format that you want to use as an inline session policy.
	Policy *string

	// The Amazon Resource Names (ARNs) of the IAM managed policies that you
	// want to use as managed session policies.  The policies must exist in the
	// same account as the role.
	PolicyARNs []types.PolicyDescriptorType
}

// IdentityTokenRetriever is an interface for retrieving a JWT
type IdentityTokenRetriever interface {
	GetIdentityToken() ([]byte, error)
}

// IdentityTokenFile is for retrieving an identity token from the given file name
type IdentityTokenFile string

// GetIdentityToken retrieves the JWT token from the file and returns the contents as a []byte
func (j IdentityTokenFile) GetIdentityToken() ([]byte, error) {
	b, err := ioutil.ReadFile(string(j))
	if err != nil {
		return nil, fmt.Errorf("unable to read file at %s: %v", string(j), err)
	}

	return b, nil
}

// NewWebIdentityRoleProvider will return a new WebIdentityRoleProvider with the
// provided stsiface.ClientAPI
func NewWebIdentityRoleProvider(client AssumeRoleWithWebIdentityAPIClient, roleARN string, tokenRetriever IdentityTokenRetriever, optFns ...func(*WebIdentityRoleOptions)) *WebIdentityRoleProvider {
	o := WebIdentityRoleOptions{
		Client:         client,
		RoleARN:        roleARN,
		TokenRetriever: tokenRetriever,
	}

	for _, fn := range optFns {
		fn(&o)
	}

	return &WebIdentityRoleProvider{options: o}
}

// Retrieve will attempt to assume a role from a token which is located at
// 'WebIdentityTokenFilePath' specified destination and if that is empty an
// error will be returned.
func (p *WebIdentityRoleProvider) Retrieve(ctx context.Context) (aws.Credentials, error) {
	b, err := p.options.TokenRetriever.GetIdentityToken()
	if err != nil {
		return aws.Credentials{}, fmt.Errorf("failed to retrieve jwt from provide source, %w", err)
	}

	sessionName := p.options.RoleSessionName
	if len(sessionName) == 0 {
		// session name is used to uniquely identify a session. This simply
		// uses unix time in nanoseconds to uniquely identify sessions.
		sessionName = strconv.FormatInt(sdk.NowTime().UnixNano(), 10)
	}
	input := &sts.AssumeRoleWithWebIdentityInput{
		PolicyArns:       p.options.PolicyARNs,
		RoleArn:          &p.options.RoleARN,
		RoleSessionName:  &sessionName,
		WebIdentityToken: aws.String(string(b)),
	}
	if p.options.Duration != 0 {
		// If set use the value, otherwise STS will assign a default expiration duration.
		input.DurationSeconds = aws.Int32(int32(p.options.Duration / time.Second))
	}
	if p.options.Policy != nil {
		input.Policy = p.options.Policy
	}

	resp, err := p.options.Client.AssumeRoleWithWebIdentity(ctx, input, func(options *sts.Options) {
		options.Retryer = retry.AddWithErrorCodes(options.Retryer, invalidIdentityTokenExceptionCode)
	})
	if err != nil {
		return aws.Credentials{}, fmt.Errorf("failed to retrieve credentials, %w", err)
	}

	var accountID string
	if resp.AssumedRoleUser != nil {
		accountID = getAccountID(resp.AssumedRoleUser)
	}

	// InvalidIdentityToken error is a temporary error that can occur
	// when assuming an Role with a JWT web identity token.

	value := aws.Credentials{
		AccessKeyID:     aws.ToString(resp.Credentials.AccessKeyId),
		SecretAccessKey: aws.ToString(resp.Credentials.SecretAccessKey),
		SessionToken:    aws.ToString(resp.Credentials.SessionToken),
		Source:          WebIdentityProviderName,
		CanExpire:       true,
		Expires:         *resp.Credentials.Expiration,
		AccountID:       accountID,
	}
	return value, nil
}

// extract accountID from arn with format "arn:partition:service:region:account-id:[resource-section]"
func getAccountID(u *types.AssumedRoleUser) string {
	if u.Arn == nil {
		return ""
	}
	parts := strings.Split(*u.Arn, ":")
	if len(parts) < 5 {
		return ""
	}
	return parts[4]
}<|MERGE_RESOLUTION|>--- conflicted
+++ resolved
@@ -5,10 +5,7 @@
 	"fmt"
 	"io/ioutil"
 	"strconv"
-<<<<<<< HEAD
-=======
 	"strings"
->>>>>>> fc8af05a
 	"time"
 
 	"github.com/aws/aws-sdk-go-v2/aws"
