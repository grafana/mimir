--- conflicted
+++ resolved
@@ -1,5 +1,3 @@
-<<<<<<< HEAD
-=======
 # Release (2024-08-14)
 
 ## Module Highlights
@@ -12,7 +10,6 @@
 * `github.com/aws/smithy-go`: v1.20.3
   * **Bug Fix**: Fix encoding/cbor test overflow on x86.
 
->>>>>>> fc8af05a
 # Release (2024-03-29)
 
 * No change notes available for this release.
