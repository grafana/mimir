# Changelog

## main / unreleased

### Grafana Mimir

* [CHANGE] Ruler: Remove experimental CLI flag `-ruler-storage.cache.rule-group-enabled` to enable or disable caching the contents of rule groups. Caching rule group contents is now always enabled when a cache is configured for the ruler. #10949
* [CHANGE] Ingester: Out-of-order native histograms are now enabled whenever both native histogram and out-of-order ingestion is enabled. The `-ingester.ooo-native-histograms-ingestion-enabled` CLI flag and corresponding `ooo_native_histograms_ingestion_enabled` runtime configuration option have been removed. #10956
* [CHANGE] Distributor: removed the `cortex_distributor_label_values_with_newlines_total` metric. #10977
* [CHANGE] Ingester/Distributor: renamed the experimental `max_cost_attribution_cardinality_per_user` config to `max_cost_attribution_cardinality`. #11092
* [CHANGE] Frontend: The subquery spin-off feature is now enabled with `-query-frontend.subquery-spin-off-enabled=true` instead of `-query-frontend.instant-queries-with-subquery-spin-off=.*` #11153
* [CHANGE] Overrides-exporter: Don't export per-tenant overrides that are set to their default values. #11173
* [CHANGE] gRPC/HTTP clients: Rename metric `cortex_client_request_invalid_cluster_validation_labels_total` to `cortex_client_invalid_cluster_validation_label_requests_total`. #11237
* [FEATURE] Distributor: Experimental support for Prometheus Remote-Write 2.0 protocol. Limitations: Created timestamp is ignored, per series metadata is merged on metric family level automatically, ingestion might fail if client sends ProtoBuf fields out of order. The label `version` is added to the metric `cortex_distributor_requests_in_total` with a value of either `1.0` or `2.0` depending on the detected Remote-Write protocol. #11100 #11101 #11192 #11143
* [FEATURE] Query-frontend: expand `query-frontend.cache-errors` and `query-frontend.results-cache-ttl-for-errors` configuration options to cache non-transient response failures for instant queries. #11120
* [ENHANCEMENT] Ingester: Add support for exporting native histogram cost attribution metrics (`cortex_ingester_attributed_active_native_histogram_series` and `cortex_ingester_attributed_active_native_histogram_buckets`) with labels specified by customers to a custom Prometheus registry. #10892
* [ENHANCEMENT] Store-gateway: Download sparse headers uploaded by compactors. Compactors have to be configured with `-compactor.upload-sparse-index-headers=true` option. #10879 #11072.
* [ENHANCEMENT] Compactor: Upload block index file and multiple segment files concurrently. Concurrency scales linearly with block size up to `-compactor.max-per-block-upload-concurrency`. #10947
* [ENHANCEMENT] Ingester: Add per-user `cortex_ingester_tsdb_wal_replay_unknown_refs_total` and `cortex_ingester_tsdb_wbl_replay_unknown_refs_total` metrics to track unknown series references during WAL/WBL replay. #10981
* [ENHANCEMENT] Added `-ingest-storage.kafka.fetch-max-wait` configuration option to configure the maximum amount of time a Kafka broker waits for some records before a Fetch response is returned. #11012
* [ENHANCEMENT] Ingester: Add `cortex_ingester_tsdb_forced_compactions_in_progress` metric reporting a value of 1 when there's a forced TSDB head compaction in progress. #11006
* [ENHANCEMENT] Ingester: Add `cortex_ingest_storage_reader_records_batch_fetch_max_bytes` metric reporting the distribution of `MaxBytes` specified in the Fetch requests sent to Kafka. #11014
* [ENHANCEMENT] All: Add experimental support for cluster validation in HTTP calls. When it is enabled, HTTP server verifies if a request coming from an HTTP client comes from an expected cluster. This validation can be configured by the following experimental configuration options: #11010
  * `-server.cluster-validation.label`
  * `-server.cluster-validation.http.enabled`
  * `-server.cluster-validation.http.soft-validation`
  * `-server.cluster-validation.http.exclude-paths`
* [ENHANCEMENT] Query-frontend: Add experimental support to include the cluster validation label in HTTP request headers. When cluster validation is enabled on the HTTP server side, cluster validation labels from HTTP request headers are compared with the HTTP server's cluster validation label. #11010 #11145
  * By setting `-query-frontend.client-cluster-validation.label`, you configure the query-frontend's client cluster validation label.
  * The flag `-common.client-cluster-validation.label`, if set, provides the default for `-query-frontend.client-cluster-validation.label`.
* [ENHANCEMENT] Memberlist: Add `-memberlist.abort-if-fast-join-fails` support and retries on DNS resolution. #11067
* [ENHANCEMENT] Querier: Allow configuring all gRPC options for store-gateway client, similar to other gRPC clients. #11074
* [ENHANCEMENT] Ruler: Log the number of series returned for each query as `result_series_count` as part of `query stats` log lines. #11081
* [ENHANCEMENT] Ruler: Don't log statistics that are not available when using a remote query-frontend as part of `query stats` log lines. #11083
* [ENHANCEMENT] Ingester: Remove cost-attribution experimental `max_cost_attribution_labels_per_user` limit. #11090
* [ENHANCEMENT] Update Go to 1.24.2. #11114
* [ENHANCEMENT] Query-frontend: Add `cortex_query_samples_processed_total` metric. #11110
* [ENHANCEMENT] Query-frontend: Add `cortex_query_samples_processed_cache_adjusted_total` metric. #11164
* [ENHANCEMENT] Ingester/Distributor: Add `cortex_cost_attribution_*` metrics to observe the state of the cost-attribution trackers. #11112
* [ENHANCEMENT] gRPC/HTTP servers: Add `cortex_server_invalid_cluster_validation_label_requests_total` metric, that is increased for every request with an invalid cluster validation label. #11241 #11277
* [ENHANCEMENT] OTLP: Add support for converting OTel explicit bucket histograms to Prometheus native histograms with custom buckets using the `distributor.otel-convert-histograms-to-nhcb` flag. #11077
* [ENHANCEMENT] Add configurable per-tenant `limited_queries`, which you can only run at or less than an allowed frequency. #11097
* [ENHANCEMENT] Ingest-Storage: Add `ingest-storage.kafka.producer-record-version` to allow control Kafka record versioning. #11244
* [ENHANCEMENT] Ruler: Update `<prometheus-http-prefix>/api/v1/rules` and `<prometheus-http-prefix>/api/v1/alerts` to reply with HTTP error 422 if rule evaluation is completely disabled for the tenant. If only recording rule- or alerting rule evaluation is disabled for the tenant, the response now includes a corresponding warning. #11321
<<<<<<< HEAD
* [ENHANCEMENT] Distributor: Trace when deduplicating a metric's samples/histograms due to conflicting timestamps. #11159
=======
* [ENHANCEMENT] Add tenant configuration block `ruler_alertmanager_client_config` which allows the Ruler's Alertmanager client options to be specified on a per-tenant basis. #10816
>>>>>>> f0f4c786
* [BUGFIX] OTLP: Fix response body and Content-Type header to align with spec. #10852
* [BUGFIX] Compactor: fix issue where block becomes permanently stuck when the Compactor's block cleanup job partially deletes a block. #10888
* [BUGFIX] Storage: fix intermittent failures in S3 upload retries. #10952
* [BUGFIX] Querier: return NaN from `irate()` if the second-last sample in the range is NaN and Prometheus' query engine is in use. #10956
* [BUGFIX] Ruler: don't count alerts towards `cortex_prometheus_notifications_dropped_total` if they are dropped due to alert relabelling. #10956
* [BUGFIX] Querier: Fix issue where an entire store-gateway zone leaving caused high CPU usage trying to find active members of the leaving zone. #11028
* [BUGFIX] Query-frontend: Fix blocks retention period enforcement when a request has multiple tenants (tenant federation). #11069
* [BUGFIX] Query-frontend: Fix `-query-frontend.query-sharding-max-sharded-queries` enforcement for instant queries with binary operators. #11086
* [BUGFIX] Memberlist: Fix hash ring updates before the full-join has been completed, when `-memberlist.notify-interval` is configured. #11098
* [BUGFIX] Query-frontend: Fix an issue where transient errors could be inadvertently cached. #11198
* [BUGFIX] Ingester: read reactive limiters should activate and deactivate when the ingester changes state. #11234
* [BUGFIX] Query-frontend: Fix an issue where errors from date/time parsing methods did not include the name of the invalid parameter. #11304
* [BUGFIX] Compactor: Fix issue where `MimirBucketIndexNotUpdated` can fire even though the index has been updated within the alert threshold. #11303

### Mixin

* [ENHANCEMENT] Dashboards: Include absolute number of notifications attempted to alertmanager in 'Mimir / Ruler'. #10918
* [ENHANCEMENT] Alerts: Make `MimirRolloutStuck` a critical alert if it has been firing for 6h. #10890
* [ENHANCEMENT] Dashboards: Add panels to the `Mimir / Tenants` and `Mimir / Top Tenants` dashboards showing the rate of gateway requests. #10978
* [ENHANCEMENT] Alerts: Improve `MimirIngesterFailsToProcessRecordsFromKafka` to not fire during forced TSDB head compaction. #11006
* [ENHANCEMENT] Alerts: Add alerts for invalid cluster validation labels. #11255 #11282
* [CHANGE] Alerts: Update query for `MimirBucketIndexNotUpdated`. Use `max_over_time` to prevent alert firing when pods rotate. #11311
* [BUGFIX] Dashboards: fix "Mimir / Tenants" legends for non-Kubernetes deployments. #10891
* [BUGFIX] Recording rules: fix `cluster_namespace_deployment:actual_replicas:count` recording rule when there's a mix on single-zone and multi-zone deployments. #11287
* [BUGFIX] Alerts: Enhance the `MimirRolloutStuck` alert, so it checks whether rollout groups as a whole (and not spread across instances) are changing or stuck. #11288

### Jsonnet

* [CHANGE] Increase the allowed number of rule groups for small, medium_small, and extra_small user tiers by 20%. #11152
* [CHANGE] Update rollout-operator version to 0.26.0. #11232
* [CHANGE] Memcached: Set a timeout of `500ms` for the `ruler-storage` cache instead of the default `200ms`. #11231
* [FEATURE] Make ingest storage ingester HPA behavior configurable through `_config.ingest_storage_ingester_hpa_behavior`. #11168

### Mimirtool

* [FEATURE] Add `--enable-experimental-functions` flag to commands that parse PromQL to allow parsing experimental functions such as `sort_by_label()`.

### Mimir Continuous Test

### Query-tee

### Documentation

### Tools

* [ENHANCEMENT] `kafkatool`: Add `offsets` command for querying various partition offsets. #11115
* [ENHANCEMENT] `listblocks`: Output can now also be JSON or YAML for easier parsing. #11184
* [ENHANCEMENT] `mark-blocks`: Allow specifying blocks from multiple tenants. #11343
* [ENHANCEMENT] `undelete-blocks`: Support removing S3 delete markers to avoid copying data when recovering blocks. #11256

## 2.16.0

### Grafana Mimir

* [CHANGE] Querier: pass context to queryable `IsApplicable` hook. #10451
* [CHANGE] Distributor: OTLP and push handler replace all non-UTF8 characters with the unicode replacement character `\uFFFD` in error messages before propagating them. #10236
* [CHANGE] Querier: pass query matchers to queryable `IsApplicable` hook. #10256
* [CHANGE] Build: removed Mimir Alpine Docker image and related CI tests. #10469
* [CHANGE] Query-frontend: Add `topic` label to `cortex_ingest_storage_strong_consistency_requests_total`, `cortex_ingest_storage_strong_consistency_failures_total`, and `cortex_ingest_storage_strong_consistency_wait_duration_seconds` metrics. #10220
* [CHANGE] Ruler: cap the rate of retries for remote query evaluation to 170/sec. This is configurable via `-ruler.query-frontend.max-retries-rate`. #10375 #10403
* [CHANGE] Query-frontend: Add `topic` label to `cortex_ingest_storage_reader_last_produced_offset_requests_total`, `cortex_ingest_storage_reader_last_produced_offset_failures_total`, `cortex_ingest_storage_reader_last_produced_offset_request_duration_seconds`, `cortex_ingest_storage_reader_partition_start_offset_requests_total`, `cortex_ingest_storage_reader_partition_start_offset_failures_total`, `cortex_ingest_storage_reader_partition_start_offset_request_duration_seconds` metrics. #10462
* [CHANGE] Ingester: Set `-ingester.ooo-native-histograms-ingestion-enabled` to true by default. #10483
* [CHANGE] Ruler: Add `user` and `reason` labels to `cortex_ruler_write_requests_failed_total` and `cortex_ruler_queries_failed_total`; add `user` to
    `cortex_ruler_write_requests_total` and `cortex_ruler_queries_total` metrics. #10536
* [CHANGE] Querier / Query-frontend: Remove experimental `-querier.promql-experimental-functions-enabled` and `-query-frontend.block-promql-experimental-functions` CLI flags and respective YAML configuration options to enable experimental PromQL functions. Instead access to experimental PromQL functions is always blocked. You can enable them using the per-tenant setting `enabled_promql_experimental_functions`. #10660 #10712
* [CHANGE] Store-gateway: Include posting sampling rate in sparse index headers. When the sampling rate isn't set in a sparse index header, store gateway rebuilds the sparse header with the configured `blocks-storage.bucket-store.posting-offsets-in-mem-sampling` value. If the sparse header's sampling rate is set but doesn't match the configured rate, store gateway either rebuilds the sparse header or downsamples to the configured sampling rate. #10684 #10878
* [CHANGE] Distributor: Return specific error message when burst size limit is exceeded. #10835
* [CHANGE] Ingester: enable native histograms ingestion by default, meaning`ingester.native-histograms-ingestion-enabled` defaults to true. #10867
* [FEATURE] Query Frontend: Expose query stats in the `Server-Timing` header when the `X-Mimir-Response-Query-Stats: true` header is present in the request. #10192
* [FEATURE] Distributor: Add experimental `-distributor.otel-keep-identifying-resource-attributes` option to allow keeping `service.instance.id`, `service.name` and `service.namespace` in `target_info` on top of converting them to the `instance` and `job` labels. #10216
* [FEATURE] Ingester/Distributor: Add support for exporting cost attribution metrics (`cortex_ingester_attributed_active_series`, `cortex_distributor_received_attributed_samples_total`, and `cortex_discarded_attributed_samples_total`) with labels specified by customers to a custom Prometheus registry. This feature enables more flexible billing data tracking. #10269 #10702
* [FEATURE] Ruler: Added `/ruler/tenants` endpoints to list the discovered tenants with rule groups. #10738
* [FEATURE] Distributor: Add experimental Influx handler. #10153
* [FEATURE] Query-frontend: Configuration options `query-frontend.cache-errors` and `query-frontend.results-cache-ttl-for-errors` for caching non-transient error responses are no longer experimental. #10927
* [FEATURE] Distributor: Add experimental `memberlist` KV store for ha_tracker. You can enable it using the `-distributor.ha-tracker.kvstore.store` flag. You can configure Memberlist parameters via the `-memberlist-*` flags. #10054
* [ENHANCEMENT] Compactor: Expose `cortex_bucket_index_last_successful_update_timestamp_seconds` for all tenants assigned to the compactor before starting the block cleanup job. #10569
* [ENHANCEMENT] Query Frontend: Return server-side `samples_processed` statistics. #10103
* [ENHANCEMENT] Distributor: OTLP receiver now converts also metric metadata. See also https://github.com/prometheus/prometheus/pull/15416. #10168
* [ENHANCEMENT] Distributor: discard float and histogram samples with duplicated timestamps from each timeseries in a request before the request is forwarded to ingesters. Discarded samples are tracked by `cortex_discarded_samples_total` metrics with the reason `sample_duplicate_timestamp`. #10145 #10430
* [ENHANCEMENT] Ruler: Add `cortex_prometheus_rule_group_last_rule_duration_sum_seconds` metric to track the total evaluation duration of a rule group regardless of concurrency #10189
* [ENHANCEMENT] Distributor: Add native histogram support for `electedReplicaPropagationTime` metric in ha_tracker. #10264
* [ENHANCEMENT] Ingester: More efficient CPU/memory utilization-based read request limiting. #10325
* [ENHANCEMENT] OTLP: In addition to the flag `-distributor.otel-created-timestamp-zero-ingestion-enabled` there is now `-distributor.otel-start-time-quiet-zero` to convert OTel start timestamps to Prometheus QuietZeroNaNs. This flag is to make the change rollout safe between Ingesters and Distributors. #10238
* [ENHANCEMENT] Ruler: When rule concurrency is enabled for a rule group, its rules will now be reordered and run in batches based on their dependencies. This increases the number of rules that can potentially run concurrently. Note that the global and tenant-specific limits still apply #10400
* [ENHANCEMENT] Query-frontend: include more information about read consistency in trace spans produced when using experimental ingest storage. #10412
* [ENHANCEMENT] Ingester: Hide tokens in ingester ring status page when ingest storage is enabled #10399
* [ENHANCEMENT] Ingester: add `active_series_additional_custom_trackers` configuration, in addition to the already existing `active_series_custom_trackers`. The `active_series_additional_custom_trackers` configuration allows you to configure additional custom trackers that get merged with `active_series_custom_trackers` at runtime. #10428
* [ENHANCEMENT] Query-frontend: Allow blocking raw http requests with the `blocked_requests` configuration. Requests can be blocked based on their path, method or query parameters #10484
* [ENHANCEMENT] Ingester: Added the following metrics exported by `PostingsForMatchers` cache: #10500 #10525
  * `cortex_ingester_tsdb_head_postings_for_matchers_cache_hits_total`
  * `cortex_ingester_tsdb_head_postings_for_matchers_cache_misses_total`
  * `cortex_ingester_tsdb_head_postings_for_matchers_cache_requests_total`
  * `cortex_ingester_tsdb_head_postings_for_matchers_cache_skips_total`
  * `cortex_ingester_tsdb_head_postings_for_matchers_cache_evictions_total`
  * `cortex_ingester_tsdb_block_postings_for_matchers_cache_hits_total`
  * `cortex_ingester_tsdb_block_postings_for_matchers_cache_misses_total`
  * `cortex_ingester_tsdb_block_postings_for_matchers_cache_requests_total`
  * `cortex_ingester_tsdb_block_postings_for_matchers_cache_skips_total`
  * `cortex_ingester_tsdb_block_postings_for_matchers_cache_evictions_total`
* [ENHANCEMENT] Add support for the HTTP header `X-Filter-Queryables` which allows callers to decide which queryables should be used by the querier, useful for debugging and testing queryables in isolation. #10552 #10594
* [ENHANCEMENT] Compactor: Shuffle users' order in `BlocksCleaner`. Prevents bucket indexes from going an extended period without cleanup during compactor restarts. #10513
* [ENHANCEMENT] Distributor, querier, ingester and store-gateway: Add support for `limit` parameter for label names and values requests. #10410
* [ENHANCEMENT] Ruler: Adds support for filtering results from rule status endpoint by `file[]`, `rule_group[]` and `rule_name[]`. #10589
* [ENHANCEMENT] Query-frontend: Add option to "spin off" subqueries as actual range queries, so that they benefit from query acceleration techniques such as sharding, splitting, and caching. To enable this feature, set the `-query-frontend.instant-queries-with-subquery-spin-off=<comma separated list>` option on the frontend or the `instant_queries_with_subquery_spin_off` per-tenant override with regular expressions matching the queries to enable. #10460 #10603 #10621 #10742 #10796
* [ENHANCEMENT] Querier, ingester: The series API respects passed `limit` parameter. #10620 #10652
* [ENHANCEMENT] Store-gateway: Add experimental settings under `-store-gateway.dynamic-replication` to allow more than the default of 3 store-gateways to own recent blocks. #10382 #10637
* [ENHANCEMENT] Ingester: Add reactive concurrency limiters to protect push and read operations from overload. #10574
* [ENHANCEMENT] Compactor: Add experimental `-compactor.max-lookback` option to limit blocks considered in each compaction cycle. Blocks uploaded prior to the lookback period aren't processed. This option helps reduce CPU utilization in tenants with large block metadata files that are processed before each compaction. #10585 #10794
* [ENHANCEMENT] Distributor: Optionally expose the current HA replica for each tenant in the `cortex_ha_tracker_elected_replica_status` metric. This is enabled with the `-distributor.ha-tracker.enable-elected-replica-metric=true` flag. #10644
* [ENHANCEMENT] Enable three Go runtime metrics: #10641
  * `go_cpu_classes_gc_total_cpu_seconds_total`
  * `go_cpu_classes_total_cpu_seconds_total`
  * `go_cpu_classes_idle_cpu_seconds_total`
* [ENHANCEMENT] All: Add experimental support for cluster validation in gRPC calls. When it is enabled, gRPC server verifies if a request coming from a gRPC client comes from an expected cluster. This validation can be configured by the following experimental configuration options: #10767
  * `-server.cluster-validation.label`
  * `-server.cluster-validation.grpc.enabled`
  * `-server.cluster-validation.grpc.soft-validation`
* [ENHANCEMENT] gRPC clients: Add experimental support to include the cluster validation label in gRPC metadata. When cluster validation is enabled on gRPC server side, the cluster validation label from gRPC metadata is compared with the gRPC server's cluster validation label. #10869 #10883
  * By setting `-<grpc-client-config-path>.cluster-validation.label`, you configure the cluster validation label of _a single_ gRPC client, whose `grpcclient.Config` object is configurable through `-<grpc-client-config-path>`.
  * By setting `-common.client-cluster-validation.label`, you configure the cluster validation label of _all_ gRPC clients.
* [ENHANCEMENT] gRPC clients: Add `cortex_client_request_invalid_cluster_validation_labels_total` metrics, that are used by Mimir's gRPC clients to track invalid cluster validations. #10767
* [ENHANCEMENT] Add experimental metric `cortex_distributor_dropped_native_histograms_total` to measure native histograms silently dropped when native histograms are disabled for a tenant. #10760
* [ENHANCEMENT] Compactor: Add experimental `-compactor.upload-sparse-index-headers` option. When enabled, the compactor will attempt to upload sparse index headers to object storage. This prevents latency spikes after adding store-gateway replicas. #10684
* [ENHANCEMENT] Ruler: add support for YAML aliases in `alert`, `record` and `expr` fields in rule groups. https://github.com/prometheus/prometheus/pull/14957 #10884
* [ENHANCEMENT] Memcached: Add experimental `-<prefix>.memcached.addresses-provider` flag to use alternate DNS service discovery backends when discovering Memcached hosts. #10895
* [BUGFIX] Distributor: Use a boolean to track changes while merging the ReplicaDesc components, rather than comparing the objects directly. #10185
* [BUGFIX] Querier: fix timeout responding to query-frontend when response size is very close to `-querier.frontend-client.grpc-max-send-msg-size`. #10154
* [BUGFIX] Query-frontend and querier: show warning/info annotations in some cases where they were missing (if a lazy querier was used). #10277
* [BUGFIX] Query-frontend: Fix an issue where transient errors are inadvertently cached. #10537 #10631
* [BUGFIX] Ruler: fix indeterminate rules being always run concurrently (instead of never) when `-ruler.max-independent-rule-evaluation-concurrency` is set. https://github.com/prometheus/prometheus/pull/15560 #10258
* [BUGFIX] PromQL: Fix various UTF-8 bugs related to quoting. https://github.com/prometheus/prometheus/pull/15531 #10258
* [BUGFIX] Ruler: Fixed an issue when using the experimental `-ruler.max-independent-rule-evaluation-concurrency` feature, where if a rule group was eligible for concurrency, it would flap between running concurrently or not based on the time it took after running concurrently. #9726 #10189
* [BUGFIX] Mimirtool: `remote-read` commands will now return data. #10286
* [BUGFIX] PromQL: Fix deriv, predict_linear and double_exponential_smoothing with histograms https://github.com/prometheus/prometheus/pull/15686 #10383
* [BUGFIX] MQE: Fix deriv with histograms #10383
* [BUGFIX] PromQL: Fix <aggr_over_time> functions with histograms https://github.com/prometheus/prometheus/pull/15711 #10400
* [BUGFIX] MQE: Fix <aggr_over_time> functions with histograms #10400
* [BUGFIX] Distributor: return HTTP status 415 Unsupported Media Type instead of 200 Success for Remote Write 2.0 until we support it. #10423 #10916
* [BUGFIX] Query-frontend: Add flag `-query-frontend.prom2-range-compat` and corresponding YAML to rewrite queries with ranges that worked in Prometheus 2 but are invalid in Prometheus 3. #10445 #10461 #10502
* [BUGFIX] Distributor: Fix edge case at the HA-tracker with memberlist as KVStore, where when a replica in the KVStore is marked as deleted but not yet removed, it fails to update the KVStore. #10443
* [BUGFIX] Distributor: Fix panics in `DurationWithJitter` util functions when computed variance is zero. #10507
* [BUGFIX] Ingester: Fixed a race condition in the `PostingsForMatchers` cache that may have infrequently returned expired cached postings. #10500
* [BUGFIX] Distributor: Report partially converted OTLP requests with status 400 Bad Request. #10588
* [BUGFIX] Ruler: fix issue where rule evaluations could be missed while shutting down a ruler instance if that instance owns many rule groups. prometheus/prometheus#15804 #10762
* [BUGFIX] Ingester: Add additional check on reactive limiter queue sizes. #10722
* [BUGFIX] TSDB: fix unknown series errors and possible lost data during WAL replay when series are removed from the head due to inactivity and reappear before the next WAL checkpoint. https://github.com/prometheus/prometheus/pull/16060 https://github.com/prometheus/prometheus/pull/16231 #10824 #10955
* [BUGFIX] Querier: fix issue where `label_join` could incorrectly return multiple series with the same labels rather than failing with `vector cannot contain metrics with the same labelset`. https://github.com/prometheus/prometheus/pull/15975 #10826
* [BUGFIX] Querier: fix issue where counter resets on native histograms could be incorrectly under- or over-counted when using subqueries. https://github.com/prometheus/prometheus/pull/15987 #10871
* [BUGFIX] Querier: fix incorrect annotation emitted when `quantile_over_time` is evaluated over a range with both histograms and floats. https://github.com/prometheus/prometheus/pull/16018 #10884
* [BUGFIX] Querier: fix duplicated double quotes in invalid label name error from `count_values`. https://github.com/prometheus/prometheus/pull/16054 #10884
* [BUGFIX] Ingester: fix goroutines and memory leak when experimental ingest storage enabled and a server-side error occurs during metrics ingestion. #10915
* [BUGFIX] Alertmanager: Avoid fetching Grafana state if Grafana AM compatibility is not enabled. #10857
* [BUGFIX] Alertmanager: Fix decoding of queryFromGeneratorURL in templates. #8914
* [BUGFIX] Alertmanager: DedupStage to stop notification pipeline when the timestamp of notification log entry is after the pipeline was flushed #10989

### Mixin

* [CHANGE] Alerts: Only alert on errors performing cache operations if there are over 10 request/sec to avoid flapping. #10832
* [FEATURE] Add compiled mixin for GEM installations in `operations/mimir-mixin-compiled-gem`. #10690 #10877
* [ENHANCEMENT] Dashboards: clarify that the ingester and store-gateway panels on the 'Reads' dashboard show data from all query requests to that component, not just requests from the main query path (ie. requests from the ruler query path are included as well). #10598
* [ENHANCEMENT] Dashboards: add ingester and store-gateway panels from the 'Reads' dashboard to the 'Remote ruler reads' dashboard as well. #10598
* [ENHANCEMENT] Dashboards: add ingester and store-gateway panels showing only requests from the respective dashboard's query path to the 'Reads' and 'Remote ruler reads' dashboards. For example, the 'Remote ruler reads' dashboard now has panels showing the ingester query request rate from ruler-queriers. #10598
* [ENHANCEMENT] Dashboards: 'Writes' dashboard: show write requests broken down by request type. #10599
* [ENHANCEMENT] Dashboards: clarify when query-frontend and query-scheduler dashboard panels are expected to show no data. #10624
* [ENHANCEMENT] Alerts: Add warning alert `DistributorGcUsesTooMuchCpu`. #10641
* [ENHANCEMENT] Dashboards: Add "Federation-frontend" dashboard for GEM. #10697 #10736
* [ENHANCEMENT] Dashboards: Add Query-Scheduler <-> Querier Inflight Requests row to Query Reads and Remote Ruler reads dashboards. #10290
* [ENHANCEMENT] Alerts: Add "Federation-frontend" alert for remote clusters returning errors. #10698
* [BUGFIX] Dashboards: fix how we switch between classic and native histograms. #10018
* [BUGFIX] Alerts: Ignore cache errors performing `delete` operations since these are expected to fail when keys don't exist. #10287
* [BUGFIX] Dashboards: fix "Mimir / Rollout Progress" latency comparison when gateway is enabled. #10495
* [BUGFIX] Dashboards: fix autoscaling panels when Mimir is deployed using Helm. #10473
* [BUGFIX] Alerts: fix `MimirAutoscalerNotActive` alert. #10564

### Jsonnet

* [CHANGE] Update rollout-operator version to 0.23.0. #10229 #10750
* [CHANGE] Memcached: Update to Memcached 1.6.34. #10318
* [CHANGE] Change multi-AZ deployments default toleration value from 'multi-az' to 'secondary-az', and make it configurable via the following settings: #10596
  * `_config.multi_zone_schedule_toleration` (default)
  * `_config.multi_zone_distributor_schedule_toleration` (distributor's override)
  * `_config.multi_zone_etcd_schedule_toleration` (etcd's override)
* [CHANGE] Ring: relaxed the hash ring heartbeat timeout for store-gateways: #10634
  * `-store-gateway.sharding-ring.heartbeat-timeout` set to `10m`
* [CHANGE] Memcached: Use 3 replicas for all cache types by default. #10739
* [ENHANCEMENT] Enforce `persistentVolumeClaimRetentionPolicy` `Retain` policy on partition ingesters during migration to experimental ingest storage. #10395
* [ENHANCEMENT] Allow to not configure `topologySpreadConstraints` by setting the following configuration options to a negative value: #10540
  * `distributor_topology_spread_max_skew`
  * `query_frontend_topology_spread_max_skew`
  * `querier_topology_spread_max_skew`
  * `ruler_topology_spread_max_skew`
  * `ruler_querier_topology_spread_max_skew`
* [ENHANCEMENT] Validate the `$._config.shuffle_sharding.ingester_partitions_shard_size` value when partition shuffle sharding is enabled in the ingest-storage mode. #10746
* [BUGFIX] Ports in container rollout-operator. #10273
* [BUGFIX] When downscaling is enabled, the components must annotate `prepare-downscale-http-port` with the value set in `$._config.server_http_port`. #10367

### Mimirtool

* [BUGFIX] Fix issue where `MIMIR_HTTP_PREFIX` environment variable was ignored and the value from `MIMIR_MIMIR_HTTP_PREFIX` was used instead. #10207
* [ENHANCEMENT] Unify mimirtool authentication options and add extra-headers support for commands that depend on MimirClient. #10178
* [ENHANCEMENT] `mimirtool grafana analyze` now supports custom panels. #10669
* [ENHANCEMENT] `mimirtool grafana analyze` now supports bar chart, pie chart, state timeline, status history,
  histogram, candlestick, canvas, flame graph, geomap, node graph, trend, and XY chart panels. #10669

### Mimir Continuous Test

### Query-tee

* [ENHANCEMENT] Allow skipping comparisons when preferred backend fails. Disabled by default, enable with `-proxy.compare-skip-preferred-backend-failures=true`. #10612

### Documentation

* [CHANGE] Add production tips related to cache size, heavy multi-tenancy and latency spikes. #9978
* [ENHANCEMENT] Update `MimirAutoscalerNotActive` and `MimirAutoscalerKedaFailing` runbooks, with an instruction to check whether Prometheus has enough CPU allocated. #10257

### Tools

* [CHANGE] `copyblocks`: Remove /pprof endpoint. #10329
* [CHANGE] `mark-blocks`: Replace `markblocks` with added features including removing markers and reading block identifiers from a file. #10597

## 2.15.2

### Grafana Mimir

* [BUGFIX] Update module golang.org/x/net to v0.36.0 to address [CVE-2025-22870](https://nvd.nist.gov/vuln/detail/CVE-2025-22870). #10875
* [BUGFIX] Update module github.com/golang-jwt/jwt/v5 to v5.2.2 to address [CVE-2025-30204](https://nvd.nist.gov/vuln/detail/CVE-2025-30204). #11045


## 2.15.1

### Grafana Mimir

* [BUGFIX] Update module github.com/golang/glog to v1.2.4 to address [CVE-2024-45339](https://nvd.nist.gov/vuln/detail/CVE-2024-45339). #10541
* [BUGFIX] Update module github.com/go-jose/go-jose/v4 to v4.0.5 to address [CVE-2025-27144](https://nvd.nist.gov/vuln/detail/CVE-2025-27144). #10783
* [BUGFIX] Update module golang.org/x/oauth2 to v0.27.0 to address [CVE-2025-22868](https://nvd.nist.gov/vuln/detail/CVE-2025-22868). #10803
* [BUGFIX] Update module golang.org/x/crypto to v0.35.0 to address [CVE-2025-22869](https://nvd.nist.gov/vuln/detail/CVE-2025-22869). #10804
* [BUGFIX] Upgrade Go to 1.23.7 to address [CVE-2024-45336](https://nvd.nist.gov/vuln/detail/CVE-2024-45336), [CVE-2024-45341](https://nvd.nist.gov/vuln/detail/CVE-2024-45341), and [CVE-2025-22866](https://nvd.nist.gov/vuln/detail/CVE-2025-22866). #10862


## 2.15.0

### Grafana Mimir

* [CHANGE] Alertmanager: the following metrics are not exported for a given `user` when the metric value is zero: #9359
  * `cortex_alertmanager_alerts_received_total`
  * `cortex_alertmanager_alerts_invalid_total`
  * `cortex_alertmanager_partial_state_merges_total`
  * `cortex_alertmanager_partial_state_merges_failed_total`
  * `cortex_alertmanager_state_replication_total`
  * `cortex_alertmanager_state_replication_failed_total`
  * `cortex_alertmanager_alerts`
  * `cortex_alertmanager_silences`
* [CHANGE] Distributor: Drop experimental `-distributor.direct-otlp-translation-enabled` flag, since direct OTLP translation is well tested at this point. #9647
* [CHANGE] Ingester: Change `-initial-delay` for circuit breakers to begin when the first request is received, rather than at breaker activation. #9842
* [CHANGE] Query-frontend: apply query pruning before query sharding instead of after. #9913
* [CHANGE] Ingester: remove experimental flags `-ingest-storage.kafka.ongoing-records-per-fetch` and `-ingest-storage.kafka.startup-records-per-fetch`. They are removed in favour of `-ingest-storage.kafka.max-buffered-bytes`. #9906
* [CHANGE] Ingester: Replace `cortex_discarded_samples_total` label from `sample-out-of-bounds` to `sample-timestamp-too-old`. #9885
* [CHANGE] Ruler: the `/prometheus/config/v1/rules` does not return an error anymore if a rule group is missing in the object storage after been successfully returned by listing the storage, because it could have been deleted in the meanwhile. #9936
* [CHANGE] Querier: The `.` pattern in regular expressions in PromQL matches newline characters. With this change regular expressions like `.*` match strings that include `\n`. To maintain the old behaviour, you will have to change regular expressions by replacing all `.` patterns with `[^\n]`, e.g. `foo[^\n]*`. This upgrades PromQL compatibility from Prometheus 2.0 to 3.0. #9844
* [CHANGE] Querier: Lookback and range selectors are left open and right closed (previously left closed and right closed). This change affects queries and subqueries when the evaluation time perfectly aligns with the sample timestamps. For example assume querying a timeseries with evenly spaced samples exactly 1 minute apart. Previously, a range query with `5m` would usually return 5 samples, or 6 samples if the query evaluation aligns perfectly with a scrape. Now, queries like this will always return 5 samples. This upgrades PromQL compatibility from Prometheus 2.0 to 3.0. #9844 #10188
* [CHANGE] Querier: promql(native histograms): Introduce exponential interpolation. #9844
* [CHANGE] Remove deprecated `api.get-request-for-ingester-shutdown-enabled` setting, which scheduled for removal in 2.15. #10197
* [FEATURE] Querier: add experimental streaming PromQL engine, enabled with `-querier.query-engine=mimir`. #10067
* [FEATURE] Distributor: Add support for `lz4` OTLP compression. #9763
* [FEATURE] Query-frontend: added experimental configuration options `query-frontend.cache-errors` and `query-frontend.results-cache-ttl-for-errors` to allow non-transient responses to be cached. When set to `true` error responses from hitting limits or bad data are cached for a short TTL. #9028
* [FEATURE] Query-frontend: add middleware to control access to specific PromQL experimental functions on a per-tenant basis. #9798
* [FEATURE] gRPC: Support S2 compression. #9322
  * `-alertmanager.alertmanager-client.grpc-compression=s2`
  * `-ingester.client.grpc-compression=s2`
  * `-querier.frontend-client.grpc-compression=s2`
  * `-querier.scheduler-client.grpc-compression=s2`
  * `-query-frontend.grpc-client-config.grpc-compression=s2`
  * `-query-scheduler.grpc-client-config.grpc-compression=s2`
  * `-ruler.client.grpc-compression=s2`
  * `-ruler.query-frontend.grpc-client-config.grpc-compression=s2`
* [FEATURE] Alertmanager: limit added for maximum size of the Grafana state (`-alertmanager.max-grafana-state-size-bytes`). #9475
* [FEATURE] Alertmanager: limit added for maximum size of the Grafana configuration (`-alertmanager.max-config-size-bytes`). #9402
* [FEATURE] Ingester: Experimental support for ingesting out-of-order native histograms. This is disabled by default and can be enabled by setting `-ingester.ooo-native-histograms-ingestion-enabled` to `true`. #7175
* [FEATURE] Distributor: Added `-api.skip-label-count-validation-header-enabled` option to allow skipping label count validation on the HTTP write path based on `X-Mimir-SkipLabelCountValidation` header being `true` or not. #9576
* [FEATURE] Ruler: Add experimental support for caching the contents of rule groups. This is disabled by default and can be enabled by setting `-ruler-storage.cache.rule-group-enabled`. #9595 #10024
* [FEATURE] PromQL: Add experimental `info` function. Experimental functions are disabled by default, but can be enabled setting `-querier.promql-experimental-functions-enabled=true` in the query-frontend and querier. #9879
* [FEATURE] Distributor: Support promotion of OTel resource attributes to labels. #8271
* [FEATURE] Querier: Add experimental `double_exponential_smoothing` PromQL function. Experimental functions are disabled by default, but can be enabled by setting `-querier.promql-experimental-functions-enabled=true` in the query-frontend and querier. #9844
* [ENHANCEMENT] Query Frontend: Return server-side `bytes_processed` statistics following Server-Timing format. #9645 #9985
* [ENHANCEMENT] mimirtool: Adds bearer token support for mimirtool's analyze ruler/prometheus commands. #9587
* [ENHANCEMENT] Ruler: Support `exclude_alerts` parameter in `<prometheus-http-prefix>/api/v1/rules` endpoint. #9300
* [ENHANCEMENT] Distributor: add a metric to track tenants who are sending newlines in their label values called `cortex_distributor_label_values_with_newlines_total`. #9400
* [ENHANCEMENT] Ingester: improve performance of reading the WAL. #9508
* [ENHANCEMENT] Query-scheduler: improve the errors and traces emitted by query-schedulers when communicating with queriers. #9519
* [ENHANCEMENT] Compactor: uploaded blocks cannot be bigger than max configured compactor time range, and cannot cross the boundary for given time range. #9524
* [ENHANCEMENT] The distributor now validates that received label values only contain allowed characters. #9185
* [ENHANCEMENT] Add SASL plain authentication support to Kafka client used by the experimental ingest storage. Configure SASL credentials via the following settings: #9584
  * `-ingest-storage.kafka.sasl-password`
  * `-ingest-storage.kafka.sasl-username`
* [ENHANCEMENT] memberlist: TCP transport write path is now non-blocking, and is configurable by new flags: #9594
  * `-memberlist.max-concurrent-writes`
  * `-memberlist.acquire-writer-timeout`
* [ENHANCEMENT] memberlist: Notifications can now be processed once per interval specified by `-memberlist.notify-interval` to reduce notify storm CPU activity in large clusters. #9594
* [ENHANCEMENT] Query-scheduler: Remove the experimental `query-scheduler.prioritize-query-components` flag. Request queues always prioritize query component dequeuing above tenant fairness. #9703
* [ENHANCEMENT] Ingester: Emit traces for block syncing, to join up block-upload traces. #9656
* [ENHANCEMENT] Querier: Enable the optional querying of additional storage queryables. #9712
* [ENHANCEMENT] Ingester: Disable the push circuit breaker when ingester is in read-only mode. #9760
* [ENHANCEMENT] Ingester: Reduced lock contention in the `PostingsForMatchers` cache. #9773
* [ENHANCEMENT] Storage: Allow HTTP client settings to be tuned for GCS and Azure backends via an `http` block or corresponding CLI flags. This was already supported by the S3 backend. #9778
* [ENHANCEMENT] Ruler: Support `group_limit` and `group_next_token` parameters in the `<prometheus-http-prefix>/api/v1/rules` endpoint. #9563
* [ENHANCEMENT] Ingester: improved lock contention affecting read and write latencies during TSDB head compaction. #9822
* [ENHANCEMENT] Distributor: when a label value fails validation due to invalid UTF-8 characters, don't include the invalid characters in the returned error. #9828
* [ENHANCEMENT] Ingester: when experimental ingest storage is enabled, do not buffer records in the Kafka client when fetch concurrency is in use. #9838 #9850
* [ENHANCEMENT] Compactor: refresh deletion marks when updating the bucket index concurrently. This speeds up updating the bucket index by up to 16 times when there is a lot of blocks churn (thousands of blocks churning every cleanup cycle). #9881
* [ENHANCEMENT] PromQL: make `sort_by_label` stable. #9879
* [ENHANCEMENT] Distributor: Initialize ha_tracker cache before ha_tracker and distributor reach running state and begin serving writes. #9826 #9976
* [ENHANCEMENT] Ingester: `-ingest-storage.kafka.max-buffered-bytes` to limit the memory for buffered records when using concurrent fetching. #9892
* [ENHANCEMENT] Querier: improve performance and memory consumption of queries that select many series. #9914
* [ENHANCEMENT] Ruler: Support OAuth2 and proxies in Alertmanager client #9945 #10030
* [ENHANCEMENT] Ingester: Add `-blocks-storage.tsdb.bigger-out-of-order-blocks-for-old-samples` to build 24h blocks for out-of-order data belonging to the previous days instead of building smaller 2h blocks. This reduces pressure on compactors and ingesters when the out-of-order samples span multiple days in the past. #9844 #10033 #10035
* [ENHANCEMENT] Distributor: allow a different limit for info series (series ending in `_info`) label count, via `-validation.max-label-names-per-info-series`. #10028
* [ENHANCEMENT] Ingester: do not reuse labels, samples and histograms slices in the write request if there are more entries than 10x the pre-allocated size. This should help to reduce the in-use memory in case of few requests with a very large number of labels, samples or histograms. #10040
* [ENHANCEMENT] Query-Frontend: prune `<subquery> and on() (vector(x)==y)` style queries and stop pruning `<subquery> < -Inf`. Triggered by https://github.com/prometheus/prometheus/pull/15245. #10026
* [ENHANCEMENT] Query-Frontend: perform request format validation before processing the request. #10093
* [BUGFIX] Fix issue where functions such as `rate()` over native histograms could return incorrect values if a float stale marker was present in the selected range. #9508
* [BUGFIX] Fix issue where negation of native histograms (eg. `-some_native_histogram_series`) did nothing. #9508
* [BUGFIX] Fix issue where `metric might not be a counter, name does not end in _total/_sum/_count/_bucket` annotation would be emitted even if `rate` or `increase` did not have enough samples to compute a result. #9508
* [BUGFIX] Fix issue where sharded queries could return annotations with incorrect or confusing position information. #9536
* [BUGFIX] Fix issue where downstream consumers may not generate correct cache keys for experimental error caching. #9644
* [BUGFIX] Fix issue where active series requests error when encountering a stale posting. #9580
* [BUGFIX] Fix pooling buffer reuse logic when `-distributor.max-request-pool-buffer-size` is set. #9666
* [BUGFIX] Fix issue when using the experimental `-ruler.max-independent-rule-evaluation-concurrency` feature, where the ruler could panic as it updates a running ruleset or shutdowns. #9726
* [BUGFIX] Always return unknown hint for first sample in non-gauge native histograms chunk to avoid incorrect counter reset hints when merging chunks from different sources. #10033
* [BUGFIX] Ensure native histograms counter reset hints are corrected when merging results from different sources. #9909
* [BUGFIX] Ingester: Fix race condition in per-tenant TSDB creation. #9708
* [BUGFIX] Ingester: Fix race condition in exemplar adding. #9765
* [BUGFIX] Ingester: Fix race condition in native histogram appending. #9765
* [BUGFIX] Ingester: Fix bug in concurrent fetching where a failure to list topics on startup would cause to use an invalid topic ID (0x00000000000000000000000000000000). #9883
* [BUGFIX] Ingester: Fix data loss bug in the experimental ingest storage when a Kafka Fetch is split into multiple requests and some of them return an error. #9963 #9964
* [BUGFIX] PromQL: `round` now removes the metric name again. #9879
* [BUGFIX] Query-Frontend: fix `QueryFrontendCodec` module initialization to set lookback delta from `-querier.lookback-delta`. #9984
* [BUGFIX] OTLP: Support integer exemplar value type. #9844
* [BUGFIX] Querier: Correct the behaviour of binary operators between native histograms and floats. #9844
* [BUGFIX] Querier: Fix stddev+stdvar aggregations to always ignore native histograms. #9844
* [BUGFIX] Querier: Fix stddev+stdvar aggregations to treat Infinity consistently. #9844
* [BUGFIX] Ingester: Chunks could have one unnecessary zero byte at the end. #9844
* [BUGFIX] OTLP receiver: Preserve colons and combine multiple consecutive underscores into one when generating metric names in suffix adding mode (`-distributor.otel-metric-suffixes-enabled`). #10075
* [BUGFIX] PromQL: Ignore native histograms in `clamp`, `clamp_max` and `clamp_min` functions. #10136
* [BUGFIX] PromQL: Ignore native histograms in `max`, `min`, `stdvar`, `stddev` aggregation operators and instead return an info annotation. #10136
* [BUGFIX] PromQL: Ignore native histograms when compared to float values with `==`, `!=`, `<`, `>`, `<=`, `>=` and instead return an info annotation. #10136
* [BUGFIX] PromQL: Return an info annotation if the `quantile` function is used on a float series that does not have `le` label. #10136
* [BUGFIX] PromQL: Fix `count_values` to take into account native histograms. #10168
* [BUGFIX] PromQL: Ignore native histograms in time functions `day_of_month`, `day_of_week`, `day_of_year`, `days_in_month`, `hour`, `minute`, `month` and `year`, which means they no longer yield any value when encountering a native histograms series. #10188
* [BUGFIX] PromQL: Ignore native histograms in `topk` and `bottomk` functions and return info annotation instead. #10188
* [BUGFIX] PromQL: Let `limitk` and `limit_ratio` include native histograms if applicable. #10188
* [BUGFIX] PromQL: Fix `changes` and `resets` functions to count switch between float and native histograms sample type as change and reset. #10188

### Mixin

* [CHANGE] Remove backwards compatibility for `thanos_memcached_` prefixed metrics in dashboards and alerts removed in 2.12. #9674 #9758
* [CHANGE] Reworked the alert `MimirIngesterStuckProcessingRecordsFromKafka` to also work when concurrent fetching is enabled. #9855
* [ENHANCEMENT] Unify ingester autoscaling panels on 'Mimir / Writes' dashboard to work for both ingest-storage and non-ingest-storage autoscaling. #9617
* [ENHANCEMENT] Alerts: Enable configuring job prefix for alerts to prevent clashes with metrics from Loki/Tempo. #9659
* [ENHANCEMENT] Dashboards: visualize the age of source blocks in the "Mimir / Compactor" dashboard. #9697
* [ENHANCEMENT] Dashboards: Include block compaction level on queried blocks in 'Mimir / Queries' dashboard. #9706
* [ENHANCEMENT] Alerts: add `MimirIngesterMissedRecordsFromKafka` to detect gaps in consumed records in the ingester when using the experimental Kafka-based storage. #9921 #9972
* [ENHANCEMENT] Dashboards: Add more panels to 'Mimir / Writes' for concurrent ingestion and fetching when using ingest storage. #10021
* [ENHANCEMENT] Dashboards: Include CPU and memory resources in 'Mimir / Ruler' dashboard. #10656
* [BUGFIX] Dashboards: Fix autoscaling metrics joins when series churn. #9412 #9450 #9432
* [BUGFIX] Alerts: Fix autoscaling metrics joins in `MimirAutoscalerNotActive` when series churn. #9412
* [BUGFIX] Alerts: Exclude failed cache "add" operations from alerting since failures are expected in normal operation. #9658
* [BUGFIX] Alerts: Exclude read-only replicas from `IngesterInstanceHasNoTenants` alert. #9843
* [BUGFIX] Alerts: Use resident set memory for the `EtcdAllocatingTooMuchMemory` alert so that ephemeral file cache memory doesn't cause the alert to misfire. #9997
* [BUGFIX] Query-frontend: support `X-Read-Consistency-Offsets` on labels queries too.

### Jsonnet

* [CHANGE] Remove support to set Redis as a cache backend from jsonnet. #9677
* [CHANGE] Rollout-operator now defaults to storing scaling operation metadata in a Kubernetes ConfigMap. This avoids recursively invoking the admission webhook in some Kubernetes environments. #9699
* [CHANGE] Update rollout-operator version to 0.20.0. #9995
* [CHANGE] Remove the `track_sizes` feature for Memcached pods since it is unused. #10032
* [CHANGE] The configuration options `autoscaling_distributor_min_replicas` and `autoscaling_distributor_max_replicas` has been renamed to `autoscaling_distributor_min_replicas_per_zone` and `autoscaling_distributor_max_replicas_per_zone` respectively. #10019
* [FEATURE] Add support to deploy distributors in multi availability zones. #9548
* [FEATURE] Add configuration settings to set the number of Memcached replicas for each type of cache (`memcached_frontend_replicas`, `memcached_index_queries_replicas`, `memcached_chunks_replicas`, `memcached_metadata_replicas`). #9679
* [ENHANCEMENT] Add `ingest_storage_ingester_autoscaling_triggers` option to specify multiple triggers in ScaledObject created for ingest-store ingester autoscaling. #9422
* [ENHANCEMENT] Add `ingest_storage_ingester_autoscaling_scale_up_stabilization_window_seconds` and `ingest_storage_ingester_autoscaling_scale_down_stabilization_window_seconds` config options to make stabilization window for ingester autoscaling when using ingest-storage configurable. #9445
* [ENHANCEMENT] Make label-selector in ReplicaTemplate/ingester-zone-a object configurable when using ingest-storage. #9480
* [ENHANCEMENT] Add `querier_only_args` option to specify CLI flags that apply only to queriers but not ruler-queriers. #9503
* [ENHANCEMENT] Validate the Kafka client ID configured when ingest storage is enabled. #9573
* [ENHANCEMENT] Configure pod anti-affinity and tolerations to run etcd pods multi-AZ when `_config.multi_zone_etcd_enabled` is set to `true`. #9725

### Mimirtool

### Mimir Continuous Test

### Query-tee

* [FEATURE] Added `-proxy.compare-skip-samples-before` to skip samples before the given time when comparing responses. The time can be in RFC3339 format (or) RFC3339 without the timezone and seconds (or) date only. #9515
* [FEATURE] Add `-backend.config-file` for a YAML configuration file for per-backend options. Currently, it only supports additional HTTP request headers. #10081
* [ENHANCEMENT] Added human-readable timestamps to comparison failure messages. #9665

### Documentation

* [BUGFIX] Send native histograms: update the migration guide with the corrected dashboard query for switching between classic and native histograms queries. #10052

### Tools

* [FEATURE] `splitblocks`: add new tool to split blocks larger than a specified duration into multiple blocks. #9517, #9779
* [ENHANCEMENT] `copyblocks`: add `--skip-no-compact-block-duration-check`, which defaults to `false`, to simplify targeting blocks that are not awaiting compaction. #9439
* [ENHANCEMENT] `copyblocks`: add `--user-mapping` to support copying blocks between users. #10110
* [ENHANCEMENT] `kafkatool`: add SASL plain authentication support. The following new CLI flags have been added: #9584
  * `--kafka-sasl-username`
  * `--kafka-sasl-password`
* [ENHANCEMENT] `kafkatool`: add `dump print` command to print the content of write requests from a dump. #9942
* [ENHANCEMENT] Updated `KubePersistentVolumeFillingUp` runbook, including a sample command to debug the distroless image. #9802

## 2.14.3

### Grafana Mimir

* [BUGFIX] Update `golang.org/x/crypto` to address [CVE-2024-45337](https://github.com/advisories/GHSA-v778-237x-gjrc). #10251
* [BUGFIX] Update `golang.org/x/net` to address [CVE-2024-45338](https://github.com/advisories/GHSA-w32m-9786-jp63). #10298

## 2.14.2

### Grafana Mimir

* [BUGFIX] Query-frontend: Do not break scheduler connection on malformed queries. #9833

## 2.14.1

### Grafana Mimir

* [BUGFIX] Update objstore library to resolve issues observed for some S3-compatible object stores, which respond to `StatObject` with `Range` incorrectly. #9625

## 2.14.0

### Grafana Mimir

* [CHANGE] Update minimal supported version of Go to 1.22. #9134
* [CHANGE] Store-gateway / querier: enable streaming chunks from store-gateways to queriers by default. #6646
* [CHANGE] Querier: honor the start/end time range specified in the read hints when executing a remote read request. #8431
* [CHANGE] Querier: return only samples within the queried start/end time range when executing a remote read request using "SAMPLES" mode. Previously, samples outside of the range could have been returned. Samples outside of the queried time range may still be returned when executing a remote read request using "STREAMED_XOR_CHUNKS" mode. #8463
* [CHANGE] Querier: Set minimum for `-querier.max-concurrent` to four to prevent queue starvation with querier-worker queue prioritization algorithm; values below the minimum four are ignored and set to the minimum. #9054
* [CHANGE] Store-gateway: enabled `-blocks-storage.bucket-store.max-concurrent-queue-timeout` by default with a timeout of 5 seconds. #8496
* [CHANGE] Store-gateway: enabled `-blocks-storage.bucket-store.index-header.lazy-loading-concurrency-queue-timeout` by default with a timeout of 5 seconds . #8667
* [CHANGE] Distributor: Incoming OTLP requests were previously size-limited by using limit from `-distributor.max-recv-msg-size` option. We have added option `-distributor.max-otlp-request-size` for limiting OTLP requests, with default value of 100 MiB. #8574
* [CHANGE] Distributor: remove metric `cortex_distributor_sample_delay_seconds`. #8698
* [CHANGE] Query-frontend: Remove deprecated `frontend.align_queries_with_step` YAML configuration. The configuration option has been moved to per-tenant and default `limits` since Mimir 2.12. #8733 #8735
* [CHANGE] Store-gateway: Change default of `-blocks-storage.bucket-store.max-concurrent` to 200. #8768
* [CHANGE] Added new metric `cortex_compactor_disk_out_of_space_errors_total` which counts how many times a compaction failed due to the compactor being out of disk, alert if there is a single increase. #8237 #8278
* [CHANGE] Store-gateway: Remove experimental parameter `-blocks-storage.bucket-store.series-selection-strategy`. The default strategy is now `worst-case`. #8702
* [CHANGE] Store-gateway: Rename `-blocks-storage.bucket-store.series-selection-strategies.worst-case-series-preference` to `-blocks-storage.bucket-store.series-fetch-preference` and promote to stable. #8702
* [CHANGE] Querier, store-gateway: remove deprecated `-querier.prefer-streaming-chunks-from-store-gateways=true`. Streaming from store-gateways is now always enabled. #8696
* [CHANGE] Ingester: remove deprecated `-ingester.return-only-grpc-errors`. #8699 #8828
* [CHANGE] Distributor, ruler: remove deprecated `-ingester.client.report-grpc-codes-in-instrumentation-label-enabled`. #8700
* [CHANGE] Ingester client: experimental support for client-side circuit breakers, their configuration options (`-ingester.client.circuit-breaker.*`) and metrics (`cortex_ingester_client_circuit_breaker_results_total`, `cortex_ingester_client_circuit_breaker_transitions_total`) were removed. #8802
* [CHANGE] Ingester: circuit breakers do not open in case of per-instance limit errors anymore. Opening can be triggered only in case of push and pull requests exceeding the configured duration. #8854
* [CHANGE] Query-frontend: Return `413 Request Entity Too Large` if a response shard for an `/active_series` request is too large. #8861
* [CHANGE] Distributor: Promote replying with `Retry-After` header on retryable errors to stable and set `-distributor.retry-after-header.enabled=true` by default. #8694
* [CHANGE] Distributor: Replace `-distributor.retry-after-header.max-backoff-exponent` and `-distributor.retry-after-header.base-seconds` with `-distributor.retry-after-header.min-backoff` and `-distributor.retry-after-header.max-backoff` for easier configuration. #8694
* [CHANGE] Ingester: increase the default inactivity timeout of active series (`-ingester.active-series-metrics-idle-timeout`) from `10m` to `20m`. #8975
* [CHANGE] Distributor: Remove `-distributor.enable-otlp-metadata-storage` flag, which was deprecated in version 2.12. #9069
* [CHANGE] Ruler: Removed `-ruler.drain-notification-queue-on-shutdown` option, which is now enabled by default. #9115
* [CHANGE] Querier: allow wrapping errors with context errors only when the former actually correspond to `context.Canceled` and `context.DeadlineExceeded`. #9175
* [CHANGE] Query-scheduler: Remove the experimental `-query-scheduler.use-multi-algorithm-query-queue` flag. The new multi-algorithm tree queue is always used for the scheduler. #9210
* [CHANGE] Distributor: reject incoming requests until the distributor service has started. #9317
* [CHANGE] Ingester, Distributor: Remove deprecated `-ingester.limit-inflight-requests-using-grpc-method-limiter` and `-distributor.limit-inflight-requests-using-grpc-method-limiter`. The feature was deprecated and enabled by default in Mimir 2.12. #9407
* [CHANGE] Querier: Remove deprecated `-querier.max-query-into-future`. The feature was deprecated in Mimir 2.12. #9407
* [CHANGE] Cache: Deprecate experimental support for Redis as a cache backend. The support is set to be removed in the next major release. #9453
* [FEATURE] Alertmanager: Added `-alertmanager.log-parsing-label-matchers` to control logging when parsing label matchers. This flag is intended to be used with `-alertmanager.utf8-strict-mode-enabled` to validate UTF-8 strict mode is working as intended. The default value is `false`. #9173
* [FEATURE] Alertmanager: Added `-alertmanager.utf8-migration-logging-enabled` to enable logging of tenant configurations that are incompatible with UTF-8 strict mode. The default value is `false`. #9174
* [FEATURE] Querier: add experimental streaming PromQL engine, enabled with `-querier.query-engine=mimir`. #8422 #8430 #8454 #8455 #8360 #8490 #8508 #8577 #8660 #8671 #8677 #8747 #8850 #8872 #8838 #8911 #8909 #8923 #8924 #8925 #8932 #8933 #8934 #8962 #8986 #8993 #8995 #9008 #9017 #9018 #9019 #9120 #9121 #9136 #9139 #9140 #9145 #9191 #9192 #9194 #9196 #9201 #9212 #9225 #9260 #9272 #9277 #9278 #9280 #9281 #9342 #9343 #9371 #9859 #9858
* [FEATURE] Experimental Kafka-based ingest storage. #6888 #6894 #6929 #6940 #6951 #6974 #6982 #7029 #7030 #7091 #7142 #7147 #7148 #7153 #7160 #7193 #7349 #7376 #7388 #7391 #7393 #7394 #7402 #7404 #7423 #7424 #7437 #7486 #7503 #7508 #7540 #7621 #7682 #7685 #7694 #7695 #7696 #7697 #7701 #7733 #7734 #7741 #7752 #7838 #7851 #7871 #7877 #7880 #7882 #7887 #7891 #7925 #7955 #7967 #8031 #8063 #8077 #8088 #8135 #8176 #8184 #8194 #8216 #8217 #8222 #8233 #8503 #8542 #8579 #8657 #8686 #8688 #8703 #8706 #8708 #8738 #8750 #8778 #8808 #8809 #8841 #8842 #8845 #8853 #8886 #8988
  * What it is:
    * When the new ingest storage architecture is enabled, distributors write incoming write requests to a Kafka-compatible backend, and the ingesters asynchronously replay ingested data from Kafka. In this architecture, the write and read path are de-coupled through a Kafka-compatible backend. The write path and Kafka load is a function of the incoming write traffic, the read path load is a function of received queries. Whatever the load on the read path, it doesn't affect the write path.
  * New configuration options:
    * `-ingest-storage.enabled`
    * `-ingest-storage.kafka.*`: configures Kafka-compatible backend and how clients interact with it.
    * `-ingest-storage.ingestion-partition-tenant-shard-size`: configures the per-tenant shuffle-sharding shard size used by partitions ring.
    * `-ingest-storage.read-consistency`: configures the default read consistency.
    * `-ingest-storage.migration.distributor-send-to-ingesters-enabled`: enabled tee-ing writes to classic ingesters and Kafka, used during a live migration to the new ingest storage architecture.
    * `-ingester.partition-ring.*`: configures partitions ring backend.
* [FEATURE] Querier: added support for `limitk()` and `limit_ratio()` experimental PromQL functions. Experimental functions are disabled by default, but can be enabled setting `-querier.promql-experimental-functions-enabled=true` in the query-frontend and querier. #8632
* [FEATURE] Querier: experimental support for `X-Mimir-Chunk-Info-Logger` header that triggers logging information about TSDB chunks loaded from ingesters and store-gateways in the querier. The header should contain the comma separated list of labels for which their value will be included in the logs. #8599
* [FEATURE] Query frontend: added new query pruning middleware to enable pruning dead code (eg. expressions that cannot produce any results) and simplifying expressions (eg. expressions that can be evaluated immediately) in queries. #9086
* [FEATURE] Ruler: added experimental configuration, `-ruler.rule-evaluation-write-enabled`, to disable writing the result of rule evaluation to ingesters. This feature can be used for testing purposes. #9060
* [FEATURE] Ingester: added experimental configuration `ingester.ignore-ooo-exemplars`. When set to `true` out of order exemplars are no longer reported to the remote write client. #9151
* [ENHANCEMENT] Compactor: Add `cortex_compactor_compaction_job_duration_seconds` and `cortex_compactor_compaction_job_blocks` histogram metrics to track duration of individual compaction jobs and number of blocks per job. #8371
* [ENHANCEMENT] Rules: Added per namespace max rules per rule group limit. The maximum number of rules per rule groups for all namespaces continues to be configured by `-ruler.max-rules-per-rule-group`, but now, this can be superseded by the new `-ruler.max-rules-per-rule-group-by-namespace` option on a per namespace basis. This new limit can be overridden using the overrides mechanism to be applied per-tenant. #8378
* [ENHANCEMENT] Rules: Added per namespace max rule groups per tenant limit. The maximum number of rule groups per rule tenant for all namespaces continues to be configured by `-ruler.max-rule-groups-per-tenant`, but now, this can be superseded by the new `-ruler.max-rule-groups-per-tenant-by-namespace` option on a per namespace basis. This new limit can be overridden using the overrides mechanism to be applied per-tenant. #8425
* [ENHANCEMENT] Ruler: Added support to protect rules namespaces from modification. The `-ruler.protected-namespaces` flag can be used to specify namespaces that are protected from rule modifications. The header `X-Mimir-Ruler-Override-Namespace-Protection` can be used to override the protection. #8444
* [ENHANCEMENT] Query-frontend: be able to block remote read queries via the per tenant runtime override `blocked_queries`. #8372 #8415
* [ENHANCEMENT] Query-frontend: added `remote_read` to `op` supported label values for the `cortex_query_frontend_queries_total` metric. #8412
* [ENHANCEMENT] Query-frontend: log the overall length and start, end time offset from current time for remote read requests. The start and end times are calculated as the miminum and maximum times of the individual queries in the remote read request. #8404
* [ENHANCEMENT] Storage Provider: Added option `-<prefix>.s3.dualstack-enabled` that allows disabling S3 client from resolving AWS S3 endpoint into dual-stack IPv4/IPv6 endpoint. Defaults to true. #8405
* [ENHANCEMENT] HA Tracker: Added reporting of most recent elected replica change via `cortex_ha_tracker_last_election_timestamp_seconds` gauge, logging, and a new column in the HA Tracker status page. #8507
* [ENHANCEMENT] Use sd_notify to send events to systemd at start and stop of mimir services. Default systemd mimir.service config now wait for those events with a configurable timeout `TimeoutStartSec` default is 3 min to handle long start time (ex. store-gateway). #8220 #8555 #8658
* [ENHANCEMENT] Alertmanager: Reloading config and templates no longer needs to hit the disk. #4967
* [ENHANCEMENT] Compactor: Added experimental `-compactor.in-memory-tenant-meta-cache-size` option to set size of in-memory cache (in number of items) for parsed meta.json files. This can help when a tenant has many meta.json files and their parsing before each compaction cycle is using a lot of CPU time. #8544
* [ENHANCEMENT] Distributor: Interrupt OTLP write request translation when context is canceled or has timed out. #8524
* [ENHANCEMENT] Ingester, store-gateway: optimised regular expression matching for patterns like `1.*|2.*|3.*|...|1000.*`. #8632
* [ENHANCEMENT] Query-frontend: Add `header_cache_control` to query stats. #8590
* [ENHANCEMENT] Query-scheduler: Introduce `query-scheduler.use-multi-algorithm-query-queue`, which allows use of an experimental queue structure, with no change in external queue behavior. #7873
* [ENHANCEMENT] Query-scheduler: Improve CPU/memory performance of experimental query-scheduler. #8871
* [ENHANCEMENT] Expose a new `s3.trace.enabled` configuration option to enable detailed logging of operations against S3-compatible object stores. #8690
* [ENHANCEMENT] memberlist: locally-generated messages (e.g. ring updates) are sent to gossip network before forwarded messages. Introduced `-memberlist.broadcast-timeout-for-local-updates-on-shutdown` option to modify how long to wait until queue with locally-generated messages is empty when shutting down. Previously this was hard-coded to 10s, and wait included all messages (locally-generated and forwarded). Now it defaults to 10s, 0 means no timeout. Increasing this value may help to avoid problem when ring updates on shutdown are not propagated to other nodes, and ring entry is left in a wrong state. #8761
* [ENHANCEMENT] Querier: allow using both raw numbers of seconds and duration literals in queries where previously only one or the other was permitted. For example, `predict_linear` now accepts a duration literal (eg. `predict_linear(..., 4h)`), and range vector selectors now accept a number of seconds (eg. `rate(metric[2])`). #8780
* [ENHANCEMENT] Ruler: Add `ruler.max-independent-rule-evaluation-concurrency` to allow independent rules of a tenant to be run concurrently. You can control the amount of concurrency per tenant is controlled via the `-ruler.max-independent-rule-evaluation-concurrency-per-tenan` as a limit. Use a `-ruler.max-independent-rule-evaluation-concurrency` value of `0` can be used to disable the feature for all tenants. By default, this feature is disabled. A rule is eligible for concurrency as long as it doesn't depend on any other rules, doesn't have any other rules that depend on it, and has a total rule group runtime that exceeds 50% of its interval by default. The threshold can can be adjusted with `-ruler.independent-rule-evaluation-concurrency-min-duration-percentage`. #8146 #8858 #8880 #8884
  * This work introduces the following metrics:
    * `cortex_ruler_independent_rule_evaluation_concurrency_slots_in_use`
    * `cortex_ruler_independent_rule_evaluation_concurrency_attempts_started_total`
    * `cortex_ruler_independent_rule_evaluation_concurrency_attempts_incomplete_total`
    * `cortex_ruler_independent_rule_evaluation_concurrency_attempts_completed_total`
* [ENHANCEMENT] Expose a new `s3.session-token` configuration option to enable using temporary security credentials. #8952
* [ENHANCEMENT] Add HA deduplication features to the `mimir-microservices-mode` development environment. #9012
* [ENHANCEMENT] Remove experimental `-query-frontend.additional-query-queue-dimensions-enabled` and `-query-scheduler.additional-query-queue-dimensions-enabled`. Mimir now always includes "query components" as a queue dimension. #8984 #9135
* [ENHANCEMENT] Add a new ingester endpoint to prepare instances to downscale. #8956
* [ENHANCEMENT] Query-scheduler: Add `query-scheduler.prioritize-query-components` which, when enabled, will primarily prioritize dequeuing fairly across queue components, and secondarily prioritize dequeuing fairly across tenants. When disabled, tenant fairness is primarily prioritized. `query-scheduler.use-multi-algorithm-query-queue` must be enabled in order to use this flag. #9016 #9071
* [ENHANCEMENT] Update runtime configuration to read gzip-compressed files with `.gz` extension. #9074
* [ENHANCEMENT] Ingester: add `cortex_lifecycler_read_only` metric which is set to 1 when ingester's lifecycler is set to read-only mode. #9095
* [ENHANCEMENT] Add a new field, `encode_time_seconds` to query stats log messages, to record the amount of time it takes the query-frontend to encode a response. This does not include any serialization time for downstream components. #9062
* [ENHANCEMENT] OTLP: If the flag `-distributor.otel-created-timestamp-zero-ingestion-enabled` is true, OTel start timestamps are converted to Prometheus zero samples to mark series start. #9131 #10053
* [ENHANCEMENT] Querier: attach logs emitted during query consistency check to trace span for query. #9213
* [ENHANCEMENT] Query-scheduler: Experimental `-query-scheduler.prioritize-query-components` flag enables the querier-worker queue priority algorithm to take precedence over tenant rotation when dequeuing requests. #9220
* [ENHANCEMENT] Add application credential arguments for Openstack Swift storage backend. #9181
* [ENHANCEMENT] Make MemberlistKV module targetable (can be run through `-target=memberlist-kv`). #9940
* [BUGFIX] Ruler: add support for draining any outstanding alert notifications before shutting down. This can be enabled with the `-ruler.drain-notification-queue-on-shutdown=true` CLI flag. #8346
* [BUGFIX] Query-frontend: fix `-querier.max-query-lookback` enforcement when `-compactor.blocks-retention-period` is not set, and viceversa. #8388
* [BUGFIX] Ingester: fix sporadic `not found` error causing an internal server error if label names are queried with matchers during head compaction. #8391
* [BUGFIX] Ingester, store-gateway: fix case insensitive regular expressions not matching correctly some Unicode characters. #8391
* [BUGFIX] Query-frontend: "query stats" log now includes the actual `status_code` when the request fails due to an error occurring in the query-frontend itself. #8407
* [BUGFIX] Store-gateway: fixed a case where, on a quick subsequent restart, the previous lazy-loaded index header snapshot was overwritten by a partially loaded one. #8281
* [BUGFIX] Ingester: fixed timestamp reported in the "the sample has been rejected because its timestamp is too old" error when the write request contains only histograms. #8462
* [BUGFIX] Store-gateway: store sparse index headers atomically to disk. #8485
* [BUGFIX] Query scheduler: fix a panic in request queueing. #8451
* [BUGFIX] Querier: fix issue where "context canceled" is logged for trace spans for requests to store-gateways that return no series when chunks streaming is enabled. #8510
* [BUGFIX] Alertmanager: Fix per-tenant silence limits not reloaded during runtime. #8456
* [BUGFIX] Alertmanager: Fixes a number of bugs in silences which could cause an existing silence to be deleted/expired when updating the silence failed. This could happen when the replacing silence was invalid or exceeded limits. #8525
* [BUGFIX] Alertmanager: Fix help message for utf-8-strict-mode. #8572
* [BUGFIX] Query-frontend: Ensure that internal errors result in an HTTP 500 response code instead of 422. #8595 #8666
* [BUGFIX] Configuration: Multi line envs variables are flatten during injection to be compatible with YAML syntax
* [BUGFIX] Querier: fix issue where queries can return incorrect results if a single store-gateway returns overlapping chunks for a series. #8827
* [BUGFIX] HA Tracker: store correct timestamp for last received request from elected replica. #8821
* [BUGFIX] Querier: do not return `grpc: the client connection is closing` errors as HTTP `499`. #8865 #8888
* [BUGFIX] Compactor: fix a race condition between different compactor replicas that may cause a deleted block to be still referenced as non-deleted in the bucket index. #8905
* [BUGFIX] Querier: fix issue where some native histogram-related warnings were not emitted when `rate()` was used over native histograms. #8918
* [BUGFIX] Ruler: map invalid org-id errors to 400 status code. #8935
* [BUGFIX] Querier: Fix invalid query results when multiple chunks are being merged. #8992
* [BUGFIX] Query-frontend: return annotations generated during evaluation of sharded queries. #9138
* [BUGFIX] Querier: Support optional start and end times on `/prometheus/api/v1/labels`, `/prometheus/api/v1/label/<label>/values`, and `/prometheus/api/v1/series` when `max_query_into_future: 0`. #9129
* [BUGFIX] Alertmanager: Fix config validation gap around unreferenced templates. #9207
* [BUGFIX] Alertmanager: Fix goroutine leak when stored config fails to apply and there is no existing tenant alertmanager #9211
* [BUGFIX] Querier: fix issue where both recently compacted blocks and their source blocks can be skipped during querying if store-gateways are restarting. #9224
* [BUGFIX] Alertmanager: fix receiver firewall to detect `0.0.0.0` and IPv6 interface-local multicast address as local addresses. #9308

### Mixin

* [CHANGE] Dashboards: set default auto-refresh rate to 5m. #8758
* [ENHANCEMENT] Dashboards: allow switching between using classic or native histograms in dashboards.
  * Overview dashboard: status, read/write latency and queries/ingestion per sec panels, `cortex_request_duration_seconds` metric. #7674 #8502 #8791
  * Writes dashboard: `cortex_request_duration_seconds` metric. #8757 #8791
  * Reads dashboard: `cortex_request_duration_seconds` metric. #8752
  * Rollout progress dashboard: `cortex_request_duration_seconds` metric. #8779
  * Alertmanager dashboard: `cortex_request_duration_seconds` metric. #8792
  * Ruler dashboard: `cortex_request_duration_seconds` metric. #8795
  * Queries dashboard: `cortex_request_duration_seconds` metric. #8800
  * Remote ruler reads dashboard: `cortex_request_duration_seconds` metric. #8801
* [ENHANCEMENT] Alerts: `MimirRunningIngesterReceiveDelayTooHigh` alert has been tuned to be more reactive to high receive delay. #8538
* [ENHANCEMENT] Dashboards: improve end-to-end latency and strong read consistency panels when experimental ingest storage is enabled. #8543 #8830
* [ENHANCEMENT] Dashboards: Add panels for monitoring ingester autoscaling when not using ingest-storage. These panels are disabled by default, but can be enabled using the `autoscaling.ingester.enabled: true` config option. #8484
* [ENHANCEMENT] Dashboards: Add panels for monitoring store-gateway autoscaling. These panels are disabled by default, but can be enabled using the `autoscaling.store_gateway.enabled: true` config option. #8824
* [ENHANCEMENT] Dashboards: add panels to show writes to experimental ingest storage backend in the "Mimir / Ruler" dashboard, when `_config.show_ingest_storage_panels` is enabled. #8732
* [ENHANCEMENT] Dashboards: show all series in tooltips on time series dashboard panels. #8748
* [ENHANCEMENT] Dashboards: add compactor autoscaling panels to "Mimir / Compactor" dashboard. The panels are disabled by default, but can be enabled setting `_config.autoscaling.compactor.enabled` to `true`. #8777
* [ENHANCEMENT] Alerts: added `MimirKafkaClientBufferedProduceBytesTooHigh` alert. #8763
* [ENHANCEMENT] Dashboards: added "Kafka produced records / sec" panel to "Mimir / Writes" dashboard. #8763
* [ENHANCEMENT] Alerts: added `MimirStrongConsistencyOffsetNotPropagatedToIngesters` alert, and rename `MimirIngesterFailsEnforceStrongConsistencyOnReadPath` alert to `MimirStrongConsistencyEnforcementFailed`. #8831
* [ENHANCEMENT] Dashboards: remove "All" option for namespace dropdown in dashboards. #8829
* [ENHANCEMENT] Dashboards: add Kafka end-to-end latency outliers panel in the "Mimir / Writes" dashboard. #8948
* [ENHANCEMENT] Dashboards: add "Out-of-order samples appended" panel to "Mimir / Tenants" dashboard. #8939
* [ENHANCEMENT] Alerts: `RequestErrors` and `RulerRemoteEvaluationFailing` have been enriched with a native histogram version. #9004
* [ENHANCEMENT] Dashboards: add 'Read path' selector to 'Mimir / Queries' dashboard. #8878
* [ENHANCEMENT] Dashboards: add annotation indicating active series are being reloaded to 'Mimir / Tenants' dashboard. #9257
* [ENHANCEMENT] Dashboards: limit results on the 'Failed evaluations rate' panel of the 'Mimir / Tenants' dashboard to 50 to avoid crashing the page when there are many failing groups. #9262
* [FEATURE] Alerts: add `MimirGossipMembersEndpointsOutOfSync` alert. #9347
* [BUGFIX] Dashboards: fix "current replicas" in autoscaling panels when HPA is not active. #8566
* [BUGFIX] Alerts: do not fire `MimirRingMembersMismatch` during the migration to experimental ingest storage. #8727
* [BUGFIX] Dashboards: avoid over-counting of ingesters metrics when migrating to experimental ingest storage. #9170
* [BUGFIX] Dashboards: fix `job_prefix` not utilized in `jobSelector`. #9155

### Jsonnet

* [CHANGE] Changed the following config options when the experimental ingest storage is enabled: #8874
  * `ingest_storage_ingester_autoscaling_min_replicas` changed to `ingest_storage_ingester_autoscaling_min_replicas_per_zone`
  * `ingest_storage_ingester_autoscaling_max_replicas` changed to `ingest_storage_ingester_autoscaling_max_replicas_per_zone`
* [CHANGE] Changed the overrides configmap generation to remove any field with `null` value. #9116
* [CHANGE] `$.replicaTemplate` function now takes replicas and labelSelector parameter. #9248
* [CHANGE] Renamed `ingest_storage_ingester_autoscaling_replica_template_custom_resource_definition_enabled` to `replica_template_custom_resource_definition_enabled`. #9248
* [FEATURE] Add support for automatically deleting compactor, store-gateway, ingester and read-write mode backend PVCs when the corresponding StatefulSet is scaled down. #8382 #8736
* [FEATURE] Automatically set GOMAXPROCS on ingesters. #9273
* [ENHANCEMENT] Added the following config options to set the number of partition ingester replicas when migrating to experimental ingest storage. #8517
  * `ingest_storage_migration_partition_ingester_zone_a_replicas`
  * `ingest_storage_migration_partition_ingester_zone_b_replicas`
  * `ingest_storage_migration_partition_ingester_zone_c_replicas`
* [ENHANCEMENT] Distributor: increase `-distributor.remote-timeout` when the experimental ingest storage is enabled. #8518
* [ENHANCEMENT] Memcached: Update to Memcached 1.6.28 and memcached-exporter 0.14.4. #8557
* [ENHANCEMENT] Rollout-operator: Allow the rollout-operator to be used as Kubernetes statefulset webhook to enable `no-downscale` and `prepare-downscale` annotations to be used on ingesters or store-gateways. #8743
* [ENHANCEMENT] Do not deploy ingester-zone-c when experimental ingest storage is enabled and `ingest_storage_ingester_zones` is configured to `2`. #8776
* [ENHANCEMENT] Added the config option `ingest_storage_migration_classic_ingesters_no_scale_down_delay` to disable the downscale delay on classic ingesters when migrating to experimental ingest storage. #8775 #8873
* [ENHANCEMENT] Configure experimental ingest storage on query-frontend too when enabled. #8843
* [ENHANCEMENT] Allow to override Kafka client ID on a per-component basis. #9026
* [ENHANCEMENT] Rollout-operator's access to ReplicaTemplate is now configured via config option `rollout_operator_replica_template_access_enabled`. #9252
* [ENHANCEMENT] Added support for new way of downscaling ingesters, using rollout-operator's resource-mirroring feature and read-only mode of ingesters. This can be enabled by using `ingester_automated_downscale_v2_enabled` config option. This is mutually exclusive with both `ingester_automated_downscale_enabled` (previous downscale mode) and `ingest_storage_ingester_autoscaling_enabled` (autoscaling for ingest-storage).
* [ENHANCEMENT] Update rollout-operator to `v0.19.1`. #9388
* [BUGFIX] Added missing node affinity matchers to write component. #8910

### Mimirtool

* [CHANGE] Disable colored output on mimirtool when the output is not to a terminal. #9423
* [CHANGE] Add `--force-color` flag to be able to enable colored output when the output is not to a terminal. #9423
* [CHANGE] Analyze Rules: Count recording rules used in rules group as used. #6133
* [CHANGE] Remove deprecated `--rule-files` flag in favor of CLI arguments for the following commands: #8701
  * `mimirtool rules load`
  * `mimirtool rules sync`
  * `mimirtool rules diff`
  * `mimirtool rules check`
  * `mimirtool rules prepare`
* [ENHANCEMENT] Remote read and backfill now supports the experimental native histograms. #9156

### Mimir Continuous Test

* [CHANGE] Use test metrics that do not pass through 0 to make identifying incorrect results easier. #8630
* [CHANGE] Allowed authentication to Mimir using both Tenant ID and basic/bearer auth. #9038
* [FEATURE] Experimental support for the `-tests.send-chunks-debugging-header` boolean flag to send the `X-Mimir-Chunk-Info-Logger: series_id` header with queries. #8599
* [ENHANCEMENT] Include human-friendly timestamps in diffs logged when a test fails. #8630
* [ENHANCEMENT] Add histograms to measure latency of read and write requests. #8583
* [ENHANCEMENT] Log successful test runs in addition to failed test runs. #8817
* [ENHANCEMENT] Series emitted by continuous-test now distribute more uniformly across ingesters. #9218 #9243
* [ENHANCEMENT] Configure `User-Agent` header for the Mimir client via `-tests.client.user-agent`. #9338
* [BUGFIX] Initialize test result metrics to 0 at startup so that alerts can correctly identify the first failure after startup. #8630

### Query-tee

* [CHANGE] If a preferred backend is configured, then query-tee always returns its response, regardless of the response status code. Previously, query-tee would only return the response from the preferred backend if it did not have a 5xx status code. #8634
* [ENHANCEMENT] Emit trace spans from query-tee. #8419
* [ENHANCEMENT] Log trace ID (if present) with all log messages written while processing a request. #8419
* [ENHANCEMENT] Log user agent when processing a request. #8419
* [ENHANCEMENT] Add `time` parameter to proxied instant queries if it is not included in the incoming request. This is optional but enabled by default, and can be disabled with `-proxy.add-missing-time-parameter-to-instant-queries=false`. #8419
* [ENHANCEMENT] Add support for sending only a proportion of requests to all backends, with the remainder only sent to the preferred backend. The default behaviour is to send all requests to all backends. This can be configured with `-proxy.secondary-backends-request-proportion`. #8532
* [ENHANCEMENT] Check annotations emitted by both backends are the same when comparing responses from two backends. #8660
* [ENHANCEMENT] Compare native histograms in query results when comparing results between two backends. #8724
* [ENHANCEMENT] Don't consider responses to be different during response comparison if both backends' responses contain different series, but all samples are within the recent sample window. #8749 #8894
* [ENHANCEMENT] When the expected and actual response for a matrix series is different, the full set of samples for that series from both backends will now be logged. #8947
* [ENHANCEMENT] Wait up to `-server.graceful-shutdown-timeout` for inflight requests to finish when shutting down, rather than immediately terminating inflight requests on shutdown. #8985
* [ENHANCEMENT] Optionally consider equivalent error messages the same when comparing responses. Enabled by default, disable with `-proxy.require-exact-error-match=true`. #9143 #9350 #9366
* [BUGFIX] Ensure any errors encountered while forwarding a request to a backend (eg. DNS resolution failures) are logged. #8419
* [BUGFIX] The comparison of the results should not fail when either side contains extra samples from within SkipRecentSamples duration. #8920
* [BUGFIX] When `-proxy.compare-skip-recent-samples` is enabled, compare sample timestamps with the time the query requests were made, rather than the time at which the comparison is occurring. #9416

### Documentation

* [ENHANCEMENT] Specify in which component the configuration flags `-compactor.blocks-retention-period`, `-querier.max-query-lookback`, `-query-frontend.max-total-query-length`, `-query-frontend.max-query-expression-size-bytes` are applied and that they are applied to remote read as well. #8433
* [ENHANCEMENT] Provide more detailed recommendations on how to migrate from classic to native histograms. #8864
* [ENHANCEMENT] Clarify that `{namespace}` and `{groupName}` path segments in the ruler config API should be URL-escaped. #8969
* [ENHANCEMENT] Include stalled compactor network drive information in runbooks. #9297
* [ENHANCEMENT] Document `/ingester/prepare-partition-downscale` and `/ingester/prepare-instance-ring-downscale` endpoints. #9132
* [ENHANCEMENT] Describe read-only mode of ingesters in component documentation. #9132

### Tools

* [CHANGE] `wal-reader`: Renamed `-series-entries` to `-print-series`. Renamed `-print-series-with-samples` to `-print-samples`. #8568
* [FEATURE] `query-bucket-index`: add new tool to query a bucket index file and print the blocks that would be used for a given query time range. #8818
* [FEATURE] `kafkatool`: add new CLI tool to operate Kafka. Supported commands: #9000
  * `brokers list-leaders-by-partition`
  * `consumer-group commit-offset`
  * `consumer-group copy-offset`
  * `consumer-group list-offsets`
  * `create-partitions`
* [ENHANCEMENT] `wal-reader`: References to unknown series from Samples, Exemplars, histogram or tombstones records are now always logged. #8568
* [ENHANCEMENT] `tsdb-series`: added `-stats` option to print min/max time of chunks, total number of samples and DPM for each series. #8420
* [ENHANCEMENT] `tsdb-print-chunk`: print counter reset information for native histograms. #8812
* [ENHANCEMENT] `grpcurl-query-ingesters`: print counter reset information for native histograms. #8820
* [ENHANCEMENT] `grpcurl-query-ingesters`: concurrently query ingesters. #9102
* [ENHANCEMENT] `grpcurl-query-ingesters`: sort series and chunks in output. #9180
* [ENHANCEMENT] `grpcurl-query-ingesters`: print full chunk timestamps, not just time component. #9180
* [ENHANCEMENT] `tsdb-series`: Added `-json` option to generate JSON output for easier post-processing. #8844
* [ENHANCEMENT] `tsdb-series`: Added `-min-time` and `-max-time` options to filter samples that are used for computing data-points per minute. #8844
* [ENHANCEMENT] `mimir-rules-action`: Added new input to support matching target namespaces by regex. #9244
* [ENHANCEMENT] `mimir-rules-action`: Added new inputs to support ignoring namespaces and ignoring namespaces by regex. #9258 #9324
* [BUGFIX] `copyblocks`, `undelete-blocks`, `copyprefix`: use a multipart upload to server-side copy objects greater than 5GiB in size on S3. #9357

## 2.13.1

### Grafana Mimir

* [BUGFIX] Upgrade Go to 1.22.9 to address [CVE-2024-34156](https://nvd.nist.gov/vuln/detail/CVE-2024-34156). #10097
* [BUGFIX] Update module google.golang.org/grpc to v1.64.1 to address [GHSA-xr7q-jx4m-x55m](https://github.com/advisories/GHSA-xr7q-jx4m-x55m). #8717
* [BUGFIX] Upgrade github.com/rs/cors to v1.11.0 address [GHSA-mh55-gqvf-xfwm](https://github.com/advisories/GHSA-mh55-gqvf-xfwm). #8611

## 2.13.0

### Grafana Mimir

* [CHANGE] Build: `grafana/mimir` docker image is now based on `gcr.io/distroless/static-debian12` image. Alpine-based docker image is still available as `grafana/mimir-alpine`, until Mimir 2.15. #8204 #8235
* [CHANGE] Ingester: `/ingester/flush` endpoint is now only allowed to execute only while the ingester is in `Running` state. The 503 status code is returned if the endpoint is called while the ingester is not in `Running` state. #7486
* [CHANGE] Distributor: Include label name in `err-mimir-label-value-too-long` error message: #7740
* [CHANGE] Ingester: enabled 1 out 10 errors log sampling by default. All the discarded samples will still be tracked by the `cortex_discarded_samples_total` metric. The feature can be configured via `-ingester.error-sample-rate` (0 to log all errors). #7807
* [CHANGE] Query-frontend: Query results caching and experimental query blocking now utilize the PromQL string-formatted query format rather than the unvalidated query as submitted to the frontend. #7742
  * Query results caching should be more stable as all equivalent queries receive the same cache key, but there may be cache churn on first deploy with the updated format
  * Query blocking can no longer be circumvented with an equivalent query in a different format; see [Configure queries to block](https://grafana.com/docs/mimir/latest/configure/configure-blocked-queries/)
* [CHANGE] Query-frontend: stop using `-validation.create-grace-period` to clamp how far into the future a query can span. #8075
* [CHANGE] Clamp [`GOMAXPROCS`](https://pkg.go.dev/runtime#GOMAXPROCS) to [`runtime.NumCPU`](https://pkg.go.dev/runtime#NumCPU). #8201
* [CHANGE] Anonymous usage statistics tracking: add CPU usage percentage tracking. #8282
* [CHANGE] Added new metric `cortex_compactor_disk_out_of_space_errors_total` which counts how many times a compaction failed due to the compactor being out of disk. #8237
* [CHANGE] Anonymous usage statistics tracking: report active series in addition to in-memory series. #8279
* [CHANGE] Ruler: `evaluation_delay` field in the rule group configuration has been deprecated. Please use `query_offset` instead (it has the same exact meaning and behaviour). #8295
* [CHANGE] General: remove `-log.buffered`. The configuration option has been enabled by default and deprecated since Mimir 2.11. #8395
* [CHANGE] Ruler: promote tenant federation from experimental to stable. #8400
* [CHANGE] Ruler: promote `-ruler.recording-rules-evaluation-enabled` and `-ruler.alerting-rules-evaluation-enabled` from experimental to stable. #8400
* [CHANGE] General: promote `-tenant-federation.max-tenants` from experimental to stable. #8400
* [FEATURE] Continuous-test: now runable as a module with `mimir -target=continuous-test`. #7747
* [FEATURE] Store-gateway: Allow specific tenants to be enabled or disabled via `-store-gateway.enabled-tenants` or `-store-gateway.disabled-tenants` CLI flags or their corresponding YAML settings. #7653
* [FEATURE] New `-<prefix>.s3.bucket-lookup-type` flag configures lookup style type, used to access bucket in s3 compatible providers. #7684
* [FEATURE] Querier: add experimental streaming PromQL engine, enabled with `-querier.promql-engine=mimir`. #7693 #7898 #7899 #8023 #8058 #8096 #8121 #8197 #8230 #8247 #8270 #8276 #8277 #8291 #8303 #8340 #8256 #8348
* [FEATURE] New `/ingester/unregister-on-shutdown` HTTP endpoint allows dynamic access to ingesters' `-ingester.ring.unregister-on-shutdown` configuration. #7739
* [FEATURE] Server: added experimental [PROXY protocol support](https://www.haproxy.org/download/2.3/doc/proxy-protocol.txt). The PROXY protocol support can be enabled via `-server.proxy-protocol-enabled=true`. When enabled, the support is added both to HTTP and gRPC listening ports. #7698
* [FEATURE] Query-frontend, querier: new experimental `/cardinality/active_native_histogram_metrics` API to get active native histogram metric names with statistics about active native histogram buckets. #7982 #7986 #8008
* [FEATURE] Alertmanager: Added `-alertmanager.max-silences-count` and `-alertmanager.max-silence-size-bytes` to set limits on per tenant silences. Disabled by default. #8241 #8249
* [FEATURE] Ingester: add experimental support for the server-side circuit breakers when writing to and reading from ingesters. This can be enabled using `-ingester.push-circuit-breaker.enabled` and `-ingester.read-circuit-breaker.enabled` options. Further `-ingester.push-circuit-breaker.*` and `-ingester.read-circuit-breaker.*` options for configuring circuit-breaker are available. Added metrics `cortex_ingester_circuit_breaker_results_total`,  `cortex_ingester_circuit_breaker_transitions_total`, `cortex_ingester_circuit_breaker_current_state` and `cortex_ingester_circuit_breaker_request_timeouts_total`. #8180 #8285 #8315 #8446
* [FEATURE] Distributor, ingester: add new setting `-validation.past-grace-period` to limit how old (based on the wall clock minus OOO window) the ingested samples can be. The default 0 value disables this limit. #8262
* [ENHANCEMENT] Distributor: add metrics `cortex_distributor_samples_per_request` and `cortex_distributor_exemplars_per_request` to track samples/exemplars per request. #8265
* [ENHANCEMENT] Reduced memory allocations in functions used to propagate contextual information between gRPC calls. #7529
* [ENHANCEMENT] Distributor: add experimental limit for exemplars per series per request, enabled with `-distributor.max-exemplars-per-series-per-request`, the number of discarded exemplars are tracked with `cortex_discarded_exemplars_total{reason="too_many_exemplars_per_series_per_request"}` #7989 #8010
* [ENHANCEMENT] Store-gateway: merge series from different blocks concurrently. #7456
* [ENHANCEMENT] Store-gateway: Add `stage="wait_max_concurrent"` to `cortex_bucket_store_series_request_stage_duration_seconds` which records how long the query had to wait for its turn for `-blocks-storage.bucket-store.max-concurrent`. #7609
* [ENHANCEMENT] Querier: add `cortex_querier_federation_upstream_query_wait_duration_seconds` to observe time from when a querier picks up a cross-tenant query to when work begins on its single-tenant counterparts. #7209
* [ENHANCEMENT] Compactor: Add `cortex_compactor_block_compaction_delay_seconds` metric to track how long it takes to compact blocks since the blocks are created. #7635
* [ENHANCEMENT] Store-gateway: add `outcome` label to `cortex_bucket_stores_gate_duration_seconds` histogram metric. Possible values for the `outcome` label are: `rejected_canceled`, `rejected_deadline_exceeded`, `rejected_other`, and `permitted`. #7784
* [ENHANCEMENT] Query-frontend: use zero-allocation experimental decoder for active series queries via `-query-frontend.use-active-series-decoder`. #7665
* [ENHANCEMENT] Go: updated to 1.22.2. #7802
* [ENHANCEMENT] Query-frontend: support `limit` parameter on `/prometheus/api/v1/label/{name}/values` and `/prometheus/api/v1/labels` endpoints. #7722
* [ENHANCEMENT] Expose TLS configuration for the S3 backend client. #7959
* [ENHANCEMENT] Rules: Support expansion of native histogram values when using rule templates #7974
* [ENHANCEMENT] Rules: Add metric `cortex_prometheus_rule_group_last_restore_duration_seconds` which measures how long it takes to restore rule groups using the `ALERTS_FOR_STATE` series #7974
* [ENHANCEMENT] OTLP: Improve remote write format translation performance by using label set hashes for metric identifiers instead of string based ones. #8012
* [ENHANCEMENT] Querying: Remove OpEmptyMatch from regex concatenations. #8012
* [ENHANCEMENT] Store-gateway: add `-blocks-storage.bucket-store.max-concurrent-queue-timeout`. When set, queries at the store-gateway's query gate will not wait longer than that to execute. If a query reaches the wait timeout, then the querier will retry the blocks on a different store-gateway. If all store-gateways are unavailable, then the query will fail with `err-mimir-store-consistency-check-failed`. #7777 #8149
* [ENHANCEMENT] Store-gateway: add `-blocks-storage.bucket-store.index-header.lazy-loading-concurrency-queue-timeout`. When set, loads of index-headers at the store-gateway's index-header lazy load gate will not wait longer than that to execute. If a load reaches the wait timeout, then the querier will retry the blocks on a different store-gateway. If all store-gateways are unavailable, then the query will fail with `err-mimir-store-consistency-check-failed`. #8138
* [ENHANCEMENT] Ingester: Optimize querying with regexp matchers. #8106
* [ENHANCEMENT] Distributor: Introduce `-distributor.max-request-pool-buffer-size` to allow configuring the maximum size of the request pool buffers. #8082
* [ENHANCEMENT] Store-gateway: improve performance when streaming chunks to queriers is enabled (`-querier.prefer-streaming-chunks-from-store-gateways=true`) and the query selects fewer than `-blocks-storage.bucket-store.batch-series-size` series (defaults to 5000 series). #8039
* [ENHANCEMENT] Ingester: active series are now updated along with owned series. They decrease when series change ownership between ingesters. This helps provide a more accurate total of active series when ingesters are added. This is only enabled when `-ingester.track-ingester-owned-series` or `-ingester.use-ingester-owned-series-for-limits` are enabled. #8084
* [ENHANCEMENT] Query-frontend: include route name in query stats log lines. #8191
* [ENHANCEMENT] OTLP: Speed up conversion from OTel to Mimir format by about 8% and reduce memory consumption by about 30%. Can be disabled via `-distributor.direct-otlp-translation-enabled=false` #7957
* [ENHANCEMENT] Ingester/Querier: Optimise regexps with long lists of alternates. #8221, #8234
* [ENHANCEMENT] Ingester: Include more detail in tracing of queries. #8242
* [ENHANCEMENT] Distributor: add `insight=true` to remote-write and OTLP write handlers when the HTTP response status code is 4xx. #8294
* [ENHANCEMENT] Ingester: reduce locked time while matching postings for a label, improving the write latency and compaction speed. #8327
* [ENHANCEMENT] Ingester: reduce the amount of locks taken during the Head compaction's garbage-collection process, improving the write latency and compaction speed. #8327
* [ENHANCEMENT] Query-frontend: log the start, end time and matchers for remote read requests to the query stats logs. #8326 #8370 #8373
* [BUGFIX] Distributor: prometheus retry on 5xx and 429 errors, while otlp collector only retry on 429, 502, 503 and 504, mapping other 5xx errors to the retryable ones in otlp endpoint. #8324 #8339
* [BUGFIX] Distributor: make OTLP endpoint return marshalled proto bytes as response body for 4xx/5xx errors. #8227
* [BUGFIX] Rules: improve error handling when querier is local to the ruler. #7567
* [BUGFIX] Querier, store-gateway: Protect against panics raised during snappy encoding. #7520
* [BUGFIX] Ingester: Prevent timely compaction of empty blocks. #7624
* [BUGFIX] Querier: Don't cache context.Canceled errors for bucket index. #7620
* [BUGFIX] Store-gateway: account for `"other"` time in LabelValues and LabelNames requests. #7622
* [BUGFIX] Query-frontend: Don't panic when using the `-query-frontend.downstream-url` flag. #7651
* [BUGFIX] Ingester: when receiving multiple exemplars for a native histogram via remote write, sort them and only report an error if all are older than the latest exemplar as this could be a partial update. #7640 #7948 #8014
* [BUGFIX] Ingester: don't retain blocks if they finish exactly on the boundary of the retention window. #7656
* [BUGFIX] Bug-fixes and improvements to experimental native histograms. #7744 #7813
* [BUGFIX] Querier: return an error when a query uses `label_join` with an invalid destination label name. #7744
* [BUGFIX] Compactor: correct outstanding job estimation in metrics and `compaction-planner` tool when block labels differ. #7745
* [BUGFIX] Ingester: turn native histogram validation errors in TSDB into soft ingester errors that result in returning 4xx to the end-user instead of 5xx. In the case of TSDB validation errors, the counter `cortex_discarded_samples_total` will be increased with the `reason` label set to `"invalid-native-histogram"`. #7736 #7773
* [BUGFIX] Do not wrap error message with `sampled 1/<frequency>` if it's not actually sampled. #7784
* [BUGFIX] Store-gateway: do not track cortex_querier_blocks_consistency_checks_failed_total metric if query has been canceled or interrued due to any error not related to blocks consistency check failed. #7752
* [BUGFIX] Ingester: ignore instances with no tokens when calculating local limits to prevent discards during ingester scale-up #7881
* [BUGFIX] Ingester: do not reuse exemplars slice in the write request if there are more than 10 exemplars per series. This should help to reduce the in-use memory in case of few requests with a very large number of exemplars. #7936
* [BUGFIX] Distributor: fix down scaling of native histograms in the distributor when timeseries unmarshal cache is in use. #7947
* [BUGFIX] Distributor: fix cardinality API to return more accurate number of in-memory series when number of zones is larger than replication factor. #7984
* [BUGFIX] All: fix config validation for non-ingester modules, when ingester's ring is configured with spread-minimizing token generation strategy. #7990
* [BUGFIX] Ingester: copy LabelValues strings out of mapped memory to avoid a segmentation fault if the region becomes unmapped before the result is marshaled. #8003
* [BUGFIX] OTLP: Don't generate target_info unless at least one identifying label is defined. #8012
* [BUGFIX] OTLP: Don't generate target_info unless there are metrics. #8012
* [BUGFIX] Query-frontend: Experimental query queue splitting: fix issue where offset and range selector duration were not considered when predicting query component. #7742
* [BUGFIX] Querying: Empty matrix results were incorrectly returning `null` instead of `[]`. #8029
* [BUGFIX] All: don't increment `thanos_objstore_bucket_operation_failures_total` metric for cancelled requests. #8072
* [BUGFIX] Query-frontend: fix empty metric name matcher not being applied under certain conditions. #8076
* [BUGFIX] Querying: Fix regex matching of multibyte runes with dot operator. #8089
* [BUGFIX] Querying: matrix results returned from instant queries were not sorted by series. #8113
* [BUGFIX] Query scheduler: Fix a crash in result marshaling. #8140
* [BUGFIX] Store-gateway: Allow long-running index scans to be interrupted. #8154
* [BUGFIX] Query-frontend: fix splitting of queries using `@ start()` and `@end()` modifiers on a subquery. Previously the `start()` and `end()` would be evaluated using the start end end of the split query instead of the original query. #8162
* [BUGFIX] Distributor: Don't discard time series with invalid exemplars, just drop affected exemplars. #8224
* [BUGFIX] Ingester: fixed in-memory series count when replaying a corrupted WAL. #8295
* [BUGFIX] Ingester: fix context cancellation handling when a query is busy looking up series in the TSDB index and `-blocks-storage.tsdb.head-postings-for-matchers-cache*` or `-blocks-storage.tsdb.block-postings-for-matchers-cache*` are in use. #8337
* [BUGFIX] Querier: fix edge case where bucket indexes are sometimes cached forever instead of with the expected TTL. #8343
* [BUGFIX] OTLP handler: fix errors returned by OTLP handler when used via httpgrpc tunneling. #8363
* [BUGFIX] Update `github.com/hashicorp/go-retryablehttp` to address [CVE-2024-6104](https://github.com/advisories/GHSA-v6v8-xj6m-xwqh). #8539
* [BUGFIX] Alertmanager: Fixes a number of bugs in silences which could cause an existing silence to be deleted/expired when updating the silence failed. This could happen when the replacing silence was invalid or exceeded limits. #8525
* [BUGFIX] Alertmanager: Fix per-tenant silence limits not reloaded during runtime. #8456
* [BUGFIX] Alertmanager: Fix help message for utf-8-strict-mode. #8572
* [BUGFIX] Upgrade golang to 1.22.5 to address [CVE-2024-24791](https://nvd.nist.gov/vuln/detail/CVE-2024-24791). #8600

### Mixin

* [CHANGE] Alerts: Removed obsolete `MimirQueriesIncorrect` alert that used test-exporter metrics. Test-exporter support was however removed in Mimir 2.0 release. #7774
* [CHANGE] Alerts: Change threshold for `MimirBucketIndexNotUpdated` alert to fire before queries begin to fail due to bucket index age. #7879
* [FEATURE] Dashboards: added 'Remote ruler reads networking' dashboard. #7751
* [FEATURE] Alerts: Add `MimirIngesterStuckProcessingRecordsFromKafka` alert. #8147
* [ENHANCEMENT] Alerts: allow configuring alerts range interval via `_config.base_alerts_range_interval_minutes`. #7591
* [ENHANCEMENT] Dashboards: Add panels for monitoring distributor and ingester when using ingest-storage. These panels are disabled by default, but can be enabled using `show_ingest_storage_panels: true` config option. Similarly existing panels used when distributors and ingesters use gRPC for forwarding requests can be disabled by setting `show_grpc_ingestion_panels: false`. #7670 #7699
* [ENHANCEMENT] Alerts: add the following alerts when using ingest-storage: #7699 #7702 #7867
  * `MimirIngesterLastConsumedOffsetCommitFailed`
  * `MimirIngesterFailedToReadRecordsFromKafka`
  * `MimirIngesterKafkaFetchErrorsRateTooHigh`
  * `MimirStartingIngesterKafkaReceiveDelayIncreasing`
  * `MimirRunningIngesterReceiveDelayTooHigh`
  * `MimirIngesterFailsToProcessRecordsFromKafka`
  * `MimirIngesterFailsEnforceStrongConsistencyOnReadPath`
* [ENHANCEMENT] Dashboards: add in-flight queries scaling metric panel for ruler-querier. #7749
* [ENHANCEMENT] Dashboards: renamed rows in the "Remote ruler reads" and "Remote ruler reads resources" dashboards to match the actual component names. #7750
* [ENHANCEMENT] Dashboards: allow switching between using classic of native histograms in dashboards. #7627
  * Overview dashboard, Status panel, `cortex_request_duration_seconds` metric.
* [ENHANCEMENT] Alerts: exclude `529` and `598` status codes from failure codes in `MimirRequestsError`. #7889
* [ENHANCEMENT] Dashboards: renamed "TCP Connections" panel to "Ingress TCP Connections" in the networking dashboards. #8092
* [ENHANCEMENT] Dashboards: update the use of deprecated "table (old)" panels to "table". #8181
* [ENHANCEMENT] Dashboards: added a `component` variable to "Slow queries" dashboard to allow checking the slow queries of the remote ruler evaluation query path. #8309
* [BUGFIX] Dashboards: fix regular expression for matching read-path gRPC ingester methods to include querying of exemplars, label-related queries, or active series queries. #7676
* [BUGFIX] Dashboards: fix user id abbreviations and column heads for Top Tenants dashboard. #7724
* [BUGFIX] Dashboards: fix incorrect query used for "queue length" panel on "Ruler" dashboard. #8006
* [BUGFIX] Dashboards: fix disk space utilization panels when running with a recent version of kube-state-metrics. #8212

### Jsonnet

* [CHANGE] Memcached: Change default read timeout for chunks and index caches to `750ms` from `450ms`. #7778
* [CHANGE] Fine-tuned `terminationGracePeriodSeconds` for the following components: #7364
  * Querier: changed from `30` to `180`
  * Query-scheduler: changed from `30` to `180`
* [CHANGE] Change TCP port exposed by `mimir-continuous-test` deployment to match with updated defaults of its container image (see changes below). #7958
* [FEATURE] Add support to deploy Mimir with experimental ingest storage enabled. #8028 #8222
* [ENHANCEMENT] Compactor: add `$._config.cortex_compactor_concurrent_rollout_enabled` option (disabled by default) that makes use of rollout-operator to speed up the rollout of compactors. #7783 #7878
* [ENHANCEMENT] Shuffle-sharding: add `$._config.shuffle_sharding.ingest_storage_partitions_enabled` and `$._config.shuffle_sharding.ingester_partitions_shard_size` options, that allow configuring partitions shard size in ingest-storage mode. #7804
* [ENHANCEMENT] Update rollout-operator to `v0.17.0`. #8399
* [ENHANCEMENT] Add `_config.autoscaling_querier_predictive_scaling_enabled` to scale querier based on inflight queries 7 days ago. #7775
* [ENHANCEMENT] Add support to autoscale ruler-querier replicas based on in-flight queries too (in addition to CPU and memory based scaling). #8060 #8188
* [ENHANCEMENT] Distributor: improved distributor HPA scaling metric to only take in account ready pods. This requires the metric `kube_pod_status_ready` to be available in the data source used by KEDA to query scaling metrics (configured via `_config.autoscaling_prometheus_url`). #8251
* [BUGFIX] Guard against missing samples in KEDA queries. #7691 #10013
* [BUGFIX] Alertmanager: Set -server.http-idle-timeout to avoid EOF errors in ruler. #8192

### Mimirtool

* [CHANGE] Deprecated `--rule-files` flag in favor of CLI arguments. #7756
* [FEATURE] mimirtool: Add `runtime-config verify` sub-command, for verifying Mimir runtime config files. #8123
* [ENHANCEMENT] `mimirtool promql format`: Format PromQL query with Prometheus' string or pretty-print formatter. #7742
* [ENHANCEMENT] Add `mimir-http-prefix` configuration to set the Mimir URL prefix when using legacy routes. #8069
* [ENHANCEMENT] Add option `--output-dir` to `mimirtool rules get` and `mimirtool rules print` to allow persisting rule groups to a file for edit and re-upload. #8142
* [BUGFIX] Fix panic in `loadgen` subcommand. #7629
* [BUGFIX] `mimirtool rules prepare`: do not add aggregation label to `on()` clause if already present in `group_left()` or `group_right()`. #7839
* [BUGFIX] Analyze Grafana: fix parsing queries with variables. #8062
* [BUGFIX] `mimirtool rules sync`: detect a change when the `query_offset` or the deprecated `evaluation_delay` configuration changes. #8297

### Mimir Continuous Test

* [CHANGE] `mimir-continuous-test` has been deprecated and replaced by a Mimir module that can be run as a target from the `mimir` binary using `mimir -target=continuous-test`. #7753
* [CHANGE] `-server.metrics-port` flag is no longer available for use in the module run of mimir-continuous-test, including the grafana/mimir-continuous-test Docker image which uses the new module. Configuring this port is still possible in the binary, which is deprecated. #7747
* [CHANGE] Allowed authenticatication to Mimir using both Tenant ID and basic/bearer auth #7619.
* [BUGFIX] Set `User-Agent` header for all requests sent from the testing client. #7607

### Query-tee

* [ENHANCEMENT] Log queries that take longer than `proxy.log-slow-query-response-threshold` when compared to other backends. #7346
* [ENHANCEMENT] Add two new metrics for measuring the relative duration between backends: #7782 #8013 #8330
  * `cortex_querytee_backend_response_relative_duration_seconds`
  * `cortex_querytee_backend_response_relative_duration_proportional`

### Documentation

* [CHANGE] Note that the _Play with Grafana Mimir_ tutorial directory path changed after the release of the video. #8319
* [ENHANCEMENT] Clarify Compactor and its storage volume when configured under Kubernetes. #7675
* [ENHANCEMENT] Add OTLP route to _Mimir routes by path_ runbooks section. #8074
* [ENHANCEMENT] Document option server.log-source-ips-full. #8268

### Tools

* [ENHANCEMENT] ulidtime: add option to show random part of ULID, timestamp in milliseconds and header. #7615
* [ENHANCEMENT] copyblocks: add a flag to configure part-size for multipart uploads in s3 client-side copying. #8292
* [ENHANCEMENT] copyblocks: enable pprof HTTP endpoints. #8292

## 2.12.0

### Grafana Mimir

* [CHANGE] Alertmanager: Deprecates the `v1` API. All `v1` API endpoints now respond with a JSON deprecation notice and a status code of `410`. All endpoints have a `v2` equivalent. The list of endpoints is: #7103
  * `<alertmanager-web.external-url>/api/v1/alerts`
  * `<alertmanager-web.external-url>/api/v1/receivers`
  * `<alertmanager-web.external-url>/api/v1/silence/{id}`
  * `<alertmanager-web.external-url>/api/v1/silences`
  * `<alertmanager-web.external-url>/api/v1/status`
* [CHANGE] Ingester: Increase default value of `-blocks-storage.tsdb.head-postings-for-matchers-cache-max-bytes` and `-blocks-storage.tsdb.block-postings-for-matchers-cache-max-bytes` to 100 MiB (previous default value was 10 MiB). #6764
* [CHANGE] Validate tenant IDs according to [documented behavior](https://grafana.com/docs/mimir/latest/configure/about-tenant-ids/) even when tenant federation is not enabled. Note that this will cause some previously accepted tenant IDs to be rejected such as those longer than 150 bytes or containing `|` characters. #6959
* [CHANGE] Ruler: don't use backoff retry on remote evaluation in case of `4xx` errors. #7004
* [CHANGE] Server: responses with HTTP 4xx status codes are now treated as errors and used in `status_code` label of request duration metric. #7045
* [CHANGE] Memberlist: change default for `-memberlist.stream-timeout` from `10s` to `2s`. #7076
* [CHANGE] Memcached: remove legacy `thanos_cache_memcached_*` and `thanos_memcached_*` prefixed metrics. Instead, Memcached and Redis cache clients now emit `thanos_cache_*` prefixed metrics with a `backend` label. #7076
* [CHANGE] Ruler: the following metrics, exposed when the ruler is configured to discover Alertmanager instances via service discovery, have been renamed: #7057
  * `prometheus_sd_failed_configs` renamed to `cortex_prometheus_sd_failed_configs`
  * `prometheus_sd_discovered_targets` renamed to `cortex_prometheus_sd_discovered_targets`
  * `prometheus_sd_received_updates_total` renamed to `cortex_prometheus_sd_received_updates_total`
  * `prometheus_sd_updates_delayed_total` renamed to `cortex_prometheus_sd_updates_delayed_total`
  * `prometheus_sd_updates_total` renamed to `cortex_prometheus_sd_updates_total`
  * `prometheus_sd_refresh_failures_total` renamed to `cortex_prometheus_sd_refresh_failures_total`
  * `prometheus_sd_refresh_duration_seconds` renamed to `cortex_prometheus_sd_refresh_duration_seconds`
* [CHANGE] Query-frontend: the default value for `-query-frontend.not-running-timeout` has been changed from 0 (disabled) to 2s. The configuration option has also been moved from "experimental" to "advanced". #7127
* [CHANGE] Store-gateway: to reduce disk contention on HDDs the default value for `blocks-storage.bucket-store.tenant-sync-concurrency` has been changed from `10` to `1` and the default value for `blocks-storage.bucket-store.block-sync-concurrency` has been changed from `20` to `4`. #7136
* [CHANGE] Store-gateway: Remove deprecated CLI flags `-blocks-storage.bucket-store.index-header-lazy-loading-enabled` and `-blocks-storage.bucket-store.index-header-lazy-loading-idle-timeout` and their corresponding YAML settings. Instead, use `-blocks-storage.bucket-store.index-header.lazy-loading-enabled` and `-blocks-storage.bucket-store.index-header.lazy-loading-idle-timeout`. #7521
* [CHANGE] Store-gateway: Mark experimental CLI flag `-blocks-storage.bucket-store.index-header.lazy-loading-concurrency` and its corresponding YAML settings as advanced. #7521
* [CHANGE] Store-gateway: Remove experimental CLI flag `-blocks-storage.bucket-store.index-header.sparse-persistence-enabled` since this is now the default behavior. #7535
* [CHANGE] All: set `-server.report-grpc-codes-in-instrumentation-label-enabled` to `true` by default, which enables reporting gRPC status codes as `status_code` labels in the `cortex_request_duration_seconds` metric. #7144
* [CHANGE] Distributor: report gRPC status codes as `status_code` labels in the `cortex_ingester_client_request_duration_seconds` metric by default. #7144
* [CHANGE] Distributor: CLI flag `-ingester.client.report-grpc-codes-in-instrumentation-label-enabled` has been deprecated, and its default value is set to `true`. #7144
* [CHANGE] Ingester: CLI flag `-ingester.return-only-grpc-errors` has been deprecated, and its default value is set to `true`. To ensure backwards compatibility, during a migration from a version prior to 2.11.0 to 2.12 or later, `-ingester.return-only-grpc-errors` should be set to `false`. Once all the components are migrated, the flag can be removed.   #7151
* [CHANGE] Ingester: the following CLI flags have been moved from "experimental" to "advanced": #7169
  * `-ingester.ring.token-generation-strategy`
  * `-ingester.ring.spread-minimizing-zones`
  * `-ingester.ring.spread-minimizing-join-ring-in-order`
* [CHANGE] Query-frontend: the default value of the CLI flag `-query-frontend.max-cache-freshness` (and its respective YAML configuration parameter) has been changed from `1m` to `10m`. #7161
* [CHANGE] Distributor: default the optimization `-distributor.write-requests-buffer-pooling-enabled` to `true`. #7165
* [CHANGE] Tracing: Move query information to span attributes instead of span logs. #7046
* [CHANGE] Distributor: the default value of circuit breaker's CLI flag `-ingester.client.circuit-breaker.cooldown-period` has been changed from `1m` to `10s`. #7310
* [CHANGE] Store-gateway: remove `cortex_bucket_store_blocks_loaded_by_duration`. `cortex_bucket_store_series_blocks_queried` is better suited for detecting when compactors are not able to keep up with the number of blocks to compact. #7309
* [CHANGE] Ingester, Distributor: the support for rejecting push requests received via gRPC before reading them into memory, enabled via `-ingester.limit-inflight-requests-using-grpc-method-limiter` and `-distributor.limit-inflight-requests-using-grpc-method-limiter`, is now stable and enabled by default. The configuration options have been deprecated and will be removed in Mimir 2.14. #7360
* [CHANGE] Distributor: Change`-distributor.enable-otlp-metadata-storage` flag's default to true, and deprecate it. The flag will be removed in Mimir 2.14. #7366
* [CHANGE] Store-gateway: Use a shorter TTL for cached items related to temporary blocks. #7407 #7534
* [CHANGE] Standardise exemplar label as "trace_id". #7475
* [CHANGE] The configuration option `-querier.max-query-into-future` has been deprecated and will be removed in Mimir 2.14. #7496
* [CHANGE] Distributor: the metric `cortex_distributor_sample_delay_seconds` has been deprecated and will be removed in Mimir 2.14. #7516
* [CHANGE] Query-frontend: The deprecated YAML setting `frontend.cache_unaligned_requests` has been moved to `limits.cache_unaligned_requests`. #7519
* [CHANGE] Querier: the CLI flag `-querier.minimize-ingester-requests` has been moved from "experimental" to "advanced". #7638
* [CHANGE] Ingester: allow only POST method on `/ingester/shutdown`, as previously it was too easy to accidentally trigger through GET requests. At the same time, add an option to keep the existing behavior by introducing an `-api.get-request-for-ingester-shutdown-enabled` flag. This flag will be removed in Mimir 2.15. #7707
* [FEATURE] Introduce `-server.log-source-ips-full` option to log all IPs from `Forwarded`, `X-Real-IP`, `X-Forwarded-For` headers. #7250
* [FEATURE] Introduce `-tenant-federation.max-tenants` option to limit the max number of tenants allowed for requests when federation is enabled. #6959
* [FEATURE] Cardinality API: added a new `count_method` parameter which enables counting active label names. #7085
* [FEATURE] Querier / query-frontend: added `-querier.promql-experimental-functions-enabled` CLI flag (and respective YAML config option) to enable experimental PromQL functions. The experimental functions introduced are: `mad_over_time()`, `sort_by_label()` and `sort_by_label_desc()`. #7057
* [FEATURE] Alertmanager API: added `-alertmanager.grafana-alertmanager-compatibility-enabled` CLI flag (and respective YAML config option) to enable an experimental API endpoints that support the migration of the Grafana Alertmanager. #7057
* [FEATURE] Alertmanager: Added `-alertmanager.utf8-strict-mode-enabled` to control support for any UTF-8 character as part of Alertmanager configuration/API matchers and labels. It's default value is set to `false`. #6898
* [FEATURE] Querier: added `histogram_avg()` function support to PromQL. #7293
* [FEATURE] Ingester: added `-blocks-storage.tsdb.timely-head-compaction` flag, which enables more timely head compaction, and defaults to `false`. #7372
* [FEATURE] Compactor: Added `/compactor/tenants` and `/compactor/tenant/{tenant}/planned_jobs` endpoints that provide functionality that was provided by `tools/compaction-planner` -- listing of planned compaction jobs based on tenants' bucket index. #7381
* [FEATURE] Add experimental support for streaming response bodies from queriers to frontends via `-querier.response-streaming-enabled`. This is currently only supported for the `/api/v1/cardinality/active_series` endpoint. #7173
* [FEATURE] Release: Added mimir distroless docker image. #7371
* [FEATURE] Add support for the new grammar of `{"metric_name", "l1"="val"}` to promql and some of the exposition formats. #7475 #7541
* [ENHANCEMENT] Distributor: Add a new metric `cortex_distributor_otlp_requests_total` to track the total number of OTLP requests. #7385
* [ENHANCEMENT] Vault: add lifecycle manager for token used to authenticate to Vault. This ensures the client token is always valid. Includes a gauge (`cortex_vault_token_lease_renewal_active`) to check whether token renewal is active, and the counters `cortex_vault_token_lease_renewal_success_total` and `cortex_vault_auth_success_total` to see the total number of successful lease renewals / authentications. #7337
* [ENHANCEMENT] Store-gateway: add no-compact details column on store-gateway tenants admin UI. #6848
* [ENHANCEMENT] PromQL: ignore small errors for bucketQuantile #6766
* [ENHANCEMENT] Distributor: improve efficiency of some errors #6785
* [ENHANCEMENT] Ruler: exclude vector queries from being tracked in `cortex_ruler_queries_zero_fetched_series_total`. #6544
* [ENHANCEMENT] Ruler: local storage backend now supports reading a rule group via `/config/api/v1/rules/{namespace}/{groupName}` configuration API endpoint. #6632
* [ENHANCEMENT] Query-Frontend and Query-Scheduler: split tenant query request queues by query component with `query-frontend.additional-query-queue-dimensions-enabled` and `query-scheduler.additional-query-queue-dimensions-enabled`. #6772
* [ENHANCEMENT] Distributor: support disabling metric relabel rules per-tenant via the flag `-distributor.metric-relabeling-enabled` or associated YAML. #6970
* [ENHANCEMENT] Distributor: `-distributor.remote-timeout` is now accounted from the first ingester push request being sent. #6972
* [ENHANCEMENT] Storage Provider: `-<prefix>.s3.sts-endpoint` sets a custom endpoint for AWS Security Token Service (AWS STS) in s3 storage provider. #6172
* [ENHANCEMENT] Querier: add `cortex_querier_queries_storage_type_total ` metric that indicates how many queries have executed for a source, ingesters or store-gateways. Add `cortex_querier_query_storegateway_chunks_total` metric to count the number of chunks fetched from a store gateway. #7099,#7145
* [ENHANCEMENT] Query-frontend: add experimental support for sharding active series queries via `-query-frontend.shard-active-series-queries`. #6784
* [ENHANCEMENT] Distributor: set `-distributor.reusable-ingester-push-workers=2000` by default and mark feature as `advanced`. #7128
* [ENHANCEMENT] All: set `-server.grpc.num-workers=100` by default and mark feature as `advanced`. #7131
* [ENHANCEMENT] Distributor: invalid metric name error message gets cleaned up to not include non-ascii strings. #7146
* [ENHANCEMENT] Store-gateway: add `source`, `level`, and `out_or_order` to `cortex_bucket_store_series_blocks_queried` metric that indicates the number of blocks that were queried from store gateways by block metadata. #7112 #7262 #7267
* [ENHANCEMENT] Compactor: After updating bucket-index, compactor now also computes estimated number of compaction jobs based on current bucket-index, and reports the result in `cortex_bucket_index_estimated_compaction_jobs` metric. If computation of jobs fails, `cortex_bucket_index_estimated_compaction_jobs_errors_total` is updated instead. #7299
* [ENHANCEMENT] Mimir: Integrate profiling into tracing instrumentation. #7363
* [ENHANCEMENT] Alertmanager: Adds metric `cortex_alertmanager_notifications_suppressed_total` that counts the total number of notifications suppressed for being silenced, inhibited, outside of active time intervals or within muted time intervals. #7384
* [ENHANCEMENT] Query-scheduler: added more buckets to `cortex_query_scheduler_queue_duration_seconds` histogram metric, in order to better track queries staying in the queue for longer than 10s. #7470
* [ENHANCEMENT] A `type` label is added to `prometheus_tsdb_head_out_of_order_samples_appended_total` metric. #7475
* [ENHANCEMENT] Distributor: Optimize OTLP endpoint. #7475
* [ENHANCEMENT] API: Use github.com/klauspost/compress for faster gzip and deflate compression of API responses. #7475
* [ENHANCEMENT] Ingester: Limiting on owned series (`-ingester.use-ingester-owned-series-for-limits`) now prevents discards in cases where a tenant is sharded across all ingesters (or shuffle sharding is disabled) and the ingester count increases. #7411
* [ENHANCEMENT] Block upload: include converted timestamps in the error message if block is from the future. #7538
* [ENHANCEMENT] Query-frontend: Introduce `-query-frontend.active-series-write-timeout` to allow configuring the server-side write timeout for active series requests. #7553 #7569
* [BUGFIX] Ingester: don't ignore errors encountered while iterating through chunks or samples in response to a query request. #6451
* [BUGFIX] Fix issue where queries can fail or omit OOO samples if OOO head compaction occurs between creating a querier and reading chunks #6766
* [BUGFIX] Fix issue where concatenatingChunkIterator can obscure errors #6766
* [BUGFIX] Fix panic during tsdb Commit #6766
* [BUGFIX] tsdb/head: wlog exemplars after samples #6766
* [BUGFIX] Ruler: fix issue where "failed to remotely evaluate query expression, will retry" messages are logged without context such as the trace ID and do not appear in trace events. #6789
* [BUGFIX] Ruler: do not retry requests to remote querier when server's response exceeds its configured max payload size. #7216
* [BUGFIX] Querier: fix issue where spans in query request traces were not nested correctly. #6893
* [BUGFIX] Fix issue where all incoming HTTP requests have duplicate trace spans. #6920
* [BUGFIX] Querier: do not retry requests to store-gateway when a query gets canceled. #6934
* [BUGFIX] Querier: return 499 status code instead of 500 when a request to remote read endpoint gets canceled. #6934
* [BUGFIX] Querier: fix issue where `-querier.max-fetched-series-per-query` is not applied to `/series` endpoint if the series are loaded from ingesters. #7055
* [BUGFIX] Distributor: fix issue where `-distributor.metric-relabeling-enabled` may cause distributors to panic #7176
* [BUGFIX] Distributor: fix issue where `-distributor.metric-relabeling-enabled` may cause distributors to write unsorted labels and corrupt blocks #7326
* [BUGFIX] Query-frontend: the `cortex_query_frontend_queries_total` report incorrectly reported `op="query"` for any request which wasn't a range query. Now the `op` label value can be one of the following: #7207
  * `query`: instant query
  * `query_range`: range query
  * `cardinality`: cardinality query
  * `label_names_and_values`: label names / values query
  * `active_series`: active series query
  * `other`: any other request
* [BUGFIX] Fix performance regression introduced in Mimir 2.11.0 when uploading blocks to AWS S3. #7240
* [BUGFIX] Query-frontend: fix race condition when sharding active series is enabled (see above) and response is compressed with snappy. #7290
* [BUGFIX] Query-frontend: "query stats" log unsuccessful replies from downstream as "failed". #7296
* [BUGFIX] Packaging: remove reload from systemd file as mimir does not take into account SIGHUP. #7345
* [BUGFIX] Compactor: do not allow out-of-order blocks to prevent timely compaction. #7342
* [BUGFIX] Update `google.golang.org/grpc` to resolve occasional issues with gRPC server closing its side of connection before it was drained by the client. #7380
* [BUGFIX] Query-frontend: abort response streaming for `active_series` requests when the request context is canceled. #7378
* [BUGFIX] Compactor: improve compaction of sporadic blocks. #7329
* [BUGFIX] Ruler: fix regression that caused client errors to be tracked in `cortex_ruler_write_requests_failed_total` metric. #7472
* [BUGFIX] promql: Fix Range selectors with an @ modifier are wrongly scoped in range queries. #7475
* [BUGFIX] Fix metadata API using wrong JSON field names. #7475
* [BUGFIX] Ruler: fix native histogram recording rule result corruption. #7552
* [BUGFIX] Querier: fix HTTP status code translations for remote read requests. Previously, remote-read had conflicting behaviours: when returning samples all internal errors were translated to HTTP 400; when returning chunks all internal errors were translated to HTTP 500. #7487
* [BUGFIX] Query-frontend: Fix memory leak on every request. #7654

### Mixin

* [CHANGE] The `job` label matcher for distributor and gateway have been extended to include any deployment matching `distributor.*` and `cortex-gw.*` respectively. This change allows to match custom and multi-zone distributor and gateway deployments too. #6817
* [ENHANCEMENT] Dashboards: Add panels for alertmanager activity of a tenant #6826
* [ENHANCEMENT] Dashboards: Add graphs to "Slow Queries" dashboard. #6880
* [ENHANCEMENT] Dashboards: Update all deprecated "graph" panels to "timeseries" panels. #6864 #7413 #7457
* [ENHANCEMENT] Dashboards: Make most columns in "Slow Queries" sortable. #7000
* [ENHANCEMENT] Dashboards: Render graph panels at full resolution as opposed to at half resolution. #7027
* [ENHANCEMENT] Dashboards: show query-scheduler queue length on "Reads" and "Remote Ruler Reads" dashboards. #7088
* [ENHANCEMENT] Dashboards: Add estimated number of compaction jobs to "Compactor", "Tenants" and "Top tenants" dashboards. #7449 #7481
* [ENHANCEMENT] Recording rules: add native histogram recording rules to `cortex_request_duration_seconds`. #7528
* [ENHANCEMENT] Dashboards: Add total owned series, and per-ingester in-memory and owned series to "Tenants" dashboard. #7511
* [BUGFIX] Dashboards: drop `step` parameter from targets as it is not supported. #7157
* [BUGFIX] Recording rules: drop rules for metrics removed in 2.0: `cortex_memcache_request_duration_seconds` and `cortex_cache_request_duration_seconds`. #7514

### Jsonnet

* [CHANGE] Distributor: Increase `JAEGER_REPORTER_MAX_QUEUE_SIZE` from the default (100) to 1000, to avoid dropping tracing spans. #7259
* [CHANGE] Querier: Increase `JAEGER_REPORTER_MAX_QUEUE_SIZE` from 1000 to 5000, to avoid dropping tracing spans. #6764
* [CHANGE] rollout-operator: remove default CPU limit. #7066
* [CHANGE] Store-gateway: Increase `JAEGER_REPORTER_MAX_QUEUE_SIZE` from the default (100) to 1000, to avoid dropping tracing spans. #7068
* [CHANGE] Query-frontend, ingester, ruler, backend and write instances: Increase `JAEGER_REPORTER_MAX_QUEUE_SIZE` from the default (100), to avoid dropping tracing spans. #7086
* [CHANGE] Ring: relaxed the hash ring heartbeat period and timeout for distributor, ingester, store-gateway and compactor: #6860
  * `-distributor.ring.heartbeat-period` set to `1m`
  * `-distributor.ring.heartbeat-timeout` set to `4m`
  * `-ingester.ring.heartbeat-period` set to `2m`
  * `-store-gateway.sharding-ring.heartbeat-period` set to `1m`
  * `-store-gateway.sharding-ring.heartbeat-timeout` set to `4m`
  * `-compactor.ring.heartbeat-period` set to `1m`
  * `-compactor.ring.heartbeat-timeout` set to `4m`
* [CHANGE] Ruler-querier: the topology spread constrain max skew is now configured through the configuration option `ruler_querier_topology_spread_max_skew` instead of `querier_topology_spread_max_skew`. #7204
* [CHANGE] Distributor: `-server.grpc.keepalive.max-connection-age` lowered from `2m` to `60s` and configured `-shutdown-delay=90s` and termination grace period to `100` seconds in order to reduce the chances of failed gRPC write requests when distributors gracefully shutdown. #7361
* [FEATURE] Added support for the following root-level settings to configure the list of matchers to apply to node affinity: #6782 #6829
  * `alertmanager_node_affinity_matchers`
  * `compactor_node_affinity_matchers`
  * `continuous_test_node_affinity_matchers`
  * `distributor_node_affinity_matchers`
  * `ingester_node_affinity_matchers`
  * `ingester_zone_a_node_affinity_matchers`
  * `ingester_zone_b_node_affinity_matchers`
  * `ingester_zone_c_node_affinity_matchers`
  * `mimir_backend_node_affinity_matchers`
  * `mimir_backend_zone_a_node_affinity_matchers`
  * `mimir_backend_zone_b_node_affinity_matchers`
  * `mimir_backend_zone_c_node_affinity_matchers`
  * `mimir_read_node_affinity_matchers`
  * `mimir_write_node_affinity_matchers`
  * `mimir_write_zone_a_node_affinity_matchers`
  * `mimir_write_zone_b_node_affinity_matchers`
  * `mimir_write_zone_c_node_affinity_matchers`
  * `overrides_exporter_node_affinity_matchers`
  * `querier_node_affinity_matchers`
  * `query_frontend_node_affinity_matchers`
  * `query_scheduler_node_affinity_matchers`
  * `rollout_operator_node_affinity_matchers`
  * `ruler_node_affinity_matchers`
  * `ruler_node_affinity_matchers`
  * `ruler_querier_node_affinity_matchers`
  * `ruler_query_frontend_node_affinity_matchers`
  * `ruler_query_scheduler_node_affinity_matchers`
  * `store_gateway_node_affinity_matchers`
  * `store_gateway_node_affinity_matchers`
  * `store_gateway_zone_a_node_affinity_matchers`
  * `store_gateway_zone_b_node_affinity_matchers`
  * `store_gateway_zone_c_node_affinity_matchers`
* [FEATURE] Ingester: Allow automated zone-by-zone downscaling, that can be enabled via the `ingester_automated_downscale_enabled` flag. It is disabled by default. #6850
* [ENHANCEMENT] Alerts: Add `MimirStoreGatewayTooManyFailedOperations` warning alert that triggers when Mimir store-gateway report error when interacting with the object storage. #6831
* [ENHANCEMENT] Querier HPA: improved scaling metric and scaling policies, in order to scale up and down more gradually. #6971
* [ENHANCEMENT] Rollout-operator: upgraded to v0.13.0. #7469
* [ENHANCEMENT] Rollout-operator: add tracing configuration to rollout-operator container (when tracing is enabled and configured). #7469
* [ENHANCEMENT] Query-frontend: configured `-shutdown-delay`, `-server.grpc.keepalive.max-connection-age` and termination grace period to reduce the likelihood of queries hitting terminated query-frontends. #7129
* [ENHANCEMENT] Autoscaling: add support for KEDA's `ignoreNullValues` option for Prometheus scaler. #7471
* [BUGFIX] Update memcached-exporter to 0.14.1 due to CVE-2023-39325. #6861

### Mimirtool

* [FEATURE] Add command `migrate-utf8` to migrate Alertmanager configurations for Alertmanager versions 0.27.0 and later. #7383
* [ENHANCEMENT] Add template render command to render locally a template. #7325
* [ENHANCEMENT] Add `--extra-headers` option to `mimirtool rules` command to add extra headers to requests for auth. #7141
* [ENHANCEMENT] Analyze Prometheus: set tenant header. #6737
* [ENHANCEMENT] Add argument `--output-dir` to `mimirtool alertmanager get` where the config and templates will be written to and can be loaded via `mimirtool alertmanager load` #6760
* [BUGFIX] Analyze rule-file: .metricsUsed field wasn't populated. #6953

### Mimir Continuous Test

* [ENHANCEMENT] Include comparison of all expected and actual values when any float sample does not match. #6756

### Query-tee

* [BUGFIX] Fix issue where `Host` HTTP header was not being correctly changed for the proxy targets. #7386
* [ENHANCEMENT] Allow using the value of X-Scope-OrgID for basic auth username in the forwarded request if URL username is set as `__REQUEST_HEADER_X_SCOPE_ORGID__`. #7452

### Documentation

* [CHANGE] No longer mark OTLP distributor endpoint as experimental. #7348
* [ENHANCEMENT] Added runbook for `KubePersistentVolumeFillingUp` alert. #7297
* [ENHANCEMENT] Add Grafana Cloud recommendations to OTLP documentation. #7375
* [BUGFIX] Fixed typo on single zone->zone aware replication Helm page. #7327

### Tools

* [CHANGE] copyblocks: The flags for copyblocks have been changed to align more closely with other tools. #6607
* [CHANGE] undelete-blocks: undelete-blocks-gcs has been removed and replaced with undelete-blocks, which supports recovering deleted blocks in versioned buckets from ABS, GCS, and S3-compatible object storage. #6607
* [FEATURE] copyprefix: Add tool to copy objects between prefixes. Supports ABS, GCS, and S3-compatible object storage. #6607

## 2.11.0

### Grafana Mimir

* [CHANGE] The following deprecated configurations have been removed: #6673 #6779 #6808 #6814
  * `-querier.iterators`
  * `-querier.batch-iterators`
  * `-blocks-storage.bucket-store.max-chunk-pool-bytes`
  * `-blocks-storage.bucket-store.chunk-pool-min-bucket-size-bytes`
  * `-blocks-storage.bucket-store.chunk-pool-max-bucket-size-bytes`
  * `-blocks-storage.bucket-store.bucket-index.enabled`
* [CHANGE] Querier: Split worker GRPC config into separate client configs for the frontend and scheduler to allow TLS to be configured correctly when specifying the `tls_server_name`. The GRPC config specified under `-querier.frontend-client.*` will no longer apply to the scheduler client, and will need to be set explicitly under `-querier.scheduler-client.*`. #6445 #6573
* [CHANGE] Store-gateway: enable sparse index headers by default. Sparse index headers reduce the time to load an index header up to 90%. #6005
* [CHANGE] Store-gateway: lazy-loading concurrency limit default value is now 4. #6004
* [CHANGE] General: enabled `-log.buffered` by default. The `-log.buffered` has been deprecated and will be removed in Mimir 2.13. #6131
* [CHANGE] Ingester: changed default `-blocks-storage.tsdb.series-hash-cache-max-size-bytes` setting from `1GB` to `350MB`. The new default cache size is enough to store the hashes for all series in a ingester, assuming up to 2M in-memory series per ingester and using the default 13h retention period for local TSDB blocks in the ingesters. #6130
* [CHANGE] Query-frontend: removed `cortex_query_frontend_workers_enqueued_requests_total`. Use `cortex_query_frontend_enqueue_duration_seconds_count` instead. #6121
* [CHANGE] Ingester / querier: enable ingester to querier chunks streaming by default and mark it as stable. #6174
* [CHANGE] Ingester / querier: enable ingester query request minimisation by default and mark it as stable. #6174
* [CHANGE] Ingester: changed the default value for the experimental configuration parameter `-blocks-storage.tsdb.early-head-compaction-min-estimated-series-reduction-percentage` from 10 to 15. #6186
* [CHANGE] Ingester: `/ingester/push` HTTP endpoint has been removed. This endpoint was added for testing and troubleshooting, but was never documented or used for anything. #6299
* [CHANGE] Experimental setting `-log.rate-limit-logs-per-second-burst` renamed to `-log.rate-limit-logs-burst-size`. #6230
* [CHANGE] Ingester: by setting the newly introduced experimental CLI flag `-ingester.return-only-grpc-errors` to true, ingester will return only gRPC errors. #6443 #6680 #6723
* [CHANGE] Upgrade Node.js to v20. #6540
* [CHANGE] Querier: `cortex_querier_blocks_consistency_checks_failed_total` is now incremented when a block couldn't be queried from any attempted store-gateway as opposed to incremented after each attempt. Also `cortex_querier_blocks_consistency_checks_total` is incremented once per query as opposed to once per attempt (with 3 attempts). #6590
* [CHANGE] Ingester: Modify utilization based read path limiter to base memory usage on Go heap size. #6584
* [FEATURE] Distributor: added option `-distributor.retry-after-header.enabled` to include the `Retry-After` header in recoverable error responses. #6608
* [FEATURE] Query-frontend: add experimental support for query blocking. Queries are blocked on a per-tenant basis and is configured via the limit `blocked_queries`. #5609
* [FEATURE] Vault: Added support for new Vault authentication methods: `AppRole`, `Kubernetes`, `UserPass` and `Token`. #6143
* [FEATURE] Add experimental endpoint `/api/v1/cardinality/active_series` to return the set of active series for a given selector. #6536 #6619 #6651 #6667 #6717
* [FEATURE] Added `-<prefix>.s3.part-size` flag to configure the S3 minimum file size in bytes used for multipart uploads. #6592
* [FEATURE] Add the experimental `-<prefix>.s3.send-content-md5` flag (defaults to `false`) to configure S3 Put Object requests to send a `Content-MD5` header. Setting this flag is not recommended unless your object storage does not support checksums. #6622
* [FEATURE] Distributor: add an experimental flag `-distributor.reusable-ingester-push-worker` that can be used to pre-allocate a pool of workers to be used to send push requests to the ingesters. #6660
* [FEATURE] Distributor: Support enabling of automatically generated name suffixes for metrics ingested via OTLP, through the flag `-distributor.otel-metric-suffixes-enabled`. #6542
* [FEATURE] Ingester: ingester can now track which of the user's series the ingester actually owns according to the ring, and only consider owned series when checking for user series limit. This helps to avoid hitting the user's series limit when scaling up ingesters or changing user's ingester shard size. Feature is currently experimental, and disabled by default. It can be enabled by setting `-ingester.use-ingester-owned-series-for-limits` (to use owned series for limiting). This is currently limited to multi-zone ingester setup, with replication factor being equal to number of zones. #6718 #7087
* [ENHANCEMENT] Query-frontend: don't treat cancel as an error. #4648
* [ENHANCEMENT] Ingester: exported summary `cortex_ingester_inflight_push_requests_summary` tracking total number of inflight requests in percentile buckets. #5845
* [ENHANCEMENT] Query-scheduler: add `cortex_query_scheduler_enqueue_duration_seconds` metric that records the time taken to enqueue or reject a query request. #5879
* [ENHANCEMENT] Query-frontend: add `cortex_query_frontend_enqueue_duration_seconds` metric that records the time taken to enqueue or reject a query request. When query-scheduler is in use, the metric has the `scheduler_address` label to differentiate the enqueue duration by query-scheduler backend. #5879 #6087 #6120
* [ENHANCEMENT] Store-gateway: add metric `cortex_bucket_store_blocks_loaded_by_duration` for counting the loaded number of blocks based on their duration. #6074  #6129
* [ENHANCEMENT] Expose `/sync/mutex/wait/total:seconds` Go runtime metric as `go_sync_mutex_wait_total_seconds_total` from all components. #5879
* [ENHANCEMENT] Query-scheduler: improve latency with many concurrent queriers. #5880
* [ENHANCEMENT] Ruler: add new per-tenant `cortex_ruler_queries_zero_fetched_series_total` metric to track rules that fetched no series. #5925
* [ENHANCEMENT] Implement support for `limit`, `limit_per_metric` and `metric` parameters for `<Prometheus HTTP prefix>/api/v1/metadata` endpoint. #5890
* [ENHANCEMENT] Distributor: add experimental support for storing metadata when ingesting metrics via OTLP. This makes metrics description and type available when ingesting metrics via OTLP. Enable with `-distributor.enable-otlp-metadata-storage=true`. #5693 #6035 #6254
* [ENHANCEMENT] Ingester: added support for sampling errors, which can be enabled by setting `-ingester.error-sample-rate`. This way each error will be logged once in the configured number of times. All the discarded samples will still be tracked by the `cortex_discarded_samples_total` metric. #5584 #6014
* [ENHANCEMENT] Ruler: Fetch secrets used to configure TLS on the Alertmanager client from Vault when `-vault.enabled` is true. #5239
* [ENHANCEMENT] Query-frontend: added query-sharding support for `group by` aggregation queries. #6024
* [ENHANCEMENT] Fetch secrets used to configure server-side TLS from Vault when `-vault.enabled` is true. #6052.
* [ENHANCEMENT] Packaging: add logrotate config file. #6142
* [ENHANCEMENT] Ingester: add the experimental configuration options `-blocks-storage.tsdb.head-postings-for-matchers-cache-max-bytes` and `-blocks-storage.tsdb.block-postings-for-matchers-cache-max-bytes` to enforce a limit in bytes on the `PostingsForMatchers()` cache used by ingesters (the cache limit is per TSDB head and block basis, not a global one). The experimental configuration options `-blocks-storage.tsdb.head-postings-for-matchers-cache-size` and `-blocks-storage.tsdb.block-postings-for-matchers-cache-size` have been deprecated. #6151
* [ENHANCEMENT] Ingester: use the `PostingsForMatchers()` in-memory cache for label values queries with matchers too. #6151
* [ENHANCEMENT] Ingester / store-gateway: optimized regex matchers. #6168 #6250
* [ENHANCEMENT] Distributor: Include ingester IDs in circuit breaker related metrics and logs. #6206
* [ENHANCEMENT] Querier: improve errors and logging when streaming chunks from ingesters and store-gateways. #6194 #6309
* [ENHANCEMENT] Querier: Add `cortex_querier_federation_exemplar_tenants_queried` and `cortex_querier_federation_tenants_queried` metrics to track the number of tenants queried by multi-tenant queries. #6374 #6409
* [ENHANCEMENT] All: added an experimental `-server.grpc.num-workers` flag that configures the number of long-living workers used to process gRPC requests. This could decrease the CPU usage by reducing the number of stack allocations. #6311
* [ENHANCEMENT] All: improved IPv6 support by using the proper host:port formatting. #6311
* [ENHANCEMENT] Querier: always return error encountered during chunks streaming, rather than `the stream has already been exhausted`. #6345 #6433
* [ENHANCEMENT] Query-frontend: add `instance_enable_ipv6` to support IPv6. #6111
* [ENHANCEMENT] Store-gateway: return same detailed error messages as queriers when chunks or series limits are reached. #6347
* [ENHANCEMENT] Querier: reduce memory consumed for queries that hit store-gateways. #6348
* [ENHANCEMENT] Ruler: include corresponding trace ID with log messages associated with rule evaluation. #6379 #6520
* [ENHANCEMENT] Querier: clarify log messages and span events emitted while querying ingesters, and include both ingester name and address when relevant. #6381
* [ENHANCEMENT] Memcached: introduce new experimental configuration parameters `-<prefix>.memcached.write-buffer-size-bytes` `-<prefix>.memcached.read-buffer-size-bytes` to customise the memcached client write and read buffer size (the buffer is allocated for each memcached connection). #6468
* [ENHANCEMENT] Ingester, Distributor: added experimental support for rejecting push requests received via gRPC before reading them into memory, if ingester or distributor is unable to accept the request. This is activated by using `-ingester.limit-inflight-requests-using-grpc-method-limiter` for ingester, and `-distributor.limit-inflight-requests-using-grpc-method-limiter` for distributor. #5976 #6300
* [ENHANCEMENT] Add capability in store-gateways to accept number of tokens through config. `-store-gateway.sharding-ring.num-tokens`, `default-value=512` #4863
* [ENHANCEMENT] Query-frontend: return warnings generated during query evaluation. #6391
* [ENHANCEMENT] Server: Add the option `-server.http-read-header-timeout` to enable specifying a timeout for reading HTTP request headers. It defaults to 0, in which case reading of headers can take up to `-server.http-read-timeout`, leaving no time for reading body, if there's any. #6517
* [ENHANCEMENT] Add connection-string option, `-<prefix>.azure.connection-string`, for Azure Blob Storage. #6487
* [ENHANCEMENT] Ingester: Add `-ingester.instance-limits.max-inflight-push-requests-bytes`. This limit protects the ingester against requests that together may cause an OOM. #6492
* [ENHANCEMENT] Ingester: add new per-tenant `cortex_ingester_local_limits` metric to expose the calculated local per-tenant limits seen at each ingester. Exports the local per-tenant series limit with label `{limit="max_global_series_per_user"}` #6403
* [ENHANCEMENT] Query-frontend: added "queue_time_seconds" field to "query stats" log. This is total time that query and subqueries spent in the queue, before queriers picked it up. #6537
* [ENHANCEMENT] Server: Add `-server.report-grpc-codes-in-instrumentation-label-enabled` CLI flag to specify whether gRPC status codes should be used in `status_code` label of `cortex_request_duration_seconds` metric. It defaults to false, meaning that successful and erroneous gRPC status codes are represented with `success` and `error` respectively. #6562
* [ENHANCEMENT] Server: Add `-ingester.client.report-grpc-codes-in-instrumentation-label-enabled` CLI flag to specify whether gRPC status codes should be used in `status_code` label of `cortex_ingester_client_request_duration_seconds` metric. It defaults to false, meaning that successful and erroneous gRPC status codes are represented with `2xx` and `error` respectively. #6562
* [ENHANCEMENT] Server: Add `-server.http-log-closed-connections-without-response-enabled` option to log details about connections to HTTP server that were closed before any data was sent back. This can happen if client doesn't manage to send complete HTTP headers before timeout. #6612
* [ENHANCEMENT] Query-frontend: include length of query, time since the earliest and latest points of a query, time since the earliest and latest points of a query, cached/uncached bytes in "query stats" logs. Time parameters (start/end/time) are always formatted as RFC3339 now. #6473 #6477 #6709 #6710
* [ENHANCEMENT] Query-frontend: `-query-frontend.align-queries-with-step` has been moved from a global flag to a per-tenant override. #6714
* [ENHANCEMENT] Distributor: added support for reducing the resolution of native histogram samples upon ingestion if the sample has too many buckets compared to `-validation.max-native-histogram-buckets`. This is enabled by default and can be turned off by setting `-validation.reduce-native-histogram-over-max-buckets` to `false`. #6535
* [ENHANCEMENT] Query-frontend: optionally wait for the frontend to complete startup if requests are received while the frontend is still starting. Disabled by default, set `-query-frontend.not-running-timeout` to a non-zero value to enable. #6621
* [ENHANCEMENT] Distributor: Include source IPs in OTLP push handler logs. #6652
* [ENHANCEMENT] Query-frontend: return clearer error message when a query request is received while shutting down. #6675
* [ENHANCEMENT] Querier: return clearer error message when a query request is cancelled by the caller. #6697
* [ENHANCEMENT] Compactor: Mark corrupted blocks for no-compaction to avoid blocking compactor future runs. #6588
* [ENHANCEMENT] Distributor: Added an experimental configuration option `distributor.ingestion-burst-factor` that overrides the `distributor.ingestion-burst-size` option if set. The `distributor.ingestion-burst-factor` is used to set the underlying ingestion rate limiter token bucket's burst size to a multiple of the per distributor `distributor.ingestion-rate-limit` and the `distributor.ingestion-burst-factor`. This is disabled by default. #6662
* [ENHANCEMENT] Add debug message to track tenants sending queries that are not able to benefit from caches. #6732
* [BUGFIX] Distributor: return server overload error in the event of exceeding the ingestion rate limit. #6549
* [BUGFIX] Ring: Ensure network addresses used for component hash rings are formatted correctly when using IPv6. #6068
* [BUGFIX] Query-scheduler: don't retain connections from queriers that have shut down, leading to gradually increasing enqueue latency over time. #6100 #6145
* [BUGFIX] Ingester: prevent query logic from continuing to execute after queries are canceled. #6085
* [BUGFIX] Ensure correct nesting of children of the `querier.Select` tracing span. #6085
* [BUGFIX] Packaging: fix preremove script preventing upgrades on RHEL based OS. #6067
* [BUGFIX] Querier: return actual error rather than `attempted to read series at index XXX from stream, but the stream has already been exhausted` (or even no error at all) when streaming chunks from ingesters or store-gateways is enabled and an error occurs while streaming chunks. #6346
* [BUGFIX] Querier: reduce log volume when querying ingesters with zone-awareness enabled and one or more instances in a single zone unavailable. #6381
* [BUGFIX] Querier: don't try to query further ingesters if ingester query request minimization is enabled and a query limit is reached as a result of the responses from the initial set of ingesters. #6402
* [BUGFIX] Ingester: Don't cache context cancellation error when querying. #6446
* [BUGFIX] Ingester: don't ignore errors encountered while iterating through chunks or samples in response to a query request. #6469
* [BUGFIX] All: fix issue where traces for some inter-component gRPC calls would incorrectly show the call as failing due to cancellation. #6470
* [BUGFIX] Querier: correctly mark streaming requests to ingesters or store-gateways as successful, not cancelled, in metrics and traces. #6471 #6505
* [BUGFIX] Querier: fix issue where queries fail with "context canceled" error when an ingester or store-gateway fails healthcheck while the query is in progress. #6550
* [BUGFIX] Tracing: When creating an OpenTelemetry tracing span, add it to the context for later retrieval. #6614
* [BUGFIX] Querier: always report query results to query-frontends, even when cancelled, to ensure query-frontends don't wait for results that will otherwise never arrive. #6703
* [BUGFIX] Querier: attempt to query ingesters in PENDING state, to reduce the likelihood that scaling up the number of ingesters in multiple zones simultaneously causes a read outage. #6726 #6727
* [BUGFIX] Querier: don't cancel inflight queries from a query-scheduler if the stream between the querier and query-scheduler is broken. #6728
* [BUGFIX] Store-gateway: Fix double-counting of some duration metrics. #6616
* [BUGFIX] Fixed possible series matcher corruption leading to wrong series being included in query results. #6884

### Mixin

* [CHANGE] Dashboards: enabled reporting gRPC codes as `status_code` label in Mimir dashboards. In case of gRPC calls, the successful `status_code` label on `cortex_request_duration_seconds` and gRPC client request duration metrics has changed from 'success' and '2xx' to 'OK'. #6561
* [CHANGE] Alerts: remove `MimirGossipMembersMismatch` alert and replace it with `MimirGossipMembersTooHigh` and `MimirGossipMembersTooLow` alerts that should have a higher signal-to-noise ratio. #6508
* [ENHANCEMENT] Dashboards: Optionally show rejected requests on Mimir Writes dashboard. Useful when used together with "early request rejection" in ingester and distributor. #6132 #6556
* [ENHANCEMENT] Alerts: added a critical alert for `CompactorSkippedBlocksWithOutOfOrderChunks` when multiple blocks are affected. #6410
* [ENHANCEMENT] Dashboards: Added the min-replicas for autoscaling dashboards. #6528
* [ENHANCEMENT] Dashboards: Show queries per second for the `/api/v1/cardinality/` endpoints on the "Overview" dashboard. #6720
* [BUGFIX] Alerts: fixed issue where `GossipMembersMismatch` warning message referred to per-instance labels that were not produced by the alert query. #6146
* [BUGFIX] Dashboards: Fix autoscaling dashboard panels for KEDA > 2.9. [Requires scraping the KEDA operator for metrics since they moved](https://github.com/kedacore/keda/issues/3972). #6528
* [BUGFIX] Alerts: Fix autoscaling alerts for KEDA > 2.9. [Requires scraping the KEDA operator for metrics since they moved](https://github.com/kedacore/keda/issues/3972). #6528

### Jsonnet

* [CHANGE] Ingester: reduce `-server.grpc-max-concurrent-streams` to 500. #5666
* [CHANGE] Changed default `_config.cluster_domain` from `cluster.local` to `cluster.local.` to reduce the number of DNS lookups made by Mimir. #6389
* [CHANGE] Query-frontend: changed default `_config.autoscaling_query_frontend_cpu_target_utilization` from `1` to `0.75`. #6395
* [CHANGE] Distributor: Increase HPA scale down period such that distributors are slower to scale down after autoscaling up. #6589
* [CHANGE] Store-gateway: Change the default timeout used for index-queries caches from `200ms` to `450ms`. #6786
* [FEATURE] Store-gateway: Allow automated zone-by-zone downscaling, that can be enabled via the `store_gateway_automated_downscale_enabled` flag. It is disabled by default. #6149
* [FEATURE] Ingester: Allow to configure TSDB Head early compaction using the following `_config` parameters: #6181
  * `ingester_tsdb_head_early_compaction_enabled` (disabled by default)
  * `ingester_tsdb_head_early_compaction_reduction_percentage`
  * `ingester_tsdb_head_early_compaction_min_in_memory_series`
* [ENHANCEMENT] Double the amount of rule groups for each user tier. #5897
* [ENHANCEMENT] Set `maxUnavailable` to 0 for `distributor`, `overrides-exporter`, `querier`, `query-frontend`, `query-scheduler` `ruler-querier`, `ruler-query-frontend`, `ruler-query-scheduler` and `consul` deployments, to ensure they don't become completely unavailable during a rollout. #5924
* [ENHANCEMENT] Update rollout-operator to `v0.9.0`. #6022 #6110 #6558 #6681
* [ENHANCEMENT] Update memcached to `memcached:1.6.22-alpine`. #6585
* [ENHANCEMENT] Store-gateway: replaced the following deprecated CLI flags: #6319
  * `-blocks-storage.bucket-store.index-header-lazy-loading-enabled` replaced with `-blocks-storage.bucket-store.index-header.lazy-loading-enabled`
  * `-blocks-storage.bucket-store.index-header-lazy-loading-idle-timeout` replaced with `-blocks-storage.bucket-store.index-header.lazy-loading-idle-timeout`
* [ENHANCEMENT] Store-gateway: Allow selective enablement of store-gateway automated scaling on a per-zone basis. #6302
* [BUGFIX] Autoscaling: KEDA > 2.9 removed the ability to set metricName in the trigger metadata. To help discern which metric is used by the HPA, we set the trigger name to what was the metricName. This is available as the `scaler` label on `keda_*` metrics. #6528

### Mimirtool

* [ENHANCEMENT] Analyze Grafana: Improve support for variables in range. #6657
* [BUGFIX] Fix out of bounds error on export with large timespans and/or series count. #5700
* [BUGFIX] Fix the issue where `--read-timeout` was applied to the entire `mimirtool analyze grafana` invocation rather than to individual Grafana API calls. #5915
* [BUGFIX] Fix incorrect remote-read path joining for `mimirtool remote-read` commands on Windows. #6011
* [BUGFIX] Fix template files full path being sent in `mimirtool alertmanager load` command. #6138
* [BUGFIX] Analyze rule-file: .metricsUsed field wasn't populated. #6953

### Mimir Continuous Test

### Query-tee

### Documentation

* [ENHANCEMENT] Document the concept of native histograms and how to send them to Mimir, migration path. #5956 #6488 #6539 #6752
* [ENHANCEMENT] Document native histograms query and visualization. #6231

### Tools

* [CHANGE] tsdb-index: Rename tool to tsdb-series. #6317
* [FEATURE] tsdb-labels: Add tool to print label names and values of a TSDB block. #6317
* [ENHANCEMENT] trafficdump: Trafficdump can now parse OTEL requests. Entire request is dumped to output, there's no filtering of fields or matching of series done. #6108

## 2.10.5

### Grafana Mimir

* [ENHANCEMENT] Update Docker base images from `alpine:3.18.3` to `alpine:3.18.5`. #6897
* [BUGFIX] Fixed possible series matcher corruption leading to wrong series being included in query results. #6886

### Documentation

* [ENHANCEMENT] Document the concept of native histograms and how to send them to Mimir, migration path. #6757
* [ENHANCEMENT] Document native histograms query and visualization. #6757

## 2.10.4

### Grafana Mimir

* [BUGFIX] Update otelhttp library to v0.44.0 as a mitigation for CVE-2023-45142. #6634

## 2.10.3

### Grafana Mimir

* [BUGFIX] Update grpc-go library to 1.57.2-dev that includes a fix for a bug introduced in 1.57.1. #6419

## 2.10.2

### Grafana Mimir

* [BUGFIX] Update grpc-go library to 1.57.1 and `golang.org/x/net` to `0.17`, which include fix for CVE-2023-44487. #6349

## 2.10.1

### Grafana Mimir

* [CHANGE] Update Go version to 1.21.3. #6244 #6325
* [BUGFIX] Query-frontend: Don't retry read requests rejected by the ingester due to utilization based read path limiting. #6032
* [BUGFIX] Ingester: fix panic in WAL replay of certain native histograms. #6086

## 2.10.0

### Grafana Mimir

* [CHANGE] Store-gateway: skip verifying index header integrity upon loading. To enable verification set `blocks_storage.bucket_store.index_header.verify_on_load: true`. #5174
* [CHANGE] Querier: change the default value of the experimental `-querier.streaming-chunks-per-ingester-buffer-size` flag to 256. #5203
* [CHANGE] Querier: only initiate query requests to ingesters in the `ACTIVE` state in the ring. #5342
* [CHANGE] Querier: renamed `-querier.prefer-streaming-chunks` to `-querier.prefer-streaming-chunks-from-ingesters` to enable streaming chunks from ingesters to queriers. #5182
* [CHANGE] Querier: `-query-frontend.cache-unaligned-requests` has been moved from a global flag to a per-tenant override. #5312
* [CHANGE] Ingester: removed `cortex_ingester_shipper_dir_syncs_total` and `cortex_ingester_shipper_dir_sync_failures_total` metrics. The former metric was not much useful, and the latter was never incremented. #5396
* [CHANGE] Ingester: removed logging of errors related to hitting per-instance limits to reduce resource usage when ingesters are under pressure. #5585
* [CHANGE] gRPC clients: use default connect timeout of 5s, and therefore enable default connect backoff max delay of 5s. #5562
* [CHANGE] Ingester: the `-validation.create-grace-period` is now enforced in the ingester too, other than distributor and query-frontend. If you've configured `-validation.create-grace-period` then make sure the configuration is applied to ingesters too. #5712
* [CHANGE] Distributor: the `-validation.create-grace-period` is now enforced for examplars too in the distributor. If an examplar has timestamp greater than "now + grace_period", then the exemplar will be dropped and the metric `cortex_discarded_exemplars_total{reason="exemplar_too_far_in_future",user="..."}` increased. #5761
* [CHANGE] Query-frontend: the `-validation.create-grace-period` is now enforced in the query-frontend even when the configured value is 0. When the value is 0, the query end time range is truncated to the current real-world time. #5829
* [CHANGE] Store-gateway: deprecated configuration parameters for index header under `blocks-storage.bucket-store` and use a new configurations in `blocks-storage.bucket-store.index-header`, deprecated configuration will be removed in Mimir 2.12. Configuration changes: #5726
  * `-blocks-storage.bucket-store.index-header-lazy-loading-enabled` is deprecated, use the new configuration `-blocks-storage.bucket-store.index-header.lazy-loading-enabled`
  * `-blocks-storage.bucket-store.index-header-lazy-loading-idle-timeout` is deprecated, use the new configuration `-blocks-storage.bucket-store.index-header.lazy-loading-idle-timeout`
  * `-blocks-storage.bucket-store.index-header-lazy-loading-concurrency` is deprecated, use the new configuration `-blocks-storage.bucket-store.index-header.lazy-loading-concurrency`
* [CHANGE] Store-gateway: remove experimental fine-grained chunks caching. The following experimental configuration parameters have been removed `-blocks-storage.bucket-store.chunks-cache.fine-grained-chunks-caching-enabled`, `-blocks-storage.bucket-store.fine-grained-chunks-caching-ranges-per-series`. #5816 #5875
* [CHANGE] Ingester: remove deprecated `blocks-storage.tsdb.max-tsdb-opening-concurrency-on-startup`. #5850
* [FEATURE] Introduced `-distributor.service-overload-status-code-on-rate-limit-enabled` flag for configuring status code to 529 instead of 429 upon rate limit exhaustion. #5752
* [FEATURE] Cardinality API: added a new `count_method` parameter which enables counting active series. #5136
* [FEATURE] Query-frontend: added experimental support to cache cardinality, label names and label values query responses. The cache will be used when `-query-frontend.cache-results` is enabled, and `-query-frontend.results-cache-ttl-for-cardinality-query` or `-query-frontend.results-cache-ttl-for-labels-query` set to a value greater than 0. The following metrics have been added to track the query results cache hit ratio per `request_type`: #5212 #5235 #5426 #5524
  * `cortex_frontend_query_result_cache_requests_total{request_type="query_range|cardinality|label_names_and_values"}`
  * `cortex_frontend_query_result_cache_hits_total{request_type="query_range|cardinality|label_names_and_values"}`
* [FEATURE] Added `-<prefix>.s3.list-objects-version` flag to configure the S3 list objects version. #5099
* [FEATURE] Ingester: add optional CPU/memory utilization based read request limiting, considered experimental. Disabled by default, enable by configuring limits via both of the following flags: #5012 #5392 #5394 #5526 #5508 #5704
  * `-ingester.read-path-cpu-utilization-limit`
  * `-ingester.read-path-memory-utilization-limit`
  * `-ingester.log-utilization-based-limiter-cpu-samples`
* [FEATURE] Ruler: support filtering results from rule status endpoint by `file`, `rule_group` and `rule_name`. #5291
* [FEATURE] Ingester: add experimental support for creating tokens by using spread minimizing strategy. This can be enabled with `-ingester.ring.token-generation-strategy: spread-minimizing` and `-ingester.ring.spread-minimizing-zones: <all available zones>`. In that case `-ingester.ring.tokens-file-path` must be empty. #5308 #5324
* [FEATURE] Storegateway: Persist sparse index-headers to disk and read from disk on index-header loads instead of reconstructing. #5465 #5651 #5726
* [FEATURE] Ingester: add experimental CLI flag `-ingester.ring.spread-minimizing-join-ring-in-order` that allows an ingester to register tokens in the ring only after all previous ingesters (with ID lower than its own ID) have already been registered. #5541
* [FEATURE] Ingester: add experimental support to compact the TSDB Head when the number of in-memory series is equal or greater than `-blocks-storage.tsdb.early-head-compaction-min-in-memory-series`, and the ingester estimates that the per-tenant TSDB Head compaction will reduce in-memory series by at least `-blocks-storage.tsdb.early-head-compaction-min-estimated-series-reduction-percentage`. #5371
* [FEATURE] Ingester: add new metrics for tracking native histograms in active series: `cortex_ingester_active_native_histogram_series`, `cortex_ingester_active_native_histogram_series_custom_tracker`, `cortex_ingester_active_native_histogram_buckets`, `cortex_ingester_active_native_histogram_buckets_custom_tracker`. The first 2 are the subsets of the existing and unmodified `cortex_ingester_active_series` and `cortex_ingester_active_series_custom_tracker` respectively, only tracking native histogram series, and the last 2 are the equivalents for tracking the number of buckets in native histogram series. #5318
* [FEATURE] Add experimental CLI flag `-<prefix>.s3.native-aws-auth-enabled` that allows to enable the default credentials provider chain of the AWS SDK. #5636
* [FEATURE] Distributor: add experimental support for circuit breaking when writing to ingesters via `-ingester.client.circuit-breaker.enabled`, `-ingester.client.circuit-breaker.failure-threshold`, or `-ingester.client.circuit-breaker.cooldown-period` or their corresponding YAML. #5650
* [FEATURE] The following features are no longer considered experimental. #5701 #5872
  * Ruler storage cache (`-ruler-storage.cache.*`)
  * Exclude ingesters running in specific zones (`-ingester.ring.excluded-zones`)
  * Cardinality-based query sharding (`-query-frontend.query-sharding-target-series-per-shard`)
  * Cardinality query result caching (`-query-frontend.results-cache-ttl-for-cardinality-query`)
  * Label names and values query result caching (`-query-frontend.results-cache-ttl-for-labels-query`)
  * Query expression size limit (`-query-frontend.max-query-expression-size-bytes`)
  * Peer discovery / tenant sharding for overrides exporters (`-overrides-exporter.ring.enabled`)
  * Configuring enabled metrics in overrides exporter (`-overrides-exporter.enabled-metrics`)
  * Per-tenant results cache TTL (`-query-frontend.results-cache-ttl`, `-query-frontend.results-cache-ttl-for-out-of-order-time-window`)
  * Shutdown delay (`-shutdown-delay`)
* [FEATURE] Querier: add experimental CLI flag `-tenant-federation.max-concurrent` to adjust the max number of per-tenant queries that can be run at a time when executing a single multi-tenant query. #5874
* [FEATURE] Alertmanager: add Microsoft Teams as a supported integration. #5840
* [ENHANCEMENT] Overrides-exporter: Add new metrics for write path and alertmanager (`max_global_metadata_per_user`, `max_global_metadata_per_metric`, `request_rate`, `request_burst_size`, `alertmanager_notification_rate_limit`, `alertmanager_max_dispatcher_aggregation_groups`, `alertmanager_max_alerts_count`, `alertmanager_max_alerts_size_bytes`) and added flag `-overrides-exporter.enabled-metrics` to explicitly configure desired metrics, e.g. `-overrides-exporter.enabled-metrics=request_rate,ingestion_rate`. Default value for this flag is: `ingestion_rate,ingestion_burst_size,max_global_series_per_user,max_global_series_per_metric,max_global_exemplars_per_user,max_fetched_chunks_per_query,max_fetched_series_per_query,ruler_max_rules_per_rule_group,ruler_max_rule_groups_per_tenant`. #5376
* [ENHANCEMENT] Cardinality API: when zone aware replication is enabled, the label values cardinality API can now tolerate single zone failure #5178
* [ENHANCEMENT] Distributor: optimize sending requests to ingesters when incoming requests don't need to be modified. For now this feature can be disabled by setting `-timeseries-unmarshal-caching-optimization-enabled=false`. #5137
* [ENHANCEMENT] Add advanced CLI flags to control gRPC client behaviour: #5161
  * `-<prefix>.connect-timeout`
  * `-<prefix>.connect-backoff-base-delay`
  * `-<prefix>.connect-backoff-max-delay`
  * `-<prefix>.initial-stream-window-size`
  * `-<prefix>.initial-connection-window-size`
* [ENHANCEMENT] Query-frontend: added "response_size_bytes" field to "query stats" log. #5196
* [ENHANCEMENT] Querier: refine error messages for per-tenant query limits, informing the user of the preferred strategy for not hitting the limit, in addition to how they may tweak the limit. #5059
* [ENHANCEMENT] Distributor: optimize sending of requests to ingesters by reusing memory buffers for marshalling requests. This optimization can be enabled by setting `-distributor.write-requests-buffer-pooling-enabled` to `true`. #5195 #5805 #5830
* [ENHANCEMENT] Querier: add experimental `-querier.minimize-ingester-requests` option to initially query only the minimum set of ingesters required to reach quorum. #5202 #5259 #5263
* [ENHANCEMENT] Querier: improve error message when streaming chunks from ingesters to queriers and a query limit is reached. #5245
* [ENHANCEMENT] Use new data structure for labels, to reduce memory consumption. #3555 #5731
* [ENHANCEMENT] Update alpine base image to 3.18.2. #5276
* [ENHANCEMENT] Ruler: add `cortex_ruler_sync_rules_duration_seconds` metric, tracking the time spent syncing all rule groups owned by the ruler instance. #5311
* [ENHANCEMENT] Store-gateway: add experimental `blocks-storage.bucket-store.index-header-lazy-loading-concurrency` config option to limit the number of concurrent index-headers loads when lazy loading. #5313 #5605
* [ENHANCEMENT] Ingester and querier: improve level of detail in traces emitted for queries that hit ingesters. #5315
* [ENHANCEMENT] Querier: add `cortex_querier_queries_rejected_total` metric that counts the number of queries rejected due to hitting a limit (eg. max series per query or max chunks per query). #5316 #5440 #5450
* [ENHANCEMENT] Querier: add experimental `-querier.minimize-ingester-requests-hedging-delay` option to initiate requests to further ingesters when request minimisation is enabled and not all initial requests have completed. #5368
* [ENHANCEMENT] Clarify docs for `-ingester.client.*` flags to make it clear that these are used by both queriers and distributors. #5375
* [ENHANCEMENT] Querier and store-gateway: add experimental support for streaming chunks from store-gateways to queriers while evaluating queries. This can be enabled with `-querier.prefer-streaming-chunks-from-store-gateways=true`. #5182
* [ENHANCEMENT] Querier: enforce `max-chunks-per-query` limit earlier in query processing when streaming chunks from ingesters to queriers to avoid unnecessarily consuming resources for queries that will be aborted. #5369 #5447
* [ENHANCEMENT] Ingester: added `cortex_ingester_shipper_last_successful_upload_timestamp_seconds` metric tracking the last successful TSDB block uploaded to the bucket (unix timestamp in seconds). #5396
* [ENHANCEMENT] Ingester: add two metrics tracking resource utilization calculated by utilization based limiter: #5496
  * `cortex_ingester_utilization_limiter_current_cpu_load`: The current exponential weighted moving average of the ingester's CPU load
  * `cortex_ingester_utilization_limiter_current_memory_usage_bytes`: The current ingester memory utilization
* [ENHANCEMENT] Ruler: added `insight=true` field to ruler's prometheus component for rule evaluation logs. #5510
* [ENHANCEMENT] Distributor Ingester: add metrics to count the number of requests rejected for hitting per-instance limits, `cortex_distributor_instance_rejected_requests_total` and `cortex_ingester_instance_rejected_requests_total` respectively. #5551
* [ENHANCEMENT] Distributor: add support for ingesting exponential histograms that are over the native histogram scale limit of 8 in OpenTelemetry format by downscaling them. #5532 #5607
* [ENHANCEMENT] General: buffered logging: #5506
  * `-log.buffered` CLI flag enable buffered logging.
* [ENHANCEMENT] Distributor: add more detailed information to traces generated while processing OTLP write requests. #5539
* [ENHANCEMENT] Distributor: improve performance ingesting OTLP payloads. #5531 #5607 #5616
* [ENHANCEMENT] Ingester: optimize label-values with matchers call when number of matched series is small. #5600
* [ENHANCEMENT] Compactor: delete bucket-index, markers and debug files if there are no blocks left in the bucket index. This cleanup must be enabled by using `-compactor.no-blocks-file-cleanup-enabled` option. #5648
* [ENHANCEMENT] Ingester: reduce memory usage of active series tracker. #5665
* [ENHANCEMENT] Store-gateway: added `-store-gateway.sharding-ring.auto-forget-enabled` configuration parameter to control whether store-gateway auto-forget feature should be enabled or disabled (enabled by default). #5702
* [ENHANCEMENT] Compactor: added per tenant block upload counters `cortex_block_upload_api_blocks_total`, `cortex_block_upload_api_bytes_total`, and `cortex_block_upload_api_files_total`. #5738
* [ENHANCEMENT] Compactor: verify time range of compacted block(s) matches the time range of input blocks. #5760
* [ENHANCEMENT] Querier: improved observability of calls to ingesters during queries. #5724
* [ENHANCEMENT] Compactor: block backfilling logging is now more verbose. #5711
* [ENHANCEMENT] Added support to rate limit application logs: #5764
  * `-log.rate-limit-enabled`
  * `-log.rate-limit-logs-per-second`
  * `-log.rate-limit-logs-per-second-burst`
* [ENHANCEMENT] Ingester: added `cortex_ingester_tsdb_head_min_timestamp_seconds` and `cortex_ingester_tsdb_head_max_timestamp_seconds` metrics which return min and max time of all TSDB Heads open in an ingester. #5786 #5815
* [ENHANCEMENT] Querier: cancel query requests to ingesters in a zone upon first error received from the zone, to reduce wasted effort spent computing results that won't be used #5764
* [ENHANCEMENT] All: improve tracing of internal HTTP requests sent over httpgrpc. #5782
* [ENHANCEMENT] Querier: add experimental per-query chunks limit based on an estimate of the number of chunks that will be sent from ingesters and store-gateways that is enforced earlier during query evaluation. This limit is disabled by default and can be configured with `-querier.max-estimated-fetched-chunks-per-query-multiplier`. #5765
* [ENHANCEMENT] Ingester: add UI for listing tenants with TSDB on given ingester and viewing details of tenants's TSDB on given ingester. #5803 #5824
* [ENHANCEMENT] Querier: improve observability of calls to store-gateways during queries. #5809
* [ENHANCEMENT] Query-frontend: improve tracing of interactions with query-scheduler. #5818
* [ENHANCEMENT] Query-scheduler: improve tracing of requests when request is rejected by query-scheduler. #5848
* [ENHANCEMENT] Ingester: avoid logging some errors that could cause logging contention. #5494 #5581
* [ENHANCEMENT] Store-gateway: wait for query gate after loading blocks. #5507
* [ENHANCEMENT] Store-gateway: always include `__name__` posting group in selection in order to reduce the number of object storage API calls. #5246
* [ENHANCEMENT] Ingester: track active series by ref instead of hash/labels to reduce memory usage. #5134 #5193
* [ENHANCEMENT] Go: updated to 1.21.1. #5955 #5960
* [ENHANCEMENT] Alertmanager: updated to alertmanager 0.26.0. #5840
* [BUGFIX] Ingester: Handle when previous ring state is leaving and the number of tokens has changed. #5204
* [BUGFIX] Querier: fix issue where queries that use the `timestamp()` function fail with `execution: attempted to read series at index 0 from stream, but the stream has already been exhausted` if streaming chunks from ingesters to queriers is enabled. #5370
* [BUGFIX] memberlist: bring back `memberlist_client_kv_store_count` metric that used to exist in Cortex, but got lost during dskit updates before Mimir 2.0. #5377
* [BUGFIX] Querier: pass on HTTP 503 query response code. #5364
* [BUGFIX] Store-gateway: Fix issue where stopping a store-gateway could cause all store-gateways to unload all blocks. #5464
* [BUGFIX] Allocate ballast in smaller blocks to avoid problem when entire ballast was kept in memory working set. #5565
* [BUGFIX] Querier: retry frontend result notification when an error is returned. #5591
* [BUGFIX] Querier: fix issue where `cortex_ingester_client_request_duration_seconds` metric did not include streaming query requests that did not return any series. #5695
* [BUGFIX] Ingester: fix ActiveSeries tracker double-counting series that have been deleted from the Head while still being active and then recreated again. #5678
* [BUGFIX] Ingester: don't set "last update time" of TSDB into the future when opening TSDB. This could prevent detecting of idle TSDB for a long time, if sample in distant future was ingested. #5787
* [BUGFIX] Store-gateway: fix bug when lazy index header could be closed prematurely even when still in use. #5795
* [BUGFIX] Ruler: gracefully shut down rule evaluations. #5778
* [BUGFIX] Querier: fix performance when ingesters stream samples. #5836
* [BUGFIX] Ingester: fix spurious `not found` errors on label values API during head compaction. #5957
* [BUGFIX] All: updated Minio object storage client from 7.0.62 to 7.0.63 to fix auto-detection of AWS GovCloud environments. #5905

### Mixin

* [CHANGE] Dashboards: show all workloads in selected namespace on "rollout progress" dashboard. #5113
* [CHANGE] Dashboards: show the number of updated and ready pods for each workload in the "rollout progress" panel on the "rollout progress" dashboard. #5113
* [CHANGE] Dashboards: removed "Query results cache misses" panel on the "Mimir / Queries" dashboard. #5423
* [CHANGE] Dashboards: default to shared crosshair on all dashboards. #5489
* [CHANGE] Dashboards: sort variable drop-down lists from A to Z, rather than Z to A. #5490
* [CHANGE] Alerts: removed `MimirProvisioningTooManyActiveSeries` alert. You should configure `-ingester.instance-limits.max-series` and rely on `MimirIngesterReachingSeriesLimit` alert instead. #5593
* [CHANGE] Alerts: removed `MimirProvisioningTooManyWrites` alert. The alerting threshold used in this alert was chosen arbitrarily and ingesters receiving an higher number of samples / sec don't necessarily have any issue. You should rely on SLOs metrics and alerts instead. #5706
* [CHANGE] Alerts: don't raise `MimirRequestErrors` or `MimirRequestLatency` alert for the `/debug/pprof` endpoint. #5826
* [ENHANCEMENT] Dashboards: adjust layout of "rollout progress" dashboard panels so that the "rollout progress" panel doesn't require scrolling. #5113
* [ENHANCEMENT] Dashboards: show container name first in "pods count per version" panel on "rollout progress" dashboard. #5113
* [ENHANCEMENT] Dashboards: show time spend waiting for turn when lazy loading index headers in the "index-header lazy load gate latency" panel on the "queries" dashboard. #5313
* [ENHANCEMENT] Dashboards: split query results cache hit ratio by request type in "Query results cache hit ratio" panel on the "Mimir / Queries" dashboard. #5423
* [ENHANCEMENT] Dashboards: add "rejected queries" panel to "queries" dashboard. #5429
* [ENHANCEMENT] Dashboards: add native histogram active series and active buckets to "tenants" dashboard. #5543
* [ENHANCEMENT] Dashboards: add panels to "Mimir / Writes" for requests rejected for per-instance limits. #5638
* [ENHANCEMENT] Dashboards: rename "Blocks currently loaded" to "Blocks currently owned" in the "Mimir / Queries" dashboard. #5705
* [ENHANCEMENT] Alerts: Add `MimirIngestedDataTooFarInTheFuture` warning alert that triggers when Mimir ingests sample with timestamp more than 1h in the future. #5822
* [BUGFIX] Alerts: fix `MimirIngesterRestarts` to fire only when the ingester container is restarted, excluding the cases the pod is rescheduled. #5397
* [BUGFIX] Dashboards: fix "unhealthy pods" panel on "rollout progress" dashboard showing only a number rather than the name of the workload and the number of unhealthy pods if only one workload has unhealthy pods. #5113 #5200
* [BUGFIX] Alerts: fixed `MimirIngesterHasNotShippedBlocks` and `MimirIngesterHasNotShippedBlocksSinceStart` alerts. #5396
* [BUGFIX] Alerts: Fix `MimirGossipMembersMismatch` to include `admin-api` and custom compactor pods. `admin-api` is a GEM component. #5641 #5797
* [BUGFIX] Dashboards: fix autoscaling dashboard panels that could show multiple series for a single component. #5810
* [BUGFIX] Dashboards: fix ruler-querier scaling metric panel query and split into CPU and memory scaling metric panels. #5739

### Jsonnet

* [CHANGE] Removed `_config.querier.concurrency` configuration option and replaced it with `_config.querier_max_concurrency` and `_config.ruler_querier_max_concurrency` to allow to easily fine tune it for different querier deployments. #5322
* [CHANGE] Change `_config.multi_zone_ingester_max_unavailable` to 50. #5327
* [CHANGE] Change distributors rolling update strategy configuration: `maxSurge` and `maxUnavailable` are set to `15%` and `0`. #5714
* [FEATURE] Alertmanager: Add horizontal pod autoscaler config, that can be enabled using `autoscaling_alertmanager_enabled: true`. #5194 #5249
* [ENHANCEMENT] Enable the `track_sizes` feature for Memcached pods to help determine cache efficiency. #5209
* [ENHANCEMENT] Add per-container map for environment variables. #5181
* [ENHANCEMENT] Add `PodDisruptionBudget`s for compactor, continuous-test, distributor, overrides-exporter, querier, query-frontend, query-scheduler, rollout-operator, ruler, ruler-querier, ruler-query-frontend, ruler-query-scheduler, and all memcached workloads. #5098
* [ENHANCEMENT] Ruler: configure the ruler storage cache when the metadata cache is enabled. #5326 #5334
* [ENHANCEMENT] Shuffle-sharding: ingester shards in user-classes can now be configured to target different series and limit percentage utilization through `_config.shuffle_sharding.target_series_per_ingester` and `_config.shuffle_sharding.target_utilization_percentage` values. #5470
* [ENHANCEMENT] Distributor: allow adjustment of the targeted CPU usage as a percentage of requested CPU. This can be adjusted with `_config.autoscaling_distributor_cpu_target_utilization`. #5525
* [ENHANCEMENT] Ruler: add configuration option `_config.ruler_remote_evaluation_max_query_response_size_bytes` to easily set the maximum query response size allowed (in bytes). #5592
* [ENHANCEMENT] Distributor: dynamically set `GOMAXPROCS` based on the CPU request. This should reduce distributor CPU utilization, assuming the CPU request is set to a value close to the actual utilization. #5588
* [ENHANCEMENT] Querier: dynamically set `GOMAXPROCS` based on the CPU request. This should reduce noisy neighbour issues created by the querier, whose CPU utilization could eventually saturate the Kubernetes node if unbounded. #5646 #5658
* [ENHANCEMENT] Allow to remove an entry from the configured environment variable for a given component, setting the environment value to `null` in the `*_env_map` objects (e.g. `store_gateway_env_map+:: { 'field': null}`). #5599
* [ENHANCEMENT] Allow overriding the default number of replicas for `etcd`. #5589
* [ENHANCEMENT] Memcached: reduce memory request for results, chunks and metadata caches. The requested memory is 5% greater than the configured memcached max cache size. #5661
* [ENHANCEMENT] Autoscaling: Add the following configuration options to fine tune autoscaler target utilization: #5679 #5682 #5689
  * `autoscaling_querier_target_utilization` (defaults to `0.75`)
  * `autoscaling_mimir_read_target_utilization` (defaults to `0.75`)
  * `autoscaling_ruler_querier_cpu_target_utilization` (defaults to `1`)
  * `autoscaling_distributor_memory_target_utilization` (defaults to `1`)
  * `autoscaling_ruler_cpu_target_utilization` (defaults to `1`)
  * `autoscaling_query_frontend_cpu_target_utilization` (defaults to `1`)
  * `autoscaling_ruler_query_frontend_cpu_target_utilization` (defaults to `1`)
  * `autoscaling_alertmanager_cpu_target_utilization` (defaults to `1`)
* [ENHANCEMENT] Gossip-ring: add appProtocol for istio compatibility. #5680
* [ENHANCEMENT] Add _config.commonConfig to allow adding common configuration parameters for all Mimir components. #5703
* [ENHANCEMENT] Update rollout-operator to `v0.7.0`. #5718
* [ENHANCEMENT] Increase the default rollout speed for store-gateway when lazy loading is disabled. #5823
* [ENHANCEMENT] Add autoscaling on memory for ruler-queriers. #5739
* [ENHANCEMENT] Deduplicate scaled object creation for most objects that scale on CPU and memory. #6411
* [BUGFIX] Fix compilation when index, chunks or metadata caches are disabled. #5710
* [BUGFIX] Autoscaling: treat OOMing containers as though they are using their full memory request. #5739
* [BUGFIX] Autoscaling: if no containers are up, report 0 memory usage instead of no data. #6411

### Mimirtool

* [ENHANCEMENT] Mimirtool uses paging to fetch all dashboards from Grafana when running `mimirtool analyse grafana`. This allows the tool to work correctly when running against Grafana instances with more than a 1000 dashboards. #5825
* [ENHANCEMENT] Extract metric name from queries that have a `__name__` matcher. #5911
* [BUGFIX] Mimirtool no longer parses label names as metric names when handling templating variables that are populated using `label_values(<label_name>)` when running `mimirtool analyse grafana`. #5832
* [BUGFIX] Fix panic when analyzing a grafana dashboard with multiline queries in templating variables. #5911

### Query-tee

* [CHANGE] Proxy `Content-Type` response header from backend. Previously `Content-Type: text/plain; charset=utf-8` was returned on all requests. #5183
* [CHANGE] Increase default value of `-proxy.compare-skip-recent-samples` to avoid racing with recording rule evaluation. #5561
* [CHANGE] Add `-backend.skip-tls-verify` to optionally skip TLS verification on backends. #5656

### Documentation

* [CHANGE] Fix reference to `get-started` documentation directory. #5476
* [CHANGE] Fix link to external OTLP/HTTP documentation.
* [ENHANCEMENT] Improved `MimirRulerTooManyFailedQueries` runbook. #5586
* [ENHANCEMENT] Improved "Recover accidentally deleted blocks" runbook. #5620
* [ENHANCEMENT] Documented options and trade-offs to query label names and values. #5582
* [ENHANCEMENT] Improved `MimirRequestErrors` runbook for alertmanager. #5694

### Tools

* [CHANGE] copyblocks: add support for S3 and the ability to copy between different object storage services. Due to this, the `-source-service` and `-destination-service` flags are now required and the `-service` flag has been removed. #5486
* [FEATURE] undelete-block-gcs: Added new tool for undeleting blocks on GCS storage. #5610 #5855
* [FEATURE] wal-reader: Added new tool for printing entries in TSDB WAL. #5780
* [ENHANCEMENT] ulidtime: add -seconds flag to print timestamps as Unix timestamps. #5621
* [ENHANCEMENT] ulidtime: exit with status code 1 if some ULIDs can't be parsed. #5621
* [ENHANCEMENT] tsdb-index-toc: added index-header size estimates. #5652
* [BUGFIX] Stop tools from panicking when `-help` flag is passed. #5412
* [BUGFIX] Remove github.com/golang/glog command line flags from tools. #5413

## 2.9.4

### Grafana Mimir

* [ENHANCEMENT] Update Docker base images from `alpine:3.18.3` to `alpine:3.18.5`. #6895

## 2.9.3

### Grafana Mimir

* [BUGFIX] Update `go.opentelemetry.io/contrib/instrumentation/net/http/otelhttp` to `0.44` which includes a fix for CVE-2023-45142. #6637

## 2.9.2

### Grafana Mimir

* [BUGFIX] Update grpc-go library to 1.56.3 and `golang.org/x/net` to `0.17`, which include fix for CVE-2023-44487. #6353 #6364

## 2.9.1

### Grafana Mimir

* [ENHANCEMENT] Update alpine base image to 3.18.3. #6021

## 2.9.0

### Grafana Mimir

* [CHANGE] Store-gateway: change expanded postings, postings, and label values index cache key format. These caches will be invalidated when rolling out the new Mimir version. #4770 #4978 #5037
* [CHANGE] Distributor: remove the "forwarding" feature as it isn't necessary anymore. #4876
* [CHANGE] Query-frontend: Change the default value of `-query-frontend.query-sharding-max-regexp-size-bytes` from `0` to `4096`. #4932
* [CHANGE] Querier: `-querier.query-ingesters-within` has been moved from a global flag to a per-tenant override. #4287
* [CHANGE] Querier: Use `-blocks-storage.tsdb.retention-period` instead of `-querier.query-ingesters-within` for calculating the lookback period for shuffle sharded ingesters. Setting `-querier.query-ingesters-within=0` no longer disables shuffle sharding on the read path. #4287
* [CHANGE] Block upload: `/api/v1/upload/block/{block}/files` endpoint now allows file uploads with no `Content-Length`. #4956
* [CHANGE] Store-gateway: deprecate configuration parameters for chunk pooling, they will be removed in Mimir 2.11. The following options are now also ignored: #4996
  * `-blocks-storage.bucket-store.max-chunk-pool-bytes`
  * `-blocks-storage.bucket-store.chunk-pool-min-bucket-size-bytes`
  * `-blocks-storage.bucket-store.chunk-pool-max-bucket-size-bytes`
* [CHANGE] Store-gateway: remove metrics `cortex_bucket_store_chunk_pool_requested_bytes_total` and `cortex_bucket_store_chunk_pool_returned_bytes_total`. #4996
* [CHANGE] Compactor: change default of `-compactor.partial-block-deletion-delay` to `1d`. This will automatically clean up partial blocks that were a result of failed block upload or deletion. #5026
* [CHANGE] Compactor: the deprecated configuration parameter `-compactor.consistency-delay` has been removed. #5050
* [CHANGE] Store-gateway: the deprecated configuration parameter `-blocks-storage.bucket-store.consistency-delay` has been removed. #5050
* [CHANGE] The configuration parameter `-blocks-storage.bucket-store.bucket-index.enabled` has been deprecated and will be removed in Mimir 2.11. Mimir is running by default with the bucket index enabled since version 2.0, and starting from the version 2.11 it will not be possible to disable it. #5051
* [CHANGE] The configuration parameters `-querier.iterators` and `-query.batch-iterators` have been deprecated and will be removed in Mimir 2.11. Mimir runs by default with `-querier.batch-iterators=true`, and starting from version 2.11 it will not be possible to change this. #5114
* [CHANGE] Compactor: change default of `-compactor.first-level-compaction-wait-period` to 25m. #5128
* [CHANGE] Ruler: changed default of `-ruler.poll-interval` from `1m` to `10m`. Starting from this release, the configured rule groups will also be re-synced each time they're modified calling the ruler configuration API. #5170
* [FEATURE] Query-frontend: add `-query-frontend.log-query-request-headers` to enable logging of request headers in query logs. #5030
* [FEATURE] Store-gateway: add experimental feature to retain lazy-loaded index headers between restarts by eagerly loading them during startup. This is disabled by default and can only be enabled if lazy loading is enabled. To enable this set the following: #5606
  * `-blocks-storage.bucket-store.index-header-lazy-loading-enabled` must be set to true
  * `-blocks-storage.bucket-store.index-header.eager-loading-startup-enabled` must be set to true
* [ENHANCEMENT] Add per-tenant limit `-validation.max-native-histogram-buckets` to be able to ignore native histogram samples that have too many buckets. #4765
* [ENHANCEMENT] Store-gateway: reduce memory usage in some LabelValues calls. #4789
* [ENHANCEMENT] Store-gateway: add a `stage` label to the metric `cortex_bucket_store_series_data_touched`. This label now applies to `data_type="chunks"` and `data_type="series"`. The `stage` label has 2 values: `processed` - the number of series that parsed - and `returned` - the number of series selected from the processed bytes to satisfy the query. #4797 #4830
* [ENHANCEMENT] Distributor: make `__meta_tenant_id` label available in relabeling rules configured via `metric_relabel_configs`. #4725
* [ENHANCEMENT] Compactor: added the configurable limit `compactor.block-upload-max-block-size-bytes` or `compactor_block_upload_max_block_size_bytes` to limit the byte size of uploaded or validated blocks. #4680
* [ENHANCEMENT] Querier: reduce CPU utilisation when shuffle sharding is enabled with large shard sizes. #4851
* [ENHANCEMENT] Packaging: facilitate configuration management by instructing systemd to start mimir with a configuration file. #4810
* [ENHANCEMENT] Store-gateway: reduce memory allocations when looking up postings from cache. #4861 #4869 #4962 #5047
* [ENHANCEMENT] Store-gateway: retain only necessary bytes when reading series from the bucket. #4926
* [ENHANCEMENT] Ingester, store-gateway: clear the shutdown marker after a successful shutdown to enable reusing their persistent volumes in case the ingester or store-gateway is restarted. #4985
* [ENHANCEMENT] Store-gateway, query-frontend: Reduced memory allocations when looking up cached entries from Memcached. #4862
* [ENHANCEMENT] Alertmanager: Add additional template function `queryFromGeneratorURL` returning query URL decoded query from the `GeneratorURL` field of an alert. #4301
* [ENHANCEMENT] Ruler: added experimental ruler storage cache support. The cache should reduce the number of "list objects" API calls issued to the object storage when there are 2+ ruler replicas running in a Mimir cluster. The cache can be configured setting `-ruler-storage.cache.*` CLI flags or their respective YAML config options. #4950 #5054
* [ENHANCEMENT] Store-gateway: added HTTP `/store-gateway/prepare-shutdown` endpoint for gracefully scaling down of store-gateways. A gauge `cortex_store_gateway_prepare_shutdown_requested` has been introduced for tracing this process. #4955
* [ENHANCEMENT] Updated Kuberesolver dependency (github.com/sercand/kuberesolver) from v2.4.0 to v4.0.0 and gRPC dependency (google.golang.org/grpc) from v1.47.0 to v1.53.0. #4922
* [ENHANCEMENT] Introduced new options for logging HTTP request headers: `-server.log-request-headers` enables logging HTTP request headers, `-server.log-request-headers-exclude-list` lists headers which should not be logged. #4922
* [ENHANCEMENT] Block upload: `/api/v1/upload/block/{block}/files` endpoint now disables read and write HTTP timeout, overriding `-server.http-read-timeout` and `-server.http-write-timeout` values. This is done to allow large file uploads to succeed. #4956
* [ENHANCEMENT] Alertmanager: Introduce new metrics from upstream. #4918
  * `cortex_alertmanager_notifications_failed_total` (added `reason` label)
  * `cortex_alertmanager_nflog_maintenance_total`
  * `cortex_alertmanager_nflog_maintenance_errors_total`
  * `cortex_alertmanager_silences_maintenance_total`
  * `cortex_alertmanager_silences_maintenance_errors_total`
* [ENHANCEMENT] Add native histogram support for `cortex_request_duration_seconds` metric family. #4987
* [ENHANCEMENT] Ruler: do not list rule groups in the object storage for disabled tenants. #5004
* [ENHANCEMENT] Query-frontend and querier: add HTTP API endpoint `<prometheus-http-prefix>/api/v1/format_query` to format a PromQL query. #4373
* [ENHANCEMENT] Query-frontend: Add `cortex_query_frontend_regexp_matcher_count` and `cortex_query_frontend_regexp_matcher_optimized_count` metrics to track optimization of regular expression label matchers. #4813
* [ENHANCEMENT] Alertmanager: Add configuration option to enable or disable the deletion of alertmanager state from object storage. This is useful when migrating alertmanager tenants from one cluster to another, because it avoids a condition where the state object is copied but then deleted before the configuration object is copied. #4989
* [ENHANCEMENT] Querier: only use the minimum set of chunks from ingesters when querying, and cancel unnecessary requests to ingesters sooner if we know their results won't be used. #5016
* [ENHANCEMENT] Add `-enable-go-runtime-metrics` flag to expose all go runtime metrics as Prometheus metrics. #5009
* [ENHANCEMENT] Ruler: trigger a synchronization of tenant's rule groups as soon as they change the rules configuration via API. This synchronization is in addition of the periodic syncing done every `-ruler.poll-interval`. The new behavior is enabled by default, but can be disabled with `-ruler.sync-rules-on-changes-enabled=false` (configurable on a per-tenant basis too). If you disable the new behaviour, then you may want to revert `-ruler.poll-interval` to `1m`. #4975 #5053 #5115 #5170
* [ENHANCEMENT] Distributor: Improve invalid tenant shard size error message. #5024
* [ENHANCEMENT] Store-gateway: record index header loading time separately in `cortex_bucket_store_series_request_stage_duration_seconds{stage="load_index_header"}`. Now index header loading will be visible in the "Mimir / Queries" dashboard in the "Series request p99/average latency" panels. #5011 #5062
* [ENHANCEMENT] Querier and ingester: add experimental support for streaming chunks from ingesters to queriers while evaluating queries. This can be enabled with `-querier.prefer-streaming-chunks=true`. #4886 #5078 #5094 #5126
* [ENHANCEMENT] Update Docker base images from `alpine:3.17.3` to `alpine:3.18.0`. #5065
* [ENHANCEMENT] Compactor: reduced the number of "object exists" API calls issued by the compactor to the object storage when syncing block's `meta.json` files. #5063
* [ENHANCEMENT] Distributor: Push request rate limits (`-distributor.request-rate-limit` and `-distributor.request-burst-size`) and their associated YAML configuration are now stable. #5124
* [ENHANCEMENT] Go: updated to 1.20.5. #5185
* [ENHANCEMENT] Update alpine base image to 3.18.2. #5274 #5276
* [BUGFIX] Metadata API: Mimir will now return an empty object when no metadata is available, matching Prometheus. #4782
* [BUGFIX] Store-gateway: add collision detection on expanded postings and individual postings cache keys. #4770
* [BUGFIX] Ruler: Support the `type=alert|record` query parameter for the API endpoint `<prometheus-http-prefix>/api/v1/rules`. #4302
* [BUGFIX] Backend: Check that alertmanager's data-dir doesn't overlap with bucket-sync dir. #4921
* [BUGFIX] Alertmanager: Allow to rate-limit webex, telegram and discord notifications. #4979
* [BUGFIX] Store-gateway: panics when decoding LabelValues responses that contain more than 655360 values. These responses are no longer cached. #5021
* [BUGFIX] Querier: don't leak memory when processing query requests from query-frontends (ie. when the query-scheduler is disabled). #5199

### Documentation

* [ENHANCEMENT] Improve `MimirIngesterReachingTenantsLimit` runbook. #4744 #4752
* [ENHANCEMENT] Add `symbol table size exceeds` case to `MimirCompactorHasNotSuccessfullyRunCompaction` runbook. #4945
* [ENHANCEMENT] Clarify which APIs use query sharding. #4948

### Mixin

* [CHANGE] Alerts: Remove `MimirQuerierHighRefetchRate`. #4980
* [CHANGE] Alerts: Remove `MimirTenantHasPartialBlocks`. This is obsoleted by the changed default of `-compactor.partial-block-deletion-delay` to `1d`, which will auto remediate this alert. #5026
* [ENHANCEMENT] Alertmanager dashboard: display active aggregation groups #4772
* [ENHANCEMENT] Alerts: `MimirIngesterTSDBWALCorrupted` now only fires when there are more than one corrupted WALs in single-zone deployments and when there are more than two zones affected in multi-zone deployments. #4920
* [ENHANCEMENT] Alerts: added labels to duplicated `MimirRolloutStuck` and `MimirCompactorHasNotUploadedBlocks` rules in order to distinguish them. #5023
* [ENHANCEMENT] Dashboards: fix holes in graph for lightly loaded clusters #4915
* [ENHANCEMENT] Dashboards: allow configuring additional services for the Rollout Progress dashboard. #5007
* [ENHANCEMENT] Alerts: do not fire `MimirAllocatingTooMuchMemory` alert for any matching container outside of namespaces where Mimir is running. #5089
* [BUGFIX] Dashboards: show cancelled requests in a different color to successful requests in throughput panels on dashboards. #5039
* [BUGFIX] Dashboards: fix dashboard panels that showed percentages with axes from 0 to 10000%. #5084
* [BUGFIX] Remove dependency on upstream Kubernetes mixin. #4732

### Jsonnet

* [CHANGE] Ruler: changed ruler autoscaling policy, extended scale down period from 60s to 600s. #4786
* [CHANGE] Update to v0.5.0 rollout-operator. #4893
* [CHANGE] Backend: add `alertmanager_args` to `mimir-backend` when running in read-write deployment mode. Remove hardcoded `filesystem` alertmanager storage. This moves alertmanager's data-dir to `/data/alertmanager` by default. #4907 #4921
* [CHANGE] Remove `-pdb` suffix from `PodDisruptionBudget` names. This will create new `PodDisruptionBudget` resources. Make sure to prune the old resources; otherwise, rollouts will be blocked. #5109
* [CHANGE] Query-frontend: enable query sharding for cardinality estimation via `-query-frontend.query-sharding-target-series-per-shard` by default if the results cache is enabled. #5128
* [ENHANCEMENT] Ingester: configure `-blocks-storage.tsdb.head-compaction-interval=15m` to spread TSDB head compaction over a wider time range. #4870
* [ENHANCEMENT] Ingester: configure `-blocks-storage.tsdb.wal-replay-concurrency` to CPU request minus 1. #4864
* [ENHANCEMENT] Compactor: configure `-compactor.first-level-compaction-wait-period` to TSDB head compaction interval plus 10 minutes. #4872
* [ENHANCEMENT] Store-gateway: set `GOMEMLIMIT` to the memory request value. This should reduce the likelihood the store-gateway may go out of memory, at the cost of an higher CPU utilization due to more frequent garbage collections when the memory utilization gets closer or above the configured requested memory. #4971
* [ENHANCEMENT] Store-gateway: dynamically set `GOMAXPROCS` based on the CPU request. This should reduce the likelihood a high load on the store-gateway will slow down the entire Kubernetes node. #5104
* [ENHANCEMENT] Store-gateway: add `store_gateway_lazy_loading_enabled` configuration option which combines disabled lazy-loading and reducing blocks sync concurrency. Reducing blocks sync concurrency improves startup times with disabled lazy loading on HDDs. #5025
* [ENHANCEMENT] Update `rollout-operator` image to `v0.6.0`. #5155
* [BUGFIX] Backend: configure `-ruler.alertmanager-url` to `mimir-backend` when running in read-write deployment mode. #4892
* [ENHANCEMENT] Memcached: don't overwrite upsteam memcached statefulset jsonnet to allow chosing between antiAffinity and topologySpreadConstraints.

### Mimirtool

* [CHANGE] check rules: will fail on duplicate rules when `--strict` is provided. #5035
* [FEATURE] sync/diff can now include/exclude namespaces based on a regular expression using `--namespaces-regex` and `--ignore-namespaces-regex`. #5100
* [ENHANCEMENT] analyze prometheus: allow to specify `-prometheus-http-prefix`. #4966
* [ENHANCEMENT] analyze grafana: allow to specify `--folder-title` to limit dashboards analysis based on their exact folder title. #4973

### Tools

* [CHANGE] copyblocks: copying between Azure Blob Storage buckets is now supported in addition to copying between Google Cloud Storage buckets. As a result, the `--service` flag is now required to be specified (accepted values are `gcs` or `abs`). #4756

## 2.8.0

### Grafana Mimir

* [CHANGE] Ingester: changed experimental CLI flag from `-out-of-order-blocks-external-label-enabled` to `-ingester.out-of-order-blocks-external-label-enabled` #4440
* [CHANGE] Store-gateway: The following metrics have been removed: #4332
  * `cortex_bucket_store_series_get_all_duration_seconds`
  * `cortex_bucket_store_series_merge_duration_seconds`
* [CHANGE] Ingester: changed default value of `-blocks-storage.tsdb.retention-period` from `24h` to `13h`. If you're running Mimir with a custom configuration and you're overriding `-querier.query-store-after` to a value greater than the default `12h` then you should increase `-blocks-storage.tsdb.retention-period` accordingly. #4382
* [CHANGE] Ingester: the configuration parameter `-blocks-storage.tsdb.max-tsdb-opening-concurrency-on-startup` has been deprecated and will be removed in Mimir 2.10. #4445
* [CHANGE] Query-frontend: Cached results now contain timestamp which allows Mimir to check if cached results are still valid based on current TTL configured for tenant. Results cached by previous Mimir version are used until they expire from cache, which can take up to 7 days. If you need to use per-tenant TTL sooner, please flush results cache manually. #4439
* [CHANGE] Ingester: the `cortex_ingester_tsdb_wal_replay_duration_seconds` metrics has been removed. #4465
* [CHANGE] Query-frontend and ruler: use protobuf internal query result payload format by default. This feature is no longer considered experimental. #4557 #4709
* [CHANGE] Ruler: reject creating federated rule groups while tenant federation is disabled. Previously the rule groups would be silently dropped during bucket sync. #4555
* [CHANGE] Compactor: the `/api/v1/upload/block/{block}/finish` endpoint now returns a `429` status code when the compactor has reached the limit specified by `-compactor.max-block-upload-validation-concurrency`. #4598
* [CHANGE] Compactor: when starting a block upload the maximum byte size of the block metadata provided in the request body is now limited to 1 MiB. If this limit is exceeded a `413` status code is returned. #4683
* [CHANGE] Store-gateway: cache key format for expanded postings has changed. This will invalidate the expanded postings in the index cache when deployed. #4667
* [FEATURE] Cache: Introduce experimental support for using Redis for results, chunks, index, and metadata caches. #4371
* [FEATURE] Vault: Introduce experimental integration with Vault to fetch secrets used to configure TLS for clients. Server TLS secrets will still be read from a file. `tls-ca-path`, `tls-cert-path` and `tls-key-path` will denote the path in Vault for the following CLI flags when `-vault.enabled` is true: #4446.
  * `-distributor.ha-tracker.etcd.*`
  * `-distributor.ring.etcd.*`
  * `-distributor.forwarding.grpc-client.*`
  * `-querier.store-gateway-client.*`
  * `-ingester.client.*`
  * `-ingester.ring.etcd.*`
  * `-querier.frontend-client.*`
  * `-query-frontend.grpc-client-config.*`
  * `-query-frontend.results-cache.redis.*`
  * `-blocks-storage.bucket-store.index-cache.redis.*`
  * `-blocks-storage.bucket-store.chunks-cache.redis.*`
  * `-blocks-storage.bucket-store.metadata-cache.redis.*`
  * `-compactor.ring.etcd.*`
  * `-store-gateway.sharding-ring.etcd.*`
  * `-ruler.client.*`
  * `-ruler.alertmanager-client.*`
  * `-ruler.ring.etcd.*`
  * `-ruler.query-frontend.grpc-client-config.*`
  * `-alertmanager.sharding-ring.etcd.*`
  * `-alertmanager.alertmanager-client.*`
  * `-memberlist.*`
  * `-query-scheduler.grpc-client-config.*`
  * `-query-scheduler.ring.etcd.*`
  * `-overrides-exporter.ring.etcd.*`
* [FEATURE] Distributor, ingester, querier, query-frontend, store-gateway: add experimental support for native histograms. Requires that the experimental protobuf query result response format is enabled by `-query-frontend.query-result-response-format=protobuf` on the query frontend. #4286 #4352 #4354 #4376 #4377 #4387 #4396 #4425 #4442 #4494 #4512 #4513 #4526
* [FEATURE] Added `-<prefix>.s3.storage-class` flag to configure the S3 storage class for objects written to S3 buckets. #4300
* [FEATURE] Add `freebsd` to the target OS when generating binaries for a Mimir release. #4654
* [FEATURE] Ingester: Add `prepare-shutdown` endpoint which can be used as part of Kubernetes scale down automations. #4718
* [ENHANCEMENT] Add timezone information to Alpine Docker images. #4583
* [ENHANCEMENT] Ruler: Sync rules when ruler JOINING the ring instead of ACTIVE, In order to reducing missed rule iterations during ruler restarts. #4451
* [ENHANCEMENT] Allow to define service name used for tracing via `JAEGER_SERVICE_NAME` environment variable. #4394
* [ENHANCEMENT] Querier and query-frontend: add experimental, more performant protobuf query result response format enabled with `-query-frontend.query-result-response-format=protobuf`. #4304 #4318 #4375
* [ENHANCEMENT] Compactor: added experimental configuration parameter `-compactor.first-level-compaction-wait-period`, to configure how long the compactor should wait before compacting 1st level blocks (uploaded by ingesters). This configuration option allows to reduce the chances compactor begins compacting blocks before all ingesters have uploaded their blocks to the storage. #4401
* [ENHANCEMENT] Store-gateway: use more efficient chunks fetching and caching. #4255
* [ENHANCEMENT] Query-frontend and ruler: add experimental, more performant protobuf internal query result response format enabled with `-ruler.query-frontend.query-result-response-format=protobuf`. #4331
* [ENHANCEMENT] Ruler: increased tolerance for missed iterations on alerts, reducing the chances of flapping firing alerts during ruler restarts. #4432
* [ENHANCEMENT] Optimized `.*` and `.+` regular expression label matchers. #4432
* [ENHANCEMENT] Optimized regular expression label matchers with alternates (e.g. `a|b|c`). #4647
* [ENHANCEMENT] Added an in-memory cache for regular expression matchers, to avoid parsing and compiling the same expression multiple times when used in recurring queries. #4633
* [ENHANCEMENT] Query-frontend: results cache TTL is now configurable by using `-query-frontend.results-cache-ttl` and `-query-frontend.results-cache-ttl-for-out-of-order-time-window` options. These values can also be specified per tenant. Default values are unchanged (7 days and 10 minutes respectively). #4385
* [ENHANCEMENT] Ingester: added advanced configuration parameter `-blocks-storage.tsdb.wal-replay-concurrency` representing the maximum number of CPUs used during WAL replay. #4445
* [ENHANCEMENT] Ingester: added metrics `cortex_ingester_tsdb_open_duration_seconds_total` to measure the total time it takes to open all existing TSDBs. The time tracked by this metric also includes the TSDBs WAL replay duration. #4465
* [ENHANCEMENT] Store-gateway: use streaming implementation for LabelNames RPC. The batch size for streaming is controlled by `-blocks-storage.bucket-store.batch-series-size`. #4464
* [ENHANCEMENT] Memcached: Add support for TLS or mTLS connections to cache servers. #4535
* [ENHANCEMENT] Compactor: blocks index files are now validated for correctness for blocks uploaded via the TSDB block upload feature. #4503
* [ENHANCEMENT] Compactor: block chunks and segment files are now validated for correctness for blocks uploaded via the TSDB block upload feature. #4549
* [ENHANCEMENT] Ingester: added configuration options to configure the "postings for matchers" cache of each compacted block queried from ingesters: #4561
  * `-blocks-storage.tsdb.block-postings-for-matchers-cache-ttl`
  * `-blocks-storage.tsdb.block-postings-for-matchers-cache-size`
  * `-blocks-storage.tsdb.block-postings-for-matchers-cache-force`
* [ENHANCEMENT] Compactor: validation of blocks uploaded via the TSDB block upload feature is now configurable on a per tenant basis: #4585
  * `-compactor.block-upload-validation-enabled` has been added, `compactor_block_upload_validation_enabled` can be used to override per tenant
  * `-compactor.block-upload.block-validation-enabled` was the previous global flag and has been removed
* [ENHANCEMENT] TSDB Block Upload: block upload validation concurrency can now be limited with `-compactor.max-block-upload-validation-concurrency`. #4598
* [ENHANCEMENT] OTLP: Add support for converting OTel exponential histograms to Prometheus native histograms. The ingestion of native histograms must be enabled, please set `-ingester.native-histograms-ingestion-enabled` to `true`. #4063 #4639
* [ENHANCEMENT] Query-frontend: add metric `cortex_query_fetched_index_bytes_total` to measure TSDB index bytes fetched to execute a query. #4597
* [ENHANCEMENT] Query-frontend: add experimental limit to enforce a max query expression size in bytes via `-query-frontend.max-query-expression-size-bytes` or `max_query_expression_size_bytes`. #4604
* [ENHANCEMENT] Query-tee: improve message logged when comparing responses and one response contains a non-JSON payload. #4588
* [ENHANCEMENT] Distributor: add ability to set per-distributor limits via `distributor_limits` block in runtime configuration in addition to the existing configuration. #4619
* [ENHANCEMENT] Querier: reduce peak memory consumption for queries that touch a large number of chunks. #4625
* [ENHANCEMENT] Query-frontend: added experimental `-query-frontend.query-sharding-max-regexp-size-bytes` limit to query-frontend. When set to a value greater than 0, query-frontend disabled query sharding for any query with a regexp matcher longer than the configured limit. #4632
* [ENHANCEMENT] Store-gateway: include statistics from LabelValues and LabelNames calls in `cortex_bucket_store_series*` metrics. #4673
* [ENHANCEMENT] Query-frontend: improve readability of distributed tracing spans. #4656
* [ENHANCEMENT] Update Docker base images from `alpine:3.17.2` to `alpine:3.17.3`. #4685
* [ENHANCEMENT] Querier: improve performance when shuffle sharding is enabled and the shard size is large. #4711
* [ENHANCEMENT] Ingester: improve performance when Active Series Tracker is in use. #4717
* [ENHANCEMENT] Store-gateway: optionally select `-blocks-storage.bucket-store.series-selection-strategy`, which can limit the impact of large posting lists (when many series share the same label name and value). #4667 #4695 #4698
* [ENHANCEMENT] Querier: Cache the converted float histogram from chunk iterator, hence there is no need to lookup chunk every time to get the converted float histogram. #4684
* [ENHANCEMENT] Ruler: Improve rule upload performance when not enforcing per-tenant rule group limits. #4828
* [ENHANCEMENT] Improved memory limit on the in-memory cache used for regular expression matchers. #4751
* [BUGFIX] Querier: Streaming remote read will now continue to return multiple chunks per frame after the first frame. #4423
* [BUGFIX] Store-gateway: the values for `stage="processed"` for the metrics `cortex_bucket_store_series_data_touched` and  `cortex_bucket_store_series_data_size_touched_bytes` when using fine-grained chunks caching is now reporting the correct values of chunks held in memory. #4449
* [BUGFIX] Compactor: fixed reporting a compaction error when compactor is correctly shut down while populating blocks. #4580
* [BUGFIX] OTLP: Do not drop exemplars of the OTLP Monotonic Sum metric. #4063
* [BUGFIX] Packaging: flag `/etc/default/mimir` and `/etc/sysconfig/mimir` as config to prevent overwrite. #4587
* [BUGFIX] Query-frontend: don't retry queries which error inside PromQL. #4643
* [BUGFIX] Store-gateway & query-frontend: report more consistent statistics for fetched index bytes. #4671
* [BUGFIX] Native histograms: fix how IsFloatHistogram determines if mimirpb.Histogram is a float histogram. #4706
* [BUGFIX] Query-frontend: fix query sharding for native histograms. #4666
* [BUGFIX] Ring status page: fixed the owned tokens percentage value displayed. #4730
* [BUGFIX] Querier: fixed chunk iterator that can return sample with wrong timestamp. #4450
* [BUGFIX] Packaging: fix preremove script preventing upgrades. #4801
* [BUGFIX] Security: updates Go to version 1.20.4 to fix CVE-2023-24539, CVE-2023-24540, CVE-2023-29400. #4903

### Mixin

* [ENHANCEMENT] Queries: Display data touched per sec in bytes instead of number of items. #4492
* [ENHANCEMENT] `_config.job_names.<job>` values can now be arrays of regular expressions in addition to a single string. Strings are still supported and behave as before. #4543
* [ENHANCEMENT] Queries dashboard: remove mention to store-gateway "streaming enabled" in panels because store-gateway only support streaming series since Mimir 2.7. #4569
* [ENHANCEMENT] Ruler: Add panel description for Read QPS panel in Ruler dashboard to explain values when in remote ruler mode. #4675
* [BUGFIX] Ruler dashboard: show data for reads from ingesters. #4543
* [BUGFIX] Pod selector regex for deployments: change `(.*-mimir-)` to `(.*mimir-)`. #4603

### Jsonnet

* [CHANGE] Ruler: changed ruler deployment max surge from `0` to `50%`, and max unavailable from `1` to `0`. #4381
* [CHANGE] Memcached connections parameters `-blocks-storage.bucket-store.index-cache.memcached.max-idle-connections`, `-blocks-storage.bucket-store.chunks-cache.memcached.max-idle-connections` and `-blocks-storage.bucket-store.metadata-cache.memcached.max-idle-connections` settings are now configured based on `max-get-multi-concurrency` and `max-async-concurrency`. #4591
* [CHANGE] Add support to use external Redis as cache. Following are some changes in the jsonnet config: #4386 #4640
  * Renamed `memcached_*_enabled` config options to `cache_*_enabled`
  * Renamed `memcached_*_max_item_size_mb` config options to `cache_*_max_item_size_mb`
  * Added `cache_*_backend` config options
* [CHANGE] Store-gateway StatefulSets with disabled multi-zone deployment are also unregistered from the ring on shutdown. This eliminated resharding during rollouts, at the cost of extra effort during scaling down store-gateways. For more information see [Scaling down store-gateways](https://grafana.com/docs/mimir/v2.7.x/operators-guide/run-production-environment/scaling-out/#scaling-down-store-gateways). #4713
* [CHANGE] Removed `$._config.querier.replicas` and `$._config.queryFrontend.replicas`. If you need to customize the number of querier or query-frontend replicas, and autoscaling is disabled, please set an override as is done for other stateless components (e.g. distributors). #5130
* [ENHANCEMENT] Alertmanager: add `alertmanager_data_disk_size` and  `alertmanager_data_disk_class` configuration options, by default no storage class is set. #4389
* [ENHANCEMENT] Update `rollout-operator` to `v0.4.0`. #4524
* [ENHANCEMENT] Update memcached to `memcached:1.6.19-alpine`. #4581
* [ENHANCEMENT] Add support for mTLS connections to Memcached servers. #4553
* [ENHANCEMENT] Update the `memcached-exporter` to `v0.11.2`. #4570
* [ENHANCEMENT] Autoscaling: Add `autoscaling_query_frontend_memory_target_utilization`, `autoscaling_ruler_query_frontend_memory_target_utilization`, and `autoscaling_ruler_memory_target_utilization` configuration options, for controlling the corresponding autoscaler memory thresholds. Each has a default of 1, i.e. 100%. #4612
* [ENHANCEMENT] Distributor: add ability to set per-distributor limits via `distributor_instance_limits` using runtime configuration. #4627
* [BUGFIX] Add missing query sharding settings for user_24M and user_32M plans. #4374

### Mimirtool

* [ENHANCEMENT] Backfill: mimirtool will now sleep and retry if it receives a 429 response while trying to finish an upload due to validation concurrency limits. #4598
* [ENHANCEMENT] `gauge` panel type is supported now in `mimirtool analyze dashboard`. #4679
* [ENHANCEMENT] Set a `User-Agent` header on requests to Mimir or Prometheus servers. #4700

### Mimir Continuous Test

* [FEATURE] Allow continuous testing of native histograms as well by enabling the flag `-tests.write-read-series-test.histogram-samples-enabled`. The metrics exposed by the tool will now have a new label called `type` with possible values of `float`, `histogram_float_counter`, `histogram_float_gauge`, `histogram_int_counter`, `histogram_int_gauge`, the list of metrics impacted: #4457
  * `mimir_continuous_test_writes_total`
  * `mimir_continuous_test_writes_failed_total`
  * `mimir_continuous_test_queries_total`
  * `mimir_continuous_test_queries_failed_total`
  * `mimir_continuous_test_query_result_checks_total`
  * `mimir_continuous_test_query_result_checks_failed_total`
* [ENHANCEMENT] Added a new metric `mimir_continuous_test_build_info` that reports version information, similar to the existing `cortex_build_info` metric exposed by other Mimir components. #4712
* [ENHANCEMENT] Add coherency for the selected ranges and instants of test queries. #4704

### Query-tee

### Documentation

* [CHANGE] Clarify what deprecation means in the lifecycle of configuration parameters. #4499
* [CHANGE] Update compactor `split-groups` and `split-and-merge-shards` recommendation on component page. #4623
* [FEATURE] Add instructions about how to configure native histograms. #4527
* [ENHANCEMENT] Runbook for MimirCompactorHasNotSuccessfullyRunCompaction extended to include scenario where compaction has fallen behind. #4609
* [ENHANCEMENT] Add explanation for QPS values for reads in remote ruler mode and writes generally, to the Ruler dashboard page. #4629
* [ENHANCEMENT] Expand zone-aware replication page to cover single physical availability zone deployments. #4631
* [FEATURE] Add instructions to use puppet module. #4610
* [FEATURE] Add documentation on how deploy mixin with terraform. #4161

### Tools

* [ENHANCEMENT] tsdb-index: iteration over index is now faster when any equal matcher is supplied. #4515

## 2.7.3

### Grafana Mimir

* [BUGFIX] Security: updates Go to version 1.20.4 to fix CVE-2023-24539, CVE-2023-24540, CVE-2023-29400. #4905

## 2.7.2

### Grafana Mimir

* [BUGFIX] Security: updated Go version to 1.20.3 to fix CVE-2023-24538 #4795

## 2.7.1

**Note**: During the release process, version 2.7.0 was tagged too early, before completing the release checklist and production testing. Release 2.7.1 doesn't include any code changes since 2.7.0, but now has proper release notes, published documentation, and has been fully tested in our production environment.

### Grafana Mimir

* [CHANGE] Ingester: the configuration parameter `-ingester.ring.readiness-check-ring-health` has been deprecated and will be removed in Mimir 2.9. #4422
* [CHANGE] Ruler: changed default value of `-ruler.evaluation-delay-duration` option from 0 to 1m. #4250
* [CHANGE] Querier: Errors with status code `422` coming from the store-gateway are propagated and not converted to the consistency check error anymore. #4100
* [CHANGE] Store-gateway: When a query hits `max_fetched_chunks_per_query` and `max_fetched_series_per_query` limits, an error with the status code `422` is created and returned. #4056
* [CHANGE] Packaging: Migrate FPM packaging solution to NFPM. Rationalize packages dependencies and add package for all binaries. #3911
* [CHANGE] Store-gateway: Deprecate flag `-blocks-storage.bucket-store.chunks-cache.subrange-size` since there's no benefit to changing the default of `16000`. #4135
* [CHANGE] Experimental support for ephemeral storage introduced in Mimir 2.6.0 has been removed. Following options are no longer available: #4252
  * `-blocks-storage.ephemeral-tsdb.*`
  * `-distributor.ephemeral-series-enabled`
  * `-distributor.ephemeral-series-matchers`
  * `-ingester.max-ephemeral-series-per-user`
  * `-ingester.instance-limits.max-ephemeral-series`
Querying with using `{__mimir_storage__="ephemeral"}` selector no longer works. All label values with `ephemeral-` prefix in `reason` label of `cortex_discarded_samples_total` metric are no longer available. Following metrics have been removed:
  * `cortex_ingester_ephemeral_series`
  * `cortex_ingester_ephemeral_series_created_total`
  * `cortex_ingester_ephemeral_series_removed_total`
  * `cortex_ingester_ingested_ephemeral_samples_total`
  * `cortex_ingester_ingested_ephemeral_samples_failures_total`
  * `cortex_ingester_memory_ephemeral_users`
  * `cortex_ingester_queries_ephemeral_total`
  * `cortex_ingester_queried_ephemeral_samples`
  * `cortex_ingester_queried_ephemeral_series`
* [CHANGE] Store-gateway: use mmap-less index-header reader by default and remove mmap-based index header reader. The following flags have changed: #4280
   * `-blocks-storage.bucket-store.index-header.map-populate-enabled` has been removed
   * `-blocks-storage.bucket-store.index-header.stream-reader-enabled` has been removed
   * `-blocks-storage.bucket-store.index-header.stream-reader-max-idle-file-handles` has been renamed to `-blocks-storage.bucket-store.index-header.max-idle-file-handles`, and the corresponding configuration file option has been renamed from `stream_reader_max_idle_file_handles` to `max_idle_file_handles`
* [CHANGE] Store-gateway: the streaming store-gateway is now enabled by default. The new default setting for `-blocks-storage.bucket-store.batch-series-size` is `5000`. #4330
* [CHANGE] Compactor: the configuration parameter `-compactor.consistency-delay` has been deprecated and will be removed in Mimir 2.9. #4409
* [CHANGE] Store-gateway: the configuration parameter `-blocks-storage.bucket-store.consistency-delay` has been deprecated and will be removed in Mimir 2.9. #4409
* [FEATURE] Ruler: added `keep_firing_for` support to alerting rules. #4099
* [FEATURE] Distributor, ingester: ingestion of native histograms. The new per-tenant limit `-ingester.native-histograms-ingestion-enabled` controls whether native histograms are stored or ignored. #4159
* [FEATURE] Query-frontend: Introduce experimental `-query-frontend.query-sharding-target-series-per-shard` to allow query sharding to take into account cardinality of similar requests executed previously. This feature uses the same cache that's used for results caching. #4121 #4177 #4188 #4254
* [ENHANCEMENT] Go: update go to 1.20.1. #4266
* [ENHANCEMENT] Ingester: added `out_of_order_blocks_external_label_enabled` shipper option to label out-of-order blocks before shipping them to cloud storage. #4182 #4297
* [ENHANCEMENT] Ruler: introduced concurrency when loading per-tenant rules configuration. This improvement is expected to speed up the ruler start up time in a Mimir cluster with a large number of tenants. #4258
* [ENHANCEMENT] Compactor: Add `reason` label to `cortex_compactor_runs_failed_total`. The value can be `shutdown` or `error`. #4012
* [ENHANCEMENT] Store-gateway: enforce `max_fetched_series_per_query`. #4056
* [ENHANCEMENT] Query-frontend: Disambiguate logs for failed queries. #4067
* [ENHANCEMENT] Query-frontend: log caller user agent in query stats logs. #4093
* [ENHANCEMENT] Store-gateway: add `data_type` label with values on `cortex_bucket_store_partitioner_extended_ranges_total`, `cortex_bucket_store_partitioner_expanded_ranges_total`, `cortex_bucket_store_partitioner_requested_ranges_total`, `cortex_bucket_store_partitioner_expanded_bytes_total`, `cortex_bucket_store_partitioner_requested_bytes_total` for `postings`, `series`, and `chunks`. #4095
* [ENHANCEMENT] Store-gateway: Reduce memory allocation rate when loading TSDB chunks from Memcached. #4074
* [ENHANCEMENT] Query-frontend: track `cortex_frontend_query_response_codec_duration_seconds` and `cortex_frontend_query_response_codec_payload_bytes` metrics to measure the time taken and bytes read / written while encoding and decoding query result payloads. #4110
* [ENHANCEMENT] Alertmanager: expose additional upstream metrics `cortex_alertmanager_dispatcher_aggregation_groups`, `cortex_alertmanager_dispatcher_alert_processing_duration_seconds`. #4151
* [ENHANCEMENT] Querier and query-frontend: add experimental, more performant protobuf internal query result response format enabled with `-query-frontend.query-result-response-format=protobuf`. #4153
* [ENHANCEMENT] Store-gateway: use more efficient chunks fetching and caching. This should reduce CPU, memory utilization, and receive bandwidth of a store-gateway. Enable with `-blocks-storage.bucket-store.chunks-cache.fine-grained-chunks-caching-enabled=true`. #4163 #4174 #4227
* [ENHANCEMENT] Query-frontend: Wait for in-flight queries to finish before shutting down. #4073 #4170
* [ENHANCEMENT] Store-gateway: added `encode` and `other` stage to `cortex_bucket_store_series_request_stage_duration_seconds` metric. #4179
* [ENHANCEMENT] Ingester: log state of TSDB when shipping or forced compaction can't be done due to unexpected state of TSDB. #4211
* [ENHANCEMENT] Update Docker base images from `alpine:3.17.1` to `alpine:3.17.2`. #4240
* [ENHANCEMENT] Store-gateway: add a `stage` label to the metrics `cortex_bucket_store_series_data_fetched`, `cortex_bucket_store_series_data_size_fetched_bytes`, `cortex_bucket_store_series_data_touched`, `cortex_bucket_store_series_data_size_touched_bytes`. This label only applies to `data_type="chunks"`. For `fetched` metrics with `data_type="chunks"` the `stage` label has 2 values: `fetched` - the chunks or bytes that were fetched from the cache or the object store, `refetched` - the chunks or bytes that had to be refetched from the cache or the object store because their size was underestimated during the first fetch. For `touched` metrics with `data_type="chunks"` the `stage` label has 2 values: `processed` - the chunks or bytes that were read from the fetched chunks or bytes and were processed in memory, `returned` - the chunks or bytes that were selected from the processed bytes to satisfy the query. #4227 #4316
* [ENHANCEMENT] Compactor: improve the partial block check related to `compactor.partial-block-deletion-delay` to potentially issue less requests to object storage. #4246
* [ENHANCEMENT] Memcached: added `-*.memcached.min-idle-connections-headroom-percentage` support to configure the minimum number of idle connections to keep open as a percentage (0-100) of the number of recently used idle connections. This feature is disabled when set to a negative value (default), which means idle connections are kept open indefinitely. #4249
* [ENHANCEMENT] Querier and store-gateway: optimized regular expression label matchers with case insensitive alternate operator. #4340 #4357
* [ENHANCEMENT] Compactor: added the experimental flag `-compactor.block-upload.block-validation-enabled` with the default `true` to configure whether block validation occurs on backfilled blocks. #3411
* [ENHANCEMENT] Ingester: apply a jitter to the first TSDB head compaction interval configured via `-blocks-storage.tsdb.head-compaction-interval`. Subsequent checks will happen at the configured interval. This should help to spread the TSDB head compaction among different ingesters over the configured interval. #4364
* [ENHANCEMENT] Ingester: the maximum accepted value for `-blocks-storage.tsdb.head-compaction-interval` has been increased from 5m to 15m. #4364
* [BUGFIX] Store-gateway: return `Canceled` rather than `Aborted` or `Internal` error when the calling querier cancels a label names or values request, and return `Internal` if processing the request fails for another reason. #4061
* [BUGFIX] Querier: track canceled requests with status code `499` in the metrics instead of `503` or `422`. #4099
* [BUGFIX] Ingester: compact out-of-order data during `/ingester/flush` or when TSDB is idle. #4180
* [BUGFIX] Ingester: conversion of global limits `max-series-per-user`, `max-series-per-metric`, `max-metadata-per-user` and `max-metadata-per-metric` into corresponding local limits now takes into account the number of ingesters in each zone. #4238
* [BUGFIX] Ingester: track `cortex_ingester_memory_series` metric consistently with `cortex_ingester_memory_series_created_total` and `cortex_ingester_memory_series_removed_total`. #4312
* [BUGFIX] Querier: fixed a bug which was incorrectly matching series with regular expression label matchers with begin/end anchors in the middle of the regular expression. #4340

### Mixin

* [CHANGE] Move auto-scaling panel rows down beneath logical network path in Reads and Writes dashboards. #4049
* [CHANGE] Make distributor auto-scaling metric panels show desired number of replicas. #4218
* [CHANGE] Alerts: The alert `MimirMemcachedRequestErrors` has been renamed to `MimirCacheRequestErrors`. #4242
* [ENHANCEMENT] Alerts: Added `MimirAutoscalerKedaFailing` alert firing when a KEDA scaler is failing. #4045
* [ENHANCEMENT] Add auto-scaling panels to ruler dashboard. #4046
* [ENHANCEMENT] Add gateway auto-scaling panels to Reads and Writes dashboards. #4049 #4216
* [ENHANCEMENT] Dashboards: distinguish between label names and label values queries. #4065
* [ENHANCEMENT] Add query-frontend and ruler-query-frontend auto-scaling panels to Reads and Ruler dashboards. #4199
* [BUGFIX] Alerts: Fixed `MimirAutoscalerNotActive` to not fire if scaling metric does not exist, to avoid false positives on scaled objects with 0 min replicas. #4045
* [BUGFIX] Alerts: `MimirCompactorHasNotSuccessfullyRunCompaction` is no longer triggered by frequent compactor restarts. #4012
* [BUGFIX] Tenants dashboard: Correctly show the ruler-query-scheduler queue size. #4152

### Jsonnet

* [CHANGE] Create the `query-frontend-discovery` service only when Mimir is deployed in microservice mode without query-scheduler. #4353
* [CHANGE] Add results cache backend config to `ruler-query-frontend` configuration to allow cache reuse for cardinality-estimation based sharding. #4257
* [ENHANCEMENT] Add support for ruler auto-scaling. #4046
* [ENHANCEMENT] Add optional `weight` param to `newQuerierScaledObject` and `newRulerQuerierScaledObject` to allow running multiple querier deployments on different node types. #4141
* [ENHANCEMENT] Add support for query-frontend and ruler-query-frontend auto-scaling. #4199
* [BUGFIX] Shuffle sharding: when applying user class limits, honor the minimum shard size configured in `$._config.shuffle_sharding.*`. #4363

### Mimirtool

* [FEATURE] Added `keep_firing_for` support to rules configuration. #4099
* [ENHANCEMENT] Add `-tls-insecure-skip-verify` to rules, alertmanager and backfill commands. #4162

### Query-tee

* [CHANGE] Increase default value of `-backend.read-timeout` to 150s, to accommodate default querier and query frontend timeout of 120s. #4262
* [ENHANCEMENT] Log errors that occur while performing requests to compare two endpoints. #4262
* [ENHANCEMENT] When comparing two responses that both contain an error, only consider the comparison failed if the errors differ. Previously, if either response contained an error, the comparison always failed, even if both responses contained the same error. #4262
* [ENHANCEMENT] Include the value of the `X-Scope-OrgID` header when logging a comparison failure. #4262
* [BUGFIX] Parameters (expression, time range etc.) for a query request where the parameters are in the HTTP request body rather than in the URL are now logged correctly when responses differ. #4265

### Documentation

* [ENHANCEMENT] Add guide on alternative migration method for Thanos to Mimir #3554
* [ENHANCEMENT] Restore "Migrate from Cortex" for Jsonnet. #3929
* [ENHANCEMENT] Document migration from microservices to read-write deployment mode. #3951
* [ENHANCEMENT] Do not error when there is nothing to commit as part of a publish #4058
* [ENHANCEMENT] Explain how to run Mimir locally using docker-compose #4079
* [ENHANCEMENT] Docs: use long flag names in runbook commands. #4088
* [ENHANCEMENT] Clarify how ingester replication happens. #4101
* [ENHANCEMENT] Improvements to the Get Started guide. #4315
* [BUGFIX] Added indentation to Azure and SWIFT backend definition. #4263

### Tools

* [ENHANCEMENT] Adapt tsdb-print-chunk for native histograms. #4186
* [ENHANCEMENT] Adapt tsdb-index-health for blocks containing native histograms. #4186
* [ENHANCEMENT] Adapt tsdb-chunks tool to handle native histograms. #4186

## 2.6.2

* [BUGFIX] Security: updates Go to version 1.20.4 to fix CVE-2023-24539, CVE-2023-24540, CVE-2023-29400. #4903

## 2.6.1

### Grafana Mimir

* [BUGFIX] Security: updates Go to version 1.20.3 to fix CVE-2023-24538 #4798

## 2.6.0

### Grafana Mimir

* [CHANGE] Querier: Introduce `-querier.max-partial-query-length` to limit the time range for partial queries at the querier level and deprecate `-store.max-query-length`. #3825 #4017
* [CHANGE] Store-gateway: Remove experimental `-blocks-storage.bucket-store.max-concurrent-reject-over-limit` flag. #3706
* [CHANGE] Ingester: If shipping is enabled block retention will now be relative to the upload time to cloud storage. If shipping is disabled block retention will be relative to the creation time of the block instead of the mintime of the last block created. #3816
* [CHANGE] Query-frontend: Deprecated CLI flag `-query-frontend.align-querier-with-step` has been removed. #3982
* [CHANGE] Alertmanager: added default configuration for `-alertmanager.configs.fallback`. Allows tenants to send alerts without first uploading an Alertmanager configuration. #3541
* [FEATURE] Store-gateway: streaming of series. The store-gateway can now stream results back to the querier instead of buffering them. This is expected to greatly reduce peak memory consumption while keeping latency the same. You can enable this feature by setting `-blocks-storage.bucket-store.batch-series-size` to a value in the high thousands (5000-10000). This is still an experimental feature and is subject to a changing API and instability. #3540 #3546 #3587 #3606 #3611 #3620 #3645 #3355 #3697 #3666 #3687 #3728 #3739 #3751 #3779 #3839
* [FEATURE] Alertmanager: Added support for the Webex receiver. #3758
* [FEATURE] Limits: Added the `-validation.separate-metrics-group-label` flag. This allows further separation of the `cortex_discarded_samples_total` metric by an additional `group` label - which is configured by this flag to be the value of a specific label on an incoming timeseries. Active groups are tracked and inactive groups are cleaned up on a defined interval. The maximum number of groups tracked is controlled by the `-max-separate-metrics-groups-per-user` flag. #3439
* [FEATURE] Overrides-exporter: Added experimental ring support to overrides-exporter via `-overrides-exporter.ring.enabled`. When enabled, the ring is used to establish a leader replica for the export of limit override metrics. #3908 #3953
* [FEATURE] Ephemeral storage (experimental): Mimir can now accept samples into "ephemeral storage". Such samples are available for querying for a short amount of time (`-blocks-storage.ephemeral-tsdb.retention-period`, defaults to 10 minutes), and then removed from memory. To use ephemeral storage, distributor must be configured with `-distributor.ephemeral-series-enabled` option. Series matching `-distributor.ephemeral-series-matchers` will be marked for storing into ephemeral storage in ingesters. Each tenant needs to have ephemeral storage enabled by using `-ingester.max-ephemeral-series-per-user` limit, which defaults to 0 (no ephemeral storage). Ingesters have new `-ingester.instance-limits.max-ephemeral-series` limit for total number of series in ephemeral storage across all tenants. If ingestion of samples into ephemeral storage fails, `cortex_discarded_samples_total` metric will use values prefixed with `ephemeral-` for `reason` label. Querying of ephemeral storage is possible by using `{__mimir_storage__="ephemeral"}` as metric selector. Following new metrics related to ephemeral storage are introduced: #3897 #3922 #3961 #3997 #4004
  * `cortex_ingester_ephemeral_series`
  * `cortex_ingester_ephemeral_series_created_total`
  * `cortex_ingester_ephemeral_series_removed_total`
  * `cortex_ingester_ingested_ephemeral_samples_total`
  * `cortex_ingester_ingested_ephemeral_samples_failures_total`
  * `cortex_ingester_memory_ephemeral_users`
  * `cortex_ingester_queries_ephemeral_total`
  * `cortex_ingester_queried_ephemeral_samples`
  * `cortex_ingester_queried_ephemeral_series`
* [ENHANCEMENT] Added new metric `thanos_shipper_last_successful_upload_time`: Unix timestamp (in seconds) of the last successful TSDB block uploaded to the bucket. #3627
* [ENHANCEMENT] Ruler: Added `-ruler.alertmanager-client.tls-enabled` configuration for alertmanager client. #3432 #3597
* [ENHANCEMENT] Activity tracker logs now have `component=activity-tracker` label. #3556
* [ENHANCEMENT] Distributor: remove labels with empty values #2439
* [ENHANCEMENT] Query-frontend: track query HTTP requests in the Activity Tracker. #3561
* [ENHANCEMENT] Store-gateway: Add experimental alternate implementation of index-header reader that does not use memory mapped files. The index-header reader is expected to improve stability of the store-gateway. You can enable this implementation with the flag `-blocks-storage.bucket-store.index-header.stream-reader-enabled`. #3639 #3691 #3703 #3742 #3785 #3787 #3797
* [ENHANCEMENT] Query-scheduler: add `cortex_query_scheduler_cancelled_requests_total` metric to track the number of requests that are already cancelled when dequeued. #3696
* [ENHANCEMENT] Store-gateway: add `cortex_bucket_store_partitioner_extended_ranges_total` metric to keep track of the ranges that the partitioner decided to overextend and merge in order to save API call to the object storage. #3769
* [ENHANCEMENT] Compactor: Auto-forget unhealthy compactors after ten failed ring heartbeats. #3771
* [ENHANCEMENT] Ruler: change default value of `-ruler.for-grace-period` from `10m` to `2m` and update help text. The new default value reflects how we operate Mimir at Grafana Labs. #3817
* [ENHANCEMENT] Ingester: Added experimental flags to force usage of _postings for matchers cache_. These flags will be removed in the future and it's not recommended to change them. #3823
  * `-blocks-storage.tsdb.head-postings-for-matchers-cache-ttl`
  * `-blocks-storage.tsdb.head-postings-for-matchers-cache-size`
  * `-blocks-storage.tsdb.head-postings-for-matchers-cache-force`
* [ENHANCEMENT] Ingester: Improved series selection performance when some of the matchers do not match any series. #3827
* [ENHANCEMENT] Alertmanager: Add new additional template function `tenantID` returning id of the tenant owning the alert. #3758
* [ENHANCEMENT] Alertmanager: Add additional template function `grafanaExploreURL` returning URL to grafana explore with range query. #3849
* [ENHANCEMENT] Reduce overhead of debug logging when filtered out. #3875
* [ENHANCEMENT] Update Docker base images from `alpine:3.16.2` to `alpine:3.17.1`. #3898
* [ENHANCEMENT] Ingester: Add new `/ingester/tsdb_metrics` endpoint to return tenant-specific TSDB metrics. #3923
* [ENHANCEMENT] Query-frontend: CLI flag `-query-frontend.max-total-query-length` and its associated YAML configuration is now stable. #3882
* [ENHANCEMENT] Ruler: rule groups now support optional and experimental `align_evaluation_time_on_interval` field, which causes all evaluations to happen on interval-aligned timestamp. #4013
* [ENHANCEMENT] Query-scheduler: ring-based service discovery is now stable. #4028
* [ENHANCEMENT] Store-gateway: improved performance of prefix matching on the labels. #4055 #4080
* [BUGFIX] Log the names of services that are not yet running rather than `unsupported value type` when calling `/ready` and some services are not running. #3625
* [BUGFIX] Alertmanager: Fix template spurious deletion with relative data dir. #3604
* [BUGFIX] Security: update prometheus/exporter-toolkit for CVE-2022-46146. #3675
* [BUGFIX] Security: update golang.org/x/net for CVE-2022-41717. #3755
* [BUGFIX] Debian package: Fix post-install, environment file path and user creation. #3720
* [BUGFIX] memberlist: Fix panic during Mimir startup when Mimir receives gossip message before it's ready. #3746
* [BUGFIX] Store-gateway: fix `cortex_bucket_store_partitioner_requested_bytes_total` metric to not double count overlapping ranges. #3769
* [BUGFIX] Update `github.com/thanos-io/objstore` to address issue with Multipart PUT on s3-compatible Object Storage. #3802 #3821
* [BUGFIX] Distributor, Query-scheduler: Make sure ring metrics include a `cortex_` prefix as expected by dashboards. #3809
* [BUGFIX] Querier: canceled requests are no longer reported as "consistency check" failures. #3837 #3927
* [BUGFIX] Distributor: don't panic when `metric_relabel_configs` in overrides contains null element. #3868
* [BUGFIX] Distributor: don't panic when OTLP histograms don't have any buckets. #3853
* [BUGFIX] Ingester, Compactor: fix panic that can occur when compaction fails. #3955
* [BUGFIX] Store-gateway: return `Canceled` rather than `Aborted` error when the calling querier cancels the request. #4007

### Mixin

* [ENHANCEMENT] Alerts: Added `MimirIngesterInstanceHasNoTenants` alert that fires when an ingester replica is not receiving write requests for any tenant. #3681
* [ENHANCEMENT] Alerts: Extended `MimirAllocatingTooMuchMemory` to check read-write deployment containers. #3710
* [ENHANCEMENT] Alerts: Added `MimirAlertmanagerInstanceHasNoTenants` alert that fires when an alertmanager instance ows no tenants. #3826
* [ENHANCEMENT] Alerts: Added `MimirRulerInstanceHasNoRuleGroups` alert that fires when a ruler replica is not assigned any rule group to evaluate. #3723
* [ENHANCEMENT] Support for baremetal deployment for alerts and scaling recording rules. #3719
* [ENHANCEMENT] Dashboards: querier autoscaling now supports multiple scaled objects (configurable via `$._config.autoscale.querier.hpa_name`). #3962
* [BUGFIX] Alerts: Fixed `MimirIngesterRestarts` alert when Mimir is deployed in read-write mode. #3716
* [BUGFIX] Alerts: Fixed `MimirIngesterHasNotShippedBlocks` and `MimirIngesterHasNotShippedBlocksSinceStart` alerts for when Mimir is deployed in read-write or monolithic modes and updated them to use new `thanos_shipper_last_successful_upload_time` metric. #3627
* [BUGFIX] Alerts: Fixed `MimirMemoryMapAreasTooHigh` alert when Mimir is deployed in read-write mode. #3626
* [BUGFIX] Alerts: Fixed `MimirCompactorSkippedBlocksWithOutOfOrderChunks` matching on non-existent label. #3628
* [BUGFIX] Dashboards: Fix `Rollout Progress` dashboard incorrectly using Gateway metrics when Gateway was not enabled. #3709
* [BUGFIX] Tenants dashboard: Make it compatible with all deployment types. #3754
* [BUGFIX] Alerts: Fixed `MimirCompactorHasNotUploadedBlocks` to not fire if compactor has nothing to do. #3793
* [BUGFIX] Alerts: Fixed `MimirAutoscalerNotActive` to not fire if scaling metric is 0, to avoid false positives on scaled objects with 0 min replicas. #3999

### Jsonnet

* [CHANGE] Replaced the deprecated `policy/v1beta1` with `policy/v1` when configuring a PodDisruptionBudget for read-write deployment mode. #3811
* [CHANGE] Removed `-server.http-write-timeout` default option value from querier and query-frontend, as it defaults to a higher value in the code now, and cannot be lower than `-querier.timeout`. #3836
* [CHANGE] Replaced `-store.max-query-length` with `-query-frontend.max-total-query-length` in the query-frontend config. #3879
* [CHANGE] Changed default `mimir_backend_data_disk_size` from `100Gi` to `250Gi`. #3894
* [ENHANCEMENT] Update `rollout-operator` to `v0.2.0`. #3624
* [ENHANCEMENT] Add `user_24M` and `user_32M` classes to operations config. #3367
* [ENHANCEMENT] Update memcached image from `memcached:1.6.16-alpine` to `memcached:1.6.17-alpine`. #3914
* [ENHANCEMENT] Allow configuring the ring for overrides-exporter. #3995
* [BUGFIX] Apply ingesters and store-gateways per-zone CLI flags overrides to read-write deployment mode too. #3766
* [BUGFIX] Apply overrides-exporter CLI flags to mimir-backend when running Mimir in read-write deployment mode. #3790
* [BUGFIX] Fixed `mimir-write` and `mimir-read` Kubernetes service to correctly balance requests among pods. #3855 #3864 #3906
* [BUGFIX] Fixed `ruler-query-frontend` and `mimir-read` gRPC server configuration to force clients to periodically re-resolve the backend addresses. #3862
* [BUGFIX] Fixed `mimir-read` CLI flags to ensure query-frontend configuration takes precedence over querier configuration. #3877

### Mimirtool

* [ENHANCEMENT] Update `mimirtool config convert` to work with Mimir 2.4, 2.5, 2.6 changes. #3952
* [ENHANCEMENT] Mimirtool is now available to install through Homebrew with `brew install mimirtool`. #3776
* [ENHANCEMENT] Added `--concurrency` to `mimirtool rules sync` command. #3996
* [BUGFIX] Fix summary output from `mimirtool rules sync` to display correct number of groups created and updated. #3918

### Documentation

* [BUGFIX] Querier: Remove assertion that the `-querier.max-concurrent` flag must also be set for the query-frontend. #3678
* [ENHANCEMENT] Update migration from cortex documentation. #3662
* [ENHANCEMENT] Query-scheduler: documented how to migrate from DNS-based to ring-based service discovery. #4028

### Tools

## 2.5.0

### Grafana Mimir

* [CHANGE] Flag `-azure.msi-resource` is now ignored, and will be removed in Mimir 2.7. This setting is now made automatically by Azure. #2682
* [CHANGE] Experimental flag `-blocks-storage.tsdb.out-of-order-capacity-min` has been removed. #3261
* [CHANGE] Distributor: Wrap errors from pushing to ingesters with useful context, for example clarifying timeouts. #3307
* [CHANGE] The default value of `-server.http-write-timeout` has changed from 30s to 2m. #3346
* [CHANGE] Reduce period of health checks in connection pools for querier->store-gateway, ruler->ruler, and alertmanager->alertmanager clients to 10s. This reduces the time to fail a gRPC call when the remote stops responding. #3168
* [CHANGE] Hide TSDB block ranges period config from doc and mark it experimental. #3518
* [FEATURE] Alertmanager: added Discord support. #3309
* [ENHANCEMENT] Added `-server.tls-min-version` and `-server.tls-cipher-suites` flags to configure cipher suites and min TLS version supported by HTTP and gRPC servers. #2898
* [ENHANCEMENT] Distributor: Add age filter to forwarding functionality, to not forward samples which are older than defined duration. If such samples are not ingested, `cortex_discarded_samples_total{reason="forwarded-sample-too-old"}` is increased. #3049 #3113
* [ENHANCEMENT] Store-gateway: Reduce memory allocation when generating ids in index cache. #3179
* [ENHANCEMENT] Query-frontend: truncate queries based on the configured creation grace period (`--validation.create-grace-period`) to avoid querying too far into the future. #3172
* [ENHANCEMENT] Ingester: Reduce activity tracker memory allocation. #3203
* [ENHANCEMENT] Query-frontend: Log more detailed information in the case of a failed query. #3190
* [ENHANCEMENT] Added `-usage-stats.installation-mode` configuration to track the installation mode via the anonymous usage statistics. #3244
* [ENHANCEMENT] Compactor: Add new `cortex_compactor_block_max_time_delta_seconds` histogram for detecting if compaction of blocks is lagging behind. #3240 #3429
* [ENHANCEMENT] Ingester: reduced the memory footprint of active series custom trackers. #2568
* [ENHANCEMENT] Distributor: Include `X-Scope-OrgId` header in requests forwarded to configured forwarding endpoint. #3283 #3385
* [ENHANCEMENT] Alertmanager: reduced memory utilization in Mimir clusters with a large number of tenants. #3309
* [ENHANCEMENT] Add experimental flag `-shutdown-delay` to allow components to wait after receiving SIGTERM and before stopping. In this time the component returns 503 from /ready endpoint. #3298
* [ENHANCEMENT] Go: update to go 1.19.3. #3371
* [ENHANCEMENT] Alerts: added `RulerRemoteEvaluationFailing` alert, firing when communication between ruler and frontend fails in remote operational mode. #3177 #3389
* [ENHANCEMENT] Clarify which S3 signature versions are supported in the error "unsupported signature version". #3376
* [ENHANCEMENT] Store-gateway: improved index header reading performance. #3393 #3397 #3436
* [ENHANCEMENT] Store-gateway: improved performance of series matching. #3391
* [ENHANCEMENT] Move the validation of incoming series before the distributor's forwarding functionality, so that we don't forward invalid series. #3386 #3458
* [ENHANCEMENT] S3 bucket configuration now validates that the endpoint does not have the bucket name prefix. #3414
* [ENHANCEMENT] Query-frontend: added "fetched index bytes" to query statistics, so that the statistics contain the total bytes read by store-gateways from TSDB block indexes. #3206
* [ENHANCEMENT] Distributor: push wrapper should only receive unforwarded samples. #2980
* [ENHANCEMENT] Added `/api/v1/status/config` and `/api/v1/status/flags` APIs to maintain compatibility with prometheus. #3596 #3983
* [BUGFIX] Flusher: Add `Overrides` as a dependency to prevent panics when starting with `-target=flusher`. #3151
* [BUGFIX] Updated `golang.org/x/text` dependency to fix CVE-2022-32149. #3285
* [BUGFIX] Query-frontend: properly close gRPC streams to the query-scheduler to stop memory and goroutines leak. #3302
* [BUGFIX] Ruler: persist evaluation delay configured in the rulegroup. #3392
* [BUGFIX] Ring status pages: show 100% ownership as "100%", not "1e+02%". #3435
* [BUGFIX] Fix panics in OTLP ingest path when parse errors exist. #3538

### Mixin

* [CHANGE] Alerts: Change `MimirSchedulerQueriesStuck` `for` time to 7 minutes to account for the time it takes for HPA to scale up. #3223
* [CHANGE] Dashboards: Removed the `Querier > Stages` panel from the `Mimir / Queries` dashboard. #3311
* [CHANGE] Configuration: The format of the `autoscaling` section of the configuration has changed to support more components. #3378
  * Instead of specific config variables for each component, they are listed in a dictionary. For example, `autoscaling.querier_enabled` becomes `autoscaling.querier.enabled`.
* [FEATURE] Dashboards: Added "Mimir / Overview resources" dashboard, providing an high level view over a Mimir cluster resources utilization. #3481
* [FEATURE] Dashboards: Added "Mimir / Overview networking" dashboard, providing an high level view over a Mimir cluster network bandwidth, inflight requests and TCP connections. #3487
* [FEATURE] Compile baremetal mixin along k8s mixin. #3162 #3514
* [ENHANCEMENT] Alerts: Add MimirRingMembersMismatch firing when a component does not have the expected number of running jobs. #2404
* [ENHANCEMENT] Dashboards: Add optional row about the Distributor's metric forwarding feature to the `Mimir / Writes` dashboard. #3182 #3394 #3394 #3461
* [ENHANCEMENT] Dashboards: Remove the "Instance Mapper" row from the "Alertmanager Resources Dashboard". This is a Grafana Cloud specific service and not relevant for external users. #3152
* [ENHANCEMENT] Dashboards: Add "remote read", "metadata", and "exemplar" queries to "Mimir / Overview" dashboard. #3245
* [ENHANCEMENT] Dashboards: Use non-red colors for non-error series in the "Mimir / Overview" dashboard. #3246
* [ENHANCEMENT] Dashboards: Add support to multi-zone deployments for the experimental read-write deployment mode. #3256
* [ENHANCEMENT] Dashboards: If enabled, add new row to the `Mimir / Writes` for distributor autoscaling metrics. #3378
* [ENHANCEMENT] Dashboards: Add read path insights row to the "Mimir / Tenants" dashboard. #3326
* [ENHANCEMENT] Alerts: Add runbook urls for alerts. #3452
* [ENHANCEMENT] Configuration: Make it possible to configure namespace label, job label, and job prefix. #3482
* [ENHANCEMENT] Dashboards: improved resources and networking dashboards to work with read-write deployment mode too. #3497 #3504 #3519 #3531
* [ENHANCEMENT] Alerts: Added "MimirDistributorForwardingErrorRate" alert, which fires on high error rates in the distributor’s forwarding feature. #3200
* [ENHANCEMENT] Improve phrasing in Overview dashboard. #3488
* [BUGFIX] Dashboards: Fix legend showing `persistentvolumeclaim` when using `deployment_type=baremetal` for `Disk space utilization` panels. #3173 #3184
* [BUGFIX] Alerts: Fixed `MimirGossipMembersMismatch` alert when Mimir is deployed in read-write mode. #3489
* [BUGFIX] Dashboards: Remove "Inflight requests" from object store panels because the panel is not tracking the inflight requests to object storage. #3521

### Jsonnet

* [CHANGE] Replaced the deprecated `policy/v1beta1` with `policy/v1` when configuring a PodDisruptionBudget. #3284
* [CHANGE] [Common storage configuration](https://grafana.com/docs/mimir/v2.3.x/operators-guide/configure/configure-object-storage-backend/#common-configuration) is now used to configure object storage in all components. This is a breaking change in terms of Jsonnet manifests and also a CLI flag update for components that use object storage, so it will require a rollout of those components. The changes include: #3257
  * `blocks_storage_backend` was renamed to `storage_backend` and is now used as the common storage backend for all components.
    * So were the related `blocks_storage_azure_account_(name|key)` and `blocks_storage_s3_endpoint` configurations.
  * `storage_s3_endpoint` is now rendered by default using the `aws_region` configuration instead of a hardcoded `us-east-1`.
  * `ruler_client_type` and `alertmanager_client_type` were renamed to `ruler_storage_backend` and `alertmanager_storage_backend` respectively, and their corresponding CLI flags won't be rendered unless explicitly set to a value different from the one in `storage_backend` (like `local`).
  * `alertmanager_s3_bucket_name`, `alertmanager_gcs_bucket_name` and `alertmanager_azure_container_name` have been removed, and replaced by a single `alertmanager_storage_bucket_name` configuration used for all object storages.
  * `genericBlocksStorageConfig` configuration object was removed, and so any extensions to it will be now ignored. Use `blockStorageConfig` instead.
  * `rulerClientConfig` and `alertmanagerStorageClientConfig` configuration objects were renamed to `rulerStorageConfig` and `alertmanagerStorageConfig` respectively, and so any extensions to their previous names will be now ignored. Use the new names instead.
  * The CLI flags `*.s3.region` are no longer rendered as they are optional and the region can be inferred by Mimir by performing an initial API call to the endpoint.
  * The migration to this change should usually consist of:
    * Renaming `blocks_storage_backend` key to `storage_backend`.
    * For Azure/S3:
      * Renaming `blocks_storage_(azure|s3)_*` configurations to `storage_(azure|s3)_*`.
      * If `ruler_storage_(azure|s3)_*` and `alertmanager_storage_(azure|s3)_*` keys were different from the `block_storage_*` ones, they should be now provided using CLI flags, see [configuration reference](https://grafana.com/docs/mimir/v2.3.x/operators-guide/configure/reference-configuration-parameters/) for more details.
    * Removing `ruler_client_type` and `alertmanager_client_type` if their value match the `storage_backend`, or renaming them to their new names otherwise.
    * Reviewing any possible extensions to `genericBlocksStorageConfig`, `rulerClientConfig` and `alertmanagerStorageClientConfig` and moving them to the corresponding new options.
    * Renaming the alertmanager's bucket name configuration from provider-specific to the new `alertmanager_storage_bucket_name` key.
* [CHANGE] The `overrides-exporter.libsonnet` file is now always imported. The overrides-exporter can be enabled in jsonnet setting the following: #3379
  ```jsonnet
  {
    _config+:: {
      overrides_exporter_enabled: true,
    }
  }
  ```
* [FEATURE] Added support for experimental read-write deployment mode. Enabling the read-write deployment mode on a existing Mimir cluster is a destructive operation, because the cluster will be re-created. If you're creating a new Mimir cluster, you can deploy it in read-write mode adding the following configuration: #3379 #3475 #3405
  ```jsonnet
  {
    _config+:: {
      deployment_mode: 'read-write',

      // See operations/mimir/read-write-deployment.libsonnet for more configuration options.
      mimir_write_replicas: 3,
      mimir_read_replicas: 2,
      mimir_backend_replicas: 3,
    }
  }
  ```
* [ENHANCEMENT] Add autoscaling support to the `mimir-read` component when running the read-write-deployment model. #3419
* [ENHANCEMENT] Added `$._config.usageStatsConfig` to track the installation mode via the anonymous usage statistics. #3294
* [ENHANCEMENT] The query-tee node port (`$._config.query_tee_node_port`) is now optional. #3272
* [ENHANCEMENT] Add support for autoscaling distributors. #3378
* [ENHANCEMENT] Make auto-scaling logic ensure integer KEDA thresholds. #3512
* [BUGFIX] Fixed query-scheduler ring configuration for dedicated ruler's queries and query-frontends. #3237 #3239
* [BUGFIX] Jsonnet: Fix auto-scaling so that ruler-querier CPU threshold is a string-encoded integer millicores value. #3520

### Mimirtool

* [FEATURE] Added `mimirtool alertmanager verify` command to validate configuration without uploading. #3440
* [ENHANCEMENT] Added `mimirtool rules delete-namespace` command to delete all of the rule groups in a namespace including the namespace itself. #3136
* [ENHANCEMENT] Refactor `mimirtool analyze prometheus`: add concurrency and resiliency #3349
  * Add `--concurrency` flag. Default: number of logical CPUs
* [BUGFIX] `--log.level=debug` now correctly prints the response from the remote endpoint when a request fails. #3180

### Documentation

* [ENHANCEMENT] Documented how to configure HA deduplication using Consul in a Mimir Helm deployment. #2972
* [ENHANCEMENT] Improve `MimirQuerierAutoscalerNotActive` runbook. #3186
* [ENHANCEMENT] Improve `MimirSchedulerQueriesStuck` runbook to reflect debug steps with querier auto-scaling enabled. #3223
* [ENHANCEMENT] Use imperative for docs titles. #3178 #3332 #3343
* [ENHANCEMENT] Docs: mention gRPC compression in "Production tips". #3201
* [ENHANCEMENT] Update ADOPTERS.md. #3224 #3225
* [ENHANCEMENT] Add a note for jsonnet deploying. #3213
* [ENHANCEMENT] out-of-order runbook update with use case. #3253
* [ENHANCEMENT] Fixed TSDB retention mentioned in the "Recover source blocks from ingesters" runbook. #3280
* [ENHANCEMENT] Run Grafana Mimir in production using the Helm chart. #3072
* [ENHANCEMENT] Use common configuration in the tutorial. #3282
* [ENHANCEMENT] Updated detailed steps for migrating blocks from Thanos to Mimir. #3290
* [ENHANCEMENT] Add scheme to DNS service discovery docs. #3450
* [BUGFIX] Remove reference to file that no longer exists in contributing guide. #3404
* [BUGFIX] Fix some minor typos in the contributing guide and on the runbooks page. #3418
* [BUGFIX] Fix small typos in API reference. #3526
* [BUGFIX] Fixed TSDB retention mentioned in the "Recover source blocks from ingesters" runbook. #3278
* [BUGFIX] Fixed configuration example in the "Configuring the Grafana Mimir query-frontend to work with Prometheus" guide. #3374

### Tools

* [FEATURE] Add `copyblocks` tool, to copy Mimir blocks between two GCS buckets. #3264
* [ENHANCEMENT] copyblocks: copy no-compact global markers and optimize min time filter check. #3268
* [ENHANCEMENT] Mimir rules GitHub action: Added the ability to change default value of `label` when running `prepare` command. #3236
* [BUGFIX] Mimir rules Github action: Fix single line output. #3421

## 2.4.0

### Grafana Mimir

* [CHANGE] Distributor: change the default value of `-distributor.remote-timeout` to `2s` from `20s` and `-distributor.forwarding.request-timeout` to `2s` from `10s` to improve distributor resource usage when ingesters crash. #2728 #2912
* [CHANGE] Anonymous usage statistics tracking: added the `-ingester.ring.store` value. #2981
* [CHANGE] Series metadata `HELP` that is longer than `-validation.max-metadata-length` is now truncated silently, instead of being dropped with a 400 status code. #2993
* [CHANGE] Ingester: changed default setting for `-ingester.ring.readiness-check-ring-health` from `true` to `false`. #2953
* [CHANGE] Anonymous usage statistics tracking has been enabled by default, to help Mimir maintainers make better decisions to support the open source community. #2939 #3034
* [CHANGE] Anonymous usage statistics tracking: added the minimum and maximum value of `-ingester.out-of-order-time-window`. #2940
* [CHANGE] The default hash ring heartbeat period for distributors, ingesters, rulers and compactors has been increased from `5s` to `15s`. Now the default heartbeat period for all Mimir hash rings is `15s`. #3033
* [CHANGE] Reduce the default TSDB head compaction concurrency (`-blocks-storage.tsdb.head-compaction-concurrency`) from 5 to 1, in order to reduce CPU spikes. #3093
* [CHANGE] Ruler: the ruler's [remote evaluation mode](https://grafana.com/docs/mimir/latest/operators-guide/architecture/components/ruler/#remote) (`-ruler.query-frontend.address`) is now stable. #3109
* [CHANGE] Limits: removed the deprecated YAML configuration option `active_series_custom_trackers_config`. Please use `active_series_custom_trackers` instead. #3110
* [CHANGE] Ingester: removed the deprecated configuration option `-ingester.ring.join-after`. #3111
* [CHANGE] Querier: removed the deprecated configuration option `-querier.shuffle-sharding-ingesters-lookback-period`. The value of `-querier.query-ingesters-within` is now used internally for shuffle sharding lookback, while you can use `-querier.shuffle-sharding-ingesters-enabled` to enable or disable shuffle sharding on the read path. #3111
* [CHANGE] Memberlist: cluster label verification feature (`-memberlist.cluster-label` and `-memberlist.cluster-label-verification-disabled`) is now marked as stable. #3108
* [CHANGE] Distributor: only single per-tenant forwarding endpoint can be configured now. Support for per-rule endpoint has been removed. #3095
* [FEATURE] Query-scheduler: added an experimental ring-based service discovery support for the query-scheduler. Refer to [query-scheduler configuration](https://grafana.com/docs/mimir/next/operators-guide/architecture/components/query-scheduler/#configuration) for more information. #2957
* [FEATURE] Introduced the experimental endpoint `/api/v1/user_limits` exposed by all components that load runtime configuration. This endpoint exposes realtime limits for the authenticated tenant, in JSON format. #2864 #3017
* [FEATURE] Query-scheduler: added the experimental configuration option `-query-scheduler.max-used-instances` to restrict the number of query-schedulers effectively used regardless how many replicas are running. This feature can be useful when using the experimental read-write deployment mode. #3005
* [ENHANCEMENT] Go: updated to go 1.19.2. #2637 #3127 #3129
* [ENHANCEMENT] Runtime config: don't unmarshal runtime configuration files if they haven't changed. This can save a bit of CPU and memory on every component using runtime config. #2954
* [ENHANCEMENT] Query-frontend: Add `cortex_frontend_query_result_cache_skipped_total` and `cortex_frontend_query_result_cache_attempted_total` metrics to track the reason why query results are not cached. #2855
* [ENHANCEMENT] Distributor: pool more connections per host when forwarding request. Mark requests as idempotent so they can be retried under some conditions. #2968
* [ENHANCEMENT] Distributor: failure to send request to forwarding target now also increments `cortex_distributor_forward_errors_total`, with `status_code="failed"`. #2968
* [ENHANCEMENT] Distributor: added support forwarding push requests via gRPC, using `httpgrpc` messages from weaveworks/common library. #2996
* [ENHANCEMENT] Query-frontend / Querier: increase internal backoff period used to retry connections to query-frontend / query-scheduler. #3011
* [ENHANCEMENT] Querier: do not log "error processing requests from scheduler" when the query-scheduler is shutting down. #3012
* [ENHANCEMENT] Query-frontend: query sharding process is now time-bounded and it is cancelled if the request is aborted. #3028
* [ENHANCEMENT] Query-frontend: improved Prometheus response JSON encoding performance. #2450
* [ENHANCEMENT] TLS: added configuration parameters to configure the client's TLS cipher suites and minimum version. The following new CLI flags have been added: #3070
  * `-alertmanager.alertmanager-client.tls-cipher-suites`
  * `-alertmanager.alertmanager-client.tls-min-version`
  * `-alertmanager.sharding-ring.etcd.tls-cipher-suites`
  * `-alertmanager.sharding-ring.etcd.tls-min-version`
  * `-compactor.ring.etcd.tls-cipher-suites`
  * `-compactor.ring.etcd.tls-min-version`
  * `-distributor.forwarding.grpc-client.tls-cipher-suites`
  * `-distributor.forwarding.grpc-client.tls-min-version`
  * `-distributor.ha-tracker.etcd.tls-cipher-suites`
  * `-distributor.ha-tracker.etcd.tls-min-version`
  * `-distributor.ring.etcd.tls-cipher-suites`
  * `-distributor.ring.etcd.tls-min-version`
  * `-ingester.client.tls-cipher-suites`
  * `-ingester.client.tls-min-version`
  * `-ingester.ring.etcd.tls-cipher-suites`
  * `-ingester.ring.etcd.tls-min-version`
  * `-memberlist.tls-cipher-suites`
  * `-memberlist.tls-min-version`
  * `-querier.frontend-client.tls-cipher-suites`
  * `-querier.frontend-client.tls-min-version`
  * `-querier.store-gateway-client.tls-cipher-suites`
  * `-querier.store-gateway-client.tls-min-version`
  * `-query-frontend.grpc-client-config.tls-cipher-suites`
  * `-query-frontend.grpc-client-config.tls-min-version`
  * `-query-scheduler.grpc-client-config.tls-cipher-suites`
  * `-query-scheduler.grpc-client-config.tls-min-version`
  * `-query-scheduler.ring.etcd.tls-cipher-suites`
  * `-query-scheduler.ring.etcd.tls-min-version`
  * `-ruler.alertmanager-client.tls-cipher-suites`
  * `-ruler.alertmanager-client.tls-min-version`
  * `-ruler.client.tls-cipher-suites`
  * `-ruler.client.tls-min-version`
  * `-ruler.query-frontend.grpc-client-config.tls-cipher-suites`
  * `-ruler.query-frontend.grpc-client-config.tls-min-version`
  * `-ruler.ring.etcd.tls-cipher-suites`
  * `-ruler.ring.etcd.tls-min-version`
  * `-store-gateway.sharding-ring.etcd.tls-cipher-suites`
  * `-store-gateway.sharding-ring.etcd.tls-min-version`
* [ENHANCEMENT] Store-gateway: Add `-blocks-storage.bucket-store.max-concurrent-reject-over-limit` option to allow requests that exceed the max number of inflight object storage requests to be rejected. #2999
* [ENHANCEMENT] Query-frontend: allow setting a separate limit on the total (before splitting/sharding) query length of range queries with the new experimental `-query-frontend.max-total-query-length` flag, which defaults to `-store.max-query-length` if unset or set to 0. #3058
* [ENHANCEMENT] Query-frontend: Lower TTL for cache entries overlapping the out-of-order samples ingestion window (re-using `-ingester.out-of-order-allowance` from ingesters). #2935
* [ENHANCEMENT] Ruler: added support to forcefully disable recording and/or alerting rules evaluation. The following new configuration options have been introduced, which can be overridden on a per-tenant basis in the runtime configuration: #3088
  * `-ruler.recording-rules-evaluation-enabled`
  * `-ruler.alerting-rules-evaluation-enabled`
* [ENHANCEMENT] Distributor: Improved error messages reported when the distributor fails to remote write to ingesters. #3055
* [ENHANCEMENT] Improved tracing spans tracked by distributors, ingesters and store-gateways. #2879 #3099 #3089
* [ENHANCEMENT] Ingester: improved the performance of label value cardinality endpoint. #3044
* [ENHANCEMENT] Ruler: use backoff retry on remote evaluation #3098
* [ENHANCEMENT] Query-frontend: Include multiple tenant IDs in query logs when present instead of dropping them. #3125
* [ENHANCEMENT] Query-frontend: truncate queries based on the configured blocks retention period (`-compactor.blocks-retention-period`) to avoid querying past this period. #3134
* [ENHANCEMENT] Alertmanager: reduced memory utilization in Mimir clusters with a large number of tenants. #3143
* [ENHANCEMENT] Store-gateway: added extra span logging to improve observability. #3131
* [ENHANCEMENT] Compactor: cleaning up different tenants' old blocks and updating bucket indexes is now more independent. This prevents a single tenant from delaying cleanup for other tenants. #2631
* [ENHANCEMENT] Distributor: request rate, ingestion rate, and inflight requests limits are now enforced before reading and parsing the body of the request. This makes the distributor more resilient against a burst of requests over those limit. #2419
* [BUGFIX] Querier: Fix 400 response while handling streaming remote read. #2963
* [BUGFIX] Fix a bug causing query-frontend, query-scheduler, and querier not failing if one of their internal components fail. #2978
* [BUGFIX] Querier: re-balance the querier worker connections when a query-frontend or query-scheduler is terminated. #3005
* [BUGFIX] Distributor: Now returns the quorum error from ingesters. For example, with replication_factor=3, two HTTP 400 errors and one HTTP 500 error, now the distributor will always return HTTP 400. Previously the behaviour was to return the error which the distributor first received. #2979
* [BUGFIX] Ruler: fix panic when ruler.external_url is explicitly set to an empty string ("") in YAML. #2915
* [BUGFIX] Alertmanager: Fix support for the Telegram API URL in the global settings. #3097
* [BUGFIX] Alertmanager: Fix parsing of label matchers without label value in the API used to retrieve alerts. #3097
* [BUGFIX] Ruler: Fix not restoring alert state for rule groups when other ruler replicas shut down. #3156
* [BUGFIX] Updated `golang.org/x/net` dependency to fix CVE-2022-27664. #3124
* [BUGFIX] Fix distributor from returning a `500` status code when a `400` was received from the ingester. #3211
* [BUGFIX] Fix incorrect OS value set in Mimir v2.3.* RPM packages. #3221

### Mixin

* [CHANGE] Alerts: MimirQuerierAutoscalerNotActive is now critical and fires after 1h instead of 15m. #2958
* [FEATURE] Dashboards: Added "Mimir / Overview" dashboards, providing an high level view over a Mimir cluster. #3122 #3147 #3155
* [ENHANCEMENT] Dashboards: Updated the "Writes" and "Rollout progress" dashboards to account for samples ingested via the new OTLP ingestion endpoint. #2919 #2938
* [ENHANCEMENT] Dashboards: Include per-tenant request rate in "Tenants" dashboard. #2874
* [ENHANCEMENT] Dashboards: Include inflight object store requests in "Reads" dashboard. #2914
* [ENHANCEMENT] Dashboards: Make queries used to find job, cluster and namespace for dropdown menus configurable. #2893
* [ENHANCEMENT] Dashboards: Include rate of label and series queries in "Reads" dashboard. #3065 #3074
* [ENHANCEMENT] Dashboards: Fix legend showing on per-pod panels. #2944
* [ENHANCEMENT] Dashboards: Use the "req/s" unit on panels showing the requests rate. #3118
* [ENHANCEMENT] Dashboards: Use a consistent color across dashboards for the error rate. #3154

### Jsonnet

* [FEATURE] Added support for query-scheduler ring-based service discovery. #3128
* [ENHANCEMENT] Querier autoscaling is now slower on scale downs: scale down 10% every 1m instead of 100%. #2962
* [BUGFIX] Memberlist: `gossip_member_label` is now set for ruler-queriers. #3141

### Mimirtool

* [ENHANCEMENT] mimirtool analyze: Store the query errors instead of exit during the analysis. #3052
* [BUGFIX] mimir-tool remote-read: fix returns where some conditions [return nil error even if there is error](https://github.com/grafana/cortex-tools/issues/260). #3053

### Documentation

* [ENHANCEMENT] Added documentation on how to configure storage retention. #2970
* [ENHANCEMENT] Improved gRPC clients config documentation. #3020
* [ENHANCEMENT] Added documentation on how to manage alerting and recording rules. #2983
* [ENHANCEMENT] Improved `MimirSchedulerQueriesStuck` runbook. #3006
* [ENHANCEMENT] Added "Cluster label verification" section to memberlist documentation. #3096
* [ENHANCEMENT] Mention compression in multi-zone replication documentation. #3107
* [BUGFIX] Fixed configuration option names in "Enabling zone-awareness via the Grafana Mimir Jsonnet". #3018
* [BUGFIX] Fixed `mimirtool analyze` parameters documentation. #3094
* [BUGFIX] Fixed YAML configuraton in the "Manage the configuration of Grafana Mimir with Helm" guide. #3042
* [BUGFIX] Fixed Alertmanager capacity planning documentation. #3132

### Tools

- [BUGFIX] trafficdump: Fixed panic occurring when `-success-only=true` and the captured request failed. #2863

## 2.3.1

### Grafana Mimir
* [BUGFIX] Query-frontend: query sharding took exponential time to map binary expressions. #3027
* [BUGFIX] Distributor: Stop panics on OTLP endpoint when a single metric has multiple timeseries. #3040

## 2.3.0

### Grafana Mimir

* [CHANGE] Ingester: Added user label to ingester metric `cortex_ingester_tsdb_out_of_order_samples_appended_total`. On multitenant clusters this helps us find the rate of appended out-of-order samples for a specific tenant. #2493
* [CHANGE] Compactor: delete source and output blocks from local disk on compaction failed, to reduce likelihood that subsequent compactions fail because of no space left on disk. #2261
* [CHANGE] Ruler: Remove unused CLI flags `-ruler.search-pending-for` and `-ruler.flush-period` (and their respective YAML config options). #2288
* [CHANGE] Successful gRPC requests are no longer logged (only affects internal API calls). #2309
* [CHANGE] Add new `-*.consul.cas-retry-delay` flags. They have a default value of `1s`, while previously there was no delay between retries. #2309
* [CHANGE] Store-gateway: Remove the experimental ability to run requests in a dedicated OS thread pool and associated CLI flag `-store-gateway.thread-pool-size`. #2423
* [CHANGE] Memberlist: disabled TCP-based ping fallback, because Mimir already uses a custom transport based on TCP. #2456
* [CHANGE] Change default value for `-distributor.ha-tracker.max-clusters` to `100` to provide a DoS protection. #2465
* [CHANGE] Experimental block upload API exposed by compactor has changed: Previous `/api/v1/upload/block/{block}` endpoint for starting block upload is now `/api/v1/upload/block/{block}/start`, and previous endpoint `/api/v1/upload/block/{block}?uploadComplete=true` for finishing block upload is now `/api/v1/upload/block/{block}/finish`. New API endpoint has been added: `/api/v1/upload/block/{block}/check`. #2486 #2548
* [CHANGE] Compactor: changed `-compactor.max-compaction-time` default from `0s` (disabled) to `1h`. When compacting blocks for a tenant, the compactor will move to compact blocks of another tenant or re-plan blocks to compact at least every 1h. #2514
* [CHANGE] Distributor: removed previously deprecated `extend_writes` (see #1856) YAML key and `-distributor.extend-writes` CLI flag from the distributor config. #2551
* [CHANGE] Ingester: removed previously deprecated `active_series_custom_trackers` (see #1188) YAML key from the ingester config. #2552
* [CHANGE] The tenant ID `__mimir_cluster` is reserved by Mimir and not allowed to store metrics. #2643
* [CHANGE] Purger: removed the purger component and moved its API endpoints `/purger/delete_tenant` and `/purger/delete_tenant_status` to the compactor at `/compactor/delete_tenant` and `/compactor/delete_tenant_status`. The new endpoints on the compactor are stable. #2644
* [CHANGE] Memberlist: Change the leave timeout duration (`-memberlist.leave-timeout duration`) from 5s to 20s and connection timeout (`-memberlist.packet-dial-timeout`) from 5s to 2s. This makes leave timeout 10x the connection timeout, so that we can communicate the leave to at least 1 node, if the first 9 we try to contact times out. #2669
* [CHANGE] Alertmanager: return status code `412 Precondition Failed` and log info message when alertmanager isn't configured for a tenant. #2635
* [CHANGE] Distributor: if forwarding rules are used to forward samples, exemplars are now removed from the request. #2710 #2725
* [CHANGE] Limits: change the default value of `max_global_series_per_metric` limit to `0` (disabled). Setting this limit by default does not provide much benefit because series are sharded by all labels. #2714
* [CHANGE] Ingester: experimental `-blocks-storage.tsdb.new-chunk-disk-mapper` has been removed, new chunk disk mapper is now always used, and is no longer marked experimental. Default value of `-blocks-storage.tsdb.head-chunks-write-queue-size` has changed to 1000000, this enables async chunk queue by default, which leads to improved latency on the write path when new chunks are created in ingesters. #2762
* [CHANGE] Ingester: removed deprecated `-blocks-storage.tsdb.isolation-enabled` option. TSDB-level isolation is now always disabled in Mimir. #2782
* [CHANGE] Compactor: `-compactor.partial-block-deletion-delay` must either be set to 0 (to disable partial blocks deletion) or a value higher than `4h`. #2787
* [CHANGE] Query-frontend: CLI flag `-query-frontend.align-querier-with-step` has been deprecated. Please use `-query-frontend.align-queries-with-step` instead. #2840
* [FEATURE] Compactor: Adds the ability to delete partial blocks after a configurable delay. This option can be configured per tenant. #2285
  - `-compactor.partial-block-deletion-delay`, as a duration string, allows you to set the delay since a partial block has been modified before marking it for deletion. A value of `0`, the default, disables this feature.
  - The metric `cortex_compactor_blocks_marked_for_deletion_total` has a new value for the `reason` label `reason="partial"`, when a block deletion marker is triggered by the partial block deletion delay.
* [FEATURE] Querier: enabled support for queries with negative offsets, which are not cached in the query results cache. #2429
* [FEATURE] EXPERIMENTAL: OpenTelemetry Metrics ingestion path on `/otlp/v1/metrics`. #695 #2436 #2461
* [FEATURE] Querier: Added support for tenant federation to metric metadata endpoint. #2467
* [FEATURE] Query-frontend: introduced experimental support to split instant queries by time. The instant query splitting can be enabled setting `-query-frontend.split-instant-queries-by-interval`. #2469 #2564 #2565 #2570 #2571 #2572 #2573 #2574 #2575 #2576 #2581 #2582 #2601 #2632 #2633 #2634 #2641 #2642 #2766
* [FEATURE] Introduced an experimental anonymous usage statistics tracking (disabled by default), to help Mimir maintainers make better decisions to support the open source community. The tracking system anonymously collects non-sensitive, non-personally identifiable information about the running Mimir cluster, and is disabled by default. #2643 #2662 #2685 #2732 #2733 #2735
* [FEATURE] Introduced an experimental deployment mode called read-write and running a fully featured Mimir cluster with three components: write, read and backend. The read-write deployment mode is a trade-off between the monolithic mode (only one component, no isolation) and the microservices mode (many components, high isolation). #2754 #2838
* [ENHANCEMENT] Distributor: Decreased distributor tests execution time. #2562
* [ENHANCEMENT] Alertmanager: Allow the HTTP `proxy_url` configuration option in the receiver's configuration. #2317
* [ENHANCEMENT] ring: optimize shuffle-shard computation when lookback is used, and all instances have registered timestamp within the lookback window. In that case we can immediately return origial ring, because we would select all instances anyway. #2309
* [ENHANCEMENT] Memberlist: added experimental memberlist cluster label support via `-memberlist.cluster-label` and `-memberlist.cluster-label-verification-disabled` CLI flags (and their respective YAML config options). #2354
* [ENHANCEMENT] Object storage can now be configured for all components using the `common` YAML config option key (or `-common.storage.*` CLI flags). #2330 #2347
* [ENHANCEMENT] Go: updated to go 1.18.4. #2400
* [ENHANCEMENT] Store-gateway, listblocks: list of blocks now includes stats from `meta.json` file: number of series, samples and chunks. #2425
* [ENHANCEMENT] Added more buckets to `cortex_ingester_client_request_duration_seconds` histogram metric, to correctly track requests taking longer than 1s (up until 16s). #2445
* [ENHANCEMENT] Azure client: Improve memory usage for large object storage downloads. #2408
* [ENHANCEMENT] Distributor: Add `-distributor.instance-limits.max-inflight-push-requests-bytes`. This limit protects the distributor against multiple large requests that together may cause an OOM, but are only a few, so do not trigger the `max-inflight-push-requests` limit. #2413
* [ENHANCEMENT] Distributor: Drop exemplars in distributor for tenants where exemplars are disabled. #2504
* [ENHANCEMENT] Runtime Config: Allow operator to specify multiple comma-separated yaml files in `-runtime-config.file` that will be merged in left to right order. #2583
* [ENHANCEMENT] Query sharding: shard binary operations only if it doesn't lead to non-shardable vector selectors in one of the operands. #2696
* [ENHANCEMENT] Add packaging for both debian based deb file and redhat based rpm file using FPM. #1803
* [ENHANCEMENT] Distributor: Add `cortex_distributor_query_ingester_chunks_deduped_total` and `cortex_distributor_query_ingester_chunks_total` metrics for determining how effective ingester chunk deduplication at query time is. #2713
* [ENHANCEMENT] Upgrade Docker base images to `alpine:3.16.2`. #2729
* [ENHANCEMENT] Ruler: Add `<prometheus-http-prefix>/api/v1/status/buildinfo` endpoint. #2724
* [ENHANCEMENT] Querier: Ensure all queries pulled from query-frontend or query-scheduler are immediately executed. The maximum workers concurrency in each querier is configured by `-querier.max-concurrent`. #2598
* [ENHANCEMENT] Distributor: Add `cortex_distributor_received_requests_total` and `cortex_distributor_requests_in_total` metrics to provide visiblity into appropriate per-tenant request limits. #2770
* [ENHANCEMENT] Distributor: Add single forwarding remote-write endpoint for a tenant (`forwarding_endpoint`), instead of using per-rule endpoints. This takes precendence over per-rule endpoints. #2801
* [ENHANCEMENT] Added `err-mimir-distributor-max-write-message-size` to the errors catalog. #2470
* [ENHANCEMENT] Add sanity check at startup to ensure the configured filesystem directories don't overlap for different components. #2828 #2947
* [BUGFIX] TSDB: Fixed a bug on the experimental out-of-order implementation that led to wrong query results. #2701
* [BUGFIX] Compactor: log the actual error on compaction failed. #2261
* [BUGFIX] Alertmanager: restore state from storage even when running a single replica. #2293
* [BUGFIX] Ruler: do not block "List Prometheus rules" API endpoint while syncing rules. #2289
* [BUGFIX] Ruler: return proper `*status.Status` error when running in remote operational mode. #2417
* [BUGFIX] Alertmanager: ensure the configured `-alertmanager.web.external-url` is either a path starting with `/`, or a full URL including the scheme and hostname. #2381 #2542
* [BUGFIX] Memberlist: fix problem with loss of some packets, typically ring updates when instances were removed from the ring during shutdown. #2418
* [BUGFIX] Ingester: fix misfiring `MimirIngesterHasUnshippedBlocks` and stale `cortex_ingester_oldest_unshipped_block_timestamp_seconds` when some block uploads fail. #2435
* [BUGFIX] Query-frontend: fix incorrect mapping of http status codes 429 to 500 when request queue is full. #2447
* [BUGFIX] Memberlist: Fix problem with ring being empty right after startup. Memberlist KV store now tries to "fast-join" the cluster to avoid serving empty KV store. #2505
* [BUGFIX] Compactor: Fix bug when using `-compactor.partial-block-deletion-delay`: compactor didn't correctly check for modification time of all block files. #2559
* [BUGFIX] Query-frontend: fix wrong query sharding results for queries with boolean result like `1 < bool 0`. #2558
* [BUGFIX] Fixed error messages related to per-instance limits incorrectly reporting they can be set on a per-tenant basis. #2610
* [BUGFIX] Perform HA-deduplication before forwarding samples according to forwarding rules in the distributor. #2603 #2709
* [BUGFIX] Fix reporting of tracing spans from PromQL engine. #2707
* [BUGFIX] Apply relabel and drop_label rules before forwarding rules in the distributor. #2703
* [BUGFIX] Distributor: Register `cortex_discarded_requests_total` metric, which previously was not registered and therefore not exported. #2712
* [BUGFIX] Ruler: fix not restoring alerts' state at startup. #2648
* [BUGFIX] Ingester: Fix disk filling up after restarting ingesters with out-of-order support disabled while it was enabled before. #2799
* [BUGFIX] Memberlist: retry joining memberlist cluster on startup when no nodes are resolved. #2837
* [BUGFIX] Query-frontend: fix incorrect mapping of http status codes 413 to 500 when request is too large. #2819
* [BUGFIX] Alertmanager: revert upstream alertmananger to v0.24.0 to fix panic when unmarshalling email headers #2924 #2925

### Mixin

* [CHANGE] Dashboards: "Slow Queries" dashboard no longer works with versions older than Grafana 9.0. #2223
* [CHANGE] Alerts: use RSS memory instead of working set memory in the `MimirAllocatingTooMuchMemory` alert for ingesters. #2480
* [CHANGE] Dashboards: remove the "Cache - Latency (old)" panel from the "Mimir / Queries" dashboard. #2796
* [FEATURE] Dashboards: added support to experimental read-write deployment mode. #2780
* [ENHANCEMENT] Dashboards: added missed rule evaluations to the "Evaluations per second" panel in the "Mimir / Ruler" dashboard. #2314
* [ENHANCEMENT] Dashboards: add k8s resource requests to CPU and memory panels. #2346
* [ENHANCEMENT] Dashboards: add RSS memory utilization panel for ingesters, store-gateways and compactors. #2479
* [ENHANCEMENT] Dashboards: allow to configure graph tooltip. #2647
* [ENHANCEMENT] Alerts: MimirFrontendQueriesStuck and MimirSchedulerQueriesStuck alerts are more reliable now as they consider all the intermediate samples in the minute prior to the evaluation. #2630
* [ENHANCEMENT] Alerts: added `RolloutOperatorNotReconciling` alert, firing if the optional rollout-operator is not successfully reconciling. #2700
* [ENHANCEMENT] Dashboards: added support to query-tee in front of ruler-query-frontend in the "Remote ruler reads" dashboard. #2761
* [ENHANCEMENT] Dashboards: Introduce support for baremetal deployment, setting `deployment_type: 'baremetal'` in the mixin `_config`. #2657
* [ENHANCEMENT] Dashboards: use timeseries panel to show exemplars. #2800
* [BUGFIX] Dashboards: fixed unit of latency panels in the "Mimir / Ruler" dashboard. #2312
* [BUGFIX] Dashboards: fixed "Intervals per query" panel in the "Mimir / Queries" dashboard. #2308
* [BUGFIX] Dashboards: Make "Slow Queries" dashboard works with Grafana 9.0. #2223
* [BUGFIX] Dashboards: add missing API routes to Ruler dashboard. #2412
* [BUGFIX] Dashboards: stop setting 'interval' in dashboards; it should be set on your datasource. #2802

### Jsonnet

* [CHANGE] query-scheduler is enabled by default. We advise to deploy the query-scheduler to improve the scalability of the query-frontend. #2431
* [CHANGE] Replaced anti-affinity rules with pod topology spread constraints for distributor, query-frontend, querier and ruler. #2517
  - The following configuration options have been removed:
    - `distributor_allow_multiple_replicas_on_same_node`
    - `query_frontend_allow_multiple_replicas_on_same_node`
    - `querier_allow_multiple_replicas_on_same_node`
    - `ruler_allow_multiple_replicas_on_same_node`
  - The following configuration options have been added:
    - `distributor_topology_spread_max_skew`
    - `query_frontend_topology_spread_max_skew`
    - `querier_topology_spread_max_skew`
    - `ruler_topology_spread_max_skew`
* [CHANGE] Change `max_global_series_per_metric` to 0 in all plans, and as a default value. #2669
* [FEATURE] Memberlist: added support for experimental memberlist cluster label, through the jsonnet configuration options `memberlist_cluster_label` and `memberlist_cluster_label_verification_disabled`. #2349
* [FEATURE] Added ruler-querier autoscaling support. It requires [KEDA](https://keda.sh) installed in the Kubernetes cluster. Ruler-querier autoscaler can be enabled and configure through the following options in the jsonnet config: #2545
  * `autoscaling_ruler_querier_enabled`: `true` to enable autoscaling.
  * `autoscaling_ruler_querier_min_replicas`: minimum number of ruler-querier replicas.
  * `autoscaling_ruler_querier_max_replicas`: maximum number of ruler-querier replicas.
  * `autoscaling_prometheus_url`: Prometheus base URL from which to scrape Mimir metrics (e.g. `http://prometheus.default:9090/prometheus`).
* [ENHANCEMENT] Memberlist now uses DNS service-discovery by default. #2549
* [ENHANCEMENT] Upgrade memcached image tag to `memcached:1.6.16-alpine`. #2740
* [ENHANCEMENT] Added `$._config.configmaps` and `$._config.runtime_config_files` to make it easy to add new configmaps or runtime config file to all components. #2748

### Mimirtool

* [ENHANCEMENT] Added `mimirtool backfill` command to upload Prometheus blocks using API available in the compactor. #1822
* [ENHANCEMENT] mimirtool bucket-validation: Verify existing objects can be overwritten by subsequent uploads. #2491
* [ENHANCEMENT] mimirtool config convert: Now supports migrating to the current version of Mimir. #2629
* [BUGFIX] mimirtool analyze: Fix dashboard JSON unmarshalling errors by using custom parsing. #2386
* [BUGFIX] Version checking no longer prompts for updating when already on latest version. #2723

### Mimir Continuous Test

* [ENHANCEMENT] Added basic authentication and bearer token support for when Mimir is behind a gateway authenticating the calls. #2717

### Query-tee

* [CHANGE] Renamed CLI flag `-server.service-port` to `-server.http-service-port`. #2683
* [CHANGE] Renamed metric `cortex_querytee_request_duration_seconds` to `cortex_querytee_backend_request_duration_seconds`. Metric `cortex_querytee_request_duration_seconds` is now reported without label `backend`. #2683
* [ENHANCEMENT] Added HTTP over gRPC support to `query-tee` to allow testing gRPC requests to Mimir instances. #2683

### Documentation

* [ENHANCEMENT] Referenced `mimirtool` commands in the HTTP API documentation. #2516
* [ENHANCEMENT] Improved DNS service discovery documentation. #2513

### Tools

* [ENHANCEMENT] `markblocks` now processes multiple blocks concurrently. #2677

## 2.2.0

### Grafana Mimir

* [CHANGE] Increased default configuration for `-server.grpc-max-recv-msg-size-bytes` and `-server.grpc-max-send-msg-size-bytes` from 4MB to 100MB. #1884
* [CHANGE] Default values have changed for the following settings. This improves query performance for recent data (within 12h) by only reading from ingesters: #1909 #1921
    - `-blocks-storage.bucket-store.ignore-blocks-within` now defaults to `10h` (previously `0`)
    - `-querier.query-store-after` now defaults to `12h` (previously `0`)
* [CHANGE] Alertmanager: removed support for migrating local files from Cortex 1.8 or earlier. Related to original Cortex PR https://github.com/cortexproject/cortex/pull/3910. #2253
* [CHANGE] The following settings are now classified as advanced because the defaults should work for most users and tuning them requires in-depth knowledge of how the read path works: #1929
    - `-querier.query-ingesters-within`
    - `-querier.query-store-after`
* [CHANGE] Config flag category overrides can be set dynamically at runtime. #1934
* [CHANGE] Ingester: deprecated `-ingester.ring.join-after`. Mimir now behaves as this setting is always set to 0s. This configuration option will be removed in Mimir 2.4.0. #1965
* [CHANGE] Blocks uploaded by ingester no longer contain `__org_id__` label. Compactor now ignores this label and will compact blocks with and without this label together. `mimirconvert` tool will remove the label from blocks as "unknown" label. #1972
* [CHANGE] Querier: deprecated `-querier.shuffle-sharding-ingesters-lookback-period`, instead adding `-querier.shuffle-sharding-ingesters-enabled` to enable or disable shuffle sharding on the read path. The value of `-querier.query-ingesters-within` is now used internally for shuffle sharding lookback. #2110
* [CHANGE] Memberlist: `-memberlist.abort-if-join-fails` now defaults to false. Previously it defaulted to true. #2168
* [CHANGE] Ruler: `/api/v1/rules*` and `/prometheus/rules*` configuration endpoints are removed. Use `/prometheus/config/v1/rules*`. #2182
* [CHANGE] Ingester: `-ingester.exemplars-update-period` has been renamed to `-ingester.tsdb-config-update-period`. You can use it to update multiple, per-tenant TSDB configurations. #2187
* [FEATURE] Ingester: (Experimental) Add the ability to ingest out-of-order samples up to an allowed limit. If you enable this feature, it requires additional memory and disk space. This feature also enables a write-behind log, which might lead to longer ingester-start replays. When this feature is disabled, there is no overhead on memory, disk space, or startup times. #2187
  * `-ingester.out-of-order-time-window`, as duration string, allows you to set how back in time a sample can be. The default is `0s`, where `s` is seconds.
  * `cortex_ingester_tsdb_out_of_order_samples_appended_total` metric tracks the total number of out-of-order samples ingested by the ingester.
  * `cortex_discarded_samples_total` has a new label `reason="sample-too-old"`, when the `-ingester.out-of-order-time-window` flag is greater than zero. The label tracks the number of samples that were discarded for being too old; they were out of order, but beyond the time window allowed. The labels `reason="sample-out-of-order"` and `reason="sample-out-of-bounds"` are not used when out-of-order ingestion is enabled.
* [ENHANCEMENT] Distributor: Added limit to prevent tenants from sending excessive number of requests: #1843
  * The following CLI flags (and their respective YAML config options) have been added:
    * `-distributor.request-rate-limit`
    * `-distributor.request-burst-limit`
  * The following metric is exposed to tell how many requests have been rejected:
    * `cortex_discarded_requests_total`
* [ENHANCEMENT] Store-gateway: Add the experimental ability to run requests in a dedicated OS thread pool. This feature can be configured using `-store-gateway.thread-pool-size` and is disabled by default. Replaces the ability to run index header operations in a dedicated thread pool. #1660 #1812
* [ENHANCEMENT] Improved error messages to make them easier to understand; each now have a unique, global identifier that you can use to look up in the runbooks for more information. #1907 #1919 #1888 #1939 #1984 #2009 #2056 #2066 #2104 #2150 #2234
* [ENHANCEMENT] Memberlist KV: incoming messages are now processed on per-key goroutine. This may reduce loss of "maintanance" packets in busy memberlist installations, but use more CPU. New `memberlist_client_received_broadcasts_dropped_total` counter tracks number of dropped per-key messages. #1912
* [ENHANCEMENT] Blocks Storage, Alertmanager, Ruler: add support a prefix to the bucket store (`*_storage.storage_prefix`). This enables using the same bucket for the three components. #1686 #1951
* [ENHANCEMENT] Upgrade Docker base images to `alpine:3.16.0`. #2028
* [ENHANCEMENT] Store-gateway: Add experimental configuration option for the store-gateway to attempt to pre-populate the file system cache when memory-mapping index-header files. Enabled with `-blocks-storage.bucket-store.index-header.map-populate-enabled=true`. Note this flag only has an effect when running on Linux. #2019 #2054
* [ENHANCEMENT] Chunk Mapper: reduce memory usage of async chunk mapper. #2043
* [ENHANCEMENT] Ingester: reduce sleep time when reading WAL. #2098
* [ENHANCEMENT] Compactor: Run sanity check on blocks storage configuration at startup. #2144
* [ENHANCEMENT] Compactor: Add HTTP API for uploading TSDB blocks. Enabled with `-compactor.block-upload-enabled`. #1694 #2126
* [ENHANCEMENT] Ingester: Enable querying overlapping blocks by default. #2187
* [ENHANCEMENT] Distributor: Auto-forget unhealthy distributors after ten failed ring heartbeats. #2154
* [ENHANCEMENT] Distributor: Add new metric `cortex_distributor_forward_errors_total` for error codes resulting from forwarding requests. #2077
* [ENHANCEMENT] `/ready` endpoint now returns and logs detailed services information. #2055
* [ENHANCEMENT] Memcached client: Reduce number of connections required to fetch cached keys from memcached. #1920
* [ENHANCEMENT] Improved error message returned when `-querier.query-store-after` validation fails. #1914
* [BUGFIX] Fix regexp parsing panic for regexp label matchers with start/end quantifiers. #1883
* [BUGFIX] Ingester: fixed deceiving error log "failed to update cached shipped blocks after shipper initialisation", occurring for each new tenant in the ingester. #1893
* [BUGFIX] Ring: fix bug where instances may appear unhealthy in the hash ring web UI even though they are not. #1933
* [BUGFIX] API: gzip is now enforced when identity encoding is explicitly rejected. #1864
* [BUGFIX] Fix panic at startup when Mimir is running in monolithic mode and query sharding is enabled. #2036
* [BUGFIX] Ruler: report `cortex_ruler_queries_failed_total` metric for any remote query error except 4xx when remote operational mode is enabled. #2053 #2143
* [BUGFIX] Ingester: fix slow rollout when using `-ingester.ring.unregister-on-shutdown=false` with long `-ingester.ring.heartbeat-period`. #2085
* [BUGFIX] Ruler: add timeout for remote rule evaluation queries to prevent rule group evaluations getting stuck indefinitely. The duration is configurable with `-querier.timeout` (default `2m`). #2090 #2222
* [BUGFIX] Limits: Active series custom tracker configuration has been named back from `active_series_custom_trackers_config` to `active_series_custom_trackers`. For backwards compatibility both version is going to be supported for until Mimir v2.4. When both fields are specified, `active_series_custom_trackers_config` takes precedence over `active_series_custom_trackers`. #2101
* [BUGFIX] Ingester: fixed the order of labels applied when incrementing the `cortex_discarded_metadata_total` metric. #2096
* [BUGFIX] Ingester: fixed bug where retrieving metadata for a metric with multiple metadata entries would return multiple copies of a single metadata entry rather than all available entries. #2096
* [BUGFIX] Distributor: canceled requests are no longer accounted as internal errors. #2157
* [BUGFIX] Memberlist: Fix typo in memberlist admin UI. #2202
* [BUGFIX] Ruler: fixed typo in error message when ruler failed to decode a rule group. #2151
* [BUGFIX] Active series custom tracker configuration is now displayed properly on `/runtime_config` page. #2065
* [BUGFIX] Query-frontend: `vector` and `time` functions were sharded, which made expressions like `vector(1) > 0 and vector(1)` fail. #2355

### Mixin

* [CHANGE] Split `mimir_queries` rules group into `mimir_queries` and `mimir_ingester_queries` to keep number of rules per group within the default per-tenant limit. #1885
* [CHANGE] Dashboards: Expose full image tag in "Mimir / Rollout progress" dashboard's "Pod per version panel." #1932
* [CHANGE] Dashboards: Disabled gateway panels by default, because most users don't have a gateway exposing the metrics expected by Mimir dashboards. You can re-enable it setting `gateway_enabled: true` in the mixin config and recompiling the mixin running `make build-mixin`. #1955
* [CHANGE] Alerts: adapt `MimirFrontendQueriesStuck` and `MimirSchedulerQueriesStuck` to consider ruler query path components. #1949
* [CHANGE] Alerts: Change `MimirRulerTooManyFailedQueries` severity to `critical`. #2165
* [ENHANCEMENT] Dashboards: Add config option `datasource_regex` to customise the regular expression used to select valid datasources for Mimir dashboards. #1802
* [ENHANCEMENT] Dashboards: Added "Mimir / Remote ruler reads" and "Mimir / Remote ruler reads resources" dashboards. #1911 #1937
* [ENHANCEMENT] Dashboards: Make networking panels work for pods created by the mimir-distributed helm chart. #1927
* [ENHANCEMENT] Alerts: Add `MimirStoreGatewayNoSyncedTenants` alert that fires when there is a store-gateway owning no tenants. #1882
* [ENHANCEMENT] Rules: Make `recording_rules_range_interval` configurable for cases where Mimir metrics are scraped less often that every 30 seconds. #2118
* [ENHANCEMENT] Added minimum Grafana version to mixin dashboards. #1943
* [BUGFIX] Fix `container_memory_usage_bytes:sum` recording rule. #1865
* [BUGFIX] Fix `MimirGossipMembersMismatch` alerts if Mimir alertmanager is activated. #1870
* [BUGFIX] Fix `MimirRulerMissedEvaluations` to show % of missed alerts as a value between 0 and 100 instead of 0 and 1. #1895
* [BUGFIX] Fix `MimirCompactorHasNotUploadedBlocks` alert false positive when Mimir is deployed in monolithic mode. #1902
* [BUGFIX] Fix `MimirGossipMembersMismatch` to make it less sensitive during rollouts and fire one alert per installation, not per job. #1926
* [BUGFIX] Do not trigger `MimirAllocatingTooMuchMemory` alerts if no container limits are supplied. #1905
* [BUGFIX] Dashboards: Remove empty "Chunks per query" panel from `Mimir / Queries` dashboard. #1928
* [BUGFIX] Dashboards: Use Grafana's `$__rate_interval` for rate queries in dashboards to support scrape intervals of >15s. #2011
* [BUGFIX] Alerts: Make each version of `MimirCompactorHasNotUploadedBlocks` distinct to avoid rule evaluation failures due to duplicate series being generated. #2197
* [BUGFIX] Fix `MimirGossipMembersMismatch` alert when using remote ruler evaluation. #2159

### Jsonnet

* [CHANGE] Remove use of `-querier.query-store-after`, `-querier.shuffle-sharding-ingesters-lookback-period`, `-blocks-storage.bucket-store.ignore-blocks-within`, and `-blocks-storage.tsdb.close-idle-tsdb-timeout` CLI flags since the values now match defaults. #1915 #1921
* [CHANGE] Change default value for `-blocks-storage.bucket-store.chunks-cache.memcached.timeout` to `450ms` to increase use of cached data. #2035
* [CHANGE] The `memberlist_ring_enabled` configuration now applies to Alertmanager. #2102 #2103 #2107
* [CHANGE] Default value for `memberlist_ring_enabled` is now true. It means that all hash rings use Memberlist as default KV store instead of Consul (previous default). #2161
* [CHANGE] Configure `-ingester.max-global-metadata-per-user` to correspond to 20% of the configured max number of series per tenant. #2250
* [CHANGE] Configure `-ingester.max-global-metadata-per-metric` to be 10. #2250
* [CHANGE] Change `_config.multi_zone_ingester_max_unavailable` to 25. #2251
* [FEATURE] Added querier autoscaling support. It requires [KEDA](https://keda.sh) installed in the Kubernetes cluster and query-scheduler enabled in the Mimir cluster. Querier autoscaler can be enabled and configure through the following options in the jsonnet config: #2013 #2023
  * `autoscaling_querier_enabled`: `true` to enable autoscaling.
  * `autoscaling_querier_min_replicas`: minimum number of querier replicas.
  * `autoscaling_querier_max_replicas`: maximum number of querier replicas.
  * `autoscaling_prometheus_url`: Prometheus base URL from which to scrape Mimir metrics (e.g. `http://prometheus.default:9090/prometheus`).
* [FEATURE] Jsonnet: Add support for ruler remote evaluation mode (`ruler_remote_evaluation_enabled`), which deploys and uses a dedicated query path for rule evaluation. This enables the benefits of the query-frontend for rule evaluation, such as query sharding. #2073
* [ENHANCEMENT] Added `compactor` service, that can be used to route requests directly to compactor (e.g. admin UI). #2063
* [ENHANCEMENT] Added a `consul_enabled` configuration option to provide the ability to disable consul. It is automatically set to false when `memberlist_ring_enabled` is true and `multikv_migration_enabled` (used for migration from Consul to memberlist) is not set. #2093 #2152
* [BUGFIX] Querier: Fix disabling shuffle sharding on the read path whilst keeping it enabled on write path. #2164

### Mimirtool

* [CHANGE] mimirtool rules: `--use-legacy-routes` now toggles between using `/prometheus/config/v1/rules` (default) and `/api/v1/rules` (legacy) endpoints. #2182
* [FEATURE] Added bearer token support for when Mimir is behind a gateway authenticating by bearer token. #2146
* [BUGFIX] mimirtool analyze: Fix dashboard JSON unmarshalling errors (#1840). #1973
* [BUGFIX] Make mimirtool build for Windows work again. #2273

### Mimir Continuous Test

* [ENHANCEMENT] Added the `-tests.smoke-test` flag to run the `mimir-continuous-test` suite once and immediately exit. #2047 #2094
* [ENHANCEMENT] Added the `-tests.write-protocol` flag to write using the `prometheus` remote write protocol or `otlp-http` in the `mimir-continuous-test` suite. #5719

### Documentation

* [ENHANCEMENT] Published Grafana Mimir runbooks as part of documentation. #1970
* [ENHANCEMENT] Improved ruler's "remote operational mode" documentation. #1906
* [ENHANCEMENT] Recommend fast disks for ingesters and store-gateways in production tips. #1903
* [ENHANCEMENT] Explain the runtime override of active series matchers. #1868
* [ENHANCEMENT] Clarify "Set rule group" API specification. #1869
* [ENHANCEMENT] Published Mimir jsonnet documentation. #2024
* [ENHANCEMENT] Documented required scrape interval for using alerting and recording rules from Mimir jsonnet. #2147
* [ENHANCEMENT] Runbooks: Mention memberlist as possible source of problems for various alerts. #2158
* [ENHANCEMENT] Added step-by-step article about migrating from Consul to Memberlist KV store using jsonnet without downtime. #2166
* [ENHANCEMENT] Documented `/memberlist` admin page. #2166
* [ENHANCEMENT] Documented how to configure Grafana Mimir's ruler with Jsonnet. #2127
* [ENHANCEMENT] Documented how to configure queriers’ autoscaling with Jsonnet. #2128
* [ENHANCEMENT] Updated mixin building instructions in "Installing Grafana Mimir dashboards and alerts" article. #2015 #2163
* [ENHANCEMENT] Fix location of "Monitoring Grafana Mimir" article in the documentation hierarchy. #2130
* [ENHANCEMENT] Runbook for `MimirRequestLatency` was expanded with more practical advice. #1967
* [BUGFIX] Fixed ruler configuration used in the getting started guide. #2052
* [BUGFIX] Fixed Mimir Alertmanager datasource in Grafana used by "Play with Grafana Mimir" tutorial. #2115
* [BUGFIX] Fixed typos in "Scaling out Grafana Mimir" article. #2170
* [BUGFIX] Added missing ring endpoint exposed by Ingesters. #1918

## 2.1.0

### Grafana Mimir

* [CHANGE] Compactor: No longer upload debug meta files to object storage. #1257
* [CHANGE] Default values have changed for the following settings: #1547
    - `-alertmanager.alertmanager-client.grpc-max-recv-msg-size` now defaults to 100 MiB (previously was not configurable and set to 16 MiB)
    - `-alertmanager.alertmanager-client.grpc-max-send-msg-size` now defaults to 100 MiB (previously was not configurable and set to 4 MiB)
    - `-alertmanager.max-recv-msg-size` now defaults to 100 MiB (previously was 16 MiB)
* [CHANGE] Ingester: Add `user` label to metrics `cortex_ingester_ingested_samples_total` and `cortex_ingester_ingested_samples_failures_total`. #1533
* [CHANGE] Ingester: Changed `-blocks-storage.tsdb.isolation-enabled` default from `true` to `false`. The config option has also been deprecated and will be removed in 2 minor version. #1655
* [CHANGE] Query-frontend: results cache keys are now versioned, this will cause cache to be re-filled when rolling out this version. #1631
* [CHANGE] Store-gateway: enabled attributes in-memory cache by default. New default configuration is `-blocks-storage.bucket-store.chunks-cache.attributes-in-memory-max-items=50000`. #1727
* [CHANGE] Compactor: Removed the metric `cortex_compactor_garbage_collected_blocks_total` since it duplicates `cortex_compactor_blocks_marked_for_deletion_total`. #1728
* [CHANGE] All: Logs that used the`org_id` label now use `user` label. #1634 #1758
* [CHANGE] Alertmanager: the following metrics are not exported for a given `user` and `integration` when the metric value is zero: #1783
  * `cortex_alertmanager_notifications_total`
  * `cortex_alertmanager_notifications_failed_total`
  * `cortex_alertmanager_notification_requests_total`
  * `cortex_alertmanager_notification_requests_failed_total`
  * `cortex_alertmanager_notification_rate_limited_total`
* [CHANGE] Removed the following metrics exposed by the Mimir hash rings: #1791
  * `cortex_member_ring_tokens_owned`
  * `cortex_member_ring_tokens_to_own`
  * `cortex_ring_tokens_owned`
  * `cortex_ring_member_ownership_percent`
* [CHANGE] Querier / Ruler: removed the following metrics tracking number of query requests send to each ingester. You can use `cortex_request_duration_seconds_count{route=~"/cortex.Ingester/(QueryStream|QueryExemplars)"}` instead. #1797
  * `cortex_distributor_ingester_queries_total`
  * `cortex_distributor_ingester_query_failures_total`
* [CHANGE] Distributor: removed the following metrics tracking the number of requests from a distributor to ingesters: #1799
  * `cortex_distributor_ingester_appends_total`
  * `cortex_distributor_ingester_append_failures_total`
* [CHANGE] Distributor / Ruler: deprecated `-distributor.extend-writes`. Now Mimir always behaves as if this setting was set to `false`, which we expect to be safe for every Mimir cluster setup. #1856
* [FEATURE] Querier: Added support for [streaming remote read](https://prometheus.io/blog/2019/10/10/remote-read-meets-streaming/). Should be noted that benefits of chunking the response are partial here, since in a typical `query-frontend` setup responses will be buffered until they've been completed. #1735
* [FEATURE] Ruler: Allow setting `evaluation_delay` for each rule group via rules group configuration file. #1474
* [FEATURE] Ruler: Added support for expression remote evaluation. #1536 #1818
  * The following CLI flags (and their respective YAML config options) have been added:
    * `-ruler.query-frontend.address`
    * `-ruler.query-frontend.grpc-client-config.grpc-max-recv-msg-size`
    * `-ruler.query-frontend.grpc-client-config.grpc-max-send-msg-size`
    * `-ruler.query-frontend.grpc-client-config.grpc-compression`
    * `-ruler.query-frontend.grpc-client-config.grpc-client-rate-limit`
    * `-ruler.query-frontend.grpc-client-config.grpc-client-rate-limit-burst`
    * `-ruler.query-frontend.grpc-client-config.backoff-on-ratelimits`
    * `-ruler.query-frontend.grpc-client-config.backoff-min-period`
    * `-ruler.query-frontend.grpc-client-config.backoff-max-period`
    * `-ruler.query-frontend.grpc-client-config.backoff-retries`
    * `-ruler.query-frontend.grpc-client-config.tls-enabled`
    * `-ruler.query-frontend.grpc-client-config.tls-ca-path`
    * `-ruler.query-frontend.grpc-client-config.tls-cert-path`
    * `-ruler.query-frontend.grpc-client-config.tls-key-path`
    * `-ruler.query-frontend.grpc-client-config.tls-server-name`
    * `-ruler.query-frontend.grpc-client-config.tls-insecure-skip-verify`
* [FEATURE] Distributor: Added the ability to forward specifics metrics to alternative remote_write API endpoints. #1052
* [FEATURE] Ingester: Active series custom trackers now supports runtime tenant-specific overrides. The configuration has been moved to limit config, the ingester config has been deprecated.  #1188
* [ENHANCEMENT] Alertmanager API: Concurrency limit for GET requests is now configurable using `-alertmanager.max-concurrent-get-requests-per-tenant`. #1547
* [ENHANCEMENT] Alertmanager: Added the ability to configure additional gRPC client settings for the Alertmanager distributor #1547
  - `-alertmanager.alertmanager-client.backoff-max-period`
  - `-alertmanager.alertmanager-client.backoff-min-period`
  - `-alertmanager.alertmanager-client.backoff-on-ratelimits`
  - `-alertmanager.alertmanager-client.backoff-retries`
  - `-alertmanager.alertmanager-client.grpc-client-rate-limit`
  - `-alertmanager.alertmanager-client.grpc-client-rate-limit-burst`
  - `-alertmanager.alertmanager-client.grpc-compression`
  - `-alertmanager.alertmanager-client.grpc-max-recv-msg-size`
  - `-alertmanager.alertmanager-client.grpc-max-send-msg-size`
* [ENHANCEMENT] Ruler: Add more detailed query information to ruler query stats logging. #1411
* [ENHANCEMENT] Admin: Admin API now has some styling. #1482 #1549 #1821 #1824
* [ENHANCEMENT] Alertmanager: added `insight=true` field to alertmanager dispatch logs. #1379
* [ENHANCEMENT] Store-gateway: Add the experimental ability to run index header operations in a dedicated thread pool. This feature can be configured using `-blocks-storage.bucket-store.index-header-thread-pool-size` and is disabled by default. #1660
* [ENHANCEMENT] Store-gateway: don't drop all blocks if instance finds itself as unhealthy or missing in the ring. #1806 #1823
* [ENHANCEMENT] Querier: wait until inflight queries are completed when shutting down queriers. #1756 #1767
* [BUGFIX] Query-frontend: do not shard queries with a subquery unless the subquery is inside a shardable aggregation function call. #1542
* [BUGFIX] Query-frontend: added `component=query-frontend` label to results cache memcached metrics to fix a panic when Mimir is running in single binary mode and results cache is enabled. #1704
* [BUGFIX] Mimir: services' status content-type is now correctly set to `text/html`. #1575
* [BUGFIX] Multikv: Fix panic when using using runtime config to set primary KV store used by `multi` KV. #1587
* [BUGFIX] Multikv: Fix watching for runtime config changes in `multi` KV store in ruler and querier. #1665
* [BUGFIX] Memcached: allow to use CNAME DNS records for the memcached backend addresses. #1654
* [BUGFIX] Querier: fixed temporary partial query results when shuffle sharding is enabled and hash ring backend storage is flushed / reset. #1829
* [BUGFIX] Alertmanager: prevent more file traversal cases related to template names. #1833
* [BUGFUX] Alertmanager: Allow usage with `-alertmanager-storage.backend=local`. Note that when using this storage type, the Alertmanager is not able persist state remotely, so it not recommended for production use. #1836
* [BUGFIX] Alertmanager: Do not validate alertmanager configuration if it's not running. #1835

### Mixin

* [CHANGE] Dashboards: Remove per-user series legends from Tenants dashboard. #1605
* [CHANGE] Dashboards: Show in-memory series and the per-user series limit on Tenants dashboard. #1613
* [CHANGE] Dashboards: Slow-queries dashboard now uses `user` label from logs instead of `org_id`. #1634
* [CHANGE] Dashboards: changed all Grafana dashboards UIDs to not conflict with Cortex ones, to let people install both while migrating from Cortex to Mimir: #1801 #1808
  * Alertmanager from `a76bee5913c97c918d9e56a3cc88cc28` to `b0d38d318bbddd80476246d4930f9e55`
  * Alertmanager Resources from `68b66aed90ccab448009089544a8d6c6` to `a6883fb22799ac74479c7db872451092`
  * Compactor from `9c408e1d55681ecb8a22c9fab46875cc` to `1b3443aea86db629e6efdb7d05c53823`
  * Compactor Resources from `df9added6f1f4332f95848cca48ebd99` to `09a5c49e9cdb2f2b24c6d184574a07fd`
  * Config from `61bb048ced9817b2d3e07677fb1c6290` to `5d9d0b4724c0f80d68467088ec61e003`
  * Object Store from `d5a3a4489d57c733b5677fb55370a723` to `e1324ee2a434f4158c00a9ee279d3292`
  * Overrides from `b5c95fee2e5e7c4b5930826ff6e89a12` to `1e2c358600ac53f09faea133f811b5bb`
  * Queries from `d9931b1054053c8b972d320774bb8f1d` to `b3abe8d5c040395cc36615cb4334c92d`
  * Reads from `8d6ba60eccc4b6eedfa329b24b1bd339` to `e327503188913dc38ad571c647eef643`
  * Reads Networking from `c0464f0d8bd026f776c9006b05910000` to `54b2a0a4748b3bd1aefa92ce5559a1c2`
  * Reads Resources from `2fd2cda9eea8d8af9fbc0a5960425120` to `cc86fd5aa9301c6528986572ad974db9`
  * Rollout Progress from `7544a3a62b1be6ffd919fc990ab8ba8f` to `7f0b5567d543a1698e695b530eb7f5de`
  * Ruler from `44d12bcb1f95661c6ab6bc946dfc3473` to `631e15d5d85afb2ca8e35d62984eeaa0`
  * Scaling from `88c041017b96856c9176e07cf557bdcf` to `64bbad83507b7289b514725658e10352`
  * Slow queries from `e6f3091e29d2636e3b8393447e925668` to `6089e1ce1e678788f46312a0a1e647e6`
  * Tenants from `35fa247ce651ba189debf33d7ae41611` to `35fa247ce651ba189debf33d7ae41611`
  * Top Tenants from `bc6e12d4fe540e4a1785b9d3ca0ffdd9` to `bc6e12d4fe540e4a1785b9d3ca0ffdd9`
  * Writes from `0156f6d15aa234d452a33a4f13c838e3` to `8280707b8f16e7b87b840fc1cc92d4c5`
  * Writes Networking from `681cd62b680b7154811fe73af55dcfd4` to `978c1cb452585c96697a238eaac7fe2d`
  * Writes Resources from `c0464f0d8bd026f776c9006b0591bb0b` to `bc9160e50b52e89e0e49c840fea3d379`
* [FEATURE] Alerts: added the following alerts on `mimir-continuous-test` tool: #1676
  - `MimirContinuousTestNotRunningOnWrites`
  - `MimirContinuousTestNotRunningOnReads`
  - `MimirContinuousTestFailed`
* [ENHANCEMENT] Added `per_cluster_label` support to allow to change the label name used to differentiate between Kubernetes clusters. #1651
* [ENHANCEMENT] Dashboards: Show QPS and latency of the Alertmanager Distributor. #1696
* [ENHANCEMENT] Playbooks: Add Alertmanager suggestions for `MimirRequestErrors` and `MimirRequestLatency` #1702
* [ENHANCEMENT] Dashboards: Allow custom datasources. #1749
* [ENHANCEMENT] Dashboards: Add config option `gateway_enabled` (defaults to `true`) to disable gateway panels from dashboards. #1761
* [ENHANCEMENT] Dashboards: Extend Top tenants dashboard with queries for tenants with highest sample rate, discard rate, and discard rate growth. #1842
* [ENHANCEMENT] Dashboards: Show ingestion rate limit and rule group limit on Tenants dashboard. #1845
* [ENHANCEMENT] Dashboards: Add "last successful run" panel to compactor dashboard. #1628
* [BUGFIX] Dashboards: Fix "Failed evaluation rate" panel on Tenants dashboard. #1629
* [BUGFIX] Honor the configured `per_instance_label` in all dashboards and alerts. #1697

### Jsonnet

* [FEATURE] Added support for `mimir-continuous-test`. To deploy `mimir-continuous-test` you can use the following configuration: #1675 #1850
  ```jsonnet
  _config+: {
    continuous_test_enabled: true,
    continuous_test_tenant_id: 'type-tenant-id',
    continuous_test_write_endpoint: 'http://type-write-path-hostname',
    continuous_test_read_endpoint: 'http://type-read-path-hostname/prometheus',
  },
  ```
* [ENHANCEMENT] Ingester anti-affinity can now be disabled by using `ingester_allow_multiple_replicas_on_same_node` configuration key. #1581
* [ENHANCEMENT] Added `node_selector` configuration option to select Kubernetes nodes where Mimir should run. #1596
* [ENHANCEMENT] Alertmanager: Added a `PodDisruptionBudget` of `withMaxUnavailable = 1`, to ensure we maintain quorum during rollouts. #1683
* [ENHANCEMENT] Store-gateway anti-affinity can now be enabled/disabled using `store_gateway_allow_multiple_replicas_on_same_node` configuration key. #1730
* [ENHANCEMENT] Added `store_gateway_zone_a_args`, `store_gateway_zone_b_args` and `store_gateway_zone_c_args` configuration options. #1807
* [BUGFIX] Pass primary and secondary multikv stores via CLI flags. Introduced new `multikv_switch_primary_secondary` config option to flip primary and secondary in runtime config.

### Mimirtool

* [BUGFIX] `config convert`: Retain Cortex defaults for `blocks_storage.backend`, `ruler_storage.backend`, `alertmanager_storage.backend`, `auth.type`, `activity_tracker.filepath`, `alertmanager.data_dir`, `blocks_storage.filesystem.dir`, `compactor.data_dir`, `ruler.rule_path`, `ruler_storage.filesystem.dir`, and `graphite.querier.schemas.backend`. #1626 #1762

### Tools

* [FEATURE] Added a `markblocks` tool that creates `no-compact` and `delete` marks for the blocks. #1551
* [FEATURE] Added `mimir-continuous-test` tool to continuously run smoke tests on live Mimir clusters. #1535 #1540 #1653 #1603 #1630 #1691 #1675 #1676 #1692 #1706 #1709 #1775 #1777 #1778 #1795
* [FEATURE] Added `mimir-rules-action` GitHub action, located at `operations/mimir-rules-action/`, used to lint, prepare, verify, diff, and sync rules to a Mimir cluster. #1723

## 2.0.0

### Grafana Mimir

_Changes since Cortex 1.10.0._

* [CHANGE] Remove chunks storage engine. #86 #119 #510 #545 #743 #744 #748 #753 #755 #757 #758 #759 #760 #762 #764 #789 #812 #813
  * The following CLI flags (and their respective YAML config options) have been removed:
    * `-store.engine`
    * `-schema-config-file`
    * `-ingester.checkpoint-duration`
    * `-ingester.checkpoint-enabled`
    * `-ingester.chunk-encoding`
    * `-ingester.chunk-age-jitter`
    * `-ingester.concurrent-flushes`
    * `-ingester.flush-on-shutdown-with-wal-enabled`
    * `-ingester.flush-op-timeout`
    * `-ingester.flush-period`
    * `-ingester.max-chunk-age`
    * `-ingester.max-chunk-idle`
    * `-ingester.max-series-per-query` (and `max_series_per_query` from runtime config)
    * `-ingester.max-stale-chunk-idle`
    * `-ingester.max-transfer-retries`
    * `-ingester.min-chunk-length`
    * `-ingester.recover-from-wal`
    * `-ingester.retain-period`
    * `-ingester.spread-flushes`
    * `-ingester.wal-dir`
    * `-ingester.wal-enabled`
    * `-querier.query-parallelism`
    * `-querier.second-store-engine`
    * `-querier.use-second-store-before-time`
    * `-flusher.wal-dir`
    * `-flusher.concurrent-flushes`
    * `-flusher.flush-op-timeout`
    * All `-table-manager.*` flags
    * All `-deletes.*` flags
    * All `-purger.*` flags
    * All `-metrics.*` flags
    * All `-dynamodb.*` flags
    * All `-s3.*` flags
    * All `-azure.*` flags
    * All `-bigtable.*` flags
    * All `-gcs.*` flags
    * All `-cassandra.*` flags
    * All `-boltdb.*` flags
    * All `-local.*` flags
    * All `-swift.*` flags
    * All `-store.*` flags except `-store.engine`, `-store.max-query-length`, `-store.max-labels-query-length`
    * All `-grpc-store.*` flags
  * The following API endpoints have been removed:
    * `/api/v1/chunks` and `/chunks`
  * The following metrics have been removed:
    * `cortex_ingester_flush_queue_length`
    * `cortex_ingester_queried_chunks`
    * `cortex_ingester_chunks_created_total`
    * `cortex_ingester_wal_replay_duration_seconds`
    * `cortex_ingester_wal_corruptions_total`
    * `cortex_ingester_sent_chunks`
    * `cortex_ingester_received_chunks`
    * `cortex_ingester_flush_series_in_progress`
    * `cortex_ingester_chunk_utilization`
    * `cortex_ingester_chunk_length`
    * `cortex_ingester_chunk_size_bytes`
    * `cortex_ingester_chunk_age_seconds`
    * `cortex_ingester_memory_chunks`
    * `cortex_ingester_flushing_enqueued_series_total`
    * `cortex_ingester_flushing_dequeued_series_total`
    * `cortex_ingester_dropped_chunks_total`
    * `cortex_oldest_unflushed_chunk_timestamp_seconds`
    * `prometheus_local_storage_chunk_ops_total`
    * `prometheus_local_storage_chunkdesc_ops_total`
    * `prometheus_local_storage_memory_chunkdescs`
* [CHANGE] Changed default storage backends from `s3` to `filesystem` #833
  This effects the following flags:
  * `-blocks-storage.backend` now defaults to `filesystem`
  * `-blocks-storage.filesystem.dir` now defaults to `blocks`
  * `-alertmanager-storage.backend` now defaults to `filesystem`
  * `-alertmanager-storage.filesystem.dir` now defaults to `alertmanager`
  * `-ruler-storage.backend` now defaults to `filesystem`
  * `-ruler-storage.filesystem.dir` now defaults to `ruler`
* [CHANGE] Renamed metric `cortex_experimental_features_in_use_total` as `cortex_experimental_features_used_total` and added `feature` label. #32 #658
* [CHANGE] Removed `log_messages_total` metric. #32
* [CHANGE] Some files and directories created by Mimir components on local disk now have stricter permissions, and are only readable by owner, but not group or others. #58
* [CHANGE] Memcached client DNS resolution switched from golang built-in to [`miekg/dns`](https://github.com/miekg/dns). #142
* [CHANGE] The metric `cortex_deprecated_flags_inuse_total` has been renamed to `deprecated_flags_inuse_total` as part of using grafana/dskit functionality. #185
* [CHANGE] API: The `-api.response-compression-enabled` flag has been removed, and GZIP response compression is always enabled except on `/api/v1/push` and `/push` endpoints. #880
* [CHANGE] Update Go version to 1.17.3. #480
* [CHANGE] The `status_code` label on gRPC client metrics has changed from '200' and '500' to '2xx', '5xx', '4xx', 'cancel' or 'error'. #537
* [CHANGE] Removed the deprecated `-<prefix>.fifocache.size` flag. #618
* [CHANGE] Enable index header lazy loading by default. #693
  * `-blocks-storage.bucket-store.index-header-lazy-loading-enabled` default from `false` to `true`
  * `-blocks-storage.bucket-store.index-header-lazy-loading-idle-timeout` default from `20m` to `1h`
* [CHANGE] Shuffle-sharding:
  * `-distributor.sharding-strategy` option has been removed, and shuffle sharding is enabled by default. Default shard size is set to 0, which disables shuffle sharding for the tenant (all ingesters will receive tenants's samples). #888
  * `-ruler.sharding-strategy` option has been removed from ruler. Ruler now uses shuffle-sharding by default, but respects `ruler_tenant_shard_size`, which defaults to 0 (ie. use all rulers for tenant). #889
  * `-store-gateway.sharding-strategy` option has been removed store-gateways. Store-gateway now uses shuffle-sharding by default, but respects `store_gateway_tenant_shard_size` for tenant, and this value defaults to 0. #891
* [CHANGE] Server: `-server.http-listen-port` (yaml: `server.http_listen_port`) now defaults to `8080` (previously `80`). #871
* [CHANGE] Changed the default value of `-blocks-storage.bucket-store.ignore-deletion-marks-delay` from 6h to 1h. #892
* [CHANGE] Changed default settings for memcached clients: #959 #1000
  * The default value for the following config options has changed from `10000` to `25000`:
    * `-blocks-storage.bucket-store.chunks-cache.memcached.max-async-buffer-size`
    * `-blocks-storage.bucket-store.index-cache.memcached.max-async-buffer-size`
    * `-blocks-storage.bucket-store.metadata-cache.memcached.max-async-buffer-size`
    * `-query-frontend.results-cache.memcached.max-async-buffer-size`
  * The default value for the following config options has changed from `0` (unlimited) to `100`:
    * `-blocks-storage.bucket-store.chunks-cache.memcached.max-get-multi-batch-size`
    * `-blocks-storage.bucket-store.index-cache.memcached.max-get-multi-batch-size`
    * `-blocks-storage.bucket-store.metadata-cache.memcached.max-get-multi-batch-size`
    * `-query-frontend.results-cache.memcached.max-get-multi-batch-size`
  * The default value for the following config options has changed from `16` to `100`:
    * `-blocks-storage.bucket-store.chunks-cache.memcached.max-idle-connections`
    * `-blocks-storage.bucket-store.index-cache.memcached.max-idle-connections`
    * `-blocks-storage.bucket-store.metadata-cache.memcached.max-idle-connections`
    * `-query-frontend.results-cache.memcached.max-idle-connections`
  * The default value for the following config options has changed from `100ms` to `200ms`:
    * `-blocks-storage.bucket-store.metadata-cache.memcached.timeout`
    * `-blocks-storage.bucket-store.index-cache.memcached.timeout`
    * `-blocks-storage.bucket-store.chunks-cache.memcached.timeout`
    * `-query-frontend.results-cache.memcached.timeout`
* [CHANGE] Changed the default value of `-blocks-storage.bucket-store.bucket-index.enabled` to `true`. The default configuration must now run the compactor in order to write the bucket index or else queries to long term storage will fail. #924
* [CHANGE] Option `-auth.enabled` has been renamed to `-auth.multitenancy-enabled`. #1130
* [CHANGE] Default tenant ID used with disabled auth (`-auth.multitenancy-enabled=false`) has changed from `fake` to `anonymous`. This tenant ID can now be changed with `-auth.no-auth-tenant` option. #1063
* [CHANGE] The default values for the following local directories have changed: #1072
  * `-alertmanager.storage.path` default value changed to `./data-alertmanager/`
  * `-compactor.data-dir` default value changed to `./data-compactor/`
  * `-ruler.rule-path` default value changed to `./data-ruler/`
* [CHANGE] The default value for gRPC max send message size has been changed from 16MB to 100MB. This affects the following parameters: #1152
  * `-query-frontend.grpc-client-config.grpc-max-send-msg-size`
  * `-ingester.client.grpc-max-send-msg-size`
  * `-querier.frontend-client.grpc-max-send-msg-size`
  * `-query-scheduler.grpc-client-config.grpc-max-send-msg-size`
  * `-ruler.client.grpc-max-send-msg-size`
* [CHANGE] Remove `-http.prefix` flag (and `http_prefix` config file option). #763
* [CHANGE] Remove legacy endpoints. Please use their alternatives listed below. As part of the removal process we are
  introducing two new sets of endpoints for the ruler configuration API: `<prometheus-http-prefix>/rules` and
  `<prometheus-http-prefix>/config/v1/rules/**`. We are also deprecating `<prometheus-http-prefix>/rules` and `/api/v1/rules`;
  and will remove them in Mimir 2.2.0. #763 #1222
  * Query endpoints

    | Legacy                                                  | Alternative                                                |
    | ------------------------------------------------------- | ---------------------------------------------------------- |
    | `/<legacy-http-prefix>/api/v1/query`                    | `<prometheus-http-prefix>/api/v1/query`                    |
    | `/<legacy-http-prefix>/api/v1/query_range`              | `<prometheus-http-prefix>/api/v1/query_range`              |
    | `/<legacy-http-prefix>/api/v1/query_exemplars`          | `<prometheus-http-prefix>/api/v1/query_exemplars`          |
    | `/<legacy-http-prefix>/api/v1/series`                   | `<prometheus-http-prefix>/api/v1/series`                   |
    | `/<legacy-http-prefix>/api/v1/labels`                   | `<prometheus-http-prefix>/api/v1/labels`                   |
    | `/<legacy-http-prefix>/api/v1/label/{name}/values`      | `<prometheus-http-prefix>/api/v1/label/{name}/values`      |
    | `/<legacy-http-prefix>/api/v1/metadata`                 | `<prometheus-http-prefix>/api/v1/metadata`                 |
    | `/<legacy-http-prefix>/api/v1/read`                     | `<prometheus-http-prefix>/api/v1/read`                     |
    | `/<legacy-http-prefix>/api/v1/cardinality/label_names`  | `<prometheus-http-prefix>/api/v1/cardinality/label_names`  |
    | `/<legacy-http-prefix>/api/v1/cardinality/label_values` | `<prometheus-http-prefix>/api/v1/cardinality/label_values` |
    | `/api/prom/user_stats`                                  | `/api/v1/user_stats`                                       |

  * Distributor endpoints

    | Legacy endpoint               | Alternative                   |
    | ----------------------------- | ----------------------------- |
    | `/<legacy-http-prefix>/push`  | `/api/v1/push`                |
    | `/all_user_stats`             | `/distributor/all_user_stats` |
    | `/ha-tracker`                 | `/distributor/ha_tracker`     |

  * Ingester endpoints

    | Legacy          | Alternative           |
    | --------------- | --------------------- |
    | `/ring`         | `/ingester/ring`      |
    | `/shutdown`     | `/ingester/shutdown`  |
    | `/flush`        | `/ingester/flush`     |
    | `/push`         | `/ingester/push`      |

  * Ruler endpoints

    | Legacy                                                | Alternative                                         | Alternative #2 (not available before Mimir 2.0.0)                    |
    | ----------------------------------------------------- | --------------------------------------------------- | ------------------------------------------------------------------- |
    | `/<legacy-http-prefix>/api/v1/rules`                  | `<prometheus-http-prefix>/api/v1/rules`             |                                                                     |
    | `/<legacy-http-prefix>/api/v1/alerts`                 | `<prometheus-http-prefix>/api/v1/alerts`            |                                                                     |
    | `/<legacy-http-prefix>/rules`                         | `/api/v1/rules` (see below)                         |  `<prometheus-http-prefix>/config/v1/rules`                         |
    | `/<legacy-http-prefix>/rules/{namespace}`             | `/api/v1/rules/{namespace}` (see below)             |  `<prometheus-http-prefix>/config/v1/rules/{namespace}`             |
    | `/<legacy-http-prefix>/rules/{namespace}/{groupName}` | `/api/v1/rules/{namespace}/{groupName}` (see below) |  `<prometheus-http-prefix>/config/v1/rules/{namespace}/{groupName}` |
    | `/<legacy-http-prefix>/rules/{namespace}`             | `/api/v1/rules/{namespace}` (see below)             |  `<prometheus-http-prefix>/config/v1/rules/{namespace}`             |
    | `/<legacy-http-prefix>/rules/{namespace}/{groupName}` | `/api/v1/rules/{namespace}/{groupName}` (see below) |  `<prometheus-http-prefix>/config/v1/rules/{namespace}/{groupName}` |
    | `/<legacy-http-prefix>/rules/{namespace}`             | `/api/v1/rules/{namespace}` (see below)             |  `<prometheus-http-prefix>/config/v1/rules/{namespace}`             |
    | `/ruler_ring`                                         | `/ruler/ring`                                       |                                                                     |

    > __Note:__ The `/api/v1/rules/**` endpoints are considered deprecated with Mimir 2.0.0 and will be removed
    in Mimir 2.2.0. After upgrading to 2.0.0 we recommend switching uses to the equivalent
    `/<prometheus-http-prefix>/config/v1/**` endpoints that Mimir 2.0.0 introduces.

  * Alertmanager endpoints

    | Legacy                      | Alternative                        |
    | --------------------------- | ---------------------------------- |
    | `/<legacy-http-prefix>`     | `/alertmanager`                    |
    | `/status`                   | `/multitenant_alertmanager/status` |

* [CHANGE] Ingester: changed `-ingester.stream-chunks-when-using-blocks` default value from `false` to `true`. #717
* [CHANGE] Ingester: default `-ingester.ring.min-ready-duration` reduced from 1m to 15s. #126
* [CHANGE] Ingester: `-ingester.ring.min-ready-duration` now start counting the delay after the ring's health checks have passed instead of when the ring client was started. #126
* [CHANGE] Ingester: allow experimental ingester max-exemplars setting to be changed dynamically #144
  * CLI flag `-blocks-storage.tsdb.max-exemplars` is renamed to `-ingester.max-global-exemplars-per-user`.
  * YAML `max_exemplars` is moved from `tsdb` to `overrides` and renamed to `max_global_exemplars_per_user`.
* [CHANGE] Ingester: active series metrics `cortex_ingester_active_series` and `cortex_ingester_active_series_custom_tracker` are now removed when their value is zero. #672 #690
* [CHANGE] Ingester: changed default value of `-blocks-storage.tsdb.retention-period` from `6h` to `24h`. #966
* [CHANGE] Ingester: changed default value of `-blocks-storage.tsdb.close-idle-tsdb-timeout` from `0` to `13h`. #967
* [CHANGE] Ingester: changed default value of `-ingester.ring.final-sleep` from `30s` to `0s`. #981
* [CHANGE] Ingester: the following low level settings have been removed: #1153
  * `-ingester-client.expected-labels`
  * `-ingester-client.expected-samples-per-series`
  * `-ingester-client.expected-timeseries`
* [CHANGE] Ingester: following command line options related to ingester ring were renamed: #1155
  * `-consul.*` changed to `-ingester.ring.consul.*`
  * `-etcd.*` changed to `-ingester.ring.etcd.*`
  * `-multi.*` changed to `-ingester.ring.multi.*`
  * `-distributor.excluded-zones` changed to `-ingester.ring.excluded-zones`
  * `-distributor.replication-factor` changed to `-ingester.ring.replication-factor`
  * `-distributor.zone-awareness-enabled` changed to `-ingester.ring.zone-awareness-enabled`
  * `-ingester.availability-zone` changed to `-ingester.ring.instance-availability-zone`
  * `-ingester.final-sleep` changed to `-ingester.ring.final-sleep`
  * `-ingester.heartbeat-period` changed to `-ingester.ring.heartbeat-period`
  * `-ingester.join-after` changed to `-ingester.ring.join-after`
  * `-ingester.lifecycler.ID` changed to `-ingester.ring.instance-id`
  * `-ingester.lifecycler.addr` changed to `-ingester.ring.instance-addr`
  * `-ingester.lifecycler.interface` changed to `-ingester.ring.instance-interface-names`
  * `-ingester.lifecycler.port` changed to `-ingester.ring.instance-port`
  * `-ingester.min-ready-duration` changed to `-ingester.ring.min-ready-duration`
  * `-ingester.num-tokens` changed to `-ingester.ring.num-tokens`
  * `-ingester.observe-period` changed to `-ingester.ring.observe-period`
  * `-ingester.readiness-check-ring-health` changed to `-ingester.ring.readiness-check-ring-health`
  * `-ingester.tokens-file-path` changed to `-ingester.ring.tokens-file-path`
  * `-ingester.unregister-on-shutdown` changed to `-ingester.ring.unregister-on-shutdown`
  * `-ring.heartbeat-timeout` changed to `-ingester.ring.heartbeat-timeout`
  * `-ring.prefix` changed to `-ingester.ring.prefix`
  * `-ring.store` changed to `-ingester.ring.store`
* [CHANGE] Ingester: fields in YAML configuration for ingester ring have been changed: #1155
  * `ingester.lifecycler` changed to `ingester.ring`
  * Fields from `ingester.lifecycler.ring` moved to `ingester.ring`
  * `ingester.lifecycler.address` changed to `ingester.ring.instance_addr`
  * `ingester.lifecycler.id` changed to `ingester.ring.instance_id`
  * `ingester.lifecycler.port` changed to `ingester.ring.instance_port`
  * `ingester.lifecycler.availability_zone` changed to `ingester.ring.instance_availability_zone`
  * `ingester.lifecycler.interface_names` changed to `ingester.ring.instance_interface_names`
* [CHANGE] Distributor: removed the `-distributor.shard-by-all-labels` configuration option. It is now assumed to be true. #698
* [CHANGE] Distributor: change default value of `-distributor.instance-limits.max-inflight-push-requests` to `2000`. #964
* [CHANGE] Distributor: change default value of `-distributor.remote-timeout` from `2s` to `20s`. #970
* [CHANGE] Distributor: removed the `-distributor.extra-query-delay` flag (and its respective YAML config option). #1048
* [CHANGE] Query-frontend: Enable query stats by default, they can still be disabled with `-query-frontend.query-stats-enabled=false`. #83
* [CHANGE] Query-frontend: the `cortex_frontend_mapped_asts_total` metric has been renamed to `cortex_frontend_query_sharding_rewrites_attempted_total`. #150
* [CHANGE] Query-frontend: added `sharded` label to `cortex_query_seconds_total` metric. #235
* [CHANGE] Query-frontend: changed the flag name for controlling query sharding total shards from `-querier.total-shards` to `-query-frontend.query-sharding-total-shards`. #230
* [CHANGE] Query-frontend: flag `-querier.parallelise-shardable-queries` has been renamed to `-query-frontend.parallelize-shardable-queries` #284
* [CHANGE] Query-frontend: removed the deprecated (and unused) `-frontend.cache-split-interval`. Use `-query-frontend.split-queries-by-interval` instead. #587
* [CHANGE] Query-frontend: range query response now omits the `data` field when it's empty (error case) like Prometheus does, previously it was `"data":{"resultType":"","result":null}`. #629
* [CHANGE] Query-frontend: instant queries now honor the `-query-frontend.max-retries-per-request` flag. #630
* [CHANGE] Query-frontend: removed in-memory and Redis cache support. Reason is that these caching backends were just supported by query-frontend, while all other Mimir services only support memcached. #796
  * The following CLI flags (and their respective YAML config options) have been removed:
    * `-frontend.cache.enable-fifocache`
    * `-frontend.redis.*`
    * `-frontend.fifocache.*`
  * The following metrics have been removed:
    * `querier_cache_added_total`
    * `querier_cache_added_new_total`
    * `querier_cache_evicted_total`
    * `querier_cache_entries`
    * `querier_cache_gets_total`
    * `querier_cache_misses_total`
    * `querier_cache_stale_gets_total`
    * `querier_cache_memory_bytes`
    * `cortex_rediscache_request_duration_seconds`
* [CHANGE] Query-frontend: migrated memcached backend client to the same one used in other components (memcached config and metrics are now consistent across all Mimir services). #821
  * The following CLI flags (and their respective YAML config options) have been added:
    * `-query-frontend.results-cache.backend` (set it to `memcached` if `-query-frontend.cache-results=true`)
  * The following CLI flags (and their respective YAML config options) have been changed:
    * `-frontend.memcached.hostname` and `-frontend.memcached.service` have been removed: use `-query-frontend.results-cache.memcached.addresses` instead
  * The following CLI flags (and their respective YAML config options) have been renamed:
    * `-frontend.background.write-back-concurrency` renamed to `-query-frontend.results-cache.memcached.max-async-concurrency`
    * `-frontend.background.write-back-buffer` renamed to `-query-frontend.results-cache.memcached.max-async-buffer-size`
    * `-frontend.memcached.batchsize` renamed to `-query-frontend.results-cache.memcached.max-get-multi-batch-size`
    * `-frontend.memcached.parallelism` renamed to `-query-frontend.results-cache.memcached.max-get-multi-concurrency`
    * `-frontend.memcached.timeout` renamed to `-query-frontend.results-cache.memcached.timeout`
    * `-frontend.memcached.max-item-size` renamed to `-query-frontend.results-cache.memcached.max-item-size`
    * `-frontend.memcached.max-idle-conns` renamed to `-query-frontend.results-cache.memcached.max-idle-connections`
    * `-frontend.compression` renamed to `-query-frontend.results-cache.compression`
  * The following CLI flags (and their respective YAML config options) have been removed:
    * `-frontend.memcached.circuit-breaker-consecutive-failures`: feature removed
    * `-frontend.memcached.circuit-breaker-timeout`: feature removed
    * `-frontend.memcached.circuit-breaker-interval`: feature removed
    * `-frontend.memcached.update-interval`: new setting is hardcoded to 30s
    * `-frontend.memcached.consistent-hash`: new setting is always enabled
    * `-frontend.default-validity` and `-frontend.memcached.expiration`: new setting is hardcoded to 7 days
  * The following metrics have been changed:
    * `cortex_cache_dropped_background_writes_total{name}` changed to `thanos_memcached_operation_skipped_total{name, operation, reason}`
    * `cortex_cache_value_size_bytes{name, method}` changed to `thanos_memcached_operation_data_size_bytes{name}`
    * `cortex_cache_request_duration_seconds{name, method, status_code}` changed to `thanos_memcached_operation_duration_seconds{name, operation}`
    * `cortex_cache_fetched_keys{name}` changed to `thanos_cache_memcached_requests_total{name}`
    * `cortex_cache_hits{name}` changed to `thanos_cache_memcached_hits_total{name}`
    * `cortex_memcache_request_duration_seconds{name, method, status_code}` changed to `thanos_memcached_operation_duration_seconds{name, operation}`
    * `cortex_memcache_client_servers{name}` changed to `thanos_memcached_dns_provider_results{name, addr}`
    * `cortex_memcache_client_set_skip_total{name}` changed to `thanos_memcached_operation_skipped_total{name, operation, reason}`
    * `cortex_dns_lookups_total` changed to `thanos_memcached_dns_lookups_total`
    * For all metrics the value of the "name" label has changed from `frontend.memcached` to `frontend-cache`
  * The following metrics have been removed:
    * `cortex_cache_background_queue_length{name}`
* [CHANGE] Query-frontend: merged `query_range` into `frontend` in the YAML config (keeping the same keys) and renamed flags: #825
  * `-querier.max-retries-per-request` renamed to `-query-frontend.max-retries-per-request`
  * `-querier.split-queries-by-interval` renamed to `-query-frontend.split-queries-by-interval`
  * `-querier.align-querier-with-step` renamed to `-query-frontend.align-querier-with-step`
  * `-querier.cache-results` renamed to `-query-frontend.cache-results`
  * `-querier.parallelise-shardable-queries` renamed to `-query-frontend.parallelize-shardable-queries`
* [CHANGE] Query-frontend: the default value of `-query-frontend.split-queries-by-interval` has changed from `0` to `24h`. #1131
* [CHANGE] Query-frontend: `-frontend.` flags were renamed to `-query-frontend.`: #1167
* [CHANGE] Query-frontend / Query-scheduler: classified the `-query-frontend.querier-forget-delay` and `-query-scheduler.querier-forget-delay` flags (and their respective YAML config options) as experimental. #1208
* [CHANGE] Querier / ruler: Change `-querier.max-fetched-chunks-per-query` configuration to limit to maximum number of chunks that can be fetched in a single query. The number of chunks fetched by ingesters AND long-term storare combined should not exceed the value configured on `-querier.max-fetched-chunks-per-query`. [#4260](https://github.com/cortexproject/cortex/pull/4260)
* [CHANGE] Querier / ruler: Option `-querier.ingester-streaming` has been removed. Querier/ruler now always use streaming method to query ingesters. #204
* [CHANGE] Querier: always fetch labels from store and respect start/end times in request; the option `-querier.query-store-for-labels-enabled` has been removed and is now always on. #518 #1132
* [CHANGE] Querier / ruler: removed the `-store.query-chunk-limit` flag (and its respective YAML config option `max_chunks_per_query`). `-querier.max-fetched-chunks-per-query` (and its respective YAML config option `max_fetched_chunks_per_query`) should be used instead. #705
* [CHANGE] Querier/Ruler: `-querier.active-query-tracker-dir` option has been removed. Active query tracking is now done via Activity tracker configured by `-activity-tracker.filepath` and enabled by default. Limit for max number of concurrent queries (`-querier.max-concurrent`) is now respected even if activity tracking is not enabled. #661 #822
* [CHANGE] Querier/ruler/query-frontend: the experimental `-querier.at-modifier-enabled` CLI flag has been removed and the PromQL `@` modifier is always enabled. #941
* [CHANGE] Querier: removed `-querier.worker-match-max-concurrent` and `-querier.worker-parallelism` CLI flags (and their respective YAML config options). Mimir now behaves like if `-querier.worker-match-max-concurrent` is always enabled and you should configure the max concurrency per querier process using `-querier.max-concurrent` instead. #958
* [CHANGE] Querier: changed default value of `-querier.query-ingesters-within` from `0` to `13h`. #967
* [CHANGE] Querier: rename metric `cortex_query_fetched_chunks_bytes_total` to `cortex_query_fetched_chunk_bytes_total` to be consistent with the limit name. #476
* [CHANGE] Ruler: add two new metrics `cortex_ruler_list_rules_seconds` and `cortex_ruler_load_rule_groups_seconds` to the ruler. #906
* [CHANGE] Ruler: endpoints for listing configured rules now return HTTP status code 200 and an empty map when there are no rules instead of an HTTP 404 and plain text error message. The following endpoints are affected: #456
  * `<prometheus-http-prefix>/config/v1/rules`
  * `<prometheus-http-prefix>/config/v1/rules/{namespace}`
  * `<prometheus-http-prefix>/rules` (deprecated)
  * `<prometheus-http-prefix>/rules/{namespace}` (deprecated)
  * `/api/v1/rules` (deprecated)
  * `/api/v1/rules/{namespace}` (deprecated)
* [CHANGE] Ruler: removed `configdb` support from Ruler backend storages. #15 #38 #819
* [CHANGE] Ruler: removed the support for the deprecated storage configuration via `-ruler.storage.*` CLI flags (and their respective YAML config options). Use `-ruler-storage.*` instead. #628
* [CHANGE] Ruler: set new default limits for rule groups: `-ruler.max-rules-per-rule-group` to 20 (previously 0, disabled) and `-ruler.max-rule-groups-per-tenant` to 70 (previously 0, disabled). #847
* [CHANGE] Ruler: removed `-ruler.enable-sharding` option, and changed default value of `-ruler.ring.store` to `memberlist`. #943
* [CHANGE] Ruler: `-ruler.alertmanager-use-v2` has been removed. The ruler will always use the `v2` endpoints. #954 #1100
* [CHANGE] Ruler: `-experimental.ruler.enable-api` flag has been renamed to `-ruler.enable-api` and is now stable. The default value has also changed from `false` to `true`, so both ruler and alertmanager API are enabled by default. #913 #1065
* [CHANGE] Ruler: add support for [DNS service discovery format](./docs/sources/configuration/arguments.md#dns-service-discovery) for `-ruler.alertmanager-url`. `-ruler.alertmanager-discovery` flag has been removed. URLs following the prior SRV format, will be treated as a static target. To continue using service discovery for these URLs prepend `dnssrvnoa+` to them. #993
  * The following metrics for Alertmanager DNS service discovery are replaced:
    * `prometheus_sd_dns_lookups_total` replaced by `cortex_dns_lookups_total{component="ruler"}`
    * `prometheus_sd_dns_lookup_failures_total` replaced by `cortex_dns_failures_total{component="ruler"}`
* [CHANGE] Ruler: deprecate `/api/v1/rules/**` and `<prometheus-http-prefix/rules/**` configuration API endpoints in favour of `/<prometheus-http-prefix>/config/v1/rules/**`. Deprecated endpoints will be removed in Mimir 2.2.0. Main configuration API endpoints are now `/<prometheus-http-prefix>/config/api/v1/rules/**` introduced in Mimir 2.0.0. #1222
* [CHANGE] Store-gateway: index cache now includes tenant in cache keys, this invalidates previous cached entries. #607
* [CHANGE] Store-gateway: increased memcached index caching TTL from 1 day to 7 days. #718
* [CHANGE] Store-gateway: options `-store-gateway.sharding-enabled` and `-querier.store-gateway-addresses` were removed. Default value of `-store-gateway.sharding-ring.store` is now `memberlist` and default value for `-store-gateway.sharding-ring.wait-stability-min-duration` changed from `1m` to `0` (disabled). #976
* [CHANGE] Compactor: compactor will no longer try to compact blocks that are already marked for deletion. Previously compactor would consider blocks marked for deletion within `-compactor.deletion-delay / 2` period as eligible for compaction. [#4328](https://github.com/cortexproject/cortex/pull/4328)
* [CHANGE] Compactor: Removed support for block deletion marks migration. If you're upgrading from Cortex < 1.7.0 to Mimir, you should upgrade the compactor to Cortex >= 1.7.0 first, run it at least once and then upgrade to Mimir. #122
* [CHANGE] Compactor: removed the `cortex_compactor_group_vertical_compactions_total` metric. #278
* [CHANGE] Compactor: no longer waits for initial blocks cleanup to finish before starting compactions. #282
* [CHANGE] Compactor: removed overlapping sources detection. Overlapping sources may exist due to edge cases (timing issues) when horizontally sharding compactor, but are correctly handled by compactor. #494
* [CHANGE] Compactor: compactor now uses deletion marks from `<tenant>/markers` location in the bucket. Marker files are no longer fetched, only listed. #550
* [CHANGE] Compactor: Default value of `-compactor.block-sync-concurrency` has changed from 20 to 8. This flag is now only used to control number of goroutines for downloading and uploading blocks during compaction. #552
* [CHANGE] Compactor is now included in `all` target (single-binary). #866
* [CHANGE] Compactor: Removed `-compactor.sharding-enabled` option. Sharding in compactor is now always enabled. Default value of `-compactor.ring.store` has changed from `consul` to `memberlist`. Default value of `-compactor.ring.wait-stability-min-duration` is now 0, which disables the feature. #956
* [CHANGE] Alertmanager: removed `-alertmanager.configs.auto-webhook-root` #977
* [CHANGE] Alertmanager: removed `configdb` support from Alertmanager backend storages. #15 #38 #819
* [CHANGE] Alertmanager: Don't count user-not-found errors from replicas as failures in the `cortex_alertmanager_state_fetch_replica_state_failed_total` metric. #190
* [CHANGE] Alertmanager: Use distributor for non-API routes. #213
* [CHANGE] Alertmanager: removed `-alertmanager.storage.*` configuration options, with the exception of the CLI flags `-alertmanager.storage.path` and `-alertmanager.storage.retention`. Use `-alertmanager-storage.*` instead. #632
* [CHANGE] Alertmanager: set default value for `-alertmanager.web.external-url=http://localhost:8080/alertmanager` to match the default configuration. #808 #1067
* [CHANGE] Alertmanager: `-experimental.alertmanager.enable-api` flag has been renamed to `-alertmanager.enable-api` and is now stable. #913
* [CHANGE] Alertmanager: now always runs with sharding enabled; other modes of operation are removed. #1044 #1126
  * The following configuration options are removed:
    * `-alertmanager.sharding-enabled`
    * `-alertmanager.cluster.advertise-address`
    * `-alertmanager.cluster.gossip-interval`
    * `-alertmanager.cluster.listen-address`
    * `-alertmanager.cluster.peers`
    * `-alertmanager.cluster.push-pull-interval`
  * The following configuration options are renamed:
    * `-alertmanager.cluster.peer-timeout` to `-alertmanager.peer-timeout`
* [CHANGE] Alertmanager: the default value of `-alertmanager.sharding-ring.store` is now `memberlist`. #1171
* [CHANGE] Ring: changed default value of `-distributor.ring.store` (Distributor ring) and `-ring.store` (Ingester ring) to `memberlist`. #1046
* [CHANGE] Memberlist: the `memberlist_kv_store_value_bytes` metric has been removed due to values no longer being stored in-memory as encoded bytes. [#4345](https://github.com/cortexproject/cortex/pull/4345)
* [CHANGE] Memberlist: forward only changes, not entire original message. [#4419](https://github.com/cortexproject/cortex/pull/4419)
* [CHANGE] Memberlist: don't accept old tombstones as incoming change, and don't forward such messages to other gossip members. [#4420](https://github.com/cortexproject/cortex/pull/4420)
* [CHANGE] Memberlist: changed probe interval from `1s` to `5s` and probe timeout from `500ms` to `2s`. #563
* [CHANGE] Memberlist: the `name` label on metrics `cortex_dns_failures_total`, `cortex_dns_lookups_total` and `cortex_dns_provider_results` was renamed to `component`. #993
* [CHANGE] Limits: removed deprecated limits for rejecting old samples #799
  This removes the following flags:
  * `-validation.reject-old-samples`
  * `-validation.reject-old-samples.max-age`
* [CHANGE] Limits: removed local limit-related flags in favor of global limits. #725
  The distributor ring is now required, and can be configured via the `distributor.ring.*` flags.
  This removes the following flags:
  * `-distributor.ingestion-rate-strategy` -> will now always use the "global" strategy
  * `-ingester.max-series-per-user` -> set `-ingester.max-global-series-per-user` to `N` times the existing value of `-ingester.max-series-per-user` instead
  * `-ingester.max-series-per-metric` -> set `-ingester.max-global-series-per-metric`  to `N` times the existing value of `-ingester.max-series-per-metric` instead
  * `-ingester.max-metadata-per-user` -> set `-ingester.max-global-metadata-per-user` to `N` times the existing value of `-ingester.max-metadata-per-user` instead
  * `-ingester.max-metadata-per-metric` -> set `-ingester.max-global-metadata-per-metric` to `N` times the existing value of `-ingester.max-metadata-per-metric` instead
  * In the above notes, `N` refers to the number of ingester replicas
  Additionally, default values for the following flags have changed:
  * `-ingester.max-global-series-per-user` from `0` to `150000`
  * `-ingester.max-global-series-per-metric` from `0` to `20000`
  * `-distributor.ingestion-rate-limit` from `25000` to `10000`
  * `-distributor.ingestion-burst-size` from `50000` to `200000`
* [CHANGE] Limits: removed limit `enforce_metric_name`, now behave as if set to `true` always. #686
* [CHANGE] Limits: Option `-ingester.max-samples-per-query` and its YAML field `max_samples_per_query` have been removed. It required `-querier.ingester-streaming` option to be set to false, but since `-querier.ingester-streaming` is removed (always defaulting to true), the limit using it was removed as well. #204 #1132
* [CHANGE] Limits: Set the default max number of inflight ingester push requests (`-ingester.instance-limits.max-inflight-push-requests`) to 30000 in order to prevent clusters from being overwhelmed by request volume or temporary slow-downs. #259
* [CHANGE] Overrides exporter: renamed metric `cortex_overrides` to `cortex_limits_overrides`. #173 #407
* [FEATURE] The following features have been moved from experimental to stable: #913 #1002
  * Alertmanager config API
  * Alertmanager receiver firewall
  * Alertmanager sharding
  * Azure blob storage support
  * Blocks storage bucket index
  * Disable the ring health check in the readiness endpoint (`-ingester.readiness-check-ring-health=false`)
  * Distributor: do not extend writes on unhealthy ingesters
  * Do not unregister ingesters from ring on shutdown (`-ingester.unregister-on-shutdown=false`)
  * HA Tracker: cleanup of old replicas from KV Store
  * Instance limits in ingester and distributor
  * OpenStack Swift storage support
  * Query-frontend: query stats tracking
  * Query-scheduler
  * Querier: tenant federation
  * Ruler config API
  * S3 Server Side Encryption (SSE) using KMS
  * TLS configuration for gRPC, HTTP and etcd clients
  * Zone-aware replication
  * `/labels` API using matchers
  * The following querier limits:
    * `-querier.max-fetched-chunks-per-query`
    * `-querier.max-fetched-chunk-bytes-per-query`
    * `-querier.max-fetched-series-per-query`
  * The following alertmanager limits:
    * Notification rate (`-alertmanager.notification-rate-limit` and `-alertmanager.notification-rate-limit-per-integration`)
    * Dispatcher groups (`-alertmanager.max-dispatcher-aggregation-groups`)
    * User config size (`-alertmanager.max-config-size-bytes`)
    * Templates count in user config (`-alertmanager.max-templates-count`)
    * Max template size (`-alertmanager.max-template-size-bytes`)
* [FEATURE] The endpoints `/api/v1/status/buildinfo`, `<prometheus-http-prefix>/api/v1/status/buildinfo`, and `<alertmanager-http-prefix>/api/v1/status/buildinfo` have been added to display build information and enabled features. #1219 #1240
* [FEATURE] PromQL: added `present_over_time` support. #139
* [FEATURE] Added "Activity tracker" feature which can log ongoing activities from previous Mimir run in case of a crash. It is enabled by default and controlled by the `-activity-tracker.filepath` flag. It can be disabled by setting this path to an empty string. Currently, the Store-gateway, Ruler, Querier, Query-frontend and Ingester components use this feature to track queries. #631 #782 #822 #1121
* [FEATURE] Divide configuration parameters into categories "basic", "advanced", and "experimental". Only flags in the basic category are shown when invoking `-help`, whereas `-help-all` will include flags in all categories (basic, advanced, experimental). #840
* [FEATURE] Querier: Added support for tenant federation to exemplar endpoints. #927
* [FEATURE] Ingester: can expose metrics on active series matching custom trackers configured via `-ingester.active-series-custom-trackers` (or its respective YAML config option). When configured, active series for custom trackers are exposed by the `cortex_ingester_active_series_custom_tracker` metric. #42 #672
* [FEATURE] Ingester: Enable snapshotting of in-memory TSDB on disk during shutdown via `-blocks-storage.tsdb.memory-snapshot-on-shutdown` (experimental). #249
* [FEATURE] Ingester: Added `-blocks-storage.tsdb.isolation-enabled` flag, which allows disabling TSDB isolation feature. This is enabled by default (per TSDB default), but disabling can improve performance of write requests. #512
* [FEATURE] Ingester: Added `-blocks-storage.tsdb.head-chunks-write-queue-size` flag, which allows setting the size of the queue used by the TSDB before m-mapping chunks (experimental). #591
  * Added `cortex_ingester_tsdb_mmap_chunk_write_queue_operations_total` metric to track different operations of this queue.
* [FEATURE] Distributor: Added `-api.skip-label-name-validation-header-enabled` option to allow skipping label name validation on the HTTP write path based on `X-Mimir-SkipLabelNameValidation` header being `true` or not. #390
* [FEATURE] Query-frontend: Add `cortex_query_fetched_series_total` and `cortex_query_fetched_chunks_bytes_total` per-user counters to expose the number of series and bytes fetched as part of queries. These metrics can be enabled with the `-frontend.query-stats-enabled` flag (or its respective YAML config option `query_stats_enabled`). [#4343](https://github.com/cortexproject/cortex/pull/4343)
* [FEATURE] Query-frontend: Add `cortex_query_fetched_chunks_total` per-user counter to expose the number of chunks fetched as part of queries. This metric can be enabled with the `-query-frontend.query-stats-enabled` flag (or its respective YAML config option `query_stats_enabled`). #31
* [FEATURE] Query-frontend: Add query sharding for instant and range queries. You can enable querysharding by setting `-query-frontend.parallelize-shardable-queries` to `true`. The following additional config and exported metrics have been added. #79 #80 #100 #124 #140 #148 #150 #151 #153 #154 #155 #156 #157 #158 #159 #160 #163 #169 #172 #196 #205 #225 #226 #227 #228 #230 #235 #240 #239 #246 #244 #319 #330 #371 #385 #400 #458 #586 #630 #660 #707 #1542
  * New config options:
    * `-query-frontend.query-sharding-total-shards`: The amount of shards to use when doing parallelisation via query sharding.
    * `-query-frontend.query-sharding-max-sharded-queries`: The max number of sharded queries that can be run for a given received query. 0 to disable limit.
    * `-blocks-storage.bucket-store.series-hash-cache-max-size-bytes`: Max size - in bytes - of the in-memory series hash cache in the store-gateway.
    * `-blocks-storage.tsdb.series-hash-cache-max-size-bytes`: Max size - in bytes - of the in-memory series hash cache in the ingester.
  * New exported metrics:
    * `cortex_bucket_store_series_hash_cache_requests_total`
    * `cortex_bucket_store_series_hash_cache_hits_total`
    * `cortex_frontend_query_sharding_rewrites_succeeded_total`
    * `cortex_frontend_sharded_queries_per_query`
  * Renamed metrics:
    * `cortex_frontend_mapped_asts_total` to `cortex_frontend_query_sharding_rewrites_attempted_total`
  * Modified metrics:
    * added `sharded` label to `cortex_query_seconds_total`
  * When query sharding is enabled, the following querier config must be set on query-frontend too:
    * `-querier.max-concurrent`
    * `-querier.timeout`
    * `-querier.max-samples`
    * `-querier.at-modifier-enabled`
    * `-querier.default-evaluation-interval`
    * `-querier.active-query-tracker-dir`
    * `-querier.lookback-delta`
  * Sharding can be dynamically controlled per request using the `Sharding-Control: 64` header. (0 to disable)
  * Sharding can be dynamically controlled per tenant using the limit `query_sharding_total_shards`. (0 to disable)
  * Added `sharded_queries` count to the "query stats" log.
  * The number of shards is adjusted to be compatible with number of compactor shards that are used by a split-and-merge compactor. The querier can use this to avoid querying blocks that cannot have series in a given query shard.
* [FEATURE] Query-Frontend: Added `-query-frontend.cache-unaligned-requests` option to cache responses for requests that do not have step-aligned start and end times. This can improve speed of repeated queries, but can also pollute cache with results that are never reused. #432
* [FEATURE] Querier: Added label names cardinality endpoint `<prefix>/api/v1/cardinality/label_names` that is disabled by default. Can be enabled/disabled via the CLI flag `-querier.cardinality-analysis-enabled` or its respective YAML config option. Configurable on a per-tenant basis. #301 #377 #474
* [FEATURE] Querier: Added label values cardinality endpoint `<prefix>/api/v1/cardinality/label_values` that is disabled by default. Can be enabled/disabled via the CLI flag `-querier.cardinality-analysis-enabled` or its respective YAML config option, and configurable on a per-tenant basis. The maximum number of label names allowed to be queried in a single API call can be controlled via `-querier.label-values-max-cardinality-label-names-per-request`. #332 #395 #474
* [FEATURE] Querier: Added `-store.max-labels-query-length` to restrict the range of `/series`, label-names and label-values requests. #507
* [FEATURE] Ruler: Add new `-ruler.query-stats-enabled` which when enabled will report the `cortex_ruler_query_seconds_total` as a per-user metric that tracks the sum of the wall time of executing queries in the ruler in seconds. [#4317](https://github.com/cortexproject/cortex/pull/4317)
* [FEATURE] Ruler: Added federated rule groups. #533
  * Added `-ruler.tenant-federation.enabled` config flag.
  * Added support for `source_tenants` field on rule groups.
* [FEATURE] Store-gateway: Added `/store-gateway/tenants` and `/store-gateway/tenant/{tenant}/blocks` endpoints that provide functionality that was provided by `tools/listblocks`. #911 #973
* [FEATURE] Compactor: compactor now uses new algorithm that we call "split-and-merge". Previous compaction strategy was removed. With the `split-and-merge` compactor source blocks for a given tenant are grouped into `-compactor.split-groups` number of groups. Each group of blocks is then compacted separately, and is split into `-compactor.split-and-merge-shards` shards (configurable on a per-tenant basis). Compaction of each tenant shards can be horizontally scaled. Number of compactors that work on jobs for single tenant can be limited by using `-compactor.compactor-tenant-shard-size` parameter, or per-tenant `compactor_tenant_shard_size` override.  #275 #281 #282 #283 #288 #290 #303 #307 #317 #323 #324 #328 #353 #368 #479 #820
* [FEATURE] Compactor: Added `-compactor.max-compaction-time` to control how long can compaction for a single tenant take. If compactions for a tenant take longer, no new compactions are started in the same compaction cycle. Running compactions are not stopped however, and may take much longer. #523
* [FEATURE] Compactor: When compactor finds blocks with out-of-order chunks, it will mark them for no-compaction. Blocks marked for no-compaction are ignored in future compactions too. Added metric `cortex_compactor_blocks_marked_for_no_compaction_total` to track number of blocks marked for no-compaction. Added `CortexCompactorSkippedBlocksWithOutOfOrderChunks` alert based on new metric. Markers are only checked from `<tenant>/markers` location, but uploaded to the block directory too. #520 #535 #550
* [FEATURE] Compactor: multiple blocks are now downloaded and uploaded at once, which can shorten compaction process. #552
* [ENHANCEMENT] Exemplars are now emitted for all gRPC calls and many operations tracked by histograms. #180
* [ENHANCEMENT] New options `-server.http-listen-network` and `-server.grpc-listen-network` allow binding as 'tcp4' or 'tcp6'. #180
* [ENHANCEMENT] Query federation: improve performance in MergeQueryable by memoizing labels. #312
* [ENHANCEMENT] Add histogram metrics `cortex_distributor_sample_delay_seconds` and `cortex_ingester_tsdb_sample_out_of_order_delta_seconds` #488
* [ENHANCEMENT] Check internal directory access before starting up. #1217
* [ENHANCEMENT] Azure client: expose option to configure MSI URL and user-assigned identity. #584
* [ENHANCEMENT] Added a new metric `mimir_build_info` to coincide with `cortex_build_info`. The metric `cortex_build_info` has not been removed. #1022
* [ENHANCEMENT] Mimir runs a sanity check of storage config at startup and will fail to start if the sanity check doesn't pass. This is done to find potential config issues before starting up. #1180
* [ENHANCEMENT] Validate alertmanager and ruler storage configurations to ensure they don't use same bucket name and region values as those configured for the blocks storage. #1214
* [ENHANCEMENT] Ingester: added option `-ingester.readiness-check-ring-health` to disable the ring health check in the readiness endpoint. When disabled, the health checks are run against only the ingester itself instead of all ingesters in the ring. #48 #126
* [ENHANCEMENT] Ingester: reduce CPU and memory utilization if remote write requests contains a large amount of "out of bounds" samples. #413
* [ENHANCEMENT] Ingester: reduce CPU and memory utilization when querying chunks from ingesters. #430
* [ENHANCEMENT] Ingester: Expose ingester ring page on ingesters. #654
* [ENHANCEMENT] Distributor: added option `-distributor.excluded-zones` to exclude ingesters running in specific zones both on write and read path. #51
* [ENHANCEMENT] Distributor: add tags to tracing span for distributor push with user, cluster and replica. #210
* [ENHANCEMENT] Distributor: performance optimisations. #212 #217 #242
* [ENHANCEMENT] Distributor: reduce latency when HA-Tracking by doing KVStore updates in the background. #271
* [ENHANCEMENT] Distributor: make distributor inflight push requests count include background calls to ingester. #398
* [ENHANCEMENT] Distributor: silently drop exemplars more than 5 minutes older than samples in the same batch. #544
* [ENHANCEMENT] Distributor: reject exemplars with blank label names or values. The `cortex_discarded_exemplars_total` metric will use the `exemplar_labels_blank` reason in this case. #873
* [ENHANCEMENT] Query-frontend: added `cortex_query_frontend_workers_enqueued_requests_total` metric to track the number of requests enqueued in each query-scheduler. #384
* [ENHANCEMENT] Query-frontend: added `cortex_query_frontend_non_step_aligned_queries_total` to track the total number of range queries with start/end not aligned to step. #347 #357 #582
* [ENHANCEMENT] Query-scheduler: exported summary `cortex_query_scheduler_inflight_requests` tracking total number of inflight requests (both enqueued and processing) in percentile buckets. #675
* [ENHANCEMENT] Querier: can use the `LabelNames` call with matchers, if matchers are provided in the `/labels` API call, instead of using the more expensive `MetricsForLabelMatchers` call as before. #3 #1186
* [ENHANCEMENT] Querier / store-gateway: optimized regex matchers. #319 #334 #355
* [ENHANCEMENT] Querier: when fetching data for specific query-shard, we can ignore some blocks based on compactor-shard ID, since sharding of series by query sharding and compactor is the same. Added metrics: #438 #450
  * `cortex_querier_blocks_found_total`
  * `cortex_querier_blocks_queried_total`
  * `cortex_querier_blocks_with_compactor_shard_but_incompatible_query_shard_total`
* [ENHANCEMENT] Querier / ruler: reduce cpu usage, latency and peak memory consumption. #459 #463 #589
* [ENHANCEMENT] Querier: labels requests now obey `-querier.query-ingesters-within`, making them a little more efficient. #518
* [ENHANCEMENT] Querier: retry store-gateway in case of unexpected failure, instead of failing the query. #1003
* [ENHANCEMENT] Querier / ruler: reduce memory used by streaming queries, particularly in ruler. [#4341](https://github.com/cortexproject/cortex/pull/4341)
* [ENHANCEMENT] Ruler: Using shuffle sharding subring on GetRules API. [#4466](https://github.com/cortexproject/cortex/pull/4466)
* [ENHANCEMENT] Ruler: wait for ruler ring client to self-detect during startup. #990
* [ENHANCEMENT] Store-gateway: added `cortex_bucket_store_sent_chunk_size_bytes` metric, tracking the size of chunks sent from store-gateway to querier. #123
* [ENHANCEMENT] Store-gateway: reduced CPU and memory utilization due to exported metrics aggregation for instances with a large number of tenants. #123 #142
* [ENHANCEMENT] Store-gateway: added an in-memory LRU cache for chunks attributes. Can be enabled setting `-blocks-storage.bucket-store.chunks-cache.attributes-in-memory-max-items=X` where `X` is the max number of items to keep in the in-memory cache. The following new metrics are exposed: #279 #415 #437
  * `cortex_cache_memory_requests_total`
  * `cortex_cache_memory_hits_total`
  * `cortex_cache_memory_items_count`
* [ENHANCEMENT] Store-gateway: log index cache requests to tracing spans. #419
* [ENHANCEMENT] Store-gateway: store-gateway can now ignore blocks with minimum time within `-blocks-storage.bucket-store.ignore-blocks-within` duration. Useful when used together with `-querier.query-store-after`. #502
* [ENHANCEMENT] Store-gateway: label values with matchers now doesn't preload or list series, reducing latency and memory consumption. #534
* [ENHANCEMENT] Store-gateway: the results of `LabelNames()`, `LabelValues()` and `Series(skipChunks=true)` calls are now cached in the index cache. #590
* [ENHANCEMENT] Store-gateway: Added `-store-gateway.sharding-ring.unregister-on-shutdown` option that allows store-gateway to stay in the ring even after shutdown. Defaults to `true`, which is the same as current behaviour. #610 #614
* [ENHANCEMENT] Store-gateway: wait for ring tokens stability instead of ring stability to speed up startup and tests. #620
* [ENHANCEMENT] Compactor: add timeout for waiting on compactor to become ACTIVE in the ring. [#4262](https://github.com/cortexproject/cortex/pull/4262)
* [ENHANCEMENT] Compactor: skip already planned compaction jobs if the tenant doesn't belong to the compactor instance anymore. #303
* [ENHANCEMENT] Compactor: Blocks cleaner will ignore users that it no longer "owns" when sharding is enabled, and user ownership has changed since last scan. #325
* [ENHANCEMENT] Compactor: added `-compactor.compaction-jobs-order` support to configure which compaction jobs should run first for a given tenant (in case there are multiple ones). Supported values are: `smallest-range-oldest-blocks-first` (default), `newest-blocks-first`. #364
* [ENHANCEMENT] Compactor: delete blocks marked for deletion faster. #490
* [ENHANCEMENT] Compactor: expose low-level concurrency options for compactor: `-compactor.max-opening-blocks-concurrency`, `-compactor.max-closing-blocks-concurrency`, `-compactor.symbols-flushers-concurrency`. #569 #701
* [ENHANCEMENT] Compactor: expand compactor logs to include total compaction job time, total time for uploads and block counts. #549
* [ENHANCEMENT] Ring: allow experimental configuration of disabling of heartbeat timeouts by setting the relevant configuration value to zero. Applies to the following: [#4342](https://github.com/cortexproject/cortex/pull/4342)
  * `-distributor.ring.heartbeat-timeout`
  * `-ingester.ring.heartbeat-timeout`
  * `-ruler.ring.heartbeat-timeout`
  * `-alertmanager.sharding-ring.heartbeat-timeout`
  * `-compactor.ring.heartbeat-timeout`
  * `-store-gateway.sharding-ring.heartbeat-timeout`
* [ENHANCEMENT] Ring: allow heartbeats to be explicitly disabled by setting the interval to zero. This is considered experimental. This applies to the following configuration options: [#4344](https://github.com/cortexproject/cortex/pull/4344)
  * `-distributor.ring.heartbeat-period`
  * `-ingester.ring.heartbeat-period`
  * `-ruler.ring.heartbeat-period`
  * `-alertmanager.sharding-ring.heartbeat-period`
  * `-compactor.ring.heartbeat-period`
  * `-store-gateway.sharding-ring.heartbeat-period`
* [ENHANCEMENT] Memberlist: optimized receive path for processing ring state updates, to help reduce CPU utilization in large clusters. [#4345](https://github.com/cortexproject/cortex/pull/4345)
* [ENHANCEMENT] Memberlist: expose configuration of memberlist packet compression via `-memberlist.compression-enabled`. [#4346](https://github.com/cortexproject/cortex/pull/4346)
* [ENHANCEMENT] Memberlist: Add `-memberlist.advertise-addr` and `-memberlist.advertise-port` options for setting the address to advertise to other members of the cluster to enable NAT traversal. #260
* [ENHANCEMENT] Memberlist: reduce CPU utilization for rings with a large number of members. #537 #563 #634
* [ENHANCEMENT] Overrides exporter: include additional limits in the per-tenant override exporter. The following limits have been added to the `cortex_limit_overrides` metric: #21
  * `max_fetched_series_per_query`
  * `max_fetched_chunk_bytes_per_query`
  * `ruler_max_rules_per_rule_group`
  * `ruler_max_rule_groups_per_tenant`
* [ENHANCEMENT] Overrides exporter: add a metrics `cortex_limits_defaults` to expose the default values of limits. #173
* [ENHANCEMENT] Overrides exporter: Add `max_fetched_chunks_per_query` and `max_global_exemplars_per_user` limits to the default and per-tenant limits exported as metrics. #471 #515
* [ENHANCEMENT] Upgrade Go to 1.17.8. #1347 #1381
* [ENHANCEMENT] Upgrade Docker base images to `alpine:3.15.0`. #1348
* [BUGFIX] Azure storage: only create HTTP client once, to reduce memory utilization. #605
* [BUGFIX] Ingester: fixed ingester stuck on start up (LEAVING ring state) when `-ingester.ring.heartbeat-period=0` and `-ingester.unregister-on-shutdown=false`. [#4366](https://github.com/cortexproject/cortex/pull/4366)
* [BUGFIX] Ingester: prevent any reads or writes while the ingester is stopping. This will prevent accessing TSDB blocks once they have been already closed. [#4304](https://github.com/cortexproject/cortex/pull/4304)
* [BUGFIX] Ingester: TSDB now waits for pending readers before truncating Head block, fixing the `chunk not found` error and preventing wrong query results. #16
* [BUGFIX] Ingester: don't create TSDB or appender if no samples are sent by a tenant. #162
* [BUGFIX] Ingester: fix out-of-order chunks in TSDB head in-memory series after WAL replay in case some samples were appended to TSDB WAL before series. #530
* [BUGFIX] Distributor: when cleaning up obsolete elected replicas from KV store, HA tracker didn't update number of cluster per user correctly. [#4336](https://github.com/cortexproject/cortex/pull/4336)
* [BUGFIX] Distributor: fix bug in query-exemplar where some results would get dropped. #583
* [BUGFIX] Query-frontend: Fixes @ modifier functions (start/end) when splitting queries by time. #206
* [BUGFIX] Query-frontend: Ensure query_range requests handled by the query-frontend return JSON formatted errors. #360 #499
* [BUGFIX] Query-frontend: don't reuse cached results for queries that are not step-aligned. #424
* [BUGFIX] Query-frontend: fix API error messages that were mentioning Prometheus `--enable-feature=promql-negative-offset` and `--enable-feature=promql-at-modifier` flags. #688
* [BUGFIX] Query-frontend: worker's cancellation channels are now buffered to ensure that all request cancellations are properly handled. #741
* [BUGFIX] Querier: fixed `/api/v1/user_stats` endpoint. When zone-aware replication is enabled, `MaxUnavailableZones` param is used instead of `MaxErrors`, so setting `MaxErrors = 0` doesn't make the Querier wait for all Ingesters responses. #474
* [BUGFIX] Querier: Disable query scheduler SRV DNS lookup. #689
* [BUGFIX] Ruler: fixed counting of PromQL evaluation errors as user-errors when updating `cortex_ruler_queries_failed_total`. [#4335](https://github.com/cortexproject/cortex/pull/4335)
* [BUGFIX] Ruler: fix formatting of rule groups in `/ruler/rule_groups` endpoint. #655
* [BUGFIX] Ruler: do not log `unable to read rules directory` at startup if the directory hasn't been created yet. #1058
* [BUGFIX] Ruler: enable Prometheus-compatible endpoints regardless of `-ruler.enable-api`. The flag now only controls the configuration API. This is what the config flag description stated, but not what was happening. #1216
* [BUGFIX] Compactor: fixed panic while collecting Prometheus metrics. #28
* [BUGFIX] Compactor: compactor should now be able to correctly mark blocks for deletion and no-compaction, if such marking was previously interrupted. #1015
* [BUGFIX] Alertmanager: remove stale template files. #4495
* [BUGFIX] Alertmanager: don't replace user configurations with blank fallback configurations (when enabled), particularly during scaling up/down instances when sharding is enabled. #224
* [BUGFIX] Ring: multi KV runtime config changes are now propagated to all rings, not just ingester ring. #1047
* [BUGFIX] Memberlist: fixed corrupted packets when sending compound messages with more than 255 messages or messages bigger than 64KB. #551
* [BUGFIX] Overrides exporter: successfully startup even if runtime config is not set. #1056
* [BUGFIX] Fix internal modules to wait for other modules depending on them before stopping. #1472

### Mixin

_Changes since `grafana/cortex-jsonnet` `1.9.0`._

* [CHANGE] Removed chunks storage support from mixin. #641 #643 #645 #811 #812 #813
  * Removed `tsdb.libsonnet`: no need to import it anymore (its content is already automatically included when using Jsonnet)
  * Removed the following fields from `_config`:
    * `storage_engine` (defaults to `blocks`)
    * `chunk_index_backend`
    * `chunk_store_backend`
  * Removed schema config map
  * Removed the following dashboards:
    * "Cortex / Chunks"
    * "Cortex / WAL"
    * "Cortex / Blocks vs Chunks"
  * Removed the following alerts:
    * `CortexOldChunkInMemory`
    * `CortexCheckpointCreationFailed`
    * `CortexCheckpointDeletionFailed`
    * `CortexProvisioningMemcachedTooSmall`
    * `CortexWALCorruption`
    * `CortexTableSyncFailure`
    * `CortexTransferFailed`
  * Removed the following recording rules:
    * `cortex_chunk_store_index_lookups_per_query`
    * `cortex_chunk_store_series_pre_intersection_per_query`
    * `cortex_chunk_store_series_post_intersection_per_query`
    * `cortex_chunk_store_chunks_per_query`
    * `cortex_bigtable_request_duration_seconds`
    * `cortex_cassandra_request_duration_seconds`
    * `cortex_dynamo_request_duration_seconds`
    * `cortex_database_request_duration_seconds`
    * `cortex_gcs_request_duration_seconds`
* [CHANGE] Update grafana-builder dependency: use $__rate_interval in qpsPanel and latencyPanel. [#372](https://github.com/grafana/cortex-jsonnet/pull/372)
* [CHANGE] `namespace` template variable in dashboards now only selects namespaces for selected clusters. [#311](https://github.com/grafana/cortex-jsonnet/pull/311)
* [CHANGE] `CortexIngesterRestarts` alert severity changed from `critical` to `warning`. [#321](https://github.com/grafana/cortex-jsonnet/pull/321)
* [CHANGE] Dashboards: added overridable `job_labels` and `cluster_labels` to the configuration object as label lists to uniquely identify jobs and clusters in the metric names and group-by lists in dashboards. [#319](https://github.com/grafana/cortex-jsonnet/pull/319)
* [CHANGE] Dashboards: `alert_aggregation_labels` has been removed from the configuration and overriding this value has been deprecated. Instead the labels are now defined by the `cluster_labels` list, and should be overridden accordingly through that list. [#319](https://github.com/grafana/cortex-jsonnet/pull/319)
* [CHANGE] Renamed `CortexCompactorHasNotUploadedBlocksSinceStart` to `CortexCompactorHasNotUploadedBlocks`. [#334](https://github.com/grafana/cortex-jsonnet/pull/334)
* [CHANGE] Renamed `CortexCompactorRunFailed` to `CortexCompactorHasNotSuccessfullyRunCompaction`. [#334](https://github.com/grafana/cortex-jsonnet/pull/334)
* [CHANGE] Renamed `CortexInconsistentConfig` alert to `CortexInconsistentRuntimeConfig` and increased severity to `critical`. [#335](https://github.com/grafana/cortex-jsonnet/pull/335)
* [CHANGE] Increased `CortexBadRuntimeConfig` alert severity to `critical` and removed support for `cortex_overrides_last_reload_successful` metric (was removed in Cortex 1.3.0). [#335](https://github.com/grafana/cortex-jsonnet/pull/335)
* [CHANGE] Grafana 'min step' changed to 15s so dashboard show better detail. [#340](https://github.com/grafana/cortex-jsonnet/pull/340)
* [CHANGE] Replace `CortexRulerFailedEvaluations` with two new alerts: `CortexRulerTooManyFailedPushes` and `CortexRulerTooManyFailedQueries`. [#347](https://github.com/grafana/cortex-jsonnet/pull/347)
* [CHANGE] Removed `CortexCacheRequestErrors` alert. This alert was not working because the legacy Cortex cache client instrumentation doesn't track errors. [#346](https://github.com/grafana/cortex-jsonnet/pull/346)
* [CHANGE] Removed `CortexQuerierCapacityFull` alert. [#342](https://github.com/grafana/cortex-jsonnet/pull/342)
* [CHANGE] Changes blocks storage alerts to group metrics by the configured `cluster_labels` (supporting the deprecated `alert_aggregation_labels`). [#351](https://github.com/grafana/cortex-jsonnet/pull/351)
* [CHANGE] Increased `CortexIngesterReachingSeriesLimit` critical alert threshold from 80% to 85%. [#363](https://github.com/grafana/cortex-jsonnet/pull/363)
* [CHANGE] Changed default `job_names` for query-frontend, query-scheduler and querier to match custom deployments too. [#376](https://github.com/grafana/cortex-jsonnet/pull/376)
* [CHANGE] Split `cortex_api` recording rule group into three groups. This is a workaround for large clusters where this group can become slow to evaluate. [#401](https://github.com/grafana/cortex-jsonnet/pull/401)
* [CHANGE] Increased `CortexIngesterReachingSeriesLimit` warning threshold from 70% to 80% and critical threshold from 85% to 90%. [#404](https://github.com/grafana/cortex-jsonnet/pull/404)
* [CHANGE] Raised `CortexKVStoreFailure` alert severity from warning to critical. #493
* [CHANGE] Increase `CortexRolloutStuck` alert "for" duration from 15m to 30m. #493 #573
* [CHANGE] The Alertmanager and Ruler compiled dashboards (`alertmanager.json` and `ruler.json`) have been respectively renamed to `mimir-alertmanager.json` and `mimir-ruler.json`. #869
* [CHANGE] Removed `cortex_overrides_metric` from `_config`. #871
* [CHANGE] Renamed recording rule groups (`cortex_` prefix changed to `mimir_`). #871
* [CHANGE] Alerts name prefix has been changed from `Cortex` to `Mimir` (eg. alert `CortexIngesterUnhealthy` has been renamed to `MimirIngesterUnhealthy`). #879
* [CHANGE] Enabled resources dashboards by default. Can be disabled setting `resources_dashboards_enabled` config field to `false`. #920
* [FEATURE] Added `Cortex / Overrides` dashboard, displaying default limits and per-tenant overrides applied to Mimir. #673
* [FEATURE] Added `Mimir / Tenants` and `Mimir / Top tenants` dashboards, displaying user-based metrics. #776
* [FEATURE] Added querier autoscaling panels and alerts. #1006 #1016
* [FEATURE] Mimir / Top tenants dashboard now has tenants ranked by rule group size and evaluation time. #1338
* [ENHANCEMENT] cortex-mixin: Make `cluster_namespace_deployment:kube_pod_container_resource_requests_{cpu_cores,memory_bytes}:sum` backwards compatible with `kube-state-metrics` v2.0.0. [#317](https://github.com/grafana/cortex-jsonnet/pull/317)
* [ENHANCEMENT] Cortex-mixin: Include `cortex-gw-internal` naming variation in default `gateway` job names. [#328](https://github.com/grafana/cortex-jsonnet/pull/328)
* [ENHANCEMENT] Ruler dashboard: added object storage metrics. [#354](https://github.com/grafana/cortex-jsonnet/pull/354)
* [ENHANCEMENT] Alertmanager dashboard: added object storage metrics. [#354](https://github.com/grafana/cortex-jsonnet/pull/354)
* [ENHANCEMENT] Added documentation text panels and descriptions to reads and writes dashboards. [#324](https://github.com/grafana/cortex-jsonnet/pull/324)
* [ENHANCEMENT] Dashboards: defined container functions for common resources panels: containerDiskWritesPanel, containerDiskReadsPanel, containerDiskSpaceUtilization. [#331](https://github.com/grafana/cortex-jsonnet/pull/331)
* [ENHANCEMENT] cortex-mixin: Added `alert_excluded_routes` config to exclude specific routes from alerts. [#338](https://github.com/grafana/cortex-jsonnet/pull/338)
* [ENHANCEMENT] Added `CortexMemcachedRequestErrors` alert. [#346](https://github.com/grafana/cortex-jsonnet/pull/346)
* [ENHANCEMENT] Ruler dashboard: added "Per route p99 latency" panel in the "Configuration API" row. [#353](https://github.com/grafana/cortex-jsonnet/pull/353)
* [ENHANCEMENT] Increased the `for` duration of the `CortexIngesterReachingSeriesLimit` warning alert to 3h. [#362](https://github.com/grafana/cortex-jsonnet/pull/362)
* [ENHANCEMENT] Added a new tier (`medium_small_user`) so we have another tier between 100K and 1Mil active series. [#364](https://github.com/grafana/cortex-jsonnet/pull/364)
* [ENHANCEMENT] Extend Alertmanager dashboard: [#313](https://github.com/grafana/cortex-jsonnet/pull/313)
  * "Tenants" stat panel - shows number of discovered tenant configurations.
  * "Replication" row - information about the replication of tenants/alerts/silences over instances.
  * "Tenant Configuration Sync" row - information about the configuration sync procedure.
  * "Sharding Initial State Sync" row - information about the initial state sync procedure when sharding is enabled.
  * "Sharding Runtime State Sync" row - information about various state operations which occur when sharding is enabled (replication, fetch, marge, persist).
* [ENHANCEMENT] Update gsutil command for `not healthy index found` playbook [#370](https://github.com/grafana/cortex-jsonnet/pull/370)
* [ENHANCEMENT] Added Alertmanager alerts and playbooks covering configuration syncs and sharding operation: [#377 [#378](https://github.com/grafana/cortex-jsonnet/pull/378)
  * `CortexAlertmanagerSyncConfigsFailing`
  * `CortexAlertmanagerRingCheckFailing`
  * `CortexAlertmanagerPartialStateMergeFailing`
  * `CortexAlertmanagerReplicationFailing`
  * `CortexAlertmanagerPersistStateFailing`
  * `CortexAlertmanagerInitialSyncFailed`
* [ENHANCEMENT] Add recording rules to improve responsiveness of Alertmanager dashboard. [#387](https://github.com/grafana/cortex-jsonnet/pull/387)
* [ENHANCEMENT] Add `CortexRolloutStuck` alert. [#405](https://github.com/grafana/cortex-jsonnet/pull/405)
* [ENHANCEMENT] Added `CortexKVStoreFailure` alert. [#406](https://github.com/grafana/cortex-jsonnet/pull/406)
* [ENHANCEMENT] Use configured `ruler` jobname for ruler dashboard panels. [#409](https://github.com/grafana/cortex-jsonnet/pull/409)
* [ENHANCEMENT] Add ability to override `datasource` for generated dashboards. [#407](https://github.com/grafana/cortex-jsonnet/pull/407)
* [ENHANCEMENT] Use alertmanager jobname for alertmanager dashboard panels [#411](https://github.com/grafana/cortex-jsonnet/pull/411)
* [ENHANCEMENT] Added `CortexDistributorReachingInflightPushRequestLimit` alert. [#408](https://github.com/grafana/cortex-jsonnet/pull/408)
* [ENHANCEMENT] Added `CortexReachingTCPConnectionsLimit` alert. #403
* [ENHANCEMENT] Added "Cortex / Writes Networking" and "Cortex / Reads Networking" dashboards. #405
* [ENHANCEMENT] Improved "Queue length" panel in "Cortex / Queries" dashboard. #408
* [ENHANCEMENT] Add `CortexDistributorReachingInflightPushRequestLimit` alert and playbook. #401
* [ENHANCEMENT] Added "Recover accidentally deleted blocks (Google Cloud specific)" playbook. #475
* [ENHANCEMENT] Added support to multi-zone store-gateway deployments. #608 #615
* [ENHANCEMENT] Show supplementary alertmanager services in the Rollout Progress dashboard. #738 #855
* [ENHANCEMENT] Added `mimir` to default job names. This makes dashboards and alerts working when Mimir is installed in single-binary mode and the deployment is named `mimir`. #921
* [ENHANCEMENT] Introduced a new alert for the Alertmanager: `MimirAlertmanagerAllocatingTooMuchMemory`. It has two severities based on the memory usage against limits, a `warning` level at 80% and a `critical` level at 90%. #1206
* [ENHANCEMENT] Faster memcached cache requests. #2720
* [BUGFIX] Fixed `CortexIngesterHasNotShippedBlocks` alert false positive in case an ingester instance had ingested samples in the past, then no traffic was received for a long period and then it started receiving samples again. [#308](https://github.com/grafana/cortex-jsonnet/pull/308)
* [BUGFIX] Fixed `CortexInconsistentRuntimeConfig` metric. [#335](https://github.com/grafana/cortex-jsonnet/pull/335)
* [BUGFIX] Fixed scaling dashboard to correctly work when a Cortex service deployment spans across multiple zones (a zone is expected to have the `zone-[a-z]` suffix). [#365](https://github.com/grafana/cortex-jsonnet/pull/365)
* [BUGFIX] Fixed rollout progress dashboard to correctly work when a Cortex service deployment spans across multiple zones (a zone is expected to have the `zone-[a-z]` suffix). [#366](https://github.com/grafana/cortex-jsonnet/pull/366)
* [BUGFIX] Fixed rollout progress dashboard to include query-scheduler too. [#376](https://github.com/grafana/cortex-jsonnet/pull/376)
* [BUGFIX] Upstream recording rule `node_namespace_pod_container:container_cpu_usage_seconds_total:sum_irate` renamed. [#379](https://github.com/grafana/cortex-jsonnet/pull/379)
* [BUGFIX] Fixed writes/reads/alertmanager resources dashboards to use `$._config.job_names.gateway`. [#403](https://github.com/grafana/cortex-jsonnet/pull/403)
* [BUGFIX] Span the annotation.message in alerts as YAML multiline strings. [#412](https://github.com/grafana/cortex-jsonnet/pull/412)
* [BUGFIX] Fixed "Instant queries / sec" in "Cortex / Reads" dashboard. #445
* [BUGFIX] Fixed and added missing KV store panels in Writes, Reads, Ruler and Compactor dashboards. #448
* [BUGFIX] Fixed Alertmanager dashboard when alertmanager is running as part of single binary. #1064
* [BUGFIX] Fixed Ruler dashboard when ruler is running as part of single binary. #1260
* [BUGFIX] Query-frontend: fixed bad querier status code mapping with query-sharding enabled. #1227

### Jsonnet

_Changes since `grafana/cortex-jsonnet` `1.9.0`._

* [CHANGE] Removed chunks storage support. #639
  * Removed the following fields from `_config`:
    * `storage_engine` (defaults to `blocks`)
    * `querier_second_storage_engine` (not supported anymore)
    * `table_manager_enabled`, `table_prefix`
    * `memcached_index_writes_enabled` and `memcached_index_writes_max_item_size_mb`
    * `storeMemcachedChunksConfig`
    * `storeConfig`
    * `max_chunk_idle`
    * `schema` (the schema configmap is still added for backward compatibility reasons)
    * `bigtable_instance` and `bigtable_project`
    * `client_configs`
    * `enabledBackends`
    * `storage_backend`
    * `cassandra_addresses`
    * `s3_bucket_name`
    * `ingester_deployment_without_wal` (was only used by chunks storage)
    * `ingester` (was only used to configure chunks storage WAL)
  * Removed the following CLI flags from `ingester_args`:
    * `ingester.max-chunk-age`
    * `ingester.max-stale-chunk-idle`
    * `ingester.max-transfer-retries`
    * `ingester.retain-period`
* [CHANGE] Changed `overrides-exporter.libsonnet` from being based on cortex-tools to Mimir `overrides-exporter` target. #646
* [CHANGE] Store gateway: set `-blocks-storage.bucket-store.index-cache.memcached.max-get-multi-concurrency`,
  `-blocks-storage.bucket-store.chunks-cache.memcached.max-get-multi-concurrency`,
  `-blocks-storage.bucket-store.metadata-cache.memcached.max-get-multi-concurrency`,
  `-blocks-storage.bucket-store.index-cache.memcached.max-idle-connections`,
  `-blocks-storage.bucket-store.chunks-cache.memcached.max-idle-connections`,
  `-blocks-storage.bucket-store.metadata-cache.memcached.max-idle-connections` to 100 [#414](https://github.com/grafana/cortex-jsonnet/pull/414)
* [CHANGE] Alertmanager: mounted overrides configmap to alertmanager too. [#315](https://github.com/grafana/cortex-jsonnet/pull/315)
* [CHANGE] Memcached: upgraded memcached from `1.5.17` to `1.6.9`. [#316](https://github.com/grafana/cortex-jsonnet/pull/316)
* [CHANGE] Store-gateway: increased memory request and limit respectively from 6GB / 6GB to 12GB / 18GB. [#322](https://github.com/grafana/cortex-jsonnet/pull/322)
* [CHANGE] Store-gateway: increased `-blocks-storage.bucket-store.max-chunk-pool-bytes` from 2GB (default) to 12GB. [#322](https://github.com/grafana/cortex-jsonnet/pull/322)
* [CHANGE] Ingester/Ruler: set `-server.grpc-max-send-msg-size-bytes` and `-server.grpc-max-send-msg-size-bytes` to sensible default values (10MB). [#326](https://github.com/grafana/cortex-jsonnet/pull/326)
* [CHANGE] Decreased `-server.grpc-max-concurrent-streams` from 100k to 10k. [#369](https://github.com/grafana/cortex-jsonnet/pull/369)
* [CHANGE] Decreased blocks storage ingesters graceful termination period from 80m to 20m. [#369](https://github.com/grafana/cortex-jsonnet/pull/369)
* [CHANGE] Increase the rules per group and rule groups limits on different tiers. [#396](https://github.com/grafana/cortex-jsonnet/pull/396)
* [CHANGE] Removed `max_samples_per_query` limit, since it only works with chunks and only when using `-distributor.shard-by-all-labels=false`. [#397](https://github.com/grafana/cortex-jsonnet/pull/397)
* [CHANGE] Removed chunks storage query sharding config support. The following config options have been removed: [#398](https://github.com/grafana/cortex-jsonnet/pull/398)
  * `_config` > `queryFrontend` > `shard_factor`
  * `_config` > `queryFrontend` > `sharded_queries_enabled`
  * `_config` > `queryFrontend` > `query_split_factor`
* [CHANGE] Rename ruler_s3_bucket_name and ruler_gcs_bucket_name to ruler_storage_bucket_name: [#415](https://github.com/grafana/cortex-jsonnet/pull/415)
* [CHANGE] Fine-tuned rolling update policy for distributor, querier, query-frontend, query-scheduler. [#420](https://github.com/grafana/cortex-jsonnet/pull/420)
* [CHANGE] Increased memcached metadata/chunks/index-queries max connections from 4k to 16k. [#420](https://github.com/grafana/cortex-jsonnet/pull/420)
* [CHANGE] Disabled step alignment in query-frontend to be compliant with PromQL. [#420](https://github.com/grafana/cortex-jsonnet/pull/420)
* [CHANGE] Do not limit compactor CPU and request a number of cores equal to the configured concurrency. [#420](https://github.com/grafana/cortex-jsonnet/pull/420)
* [CHANGE] Configured split-and-merge compactor. #853
  * The following CLI flags are set on compactor:
    * `-compactor.split-and-merge-shards=0`
    * `-compactor.compactor-tenant-shard-size=1`
    * `-compactor.split-groups=1`
    * `-compactor.max-opening-blocks-concurrency=4`
    * `-compactor.max-closing-blocks-concurrency=2`
    * `-compactor.symbols-flushers-concurrency=4`
  * The following per-tenant overrides have been set on `super_user` and `mega_user` classes:
    ```
    compactor_split_and_merge_shards: 2,
    compactor_tenant_shard_size: 2,
    compactor_split_groups: 2,
    ```
* [CHANGE] The entrypoint file to include has been renamed from `cortex.libsonnet` to `mimir.libsonnet`. #897
* [CHANGE] The default image config field has been renamed from `cortex` to `mimir`. #896
   ```
   {
     _images+:: {
       mimir: '...',
     },
   }
   ```
* [CHANGE] Removed `cortex_` prefix from config fields. #898
  * The following config fields have been renamed:
    * `cortex_bucket_index_enabled` renamed to `bucket_index_enabled`
    * `cortex_compactor_cleanup_interval` renamed to `compactor_cleanup_interval`
    * `cortex_compactor_data_disk_class` renamed to `compactor_data_disk_class`
    * `cortex_compactor_data_disk_size` renamed to `compactor_data_disk_size`
    * `cortex_compactor_max_concurrency` renamed to `compactor_max_concurrency`
    * `cortex_distributor_allow_multiple_replicas_on_same_node` renamed to `distributor_allow_multiple_replicas_on_same_node`
    * `cortex_ingester_data_disk_class` renamed to `ingester_data_disk_class`
    * `cortex_ingester_data_disk_size` renamed to `ingester_data_disk_size`
    * `cortex_querier_allow_multiple_replicas_on_same_node` renamed to `querier_allow_multiple_replicas_on_same_node`
    * `cortex_query_frontend_allow_multiple_replicas_on_same_node` renamed to `query_frontend_allow_multiple_replicas_on_same_node`
    * `cortex_query_sharding_enabled` renamed to `query_sharding_enabled`
    * `cortex_query_sharding_msg_size_factor` renamed to `query_sharding_msg_size_factor`
    * `cortex_ruler_allow_multiple_replicas_on_same_node` renamed to `ruler_allow_multiple_replicas_on_same_node`
    * `cortex_store_gateway_data_disk_class` renamed to `store_gateway_data_disk_class`
    * `cortex_store_gateway_data_disk_size` renamed to `store_gateway_data_disk_size`
* [CHANGE] The overrides configmap default mountpoint has changed from `/etc/cortex` to `/etc/mimir`. It can be customized via the `overrides_configmap_mountpoint` config field. #899
* [CHANGE] Enabled in the querier the features to query label names with matchers, PromQL at modifier and query long-term storage for labels. #905
* [CHANGE] Reduced TSDB blocks retention on ingesters disk from 96h to 24h. #905
* [CHANGE] Enabled closing of idle TSDB in ingesters. #905
* [CHANGE] Disabled TSDB isolation in ingesters for better performances. #905
* [CHANGE] Changed log level of querier, query-frontend, query-scheduler and alertmanager from `debug` to `info`. #905
* [CHANGE] Enabled attributes in-memory cache in store-gateway. #905
* [CHANGE] Configured store-gateway to not load blocks containing samples more recent than 10h (because such samples are queried from ingesters). #905
* [CHANGE] Dynamically compute `-compactor.deletion-delay` based on other settings, in order to reduce the deletion delay as much as possible and lower the number of live blocks in the storage. #907
* [CHANGE] The config field `distributorConfig` has been renamed to `ingesterRingClientConfig`. Config field `ringClient` has been removed in favor of `ingesterRingClientConfig`. #997 #1057
* [CHANGE] Gossip.libsonnet has been fixed to modify all ring configurations, not only the ingester ring config. Furthermore it now supports migration via multi KV store. #1057 #1099
* [CHANGE] Changed the default of `bucket_index_enabled` to `true`. #924
* [CHANGE] Remove the support for the test-exporter. #1133
* [CHANGE] Removed `$.distributor_deployment_labels`, `$.ingester_deployment_labels` and `$.querier_deployment_labels` fields, that were used by gossip.libsonnet to inject additional label. Now the label is injected directly into pods of statefulsets and deployments. #1297
* [CHANGE] Disabled `-ingester.readiness-check-ring-health`. #1352
* [CHANGE] Changed Alertmanager CPU request from `100m` to `2` cores, and memory request from `1Gi` to `10Gi`. Set Alertmanager memory limit to `15Gi`. #1206
* [CHANGE] gossip.libsonnet has been renamed to memberlist.libsonnet, and is now imported by default. Use of memberlist for ring is enabled by setting `_config.memberlist_ring_enabled` to true. #1526
* [FEATURE] Added query sharding support. It can be enabled setting `cortex_query_sharding_enabled: true` in the `_config` object. #653
* [FEATURE] Added shuffle-sharding support. It can be enabled and configured using the following config: #902
   ```
   _config+:: {
     shuffle_sharding:: {
       ingester_write_path_enabled: true,
       ingester_read_path_enabled: true,
       querier_enabled: true,
       ruler_enabled: true,
       store_gateway_enabled: true,
     },
   }
   ```
* [FEATURE] Added multi-zone ingesters and store-gateways support. #1352 #1552
* [ENHANCEMENT] Add overrides config to compactor. This allows setting retention configs per user. [#386](https://github.com/grafana/cortex-jsonnet/pull/386)
* [ENHANCEMENT] Added 256MB memory ballast to querier. [#369](https://github.com/grafana/cortex-jsonnet/pull/369)
* [ENHANCEMENT] Update `etcd-operator` to latest version (see https://github.com/grafana/jsonnet-libs/pull/480). [#263](https://github.com/grafana/cortex-jsonnet/pull/263)
* [ENHANCEMENT] Add support for Azure storage in Alertmanager configuration. [#381](https://github.com/grafana/cortex-jsonnet/pull/381)
* [ENHANCEMENT] Add support for running Alertmanager in sharding mode. [#394](https://github.com/grafana/cortex-jsonnet/pull/394)
* [ENHANCEMENT] Allow to customize PromQL engine settings via `queryEngineConfig`. [#399](https://github.com/grafana/cortex-jsonnet/pull/399)
* [ENHANCEMENT] Define Azure object storage ruler args. [#416](https://github.com/grafana/cortex-jsonnet/pull/416)
* [ENHANCEMENT] Added the following config options to allow to schedule multiple replicas of the same service on the same node: [#418](https://github.com/grafana/cortex-jsonnet/pull/418)
  * `cortex_distributor_allow_multiple_replicas_on_same_node`
  * `cortex_ruler_allow_multiple_replicas_on_same_node`
  * `cortex_querier_allow_multiple_replicas_on_same_node`
  * `cortex_query_frontend_allow_multiple_replicas_on_same_node`
* [BUGFIX] Alertmanager: fixed `--alertmanager.cluster.peers` CLI flag passed to alertmanager when HA is enabled. [#329](https://github.com/grafana/cortex-jsonnet/pull/329)
* [BUGFIX] Fixed `-distributor.extend-writes` setting on ruler when `unregister_ingesters_on_shutdown` is disabled. [#369](https://github.com/grafana/cortex-jsonnet/pull/369)
* [BUGFIX] Treat `compactor_blocks_retention_period` type as string rather than int.[#395](https://github.com/grafana/cortex-jsonnet/pull/395)
* [BUGFIX] Pass `-ruler-storage.s3.endpoint` to ruler when using S3. [#421](https://github.com/grafana/cortex-jsonnet/pull/421)
* [BUGFIX] Remove service selector on label `gossip_ring_member` from other services than `gossip-ring`. [#1008](https://github.com/grafana/mimir/pull/1008)
* [BUGFIX] Rename `-ingester.readiness-check-ring-health` to `-ingester.ring.readiness-check-ring-health`, to reflect current name of flag. #1460

### Mimirtool

_Changes since cortextool `0.10.7`._

* [CHANGE] The following environment variables have been renamed: #883
  * `CORTEX_ADDRESS` to `MIMIR_ADDRESS`
  * `CORTEX_API_USER` to `MIMIR_API_USER`
  * `CORTEX_API_KEY` to `MIMIR_API_KEY`
  * `CORTEX_TENANT_ID` to `MIMIR_TENANT_ID`
  * `CORTEX_TLS_CA_PATH` to `MIMIR_TLS_CA_PATH`
  * `CORTEX_TLS_CERT_PATH` to `MIMIR_TLS_CERT_PATH`
  * `CORTEX_TLS_KEY_PATH` to `MIMIR_TLS_KEY_PATH`
* [CHANGE] Change `cortex` backend to `mimir`. #883
* [CHANGE] Do not publish `mimirtool` binary for 386 windows architecture. #1263
* [CHANGE] `analyse` command has been renamed to `analyze`. #1318
* [FEATURE] Support Arm64 on Darwin for all binaries (benchtool etc). https://github.com/grafana/cortex-tools/pull/215
* [ENHANCEMENT] Correctly support federated rules. #823
* [BUGFIX] Fix `cortextool rules` legends displaying wrong symbols for updates and deletions. https://github.com/grafana/cortex-tools/pull/226

### Query-tee

_Changes since Cortex `1.10.0`._

* [ENHANCEMENT] Added `/api/v1/query_exemplars` API endpoint support (no results comparison). #168
* [ENHANCEMENT] Add a flag (`--proxy.compare-use-relative-error`) in the query-tee to compare floating point values using relative error. #208
* [ENHANCEMENT] Add a flag (`--proxy.compare-skip-recent-samples`) in the query-tee to skip comparing recent samples. By default samples not older than 1 minute are skipped. #234
* [BUGFIX] Fixes a panic in the query-tee when comparing result. #207
* [BUGFIX] Ensure POST requests are handled correctly #286

### Blocksconvert

_Changes since Cortex `1.10.0`._

* [CHANGE] Blocksconvert tool was removed from Mimir. #637

### Metaconvert

_Changes since Cortex `1.10.0`._

* [CHANGE] `thanosconvert` tool has been renamed to `metaconvert`. `-config.file` option has been removed, while it now requires `-tenant` option to work on single tenant only. It now also preserves labels recognized by Mimir. #1120

### Test-exporter

_Changes since Cortex `1.10.0`._

* [CHANGE] Removed the test-exporter tool. #1133

### Tools

_Changes since Cortex `1.10.0`._

* [CHANGE] Removed `query-audit`. You can use `query-tee` to compare query results and performances of two Grafana Mimir backends. #1380

## [Cortex 1.10.0 CHANGELOG](https://github.com/grafana/mimir/blob/a13959db5d38ff65c2b7ef52c56331d2f4dbc00c/CHANGELOG.md#cortex-1100--2021-08-03)<|MERGE_RESOLUTION|>--- conflicted
+++ resolved
@@ -42,11 +42,8 @@
 * [ENHANCEMENT] Add configurable per-tenant `limited_queries`, which you can only run at or less than an allowed frequency. #11097
 * [ENHANCEMENT] Ingest-Storage: Add `ingest-storage.kafka.producer-record-version` to allow control Kafka record versioning. #11244
 * [ENHANCEMENT] Ruler: Update `<prometheus-http-prefix>/api/v1/rules` and `<prometheus-http-prefix>/api/v1/alerts` to reply with HTTP error 422 if rule evaluation is completely disabled for the tenant. If only recording rule- or alerting rule evaluation is disabled for the tenant, the response now includes a corresponding warning. #11321
-<<<<<<< HEAD
+* [ENHANCEMENT] Add tenant configuration block `ruler_alertmanager_client_config` which allows the Ruler's Alertmanager client options to be specified on a per-tenant basis. #10816
 * [ENHANCEMENT] Distributor: Trace when deduplicating a metric's samples/histograms due to conflicting timestamps. #11159
-=======
-* [ENHANCEMENT] Add tenant configuration block `ruler_alertmanager_client_config` which allows the Ruler's Alertmanager client options to be specified on a per-tenant basis. #10816
->>>>>>> f0f4c786
 * [BUGFIX] OTLP: Fix response body and Content-Type header to align with spec. #10852
 * [BUGFIX] Compactor: fix issue where block becomes permanently stuck when the Compactor's block cleanup job partially deletes a block. #10888
 * [BUGFIX] Storage: fix intermittent failures in S3 upload retries. #10952
