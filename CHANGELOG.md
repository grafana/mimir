--- conflicted
+++ resolved
@@ -72,12 +72,8 @@
 * [ENHANCEMENT] Compactor: Delete bucket-index, markers and debug files if there are no blocks left in the bucket index. This cleanup must be enabled by using `-compactor.no-blocks-file-cleanup-enabled` option. #5648
 * [ENHANCEMENT] Ingester: reduce memory usage of active series tracker. #5665
 * [ENHANCEMENT] Store-gateway: added `-store-gateway.sharding-ring.auto-forget-enabled` configuration parameter to control whether store-gateway auto-forget feature should be enabled or disabled (enabled by default). #5702
-<<<<<<< HEAD
 * [ENHANCEMENT] Compactor: added per tenant block upload counters `cortex_block_upload_api_blocks_total`, `cortex_block_upload_api_bytes_total`, and `cortex_block_upload_api_files_total`. #5738
-=======
-* [ENHANCEMENT] Compactor: added block upload counters `cortex_block_upload_blocks_total`, `cortex_block_upload_bytes_total`, and `cortex_block_upload_files_total`. #5738
 * [ENHANCEMENT] Compactor: Verify time range of compacted block(s) matches the time range of input blocks. #5760
->>>>>>> 9914d19d
 * [ENHANCEMENT] Querier: improved observability of calls to ingesters during queries. #5724
 * [ENHANCEMENT] Compactor: block backfilling logging is now more verbose. #5711
 * [ENHANCEMENT] Added support to rate limit application logs: #5764
