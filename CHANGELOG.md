--- conflicted
+++ resolved
@@ -29,11 +29,8 @@
 * [ENHANCEMENT] Store-gateway: Add experimental configuration option for the store-gateway to attempt to pre-populate the file system cache when memory-mapping index-header files. Enabled with `-blocks-storage.bucket-store.index-header.map-populate-enabled=true`. Note this flag only has an effect when running on Linux. #2019 #2054
 * [ENHANCEMENT] Chunk Mapper: reduce memory usage of async chunk mapper. #2043
 * [ENHANCEMENT] Ingesters: Added new configuration option that makes it possible for mimir ingesters to perform queries on overlapping blocks in the filesystem. Enabled with `-blocks-storage.tsdb.allow-overlapping-queries`. #2091
-<<<<<<< HEAD
+* [ENHANCEMENT] Ingester: reduce sleep time when reading WAL. #2098
 * [ENHANCEMENT] Compactor: Add HTTP API for uploading TSDB blocks. #1694
-=======
-* [ENHANCEMENT] Ingester: reduce sleep time when reading WAL. #2098
->>>>>>> c553fac0
 * [BUGFIX] Fix regexp parsing panic for regexp label matchers with start/end quantifiers. #1883
 * [BUGFIX] Ingester: fixed deceiving error log "failed to update cached shipped blocks after shipper initialisation", occurring for each new tenant in the ingester. #1893
 * [BUGFIX] Ring: fix bug where instances may appear unhealthy in the hash ring web UI even though they are not. #1933
