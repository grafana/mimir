# Changelog

## main / unreleased

### Grafana Mimir

* [CHANGE] The following deprecated configurations have been removed: #6673
  * `-querier.iterators`
  * `-querier.batch-iterators`
  * `-blocks-storage.bucket-store.max-chunk-pool-bytes`
  * `-blocks-storage.bucket-store.chunk-pool-min-bucket-size-bytes`
  * `-blocks-storage.bucket-store.chunk-pool-max-bucket-size-bytes`
  * `-blocks-storage.bucket-store.bucket-index.enabled`
* [CHANGE] Querier: Split worker GRPC config into separate client configs for the frontend and scheduler to allow TLS to be configured correctly when specifying the `tls_server_name`. The GRPC config specified under `-querier.frontend-client.*` will no longer apply to the scheduler client, and will need to be set explicitly under `-querier.scheduler-client.*`. #6445 #6573
* [CHANGE] Store-gateway: enable sparse index headers by default. Sparse index headers reduce the time to load an index header up to 90%. #6005
* [CHANGE] Store-gateway: lazy-loading concurrency limit default value is now 4. #6004
* [CHANGE] General: enabled `-log.buffered` by default. The `-log.buffered` has been deprecated and will be removed in Mimir 2.13. #6131
* [CHANGE] Ingester: changed default `-blocks-storage.tsdb.series-hash-cache-max-size-bytes` setting from `1GB` to `350MB`. The new default cache size is enough to store the hashes for all series in a ingester, assuming up to 2M in-memory series per ingester and using the default 13h retention period for local TSDB blocks in the ingesters. #6129
* [CHANGE] Query-frontend: removed `cortex_query_frontend_workers_enqueued_requests_total`. Use `cortex_query_frontend_enqueue_duration_seconds_count` instead. #6121
* [CHANGE] Ingester / querier: enable ingester to querier chunks streaming by default and mark it as stable. #6174
* [CHANGE] Ingester / querier: enable ingester query request minimisation by default and mark it as stable. #6174
* [CHANGE] Ingester: changed the default value for the experimental configuration parameter `-blocks-storage.tsdb.early-head-compaction-min-estimated-series-reduction-percentage` from 10 to 15. #6186
* [CHANGE] Ingester: `/ingester/push` HTTP endpoint has been removed. This endpoint was added for testing and troubleshooting, but was never documented or used for anything. #6299
* [CHANGE] Experimental setting `-log.rate-limit-logs-per-second-burst` renamed to `-log.rate-limit-logs-burst-size`. #6230
* [CHANGE] Distributor: instead of errors with HTTP status codes, `Push()` now returns errors with gRPC codes: #6377
  * `http.StatusAccepted` (202) code is replaced with `codes.AlreadyExists`.
  * `http.BadRequest` (400) code is replaced with `codes.FailedPrecondition`.
  * `http.StatusTooManyRequests` (429) and the non-standard `529` (The service is overloaded) codes are replaced with `codes.ResourceExhausted`.
* [CHANGE] Ingester: by setting the newly introduced experimental CLI flag `-ingester.return-only-grpc-errors` to true, ingester will return only gRPC errors. This feature changes the following status codes: #6443 #6680 #6723
  * `http.StatusBadRequest` (400) is replaced with `codes.FailedPrecondition` on the write path.
  * `http.StatusServiceUnavailable` (503) is replaced with `codes.Internal` on the write path, and with `codes.ResourceExhausted` on the read path.
  * `codes.Unknown` is replaced with `codes.Internal` on both write and read path.
* [CHANGE] Upgrade Node.js to v20. #6540
* [CHANGE] Querier: `cortex_querier_blocks_consistency_checks_failed_total` is now incremented when a block couldn't be queried from any attempted store-gateway as opposed to incremented after each attempt. Also `cortex_querier_blocks_consistency_checks_total` is incremented once per query as opposed to once per attempt (with 3 attempts). #6590
* [CHANGE] Ingester: Modify utilization based read path limiter to base memory usage on Go heap size. #6584
* [FEATURE] Distributor: added option `-distributor.retry-after-header.enabled` to include the `Retry-After` header in recoverable error responses. #6608
* [FEATURE] Query-frontend: add experimental support for query blocking. Queries are blocked on a per-tenant basis and is configured via the limit `blocked_queries`. #5609
* [FEATURE] Vault: Added support for new Vault authentication methods: `AppRole`, `Kubernetes`, `UserPass` and `Token`. #6143
* [FEATURE] Add experimental endpoint `/api/v1/cardinality/active_series` to return the set of active series for a given selector. #6536 #6619 #6651 #6667
* [FEATURE] Added `-<prefix>.s3.part-size` flag to configure the S3 minimum file size in bytes used for multipart uploads. #6592
* [FEATURE] Add the experimental `-<prefix>.s3.send-content-md5` flag (defaults to `false`) to configure S3 Put Object requests to send a `Content-MD5` header. Setting this flag is not recommended unless your object storage does not support checksums. #6622
* [FEATURE] Distributor: add an experimental flag `-distributor.reusable-ingester-push-worker` that can be used to pre-allocate a pool of workers to be used to send push requests to the ingesters. #6660
* [FEATURE] Distributor: Support enabling of automatically generated name suffixes for metrics ingested via OTLP, through the flag `-distributor.otel-metric-suffixes-enabled`. #6542
* [ENHANCEMENT] Query-frontend: don't treat cancel as an error. #4648
* [ENHANCEMENT] Ingester: exported summary `cortex_ingester_inflight_push_requests_summary` tracking total number of inflight requests in percentile buckets. #5845
* [ENHANCEMENT] Query-scheduler: add `cortex_query_scheduler_enqueue_duration_seconds` metric that records the time taken to enqueue or reject a query request. #5879
* [ENHANCEMENT] Query-frontend: add `cortex_query_frontend_enqueue_duration_seconds` metric that records the time taken to enqueue or reject a query request. When query-scheduler is in use, the metric has the `scheduler_address` label to differentiate the enqueue duration by query-scheduler backend. #5879 #6087 #6120
* [ENHANCEMENT] Store-gateway: add metric `cortex_bucket_store_blocks_loaded_by_duration` for counting the loaded number of blocks based on their duration. #6074  #6129
* [ENHANCEMENT] Expose `/sync/mutex/wait/total:seconds` Go runtime metric as `go_sync_mutex_wait_total_seconds_total` from all components. #5879
* [ENHANCEMENT] Query-scheduler: improve latency with many concurrent queriers. #5880
* [ENHANCEMENT] Ruler: add new per-tenant `cortex_ruler_queries_zero_fetched_series_total` metric to track rules that fetched no series. #5925
* [ENHANCEMENT] Implement support for `limit`, `limit_per_metric` and `metric` parameters for `<Prometheus HTTP prefix>/api/v1/metadata` endpoint. #5890
* [ENHANCEMENT] Distributor: add experimental support for storing metadata when ingesting metrics via OTLP. This makes metrics description and type available when ingesting metrics via OTLP. Enable with `-distributor.enable-otlp-metadata-storage=true`. #5693 #6035 #6254
* [ENHANCEMENT] Ingester: added support for sampling errors, which can be enabled by setting `-ingester.error-sample-rate`. This way each error will be logged once in the configured number of times. All the discarded samples will still be tracked by the `cortex_discarded_samples_total` metric. #5584 #6014
* [ENHANCEMENT] Ruler: Fetch secrets used to configure TLS on the Alertmanager client from Vault when `-vault.enabled` is true. #5239
* [ENHANCEMENT] Query-frontend: added query-sharding support for `group by` aggregation queries. #6024
* [ENHANCEMENT] Fetch secrets used to configure server-side TLS from Vault when `-vault.enabled` is true. #6052.
* [ENHANCEMENT] Packaging: add logrotate config file. #6142
* [ENHANCEMENT] Ingester: add the experimental configuration options `-blocks-storage.tsdb.head-postings-for-matchers-cache-max-bytes` and `-blocks-storage.tsdb.block-postings-for-matchers-cache-max-bytes` to enforce a limit in bytes on the `PostingsForMatchers()` cache used by ingesters (the cache limit is per TSDB head and block basis, not a global one). The experimental configuration options `-blocks-storage.tsdb.head-postings-for-matchers-cache-size` and `-blocks-storage.tsdb.block-postings-for-matchers-cache-size` have been deprecated. #6151
* [ENHANCEMENT] Ingester: use the `PostingsForMatchers()` in-memory cache for label values queries with matchers too. #6151
* [ENHANCEMENT] Ingester / store-gateway: optimized regex matchers. #6168 #6250
* [ENHANCEMENT] Distributor: Include ingester IDs in circuit breaker related metrics and logs. #6206
* [ENHANCEMENT] Querier: improve errors and logging when streaming chunks from ingesters and store-gateways. #6194 #6309
* [ENHANCEMENT] Querier: Add `cortex_querier_federation_exemplar_tenants_queried` and `cortex_querier_federation_tenants_queried` metrics to track the number of tenants queried by multi-tenant queries. #6374 #6409
* [ENHANCEMENT] All: added an experimental `-server.grpc.num-workers` flag that configures the number of long-living workers used to process gRPC requests. This could decrease the CPU usage by reducing the number of stack allocations. #6311
* [ENHANCEMENT] All: improved IPv6 support by using the proper host:port formatting. #6311
* [ENHANCEMENT] Querier: always return error encountered during chunks streaming, rather than `the stream has already been exhausted`. #6345 #6433
* [ENHANCEMENT] Query-frontend: add `instance_enable_ipv6` to support IPv6. #6111
* [ENHANCEMENT] Store-gateway: return same detailed error messages as queriers when chunks or series limits are reached. #6347
* [ENHANCEMENT] Querier: reduce memory consumed for queries that hit store-gateways. #6348
* [ENHANCEMENT] Ruler: include corresponding trace ID with log messages associated with rule evaluation. #6379 #6520
* [ENHANCEMENT] Querier: clarify log messages and span events emitted while querying ingesters, and include both ingester name and address when relevant. #6381
* [ENHANCEMENT] Memcached: introduce new experimental configuration parameters `-<prefix>.memcached.write-buffer-size-bytes` `-<prefix>.memcached.read-buffer-size-bytes` to customise the memcached client write and read buffer size (the buffer is allocated for each memcached connection). #6468
* [ENHANCEMENT] Ingester, Distributor: added experimental support for rejecting push requests received via gRPC before reading them into memory, if ingester or distributor is unable to accept the request. This is activated by using `-ingester.limit-inflight-requests-using-grpc-method-limiter` for ingester, and `-distributor.limit-inflight-requests-using-grpc-method-limiter` for distributor. #5976 #6300
* [ENHANCEMENT] Add capability in store-gateways to accept number of tokens through config. `-store-gateway.sharding-ring.num-tokens`, `default-value=512` #4863
* [ENHANCEMENT] Query-frontend: return warnings generated during query evaluation. #6391
* [ENHANCEMENT] Server: Add the option `-server.http-read-header-timeout` to enable specifying a timeout for reading HTTP request headers. It defaults to 0, in which case reading of headers can take up to `-server.http-read-timeout`, leaving no time for reading body, if there's any. #6517
* [ENHANCEMENT] Add connection-string option, `-<prefix>.azure.connection-string`, for Azure Blob Storage. #6487
* [ENHANCEMENT] Ingester: Add `-ingester.instance-limits.max-inflight-push-requests-bytes`. This limit protects the ingester against requests that together may cause an OOM. #6492
* [ENHANCEMENT] Ingester: add new per-tenant `cortex_ingester_local_limits` metric to expose the calculated local per-tenant limits seen at each ingester. Exports the local per-tenant series limit with label `{limit="max_global_series_per_user"}` #6403
* [ENHANCEMENT] Query-frontend: added "queue_time_seconds" field to "query stats" log. This is total time that query and subqueries spent in the queue, before queriers picked it up. #6537
* [ENHANCEMENT] Server: Add `-server.report-grpc-codes-in-instrumentation-label-enabled` CLI flag to specify whether gRPC status codes should be used in `status_code` label of `cortex_request_duration_seconds` metric. It defaults to false, meaning that successful and erroneous gRPC status codes are represented with `success` and `error` respectively. #6562
* [ENHANCEMENT] Server: Add `-ingester.client.report-grpc-codes-in-instrumentation-label-enabled` CLI flag to specify whether gRPC status codes should be used in `status_code` label of `cortex_ingester_client_request_duration_seconds` metric. It defaults to false, meaning that successful and erroneous gRPC status codes are represented with `2xx` and `error` respectively. #6562
* [ENHANCEMENT] Server: Add `-server.http-log-closed-connections-without-response-enabled` option to log details about connections to HTTP server that were closed before any data was sent back. This can happen if client doesn't manage to send complete HTTP headers before timeout. #6612
* [ENHANCEMENT] Query-frontend: include length of query, time since the earliest and latest points of a query, time since the earliest and latest points of a query, cached/uncached bytes in "query stats" logs. Time parameters (start/end/time) are always formatted as RFC3339 now. #6473 #6477 #6709 #6710
* [ENHANCEMENT] Distributor: added support for reducing the resolution of native histogram samples upon ingestion if the sample has too many buckets compared to `-validation.max-native-histogram-buckets`. This is enabled by default and can be turned off by setting `-validation.reduce-native-histogram-over-max-buckets` to `false`. #6535
* [ENHANCEMENT] Query-frontend: optionally wait for the frontend to complete startup if requests are received while the frontend is still starting. Disabled by default, set `-query-frontend.not-running-timeout` to a non-zero value to enable. #6621
* [ENHANCEMENT] Distributor: Include source IPs in OTLP push handler logs. #6652
* [ENHANCEMENT] Query-frontend: return clearer error message when a query request is received while shutting down. #6675
* [ENHANCEMENT] Querier: return clearer error message when a query request is cancelled by the caller. #6697
* [BUGFIX] Distributor: return server overload error in the event of exceeding the ingestion rate limit. #6549
* [BUGFIX] Ring: Ensure network addresses used for component hash rings are formatted correctly when using IPv6. #6068
* [BUGFIX] Query-scheduler: don't retain connections from queriers that have shut down, leading to gradually increasing enqueue latency over time. #6100 #6145
* [BUGFIX] Ingester: prevent query logic from continuing to execute after queries are canceled. #6085
* [BUGFIX] Ensure correct nesting of children of the `querier.Select` tracing span. #6085
* [BUGFIX] Packaging: fix preremove script preventing upgrades on RHEL based OS. #6067
* [BUGFIX] Querier: return actual error rather than `attempted to read series at index XXX from stream, but the stream has already been exhausted` (or even no error at all) when streaming chunks from ingesters or store-gateways is enabled and an error occurs while streaming chunks. #6346
* [BUGFIX] Querier: reduce log volume when querying ingesters with zone-awareness enabled and one or more instances in a single zone unavailable. #6381
* [BUGFIX] Querier: don't try to query further ingesters if ingester query request minimization is enabled and a query limit is reached as a result of the responses from the initial set of ingesters. #6402
* [BUGFIX] Ingester: Don't cache context cancellation error when querying. #6446
* [BUGFIX] Ingester: don't ignore errors encountered while iterating through chunks or samples in response to a query request. #6469
* [BUGFIX] All: fix issue where traces for some inter-component gRPC calls would incorrectly show the call as failing due to cancellation. #6470
* [BUGFIX] Querier: correctly mark streaming requests to ingesters or store-gateways as successful, not cancelled, in metrics and traces. #6471 #6505
* [BUGFIX] Querier: fix issue where queries fail with "context canceled" error when an ingester or store-gateway fails healthcheck while the query is in progress. #6550
* [BUGFIX] Tracing: When creating an OpenTelemetry tracing span, add it to the context for later retrieval. #6614
* [BUGFIX] Querier: always report query results to query-frontends, even when cancelled, to ensure query-frontends don't wait for results that will otherwise never arrive. #6703

### Mixin

* [CHANGE] Dashboards: enabled reporting gRPC codes as `status_code` label in Mimir dashboards. In case of gRPC calls, the successful `status_code` label on `cortex_request_duration_seconds` and gRPC client request duration metrics has changed from 'success' and '2xx' to 'OK'. #6561
* [CHANGE] Alerts: remove `MimirGossipMembersMismatch` alert and replace it with `MimirGossipMembersTooHigh` and `MimirGossipMembersTooLow` alerts that should have a higher signal-to-noise ratio. #6508
* [ENHANCEMENT] Dashboards: Optionally show rejected requests on Mimir Writes dashboard. Useful when used together with "early request rejection" in ingester and distributor. #6132 #6556
* [ENHANCEMENT] Alerts: added a critical alert for `CompactorSkippedBlocksWithOutOfOrderChunks` when multiple blocks are affected. #6410
* [ENHANCEMENT] Dashboards: Added the min-replicas for autoscaling dashboards. #6528
* [BUGFIX] Alerts: fixed issue where `GossipMembersMismatch` warning message referred to per-instance labels that were not produced by the alert query. #6146
* [BUGFIX] Dashboards: Fix autoscaling dashboard panels for KEDA > 2.9. [Requires scraping the KEDA operator for metrics since they moved](https://github.com/kedacore/keda/issues/3972). #6528
* [BUGFIX] Alerts: Fix autoscaling alerts for KEDA > 2.9. [Requires scraping the KEDA operator for metrics since they moved](https://github.com/kedacore/keda/issues/3972). #6528

### Jsonnet

* [CHANGE] Ingester: reduce `-server.grpc-max-concurrent-streams` to 500. #5666
* [CHANGE] Changed default `_config.cluster_domain` from `cluster.local` to `cluster.local.` to reduce the number of DNS lookups made by Mimir. #6389
* [CHANGE] Query-frontend: changed default `_config.autoscaling_query_frontend_cpu_target_utilization` from `1` to `0.75`. #6395
* [CHANGE] Distributor: Increase HPA scale down period such that distributors are slower to scale down after autoscaling up. #6589
* [FEATURE] Store-gateway: Allow automated zone-by-zone downscaling, that can be enabled via the `store_gateway_automated_downscale_enabled` flag. It is disabled by default. #6149
* [FEATURE] Ingester: Allow to configure TSDB Head early compaction using the following `_config` parameters: #6181
  * `ingester_tsdb_head_early_compaction_enabled` (disabled by default)
  * `ingester_tsdb_head_early_compaction_reduction_percentage`
  * `ingester_tsdb_head_early_compaction_min_in_memory_series`
* [ENHANCEMENT] Double the amount of rule groups for each user tier. #5897
* [ENHANCEMENT] Set `maxUnavailable` to 0 for `distributor`, `overrides-exporter`, `querier`, `query-frontend`, `query-scheduler` `ruler-querier`, `ruler-query-frontend`, `ruler-query-scheduler` and `consul` deployments, to ensure they don't become completely unavailable during a rollout. #5924
* [ENHANCEMENT] Update rollout-operator to `v0.9.0`. #6022 #6110 #6558 #6681
* [ENHANCEMENT] Update memcached to `memcached:1.6.22-alpine`. #6585
* [ENHANCEMENT] Store-gateway: replaced the following deprecated CLI flags: #6319
  * `-blocks-storage.bucket-store.index-header-lazy-loading-enabled` replaced with `-blocks-storage.bucket-store.index-header.lazy-loading-enabled`
  * `-blocks-storage.bucket-store.index-header-lazy-loading-idle-timeout` replaced with `-blocks-storage.bucket-store.index-header.lazy-loading-idle-timeout`
* [BUGFIX] Autoscaling: KEDA > 2.9 removed the ability to set metricName in the trigger metadata. To help discern which metric is used by the HPA, we set the trigger name to what was the metricName. This is available as the `scaler` label on `keda_*` metrics. #6528

### Mimirtool

* [ENHANCEMENT] Analyze Grafana: Improve support for variables in range. #6657
* [BUGFIX] Fix out of bounds error on export with large timespans and/or series count. #5700
* [BUGFIX] Fix the issue where `--read-timeout` was applied to the entire `mimirtool analyze grafana` invocation rather than to individual Grafana API calls. #5915
* [BUGFIX] Fix incorrect remote-read path joining for `mimirtool remote-read` commands on Windows. #6009
* [BUGFIX] Fix template files full path being sent in `mimirtool alertmanager load` command. #6138

### Mimir Continuous Test

### Query-tee

### Documentation

<<<<<<< HEAD
* [ENHANCEMENT] Document the concept of native histograms and how to send them to Mimir, migration path. #5956 #6488
* [ENHANCEMENT] Document native histograms query and visualization. #6231
=======
* [ENHANCEMENT] Document the concept of native histograms and how to send them to Mimir, migration path. #5956 #6488 #6539
>>>>>>> bdb2e2dc

### Tools

* [CHANGE] tsdb-index: Rename tool to tsdb-series. #6317
* [FEATURE] tsdb-labels: Add tool to print label names and values of a TSDB block. #6317
* [ENHANCEMENT] trafficdump: Trafficdump can now parse OTEL requests. Entire request is dumped to output, there's no filtering of fields or matching of series done. #6108

## 2.10.4

### Grafana Mimir

* [BUGFIX] Update otelhttp library to v0.44.0 as a mitigation for CVE-2023-45142. #6634

## 2.10.3

### Grafana Mimir

* [BUGFIX] Update grpc-go library to 1.57.2-dev that includes a fix for a bug introduced in 1.57.1. #6419

## 2.10.2

### Grafana Mimir

* [BUGFIX] Update grpc-go library to 1.57.1 and `golang.org/x/net` to `0.17`, which include fix for CVE-2023-44487. #6349

## 2.10.1

### Grafana Mimir

* [CHANGE] Update Go version to 1.21.3. #6244 #6325
* [BUGFIX] Query-frontend: Don't retry read requests rejected by the ingester due to utilization based read path limiting. #6032
* [BUGFIX] Ingester: fix panic in WAL replay of certain native histograms. #6086

## 2.10.0

### Grafana Mimir

* [CHANGE] Store-gateway: skip verifying index header integrity upon loading. To enable verification set `blocks_storage.bucket_store.index_header.verify_on_load: true`. #5174
* [CHANGE] Querier: change the default value of the experimental `-querier.streaming-chunks-per-ingester-buffer-size` flag to 256. #5203
* [CHANGE] Querier: only initiate query requests to ingesters in the `ACTIVE` state in the ring. #5342
* [CHANGE] Querier: renamed `-querier.prefer-streaming-chunks` to `-querier.prefer-streaming-chunks-from-ingesters` to enable streaming chunks from ingesters to queriers. #5182
* [CHANGE] Querier: `-query-frontend.cache-unaligned-requests` has been moved from a global flag to a per-tenant override. #5312
* [CHANGE] Ingester: removed `cortex_ingester_shipper_dir_syncs_total` and `cortex_ingester_shipper_dir_sync_failures_total` metrics. The former metric was not much useful, and the latter was never incremented. #5396
* [CHANGE] Ingester: removed logging of errors related to hitting per-instance limits to reduce resource usage when ingesters are under pressure. #5585
* [CHANGE] gRPC clients: use default connect timeout of 5s, and therefore enable default connect backoff max delay of 5s. #5562
* [CHANGE] Ingester: the `-validation.create-grace-period` is now enforced in the ingester too, other than distributor and query-frontend. If you've configured `-validation.create-grace-period` then make sure the configuration is applied to ingesters too. #5712
* [CHANGE] Distributor: the `-validation.create-grace-period` is now enforced for examplars too in the distributor. If an examplar has timestamp greater than "now + grace_period", then the exemplar will be dropped and the metric `cortex_discarded_exemplars_total{reason="exemplar_too_far_in_future",user="..."}` increased. #5761
* [CHANGE] Query-frontend: the `-validation.create-grace-period` is now enforced in the query-frontend even when the configured value is 0. When the value is 0, the query end time range is truncated to the current real-world time. #5829
* [CHANGE] Store-gateway: deprecated configuration parameters for index header under `blocks-storage.bucket-store` and use a new configurations in `blocks-storage.bucket-store.index-header`, deprecated configuration will be removed in Mimir 2.12. Configuration changes: #5726
  * `-blocks-storage.bucket-store.index-header-lazy-loading-enabled` is deprecated, use the new configuration `-blocks-storage.bucket-store.index-header.lazy-loading-enabled`
  * `-blocks-storage.bucket-store.index-header-lazy-loading-idle-timeout` is deprecated, use the new configuration `-blocks-storage.bucket-store.index-header.lazy-loading-idle-timeout`
  * `-blocks-storage.bucket-store.index-header-lazy-loading-concurrency` is deprecated, use the new configuration `-blocks-storage.bucket-store.index-header.lazy-loading-concurrency`
* [CHANGE] Store-gateway: remove experimental fine-grained chunks caching. The following experimental configuration parameters have been removed `-blocks-storage.bucket-store.chunks-cache.fine-grained-chunks-caching-enabled`, `-blocks-storage.bucket-store.fine-grained-chunks-caching-ranges-per-series`. #5816 #5875
* [CHANGE] Ingester: remove deprecated `blocks-storage.tsdb.max-tsdb-opening-concurrency-on-startup`. #5850
* [FEATURE] Introduced `-distributor.service-overload-status-code-on-rate-limit-enabled` flag for configuring status code to 529 instead of 429 upon rate limit exhaustion. #5752
* [FEATURE] Cardinality API: added a new `count_method` parameter which enables counting active series. #5136
* [FEATURE] Query-frontend: added experimental support to cache cardinality, label names and label values query responses. The cache will be used when `-query-frontend.cache-results` is enabled, and `-query-frontend.results-cache-ttl-for-cardinality-query` or `-query-frontend.results-cache-ttl-for-labels-query` set to a value greater than 0. The following metrics have been added to track the query results cache hit ratio per `request_type`: #5212 #5235 #5426 #5524
  * `cortex_frontend_query_result_cache_requests_total{request_type="query_range|cardinality|label_names_and_values"}`
  * `cortex_frontend_query_result_cache_hits_total{request_type="query_range|cardinality|label_names_and_values"}`
* [FEATURE] Added `-<prefix>.s3.list-objects-version` flag to configure the S3 list objects version. #5099
* [FEATURE] Ingester: add optional CPU/memory utilization based read request limiting, considered experimental. Disabled by default, enable by configuring limits via both of the following flags: #5012 #5392 #5394 #5526 #5508 #5704
  * `-ingester.read-path-cpu-utilization-limit`
  * `-ingester.read-path-memory-utilization-limit`
  * `-ingester.log-utilization-based-limiter-cpu-samples`
* [FEATURE] Ruler: support filtering results from rule status endpoint by `file`, `rule_group` and `rule_name`. #5291
* [FEATURE] Ingester: add experimental support for creating tokens by using spread minimizing strategy. This can be enabled with `-ingester.ring.token-generation-strategy: spread-minimizing` and `-ingester.ring.spread-minimizing-zones: <all available zones>`. In that case `-ingester.ring.tokens-file-path` must be empty. #5308 #5324
* [FEATURE] Storegateway: Persist sparse index-headers to disk and read from disk on index-header loads instead of reconstructing. #5465 #5651 #5726
* [FEATURE] Ingester: add experimental CLI flag `-ingester.ring.spread-minimizing-join-ring-in-order` that allows an ingester to register tokens in the ring only after all previous ingesters (with ID lower than its own ID) have already been registered. #5541
* [FEATURE] Ingester: add experimental support to compact the TSDB Head when the number of in-memory series is equal or greater than `-blocks-storage.tsdb.early-head-compaction-min-in-memory-series`, and the ingester estimates that the per-tenant TSDB Head compaction will reduce in-memory series by at least `-blocks-storage.tsdb.early-head-compaction-min-estimated-series-reduction-percentage`. #5371
* [FEATURE] Ingester: add new metrics for tracking native histograms in active series: `cortex_ingester_active_native_histogram_series`, `cortex_ingester_active_native_histogram_series_custom_tracker`, `cortex_ingester_active_native_histogram_buckets`, `cortex_ingester_active_native_histogram_buckets_custom_tracker`. The first 2 are the subsets of the existing and unmodified `cortex_ingester_active_series` and `cortex_ingester_active_series_custom_tracker` respectively, only tracking native histogram series, and the last 2 are the equivalents for tracking the number of buckets in native histogram series. #5318
* [FEATURE] Add experimental CLI flag `-<prefix>.s3.native-aws-auth-enabled` that allows to enable the default credentials provider chain of the AWS SDK. #5636
* [FEATURE] Distributor: add experimental support for circuit breaking when writing to ingesters via `-ingester.client.circuit-breaker.enabled`, `-ingester.client.circuit-breaker.failure-threshold`, or `-ingester.client.circuit-breaker.cooldown-period` or their corresponding YAML. #5650
* [FEATURE] The following features are no longer considered experimental. #5701 #5872
  * Ruler storage cache (`-ruler-storage.cache.*`)
  * Exclude ingesters running in specific zones (`-ingester.ring.excluded-zones`)
  * Cardinality-based query sharding (`-query-frontend.query-sharding-target-series-per-shard`)
  * Cardinality query result caching (`-query-frontend.results-cache-ttl-for-cardinality-query`)
  * Label names and values query result caching (`-query-frontend.results-cache-ttl-for-labels-query`)
  * Query expression size limit (`-query-frontend.max-query-expression-size-bytes`)
  * Peer discovery / tenant sharding for overrides exporters (`-overrides-exporter.ring.enabled`)
  * Configuring enabled metrics in overrides exporter (`-overrides-exporter.enabled-metrics`)
  * Per-tenant results cache TTL (`-query-frontend.results-cache-ttl`, `-query-frontend.results-cache-ttl-for-out-of-order-time-window`)
  * Shutdown delay (`-shutdown-delay`)
* [FEATURE] Querier: add experimental CLI flag `-tenant-federation.max-concurrent` to adjust the max number of per-tenant queries that can be run at a time when executing a single multi-tenant query. #5874
* [FEATURE] Alertmanager: add Microsoft Teams as a supported integration. #5840
* [ENHANCEMENT] Overrides-exporter: Add new metrics for write path and alertmanager (`max_global_metadata_per_user`, `max_global_metadata_per_metric`, `request_rate`, `request_burst_size`, `alertmanager_notification_rate_limit`, `alertmanager_max_dispatcher_aggregation_groups`, `alertmanager_max_alerts_count`, `alertmanager_max_alerts_size_bytes`) and added flag `-overrides-exporter.enabled-metrics` to explicitly configure desired metrics, e.g. `-overrides-exporter.enabled-metrics=request_rate,ingestion_rate`. Default value for this flag is: `ingestion_rate,ingestion_burst_size,max_global_series_per_user,max_global_series_per_metric,max_global_exemplars_per_user,max_fetched_chunks_per_query,max_fetched_series_per_query,ruler_max_rules_per_rule_group,ruler_max_rule_groups_per_tenant`. #5376
* [ENHANCEMENT] Cardinality API: when zone aware replication is enabled, the label values cardinality API can now tolerate single zone failure #5178
* [ENHANCEMENT] Distributor: optimize sending requests to ingesters when incoming requests don't need to be modified. For now this feature can be disabled by setting `-timeseries-unmarshal-caching-optimization-enabled=false`. #5137
* [ENHANCEMENT] Add advanced CLI flags to control gRPC client behaviour: #5161
  * `-<prefix>.connect-timeout`
  * `-<prefix>.connect-backoff-base-delay`
  * `-<prefix>.connect-backoff-max-delay`
  * `-<prefix>.initial-stream-window-size`
  * `-<prefix>.initial-connection-window-size`
* [ENHANCEMENT] Query-frontend: added "response_size_bytes" field to "query stats" log. #5196
* [ENHANCEMENT] Querier: refine error messages for per-tenant query limits, informing the user of the preferred strategy for not hitting the limit, in addition to how they may tweak the limit. #5059
* [ENHANCEMENT] Distributor: optimize sending of requests to ingesters by reusing memory buffers for marshalling requests. This optimization can be enabled by setting `-distributor.write-requests-buffer-pooling-enabled` to `true`. #5195 #5805 #5830
* [ENHANCEMENT] Querier: add experimental `-querier.minimize-ingester-requests` option to initially query only the minimum set of ingesters required to reach quorum. #5202 #5259 #5263
* [ENHANCEMENT] Querier: improve error message when streaming chunks from ingesters to queriers and a query limit is reached. #5245
* [ENHANCEMENT] Use new data structure for labels, to reduce memory consumption. #3555 #5731
* [ENHANCEMENT] Update alpine base image to 3.18.2. #5276
* [ENHANCEMENT] Ruler: add `cortex_ruler_sync_rules_duration_seconds` metric, tracking the time spent syncing all rule groups owned by the ruler instance. #5311
* [ENHANCEMENT] Store-gateway: add experimental `blocks-storage.bucket-store.index-header-lazy-loading-concurrency` config option to limit the number of concurrent index-headers loads when lazy loading. #5313 #5605
* [ENHANCEMENT] Ingester and querier: improve level of detail in traces emitted for queries that hit ingesters. #5315
* [ENHANCEMENT] Querier: add `cortex_querier_queries_rejected_total` metric that counts the number of queries rejected due to hitting a limit (eg. max series per query or max chunks per query). #5316 #5440 #5450
* [ENHANCEMENT] Querier: add experimental `-querier.minimize-ingester-requests-hedging-delay` option to initiate requests to further ingesters when request minimisation is enabled and not all initial requests have completed. #5368
* [ENHANCEMENT] Clarify docs for `-ingester.client.*` flags to make it clear that these are used by both queriers and distributors. #5375
* [ENHANCEMENT] Querier and store-gateway: add experimental support for streaming chunks from store-gateways to queriers while evaluating queries. This can be enabled with `-querier.prefer-streaming-chunks-from-store-gateways=true`. #5182
* [ENHANCEMENT] Querier: enforce `max-chunks-per-query` limit earlier in query processing when streaming chunks from ingesters to queriers to avoid unnecessarily consuming resources for queries that will be aborted. #5369 #5447
* [ENHANCEMENT] Ingester: added `cortex_ingester_shipper_last_successful_upload_timestamp_seconds` metric tracking the last successful TSDB block uploaded to the bucket (unix timestamp in seconds). #5396
* [ENHANCEMENT] Ingester: add two metrics tracking resource utilization calculated by utilization based limiter: #5496
  * `cortex_ingester_utilization_limiter_current_cpu_load`: The current exponential weighted moving average of the ingester's CPU load
  * `cortex_ingester_utilization_limiter_current_memory_usage_bytes`: The current ingester memory utilization
* [ENHANCEMENT] Ruler: added `insight=true` field to ruler's prometheus component for rule evaluation logs. #5510
* [ENHANCEMENT] Distributor Ingester: add metrics to count the number of requests rejected for hitting per-instance limits, `cortex_distributor_instance_rejected_requests_total` and `cortex_ingester_instance_rejected_requests_total` respectively. #5551
* [ENHANCEMENT] Distributor: add support for ingesting exponential histograms that are over the native histogram scale limit of 8 in OpenTelemetry format by downscaling them. #5532 #5607
* [ENHANCEMENT] General: buffered logging: #5506
  * `-log.buffered` CLI flag enable buffered logging.
* [ENHANCEMENT] Distributor: add more detailed information to traces generated while processing OTLP write requests. #5539
* [ENHANCEMENT] Distributor: improve performance ingesting OTLP payloads. #5531 #5607 #5616
* [ENHANCEMENT] Ingester: optimize label-values with matchers call when number of matched series is small. #5600
* [ENHANCEMENT] Compactor: delete bucket-index, markers and debug files if there are no blocks left in the bucket index. This cleanup must be enabled by using `-compactor.no-blocks-file-cleanup-enabled` option. #5648
* [ENHANCEMENT] Ingester: reduce memory usage of active series tracker. #5665
* [ENHANCEMENT] Store-gateway: added `-store-gateway.sharding-ring.auto-forget-enabled` configuration parameter to control whether store-gateway auto-forget feature should be enabled or disabled (enabled by default). #5702
* [ENHANCEMENT] Compactor: added per tenant block upload counters `cortex_block_upload_api_blocks_total`, `cortex_block_upload_api_bytes_total`, and `cortex_block_upload_api_files_total`. #5738
* [ENHANCEMENT] Compactor: verify time range of compacted block(s) matches the time range of input blocks. #5760
* [ENHANCEMENT] Querier: improved observability of calls to ingesters during queries. #5724
* [ENHANCEMENT] Compactor: block backfilling logging is now more verbose. #5711
* [ENHANCEMENT] Added support to rate limit application logs: #5764
  * `-log.rate-limit-enabled`
  * `-log.rate-limit-logs-per-second`
  * `-log.rate-limit-logs-per-second-burst`
* [ENHANCEMENT] Ingester: added `cortex_ingester_tsdb_head_min_timestamp_seconds` and `cortex_ingester_tsdb_head_max_timestamp_seconds` metrics which return min and max time of all TSDB Heads open in an ingester. #5786 #5815
* [ENHANCEMENT] Querier: cancel query requests to ingesters in a zone upon first error received from the zone, to reduce wasted effort spent computing results that won't be used #5764
* [ENHANCEMENT] All: improve tracing of internal HTTP requests sent over httpgrpc. #5782
* [ENHANCEMENT] Querier: add experimental per-query chunks limit based on an estimate of the number of chunks that will be sent from ingesters and store-gateways that is enforced earlier during query evaluation. This limit is disabled by default and can be configured with `-querier.max-estimated-fetched-chunks-per-query-multiplier`. #5765
* [ENHANCEMENT] Ingester: add UI for listing tenants with TSDB on given ingester and viewing details of tenants's TSDB on given ingester. #5803 #5824
* [ENHANCEMENT] Querier: improve observability of calls to store-gateways during queries. #5809
* [ENHANCEMENT] Query-frontend: improve tracing of interactions with query-scheduler. #5818
* [ENHANCEMENT] Query-scheduler: improve tracing of requests when request is rejected by query-scheduler. #5848
* [ENHANCEMENT] Ingester: avoid logging some errors that could cause logging contention. #5494 #5581
* [ENHANCEMENT] Store-gateway: wait for query gate after loading blocks. #5507
* [ENHANCEMENT] Store-gateway: always include `__name__` posting group in selection in order to reduce the number of object storage API calls. #5246
* [ENHANCEMENT] Ingester: track active series by ref instead of hash/labels to reduce memory usage. #5134 #5193
* [ENHANCEMENT] Go: updated to 1.21.1. #5955 #5960
* [ENHANCEMENT] Alertmanager: updated to alertmanager 0.26.0. #5840
* [BUGFIX] Ingester: Handle when previous ring state is leaving and the number of tokens has changed. #5204
* [BUGFIX] Querier: fix issue where queries that use the `timestamp()` function fail with `execution: attempted to read series at index 0 from stream, but the stream has already been exhausted` if streaming chunks from ingesters to queriers is enabled. #5370
* [BUGFIX] memberlist: bring back `memberlist_client_kv_store_count` metric that used to exist in Cortex, but got lost during dskit updates before Mimir 2.0. #5377
* [BUGFIX] Querier: pass on HTTP 503 query response code. #5364
* [BUGFIX] Store-gateway: Fix issue where stopping a store-gateway could cause all store-gateways to unload all blocks. #5464
* [BUGFIX] Allocate ballast in smaller blocks to avoid problem when entire ballast was kept in memory working set. #5565
* [BUGFIX] Querier: retry frontend result notification when an error is returned. #5591
* [BUGFIX] Querier: fix issue where `cortex_ingester_client_request_duration_seconds` metric did not include streaming query requests that did not return any series. #5695
* [BUGFIX] Ingester: fix ActiveSeries tracker double-counting series that have been deleted from the Head while still being active and then recreated again. #5678
* [BUGFIX] Ingester: don't set "last update time" of TSDB into the future when opening TSDB. This could prevent detecting of idle TSDB for a long time, if sample in distant future was ingested. #5787
* [BUGFIX] Store-gateway: fix bug when lazy index header could be closed prematurely even when still in use. #5795
* [BUGFIX] Ruler: gracefully shut down rule evaluations. #5778
* [BUGFIX] Querier: fix performance when ingesters stream samples. #5836
* [BUGFIX] Ingester: fix spurious `not found` errors on label values API during head compaction. #5957
* [BUGFIX] All: updated Minio object storage client from 7.0.62 to 7.0.63 to fix auto-detection of AWS GovCloud environments. #5905

### Mixin

* [CHANGE] Dashboards: show all workloads in selected namespace on "rollout progress" dashboard. #5113
* [CHANGE] Dashboards: show the number of updated and ready pods for each workload in the "rollout progress" panel on the "rollout progress" dashboard. #5113
* [CHANGE] Dashboards: removed "Query results cache misses" panel on the "Mimir / Queries" dashboard. #5423
* [CHANGE] Dashboards: default to shared crosshair on all dashboards. #5489
* [CHANGE] Dashboards: sort variable drop-down lists from A to Z, rather than Z to A. #5490
* [CHANGE] Alerts: removed `MimirProvisioningTooManyActiveSeries` alert. You should configure `-ingester.instance-limits.max-series` and rely on `MimirIngesterReachingSeriesLimit` alert instead. #5593
* [CHANGE] Alerts: removed `MimirProvisioningTooManyWrites` alert. The alerting threshold used in this alert was chosen arbitrarily and ingesters receiving an higher number of samples / sec don't necessarily have any issue. You should rely on SLOs metrics and alerts instead. #5706
* [CHANGE] Alerts: don't raise `MimirRequestErrors` or `MimirRequestLatency` alert for the `/debug/pprof` endpoint. #5826
* [ENHANCEMENT] Dashboards: adjust layout of "rollout progress" dashboard panels so that the "rollout progress" panel doesn't require scrolling. #5113
* [ENHANCEMENT] Dashboards: show container name first in "pods count per version" panel on "rollout progress" dashboard. #5113
* [ENHANCEMENT] Dashboards: show time spend waiting for turn when lazy loading index headers in the "index-header lazy load gate latency" panel on the "queries" dashboard. #5313
* [ENHANCEMENT] Dashboards: split query results cache hit ratio by request type in "Query results cache hit ratio" panel on the "Mimir / Queries" dashboard. #5423
* [ENHANCEMENT] Dashboards: add "rejected queries" panel to "queries" dashboard. #5429
* [ENHANCEMENT] Dashboards: add native histogram active series and active buckets to "tenants" dashboard. #5543
* [ENHANCEMENT] Dashboards: add panels to "Mimir / Writes" for requests rejected for per-instance limits. #5638
* [ENHANCEMENT] Dashboards: rename "Blocks currently loaded" to "Blocks currently owned" in the "Mimir / Queries" dashboard. #5705
* [ENHANCEMENT] Alerts: Add `MimirIngestedDataTooFarInTheFuture` warning alert that triggers when Mimir ingests sample with timestamp more than 1h in the future. #5822
* [BUGFIX] Alerts: fix `MimirIngesterRestarts` to fire only when the ingester container is restarted, excluding the cases the pod is rescheduled. #5397
* [BUGFIX] Dashboards: fix "unhealthy pods" panel on "rollout progress" dashboard showing only a number rather than the name of the workload and the number of unhealthy pods if only one workload has unhealthy pods. #5113 #5200
* [BUGFIX] Alerts: fixed `MimirIngesterHasNotShippedBlocks` and `MimirIngesterHasNotShippedBlocksSinceStart` alerts. #5396
* [BUGFIX] Alerts: Fix `MimirGossipMembersMismatch` to include `admin-api` and custom compactor pods. `admin-api` is a GEM component. #5641 #5797
* [BUGFIX] Dashboards: fix autoscaling dashboard panels that could show multiple series for a single component. #5810
* [BUGFIX] Dashboards: fix ruler-querier scaling metric panel query and split into CPU and memory scaling metric panels. #5739

### Jsonnet

* [CHANGE] Removed `_config.querier.concurrency` configuration option and replaced it with `_config.querier_max_concurrency` and `_config.ruler_querier_max_concurrency` to allow to easily fine tune it for different querier deployments. #5322
* [CHANGE] Change `_config.multi_zone_ingester_max_unavailable` to 50. #5327
* [CHANGE] Change distributors rolling update strategy configuration: `maxSurge` and `maxUnavailable` are set to `15%` and `0`. #5714
* [FEATURE] Alertmanager: Add horizontal pod autoscaler config, that can be enabled using `autoscaling_alertmanager_enabled: true`. #5194 #5249
* [ENHANCEMENT] Enable the `track_sizes` feature for Memcached pods to help determine cache efficiency. #5209
* [ENHANCEMENT] Add per-container map for environment variables. #5181
* [ENHANCEMENT] Add `PodDisruptionBudget`s for compactor, continuous-test, distributor, overrides-exporter, querier, query-frontend, query-scheduler, rollout-operator, ruler, ruler-querier, ruler-query-frontend, ruler-query-scheduler, and all memcached workloads. #5098
* [ENHANCEMENT] Ruler: configure the ruler storage cache when the metadata cache is enabled. #5326 #5334
* [ENHANCEMENT] Shuffle-sharding: ingester shards in user-classes can now be configured to target different series and limit percentage utilization through `_config.shuffle_sharding.target_series_per_ingester` and `_config.shuffle_sharding.target_utilization_percentage` values. #5470
* [ENHANCEMENT] Distributor: allow adjustment of the targeted CPU usage as a percentage of requested CPU. This can be adjusted with `_config.autoscaling_distributor_cpu_target_utilization`. #5525
* [ENHANCEMENT] Ruler: add configuration option `_config.ruler_remote_evaluation_max_query_response_size_bytes` to easily set the maximum query response size allowed (in bytes). #5592
* [ENHANCEMENT] Distributor: dynamically set `GOMAXPROCS` based on the CPU request. This should reduce distributor CPU utilization, assuming the CPU request is set to a value close to the actual utilization. #5588
* [ENHANCEMENT] Querier: dynamically set `GOMAXPROCS` based on the CPU request. This should reduce noisy neighbour issues created by the querier, whose CPU utilization could eventually saturate the Kubernetes node if unbounded. #5646 #5658
* [ENHANCEMENT] Allow to remove an entry from the configured environment variable for a given component, setting the environment value to `null` in the `*_env_map` objects (e.g. `store_gateway_env_map+:: { 'field': null}`). #5599
* [ENHANCEMENT] Allow overriding the default number of replicas for `etcd`. #5589
* [ENHANCEMENT] Memcached: reduce memory request for results, chunks and metadata caches. The requested memory is 5% greater than the configured memcached max cache size. #5661
* [ENHANCEMENT] Autoscaling: Add the following configuration options to fine tune autoscaler target utilization: #5679 #5682 #5689
  * `autoscaling_querier_target_utilization` (defaults to `0.75`)
  * `autoscaling_mimir_read_target_utilization` (defaults to `0.75`)
  * `autoscaling_ruler_querier_cpu_target_utilization` (defaults to `1`)
  * `autoscaling_distributor_memory_target_utilization` (defaults to `1`)
  * `autoscaling_ruler_cpu_target_utilization` (defaults to `1`)
  * `autoscaling_query_frontend_cpu_target_utilization` (defaults to `1`)
  * `autoscaling_ruler_query_frontend_cpu_target_utilization` (defaults to `1`)
  * `autoscaling_alertmanager_cpu_target_utilization` (defaults to `1`)
* [ENHANCEMENT] Gossip-ring: add appProtocol for istio compatibility. #5680
* [ENHANCEMENT] Add _config.commonConfig to allow adding common configuration parameters for all Mimir components. #5703
* [ENHANCEMENT] Update rollout-operator to `v0.7.0`. #5718
* [ENHANCEMENT] Increase the default rollout speed for store-gateway when lazy loading is disabled. #5823
* [ENHANCEMENT] Add autoscaling on memory for ruler-queriers. #5739
* [ENHANCEMENT] Deduplicate scaled object creation for most objects that scale on CPU and memory. #6411
* [BUGFIX] Fix compilation when index, chunks or metadata caches are disabled. #5710
* [BUGFIX] Autoscaling: treat OOMing containers as though they are using their full memory request. #5739
* [BUGFIX] Autoscaling: if no containers are up, report 0 memory usage instead of no data. #6411

### Mimirtool

* [ENHANCEMENT] Mimirtool uses paging to fetch all dashboards from Grafana when running `mimirtool analyse grafana`. This allows the tool to work correctly when running against Grafana instances with more than a 1000 dashboards. #5825
* [ENHANCEMENT] Extract metric name from queries that have a `__name__` matcher. #5911
* [BUGFIX] Mimirtool no longer parses label names as metric names when handling templating variables that are populated using `label_values(<label_name>)` when running `mimirtool analyse grafana`. #5832
* [BUGFIX] Fix panic when analyzing a grafana dashboard with multiline queries in templating variables. #5911

### Query-tee

* [CHANGE] Proxy `Content-Type` response header from backend. Previously `Content-Type: text/plain; charset=utf-8` was returned on all requests. #5183
* [CHANGE] Increase default value of `-proxy.compare-skip-recent-samples` to avoid racing with recording rule evaluation. #5561
* [CHANGE] Add `-backend.skip-tls-verify` to optionally skip TLS verification on backends. #5656

### Documentation

* [CHANGE] Fix reference to `get-started` documentation directory. #5476
* [CHANGE] Fix link to external OTLP/HTTP documentation.
* [ENHANCEMENT] Improved `MimirRulerTooManyFailedQueries` runbook. #5586
* [ENHANCEMENT] Improved "Recover accidentally deleted blocks" runbook. #5620
* [ENHANCEMENT] Documented options and trade-offs to query label names and values. #5582
* [ENHANCEMENT] Improved `MimirRequestErrors` runbook for alertmanager. #5694

### Tools

* [CHANGE] copyblocks: add support for S3 and the ability to copy between different object storage services. Due to this, the `-source-service` and `-destination-service` flags are now required and the `-service` flag has been removed. #5486
* [FEATURE] undelete-block-gcs: Added new tool for undeleting blocks on GCS storage. #5610 #5855
* [FEATURE] wal-reader: Added new tool for printing entries in TSDB WAL. #5780
* [ENHANCEMENT] ulidtime: add -seconds flag to print timestamps as Unix timestamps. #5621
* [ENHANCEMENT] ulidtime: exit with status code 1 if some ULIDs can't be parsed. #5621
* [ENHANCEMENT] tsdb-index-toc: added index-header size estimates. #5652
* [BUGFIX] Stop tools from panicking when `-help` flag is passed. #5412
* [BUGFIX] Remove github.com/golang/glog command line flags from tools. #5413

## 2.9.3

* [BUGFIX] Update `go.opentelemetry.io/contrib/instrumentation/net/http/otelhttp` to `0.44` which includes a fix for CVE-2023-45142. #6637

## 2.9.2

* [BUGFIX] Update grpc-go library to 1.56.3 and `golang.org/x/net` to `0.17`, which include fix for CVE-2023-44487. #6353 #6364

## 2.9.1

### Grafana Mimir
* [ENHANCEMENT] Update alpine base image to 3.18.3. #6021

## 2.9.0

### Grafana Mimir

* [CHANGE] Store-gateway: change expanded postings, postings, and label values index cache key format. These caches will be invalidated when rolling out the new Mimir version. #4770 #4978 #5037
* [CHANGE] Distributor: remove the "forwarding" feature as it isn't necessary anymore. #4876
* [CHANGE] Query-frontend: Change the default value of `-query-frontend.query-sharding-max-regexp-size-bytes` from `0` to `4096`. #4932
* [CHANGE] Querier: `-querier.query-ingesters-within` has been moved from a global flag to a per-tenant override. #4287
* [CHANGE] Querier: Use `-blocks-storage.tsdb.retention-period` instead of `-querier.query-ingesters-within` for calculating the lookback period for shuffle sharded ingesters. Setting `-querier.query-ingesters-within=0` no longer disables shuffle sharding on the read path. #4287
* [CHANGE] Block upload: `/api/v1/upload/block/{block}/files` endpoint now allows file uploads with no `Content-Length`. #4956
* [CHANGE] Store-gateway: deprecate configuration parameters for chunk pooling, they will be removed in Mimir 2.11. The following options are now also ignored: #4996
  * `-blocks-storage.bucket-store.max-chunk-pool-bytes`
  * `-blocks-storage.bucket-store.chunk-pool-min-bucket-size-bytes`
  * `-blocks-storage.bucket-store.chunk-pool-max-bucket-size-bytes`
* [CHANGE] Store-gateway: remove metrics `cortex_bucket_store_chunk_pool_requested_bytes_total` and `cortex_bucket_store_chunk_pool_returned_bytes_total`. #4996
* [CHANGE] Compactor: change default of `-compactor.partial-block-deletion-delay` to `1d`. This will automatically clean up partial blocks that were a result of failed block upload or deletion. #5026
* [CHANGE] Compactor: the deprecated configuration parameter `-compactor.consistency-delay` has been removed. #5050
* [CHANGE] Store-gateway: the deprecated configuration parameter `-blocks-storage.bucket-store.consistency-delay` has been removed. #5050
* [CHANGE] The configuration parameter `-blocks-storage.bucket-store.bucket-index.enabled` has been deprecated and will be removed in Mimir 2.11. Mimir is running by default with the bucket index enabled since version 2.0, and starting from the version 2.11 it will not be possible to disable it. #5051
* [CHANGE] The configuration parameters `-querier.iterators` and `-query.batch-iterators` have been deprecated and will be removed in Mimir 2.11. Mimir runs by default with `-querier.batch-iterators=true`, and starting from version 2.11 it will not be possible to change this. #5114
* [CHANGE] Compactor: change default of `-compactor.first-level-compaction-wait-period` to 25m. #5128
* [CHANGE] Ruler: changed default of `-ruler.poll-interval` from `1m` to `10m`. Starting from this release, the configured rule groups will also be re-synced each time they're modified calling the ruler configuration API. #5170
* [FEATURE] Query-frontend: add `-query-frontend.log-query-request-headers` to enable logging of request headers in query logs. #5030
* [FEATURE] Store-gateway: add experimental feature to retain lazy-loaded index headers between restarts by eagerly loading them during startup. This is disabled by default and can only be enabled if lazy loading is enabled. To enable this set the following: #5606
  * `-blocks-storage.bucket-store.index-header-lazy-loading-enabled` must be set to true
  * `-blocks-storage.bucket-store.index-header.eager-loading-startup-enabled` must be set to true
* [ENHANCEMENT] Add per-tenant limit `-validation.max-native-histogram-buckets` to be able to ignore native histogram samples that have too many buckets. #4765
* [ENHANCEMENT] Store-gateway: reduce memory usage in some LabelValues calls. #4789
* [ENHANCEMENT] Store-gateway: add a `stage` label to the metric `cortex_bucket_store_series_data_touched`. This label now applies to `data_type="chunks"` and `data_type="series"`. The `stage` label has 2 values: `processed` - the number of series that parsed - and `returned` - the number of series selected from the processed bytes to satisfy the query. #4797 #4830
* [ENHANCEMENT] Distributor: make `__meta_tenant_id` label available in relabeling rules configured via `metric_relabel_configs`. #4725
* [ENHANCEMENT] Compactor: added the configurable limit `compactor.block-upload-max-block-size-bytes` or `compactor_block_upload_max_block_size_bytes` to limit the byte size of uploaded or validated blocks. #4680
* [ENHANCEMENT] Querier: reduce CPU utilisation when shuffle sharding is enabled with large shard sizes. #4851
* [ENHANCEMENT] Packaging: facilitate configuration management by instructing systemd to start mimir with a configuration file. #4810
* [ENHANCEMENT] Store-gateway: reduce memory allocations when looking up postings from cache. #4861 #4869 #4962 #5047
* [ENHANCEMENT] Store-gateway: retain only necessary bytes when reading series from the bucket. #4926
* [ENHANCEMENT] Ingester, store-gateway: clear the shutdown marker after a successful shutdown to enable reusing their persistent volumes in case the ingester or store-gateway is restarted. #4985
* [ENHANCEMENT] Store-gateway, query-frontend: Reduced memory allocations when looking up cached entries from Memcached. #4862
* [ENHANCEMENT] Alertmanager: Add additional template function `queryFromGeneratorURL` returning query URL decoded query from the `GeneratorURL` field of an alert. #4301
* [ENHANCEMENT] Ruler: added experimental ruler storage cache support. The cache should reduce the number of "list objects" API calls issued to the object storage when there are 2+ ruler replicas running in a Mimir cluster. The cache can be configured setting `-ruler-storage.cache.*` CLI flags or their respective YAML config options. #4950 #5054
* [ENHANCEMENT] Store-gateway: added HTTP `/store-gateway/prepare-shutdown` endpoint for gracefully scaling down of store-gateways. A gauge `cortex_store_gateway_prepare_shutdown_requested` has been introduced for tracing this process. #4955
* [ENHANCEMENT] Updated Kuberesolver dependency (github.com/sercand/kuberesolver) from v2.4.0 to v4.0.0 and gRPC dependency (google.golang.org/grpc) from v1.47.0 to v1.53.0. #4922
* [ENHANCEMENT] Introduced new options for logging HTTP request headers: `-server.log-request-headers` enables logging HTTP request headers, `-server.log-request-headers-exclude-list` lists headers which should not be logged. #4922
* [ENHANCEMENT] Block upload: `/api/v1/upload/block/{block}/files` endpoint now disables read and write HTTP timeout, overriding `-server.http-read-timeout` and `-server.http-write-timeout` values. This is done to allow large file uploads to succeed. #4956
* [ENHANCEMENT] Alertmanager: Introduce new metrics from upstream. #4918
  * `cortex_alertmanager_notifications_failed_total` (added `reason` label)
  * `cortex_alertmanager_nflog_maintenance_total`
  * `cortex_alertmanager_nflog_maintenance_errors_total`
  * `cortex_alertmanager_silences_maintenance_total`
  * `cortex_alertmanager_silences_maintenance_errors_total`
* [ENHANCEMENT] Add native histogram support for `cortex_request_duration_seconds` metric family. #4987
* [ENHANCEMENT] Ruler: do not list rule groups in the object storage for disabled tenants. #5004
* [ENHANCEMENT] Query-frontend and querier: add HTTP API endpoint `<prometheus-http-prefix>/api/v1/format_query` to format a PromQL query. #4373
* [ENHANCEMENT] Query-frontend: Add `cortex_query_frontend_regexp_matcher_count` and `cortex_query_frontend_regexp_matcher_optimized_count` metrics to track optimization of regular expression label matchers. #4813
* [ENHANCEMENT] Alertmanager: Add configuration option to enable or disable the deletion of alertmanager state from object storage. This is useful when migrating alertmanager tenants from one cluster to another, because it avoids a condition where the state object is copied but then deleted before the configuration object is copied. #4989
* [ENHANCEMENT] Querier: only use the minimum set of chunks from ingesters when querying, and cancel unnecessary requests to ingesters sooner if we know their results won't be used. #5016
* [ENHANCEMENT] Add `-enable-go-runtime-metrics` flag to expose all go runtime metrics as Prometheus metrics. #5009
* [ENHANCEMENT] Ruler: trigger a synchronization of tenant's rule groups as soon as they change the rules configuration via API. This synchronization is in addition of the periodic syncing done every `-ruler.poll-interval`. The new behavior is enabled by default, but can be disabled with `-ruler.sync-rules-on-changes-enabled=false` (configurable on a per-tenant basis too). If you disable the new behaviour, then you may want to revert `-ruler.poll-interval` to `1m`. #4975 #5053 #5115 #5170
* [ENHANCEMENT] Distributor: Improve invalid tenant shard size error message. #5024
* [ENHANCEMENT] Store-gateway: record index header loading time separately in `cortex_bucket_store_series_request_stage_duration_seconds{stage="load_index_header"}`. Now index header loading will be visible in the "Mimir / Queries" dashboard in the "Series request p99/average latency" panels. #5011 #5062
* [ENHANCEMENT] Querier and ingester: add experimental support for streaming chunks from ingesters to queriers while evaluating queries. This can be enabled with `-querier.prefer-streaming-chunks=true`. #4886 #5078 #5094 #5126
* [ENHANCEMENT] Update Docker base images from `alpine:3.17.3` to `alpine:3.18.0`. #5065
* [ENHANCEMENT] Compactor: reduced the number of "object exists" API calls issued by the compactor to the object storage when syncing block's `meta.json` files. #5063
* [ENHANCEMENT] Distributor: Push request rate limits (`-distributor.request-rate-limit` and `-distributor.request-burst-size`) and their associated YAML configuration are now stable. #5124
* [ENHANCEMENT] Go: updated to 1.20.5. #5185
* [ENHANCEMENT] Update alpine base image to 3.18.2. #5274 #5276
* [BUGFIX] Metadata API: Mimir will now return an empty object when no metadata is available, matching Prometheus. #4782
* [BUGFIX] Store-gateway: add collision detection on expanded postings and individual postings cache keys. #4770
* [BUGFIX] Ruler: Support the `type=alert|record` query parameter for the API endpoint `<prometheus-http-prefix>/api/v1/rules`. #4302
* [BUGFIX] Backend: Check that alertmanager's data-dir doesn't overlap with bucket-sync dir. #4921
* [BUGFIX] Alertmanager: Allow to rate-limit webex, telegram and discord notifications. #4979
* [BUGFIX] Store-gateway: panics when decoding LabelValues responses that contain more than 655360 values. These responses are no longer cached. #5021
* [BUGFIX] Querier: don't leak memory when processing query requests from query-frontends (ie. when the query-scheduler is disabled). #5199

### Documentation

* [ENHANCEMENT] Improve `MimirIngesterReachingTenantsLimit` runbook. #4744 #4752
* [ENHANCEMENT] Add `symbol table size exceeds` case to `MimirCompactorHasNotSuccessfullyRunCompaction` runbook. #4945
* [ENHANCEMENT] Clarify which APIs use query sharding. #4948

### Mixin

* [CHANGE] Alerts: Remove `MimirQuerierHighRefetchRate`. #4980
* [CHANGE] Alerts: Remove `MimirTenantHasPartialBlocks`. This is obsoleted by the changed default of `-compactor.partial-block-deletion-delay` to `1d`, which will auto remediate this alert. #5026
* [ENHANCEMENT] Alertmanager dashboard: display active aggregation groups #4772
* [ENHANCEMENT] Alerts: `MimirIngesterTSDBWALCorrupted` now only fires when there are more than one corrupted WALs in single-zone deployments and when there are more than two zones affected in multi-zone deployments. #4920
* [ENHANCEMENT] Alerts: added labels to duplicated `MimirRolloutStuck` and `MimirCompactorHasNotUploadedBlocks` rules in order to distinguish them. #5023
* [ENHANCEMENT] Dashboards: fix holes in graph for lightly loaded clusters #4915
* [ENHANCEMENT] Dashboards: allow configuring additional services for the Rollout Progress dashboard. #5007
* [ENHANCEMENT] Alerts: do not fire `MimirAllocatingTooMuchMemory` alert for any matching container outside of namespaces where Mimir is running. #5089
* [BUGFIX] Dashboards: show cancelled requests in a different color to successful requests in throughput panels on dashboards. #5039
* [BUGFIX] Dashboards: fix dashboard panels that showed percentages with axes from 0 to 10000%. #5084
* [BUGFIX] Remove dependency on upstream Kubernetes mixin. #4732

### Jsonnet

* [CHANGE] Ruler: changed ruler autoscaling policy, extended scale down period from 60s to 600s. #4786
* [CHANGE] Update to v0.5.0 rollout-operator. #4893
* [CHANGE] Backend: add `alertmanager_args` to `mimir-backend` when running in read-write deployment mode. Remove hardcoded `filesystem` alertmanager storage. This moves alertmanager's data-dir to `/data/alertmanager` by default. #4907 #4921
* [CHANGE] Remove `-pdb` suffix from `PodDisruptionBudget` names. This will create new `PodDisruptionBudget` resources. Make sure to prune the old resources; otherwise, rollouts will be blocked. #5109
* [CHANGE] Query-frontend: enable query sharding for cardinality estimation via `-query-frontend.query-sharding-target-series-per-shard` by default if the results cache is enabled. #5128
* [ENHANCEMENT] Ingester: configure `-blocks-storage.tsdb.head-compaction-interval=15m` to spread TSDB head compaction over a wider time range. #4870
* [ENHANCEMENT] Ingester: configure `-blocks-storage.tsdb.wal-replay-concurrency` to CPU request minus 1. #4864
* [ENHANCEMENT] Compactor: configure `-compactor.first-level-compaction-wait-period` to TSDB head compaction interval plus 10 minutes. #4872
* [ENHANCEMENT] Store-gateway: set `GOMEMLIMIT` to the memory request value. This should reduce the likelihood the store-gateway may go out of memory, at the cost of an higher CPU utilization due to more frequent garbage collections when the memory utilization gets closer or above the configured requested memory. #4971
* [ENHANCEMENT] Store-gateway: dynamically set `GOMAXPROCS` based on the CPU request. This should reduce the likelihood a high load on the store-gateway will slow down the entire Kubernetes node. #5104
* [ENHANCEMENT] Store-gateway: add `store_gateway_lazy_loading_enabled` configuration option which combines disabled lazy-loading and reducing blocks sync concurrency. Reducing blocks sync concurrency improves startup times with disabled lazy loading on HDDs. #5025
* [ENHANCEMENT] Update `rollout-operator` image to `v0.6.0`. #5155
* [BUGFIX] Backend: configure `-ruler.alertmanager-url` to `mimir-backend` when running in read-write deployment mode. #4892
* [ENHANCEMENT] Memcached: don't overwrite upsteam memcached statefulset jsonnet to allow chosing between antiAffinity and topologySpreadConstraints.

### Mimirtool

* [CHANGE] check rules: will fail on duplicate rules when `--strict` is provided. #5035
* [FEATURE] sync/diff can now include/exclude namespaces based on a regular expression using `--namespaces-regex` and `--ignore-namespaces-regex`. #5100
* [ENHANCEMENT] analyze prometheus: allow to specify `-prometheus-http-prefix`. #4966
* [ENHANCEMENT] analyze grafana: allow to specify `--folder-title` to limit dashboards analysis based on their exact folder title. #4973

### Tools

* [CHANGE] copyblocks: copying between Azure Blob Storage buckets is now supported in addition to copying between Google Cloud Storage buckets. As a result, the `--service` flag is now required to be specified (accepted values are `gcs` or `abs`). #4756

## 2.8.0

### Grafana Mimir

* [CHANGE] Ingester: changed experimental CLI flag from `-out-of-order-blocks-external-label-enabled` to `-ingester.out-of-order-blocks-external-label-enabled` #4440
* [CHANGE] Store-gateway: The following metrics have been removed: #4332
  * `cortex_bucket_store_series_get_all_duration_seconds`
  * `cortex_bucket_store_series_merge_duration_seconds`
* [CHANGE] Ingester: changed default value of `-blocks-storage.tsdb.retention-period` from `24h` to `13h`. If you're running Mimir with a custom configuration and you're overriding `-querier.query-store-after` to a value greater than the default `12h` then you should increase `-blocks-storage.tsdb.retention-period` accordingly. #4382
* [CHANGE] Ingester: the configuration parameter `-blocks-storage.tsdb.max-tsdb-opening-concurrency-on-startup` has been deprecated and will be removed in Mimir 2.10. #4445
* [CHANGE] Query-frontend: Cached results now contain timestamp which allows Mimir to check if cached results are still valid based on current TTL configured for tenant. Results cached by previous Mimir version are used until they expire from cache, which can take up to 7 days. If you need to use per-tenant TTL sooner, please flush results cache manually. #4439
* [CHANGE] Ingester: the `cortex_ingester_tsdb_wal_replay_duration_seconds` metrics has been removed. #4465
* [CHANGE] Query-frontend and ruler: use protobuf internal query result payload format by default. This feature is no longer considered experimental. #4557 #4709
* [CHANGE] Ruler: reject creating federated rule groups while tenant federation is disabled. Previously the rule groups would be silently dropped during bucket sync. #4555
* [CHANGE] Compactor: the `/api/v1/upload/block/{block}/finish` endpoint now returns a `429` status code when the compactor has reached the limit specified by `-compactor.max-block-upload-validation-concurrency`. #4598
* [CHANGE] Compactor: when starting a block upload the maximum byte size of the block metadata provided in the request body is now limited to 1 MiB. If this limit is exceeded a `413` status code is returned. #4683
* [CHANGE] Store-gateway: cache key format for expanded postings has changed. This will invalidate the expanded postings in the index cache when deployed. #4667
* [FEATURE] Cache: Introduce experimental support for using Redis for results, chunks, index, and metadata caches. #4371
* [FEATURE] Vault: Introduce experimental integration with Vault to fetch secrets used to configure TLS for clients. Server TLS secrets will still be read from a file. `tls-ca-path`, `tls-cert-path` and `tls-key-path` will denote the path in Vault for the following CLI flags when `-vault.enabled` is true: #4446.
  * `-distributor.ha-tracker.etcd.*`
  * `-distributor.ring.etcd.*`
  * `-distributor.forwarding.grpc-client.*`
  * `-querier.store-gateway-client.*`
  * `-ingester.client.*`
  * `-ingester.ring.etcd.*`
  * `-querier.frontend-client.*`
  * `-query-frontend.grpc-client-config.*`
  * `-query-frontend.results-cache.redis.*`
  * `-blocks-storage.bucket-store.index-cache.redis.*`
  * `-blocks-storage.bucket-store.chunks-cache.redis.*`
  * `-blocks-storage.bucket-store.metadata-cache.redis.*`
  * `-compactor.ring.etcd.*`
  * `-store-gateway.sharding-ring.etcd.*`
  * `-ruler.client.*`
  * `-ruler.alertmanager-client.*`
  * `-ruler.ring.etcd.*`
  * `-ruler.query-frontend.grpc-client-config.*`
  * `-alertmanager.sharding-ring.etcd.*`
  * `-alertmanager.alertmanager-client.*`
  * `-memberlist.*`
  * `-query-scheduler.grpc-client-config.*`
  * `-query-scheduler.ring.etcd.*`
  * `-overrides-exporter.ring.etcd.*`
* [FEATURE] Distributor, ingester, querier, query-frontend, store-gateway: add experimental support for native histograms. Requires that the experimental protobuf query result response format is enabled by `-query-frontend.query-result-response-format=protobuf` on the query frontend. #4286 #4352 #4354 #4376 #4377 #4387 #4396 #4425 #4442 #4494 #4512 #4513 #4526
* [FEATURE] Added `-<prefix>.s3.storage-class` flag to configure the S3 storage class for objects written to S3 buckets. #4300
* [FEATURE] Add `freebsd` to the target OS when generating binaries for a Mimir release. #4654
* [FEATURE] Ingester: Add `prepare-shutdown` endpoint which can be used as part of Kubernetes scale down automations. #4718
* [ENHANCEMENT] Add timezone information to Alpine Docker images. #4583
* [ENHANCEMENT] Ruler: Sync rules when ruler JOINING the ring instead of ACTIVE, In order to reducing missed rule iterations during ruler restarts. #4451
* [ENHANCEMENT] Allow to define service name used for tracing via `JAEGER_SERVICE_NAME` environment variable. #4394
* [ENHANCEMENT] Querier and query-frontend: add experimental, more performant protobuf query result response format enabled with `-query-frontend.query-result-response-format=protobuf`. #4304 #4318 #4375
* [ENHANCEMENT] Compactor: added experimental configuration parameter `-compactor.first-level-compaction-wait-period`, to configure how long the compactor should wait before compacting 1st level blocks (uploaded by ingesters). This configuration option allows to reduce the chances compactor begins compacting blocks before all ingesters have uploaded their blocks to the storage. #4401
* [ENHANCEMENT] Store-gateway: use more efficient chunks fetching and caching. #4255
* [ENHANCEMENT] Query-frontend and ruler: add experimental, more performant protobuf internal query result response format enabled with `-ruler.query-frontend.query-result-response-format=protobuf`. #4331
* [ENHANCEMENT] Ruler: increased tolerance for missed iterations on alerts, reducing the chances of flapping firing alerts during ruler restarts. #4432
* [ENHANCEMENT] Optimized `.*` and `.+` regular expression label matchers. #4432
* [ENHANCEMENT] Optimized regular expression label matchers with alternates (e.g. `a|b|c`). #4647
* [ENHANCEMENT] Added an in-memory cache for regular expression matchers, to avoid parsing and compiling the same expression multiple times when used in recurring queries. #4633
* [ENHANCEMENT] Query-frontend: results cache TTL is now configurable by using `-query-frontend.results-cache-ttl` and `-query-frontend.results-cache-ttl-for-out-of-order-time-window` options. These values can also be specified per tenant. Default values are unchanged (7 days and 10 minutes respectively). #4385
* [ENHANCEMENT] Ingester: added advanced configuration parameter `-blocks-storage.tsdb.wal-replay-concurrency` representing the maximum number of CPUs used during WAL replay. #4445
* [ENHANCEMENT] Ingester: added metrics `cortex_ingester_tsdb_open_duration_seconds_total` to measure the total time it takes to open all existing TSDBs. The time tracked by this metric also includes the TSDBs WAL replay duration. #4465
* [ENHANCEMENT] Store-gateway: use streaming implementation for LabelNames RPC. The batch size for streaming is controlled by `-blocks-storage.bucket-store.batch-series-size`. #4464
* [ENHANCEMENT] Memcached: Add support for TLS or mTLS connections to cache servers. #4535
* [ENHANCEMENT] Compactor: blocks index files are now validated for correctness for blocks uploaded via the TSDB block upload feature. #4503
* [ENHANCEMENT] Compactor: block chunks and segment files are now validated for correctness for blocks uploaded via the TSDB block upload feature. #4549
* [ENHANCEMENT] Ingester: added configuration options to configure the "postings for matchers" cache of each compacted block queried from ingesters: #4561
  * `-blocks-storage.tsdb.block-postings-for-matchers-cache-ttl`
  * `-blocks-storage.tsdb.block-postings-for-matchers-cache-size`
  * `-blocks-storage.tsdb.block-postings-for-matchers-cache-force`
* [ENHANCEMENT] Compactor: validation of blocks uploaded via the TSDB block upload feature is now configurable on a per tenant basis: #4585
  * `-compactor.block-upload-validation-enabled` has been added, `compactor_block_upload_validation_enabled` can be used to override per tenant
  * `-compactor.block-upload.block-validation-enabled` was the previous global flag and has been removed
* [ENHANCEMENT] TSDB Block Upload: block upload validation concurrency can now be limited with `-compactor.max-block-upload-validation-concurrency`. #4598
* [ENHANCEMENT] OTLP: Add support for converting OTel exponential histograms to Prometheus native histograms. The ingestion of native histograms must be enabled, please set `-ingester.native-histograms-ingestion-enabled` to `true`. #4063 #4639
* [ENHANCEMENT] Query-frontend: add metric `cortex_query_fetched_index_bytes_total` to measure TSDB index bytes fetched to execute a query. #4597
* [ENHANCEMENT] Query-frontend: add experimental limit to enforce a max query expression size in bytes via `-query-frontend.max-query-expression-size-bytes` or `max_query_expression_size_bytes`. #4604
* [ENHANCEMENT] Query-tee: improve message logged when comparing responses and one response contains a non-JSON payload. #4588
* [ENHANCEMENT] Distributor: add ability to set per-distributor limits via `distributor_limits` block in runtime configuration in addition to the existing configuration. #4619
* [ENHANCEMENT] Querier: reduce peak memory consumption for queries that touch a large number of chunks. #4625
* [ENHANCEMENT] Query-frontend: added experimental `-query-frontend.query-sharding-max-regexp-size-bytes` limit to query-frontend. When set to a value greater than 0, query-frontend disabled query sharding for any query with a regexp matcher longer than the configured limit. #4632
* [ENHANCEMENT] Store-gateway: include statistics from LabelValues and LabelNames calls in `cortex_bucket_store_series*` metrics. #4673
* [ENHANCEMENT] Query-frontend: improve readability of distributed tracing spans. #4656
* [ENHANCEMENT] Update Docker base images from `alpine:3.17.2` to `alpine:3.17.3`. #4685
* [ENHANCEMENT] Querier: improve performance when shuffle sharding is enabled and the shard size is large. #4711
* [ENHANCEMENT] Ingester: improve performance when Active Series Tracker is in use. #4717
* [ENHANCEMENT] Store-gateway: optionally select `-blocks-storage.bucket-store.series-selection-strategy`, which can limit the impact of large posting lists (when many series share the same label name and value). #4667 #4695 #4698
* [ENHANCEMENT] Querier: Cache the converted float histogram from chunk iterator, hence there is no need to lookup chunk every time to get the converted float histogram. #4684
* [ENHANCEMENT] Ruler: Improve rule upload performance when not enforcing per-tenant rule group limits. #4828
* [ENHANCEMENT] Improved memory limit on the in-memory cache used for regular expression matchers. #4751
* [BUGFIX] Querier: Streaming remote read will now continue to return multiple chunks per frame after the first frame. #4423
* [BUGFIX] Store-gateway: the values for `stage="processed"` for the metrics `cortex_bucket_store_series_data_touched` and  `cortex_bucket_store_series_data_size_touched_bytes` when using fine-grained chunks caching is now reporting the correct values of chunks held in memory. #4449
* [BUGFIX] Compactor: fixed reporting a compaction error when compactor is correctly shut down while populating blocks. #4580
* [BUGFIX] OTLP: Do not drop exemplars of the OTLP Monotonic Sum metric. #4063
* [BUGFIX] Packaging: flag `/etc/default/mimir` and `/etc/sysconfig/mimir` as config to prevent overwrite. #4587
* [BUGFIX] Query-frontend: don't retry queries which error inside PromQL. #4643
* [BUGFIX] Store-gateway & query-frontend: report more consistent statistics for fetched index bytes. #4671
* [BUGFIX] Native histograms: fix how IsFloatHistogram determines if mimirpb.Histogram is a float histogram. #4706
* [BUGFIX] Query-frontend: fix query sharding for native histograms. #4666
* [BUGFIX] Ring status page: fixed the owned tokens percentage value displayed. #4730
* [BUGFIX] Querier: fixed chunk iterator that can return sample with wrong timestamp. #4450
* [BUGFIX] Packaging: fix preremove script preventing upgrades. #4801
* [BUGFIX] Security: updates Go to version 1.20.4 to fix CVE-2023-24539, CVE-2023-24540, CVE-2023-29400. #4903

### Mixin

* [ENHANCEMENT] Queries: Display data touched per sec in bytes instead of number of items. #4492
* [ENHANCEMENT] `_config.job_names.<job>` values can now be arrays of regular expressions in addition to a single string. Strings are still supported and behave as before. #4543
* [ENHANCEMENT] Queries dashboard: remove mention to store-gateway "streaming enabled" in panels because store-gateway only support streaming series since Mimir 2.7. #4569
* [ENHANCEMENT] Ruler: Add panel description for Read QPS panel in Ruler dashboard to explain values when in remote ruler mode. #4675
* [BUGFIX] Ruler dashboard: show data for reads from ingesters. #4543
* [BUGFIX] Pod selector regex for deployments: change `(.*-mimir-)` to `(.*mimir-)`. #4603

### Jsonnet

* [CHANGE] Ruler: changed ruler deployment max surge from `0` to `50%`, and max unavailable from `1` to `0`. #4381
* [CHANGE] Memcached connections parameters `-blocks-storage.bucket-store.index-cache.memcached.max-idle-connections`, `-blocks-storage.bucket-store.chunks-cache.memcached.max-idle-connections` and `-blocks-storage.bucket-store.metadata-cache.memcached.max-idle-connections` settings are now configured based on `max-get-multi-concurrency` and `max-async-concurrency`. #4591
* [CHANGE] Add support to use external Redis as cache. Following are some changes in the jsonnet config: #4386 #4640
  * Renamed `memcached_*_enabled` config options to `cache_*_enabled`
  * Renamed `memcached_*_max_item_size_mb` config options to `cache_*_max_item_size_mb`
  * Added `cache_*_backend` config options
* [CHANGE] Store-gateway StatefulSets with disabled multi-zone deployment are also unregistered from the ring on shutdown. This eliminated resharding during rollouts, at the cost of extra effort during scaling down store-gateways. For more information see [Scaling down store-gateways](https://grafana.com/docs/mimir/v2.7.x/operators-guide/run-production-environment/scaling-out/#scaling-down-store-gateways). #4713
* [CHANGE] Removed `$._config.querier.replicas` and `$._config.queryFrontend.replicas`. If you need to customize the number of querier or query-frontend replicas, and autoscaling is disabled, please set an override as is done for other stateless components (e.g. distributors). #5130
* [ENHANCEMENT] Alertmanager: add `alertmanager_data_disk_size` and  `alertmanager_data_disk_class` configuration options, by default no storage class is set. #4389
* [ENHANCEMENT] Update `rollout-operator` to `v0.4.0`. #4524
* [ENHANCEMENT] Update memcached to `memcached:1.6.19-alpine`. #4581
* [ENHANCEMENT] Add support for mTLS connections to Memcached servers. #4553
* [ENHANCEMENT] Update the `memcached-exporter` to `v0.11.2`. #4570
* [ENHANCEMENT] Autoscaling: Add `autoscaling_query_frontend_memory_target_utilization`, `autoscaling_ruler_query_frontend_memory_target_utilization`, and `autoscaling_ruler_memory_target_utilization` configuration options, for controlling the corresponding autoscaler memory thresholds. Each has a default of 1, i.e. 100%. #4612
* [ENHANCEMENT] Distributor: add ability to set per-distributor limits via `distributor_instance_limits` using runtime configuration. #4627
* [BUGFIX] Add missing query sharding settings for user_24M and user_32M plans. #4374

### Mimirtool

* [ENHANCEMENT] Backfill: mimirtool will now sleep and retry if it receives a 429 response while trying to finish an upload due to validation concurrency limits. #4598
* [ENHANCEMENT] `gauge` panel type is supported now in `mimirtool analyze dashboard`. #4679
* [ENHANCEMENT] Set a `User-Agent` header on requests to Mimir or Prometheus servers. #4700

### Mimir Continuous Test

* [FEATURE] Allow continuous testing of native histograms as well by enabling the flag `-tests.write-read-series-test.histogram-samples-enabled`. The metrics exposed by the tool will now have a new label called `type` with possible values of `float`, `histogram_float_counter`, `histogram_float_gauge`, `histogram_int_counter`, `histogram_int_gauge`, the list of metrics impacted: #4457
  * `mimir_continuous_test_writes_total`
  * `mimir_continuous_test_writes_failed_total`
  * `mimir_continuous_test_queries_total`
  * `mimir_continuous_test_queries_failed_total`
  * `mimir_continuous_test_query_result_checks_total`
  * `mimir_continuous_test_query_result_checks_failed_total`
* [ENHANCEMENT] Added a new metric `mimir_continuous_test_build_info` that reports version information, similar to the existing `cortex_build_info` metric exposed by other Mimir components. #4712
* [ENHANCEMENT] Add coherency for the selected ranges and instants of test queries. #4704

### Query-tee

### Documentation

* [CHANGE] Clarify what deprecation means in the lifecycle of configuration parameters. #4499
* [CHANGE] Update compactor `split-groups` and `split-and-merge-shards` recommendation on component page. #4623
* [FEATURE] Add instructions about how to configure native histograms. #4527
* [ENHANCEMENT] Runbook for MimirCompactorHasNotSuccessfullyRunCompaction extended to include scenario where compaction has fallen behind. #4609
* [ENHANCEMENT] Add explanation for QPS values for reads in remote ruler mode and writes generally, to the Ruler dashboard page. #4629
* [ENHANCEMENT] Expand zone-aware replication page to cover single physical availability zone deployments. #4631
* [FEATURE] Add instructions to use puppet module. #4610
* [FEATURE] Add documentation on how deploy mixin with terraform. #4161

### Tools

* [ENHANCEMENT] tsdb-index: iteration over index is now faster when any equal matcher is supplied. #4515

## 2.7.3

### Grafana Mimir

* [BUGFIX] Security: updates Go to version 1.20.4 to fix CVE-2023-24539, CVE-2023-24540, CVE-2023-29400. #4905

## 2.7.2

### Grafana Mimir

* [BUGFIX] Security: updated Go version to 1.20.3 to fix CVE-2023-24538 #4795

## 2.7.1

**Note**: During the release process, version 2.7.0 was tagged too early, before completing the release checklist and production testing. Release 2.7.1 doesn't include any code changes since 2.7.0, but now has proper release notes, published documentation, and has been fully tested in our production environment.

### Grafana Mimir

* [CHANGE] Ingester: the configuration parameter `-ingester.ring.readiness-check-ring-health` has been deprecated and will be removed in Mimir 2.9. #4422
* [CHANGE] Ruler: changed default value of `-ruler.evaluation-delay-duration` option from 0 to 1m. #4250
* [CHANGE] Querier: Errors with status code `422` coming from the store-gateway are propagated and not converted to the consistency check error anymore. #4100
* [CHANGE] Store-gateway: When a query hits `max_fetched_chunks_per_query` and `max_fetched_series_per_query` limits, an error with the status code `422` is created and returned. #4056
* [CHANGE] Packaging: Migrate FPM packaging solution to NFPM. Rationalize packages dependencies and add package for all binaries. #3911
* [CHANGE] Store-gateway: Deprecate flag `-blocks-storage.bucket-store.chunks-cache.subrange-size` since there's no benefit to changing the default of `16000`. #4135
* [CHANGE] Experimental support for ephemeral storage introduced in Mimir 2.6.0 has been removed. Following options are no longer available: #4252
  * `-blocks-storage.ephemeral-tsdb.*`
  * `-distributor.ephemeral-series-enabled`
  * `-distributor.ephemeral-series-matchers`
  * `-ingester.max-ephemeral-series-per-user`
  * `-ingester.instance-limits.max-ephemeral-series`
Querying with using `{__mimir_storage__="ephemeral"}` selector no longer works. All label values with `ephemeral-` prefix in `reason` label of `cortex_discarded_samples_total` metric are no longer available. Following metrics have been removed:
  * `cortex_ingester_ephemeral_series`
  * `cortex_ingester_ephemeral_series_created_total`
  * `cortex_ingester_ephemeral_series_removed_total`
  * `cortex_ingester_ingested_ephemeral_samples_total`
  * `cortex_ingester_ingested_ephemeral_samples_failures_total`
  * `cortex_ingester_memory_ephemeral_users`
  * `cortex_ingester_queries_ephemeral_total`
  * `cortex_ingester_queried_ephemeral_samples`
  * `cortex_ingester_queried_ephemeral_series`
* [CHANGE] Store-gateway: use mmap-less index-header reader by default and remove mmap-based index header reader. The following flags have changed: #4280
   * `-blocks-storage.bucket-store.index-header.map-populate-enabled` has been removed
   * `-blocks-storage.bucket-store.index-header.stream-reader-enabled` has been removed
   * `-blocks-storage.bucket-store.index-header.stream-reader-max-idle-file-handles` has been renamed to `-blocks-storage.bucket-store.index-header.max-idle-file-handles`, and the corresponding configuration file option has been renamed from `stream_reader_max_idle_file_handles` to `max_idle_file_handles`
* [CHANGE] Store-gateway: the streaming store-gateway is now enabled by default. The new default setting for `-blocks-storage.bucket-store.batch-series-size` is `5000`. #4330
* [CHANGE] Compactor: the configuration parameter `-compactor.consistency-delay` has been deprecated and will be removed in Mimir 2.9. #4409
* [CHANGE] Store-gateway: the configuration parameter `-blocks-storage.bucket-store.consistency-delay` has been deprecated and will be removed in Mimir 2.9. #4409
* [FEATURE] Ruler: added `keep_firing_for` support to alerting rules. #4099
* [FEATURE] Distributor, ingester: ingestion of native histograms. The new per-tenant limit `-ingester.native-histograms-ingestion-enabled` controls whether native histograms are stored or ignored. #4159
* [FEATURE] Query-frontend: Introduce experimental `-query-frontend.query-sharding-target-series-per-shard` to allow query sharding to take into account cardinality of similar requests executed previously. This feature uses the same cache that's used for results caching. #4121 #4177 #4188 #4254
* [ENHANCEMENT] Go: update go to 1.20.1. #4266
* [ENHANCEMENT] Ingester: added `out_of_order_blocks_external_label_enabled` shipper option to label out-of-order blocks before shipping them to cloud storage. #4182 #4297
* [ENHANCEMENT] Ruler: introduced concurrency when loading per-tenant rules configuration. This improvement is expected to speed up the ruler start up time in a Mimir cluster with a large number of tenants. #4258
* [ENHANCEMENT] Compactor: Add `reason` label to `cortex_compactor_runs_failed_total`. The value can be `shutdown` or `error`. #4012
* [ENHANCEMENT] Store-gateway: enforce `max_fetched_series_per_query`. #4056
* [ENHANCEMENT] Query-frontend: Disambiguate logs for failed queries. #4067
* [ENHANCEMENT] Query-frontend: log caller user agent in query stats logs. #4093
* [ENHANCEMENT] Store-gateway: add `data_type` label with values on `cortex_bucket_store_partitioner_extended_ranges_total`, `cortex_bucket_store_partitioner_expanded_ranges_total`, `cortex_bucket_store_partitioner_requested_ranges_total`, `cortex_bucket_store_partitioner_expanded_bytes_total`, `cortex_bucket_store_partitioner_requested_bytes_total` for `postings`, `series`, and `chunks`. #4095
* [ENHANCEMENT] Store-gateway: Reduce memory allocation rate when loading TSDB chunks from Memcached. #4074
* [ENHANCEMENT] Query-frontend: track `cortex_frontend_query_response_codec_duration_seconds` and `cortex_frontend_query_response_codec_payload_bytes` metrics to measure the time taken and bytes read / written while encoding and decoding query result payloads. #4110
* [ENHANCEMENT] Alertmanager: expose additional upstream metrics `cortex_alertmanager_dispatcher_aggregation_groups`, `cortex_alertmanager_dispatcher_alert_processing_duration_seconds`. #4151
* [ENHANCEMENT] Querier and query-frontend: add experimental, more performant protobuf internal query result response format enabled with `-query-frontend.query-result-response-format=protobuf`. #4153
* [ENHANCEMENT] Store-gateway: use more efficient chunks fetching and caching. This should reduce CPU, memory utilization, and receive bandwidth of a store-gateway. Enable with `-blocks-storage.bucket-store.chunks-cache.fine-grained-chunks-caching-enabled=true`. #4163 #4174 #4227
* [ENHANCEMENT] Query-frontend: Wait for in-flight queries to finish before shutting down. #4073 #4170
* [ENHANCEMENT] Store-gateway: added `encode` and `other` stage to `cortex_bucket_store_series_request_stage_duration_seconds` metric. #4179
* [ENHANCEMENT] Ingester: log state of TSDB when shipping or forced compaction can't be done due to unexpected state of TSDB. #4211
* [ENHANCEMENT] Update Docker base images from `alpine:3.17.1` to `alpine:3.17.2`. #4240
* [ENHANCEMENT] Store-gateway: add a `stage` label to the metrics `cortex_bucket_store_series_data_fetched`, `cortex_bucket_store_series_data_size_fetched_bytes`, `cortex_bucket_store_series_data_touched`, `cortex_bucket_store_series_data_size_touched_bytes`. This label only applies to `data_type="chunks"`. For `fetched` metrics with `data_type="chunks"` the `stage` label has 2 values: `fetched` - the chunks or bytes that were fetched from the cache or the object store, `refetched` - the chunks or bytes that had to be refetched from the cache or the object store because their size was underestimated during the first fetch. For `touched` metrics with `data_type="chunks"` the `stage` label has 2 values: `processed` - the chunks or bytes that were read from the fetched chunks or bytes and were processed in memory, `returned` - the chunks or bytes that were selected from the processed bytes to satisfy the query. #4227 #4316
* [ENHANCEMENT] Compactor: improve the partial block check related to `compactor.partial-block-deletion-delay` to potentially issue less requests to object storage. #4246
* [ENHANCEMENT] Memcached: added `-*.memcached.min-idle-connections-headroom-percentage` support to configure the minimum number of idle connections to keep open as a percentage (0-100) of the number of recently used idle connections. This feature is disabled when set to a negative value (default), which means idle connections are kept open indefinitely. #4249
* [ENHANCEMENT] Querier and store-gateway: optimized regular expression label matchers with case insensitive alternate operator. #4340 #4357
* [ENHANCEMENT] Compactor: added the experimental flag `-compactor.block-upload.block-validation-enabled` with the default `true` to configure whether block validation occurs on backfilled blocks. #3411
* [ENHANCEMENT] Ingester: apply a jitter to the first TSDB head compaction interval configured via `-blocks-storage.tsdb.head-compaction-interval`. Subsequent checks will happen at the configured interval. This should help to spread the TSDB head compaction among different ingesters over the configured interval. #4364
* [ENHANCEMENT] Ingester: the maximum accepted value for `-blocks-storage.tsdb.head-compaction-interval` has been increased from 5m to 15m. #4364
* [BUGFIX] Store-gateway: return `Canceled` rather than `Aborted` or `Internal` error when the calling querier cancels a label names or values request, and return `Internal` if processing the request fails for another reason. #4061
* [BUGFIX] Querier: track canceled requests with status code `499` in the metrics instead of `503` or `422`. #4099
* [BUGFIX] Ingester: compact out-of-order data during `/ingester/flush` or when TSDB is idle. #4180
* [BUGFIX] Ingester: conversion of global limits `max-series-per-user`, `max-series-per-metric`, `max-metadata-per-user` and `max-metadata-per-metric` into corresponding local limits now takes into account the number of ingesters in each zone. #4238
* [BUGFIX] Ingester: track `cortex_ingester_memory_series` metric consistently with `cortex_ingester_memory_series_created_total` and `cortex_ingester_memory_series_removed_total`. #4312
* [BUGFIX] Querier: fixed a bug which was incorrectly matching series with regular expression label matchers with begin/end anchors in the middle of the regular expression. #4340

### Mixin

* [CHANGE] Move auto-scaling panel rows down beneath logical network path in Reads and Writes dashboards. #4049
* [CHANGE] Make distributor auto-scaling metric panels show desired number of replicas. #4218
* [CHANGE] Alerts: The alert `MimirMemcachedRequestErrors` has been renamed to `MimirCacheRequestErrors`. #4242
* [ENHANCEMENT] Alerts: Added `MimirAutoscalerKedaFailing` alert firing when a KEDA scaler is failing. #4045
* [ENHANCEMENT] Add auto-scaling panels to ruler dashboard. #4046
* [ENHANCEMENT] Add gateway auto-scaling panels to Reads and Writes dashboards. #4049 #4216
* [ENHANCEMENT] Dashboards: distinguish between label names and label values queries. #4065
* [ENHANCEMENT] Add query-frontend and ruler-query-frontend auto-scaling panels to Reads and Ruler dashboards. #4199
* [BUGFIX] Alerts: Fixed `MimirAutoscalerNotActive` to not fire if scaling metric does not exist, to avoid false positives on scaled objects with 0 min replicas. #4045
* [BUGFIX] Alerts: `MimirCompactorHasNotSuccessfullyRunCompaction` is no longer triggered by frequent compactor restarts. #4012
* [BUGFIX] Tenants dashboard: Correctly show the ruler-query-scheduler queue size. #4152

### Jsonnet

* [CHANGE] Create the `query-frontend-discovery` service only when Mimir is deployed in microservice mode without query-scheduler. #4353
* [CHANGE] Add results cache backend config to `ruler-query-frontend` configuration to allow cache reuse for cardinality-estimation based sharding. #4257
* [ENHANCEMENT] Add support for ruler auto-scaling. #4046
* [ENHANCEMENT] Add optional `weight` param to `newQuerierScaledObject` and `newRulerQuerierScaledObject` to allow running multiple querier deployments on different node types. #4141
* [ENHANCEMENT] Add support for query-frontend and ruler-query-frontend auto-scaling. #4199
* [BUGFIX] Shuffle sharding: when applying user class limits, honor the minimum shard size configured in `$._config.shuffle_sharding.*`. #4363

### Mimirtool

* [FEATURE] Added `keep_firing_for` support to rules configuration. #4099
* [ENHANCEMENT] Add `-tls-insecure-skip-verify` to rules, alertmanager and backfill commands. #4162

### Query-tee

* [CHANGE] Increase default value of `-backend.read-timeout` to 150s, to accommodate default querier and query frontend timeout of 120s. #4262
* [ENHANCEMENT] Log errors that occur while performing requests to compare two endpoints. #4262
* [ENHANCEMENT] When comparing two responses that both contain an error, only consider the comparison failed if the errors differ. Previously, if either response contained an error, the comparison always failed, even if both responses contained the same error. #4262
* [ENHANCEMENT] Include the value of the `X-Scope-OrgID` header when logging a comparison failure. #4262
* [BUGFIX] Parameters (expression, time range etc.) for a query request where the parameters are in the HTTP request body rather than in the URL are now logged correctly when responses differ. #4265

### Documentation

* [ENHANCEMENT] Add guide on alternative migration method for Thanos to Mimir #3554
* [ENHANCEMENT] Restore "Migrate from Cortex" for Jsonnet. #3929
* [ENHANCEMENT] Document migration from microservices to read-write deployment mode. #3951
* [ENHANCEMENT] Do not error when there is nothing to commit as part of a publish #4058
* [ENHANCEMENT] Explain how to run Mimir locally using docker-compose #4079
* [ENHANCEMENT] Docs: use long flag names in runbook commands. #4088
* [ENHANCEMENT] Clarify how ingester replication happens. #4101
* [ENHANCEMENT] Improvements to the Get Started guide. #4315
* [BUGFIX] Added indentation to Azure and SWIFT backend definition. #4263

### Tools

* [ENHANCEMENT] Adapt tsdb-print-chunk for native histograms. #4186
* [ENHANCEMENT] Adapt tsdb-index-health for blocks containing native histograms. #4186
* [ENHANCEMENT] Adapt tsdb-chunks tool to handle native histograms. #4186

## 2.6.2

* [BUGFIX] Security: updates Go to version 1.20.4 to fix CVE-2023-24539, CVE-2023-24540, CVE-2023-29400. #4903

## 2.6.1

### Grafana Mimir

* [BUGFIX] Security: updates Go to version 1.20.3 to fix CVE-2023-24538 #4798

## 2.6.0

### Grafana Mimir

* [CHANGE] Querier: Introduce `-querier.max-partial-query-length` to limit the time range for partial queries at the querier level and deprecate `-store.max-query-length`. #3825 #4017
* [CHANGE] Store-gateway: Remove experimental `-blocks-storage.bucket-store.max-concurrent-reject-over-limit` flag. #3706
* [CHANGE] Ingester: If shipping is enabled block retention will now be relative to the upload time to cloud storage. If shipping is disabled block retention will be relative to the creation time of the block instead of the mintime of the last block created. #3816
* [CHANGE] Query-frontend: Deprecated CLI flag `-query-frontend.align-querier-with-step` has been removed. #3982
* [CHANGE] Alertmanager: added default configuration for `-alertmanager.configs.fallback`. Allows tenants to send alerts without first uploading an Alertmanager configuration. #3541
* [FEATURE] Store-gateway: streaming of series. The store-gateway can now stream results back to the querier instead of buffering them. This is expected to greatly reduce peak memory consumption while keeping latency the same. You can enable this feature by setting `-blocks-storage.bucket-store.batch-series-size` to a value in the high thousands (5000-10000). This is still an experimental feature and is subject to a changing API and instability. #3540 #3546 #3587 #3606 #3611 #3620 #3645 #3355 #3697 #3666 #3687 #3728 #3739 #3751 #3779 #3839
* [FEATURE] Alertmanager: Added support for the Webex receiver. #3758
* [FEATURE] Limits: Added the `-validation.separate-metrics-group-label` flag. This allows further separation of the `cortex_discarded_samples_total` metric by an additional `group` label - which is configured by this flag to be the value of a specific label on an incoming timeseries. Active groups are tracked and inactive groups are cleaned up on a defined interval. The maximum number of groups tracked is controlled by the `-max-separate-metrics-groups-per-user` flag. #3439
* [FEATURE] Overrides-exporter: Added experimental ring support to overrides-exporter via `-overrides-exporter.ring.enabled`. When enabled, the ring is used to establish a leader replica for the export of limit override metrics. #3908 #3953
* [FEATURE] Ephemeral storage (experimental): Mimir can now accept samples into "ephemeral storage". Such samples are available for querying for a short amount of time (`-blocks-storage.ephemeral-tsdb.retention-period`, defaults to 10 minutes), and then removed from memory. To use ephemeral storage, distributor must be configured with `-distributor.ephemeral-series-enabled` option. Series matching `-distributor.ephemeral-series-matchers` will be marked for storing into ephemeral storage in ingesters. Each tenant needs to have ephemeral storage enabled by using `-ingester.max-ephemeral-series-per-user` limit, which defaults to 0 (no ephemeral storage). Ingesters have new `-ingester.instance-limits.max-ephemeral-series` limit for total number of series in ephemeral storage across all tenants. If ingestion of samples into ephemeral storage fails, `cortex_discarded_samples_total` metric will use values prefixed with `ephemeral-` for `reason` label. Querying of ephemeral storage is possible by using `{__mimir_storage__="ephemeral"}` as metric selector. Following new metrics related to ephemeral storage are introduced: #3897 #3922 #3961 #3997 #4004
  * `cortex_ingester_ephemeral_series`
  * `cortex_ingester_ephemeral_series_created_total`
  * `cortex_ingester_ephemeral_series_removed_total`
  * `cortex_ingester_ingested_ephemeral_samples_total`
  * `cortex_ingester_ingested_ephemeral_samples_failures_total`
  * `cortex_ingester_memory_ephemeral_users`
  * `cortex_ingester_queries_ephemeral_total`
  * `cortex_ingester_queried_ephemeral_samples`
  * `cortex_ingester_queried_ephemeral_series`
* [ENHANCEMENT] Added new metric `thanos_shipper_last_successful_upload_time`: Unix timestamp (in seconds) of the last successful TSDB block uploaded to the bucket. #3627
* [ENHANCEMENT] Ruler: Added `-ruler.alertmanager-client.tls-enabled` configuration for alertmanager client. #3432 #3597
* [ENHANCEMENT] Activity tracker logs now have `component=activity-tracker` label. #3556
* [ENHANCEMENT] Distributor: remove labels with empty values #2439
* [ENHANCEMENT] Query-frontend: track query HTTP requests in the Activity Tracker. #3561
* [ENHANCEMENT] Store-gateway: Add experimental alternate implementation of index-header reader that does not use memory mapped files. The index-header reader is expected to improve stability of the store-gateway. You can enable this implementation with the flag `-blocks-storage.bucket-store.index-header.stream-reader-enabled`. #3639 #3691 #3703 #3742 #3785 #3787 #3797
* [ENHANCEMENT] Query-scheduler: add `cortex_query_scheduler_cancelled_requests_total` metric to track the number of requests that are already cancelled when dequeued. #3696
* [ENHANCEMENT] Store-gateway: add `cortex_bucket_store_partitioner_extended_ranges_total` metric to keep track of the ranges that the partitioner decided to overextend and merge in order to save API call to the object storage. #3769
* [ENHANCEMENT] Compactor: Auto-forget unhealthy compactors after ten failed ring heartbeats. #3771
* [ENHANCEMENT] Ruler: change default value of `-ruler.for-grace-period` from `10m` to `2m` and update help text. The new default value reflects how we operate Mimir at Grafana Labs. #3817
* [ENHANCEMENT] Ingester: Added experimental flags to force usage of _postings for matchers cache_. These flags will be removed in the future and it's not recommended to change them. #3823
  * `-blocks-storage.tsdb.head-postings-for-matchers-cache-ttl`
  * `-blocks-storage.tsdb.head-postings-for-matchers-cache-size`
  * `-blocks-storage.tsdb.head-postings-for-matchers-cache-force`
* [ENHANCEMENT] Ingester: Improved series selection performance when some of the matchers do not match any series. #3827
* [ENHANCEMENT] Alertmanager: Add new additional template function `tenantID` returning id of the tenant owning the alert. #3758
* [ENHANCEMENT] Alertmanager: Add additional template function `grafanaExploreURL` returning URL to grafana explore with range query. #3849
* [ENHANCEMENT] Reduce overhead of debug logging when filtered out. #3875
* [ENHANCEMENT] Update Docker base images from `alpine:3.16.2` to `alpine:3.17.1`. #3898
* [ENHANCEMENT] Ingester: Add new `/ingester/tsdb_metrics` endpoint to return tenant-specific TSDB metrics. #3923
* [ENHANCEMENT] Query-frontend: CLI flag `-query-frontend.max-total-query-length` and its associated YAML configuration is now stable. #3882
* [ENHANCEMENT] Ruler: rule groups now support optional and experimental `align_evaluation_time_on_interval` field, which causes all evaluations to happen on interval-aligned timestamp. #4013
* [ENHANCEMENT] Query-scheduler: ring-based service discovery is now stable. #4028
* [ENHANCEMENT] Store-gateway: improved performance of prefix matching on the labels. #4055 #4080
* [BUGFIX] Log the names of services that are not yet running rather than `unsupported value type` when calling `/ready` and some services are not running. #3625
* [BUGFIX] Alertmanager: Fix template spurious deletion with relative data dir. #3604
* [BUGFIX] Security: update prometheus/exporter-toolkit for CVE-2022-46146. #3675
* [BUGFIX] Security: update golang.org/x/net for CVE-2022-41717. #3755
* [BUGFIX] Debian package: Fix post-install, environment file path and user creation. #3720
* [BUGFIX] memberlist: Fix panic during Mimir startup when Mimir receives gossip message before it's ready. #3746
* [BUGFIX] Store-gateway: fix `cortex_bucket_store_partitioner_requested_bytes_total` metric to not double count overlapping ranges. #3769
* [BUGFIX] Update `github.com/thanos-io/objstore` to address issue with Multipart PUT on s3-compatible Object Storage. #3802 #3821
* [BUGFIX] Distributor, Query-scheduler: Make sure ring metrics include a `cortex_` prefix as expected by dashboards. #3809
* [BUGFIX] Querier: canceled requests are no longer reported as "consistency check" failures. #3837 #3927
* [BUGFIX] Distributor: don't panic when `metric_relabel_configs` in overrides contains null element. #3868
* [BUGFIX] Distributor: don't panic when OTLP histograms don't have any buckets. #3853
* [BUGFIX] Ingester, Compactor: fix panic that can occur when compaction fails. #3955
* [BUGFIX] Store-gateway: return `Canceled` rather than `Aborted` error when the calling querier cancels the request. #4007

### Mixin

* [ENHANCEMENT] Alerts: Added `MimirIngesterInstanceHasNoTenants` alert that fires when an ingester replica is not receiving write requests for any tenant. #3681
* [ENHANCEMENT] Alerts: Extended `MimirAllocatingTooMuchMemory` to check read-write deployment containers. #3710
* [ENHANCEMENT] Alerts: Added `MimirAlertmanagerInstanceHasNoTenants` alert that fires when an alertmanager instance ows no tenants. #3826
* [ENHANCEMENT] Alerts: Added `MimirRulerInstanceHasNoRuleGroups` alert that fires when a ruler replica is not assigned any rule group to evaluate. #3723
* [ENHANCEMENT] Support for baremetal deployment for alerts and scaling recording rules. #3719
* [ENHANCEMENT] Dashboards: querier autoscaling now supports multiple scaled objects (configurable via `$._config.autoscale.querier.hpa_name`). #3962
* [BUGFIX] Alerts: Fixed `MimirIngesterRestarts` alert when Mimir is deployed in read-write mode. #3716
* [BUGFIX] Alerts: Fixed `MimirIngesterHasNotShippedBlocks` and `MimirIngesterHasNotShippedBlocksSinceStart` alerts for when Mimir is deployed in read-write or monolithic modes and updated them to use new `thanos_shipper_last_successful_upload_time` metric. #3627
* [BUGFIX] Alerts: Fixed `MimirMemoryMapAreasTooHigh` alert when Mimir is deployed in read-write mode. #3626
* [BUGFIX] Alerts: Fixed `MimirCompactorSkippedBlocksWithOutOfOrderChunks` matching on non-existent label. #3628
* [BUGFIX] Dashboards: Fix `Rollout Progress` dashboard incorrectly using Gateway metrics when Gateway was not enabled. #3709
* [BUGFIX] Tenants dashboard: Make it compatible with all deployment types. #3754
* [BUGFIX] Alerts: Fixed `MimirCompactorHasNotUploadedBlocks` to not fire if compactor has nothing to do. #3793
* [BUGFIX] Alerts: Fixed `MimirAutoscalerNotActive` to not fire if scaling metric is 0, to avoid false positives on scaled objects with 0 min replicas. #3999

### Jsonnet

* [CHANGE] Replaced the deprecated `policy/v1beta1` with `policy/v1` when configuring a PodDisruptionBudget for read-write deployment mode. #3811
* [CHANGE] Removed `-server.http-write-timeout` default option value from querier and query-frontend, as it defaults to a higher value in the code now, and cannot be lower than `-querier.timeout`. #3836
* [CHANGE] Replaced `-store.max-query-length` with `-query-frontend.max-total-query-length` in the query-frontend config. #3879
* [CHANGE] Changed default `mimir_backend_data_disk_size` from `100Gi` to `250Gi`. #3894
* [ENHANCEMENT] Update `rollout-operator` to `v0.2.0`. #3624
* [ENHANCEMENT] Add `user_24M` and `user_32M` classes to operations config. #3367
* [ENHANCEMENT] Update memcached image from `memcached:1.6.16-alpine` to `memcached:1.6.17-alpine`. #3914
* [ENHANCEMENT] Allow configuring the ring for overrides-exporter. #3995
* [BUGFIX] Apply ingesters and store-gateways per-zone CLI flags overrides to read-write deployment mode too. #3766
* [BUGFIX] Apply overrides-exporter CLI flags to mimir-backend when running Mimir in read-write deployment mode. #3790
* [BUGFIX] Fixed `mimir-write` and `mimir-read` Kubernetes service to correctly balance requests among pods. #3855 #3864 #3906
* [BUGFIX] Fixed `ruler-query-frontend` and `mimir-read` gRPC server configuration to force clients to periodically re-resolve the backend addresses. #3862
* [BUGFIX] Fixed `mimir-read` CLI flags to ensure query-frontend configuration takes precedence over querier configuration. #3877

### Mimirtool

* [ENHANCEMENT] Update `mimirtool config convert` to work with Mimir 2.4, 2.5, 2.6 changes. #3952
* [ENHANCEMENT] Mimirtool is now available to install through Homebrew with `brew install mimirtool`. #3776
* [ENHANCEMENT] Added `--concurrency` to `mimirtool rules sync` command. #3996
* [BUGFIX] Fix summary output from `mimirtool rules sync` to display correct number of groups created and updated. #3918

### Documentation

* [BUGFIX] Querier: Remove assertion that the `-querier.max-concurrent` flag must also be set for the query-frontend. #3678
* [ENHANCEMENT] Update migration from cortex documentation. #3662
* [ENHANCEMENT] Query-scheduler: documented how to migrate from DNS-based to ring-based service discovery. #4028

### Tools

## 2.5.0

### Grafana Mimir

* [CHANGE] Flag `-azure.msi-resource` is now ignored, and will be removed in Mimir 2.7. This setting is now made automatically by Azure. #2682
* [CHANGE] Experimental flag `-blocks-storage.tsdb.out-of-order-capacity-min` has been removed. #3261
* [CHANGE] Distributor: Wrap errors from pushing to ingesters with useful context, for example clarifying timeouts. #3307
* [CHANGE] The default value of `-server.http-write-timeout` has changed from 30s to 2m. #3346
* [CHANGE] Reduce period of health checks in connection pools for querier->store-gateway, ruler->ruler, and alertmanager->alertmanager clients to 10s. This reduces the time to fail a gRPC call when the remote stops responding. #3168
* [CHANGE] Hide TSDB block ranges period config from doc and mark it experimental. #3518
* [FEATURE] Alertmanager: added Discord support. #3309
* [ENHANCEMENT] Added `-server.tls-min-version` and `-server.tls-cipher-suites` flags to configure cipher suites and min TLS version supported by HTTP and gRPC servers. #2898
* [ENHANCEMENT] Distributor: Add age filter to forwarding functionality, to not forward samples which are older than defined duration. If such samples are not ingested, `cortex_discarded_samples_total{reason="forwarded-sample-too-old"}` is increased. #3049 #3113
* [ENHANCEMENT] Store-gateway: Reduce memory allocation when generating ids in index cache. #3179
* [ENHANCEMENT] Query-frontend: truncate queries based on the configured creation grace period (`--validation.create-grace-period`) to avoid querying too far into the future. #3172
* [ENHANCEMENT] Ingester: Reduce activity tracker memory allocation. #3203
* [ENHANCEMENT] Query-frontend: Log more detailed information in the case of a failed query. #3190
* [ENHANCEMENT] Added `-usage-stats.installation-mode` configuration to track the installation mode via the anonymous usage statistics. #3244
* [ENHANCEMENT] Compactor: Add new `cortex_compactor_block_max_time_delta_seconds` histogram for detecting if compaction of blocks is lagging behind. #3240 #3429
* [ENHANCEMENT] Ingester: reduced the memory footprint of active series custom trackers. #2568
* [ENHANCEMENT] Distributor: Include `X-Scope-OrgId` header in requests forwarded to configured forwarding endpoint. #3283 #3385
* [ENHANCEMENT] Alertmanager: reduced memory utilization in Mimir clusters with a large number of tenants. #3309
* [ENHANCEMENT] Add experimental flag `-shutdown-delay` to allow components to wait after receiving SIGTERM and before stopping. In this time the component returns 503 from /ready endpoint. #3298
* [ENHANCEMENT] Go: update to go 1.19.3. #3371
* [ENHANCEMENT] Alerts: added `RulerRemoteEvaluationFailing` alert, firing when communication between ruler and frontend fails in remote operational mode. #3177 #3389
* [ENHANCEMENT] Clarify which S3 signature versions are supported in the error "unsupported signature version". #3376
* [ENHANCEMENT] Store-gateway: improved index header reading performance. #3393 #3397 #3436
* [ENHANCEMENT] Store-gateway: improved performance of series matching. #3391
* [ENHANCEMENT] Move the validation of incoming series before the distributor's forwarding functionality, so that we don't forward invalid series. #3386 #3458
* [ENHANCEMENT] S3 bucket configuration now validates that the endpoint does not have the bucket name prefix. #3414
* [ENHANCEMENT] Query-frontend: added "fetched index bytes" to query statistics, so that the statistics contain the total bytes read by store-gateways from TSDB block indexes. #3206
* [ENHANCEMENT] Distributor: push wrapper should only receive unforwarded samples. #2980
* [ENHANCEMENT] Added `/api/v1/status/config` and `/api/v1/status/flags` APIs to maintain compatibility with prometheus. #3596 #3983
* [BUGFIX] Flusher: Add `Overrides` as a dependency to prevent panics when starting with `-target=flusher`. #3151
* [BUGFIX] Updated `golang.org/x/text` dependency to fix CVE-2022-32149. #3285
* [BUGFIX] Query-frontend: properly close gRPC streams to the query-scheduler to stop memory and goroutines leak. #3302
* [BUGFIX] Ruler: persist evaluation delay configured in the rulegroup. #3392
* [BUGFIX] Ring status pages: show 100% ownership as "100%", not "1e+02%". #3435
* [BUGFIX] Fix panics in OTLP ingest path when parse errors exist. #3538

### Mixin

* [CHANGE] Alerts: Change `MimirSchedulerQueriesStuck` `for` time to 7 minutes to account for the time it takes for HPA to scale up. #3223
* [CHANGE] Dashboards: Removed the `Querier > Stages` panel from the `Mimir / Queries` dashboard. #3311
* [CHANGE] Configuration: The format of the `autoscaling` section of the configuration has changed to support more components. #3378
  * Instead of specific config variables for each component, they are listed in a dictionary. For example, `autoscaling.querier_enabled` becomes `autoscaling.querier.enabled`.
* [FEATURE] Dashboards: Added "Mimir / Overview resources" dashboard, providing an high level view over a Mimir cluster resources utilization. #3481
* [FEATURE] Dashboards: Added "Mimir / Overview networking" dashboard, providing an high level view over a Mimir cluster network bandwidth, inflight requests and TCP connections. #3487
* [FEATURE] Compile baremetal mixin along k8s mixin. #3162 #3514
* [ENHANCEMENT] Alerts: Add MimirRingMembersMismatch firing when a component does not have the expected number of running jobs. #2404
* [ENHANCEMENT] Dashboards: Add optional row about the Distributor's metric forwarding feature to the `Mimir / Writes` dashboard. #3182 #3394 #3394 #3461
* [ENHANCEMENT] Dashboards: Remove the "Instance Mapper" row from the "Alertmanager Resources Dashboard". This is a Grafana Cloud specific service and not relevant for external users. #3152
* [ENHANCEMENT] Dashboards: Add "remote read", "metadata", and "exemplar" queries to "Mimir / Overview" dashboard. #3245
* [ENHANCEMENT] Dashboards: Use non-red colors for non-error series in the "Mimir / Overview" dashboard. #3246
* [ENHANCEMENT] Dashboards: Add support to multi-zone deployments for the experimental read-write deployment mode. #3256
* [ENHANCEMENT] Dashboards: If enabled, add new row to the `Mimir / Writes` for distributor autoscaling metrics. #3378
* [ENHANCEMENT] Dashboards: Add read path insights row to the "Mimir / Tenants" dashboard. #3326
* [ENHANCEMENT] Alerts: Add runbook urls for alerts. #3452
* [ENHANCEMENT] Configuration: Make it possible to configure namespace label, job label, and job prefix. #3482
* [ENHANCEMENT] Dashboards: improved resources and networking dashboards to work with read-write deployment mode too. #3497 #3504 #3519 #3531
* [ENHANCEMENT] Alerts: Added "MimirDistributorForwardingErrorRate" alert, which fires on high error rates in the distributor’s forwarding feature. #3200
* [ENHANCEMENT] Improve phrasing in Overview dashboard. #3488
* [BUGFIX] Dashboards: Fix legend showing `persistentvolumeclaim` when using `deployment_type=baremetal` for `Disk space utilization` panels. #3173 #3184
* [BUGFIX] Alerts: Fixed `MimirGossipMembersMismatch` alert when Mimir is deployed in read-write mode. #3489
* [BUGFIX] Dashboards: Remove "Inflight requests" from object store panels because the panel is not tracking the inflight requests to object storage. #3521

### Jsonnet

* [CHANGE] Replaced the deprecated `policy/v1beta1` with `policy/v1` when configuring a PodDisruptionBudget. #3284
* [CHANGE] [Common storage configuration](https://grafana.com/docs/mimir/v2.3.x/operators-guide/configure/configure-object-storage-backend/#common-configuration) is now used to configure object storage in all components. This is a breaking change in terms of Jsonnet manifests and also a CLI flag update for components that use object storage, so it will require a rollout of those components. The changes include: #3257
  * `blocks_storage_backend` was renamed to `storage_backend` and is now used as the common storage backend for all components.
    * So were the related `blocks_storage_azure_account_(name|key)` and `blocks_storage_s3_endpoint` configurations.
  * `storage_s3_endpoint` is now rendered by default using the `aws_region` configuration instead of a hardcoded `us-east-1`.
  * `ruler_client_type` and `alertmanager_client_type` were renamed to `ruler_storage_backend` and `alertmanager_storage_backend` respectively, and their corresponding CLI flags won't be rendered unless explicitly set to a value different from the one in `storage_backend` (like `local`).
  * `alertmanager_s3_bucket_name`, `alertmanager_gcs_bucket_name` and `alertmanager_azure_container_name` have been removed, and replaced by a single `alertmanager_storage_bucket_name` configuration used for all object storages.
  * `genericBlocksStorageConfig` configuration object was removed, and so any extensions to it will be now ignored. Use `blockStorageConfig` instead.
  * `rulerClientConfig` and `alertmanagerStorageClientConfig` configuration objects were renamed to `rulerStorageConfig` and `alertmanagerStorageConfig` respectively, and so any extensions to their previous names will be now ignored. Use the new names instead.
  * The CLI flags `*.s3.region` are no longer rendered as they are optional and the region can be inferred by Mimir by performing an initial API call to the endpoint.
  * The migration to this change should usually consist of:
    * Renaming `blocks_storage_backend` key to `storage_backend`.
    * For Azure/S3:
      * Renaming `blocks_storage_(azure|s3)_*` configurations to `storage_(azure|s3)_*`.
      * If `ruler_storage_(azure|s3)_*` and `alertmanager_storage_(azure|s3)_*` keys were different from the `block_storage_*` ones, they should be now provided using CLI flags, see [configuration reference](https://grafana.com/docs/mimir/v2.3.x/operators-guide/configure/reference-configuration-parameters/) for more details.
    * Removing `ruler_client_type` and `alertmanager_client_type` if their value match the `storage_backend`, or renaming them to their new names otherwise.
    * Reviewing any possible extensions to `genericBlocksStorageConfig`, `rulerClientConfig` and `alertmanagerStorageClientConfig` and moving them to the corresponding new options.
    * Renaming the alertmanager's bucket name configuration from provider-specific to the new `alertmanager_storage_bucket_name` key.
* [CHANGE] The `overrides-exporter.libsonnet` file is now always imported. The overrides-exporter can be enabled in jsonnet setting the following: #3379
  ```jsonnet
  {
    _config+:: {
      overrides_exporter_enabled: true,
    }
  }
  ```
* [FEATURE] Added support for experimental read-write deployment mode. Enabling the read-write deployment mode on a existing Mimir cluster is a destructive operation, because the cluster will be re-created. If you're creating a new Mimir cluster, you can deploy it in read-write mode adding the following configuration: #3379 #3475 #3405
  ```jsonnet
  {
    _config+:: {
      deployment_mode: 'read-write',

      // See operations/mimir/read-write-deployment.libsonnet for more configuration options.
      mimir_write_replicas: 3,
      mimir_read_replicas: 2,
      mimir_backend_replicas: 3,
    }
  }
  ```
* [ENHANCEMENT] Add autoscaling support to the `mimir-read` component when running the read-write-deployment model. #3419
* [ENHANCEMENT] Added `$._config.usageStatsConfig` to track the installation mode via the anonymous usage statistics. #3294
* [ENHANCEMENT] The query-tee node port (`$._config.query_tee_node_port`) is now optional. #3272
* [ENHANCEMENT] Add support for autoscaling distributors. #3378
* [ENHANCEMENT] Make auto-scaling logic ensure integer KEDA thresholds. #3512
* [BUGFIX] Fixed query-scheduler ring configuration for dedicated ruler's queries and query-frontends. #3237 #3239
* [BUGFIX] Jsonnet: Fix auto-scaling so that ruler-querier CPU threshold is a string-encoded integer millicores value. #3520

### Mimirtool

* [FEATURE] Added `mimirtool alertmanager verify` command to validate configuration without uploading. #3440
* [ENHANCEMENT] Added `mimirtool rules delete-namespace` command to delete all of the rule groups in a namespace including the namespace itself. #3136
* [ENHANCEMENT] Refactor `mimirtool analyze prometheus`: add concurrency and resiliency #3349
  * Add `--concurrency` flag. Default: number of logical CPUs
* [BUGFIX] `--log.level=debug` now correctly prints the response from the remote endpoint when a request fails. #3180

### Documentation

* [ENHANCEMENT] Documented how to configure HA deduplication using Consul in a Mimir Helm deployment. #2972
* [ENHANCEMENT] Improve `MimirQuerierAutoscalerNotActive` runbook. #3186
* [ENHANCEMENT] Improve `MimirSchedulerQueriesStuck` runbook to reflect debug steps with querier auto-scaling enabled. #3223
* [ENHANCEMENT] Use imperative for docs titles. #3178 #3332 #3343
* [ENHANCEMENT] Docs: mention gRPC compression in "Production tips". #3201
* [ENHANCEMENT] Update ADOPTERS.md. #3224 #3225
* [ENHANCEMENT] Add a note for jsonnet deploying. #3213
* [ENHANCEMENT] out-of-order runbook update with use case. #3253
* [ENHANCEMENT] Fixed TSDB retention mentioned in the "Recover source blocks from ingesters" runbook. #3280
* [ENHANCEMENT] Run Grafana Mimir in production using the Helm chart. #3072
* [ENHANCEMENT] Use common configuration in the tutorial. #3282
* [ENHANCEMENT] Updated detailed steps for migrating blocks from Thanos to Mimir. #3290
* [ENHANCEMENT] Add scheme to DNS service discovery docs. #3450
* [BUGFIX] Remove reference to file that no longer exists in contributing guide. #3404
* [BUGFIX] Fix some minor typos in the contributing guide and on the runbooks page. #3418
* [BUGFIX] Fix small typos in API reference. #3526
* [BUGFIX] Fixed TSDB retention mentioned in the "Recover source blocks from ingesters" runbook. #3278
* [BUGFIX] Fixed configuration example in the "Configuring the Grafana Mimir query-frontend to work with Prometheus" guide. #3374

### Tools

* [FEATURE] Add `copyblocks` tool, to copy Mimir blocks between two GCS buckets. #3264
* [ENHANCEMENT] copyblocks: copy no-compact global markers and optimize min time filter check. #3268
* [ENHANCEMENT] Mimir rules GitHub action: Added the ability to change default value of `label` when running `prepare` command. #3236
* [BUGFIX] Mimir rules Github action: Fix single line output. #3421

## 2.4.0

### Grafana Mimir

* [CHANGE] Distributor: change the default value of `-distributor.remote-timeout` to `2s` from `20s` and `-distributor.forwarding.request-timeout` to `2s` from `10s` to improve distributor resource usage when ingesters crash. #2728 #2912
* [CHANGE] Anonymous usage statistics tracking: added the `-ingester.ring.store` value. #2981
* [CHANGE] Series metadata `HELP` that is longer than `-validation.max-metadata-length` is now truncated silently, instead of being dropped with a 400 status code. #2993
* [CHANGE] Ingester: changed default setting for `-ingester.ring.readiness-check-ring-health` from `true` to `false`. #2953
* [CHANGE] Anonymous usage statistics tracking has been enabled by default, to help Mimir maintainers make better decisions to support the open source community. #2939 #3034
* [CHANGE] Anonymous usage statistics tracking: added the minimum and maximum value of `-ingester.out-of-order-time-window`. #2940
* [CHANGE] The default hash ring heartbeat period for distributors, ingesters, rulers and compactors has been increased from `5s` to `15s`. Now the default heartbeat period for all Mimir hash rings is `15s`. #3033
* [CHANGE] Reduce the default TSDB head compaction concurrency (`-blocks-storage.tsdb.head-compaction-concurrency`) from 5 to 1, in order to reduce CPU spikes. #3093
* [CHANGE] Ruler: the ruler's [remote evaluation mode](https://grafana.com/docs/mimir/latest/operators-guide/architecture/components/ruler/#remote) (`-ruler.query-frontend.address`) is now stable. #3109
* [CHANGE] Limits: removed the deprecated YAML configuration option `active_series_custom_trackers_config`. Please use `active_series_custom_trackers` instead. #3110
* [CHANGE] Ingester: removed the deprecated configuration option `-ingester.ring.join-after`. #3111
* [CHANGE] Querier: removed the deprecated configuration option `-querier.shuffle-sharding-ingesters-lookback-period`. The value of `-querier.query-ingesters-within` is now used internally for shuffle sharding lookback, while you can use `-querier.shuffle-sharding-ingesters-enabled` to enable or disable shuffle sharding on the read path. #3111
* [CHANGE] Memberlist: cluster label verification feature (`-memberlist.cluster-label` and `-memberlist.cluster-label-verification-disabled`) is now marked as stable. #3108
* [CHANGE] Distributor: only single per-tenant forwarding endpoint can be configured now. Support for per-rule endpoint has been removed. #3095
* [FEATURE] Query-scheduler: added an experimental ring-based service discovery support for the query-scheduler. Refer to [query-scheduler configuration](https://grafana.com/docs/mimir/next/operators-guide/architecture/components/query-scheduler/#configuration) for more information. #2957
* [FEATURE] Introduced the experimental endpoint `/api/v1/user_limits` exposed by all components that load runtime configuration. This endpoint exposes realtime limits for the authenticated tenant, in JSON format. #2864 #3017
* [FEATURE] Query-scheduler: added the experimental configuration option `-query-scheduler.max-used-instances` to restrict the number of query-schedulers effectively used regardless how many replicas are running. This feature can be useful when using the experimental read-write deployment mode. #3005
* [ENHANCEMENT] Go: updated to go 1.19.2. #2637 #3127 #3129
* [ENHANCEMENT] Runtime config: don't unmarshal runtime configuration files if they haven't changed. This can save a bit of CPU and memory on every component using runtime config. #2954
* [ENHANCEMENT] Query-frontend: Add `cortex_frontend_query_result_cache_skipped_total` and `cortex_frontend_query_result_cache_attempted_total` metrics to track the reason why query results are not cached. #2855
* [ENHANCEMENT] Distributor: pool more connections per host when forwarding request. Mark requests as idempotent so they can be retried under some conditions. #2968
* [ENHANCEMENT] Distributor: failure to send request to forwarding target now also increments `cortex_distributor_forward_errors_total`, with `status_code="failed"`. #2968
* [ENHANCEMENT] Distributor: added support forwarding push requests via gRPC, using `httpgrpc` messages from weaveworks/common library. #2996
* [ENHANCEMENT] Query-frontend / Querier: increase internal backoff period used to retry connections to query-frontend / query-scheduler. #3011
* [ENHANCEMENT] Querier: do not log "error processing requests from scheduler" when the query-scheduler is shutting down. #3012
* [ENHANCEMENT] Query-frontend: query sharding process is now time-bounded and it is cancelled if the request is aborted. #3028
* [ENHANCEMENT] Query-frontend: improved Prometheus response JSON encoding performance. #2450
* [ENHANCEMENT] TLS: added configuration parameters to configure the client's TLS cipher suites and minimum version. The following new CLI flags have been added: #3070
  * `-alertmanager.alertmanager-client.tls-cipher-suites`
  * `-alertmanager.alertmanager-client.tls-min-version`
  * `-alertmanager.sharding-ring.etcd.tls-cipher-suites`
  * `-alertmanager.sharding-ring.etcd.tls-min-version`
  * `-compactor.ring.etcd.tls-cipher-suites`
  * `-compactor.ring.etcd.tls-min-version`
  * `-distributor.forwarding.grpc-client.tls-cipher-suites`
  * `-distributor.forwarding.grpc-client.tls-min-version`
  * `-distributor.ha-tracker.etcd.tls-cipher-suites`
  * `-distributor.ha-tracker.etcd.tls-min-version`
  * `-distributor.ring.etcd.tls-cipher-suites`
  * `-distributor.ring.etcd.tls-min-version`
  * `-ingester.client.tls-cipher-suites`
  * `-ingester.client.tls-min-version`
  * `-ingester.ring.etcd.tls-cipher-suites`
  * `-ingester.ring.etcd.tls-min-version`
  * `-memberlist.tls-cipher-suites`
  * `-memberlist.tls-min-version`
  * `-querier.frontend-client.tls-cipher-suites`
  * `-querier.frontend-client.tls-min-version`
  * `-querier.store-gateway-client.tls-cipher-suites`
  * `-querier.store-gateway-client.tls-min-version`
  * `-query-frontend.grpc-client-config.tls-cipher-suites`
  * `-query-frontend.grpc-client-config.tls-min-version`
  * `-query-scheduler.grpc-client-config.tls-cipher-suites`
  * `-query-scheduler.grpc-client-config.tls-min-version`
  * `-query-scheduler.ring.etcd.tls-cipher-suites`
  * `-query-scheduler.ring.etcd.tls-min-version`
  * `-ruler.alertmanager-client.tls-cipher-suites`
  * `-ruler.alertmanager-client.tls-min-version`
  * `-ruler.client.tls-cipher-suites`
  * `-ruler.client.tls-min-version`
  * `-ruler.query-frontend.grpc-client-config.tls-cipher-suites`
  * `-ruler.query-frontend.grpc-client-config.tls-min-version`
  * `-ruler.ring.etcd.tls-cipher-suites`
  * `-ruler.ring.etcd.tls-min-version`
  * `-store-gateway.sharding-ring.etcd.tls-cipher-suites`
  * `-store-gateway.sharding-ring.etcd.tls-min-version`
* [ENHANCEMENT] Store-gateway: Add `-blocks-storage.bucket-store.max-concurrent-reject-over-limit` option to allow requests that exceed the max number of inflight object storage requests to be rejected. #2999
* [ENHANCEMENT] Query-frontend: allow setting a separate limit on the total (before splitting/sharding) query length of range queries with the new experimental `-query-frontend.max-total-query-length` flag, which defaults to `-store.max-query-length` if unset or set to 0. #3058
* [ENHANCEMENT] Query-frontend: Lower TTL for cache entries overlapping the out-of-order samples ingestion window (re-using `-ingester.out-of-order-allowance` from ingesters). #2935
* [ENHANCEMENT] Ruler: added support to forcefully disable recording and/or alerting rules evaluation. The following new configuration options have been introduced, which can be overridden on a per-tenant basis in the runtime configuration: #3088
  * `-ruler.recording-rules-evaluation-enabled`
  * `-ruler.alerting-rules-evaluation-enabled`
* [ENHANCEMENT] Distributor: Improved error messages reported when the distributor fails to remote write to ingesters. #3055
* [ENHANCEMENT] Improved tracing spans tracked by distributors, ingesters and store-gateways. #2879 #3099 #3089
* [ENHANCEMENT] Ingester: improved the performance of label value cardinality endpoint. #3044
* [ENHANCEMENT] Ruler: use backoff retry on remote evaluation #3098
* [ENHANCEMENT] Query-frontend: Include multiple tenant IDs in query logs when present instead of dropping them. #3125
* [ENHANCEMENT] Query-frontend: truncate queries based on the configured blocks retention period (`-compactor.blocks-retention-period`) to avoid querying past this period. #3134
* [ENHANCEMENT] Alertmanager: reduced memory utilization in Mimir clusters with a large number of tenants. #3143
* [ENHANCEMENT] Store-gateway: added extra span logging to improve observability. #3131
* [ENHANCEMENT] Compactor: cleaning up different tenants' old blocks and updating bucket indexes is now more independent. This prevents a single tenant from delaying cleanup for other tenants. #2631
* [ENHANCEMENT] Distributor: request rate, ingestion rate, and inflight requests limits are now enforced before reading and parsing the body of the request. This makes the distributor more resilient against a burst of requests over those limit. #2419
* [BUGFIX] Querier: Fix 400 response while handling streaming remote read. #2963
* [BUGFIX] Fix a bug causing query-frontend, query-scheduler, and querier not failing if one of their internal components fail. #2978
* [BUGFIX] Querier: re-balance the querier worker connections when a query-frontend or query-scheduler is terminated. #3005
* [BUGFIX] Distributor: Now returns the quorum error from ingesters. For example, with replication_factor=3, two HTTP 400 errors and one HTTP 500 error, now the distributor will always return HTTP 400. Previously the behaviour was to return the error which the distributor first received. #2979
* [BUGFIX] Ruler: fix panic when ruler.external_url is explicitly set to an empty string ("") in YAML. #2915
* [BUGFIX] Alertmanager: Fix support for the Telegram API URL in the global settings. #3097
* [BUGFIX] Alertmanager: Fix parsing of label matchers without label value in the API used to retrieve alerts. #3097
* [BUGFIX] Ruler: Fix not restoring alert state for rule groups when other ruler replicas shut down. #3156
* [BUGFIX] Updated `golang.org/x/net` dependency to fix CVE-2022-27664. #3124
* [BUGFIX] Fix distributor from returning a `500` status code when a `400` was received from the ingester. #3211
* [BUGFIX] Fix incorrect OS value set in Mimir v2.3.* RPM packages. #3221

### Mixin

* [CHANGE] Alerts: MimirQuerierAutoscalerNotActive is now critical and fires after 1h instead of 15m. #2958
* [FEATURE] Dashboards: Added "Mimir / Overview" dashboards, providing an high level view over a Mimir cluster. #3122 #3147 #3155
* [ENHANCEMENT] Dashboards: Updated the "Writes" and "Rollout progress" dashboards to account for samples ingested via the new OTLP ingestion endpoint. #2919 #2938
* [ENHANCEMENT] Dashboards: Include per-tenant request rate in "Tenants" dashboard. #2874
* [ENHANCEMENT] Dashboards: Include inflight object store requests in "Reads" dashboard. #2914
* [ENHANCEMENT] Dashboards: Make queries used to find job, cluster and namespace for dropdown menus configurable. #2893
* [ENHANCEMENT] Dashboards: Include rate of label and series queries in "Reads" dashboard. #3065 #3074
* [ENHANCEMENT] Dashboards: Fix legend showing on per-pod panels. #2944
* [ENHANCEMENT] Dashboards: Use the "req/s" unit on panels showing the requests rate. #3118
* [ENHANCEMENT] Dashboards: Use a consistent color across dashboards for the error rate. #3154

### Jsonnet

* [FEATURE] Added support for query-scheduler ring-based service discovery. #3128
* [ENHANCEMENT] Querier autoscaling is now slower on scale downs: scale down 10% every 1m instead of 100%. #2962
* [BUGFIX] Memberlist: `gossip_member_label` is now set for ruler-queriers. #3141

### Mimirtool

* [ENHANCEMENT] mimirtool analyze: Store the query errors instead of exit during the analysis. #3052
* [BUGFIX] mimir-tool remote-read: fix returns where some conditions [return nil error even if there is error](https://github.com/grafana/cortex-tools/issues/260). #3053

### Documentation

* [ENHANCEMENT] Added documentation on how to configure storage retention. #2970
* [ENHANCEMENT] Improved gRPC clients config documentation. #3020
* [ENHANCEMENT] Added documentation on how to manage alerting and recording rules. #2983
* [ENHANCEMENT] Improved `MimirSchedulerQueriesStuck` runbook. #3006
* [ENHANCEMENT] Added "Cluster label verification" section to memberlist documentation. #3096
* [ENHANCEMENT] Mention compression in multi-zone replication documentation. #3107
* [BUGFIX] Fixed configuration option names in "Enabling zone-awareness via the Grafana Mimir Jsonnet". #3018
* [BUGFIX] Fixed `mimirtool analyze` parameters documentation. #3094
* [BUGFIX] Fixed YAML configuraton in the "Manage the configuration of Grafana Mimir with Helm" guide. #3042
* [BUGFIX] Fixed Alertmanager capacity planning documentation. #3132

### Tools

- [BUGFIX] trafficdump: Fixed panic occurring when `-success-only=true` and the captured request failed. #2863

## 2.3.1

### Grafana Mimir
* [BUGFIX] Query-frontend: query sharding took exponential time to map binary expressions. #3027
* [BUGFIX] Distributor: Stop panics on OTLP endpoint when a single metric has multiple timeseries. #3040

## 2.3.0

### Grafana Mimir

* [CHANGE] Ingester: Added user label to ingester metric `cortex_ingester_tsdb_out_of_order_samples_appended_total`. On multitenant clusters this helps us find the rate of appended out-of-order samples for a specific tenant. #2493
* [CHANGE] Compactor: delete source and output blocks from local disk on compaction failed, to reduce likelihood that subsequent compactions fail because of no space left on disk. #2261
* [CHANGE] Ruler: Remove unused CLI flags `-ruler.search-pending-for` and `-ruler.flush-period` (and their respective YAML config options). #2288
* [CHANGE] Successful gRPC requests are no longer logged (only affects internal API calls). #2309
* [CHANGE] Add new `-*.consul.cas-retry-delay` flags. They have a default value of `1s`, while previously there was no delay between retries. #2309
* [CHANGE] Store-gateway: Remove the experimental ability to run requests in a dedicated OS thread pool and associated CLI flag `-store-gateway.thread-pool-size`. #2423
* [CHANGE] Memberlist: disabled TCP-based ping fallback, because Mimir already uses a custom transport based on TCP. #2456
* [CHANGE] Change default value for `-distributor.ha-tracker.max-clusters` to `100` to provide a DoS protection. #2465
* [CHANGE] Experimental block upload API exposed by compactor has changed: Previous `/api/v1/upload/block/{block}` endpoint for starting block upload is now `/api/v1/upload/block/{block}/start`, and previous endpoint `/api/v1/upload/block/{block}?uploadComplete=true` for finishing block upload is now `/api/v1/upload/block/{block}/finish`. New API endpoint has been added: `/api/v1/upload/block/{block}/check`. #2486 #2548
* [CHANGE] Compactor: changed `-compactor.max-compaction-time` default from `0s` (disabled) to `1h`. When compacting blocks for a tenant, the compactor will move to compact blocks of another tenant or re-plan blocks to compact at least every 1h. #2514
* [CHANGE] Distributor: removed previously deprecated `extend_writes` (see #1856) YAML key and `-distributor.extend-writes` CLI flag from the distributor config. #2551
* [CHANGE] Ingester: removed previously deprecated `active_series_custom_trackers` (see #1188) YAML key from the ingester config. #2552
* [CHANGE] The tenant ID `__mimir_cluster` is reserved by Mimir and not allowed to store metrics. #2643
* [CHANGE] Purger: removed the purger component and moved its API endpoints `/purger/delete_tenant` and `/purger/delete_tenant_status` to the compactor at `/compactor/delete_tenant` and `/compactor/delete_tenant_status`. The new endpoints on the compactor are stable. #2644
* [CHANGE] Memberlist: Change the leave timeout duration (`-memberlist.leave-timeout duration`) from 5s to 20s and connection timeout (`-memberlist.packet-dial-timeout`) from 5s to 2s. This makes leave timeout 10x the connection timeout, so that we can communicate the leave to at least 1 node, if the first 9 we try to contact times out. #2669
* [CHANGE] Alertmanager: return status code `412 Precondition Failed` and log info message when alertmanager isn't configured for a tenant. #2635
* [CHANGE] Distributor: if forwarding rules are used to forward samples, exemplars are now removed from the request. #2710 #2725
* [CHANGE] Limits: change the default value of `max_global_series_per_metric` limit to `0` (disabled). Setting this limit by default does not provide much benefit because series are sharded by all labels. #2714
* [CHANGE] Ingester: experimental `-blocks-storage.tsdb.new-chunk-disk-mapper` has been removed, new chunk disk mapper is now always used, and is no longer marked experimental. Default value of `-blocks-storage.tsdb.head-chunks-write-queue-size` has changed to 1000000, this enables async chunk queue by default, which leads to improved latency on the write path when new chunks are created in ingesters. #2762
* [CHANGE] Ingester: removed deprecated `-blocks-storage.tsdb.isolation-enabled` option. TSDB-level isolation is now always disabled in Mimir. #2782
* [CHANGE] Compactor: `-compactor.partial-block-deletion-delay` must either be set to 0 (to disable partial blocks deletion) or a value higher than `4h`. #2787
* [CHANGE] Query-frontend: CLI flag `-query-frontend.align-querier-with-step` has been deprecated. Please use `-query-frontend.align-queries-with-step` instead. #2840
* [FEATURE] Compactor: Adds the ability to delete partial blocks after a configurable delay. This option can be configured per tenant. #2285
  - `-compactor.partial-block-deletion-delay`, as a duration string, allows you to set the delay since a partial block has been modified before marking it for deletion. A value of `0`, the default, disables this feature.
  - The metric `cortex_compactor_blocks_marked_for_deletion_total` has a new value for the `reason` label `reason="partial"`, when a block deletion marker is triggered by the partial block deletion delay.
* [FEATURE] Querier: enabled support for queries with negative offsets, which are not cached in the query results cache. #2429
* [FEATURE] EXPERIMENTAL: OpenTelemetry Metrics ingestion path on `/otlp/v1/metrics`. #695 #2436 #2461
* [FEATURE] Querier: Added support for tenant federation to metric metadata endpoint. #2467
* [FEATURE] Query-frontend: introduced experimental support to split instant queries by time. The instant query splitting can be enabled setting `-query-frontend.split-instant-queries-by-interval`. #2469 #2564 #2565 #2570 #2571 #2572 #2573 #2574 #2575 #2576 #2581 #2582 #2601 #2632 #2633 #2634 #2641 #2642 #2766
* [FEATURE] Introduced an experimental anonymous usage statistics tracking (disabled by default), to help Mimir maintainers make better decisions to support the open source community. The tracking system anonymously collects non-sensitive, non-personally identifiable information about the running Mimir cluster, and is disabled by default. #2643 #2662 #2685 #2732 #2733 #2735
* [FEATURE] Introduced an experimental deployment mode called read-write and running a fully featured Mimir cluster with three components: write, read and backend. The read-write deployment mode is a trade-off between the monolithic mode (only one component, no isolation) and the microservices mode (many components, high isolation). #2754 #2838
* [ENHANCEMENT] Distributor: Decreased distributor tests execution time. #2562
* [ENHANCEMENT] Alertmanager: Allow the HTTP `proxy_url` configuration option in the receiver's configuration. #2317
* [ENHANCEMENT] ring: optimize shuffle-shard computation when lookback is used, and all instances have registered timestamp within the lookback window. In that case we can immediately return origial ring, because we would select all instances anyway. #2309
* [ENHANCEMENT] Memberlist: added experimental memberlist cluster label support via `-memberlist.cluster-label` and `-memberlist.cluster-label-verification-disabled` CLI flags (and their respective YAML config options). #2354
* [ENHANCEMENT] Object storage can now be configured for all components using the `common` YAML config option key (or `-common.storage.*` CLI flags). #2330 #2347
* [ENHANCEMENT] Go: updated to go 1.18.4. #2400
* [ENHANCEMENT] Store-gateway, listblocks: list of blocks now includes stats from `meta.json` file: number of series, samples and chunks. #2425
* [ENHANCEMENT] Added more buckets to `cortex_ingester_client_request_duration_seconds` histogram metric, to correctly track requests taking longer than 1s (up until 16s). #2445
* [ENHANCEMENT] Azure client: Improve memory usage for large object storage downloads. #2408
* [ENHANCEMENT] Distributor: Add `-distributor.instance-limits.max-inflight-push-requests-bytes`. This limit protects the distributor against multiple large requests that together may cause an OOM, but are only a few, so do not trigger the `max-inflight-push-requests` limit. #2413
* [ENHANCEMENT] Distributor: Drop exemplars in distributor for tenants where exemplars are disabled. #2504
* [ENHANCEMENT] Runtime Config: Allow operator to specify multiple comma-separated yaml files in `-runtime-config.file` that will be merged in left to right order. #2583
* [ENHANCEMENT] Query sharding: shard binary operations only if it doesn't lead to non-shardable vector selectors in one of the operands. #2696
* [ENHANCEMENT] Add packaging for both debian based deb file and redhat based rpm file using FPM. #1803
* [ENHANCEMENT] Distributor: Add `cortex_distributor_query_ingester_chunks_deduped_total` and `cortex_distributor_query_ingester_chunks_total` metrics for determining how effective ingester chunk deduplication at query time is. #2713
* [ENHANCEMENT] Upgrade Docker base images to `alpine:3.16.2`. #2729
* [ENHANCEMENT] Ruler: Add `<prometheus-http-prefix>/api/v1/status/buildinfo` endpoint. #2724
* [ENHANCEMENT] Querier: Ensure all queries pulled from query-frontend or query-scheduler are immediately executed. The maximum workers concurrency in each querier is configured by `-querier.max-concurrent`. #2598
* [ENHANCEMENT] Distributor: Add `cortex_distributor_received_requests_total` and `cortex_distributor_requests_in_total` metrics to provide visiblity into appropriate per-tenant request limits. #2770
* [ENHANCEMENT] Distributor: Add single forwarding remote-write endpoint for a tenant (`forwarding_endpoint`), instead of using per-rule endpoints. This takes precendence over per-rule endpoints. #2801
* [ENHANCEMENT] Added `err-mimir-distributor-max-write-message-size` to the errors catalog. #2470
* [ENHANCEMENT] Add sanity check at startup to ensure the configured filesystem directories don't overlap for different components. #2828 #2947
* [BUGFIX] TSDB: Fixed a bug on the experimental out-of-order implementation that led to wrong query results. #2701
* [BUGFIX] Compactor: log the actual error on compaction failed. #2261
* [BUGFIX] Alertmanager: restore state from storage even when running a single replica. #2293
* [BUGFIX] Ruler: do not block "List Prometheus rules" API endpoint while syncing rules. #2289
* [BUGFIX] Ruler: return proper `*status.Status` error when running in remote operational mode. #2417
* [BUGFIX] Alertmanager: ensure the configured `-alertmanager.web.external-url` is either a path starting with `/`, or a full URL including the scheme and hostname. #2381 #2542
* [BUGFIX] Memberlist: fix problem with loss of some packets, typically ring updates when instances were removed from the ring during shutdown. #2418
* [BUGFIX] Ingester: fix misfiring `MimirIngesterHasUnshippedBlocks` and stale `cortex_ingester_oldest_unshipped_block_timestamp_seconds` when some block uploads fail. #2435
* [BUGFIX] Query-frontend: fix incorrect mapping of http status codes 429 to 500 when request queue is full. #2447
* [BUGFIX] Memberlist: Fix problem with ring being empty right after startup. Memberlist KV store now tries to "fast-join" the cluster to avoid serving empty KV store. #2505
* [BUGFIX] Compactor: Fix bug when using `-compactor.partial-block-deletion-delay`: compactor didn't correctly check for modification time of all block files. #2559
* [BUGFIX] Query-frontend: fix wrong query sharding results for queries with boolean result like `1 < bool 0`. #2558
* [BUGFIX] Fixed error messages related to per-instance limits incorrectly reporting they can be set on a per-tenant basis. #2610
* [BUGFIX] Perform HA-deduplication before forwarding samples according to forwarding rules in the distributor. #2603 #2709
* [BUGFIX] Fix reporting of tracing spans from PromQL engine. #2707
* [BUGFIX] Apply relabel and drop_label rules before forwarding rules in the distributor. #2703
* [BUGFIX] Distributor: Register `cortex_discarded_requests_total` metric, which previously was not registered and therefore not exported. #2712
* [BUGFIX] Ruler: fix not restoring alerts' state at startup. #2648
* [BUGFIX] Ingester: Fix disk filling up after restarting ingesters with out-of-order support disabled while it was enabled before. #2799
* [BUGFIX] Memberlist: retry joining memberlist cluster on startup when no nodes are resolved. #2837
* [BUGFIX] Query-frontend: fix incorrect mapping of http status codes 413 to 500 when request is too large. #2819
* [BUGFIX] Alertmanager: revert upstream alertmananger to v0.24.0 to fix panic when unmarshalling email headers #2924 #2925

### Mixin

* [CHANGE] Dashboards: "Slow Queries" dashboard no longer works with versions older than Grafana 9.0. #2223
* [CHANGE] Alerts: use RSS memory instead of working set memory in the `MimirAllocatingTooMuchMemory` alert for ingesters. #2480
* [CHANGE] Dashboards: remove the "Cache - Latency (old)" panel from the "Mimir / Queries" dashboard. #2796
* [FEATURE] Dashboards: added support to experimental read-write deployment mode. #2780
* [ENHANCEMENT] Dashboards: added missed rule evaluations to the "Evaluations per second" panel in the "Mimir / Ruler" dashboard. #2314
* [ENHANCEMENT] Dashboards: add k8s resource requests to CPU and memory panels. #2346
* [ENHANCEMENT] Dashboards: add RSS memory utilization panel for ingesters, store-gateways and compactors. #2479
* [ENHANCEMENT] Dashboards: allow to configure graph tooltip. #2647
* [ENHANCEMENT] Alerts: MimirFrontendQueriesStuck and MimirSchedulerQueriesStuck alerts are more reliable now as they consider all the intermediate samples in the minute prior to the evaluation. #2630
* [ENHANCEMENT] Alerts: added `RolloutOperatorNotReconciling` alert, firing if the optional rollout-operator is not successfully reconciling. #2700
* [ENHANCEMENT] Dashboards: added support to query-tee in front of ruler-query-frontend in the "Remote ruler reads" dashboard. #2761
* [ENHANCEMENT] Dashboards: Introduce support for baremetal deployment, setting `deployment_type: 'baremetal'` in the mixin `_config`. #2657
* [ENHANCEMENT] Dashboards: use timeseries panel to show exemplars. #2800
* [BUGFIX] Dashboards: fixed unit of latency panels in the "Mimir / Ruler" dashboard. #2312
* [BUGFIX] Dashboards: fixed "Intervals per query" panel in the "Mimir / Queries" dashboard. #2308
* [BUGFIX] Dashboards: Make "Slow Queries" dashboard works with Grafana 9.0. #2223
* [BUGFIX] Dashboards: add missing API routes to Ruler dashboard. #2412
* [BUGFIX] Dashboards: stop setting 'interval' in dashboards; it should be set on your datasource. #2802

### Jsonnet

* [CHANGE] query-scheduler is enabled by default. We advise to deploy the query-scheduler to improve the scalability of the query-frontend. #2431
* [CHANGE] Replaced anti-affinity rules with pod topology spread constraints for distributor, query-frontend, querier and ruler. #2517
  - The following configuration options have been removed:
    - `distributor_allow_multiple_replicas_on_same_node`
    - `query_frontend_allow_multiple_replicas_on_same_node`
    - `querier_allow_multiple_replicas_on_same_node`
    - `ruler_allow_multiple_replicas_on_same_node`
  - The following configuration options have been added:
    - `distributor_topology_spread_max_skew`
    - `query_frontend_topology_spread_max_skew`
    - `querier_topology_spread_max_skew`
    - `ruler_topology_spread_max_skew`
* [CHANGE] Change `max_global_series_per_metric` to 0 in all plans, and as a default value. #2669
* [FEATURE] Memberlist: added support for experimental memberlist cluster label, through the jsonnet configuration options `memberlist_cluster_label` and `memberlist_cluster_label_verification_disabled`. #2349
* [FEATURE] Added ruler-querier autoscaling support. It requires [KEDA](https://keda.sh) installed in the Kubernetes cluster. Ruler-querier autoscaler can be enabled and configure through the following options in the jsonnet config: #2545
  * `autoscaling_ruler_querier_enabled`: `true` to enable autoscaling.
  * `autoscaling_ruler_querier_min_replicas`: minimum number of ruler-querier replicas.
  * `autoscaling_ruler_querier_max_replicas`: maximum number of ruler-querier replicas.
  * `autoscaling_prometheus_url`: Prometheus base URL from which to scrape Mimir metrics (e.g. `http://prometheus.default:9090/prometheus`).
* [ENHANCEMENT] Memberlist now uses DNS service-discovery by default. #2549
* [ENHANCEMENT] Upgrade memcached image tag to `memcached:1.6.16-alpine`. #2740
* [ENHANCEMENT] Added `$._config.configmaps` and `$._config.runtime_config_files` to make it easy to add new configmaps or runtime config file to all components. #2748

### Mimirtool

* [ENHANCEMENT] Added `mimirtool backfill` command to upload Prometheus blocks using API available in the compactor. #1822
* [ENHANCEMENT] mimirtool bucket-validation: Verify existing objects can be overwritten by subsequent uploads. #2491
* [ENHANCEMENT] mimirtool config convert: Now supports migrating to the current version of Mimir. #2629
* [BUGFIX] mimirtool analyze: Fix dashboard JSON unmarshalling errors by using custom parsing. #2386
* [BUGFIX] Version checking no longer prompts for updating when already on latest version. #2723

### Mimir Continuous Test

* [ENHANCEMENT] Added basic authentication and bearer token support for when Mimir is behind a gateway authenticating the calls. #2717

### Query-tee

* [CHANGE] Renamed CLI flag `-server.service-port` to `-server.http-service-port`. #2683
* [CHANGE] Renamed metric `cortex_querytee_request_duration_seconds` to `cortex_querytee_backend_request_duration_seconds`. Metric `cortex_querytee_request_duration_seconds` is now reported without label `backend`. #2683
* [ENHANCEMENT] Added HTTP over gRPC support to `query-tee` to allow testing gRPC requests to Mimir instances. #2683

### Documentation

* [ENHANCEMENT] Referenced `mimirtool` commands in the HTTP API documentation. #2516
* [ENHANCEMENT] Improved DNS service discovery documentation. #2513

### Tools

* [ENHANCEMENT] `markblocks` now processes multiple blocks concurrently. #2677

## 2.2.0

### Grafana Mimir

* [CHANGE] Increased default configuration for `-server.grpc-max-recv-msg-size-bytes` and `-server.grpc-max-send-msg-size-bytes` from 4MB to 100MB. #1884
* [CHANGE] Default values have changed for the following settings. This improves query performance for recent data (within 12h) by only reading from ingesters: #1909 #1921
    - `-blocks-storage.bucket-store.ignore-blocks-within` now defaults to `10h` (previously `0`)
    - `-querier.query-store-after` now defaults to `12h` (previously `0`)
* [CHANGE] Alertmanager: removed support for migrating local files from Cortex 1.8 or earlier. Related to original Cortex PR https://github.com/cortexproject/cortex/pull/3910. #2253
* [CHANGE] The following settings are now classified as advanced because the defaults should work for most users and tuning them requires in-depth knowledge of how the read path works: #1929
    - `-querier.query-ingesters-within`
    - `-querier.query-store-after`
* [CHANGE] Config flag category overrides can be set dynamically at runtime. #1934
* [CHANGE] Ingester: deprecated `-ingester.ring.join-after`. Mimir now behaves as this setting is always set to 0s. This configuration option will be removed in Mimir 2.4.0. #1965
* [CHANGE] Blocks uploaded by ingester no longer contain `__org_id__` label. Compactor now ignores this label and will compact blocks with and without this label together. `mimirconvert` tool will remove the label from blocks as "unknown" label. #1972
* [CHANGE] Querier: deprecated `-querier.shuffle-sharding-ingesters-lookback-period`, instead adding `-querier.shuffle-sharding-ingesters-enabled` to enable or disable shuffle sharding on the read path. The value of `-querier.query-ingesters-within` is now used internally for shuffle sharding lookback. #2110
* [CHANGE] Memberlist: `-memberlist.abort-if-join-fails` now defaults to false. Previously it defaulted to true. #2168
* [CHANGE] Ruler: `/api/v1/rules*` and `/prometheus/rules*` configuration endpoints are removed. Use `/prometheus/config/v1/rules*`. #2182
* [CHANGE] Ingester: `-ingester.exemplars-update-period` has been renamed to `-ingester.tsdb-config-update-period`. You can use it to update multiple, per-tenant TSDB configurations. #2187
* [FEATURE] Ingester: (Experimental) Add the ability to ingest out-of-order samples up to an allowed limit. If you enable this feature, it requires additional memory and disk space. This feature also enables a write-behind log, which might lead to longer ingester-start replays. When this feature is disabled, there is no overhead on memory, disk space, or startup times. #2187
  * `-ingester.out-of-order-time-window`, as duration string, allows you to set how back in time a sample can be. The default is `0s`, where `s` is seconds.
  * `cortex_ingester_tsdb_out_of_order_samples_appended_total` metric tracks the total number of out-of-order samples ingested by the ingester.
  * `cortex_discarded_samples_total` has a new label `reason="sample-too-old"`, when the `-ingester.out-of-order-time-window` flag is greater than zero. The label tracks the number of samples that were discarded for being too old; they were out of order, but beyond the time window allowed. The labels `reason="sample-out-of-order"` and `reason="sample-out-of-bounds"` are not used when out-of-order ingestion is enabled.
* [ENHANCEMENT] Distributor: Added limit to prevent tenants from sending excessive number of requests: #1843
  * The following CLI flags (and their respective YAML config options) have been added:
    * `-distributor.request-rate-limit`
    * `-distributor.request-burst-limit`
  * The following metric is exposed to tell how many requests have been rejected:
    * `cortex_discarded_requests_total`
* [ENHANCEMENT] Store-gateway: Add the experimental ability to run requests in a dedicated OS thread pool. This feature can be configured using `-store-gateway.thread-pool-size` and is disabled by default. Replaces the ability to run index header operations in a dedicated thread pool. #1660 #1812
* [ENHANCEMENT] Improved error messages to make them easier to understand; each now have a unique, global identifier that you can use to look up in the runbooks for more information. #1907 #1919 #1888 #1939 #1984 #2009 #2056 #2066 #2104 #2150 #2234
* [ENHANCEMENT] Memberlist KV: incoming messages are now processed on per-key goroutine. This may reduce loss of "maintanance" packets in busy memberlist installations, but use more CPU. New `memberlist_client_received_broadcasts_dropped_total` counter tracks number of dropped per-key messages. #1912
* [ENHANCEMENT] Blocks Storage, Alertmanager, Ruler: add support a prefix to the bucket store (`*_storage.storage_prefix`). This enables using the same bucket for the three components. #1686 #1951
* [ENHANCEMENT] Upgrade Docker base images to `alpine:3.16.0`. #2028
* [ENHANCEMENT] Store-gateway: Add experimental configuration option for the store-gateway to attempt to pre-populate the file system cache when memory-mapping index-header files. Enabled with `-blocks-storage.bucket-store.index-header.map-populate-enabled=true`. Note this flag only has an effect when running on Linux. #2019 #2054
* [ENHANCEMENT] Chunk Mapper: reduce memory usage of async chunk mapper. #2043
* [ENHANCEMENT] Ingester: reduce sleep time when reading WAL. #2098
* [ENHANCEMENT] Compactor: Run sanity check on blocks storage configuration at startup. #2144
* [ENHANCEMENT] Compactor: Add HTTP API for uploading TSDB blocks. Enabled with `-compactor.block-upload-enabled`. #1694 #2126
* [ENHANCEMENT] Ingester: Enable querying overlapping blocks by default. #2187
* [ENHANCEMENT] Distributor: Auto-forget unhealthy distributors after ten failed ring heartbeats. #2154
* [ENHANCEMENT] Distributor: Add new metric `cortex_distributor_forward_errors_total` for error codes resulting from forwarding requests. #2077
* [ENHANCEMENT] `/ready` endpoint now returns and logs detailed services information. #2055
* [ENHANCEMENT] Memcached client: Reduce number of connections required to fetch cached keys from memcached. #1920
* [ENHANCEMENT] Improved error message returned when `-querier.query-store-after` validation fails. #1914
* [BUGFIX] Fix regexp parsing panic for regexp label matchers with start/end quantifiers. #1883
* [BUGFIX] Ingester: fixed deceiving error log "failed to update cached shipped blocks after shipper initialisation", occurring for each new tenant in the ingester. #1893
* [BUGFIX] Ring: fix bug where instances may appear unhealthy in the hash ring web UI even though they are not. #1933
* [BUGFIX] API: gzip is now enforced when identity encoding is explicitly rejected. #1864
* [BUGFIX] Fix panic at startup when Mimir is running in monolithic mode and query sharding is enabled. #2036
* [BUGFIX] Ruler: report `cortex_ruler_queries_failed_total` metric for any remote query error except 4xx when remote operational mode is enabled. #2053 #2143
* [BUGFIX] Ingester: fix slow rollout when using `-ingester.ring.unregister-on-shutdown=false` with long `-ingester.ring.heartbeat-period`. #2085
* [BUGFIX] Ruler: add timeout for remote rule evaluation queries to prevent rule group evaluations getting stuck indefinitely. The duration is configurable with `-querier.timeout` (default `2m`). #2090 #2222
* [BUGFIX] Limits: Active series custom tracker configuration has been named back from `active_series_custom_trackers_config` to `active_series_custom_trackers`. For backwards compatibility both version is going to be supported for until Mimir v2.4. When both fields are specified, `active_series_custom_trackers_config` takes precedence over `active_series_custom_trackers`. #2101
* [BUGFIX] Ingester: fixed the order of labels applied when incrementing the `cortex_discarded_metadata_total` metric. #2096
* [BUGFIX] Ingester: fixed bug where retrieving metadata for a metric with multiple metadata entries would return multiple copies of a single metadata entry rather than all available entries. #2096
* [BUGFIX] Distributor: canceled requests are no longer accounted as internal errors. #2157
* [BUGFIX] Memberlist: Fix typo in memberlist admin UI. #2202
* [BUGFIX] Ruler: fixed typo in error message when ruler failed to decode a rule group. #2151
* [BUGFIX] Active series custom tracker configuration is now displayed properly on `/runtime_config` page. #2065
* [BUGFIX] Query-frontend: `vector` and `time` functions were sharded, which made expressions like `vector(1) > 0 and vector(1)` fail. #2355

### Mixin

* [CHANGE] Split `mimir_queries` rules group into `mimir_queries` and `mimir_ingester_queries` to keep number of rules per group within the default per-tenant limit. #1885
* [CHANGE] Dashboards: Expose full image tag in "Mimir / Rollout progress" dashboard's "Pod per version panel." #1932
* [CHANGE] Dashboards: Disabled gateway panels by default, because most users don't have a gateway exposing the metrics expected by Mimir dashboards. You can re-enable it setting `gateway_enabled: true` in the mixin config and recompiling the mixin running `make build-mixin`. #1955
* [CHANGE] Alerts: adapt `MimirFrontendQueriesStuck` and `MimirSchedulerQueriesStuck` to consider ruler query path components. #1949
* [CHANGE] Alerts: Change `MimirRulerTooManyFailedQueries` severity to `critical`. #2165
* [ENHANCEMENT] Dashboards: Add config option `datasource_regex` to customise the regular expression used to select valid datasources for Mimir dashboards. #1802
* [ENHANCEMENT] Dashboards: Added "Mimir / Remote ruler reads" and "Mimir / Remote ruler reads resources" dashboards. #1911 #1937
* [ENHANCEMENT] Dashboards: Make networking panels work for pods created by the mimir-distributed helm chart. #1927
* [ENHANCEMENT] Alerts: Add `MimirStoreGatewayNoSyncedTenants` alert that fires when there is a store-gateway owning no tenants. #1882
* [ENHANCEMENT] Rules: Make `recording_rules_range_interval` configurable for cases where Mimir metrics are scraped less often that every 30 seconds. #2118
* [ENHANCEMENT] Added minimum Grafana version to mixin dashboards. #1943
* [BUGFIX] Fix `container_memory_usage_bytes:sum` recording rule. #1865
* [BUGFIX] Fix `MimirGossipMembersMismatch` alerts if Mimir alertmanager is activated. #1870
* [BUGFIX] Fix `MimirRulerMissedEvaluations` to show % of missed alerts as a value between 0 and 100 instead of 0 and 1. #1895
* [BUGFIX] Fix `MimirCompactorHasNotUploadedBlocks` alert false positive when Mimir is deployed in monolithic mode. #1902
* [BUGFIX] Fix `MimirGossipMembersMismatch` to make it less sensitive during rollouts and fire one alert per installation, not per job. #1926
* [BUGFIX] Do not trigger `MimirAllocatingTooMuchMemory` alerts if no container limits are supplied. #1905
* [BUGFIX] Dashboards: Remove empty "Chunks per query" panel from `Mimir / Queries` dashboard. #1928
* [BUGFIX] Dashboards: Use Grafana's `$__rate_interval` for rate queries in dashboards to support scrape intervals of >15s. #2011
* [BUGFIX] Alerts: Make each version of `MimirCompactorHasNotUploadedBlocks` distinct to avoid rule evaluation failures due to duplicate series being generated. #2197
* [BUGFIX] Fix `MimirGossipMembersMismatch` alert when using remote ruler evaluation. #2159

### Jsonnet

* [CHANGE] Remove use of `-querier.query-store-after`, `-querier.shuffle-sharding-ingesters-lookback-period`, `-blocks-storage.bucket-store.ignore-blocks-within`, and `-blocks-storage.tsdb.close-idle-tsdb-timeout` CLI flags since the values now match defaults. #1915 #1921
* [CHANGE] Change default value for `-blocks-storage.bucket-store.chunks-cache.memcached.timeout` to `450ms` to increase use of cached data. #2035
* [CHANGE] The `memberlist_ring_enabled` configuration now applies to Alertmanager. #2102 #2103 #2107
* [CHANGE] Default value for `memberlist_ring_enabled` is now true. It means that all hash rings use Memberlist as default KV store instead of Consul (previous default). #2161
* [CHANGE] Configure `-ingester.max-global-metadata-per-user` to correspond to 20% of the configured max number of series per tenant. #2250
* [CHANGE] Configure `-ingester.max-global-metadata-per-metric` to be 10. #2250
* [CHANGE] Change `_config.multi_zone_ingester_max_unavailable` to 25. #2251
* [FEATURE] Added querier autoscaling support. It requires [KEDA](https://keda.sh) installed in the Kubernetes cluster and query-scheduler enabled in the Mimir cluster. Querier autoscaler can be enabled and configure through the following options in the jsonnet config: #2013 #2023
  * `autoscaling_querier_enabled`: `true` to enable autoscaling.
  * `autoscaling_querier_min_replicas`: minimum number of querier replicas.
  * `autoscaling_querier_max_replicas`: maximum number of querier replicas.
  * `autoscaling_prometheus_url`: Prometheus base URL from which to scrape Mimir metrics (e.g. `http://prometheus.default:9090/prometheus`).
* [FEATURE] Jsonnet: Add support for ruler remote evaluation mode (`ruler_remote_evaluation_enabled`), which deploys and uses a dedicated query path for rule evaluation. This enables the benefits of the query-frontend for rule evaluation, such as query sharding. #2073
* [ENHANCEMENT] Added `compactor` service, that can be used to route requests directly to compactor (e.g. admin UI). #2063
* [ENHANCEMENT] Added a `consul_enabled` configuration option to provide the ability to disable consul. It is automatically set to false when `memberlist_ring_enabled` is true and `multikv_migration_enabled` (used for migration from Consul to memberlist) is not set. #2093 #2152
* [BUGFIX] Querier: Fix disabling shuffle sharding on the read path whilst keeping it enabled on write path. #2164

### Mimirtool

* [CHANGE] mimirtool rules: `--use-legacy-routes` now toggles between using `/prometheus/config/v1/rules` (default) and `/api/v1/rules` (legacy) endpoints. #2182
* [FEATURE] Added bearer token support for when Mimir is behind a gateway authenticating by bearer token. #2146
* [BUGFIX] mimirtool analyze: Fix dashboard JSON unmarshalling errors (#1840). #1973
* [BUGFIX] Make mimirtool build for Windows work again. #2273

### Mimir Continuous Test

* [ENHANCEMENT] Added the `-tests.smoke-test` flag to run the `mimir-continuous-test` suite once and immediately exit. #2047 #2094
* [ENHANCEMENT] Added the `-tests.write-protocol` flag to write using the `prometheus` remote write protocol or `otlp-http` in the `mimir-continuous-test` suite. #5719

### Documentation

* [ENHANCEMENT] Published Grafana Mimir runbooks as part of documentation. #1970
* [ENHANCEMENT] Improved ruler's "remote operational mode" documentation. #1906
* [ENHANCEMENT] Recommend fast disks for ingesters and store-gateways in production tips. #1903
* [ENHANCEMENT] Explain the runtime override of active series matchers. #1868
* [ENHANCEMENT] Clarify "Set rule group" API specification. #1869
* [ENHANCEMENT] Published Mimir jsonnet documentation. #2024
* [ENHANCEMENT] Documented required scrape interval for using alerting and recording rules from Mimir jsonnet. #2147
* [ENHANCEMENT] Runbooks: Mention memberlist as possible source of problems for various alerts. #2158
* [ENHANCEMENT] Added step-by-step article about migrating from Consul to Memberlist KV store using jsonnet without downtime. #2166
* [ENHANCEMENT] Documented `/memberlist` admin page. #2166
* [ENHANCEMENT] Documented how to configure Grafana Mimir's ruler with Jsonnet. #2127
* [ENHANCEMENT] Documented how to configure queriers’ autoscaling with Jsonnet. #2128
* [ENHANCEMENT] Updated mixin building instructions in "Installing Grafana Mimir dashboards and alerts" article. #2015 #2163
* [ENHANCEMENT] Fix location of "Monitoring Grafana Mimir" article in the documentation hierarchy. #2130
* [ENHANCEMENT] Runbook for `MimirRequestLatency` was expanded with more practical advice. #1967
* [BUGFIX] Fixed ruler configuration used in the getting started guide. #2052
* [BUGFIX] Fixed Mimir Alertmanager datasource in Grafana used by "Play with Grafana Mimir" tutorial. #2115
* [BUGFIX] Fixed typos in "Scaling out Grafana Mimir" article. #2170
* [BUGFIX] Added missing ring endpoint exposed by Ingesters. #1918

## 2.1.0

### Grafana Mimir

* [CHANGE] Compactor: No longer upload debug meta files to object storage. #1257
* [CHANGE] Default values have changed for the following settings: #1547
    - `-alertmanager.alertmanager-client.grpc-max-recv-msg-size` now defaults to 100 MiB (previously was not configurable and set to 16 MiB)
    - `-alertmanager.alertmanager-client.grpc-max-send-msg-size` now defaults to 100 MiB (previously was not configurable and set to 4 MiB)
    - `-alertmanager.max-recv-msg-size` now defaults to 100 MiB (previously was 16 MiB)
* [CHANGE] Ingester: Add `user` label to metrics `cortex_ingester_ingested_samples_total` and `cortex_ingester_ingested_samples_failures_total`. #1533
* [CHANGE] Ingester: Changed `-blocks-storage.tsdb.isolation-enabled` default from `true` to `false`. The config option has also been deprecated and will be removed in 2 minor version. #1655
* [CHANGE] Query-frontend: results cache keys are now versioned, this will cause cache to be re-filled when rolling out this version. #1631
* [CHANGE] Store-gateway: enabled attributes in-memory cache by default. New default configuration is `-blocks-storage.bucket-store.chunks-cache.attributes-in-memory-max-items=50000`. #1727
* [CHANGE] Compactor: Removed the metric `cortex_compactor_garbage_collected_blocks_total` since it duplicates `cortex_compactor_blocks_marked_for_deletion_total`. #1728
* [CHANGE] All: Logs that used the`org_id` label now use `user` label. #1634 #1758
* [CHANGE] Alertmanager: the following metrics are not exported for a given `user` and `integration` when the metric value is zero: #1783
  * `cortex_alertmanager_notifications_total`
  * `cortex_alertmanager_notifications_failed_total`
  * `cortex_alertmanager_notification_requests_total`
  * `cortex_alertmanager_notification_requests_failed_total`
  * `cortex_alertmanager_notification_rate_limited_total`
* [CHANGE] Removed the following metrics exposed by the Mimir hash rings: #1791
  * `cortex_member_ring_tokens_owned`
  * `cortex_member_ring_tokens_to_own`
  * `cortex_ring_tokens_owned`
  * `cortex_ring_member_ownership_percent`
* [CHANGE] Querier / Ruler: removed the following metrics tracking number of query requests send to each ingester. You can use `cortex_request_duration_seconds_count{route=~"/cortex.Ingester/(QueryStream|QueryExemplars)"}` instead. #1797
  * `cortex_distributor_ingester_queries_total`
  * `cortex_distributor_ingester_query_failures_total`
* [CHANGE] Distributor: removed the following metrics tracking the number of requests from a distributor to ingesters: #1799
  * `cortex_distributor_ingester_appends_total`
  * `cortex_distributor_ingester_append_failures_total`
* [CHANGE] Distributor / Ruler: deprecated `-distributor.extend-writes`. Now Mimir always behaves as if this setting was set to `false`, which we expect to be safe for every Mimir cluster setup. #1856
* [FEATURE] Querier: Added support for [streaming remote read](https://prometheus.io/blog/2019/10/10/remote-read-meets-streaming/). Should be noted that benefits of chunking the response are partial here, since in a typical `query-frontend` setup responses will be buffered until they've been completed. #1735
* [FEATURE] Ruler: Allow setting `evaluation_delay` for each rule group via rules group configuration file. #1474
* [FEATURE] Ruler: Added support for expression remote evaluation. #1536 #1818
  * The following CLI flags (and their respective YAML config options) have been added:
    * `-ruler.query-frontend.address`
    * `-ruler.query-frontend.grpc-client-config.grpc-max-recv-msg-size`
    * `-ruler.query-frontend.grpc-client-config.grpc-max-send-msg-size`
    * `-ruler.query-frontend.grpc-client-config.grpc-compression`
    * `-ruler.query-frontend.grpc-client-config.grpc-client-rate-limit`
    * `-ruler.query-frontend.grpc-client-config.grpc-client-rate-limit-burst`
    * `-ruler.query-frontend.grpc-client-config.backoff-on-ratelimits`
    * `-ruler.query-frontend.grpc-client-config.backoff-min-period`
    * `-ruler.query-frontend.grpc-client-config.backoff-max-period`
    * `-ruler.query-frontend.grpc-client-config.backoff-retries`
    * `-ruler.query-frontend.grpc-client-config.tls-enabled`
    * `-ruler.query-frontend.grpc-client-config.tls-ca-path`
    * `-ruler.query-frontend.grpc-client-config.tls-cert-path`
    * `-ruler.query-frontend.grpc-client-config.tls-key-path`
    * `-ruler.query-frontend.grpc-client-config.tls-server-name`
    * `-ruler.query-frontend.grpc-client-config.tls-insecure-skip-verify`
* [FEATURE] Distributor: Added the ability to forward specifics metrics to alternative remote_write API endpoints. #1052
* [FEATURE] Ingester: Active series custom trackers now supports runtime tenant-specific overrides. The configuration has been moved to limit config, the ingester config has been deprecated.  #1188
* [ENHANCEMENT] Alertmanager API: Concurrency limit for GET requests is now configurable using `-alertmanager.max-concurrent-get-requests-per-tenant`. #1547
* [ENHANCEMENT] Alertmanager: Added the ability to configure additional gRPC client settings for the Alertmanager distributor #1547
  - `-alertmanager.alertmanager-client.backoff-max-period`
  - `-alertmanager.alertmanager-client.backoff-min-period`
  - `-alertmanager.alertmanager-client.backoff-on-ratelimits`
  - `-alertmanager.alertmanager-client.backoff-retries`
  - `-alertmanager.alertmanager-client.grpc-client-rate-limit`
  - `-alertmanager.alertmanager-client.grpc-client-rate-limit-burst`
  - `-alertmanager.alertmanager-client.grpc-compression`
  - `-alertmanager.alertmanager-client.grpc-max-recv-msg-size`
  - `-alertmanager.alertmanager-client.grpc-max-send-msg-size`
* [ENHANCEMENT] Ruler: Add more detailed query information to ruler query stats logging. #1411
* [ENHANCEMENT] Admin: Admin API now has some styling. #1482 #1549 #1821 #1824
* [ENHANCEMENT] Alertmanager: added `insight=true` field to alertmanager dispatch logs. #1379
* [ENHANCEMENT] Store-gateway: Add the experimental ability to run index header operations in a dedicated thread pool. This feature can be configured using `-blocks-storage.bucket-store.index-header-thread-pool-size` and is disabled by default. #1660
* [ENHANCEMENT] Store-gateway: don't drop all blocks if instance finds itself as unhealthy or missing in the ring. #1806 #1823
* [ENHANCEMENT] Querier: wait until inflight queries are completed when shutting down queriers. #1756 #1767
* [BUGFIX] Query-frontend: do not shard queries with a subquery unless the subquery is inside a shardable aggregation function call. #1542
* [BUGFIX] Query-frontend: added `component=query-frontend` label to results cache memcached metrics to fix a panic when Mimir is running in single binary mode and results cache is enabled. #1704
* [BUGFIX] Mimir: services' status content-type is now correctly set to `text/html`. #1575
* [BUGFIX] Multikv: Fix panic when using using runtime config to set primary KV store used by `multi` KV. #1587
* [BUGFIX] Multikv: Fix watching for runtime config changes in `multi` KV store in ruler and querier. #1665
* [BUGFIX] Memcached: allow to use CNAME DNS records for the memcached backend addresses. #1654
* [BUGFIX] Querier: fixed temporary partial query results when shuffle sharding is enabled and hash ring backend storage is flushed / reset. #1829
* [BUGFIX] Alertmanager: prevent more file traversal cases related to template names. #1833
* [BUGFUX] Alertmanager: Allow usage with `-alertmanager-storage.backend=local`. Note that when using this storage type, the Alertmanager is not able persist state remotely, so it not recommended for production use. #1836
* [BUGFIX] Alertmanager: Do not validate alertmanager configuration if it's not running. #1835

### Mixin

* [CHANGE] Dashboards: Remove per-user series legends from Tenants dashboard. #1605
* [CHANGE] Dashboards: Show in-memory series and the per-user series limit on Tenants dashboard. #1613
* [CHANGE] Dashboards: Slow-queries dashboard now uses `user` label from logs instead of `org_id`. #1634
* [CHANGE] Dashboards: changed all Grafana dashboards UIDs to not conflict with Cortex ones, to let people install both while migrating from Cortex to Mimir: #1801 #1808
  * Alertmanager from `a76bee5913c97c918d9e56a3cc88cc28` to `b0d38d318bbddd80476246d4930f9e55`
  * Alertmanager Resources from `68b66aed90ccab448009089544a8d6c6` to `a6883fb22799ac74479c7db872451092`
  * Compactor from `9c408e1d55681ecb8a22c9fab46875cc` to `1b3443aea86db629e6efdb7d05c53823`
  * Compactor Resources from `df9added6f1f4332f95848cca48ebd99` to `09a5c49e9cdb2f2b24c6d184574a07fd`
  * Config from `61bb048ced9817b2d3e07677fb1c6290` to `5d9d0b4724c0f80d68467088ec61e003`
  * Object Store from `d5a3a4489d57c733b5677fb55370a723` to `e1324ee2a434f4158c00a9ee279d3292`
  * Overrides from `b5c95fee2e5e7c4b5930826ff6e89a12` to `1e2c358600ac53f09faea133f811b5bb`
  * Queries from `d9931b1054053c8b972d320774bb8f1d` to `b3abe8d5c040395cc36615cb4334c92d`
  * Reads from `8d6ba60eccc4b6eedfa329b24b1bd339` to `e327503188913dc38ad571c647eef643`
  * Reads Networking from `c0464f0d8bd026f776c9006b05910000` to `54b2a0a4748b3bd1aefa92ce5559a1c2`
  * Reads Resources from `2fd2cda9eea8d8af9fbc0a5960425120` to `cc86fd5aa9301c6528986572ad974db9`
  * Rollout Progress from `7544a3a62b1be6ffd919fc990ab8ba8f` to `7f0b5567d543a1698e695b530eb7f5de`
  * Ruler from `44d12bcb1f95661c6ab6bc946dfc3473` to `631e15d5d85afb2ca8e35d62984eeaa0`
  * Scaling from `88c041017b96856c9176e07cf557bdcf` to `64bbad83507b7289b514725658e10352`
  * Slow queries from `e6f3091e29d2636e3b8393447e925668` to `6089e1ce1e678788f46312a0a1e647e6`
  * Tenants from `35fa247ce651ba189debf33d7ae41611` to `35fa247ce651ba189debf33d7ae41611`
  * Top Tenants from `bc6e12d4fe540e4a1785b9d3ca0ffdd9` to `bc6e12d4fe540e4a1785b9d3ca0ffdd9`
  * Writes from `0156f6d15aa234d452a33a4f13c838e3` to `8280707b8f16e7b87b840fc1cc92d4c5`
  * Writes Networking from `681cd62b680b7154811fe73af55dcfd4` to `978c1cb452585c96697a238eaac7fe2d`
  * Writes Resources from `c0464f0d8bd026f776c9006b0591bb0b` to `bc9160e50b52e89e0e49c840fea3d379`
* [FEATURE] Alerts: added the following alerts on `mimir-continuous-test` tool: #1676
  - `MimirContinuousTestNotRunningOnWrites`
  - `MimirContinuousTestNotRunningOnReads`
  - `MimirContinuousTestFailed`
* [ENHANCEMENT] Added `per_cluster_label` support to allow to change the label name used to differentiate between Kubernetes clusters. #1651
* [ENHANCEMENT] Dashboards: Show QPS and latency of the Alertmanager Distributor. #1696
* [ENHANCEMENT] Playbooks: Add Alertmanager suggestions for `MimirRequestErrors` and `MimirRequestLatency` #1702
* [ENHANCEMENT] Dashboards: Allow custom datasources. #1749
* [ENHANCEMENT] Dashboards: Add config option `gateway_enabled` (defaults to `true`) to disable gateway panels from dashboards. #1761
* [ENHANCEMENT] Dashboards: Extend Top tenants dashboard with queries for tenants with highest sample rate, discard rate, and discard rate growth. #1842
* [ENHANCEMENT] Dashboards: Show ingestion rate limit and rule group limit on Tenants dashboard. #1845
* [ENHANCEMENT] Dashboards: Add "last successful run" panel to compactor dashboard. #1628
* [BUGFIX] Dashboards: Fix "Failed evaluation rate" panel on Tenants dashboard. #1629
* [BUGFIX] Honor the configured `per_instance_label` in all dashboards and alerts. #1697

### Jsonnet

* [FEATURE] Added support for `mimir-continuous-test`. To deploy `mimir-continuous-test` you can use the following configuration: #1675 #1850
  ```jsonnet
  _config+: {
    continuous_test_enabled: true,
    continuous_test_tenant_id: 'type-tenant-id',
    continuous_test_write_endpoint: 'http://type-write-path-hostname',
    continuous_test_read_endpoint: 'http://type-read-path-hostname/prometheus',
  },
  ```
* [ENHANCEMENT] Ingester anti-affinity can now be disabled by using `ingester_allow_multiple_replicas_on_same_node` configuration key. #1581
* [ENHANCEMENT] Added `node_selector` configuration option to select Kubernetes nodes where Mimir should run. #1596
* [ENHANCEMENT] Alertmanager: Added a `PodDisruptionBudget` of `withMaxUnavailable = 1`, to ensure we maintain quorum during rollouts. #1683
* [ENHANCEMENT] Store-gateway anti-affinity can now be enabled/disabled using `store_gateway_allow_multiple_replicas_on_same_node` configuration key. #1730
* [ENHANCEMENT] Added `store_gateway_zone_a_args`, `store_gateway_zone_b_args` and `store_gateway_zone_c_args` configuration options. #1807
* [BUGFIX] Pass primary and secondary multikv stores via CLI flags. Introduced new `multikv_switch_primary_secondary` config option to flip primary and secondary in runtime config.

### Mimirtool

* [BUGFIX] `config convert`: Retain Cortex defaults for `blocks_storage.backend`, `ruler_storage.backend`, `alertmanager_storage.backend`, `auth.type`, `activity_tracker.filepath`, `alertmanager.data_dir`, `blocks_storage.filesystem.dir`, `compactor.data_dir`, `ruler.rule_path`, `ruler_storage.filesystem.dir`, and `graphite.querier.schemas.backend`. #1626 #1762

### Tools

* [FEATURE] Added a `markblocks` tool that creates `no-compact` and `delete` marks for the blocks. #1551
* [FEATURE] Added `mimir-continuous-test` tool to continuously run smoke tests on live Mimir clusters. #1535 #1540 #1653 #1603 #1630 #1691 #1675 #1676 #1692 #1706 #1709 #1775 #1777 #1778 #1795
* [FEATURE] Added `mimir-rules-action` GitHub action, located at `operations/mimir-rules-action/`, used to lint, prepare, verify, diff, and sync rules to a Mimir cluster. #1723

## 2.0.0

### Grafana Mimir

_Changes since Cortex 1.10.0._

* [CHANGE] Remove chunks storage engine. #86 #119 #510 #545 #743 #744 #748 #753 #755 #757 #758 #759 #760 #762 #764 #789 #812 #813
  * The following CLI flags (and their respective YAML config options) have been removed:
    * `-store.engine`
    * `-schema-config-file`
    * `-ingester.checkpoint-duration`
    * `-ingester.checkpoint-enabled`
    * `-ingester.chunk-encoding`
    * `-ingester.chunk-age-jitter`
    * `-ingester.concurrent-flushes`
    * `-ingester.flush-on-shutdown-with-wal-enabled`
    * `-ingester.flush-op-timeout`
    * `-ingester.flush-period`
    * `-ingester.max-chunk-age`
    * `-ingester.max-chunk-idle`
    * `-ingester.max-series-per-query` (and `max_series_per_query` from runtime config)
    * `-ingester.max-stale-chunk-idle`
    * `-ingester.max-transfer-retries`
    * `-ingester.min-chunk-length`
    * `-ingester.recover-from-wal`
    * `-ingester.retain-period`
    * `-ingester.spread-flushes`
    * `-ingester.wal-dir`
    * `-ingester.wal-enabled`
    * `-querier.query-parallelism`
    * `-querier.second-store-engine`
    * `-querier.use-second-store-before-time`
    * `-flusher.wal-dir`
    * `-flusher.concurrent-flushes`
    * `-flusher.flush-op-timeout`
    * All `-table-manager.*` flags
    * All `-deletes.*` flags
    * All `-purger.*` flags
    * All `-metrics.*` flags
    * All `-dynamodb.*` flags
    * All `-s3.*` flags
    * All `-azure.*` flags
    * All `-bigtable.*` flags
    * All `-gcs.*` flags
    * All `-cassandra.*` flags
    * All `-boltdb.*` flags
    * All `-local.*` flags
    * All `-swift.*` flags
    * All `-store.*` flags except `-store.engine`, `-store.max-query-length`, `-store.max-labels-query-length`
    * All `-grpc-store.*` flags
  * The following API endpoints have been removed:
    * `/api/v1/chunks` and `/chunks`
  * The following metrics have been removed:
    * `cortex_ingester_flush_queue_length`
    * `cortex_ingester_queried_chunks`
    * `cortex_ingester_chunks_created_total`
    * `cortex_ingester_wal_replay_duration_seconds`
    * `cortex_ingester_wal_corruptions_total`
    * `cortex_ingester_sent_chunks`
    * `cortex_ingester_received_chunks`
    * `cortex_ingester_flush_series_in_progress`
    * `cortex_ingester_chunk_utilization`
    * `cortex_ingester_chunk_length`
    * `cortex_ingester_chunk_size_bytes`
    * `cortex_ingester_chunk_age_seconds`
    * `cortex_ingester_memory_chunks`
    * `cortex_ingester_flushing_enqueued_series_total`
    * `cortex_ingester_flushing_dequeued_series_total`
    * `cortex_ingester_dropped_chunks_total`
    * `cortex_oldest_unflushed_chunk_timestamp_seconds`
    * `prometheus_local_storage_chunk_ops_total`
    * `prometheus_local_storage_chunkdesc_ops_total`
    * `prometheus_local_storage_memory_chunkdescs`
* [CHANGE] Changed default storage backends from `s3` to `filesystem` #833
  This effects the following flags:
  * `-blocks-storage.backend` now defaults to `filesystem`
  * `-blocks-storage.filesystem.dir` now defaults to `blocks`
  * `-alertmanager-storage.backend` now defaults to `filesystem`
  * `-alertmanager-storage.filesystem.dir` now defaults to `alertmanager`
  * `-ruler-storage.backend` now defaults to `filesystem`
  * `-ruler-storage.filesystem.dir` now defaults to `ruler`
* [CHANGE] Renamed metric `cortex_experimental_features_in_use_total` as `cortex_experimental_features_used_total` and added `feature` label. #32 #658
* [CHANGE] Removed `log_messages_total` metric. #32
* [CHANGE] Some files and directories created by Mimir components on local disk now have stricter permissions, and are only readable by owner, but not group or others. #58
* [CHANGE] Memcached client DNS resolution switched from golang built-in to [`miekg/dns`](https://github.com/miekg/dns). #142
* [CHANGE] The metric `cortex_deprecated_flags_inuse_total` has been renamed to `deprecated_flags_inuse_total` as part of using grafana/dskit functionality. #185
* [CHANGE] API: The `-api.response-compression-enabled` flag has been removed, and GZIP response compression is always enabled except on `/api/v1/push` and `/push` endpoints. #880
* [CHANGE] Update Go version to 1.17.3. #480
* [CHANGE] The `status_code` label on gRPC client metrics has changed from '200' and '500' to '2xx', '5xx', '4xx', 'cancel' or 'error'. #537
* [CHANGE] Removed the deprecated `-<prefix>.fifocache.size` flag. #618
* [CHANGE] Enable index header lazy loading by default. #693
  * `-blocks-storage.bucket-store.index-header-lazy-loading-enabled` default from `false` to `true`
  * `-blocks-storage.bucket-store.index-header-lazy-loading-idle-timeout` default from `20m` to `1h`
* [CHANGE] Shuffle-sharding:
  * `-distributor.sharding-strategy` option has been removed, and shuffle sharding is enabled by default. Default shard size is set to 0, which disables shuffle sharding for the tenant (all ingesters will receive tenants's samples). #888
  * `-ruler.sharding-strategy` option has been removed from ruler. Ruler now uses shuffle-sharding by default, but respects `ruler_tenant_shard_size`, which defaults to 0 (ie. use all rulers for tenant). #889
  * `-store-gateway.sharding-strategy` option has been removed store-gateways. Store-gateway now uses shuffle-sharding by default, but respects `store_gateway_tenant_shard_size` for tenant, and this value defaults to 0. #891
* [CHANGE] Server: `-server.http-listen-port` (yaml: `server.http_listen_port`) now defaults to `8080` (previously `80`). #871
* [CHANGE] Changed the default value of `-blocks-storage.bucket-store.ignore-deletion-marks-delay` from 6h to 1h. #892
* [CHANGE] Changed default settings for memcached clients: #959 #1000
  * The default value for the following config options has changed from `10000` to `25000`:
    * `-blocks-storage.bucket-store.chunks-cache.memcached.max-async-buffer-size`
    * `-blocks-storage.bucket-store.index-cache.memcached.max-async-buffer-size`
    * `-blocks-storage.bucket-store.metadata-cache.memcached.max-async-buffer-size`
    * `-query-frontend.results-cache.memcached.max-async-buffer-size`
  * The default value for the following config options has changed from `0` (unlimited) to `100`:
    * `-blocks-storage.bucket-store.chunks-cache.memcached.max-get-multi-batch-size`
    * `-blocks-storage.bucket-store.index-cache.memcached.max-get-multi-batch-size`
    * `-blocks-storage.bucket-store.metadata-cache.memcached.max-get-multi-batch-size`
    * `-query-frontend.results-cache.memcached.max-get-multi-batch-size`
  * The default value for the following config options has changed from `16` to `100`:
    * `-blocks-storage.bucket-store.chunks-cache.memcached.max-idle-connections`
    * `-blocks-storage.bucket-store.index-cache.memcached.max-idle-connections`
    * `-blocks-storage.bucket-store.metadata-cache.memcached.max-idle-connections`
    * `-query-frontend.results-cache.memcached.max-idle-connections`
  * The default value for the following config options has changed from `100ms` to `200ms`:
    * `-blocks-storage.bucket-store.metadata-cache.memcached.timeout`
    * `-blocks-storage.bucket-store.index-cache.memcached.timeout`
    * `-blocks-storage.bucket-store.chunks-cache.memcached.timeout`
    * `-query-frontend.results-cache.memcached.timeout`
* [CHANGE] Changed the default value of `-blocks-storage.bucket-store.bucket-index.enabled` to `true`. The default configuration must now run the compactor in order to write the bucket index or else queries to long term storage will fail. #924
* [CHANGE] Option `-auth.enabled` has been renamed to `-auth.multitenancy-enabled`. #1130
* [CHANGE] Default tenant ID used with disabled auth (`-auth.multitenancy-enabled=false`) has changed from `fake` to `anonymous`. This tenant ID can now be changed with `-auth.no-auth-tenant` option. #1063
* [CHANGE] The default values for the following local directories have changed: #1072
  * `-alertmanager.storage.path` default value changed to `./data-alertmanager/`
  * `-compactor.data-dir` default value changed to `./data-compactor/`
  * `-ruler.rule-path` default value changed to `./data-ruler/`
* [CHANGE] The default value for gRPC max send message size has been changed from 16MB to 100MB. This affects the following parameters: #1152
  * `-query-frontend.grpc-client-config.grpc-max-send-msg-size`
  * `-ingester.client.grpc-max-send-msg-size`
  * `-querier.frontend-client.grpc-max-send-msg-size`
  * `-query-scheduler.grpc-client-config.grpc-max-send-msg-size`
  * `-ruler.client.grpc-max-send-msg-size`
* [CHANGE] Remove `-http.prefix` flag (and `http_prefix` config file option). #763
* [CHANGE] Remove legacy endpoints. Please use their alternatives listed below. As part of the removal process we are
  introducing two new sets of endpoints for the ruler configuration API: `<prometheus-http-prefix>/rules` and
  `<prometheus-http-prefix>/config/v1/rules/**`. We are also deprecating `<prometheus-http-prefix>/rules` and `/api/v1/rules`;
  and will remove them in Mimir 2.2.0. #763 #1222
  * Query endpoints

    | Legacy                                                  | Alternative                                                |
    | ------------------------------------------------------- | ---------------------------------------------------------- |
    | `/<legacy-http-prefix>/api/v1/query`                    | `<prometheus-http-prefix>/api/v1/query`                    |
    | `/<legacy-http-prefix>/api/v1/query_range`              | `<prometheus-http-prefix>/api/v1/query_range`              |
    | `/<legacy-http-prefix>/api/v1/query_exemplars`          | `<prometheus-http-prefix>/api/v1/query_exemplars`          |
    | `/<legacy-http-prefix>/api/v1/series`                   | `<prometheus-http-prefix>/api/v1/series`                   |
    | `/<legacy-http-prefix>/api/v1/labels`                   | `<prometheus-http-prefix>/api/v1/labels`                   |
    | `/<legacy-http-prefix>/api/v1/label/{name}/values`      | `<prometheus-http-prefix>/api/v1/label/{name}/values`      |
    | `/<legacy-http-prefix>/api/v1/metadata`                 | `<prometheus-http-prefix>/api/v1/metadata`                 |
    | `/<legacy-http-prefix>/api/v1/read`                     | `<prometheus-http-prefix>/api/v1/read`                     |
    | `/<legacy-http-prefix>/api/v1/cardinality/label_names`  | `<prometheus-http-prefix>/api/v1/cardinality/label_names`  |
    | `/<legacy-http-prefix>/api/v1/cardinality/label_values` | `<prometheus-http-prefix>/api/v1/cardinality/label_values` |
    | `/api/prom/user_stats`                                  | `/api/v1/user_stats`                                       |

  * Distributor endpoints

    | Legacy endpoint               | Alternative                   |
    | ----------------------------- | ----------------------------- |
    | `/<legacy-http-prefix>/push`  | `/api/v1/push`                |
    | `/all_user_stats`             | `/distributor/all_user_stats` |
    | `/ha-tracker`                 | `/distributor/ha_tracker`     |

  * Ingester endpoints

    | Legacy          | Alternative           |
    | --------------- | --------------------- |
    | `/ring`         | `/ingester/ring`      |
    | `/shutdown`     | `/ingester/shutdown`  |
    | `/flush`        | `/ingester/flush`     |
    | `/push`         | `/ingester/push`      |

  * Ruler endpoints

    | Legacy                                                | Alternative                                         | Alternative #2 (not available before Mimir 2.0.0)                    |
    | ----------------------------------------------------- | --------------------------------------------------- | ------------------------------------------------------------------- |
    | `/<legacy-http-prefix>/api/v1/rules`                  | `<prometheus-http-prefix>/api/v1/rules`             |                                                                     |
    | `/<legacy-http-prefix>/api/v1/alerts`                 | `<prometheus-http-prefix>/api/v1/alerts`            |                                                                     |
    | `/<legacy-http-prefix>/rules`                         | `/api/v1/rules` (see below)                         |  `<prometheus-http-prefix>/config/v1/rules`                         |
    | `/<legacy-http-prefix>/rules/{namespace}`             | `/api/v1/rules/{namespace}` (see below)             |  `<prometheus-http-prefix>/config/v1/rules/{namespace}`             |
    | `/<legacy-http-prefix>/rules/{namespace}/{groupName}` | `/api/v1/rules/{namespace}/{groupName}` (see below) |  `<prometheus-http-prefix>/config/v1/rules/{namespace}/{groupName}` |
    | `/<legacy-http-prefix>/rules/{namespace}`             | `/api/v1/rules/{namespace}` (see below)             |  `<prometheus-http-prefix>/config/v1/rules/{namespace}`             |
    | `/<legacy-http-prefix>/rules/{namespace}/{groupName}` | `/api/v1/rules/{namespace}/{groupName}` (see below) |  `<prometheus-http-prefix>/config/v1/rules/{namespace}/{groupName}` |
    | `/<legacy-http-prefix>/rules/{namespace}`             | `/api/v1/rules/{namespace}` (see below)             |  `<prometheus-http-prefix>/config/v1/rules/{namespace}`             |
    | `/ruler_ring`                                         | `/ruler/ring`                                       |                                                                     |

    > __Note:__ The `/api/v1/rules/**` endpoints are considered deprecated with Mimir 2.0.0 and will be removed
    in Mimir 2.2.0. After upgrading to 2.0.0 we recommend switching uses to the equivalent
    `/<prometheus-http-prefix>/config/v1/**` endpoints that Mimir 2.0.0 introduces.

  * Alertmanager endpoints

    | Legacy                      | Alternative                        |
    | --------------------------- | ---------------------------------- |
    | `/<legacy-http-prefix>`     | `/alertmanager`                    |
    | `/status`                   | `/multitenant_alertmanager/status` |

* [CHANGE] Ingester: changed `-ingester.stream-chunks-when-using-blocks` default value from `false` to `true`. #717
* [CHANGE] Ingester: default `-ingester.ring.min-ready-duration` reduced from 1m to 15s. #126
* [CHANGE] Ingester: `-ingester.ring.min-ready-duration` now start counting the delay after the ring's health checks have passed instead of when the ring client was started. #126
* [CHANGE] Ingester: allow experimental ingester max-exemplars setting to be changed dynamically #144
  * CLI flag `-blocks-storage.tsdb.max-exemplars` is renamed to `-ingester.max-global-exemplars-per-user`.
  * YAML `max_exemplars` is moved from `tsdb` to `overrides` and renamed to `max_global_exemplars_per_user`.
* [CHANGE] Ingester: active series metrics `cortex_ingester_active_series` and `cortex_ingester_active_series_custom_tracker` are now removed when their value is zero. #672 #690
* [CHANGE] Ingester: changed default value of `-blocks-storage.tsdb.retention-period` from `6h` to `24h`. #966
* [CHANGE] Ingester: changed default value of `-blocks-storage.tsdb.close-idle-tsdb-timeout` from `0` to `13h`. #967
* [CHANGE] Ingester: changed default value of `-ingester.ring.final-sleep` from `30s` to `0s`. #981
* [CHANGE] Ingester: the following low level settings have been removed: #1153
  * `-ingester-client.expected-labels`
  * `-ingester-client.expected-samples-per-series`
  * `-ingester-client.expected-timeseries`
* [CHANGE] Ingester: following command line options related to ingester ring were renamed: #1155
  * `-consul.*` changed to `-ingester.ring.consul.*`
  * `-etcd.*` changed to `-ingester.ring.etcd.*`
  * `-multi.*` changed to `-ingester.ring.multi.*`
  * `-distributor.excluded-zones` changed to `-ingester.ring.excluded-zones`
  * `-distributor.replication-factor` changed to `-ingester.ring.replication-factor`
  * `-distributor.zone-awareness-enabled` changed to `-ingester.ring.zone-awareness-enabled`
  * `-ingester.availability-zone` changed to `-ingester.ring.instance-availability-zone`
  * `-ingester.final-sleep` changed to `-ingester.ring.final-sleep`
  * `-ingester.heartbeat-period` changed to `-ingester.ring.heartbeat-period`
  * `-ingester.join-after` changed to `-ingester.ring.join-after`
  * `-ingester.lifecycler.ID` changed to `-ingester.ring.instance-id`
  * `-ingester.lifecycler.addr` changed to `-ingester.ring.instance-addr`
  * `-ingester.lifecycler.interface` changed to `-ingester.ring.instance-interface-names`
  * `-ingester.lifecycler.port` changed to `-ingester.ring.instance-port`
  * `-ingester.min-ready-duration` changed to `-ingester.ring.min-ready-duration`
  * `-ingester.num-tokens` changed to `-ingester.ring.num-tokens`
  * `-ingester.observe-period` changed to `-ingester.ring.observe-period`
  * `-ingester.readiness-check-ring-health` changed to `-ingester.ring.readiness-check-ring-health`
  * `-ingester.tokens-file-path` changed to `-ingester.ring.tokens-file-path`
  * `-ingester.unregister-on-shutdown` changed to `-ingester.ring.unregister-on-shutdown`
  * `-ring.heartbeat-timeout` changed to `-ingester.ring.heartbeat-timeout`
  * `-ring.prefix` changed to `-ingester.ring.prefix`
  * `-ring.store` changed to `-ingester.ring.store`
* [CHANGE] Ingester: fields in YAML configuration for ingester ring have been changed: #1155
  * `ingester.lifecycler` changed to `ingester.ring`
  * Fields from `ingester.lifecycler.ring` moved to `ingester.ring`
  * `ingester.lifecycler.address` changed to `ingester.ring.instance_addr`
  * `ingester.lifecycler.id` changed to `ingester.ring.instance_id`
  * `ingester.lifecycler.port` changed to `ingester.ring.instance_port`
  * `ingester.lifecycler.availability_zone` changed to `ingester.ring.instance_availability_zone`
  * `ingester.lifecycler.interface_names` changed to `ingester.ring.instance_interface_names`
* [CHANGE] Distributor: removed the `-distributor.shard-by-all-labels` configuration option. It is now assumed to be true. #698
* [CHANGE] Distributor: change default value of `-distributor.instance-limits.max-inflight-push-requests` to `2000`. #964
* [CHANGE] Distributor: change default value of `-distributor.remote-timeout` from `2s` to `20s`. #970
* [CHANGE] Distributor: removed the `-distributor.extra-query-delay` flag (and its respective YAML config option). #1048
* [CHANGE] Query-frontend: Enable query stats by default, they can still be disabled with `-query-frontend.query-stats-enabled=false`. #83
* [CHANGE] Query-frontend: the `cortex_frontend_mapped_asts_total` metric has been renamed to `cortex_frontend_query_sharding_rewrites_attempted_total`. #150
* [CHANGE] Query-frontend: added `sharded` label to `cortex_query_seconds_total` metric. #235
* [CHANGE] Query-frontend: changed the flag name for controlling query sharding total shards from `-querier.total-shards` to `-query-frontend.query-sharding-total-shards`. #230
* [CHANGE] Query-frontend: flag `-querier.parallelise-shardable-queries` has been renamed to `-query-frontend.parallelize-shardable-queries` #284
* [CHANGE] Query-frontend: removed the deprecated (and unused) `-frontend.cache-split-interval`. Use `-query-frontend.split-queries-by-interval` instead. #587
* [CHANGE] Query-frontend: range query response now omits the `data` field when it's empty (error case) like Prometheus does, previously it was `"data":{"resultType":"","result":null}`. #629
* [CHANGE] Query-frontend: instant queries now honor the `-query-frontend.max-retries-per-request` flag. #630
* [CHANGE] Query-frontend: removed in-memory and Redis cache support. Reason is that these caching backends were just supported by query-frontend, while all other Mimir services only support memcached. #796
  * The following CLI flags (and their respective YAML config options) have been removed:
    * `-frontend.cache.enable-fifocache`
    * `-frontend.redis.*`
    * `-frontend.fifocache.*`
  * The following metrics have been removed:
    * `querier_cache_added_total`
    * `querier_cache_added_new_total`
    * `querier_cache_evicted_total`
    * `querier_cache_entries`
    * `querier_cache_gets_total`
    * `querier_cache_misses_total`
    * `querier_cache_stale_gets_total`
    * `querier_cache_memory_bytes`
    * `cortex_rediscache_request_duration_seconds`
* [CHANGE] Query-frontend: migrated memcached backend client to the same one used in other components (memcached config and metrics are now consistent across all Mimir services). #821
  * The following CLI flags (and their respective YAML config options) have been added:
    * `-query-frontend.results-cache.backend` (set it to `memcached` if `-query-frontend.cache-results=true`)
  * The following CLI flags (and their respective YAML config options) have been changed:
    * `-frontend.memcached.hostname` and `-frontend.memcached.service` have been removed: use `-query-frontend.results-cache.memcached.addresses` instead
  * The following CLI flags (and their respective YAML config options) have been renamed:
    * `-frontend.background.write-back-concurrency` renamed to `-query-frontend.results-cache.memcached.max-async-concurrency`
    * `-frontend.background.write-back-buffer` renamed to `-query-frontend.results-cache.memcached.max-async-buffer-size`
    * `-frontend.memcached.batchsize` renamed to `-query-frontend.results-cache.memcached.max-get-multi-batch-size`
    * `-frontend.memcached.parallelism` renamed to `-query-frontend.results-cache.memcached.max-get-multi-concurrency`
    * `-frontend.memcached.timeout` renamed to `-query-frontend.results-cache.memcached.timeout`
    * `-frontend.memcached.max-item-size` renamed to `-query-frontend.results-cache.memcached.max-item-size`
    * `-frontend.memcached.max-idle-conns` renamed to `-query-frontend.results-cache.memcached.max-idle-connections`
    * `-frontend.compression` renamed to `-query-frontend.results-cache.compression`
  * The following CLI flags (and their respective YAML config options) have been removed:
    * `-frontend.memcached.circuit-breaker-consecutive-failures`: feature removed
    * `-frontend.memcached.circuit-breaker-timeout`: feature removed
    * `-frontend.memcached.circuit-breaker-interval`: feature removed
    * `-frontend.memcached.update-interval`: new setting is hardcoded to 30s
    * `-frontend.memcached.consistent-hash`: new setting is always enabled
    * `-frontend.default-validity` and `-frontend.memcached.expiration`: new setting is hardcoded to 7 days
  * The following metrics have been changed:
    * `cortex_cache_dropped_background_writes_total{name}` changed to `thanos_memcached_operation_skipped_total{name, operation, reason}`
    * `cortex_cache_value_size_bytes{name, method}` changed to `thanos_memcached_operation_data_size_bytes{name}`
    * `cortex_cache_request_duration_seconds{name, method, status_code}` changed to `thanos_memcached_operation_duration_seconds{name, operation}`
    * `cortex_cache_fetched_keys{name}` changed to `thanos_cache_memcached_requests_total{name}`
    * `cortex_cache_hits{name}` changed to `thanos_cache_memcached_hits_total{name}`
    * `cortex_memcache_request_duration_seconds{name, method, status_code}` changed to `thanos_memcached_operation_duration_seconds{name, operation}`
    * `cortex_memcache_client_servers{name}` changed to `thanos_memcached_dns_provider_results{name, addr}`
    * `cortex_memcache_client_set_skip_total{name}` changed to `thanos_memcached_operation_skipped_total{name, operation, reason}`
    * `cortex_dns_lookups_total` changed to `thanos_memcached_dns_lookups_total`
    * For all metrics the value of the "name" label has changed from `frontend.memcached` to `frontend-cache`
  * The following metrics have been removed:
    * `cortex_cache_background_queue_length{name}`
* [CHANGE] Query-frontend: merged `query_range` into `frontend` in the YAML config (keeping the same keys) and renamed flags: #825
  * `-querier.max-retries-per-request` renamed to `-query-frontend.max-retries-per-request`
  * `-querier.split-queries-by-interval` renamed to `-query-frontend.split-queries-by-interval`
  * `-querier.align-querier-with-step` renamed to `-query-frontend.align-querier-with-step`
  * `-querier.cache-results` renamed to `-query-frontend.cache-results`
  * `-querier.parallelise-shardable-queries` renamed to `-query-frontend.parallelize-shardable-queries`
* [CHANGE] Query-frontend: the default value of `-query-frontend.split-queries-by-interval` has changed from `0` to `24h`. #1131
* [CHANGE] Query-frontend: `-frontend.` flags were renamed to `-query-frontend.`: #1167
* [CHANGE] Query-frontend / Query-scheduler: classified the `-query-frontend.querier-forget-delay` and `-query-scheduler.querier-forget-delay` flags (and their respective YAML config options) as experimental. #1208
* [CHANGE] Querier / ruler: Change `-querier.max-fetched-chunks-per-query` configuration to limit to maximum number of chunks that can be fetched in a single query. The number of chunks fetched by ingesters AND long-term storare combined should not exceed the value configured on `-querier.max-fetched-chunks-per-query`. [#4260](https://github.com/cortexproject/cortex/pull/4260)
* [CHANGE] Querier / ruler: Option `-querier.ingester-streaming` has been removed. Querier/ruler now always use streaming method to query ingesters. #204
* [CHANGE] Querier: always fetch labels from store and respect start/end times in request; the option `-querier.query-store-for-labels-enabled` has been removed and is now always on. #518 #1132
* [CHANGE] Querier / ruler: removed the `-store.query-chunk-limit` flag (and its respective YAML config option `max_chunks_per_query`). `-querier.max-fetched-chunks-per-query` (and its respective YAML config option `max_fetched_chunks_per_query`) should be used instead. #705
* [CHANGE] Querier/Ruler: `-querier.active-query-tracker-dir` option has been removed. Active query tracking is now done via Activity tracker configured by `-activity-tracker.filepath` and enabled by default. Limit for max number of concurrent queries (`-querier.max-concurrent`) is now respected even if activity tracking is not enabled. #661 #822
* [CHANGE] Querier/ruler/query-frontend: the experimental `-querier.at-modifier-enabled` CLI flag has been removed and the PromQL `@` modifier is always enabled. #941
* [CHANGE] Querier: removed `-querier.worker-match-max-concurrent` and `-querier.worker-parallelism` CLI flags (and their respective YAML config options). Mimir now behaves like if `-querier.worker-match-max-concurrent` is always enabled and you should configure the max concurrency per querier process using `-querier.max-concurrent` instead. #958
* [CHANGE] Querier: changed default value of `-querier.query-ingesters-within` from `0` to `13h`. #967
* [CHANGE] Querier: rename metric `cortex_query_fetched_chunks_bytes_total` to `cortex_query_fetched_chunk_bytes_total` to be consistent with the limit name. #476
* [CHANGE] Ruler: add two new metrics `cortex_ruler_list_rules_seconds` and `cortex_ruler_load_rule_groups_seconds` to the ruler. #906
* [CHANGE] Ruler: endpoints for listing configured rules now return HTTP status code 200 and an empty map when there are no rules instead of an HTTP 404 and plain text error message. The following endpoints are affected: #456
  * `<prometheus-http-prefix>/config/v1/rules`
  * `<prometheus-http-prefix>/config/v1/rules/{namespace}`
  * `<prometheus-http-prefix>/rules` (deprecated)
  * `<prometheus-http-prefix>/rules/{namespace}` (deprecated)
  * `/api/v1/rules` (deprecated)
  * `/api/v1/rules/{namespace}` (deprecated)
* [CHANGE] Ruler: removed `configdb` support from Ruler backend storages. #15 #38 #819
* [CHANGE] Ruler: removed the support for the deprecated storage configuration via `-ruler.storage.*` CLI flags (and their respective YAML config options). Use `-ruler-storage.*` instead. #628
* [CHANGE] Ruler: set new default limits for rule groups: `-ruler.max-rules-per-rule-group` to 20 (previously 0, disabled) and `-ruler.max-rule-groups-per-tenant` to 70 (previously 0, disabled). #847
* [CHANGE] Ruler: removed `-ruler.enable-sharding` option, and changed default value of `-ruler.ring.store` to `memberlist`. #943
* [CHANGE] Ruler: `-ruler.alertmanager-use-v2` has been removed. The ruler will always use the `v2` endpoints. #954 #1100
* [CHANGE] Ruler: `-experimental.ruler.enable-api` flag has been renamed to `-ruler.enable-api` and is now stable. The default value has also changed from `false` to `true`, so both ruler and alertmanager API are enabled by default. #913 #1065
* [CHANGE] Ruler: add support for [DNS service discovery format](./docs/sources/configuration/arguments.md#dns-service-discovery) for `-ruler.alertmanager-url`. `-ruler.alertmanager-discovery` flag has been removed. URLs following the prior SRV format, will be treated as a static target. To continue using service discovery for these URLs prepend `dnssrvnoa+` to them. #993
  * The following metrics for Alertmanager DNS service discovery are replaced:
    * `prometheus_sd_dns_lookups_total` replaced by `cortex_dns_lookups_total{component="ruler"}`
    * `prometheus_sd_dns_lookup_failures_total` replaced by `cortex_dns_failures_total{component="ruler"}`
* [CHANGE] Ruler: deprecate `/api/v1/rules/**` and `<prometheus-http-prefix/rules/**` configuration API endpoints in favour of `/<prometheus-http-prefix>/config/v1/rules/**`. Deprecated endpoints will be removed in Mimir 2.2.0. Main configuration API endpoints are now `/<prometheus-http-prefix>/config/api/v1/rules/**` introduced in Mimir 2.0.0. #1222
* [CHANGE] Store-gateway: index cache now includes tenant in cache keys, this invalidates previous cached entries. #607
* [CHANGE] Store-gateway: increased memcached index caching TTL from 1 day to 7 days. #718
* [CHANGE] Store-gateway: options `-store-gateway.sharding-enabled` and `-querier.store-gateway-addresses` were removed. Default value of `-store-gateway.sharding-ring.store` is now `memberlist` and default value for `-store-gateway.sharding-ring.wait-stability-min-duration` changed from `1m` to `0` (disabled). #976
* [CHANGE] Compactor: compactor will no longer try to compact blocks that are already marked for deletion. Previously compactor would consider blocks marked for deletion within `-compactor.deletion-delay / 2` period as eligible for compaction. [#4328](https://github.com/cortexproject/cortex/pull/4328)
* [CHANGE] Compactor: Removed support for block deletion marks migration. If you're upgrading from Cortex < 1.7.0 to Mimir, you should upgrade the compactor to Cortex >= 1.7.0 first, run it at least once and then upgrade to Mimir. #122
* [CHANGE] Compactor: removed the `cortex_compactor_group_vertical_compactions_total` metric. #278
* [CHANGE] Compactor: no longer waits for initial blocks cleanup to finish before starting compactions. #282
* [CHANGE] Compactor: removed overlapping sources detection. Overlapping sources may exist due to edge cases (timing issues) when horizontally sharding compactor, but are correctly handled by compactor. #494
* [CHANGE] Compactor: compactor now uses deletion marks from `<tenant>/markers` location in the bucket. Marker files are no longer fetched, only listed. #550
* [CHANGE] Compactor: Default value of `-compactor.block-sync-concurrency` has changed from 20 to 8. This flag is now only used to control number of goroutines for downloading and uploading blocks during compaction. #552
* [CHANGE] Compactor is now included in `all` target (single-binary). #866
* [CHANGE] Compactor: Removed `-compactor.sharding-enabled` option. Sharding in compactor is now always enabled. Default value of `-compactor.ring.store` has changed from `consul` to `memberlist`. Default value of `-compactor.ring.wait-stability-min-duration` is now 0, which disables the feature. #956
* [CHANGE] Alertmanager: removed `-alertmanager.configs.auto-webhook-root` #977
* [CHANGE] Alertmanager: removed `configdb` support from Alertmanager backend storages. #15 #38 #819
* [CHANGE] Alertmanager: Don't count user-not-found errors from replicas as failures in the `cortex_alertmanager_state_fetch_replica_state_failed_total` metric. #190
* [CHANGE] Alertmanager: Use distributor for non-API routes. #213
* [CHANGE] Alertmanager: removed `-alertmanager.storage.*` configuration options, with the exception of the CLI flags `-alertmanager.storage.path` and `-alertmanager.storage.retention`. Use `-alertmanager-storage.*` instead. #632
* [CHANGE] Alertmanager: set default value for `-alertmanager.web.external-url=http://localhost:8080/alertmanager` to match the default configuration. #808 #1067
* [CHANGE] Alertmanager: `-experimental.alertmanager.enable-api` flag has been renamed to `-alertmanager.enable-api` and is now stable. #913
* [CHANGE] Alertmanager: now always runs with sharding enabled; other modes of operation are removed. #1044 #1126
  * The following configuration options are removed:
    * `-alertmanager.sharding-enabled`
    * `-alertmanager.cluster.advertise-address`
    * `-alertmanager.cluster.gossip-interval`
    * `-alertmanager.cluster.listen-address`
    * `-alertmanager.cluster.peers`
    * `-alertmanager.cluster.push-pull-interval`
  * The following configuration options are renamed:
    * `-alertmanager.cluster.peer-timeout` to `-alertmanager.peer-timeout`
* [CHANGE] Alertmanager: the default value of `-alertmanager.sharding-ring.store` is now `memberlist`. #1171
* [CHANGE] Ring: changed default value of `-distributor.ring.store` (Distributor ring) and `-ring.store` (Ingester ring) to `memberlist`. #1046
* [CHANGE] Memberlist: the `memberlist_kv_store_value_bytes` metric has been removed due to values no longer being stored in-memory as encoded bytes. [#4345](https://github.com/cortexproject/cortex/pull/4345)
* [CHANGE] Memberlist: forward only changes, not entire original message. [#4419](https://github.com/cortexproject/cortex/pull/4419)
* [CHANGE] Memberlist: don't accept old tombstones as incoming change, and don't forward such messages to other gossip members. [#4420](https://github.com/cortexproject/cortex/pull/4420)
* [CHANGE] Memberlist: changed probe interval from `1s` to `5s` and probe timeout from `500ms` to `2s`. #563
* [CHANGE] Memberlist: the `name` label on metrics `cortex_dns_failures_total`, `cortex_dns_lookups_total` and `cortex_dns_provider_results` was renamed to `component`. #993
* [CHANGE] Limits: removed deprecated limits for rejecting old samples #799
  This removes the following flags:
  * `-validation.reject-old-samples`
  * `-validation.reject-old-samples.max-age`
* [CHANGE] Limits: removed local limit-related flags in favor of global limits. #725
  The distributor ring is now required, and can be configured via the `distributor.ring.*` flags.
  This removes the following flags:
  * `-distributor.ingestion-rate-strategy` -> will now always use the "global" strategy
  * `-ingester.max-series-per-user` -> set `-ingester.max-global-series-per-user` to `N` times the existing value of `-ingester.max-series-per-user` instead
  * `-ingester.max-series-per-metric` -> set `-ingester.max-global-series-per-metric`  to `N` times the existing value of `-ingester.max-series-per-metric` instead
  * `-ingester.max-metadata-per-user` -> set `-ingester.max-global-metadata-per-user` to `N` times the existing value of `-ingester.max-metadata-per-user` instead
  * `-ingester.max-metadata-per-metric` -> set `-ingester.max-global-metadata-per-metric` to `N` times the existing value of `-ingester.max-metadata-per-metric` instead
  * In the above notes, `N` refers to the number of ingester replicas
  Additionally, default values for the following flags have changed:
  * `-ingester.max-global-series-per-user` from `0` to `150000`
  * `-ingester.max-global-series-per-metric` from `0` to `20000`
  * `-distributor.ingestion-rate-limit` from `25000` to `10000`
  * `-distributor.ingestion-burst-size` from `50000` to `200000`
* [CHANGE] Limits: removed limit `enforce_metric_name`, now behave as if set to `true` always. #686
* [CHANGE] Limits: Option `-ingester.max-samples-per-query` and its YAML field `max_samples_per_query` have been removed. It required `-querier.ingester-streaming` option to be set to false, but since `-querier.ingester-streaming` is removed (always defaulting to true), the limit using it was removed as well. #204 #1132
* [CHANGE] Limits: Set the default max number of inflight ingester push requests (`-ingester.instance-limits.max-inflight-push-requests`) to 30000 in order to prevent clusters from being overwhelmed by request volume or temporary slow-downs. #259
* [CHANGE] Overrides exporter: renamed metric `cortex_overrides` to `cortex_limits_overrides`. #173 #407
* [FEATURE] The following features have been moved from experimental to stable: #913 #1002
  * Alertmanager config API
  * Alertmanager receiver firewall
  * Alertmanager sharding
  * Azure blob storage support
  * Blocks storage bucket index
  * Disable the ring health check in the readiness endpoint (`-ingester.readiness-check-ring-health=false`)
  * Distributor: do not extend writes on unhealthy ingesters
  * Do not unregister ingesters from ring on shutdown (`-ingester.unregister-on-shutdown=false`)
  * HA Tracker: cleanup of old replicas from KV Store
  * Instance limits in ingester and distributor
  * OpenStack Swift storage support
  * Query-frontend: query stats tracking
  * Query-scheduler
  * Querier: tenant federation
  * Ruler config API
  * S3 Server Side Encryption (SSE) using KMS
  * TLS configuration for gRPC, HTTP and etcd clients
  * Zone-aware replication
  * `/labels` API using matchers
  * The following querier limits:
    * `-querier.max-fetched-chunks-per-query`
    * `-querier.max-fetched-chunk-bytes-per-query`
    * `-querier.max-fetched-series-per-query`
  * The following alertmanager limits:
    * Notification rate (`-alertmanager.notification-rate-limit` and `-alertmanager.notification-rate-limit-per-integration`)
    * Dispatcher groups (`-alertmanager.max-dispatcher-aggregation-groups`)
    * User config size (`-alertmanager.max-config-size-bytes`)
    * Templates count in user config (`-alertmanager.max-templates-count`)
    * Max template size (`-alertmanager.max-template-size-bytes`)
* [FEATURE] The endpoints `/api/v1/status/buildinfo`, `<prometheus-http-prefix>/api/v1/status/buildinfo`, and `<alertmanager-http-prefix>/api/v1/status/buildinfo` have been added to display build information and enabled features. #1219 #1240
* [FEATURE] PromQL: added `present_over_time` support. #139
* [FEATURE] Added "Activity tracker" feature which can log ongoing activities from previous Mimir run in case of a crash. It is enabled by default and controlled by the `-activity-tracker.filepath` flag. It can be disabled by setting this path to an empty string. Currently, the Store-gateway, Ruler, Querier, Query-frontend and Ingester components use this feature to track queries. #631 #782 #822 #1121
* [FEATURE] Divide configuration parameters into categories "basic", "advanced", and "experimental". Only flags in the basic category are shown when invoking `-help`, whereas `-help-all` will include flags in all categories (basic, advanced, experimental). #840
* [FEATURE] Querier: Added support for tenant federation to exemplar endpoints. #927
* [FEATURE] Ingester: can expose metrics on active series matching custom trackers configured via `-ingester.active-series-custom-trackers` (or its respective YAML config option). When configured, active series for custom trackers are exposed by the `cortex_ingester_active_series_custom_tracker` metric. #42 #672
* [FEATURE] Ingester: Enable snapshotting of in-memory TSDB on disk during shutdown via `-blocks-storage.tsdb.memory-snapshot-on-shutdown` (experimental). #249
* [FEATURE] Ingester: Added `-blocks-storage.tsdb.isolation-enabled` flag, which allows disabling TSDB isolation feature. This is enabled by default (per TSDB default), but disabling can improve performance of write requests. #512
* [FEATURE] Ingester: Added `-blocks-storage.tsdb.head-chunks-write-queue-size` flag, which allows setting the size of the queue used by the TSDB before m-mapping chunks (experimental). #591
  * Added `cortex_ingester_tsdb_mmap_chunk_write_queue_operations_total` metric to track different operations of this queue.
* [FEATURE] Distributor: Added `-api.skip-label-name-validation-header-enabled` option to allow skipping label name validation on the HTTP write path based on `X-Mimir-SkipLabelNameValidation` header being `true` or not. #390
* [FEATURE] Query-frontend: Add `cortex_query_fetched_series_total` and `cortex_query_fetched_chunks_bytes_total` per-user counters to expose the number of series and bytes fetched as part of queries. These metrics can be enabled with the `-frontend.query-stats-enabled` flag (or its respective YAML config option `query_stats_enabled`). [#4343](https://github.com/cortexproject/cortex/pull/4343)
* [FEATURE] Query-frontend: Add `cortex_query_fetched_chunks_total` per-user counter to expose the number of chunks fetched as part of queries. This metric can be enabled with the `-query-frontend.query-stats-enabled` flag (or its respective YAML config option `query_stats_enabled`). #31
* [FEATURE] Query-frontend: Add query sharding for instant and range queries. You can enable querysharding by setting `-query-frontend.parallelize-shardable-queries` to `true`. The following additional config and exported metrics have been added. #79 #80 #100 #124 #140 #148 #150 #151 #153 #154 #155 #156 #157 #158 #159 #160 #163 #169 #172 #196 #205 #225 #226 #227 #228 #230 #235 #240 #239 #246 #244 #319 #330 #371 #385 #400 #458 #586 #630 #660 #707 #1542
  * New config options:
    * `-query-frontend.query-sharding-total-shards`: The amount of shards to use when doing parallelisation via query sharding.
    * `-query-frontend.query-sharding-max-sharded-queries`: The max number of sharded queries that can be run for a given received query. 0 to disable limit.
    * `-blocks-storage.bucket-store.series-hash-cache-max-size-bytes`: Max size - in bytes - of the in-memory series hash cache in the store-gateway.
    * `-blocks-storage.tsdb.series-hash-cache-max-size-bytes`: Max size - in bytes - of the in-memory series hash cache in the ingester.
  * New exported metrics:
    * `cortex_bucket_store_series_hash_cache_requests_total`
    * `cortex_bucket_store_series_hash_cache_hits_total`
    * `cortex_frontend_query_sharding_rewrites_succeeded_total`
    * `cortex_frontend_sharded_queries_per_query`
  * Renamed metrics:
    * `cortex_frontend_mapped_asts_total` to `cortex_frontend_query_sharding_rewrites_attempted_total`
  * Modified metrics:
    * added `sharded` label to `cortex_query_seconds_total`
  * When query sharding is enabled, the following querier config must be set on query-frontend too:
    * `-querier.max-concurrent`
    * `-querier.timeout`
    * `-querier.max-samples`
    * `-querier.at-modifier-enabled`
    * `-querier.default-evaluation-interval`
    * `-querier.active-query-tracker-dir`
    * `-querier.lookback-delta`
  * Sharding can be dynamically controlled per request using the `Sharding-Control: 64` header. (0 to disable)
  * Sharding can be dynamically controlled per tenant using the limit `query_sharding_total_shards`. (0 to disable)
  * Added `sharded_queries` count to the "query stats" log.
  * The number of shards is adjusted to be compatible with number of compactor shards that are used by a split-and-merge compactor. The querier can use this to avoid querying blocks that cannot have series in a given query shard.
* [FEATURE] Query-Frontend: Added `-query-frontend.cache-unaligned-requests` option to cache responses for requests that do not have step-aligned start and end times. This can improve speed of repeated queries, but can also pollute cache with results that are never reused. #432
* [FEATURE] Querier: Added label names cardinality endpoint `<prefix>/api/v1/cardinality/label_names` that is disabled by default. Can be enabled/disabled via the CLI flag `-querier.cardinality-analysis-enabled` or its respective YAML config option. Configurable on a per-tenant basis. #301 #377 #474
* [FEATURE] Querier: Added label values cardinality endpoint `<prefix>/api/v1/cardinality/label_values` that is disabled by default. Can be enabled/disabled via the CLI flag `-querier.cardinality-analysis-enabled` or its respective YAML config option, and configurable on a per-tenant basis. The maximum number of label names allowed to be queried in a single API call can be controlled via `-querier.label-values-max-cardinality-label-names-per-request`. #332 #395 #474
* [FEATURE] Querier: Added `-store.max-labels-query-length` to restrict the range of `/series`, label-names and label-values requests. #507
* [FEATURE] Ruler: Add new `-ruler.query-stats-enabled` which when enabled will report the `cortex_ruler_query_seconds_total` as a per-user metric that tracks the sum of the wall time of executing queries in the ruler in seconds. [#4317](https://github.com/cortexproject/cortex/pull/4317)
* [FEATURE] Ruler: Added federated rule groups. #533
  * Added `-ruler.tenant-federation.enabled` config flag.
  * Added support for `source_tenants` field on rule groups.
* [FEATURE] Store-gateway: Added `/store-gateway/tenants` and `/store-gateway/tenant/{tenant}/blocks` endpoints that provide functionality that was provided by `tools/listblocks`. #911 #973
* [FEATURE] Compactor: compactor now uses new algorithm that we call "split-and-merge". Previous compaction strategy was removed. With the `split-and-merge` compactor source blocks for a given tenant are grouped into `-compactor.split-groups` number of groups. Each group of blocks is then compacted separately, and is split into `-compactor.split-and-merge-shards` shards (configurable on a per-tenant basis). Compaction of each tenant shards can be horizontally scaled. Number of compactors that work on jobs for single tenant can be limited by using `-compactor.compactor-tenant-shard-size` parameter, or per-tenant `compactor_tenant_shard_size` override.  #275 #281 #282 #283 #288 #290 #303 #307 #317 #323 #324 #328 #353 #368 #479 #820
* [FEATURE] Compactor: Added `-compactor.max-compaction-time` to control how long can compaction for a single tenant take. If compactions for a tenant take longer, no new compactions are started in the same compaction cycle. Running compactions are not stopped however, and may take much longer. #523
* [FEATURE] Compactor: When compactor finds blocks with out-of-order chunks, it will mark them for no-compaction. Blocks marked for no-compaction are ignored in future compactions too. Added metric `cortex_compactor_blocks_marked_for_no_compaction_total` to track number of blocks marked for no-compaction. Added `CortexCompactorSkippedBlocksWithOutOfOrderChunks` alert based on new metric. Markers are only checked from `<tenant>/markers` location, but uploaded to the block directory too. #520 #535 #550
* [FEATURE] Compactor: multiple blocks are now downloaded and uploaded at once, which can shorten compaction process. #552
* [ENHANCEMENT] Exemplars are now emitted for all gRPC calls and many operations tracked by histograms. #180
* [ENHANCEMENT] New options `-server.http-listen-network` and `-server.grpc-listen-network` allow binding as 'tcp4' or 'tcp6'. #180
* [ENHANCEMENT] Query federation: improve performance in MergeQueryable by memoizing labels. #312
* [ENHANCEMENT] Add histogram metrics `cortex_distributor_sample_delay_seconds` and `cortex_ingester_tsdb_sample_out_of_order_delta_seconds` #488
* [ENHANCEMENT] Check internal directory access before starting up. #1217
* [ENHANCEMENT] Azure client: expose option to configure MSI URL and user-assigned identity. #584
* [ENHANCEMENT] Added a new metric `mimir_build_info` to coincide with `cortex_build_info`. The metric `cortex_build_info` has not been removed. #1022
* [ENHANCEMENT] Mimir runs a sanity check of storage config at startup and will fail to start if the sanity check doesn't pass. This is done to find potential config issues before starting up. #1180
* [ENHANCEMENT] Validate alertmanager and ruler storage configurations to ensure they don't use same bucket name and region values as those configured for the blocks storage. #1214
* [ENHANCEMENT] Ingester: added option `-ingester.readiness-check-ring-health` to disable the ring health check in the readiness endpoint. When disabled, the health checks are run against only the ingester itself instead of all ingesters in the ring. #48 #126
* [ENHANCEMENT] Ingester: reduce CPU and memory utilization if remote write requests contains a large amount of "out of bounds" samples. #413
* [ENHANCEMENT] Ingester: reduce CPU and memory utilization when querying chunks from ingesters. #430
* [ENHANCEMENT] Ingester: Expose ingester ring page on ingesters. #654
* [ENHANCEMENT] Distributor: added option `-distributor.excluded-zones` to exclude ingesters running in specific zones both on write and read path. #51
* [ENHANCEMENT] Distributor: add tags to tracing span for distributor push with user, cluster and replica. #210
* [ENHANCEMENT] Distributor: performance optimisations. #212 #217 #242
* [ENHANCEMENT] Distributor: reduce latency when HA-Tracking by doing KVStore updates in the background. #271
* [ENHANCEMENT] Distributor: make distributor inflight push requests count include background calls to ingester. #398
* [ENHANCEMENT] Distributor: silently drop exemplars more than 5 minutes older than samples in the same batch. #544
* [ENHANCEMENT] Distributor: reject exemplars with blank label names or values. The `cortex_discarded_exemplars_total` metric will use the `exemplar_labels_blank` reason in this case. #873
* [ENHANCEMENT] Query-frontend: added `cortex_query_frontend_workers_enqueued_requests_total` metric to track the number of requests enqueued in each query-scheduler. #384
* [ENHANCEMENT] Query-frontend: added `cortex_query_frontend_non_step_aligned_queries_total` to track the total number of range queries with start/end not aligned to step. #347 #357 #582
* [ENHANCEMENT] Query-scheduler: exported summary `cortex_query_scheduler_inflight_requests` tracking total number of inflight requests (both enqueued and processing) in percentile buckets. #675
* [ENHANCEMENT] Querier: can use the `LabelNames` call with matchers, if matchers are provided in the `/labels` API call, instead of using the more expensive `MetricsForLabelMatchers` call as before. #3 #1186
* [ENHANCEMENT] Querier / store-gateway: optimized regex matchers. #319 #334 #355
* [ENHANCEMENT] Querier: when fetching data for specific query-shard, we can ignore some blocks based on compactor-shard ID, since sharding of series by query sharding and compactor is the same. Added metrics: #438 #450
  * `cortex_querier_blocks_found_total`
  * `cortex_querier_blocks_queried_total`
  * `cortex_querier_blocks_with_compactor_shard_but_incompatible_query_shard_total`
* [ENHANCEMENT] Querier / ruler: reduce cpu usage, latency and peak memory consumption. #459 #463 #589
* [ENHANCEMENT] Querier: labels requests now obey `-querier.query-ingesters-within`, making them a little more efficient. #518
* [ENHANCEMENT] Querier: retry store-gateway in case of unexpected failure, instead of failing the query. #1003
* [ENHANCEMENT] Querier / ruler: reduce memory used by streaming queries, particularly in ruler. [#4341](https://github.com/cortexproject/cortex/pull/4341)
* [ENHANCEMENT] Ruler: Using shuffle sharding subring on GetRules API. [#4466](https://github.com/cortexproject/cortex/pull/4466)
* [ENHANCEMENT] Ruler: wait for ruler ring client to self-detect during startup. #990
* [ENHANCEMENT] Store-gateway: added `cortex_bucket_store_sent_chunk_size_bytes` metric, tracking the size of chunks sent from store-gateway to querier. #123
* [ENHANCEMENT] Store-gateway: reduced CPU and memory utilization due to exported metrics aggregation for instances with a large number of tenants. #123 #142
* [ENHANCEMENT] Store-gateway: added an in-memory LRU cache for chunks attributes. Can be enabled setting `-blocks-storage.bucket-store.chunks-cache.attributes-in-memory-max-items=X` where `X` is the max number of items to keep in the in-memory cache. The following new metrics are exposed: #279 #415 #437
  * `cortex_cache_memory_requests_total`
  * `cortex_cache_memory_hits_total`
  * `cortex_cache_memory_items_count`
* [ENHANCEMENT] Store-gateway: log index cache requests to tracing spans. #419
* [ENHANCEMENT] Store-gateway: store-gateway can now ignore blocks with minimum time within `-blocks-storage.bucket-store.ignore-blocks-within` duration. Useful when used together with `-querier.query-store-after`. #502
* [ENHANCEMENT] Store-gateway: label values with matchers now doesn't preload or list series, reducing latency and memory consumption. #534
* [ENHANCEMENT] Store-gateway: the results of `LabelNames()`, `LabelValues()` and `Series(skipChunks=true)` calls are now cached in the index cache. #590
* [ENHANCEMENT] Store-gateway: Added `-store-gateway.sharding-ring.unregister-on-shutdown` option that allows store-gateway to stay in the ring even after shutdown. Defaults to `true`, which is the same as current behaviour. #610 #614
* [ENHANCEMENT] Store-gateway: wait for ring tokens stability instead of ring stability to speed up startup and tests. #620
* [ENHANCEMENT] Compactor: add timeout for waiting on compactor to become ACTIVE in the ring. [#4262](https://github.com/cortexproject/cortex/pull/4262)
* [ENHANCEMENT] Compactor: skip already planned compaction jobs if the tenant doesn't belong to the compactor instance anymore. #303
* [ENHANCEMENT] Compactor: Blocks cleaner will ignore users that it no longer "owns" when sharding is enabled, and user ownership has changed since last scan. #325
* [ENHANCEMENT] Compactor: added `-compactor.compaction-jobs-order` support to configure which compaction jobs should run first for a given tenant (in case there are multiple ones). Supported values are: `smallest-range-oldest-blocks-first` (default), `newest-blocks-first`. #364
* [ENHANCEMENT] Compactor: delete blocks marked for deletion faster. #490
* [ENHANCEMENT] Compactor: expose low-level concurrency options for compactor: `-compactor.max-opening-blocks-concurrency`, `-compactor.max-closing-blocks-concurrency`, `-compactor.symbols-flushers-concurrency`. #569 #701
* [ENHANCEMENT] Compactor: expand compactor logs to include total compaction job time, total time for uploads and block counts. #549
* [ENHANCEMENT] Ring: allow experimental configuration of disabling of heartbeat timeouts by setting the relevant configuration value to zero. Applies to the following: [#4342](https://github.com/cortexproject/cortex/pull/4342)
  * `-distributor.ring.heartbeat-timeout`
  * `-ingester.ring.heartbeat-timeout`
  * `-ruler.ring.heartbeat-timeout`
  * `-alertmanager.sharding-ring.heartbeat-timeout`
  * `-compactor.ring.heartbeat-timeout`
  * `-store-gateway.sharding-ring.heartbeat-timeout`
* [ENHANCEMENT] Ring: allow heartbeats to be explicitly disabled by setting the interval to zero. This is considered experimental. This applies to the following configuration options: [#4344](https://github.com/cortexproject/cortex/pull/4344)
  * `-distributor.ring.heartbeat-period`
  * `-ingester.ring.heartbeat-period`
  * `-ruler.ring.heartbeat-period`
  * `-alertmanager.sharding-ring.heartbeat-period`
  * `-compactor.ring.heartbeat-period`
  * `-store-gateway.sharding-ring.heartbeat-period`
* [ENHANCEMENT] Memberlist: optimized receive path for processing ring state updates, to help reduce CPU utilization in large clusters. [#4345](https://github.com/cortexproject/cortex/pull/4345)
* [ENHANCEMENT] Memberlist: expose configuration of memberlist packet compression via `-memberlist.compression-enabled`. [#4346](https://github.com/cortexproject/cortex/pull/4346)
* [ENHANCEMENT] Memberlist: Add `-memberlist.advertise-addr` and `-memberlist.advertise-port` options for setting the address to advertise to other members of the cluster to enable NAT traversal. #260
* [ENHANCEMENT] Memberlist: reduce CPU utilization for rings with a large number of members. #537 #563 #634
* [ENHANCEMENT] Overrides exporter: include additional limits in the per-tenant override exporter. The following limits have been added to the `cortex_limit_overrides` metric: #21
  * `max_fetched_series_per_query`
  * `max_fetched_chunk_bytes_per_query`
  * `ruler_max_rules_per_rule_group`
  * `ruler_max_rule_groups_per_tenant`
* [ENHANCEMENT] Overrides exporter: add a metrics `cortex_limits_defaults` to expose the default values of limits. #173
* [ENHANCEMENT] Overrides exporter: Add `max_fetched_chunks_per_query` and `max_global_exemplars_per_user` limits to the default and per-tenant limits exported as metrics. #471 #515
* [ENHANCEMENT] Upgrade Go to 1.17.8. #1347 #1381
* [ENHANCEMENT] Upgrade Docker base images to `alpine:3.15.0`. #1348
* [BUGFIX] Azure storage: only create HTTP client once, to reduce memory utilization. #605
* [BUGFIX] Ingester: fixed ingester stuck on start up (LEAVING ring state) when `-ingester.ring.heartbeat-period=0` and `-ingester.unregister-on-shutdown=false`. [#4366](https://github.com/cortexproject/cortex/pull/4366)
* [BUGFIX] Ingester: prevent any reads or writes while the ingester is stopping. This will prevent accessing TSDB blocks once they have been already closed. [#4304](https://github.com/cortexproject/cortex/pull/4304)
* [BUGFIX] Ingester: TSDB now waits for pending readers before truncating Head block, fixing the `chunk not found` error and preventing wrong query results. #16
* [BUGFIX] Ingester: don't create TSDB or appender if no samples are sent by a tenant. #162
* [BUGFIX] Ingester: fix out-of-order chunks in TSDB head in-memory series after WAL replay in case some samples were appended to TSDB WAL before series. #530
* [BUGFIX] Distributor: when cleaning up obsolete elected replicas from KV store, HA tracker didn't update number of cluster per user correctly. [#4336](https://github.com/cortexproject/cortex/pull/4336)
* [BUGFIX] Distributor: fix bug in query-exemplar where some results would get dropped. #583
* [BUGFIX] Query-frontend: Fixes @ modifier functions (start/end) when splitting queries by time. #206
* [BUGFIX] Query-frontend: Ensure query_range requests handled by the query-frontend return JSON formatted errors. #360 #499
* [BUGFIX] Query-frontend: don't reuse cached results for queries that are not step-aligned. #424
* [BUGFIX] Query-frontend: fix API error messages that were mentioning Prometheus `--enable-feature=promql-negative-offset` and `--enable-feature=promql-at-modifier` flags. #688
* [BUGFIX] Query-frontend: worker's cancellation channels are now buffered to ensure that all request cancellations are properly handled. #741
* [BUGFIX] Querier: fixed `/api/v1/user_stats` endpoint. When zone-aware replication is enabled, `MaxUnavailableZones` param is used instead of `MaxErrors`, so setting `MaxErrors = 0` doesn't make the Querier wait for all Ingesters responses. #474
* [BUGFIX] Querier: Disable query scheduler SRV DNS lookup. #689
* [BUGFIX] Ruler: fixed counting of PromQL evaluation errors as user-errors when updating `cortex_ruler_queries_failed_total`. [#4335](https://github.com/cortexproject/cortex/pull/4335)
* [BUGFIX] Ruler: fix formatting of rule groups in `/ruler/rule_groups` endpoint. #655
* [BUGFIX] Ruler: do not log `unable to read rules directory` at startup if the directory hasn't been created yet. #1058
* [BUGFIX] Ruler: enable Prometheus-compatible endpoints regardless of `-ruler.enable-api`. The flag now only controls the configuration API. This is what the config flag description stated, but not what was happening. #1216
* [BUGFIX] Compactor: fixed panic while collecting Prometheus metrics. #28
* [BUGFIX] Compactor: compactor should now be able to correctly mark blocks for deletion and no-compaction, if such marking was previously interrupted. #1015
* [BUGFIX] Alertmanager: remove stale template files. #4495
* [BUGFIX] Alertmanager: don't replace user configurations with blank fallback configurations (when enabled), particularly during scaling up/down instances when sharding is enabled. #224
* [BUGFIX] Ring: multi KV runtime config changes are now propagated to all rings, not just ingester ring. #1047
* [BUGFIX] Memberlist: fixed corrupted packets when sending compound messages with more than 255 messages or messages bigger than 64KB. #551
* [BUGFIX] Overrides exporter: successfully startup even if runtime config is not set. #1056
* [BUGFIX] Fix internal modules to wait for other modules depending on them before stopping. #1472

### Mixin

_Changes since `grafana/cortex-jsonnet` `1.9.0`._

* [CHANGE] Removed chunks storage support from mixin. #641 #643 #645 #811 #812 #813
  * Removed `tsdb.libsonnet`: no need to import it anymore (its content is already automatically included when using Jsonnet)
  * Removed the following fields from `_config`:
    * `storage_engine` (defaults to `blocks`)
    * `chunk_index_backend`
    * `chunk_store_backend`
  * Removed schema config map
  * Removed the following dashboards:
    * "Cortex / Chunks"
    * "Cortex / WAL"
    * "Cortex / Blocks vs Chunks"
  * Removed the following alerts:
    * `CortexOldChunkInMemory`
    * `CortexCheckpointCreationFailed`
    * `CortexCheckpointDeletionFailed`
    * `CortexProvisioningMemcachedTooSmall`
    * `CortexWALCorruption`
    * `CortexTableSyncFailure`
    * `CortexTransferFailed`
  * Removed the following recording rules:
    * `cortex_chunk_store_index_lookups_per_query`
    * `cortex_chunk_store_series_pre_intersection_per_query`
    * `cortex_chunk_store_series_post_intersection_per_query`
    * `cortex_chunk_store_chunks_per_query`
    * `cortex_bigtable_request_duration_seconds`
    * `cortex_cassandra_request_duration_seconds`
    * `cortex_dynamo_request_duration_seconds`
    * `cortex_database_request_duration_seconds`
    * `cortex_gcs_request_duration_seconds`
* [CHANGE] Update grafana-builder dependency: use $__rate_interval in qpsPanel and latencyPanel. [#372](https://github.com/grafana/cortex-jsonnet/pull/372)
* [CHANGE] `namespace` template variable in dashboards now only selects namespaces for selected clusters. [#311](https://github.com/grafana/cortex-jsonnet/pull/311)
* [CHANGE] `CortexIngesterRestarts` alert severity changed from `critical` to `warning`. [#321](https://github.com/grafana/cortex-jsonnet/pull/321)
* [CHANGE] Dashboards: added overridable `job_labels` and `cluster_labels` to the configuration object as label lists to uniquely identify jobs and clusters in the metric names and group-by lists in dashboards. [#319](https://github.com/grafana/cortex-jsonnet/pull/319)
* [CHANGE] Dashboards: `alert_aggregation_labels` has been removed from the configuration and overriding this value has been deprecated. Instead the labels are now defined by the `cluster_labels` list, and should be overridden accordingly through that list. [#319](https://github.com/grafana/cortex-jsonnet/pull/319)
* [CHANGE] Renamed `CortexCompactorHasNotUploadedBlocksSinceStart` to `CortexCompactorHasNotUploadedBlocks`. [#334](https://github.com/grafana/cortex-jsonnet/pull/334)
* [CHANGE] Renamed `CortexCompactorRunFailed` to `CortexCompactorHasNotSuccessfullyRunCompaction`. [#334](https://github.com/grafana/cortex-jsonnet/pull/334)
* [CHANGE] Renamed `CortexInconsistentConfig` alert to `CortexInconsistentRuntimeConfig` and increased severity to `critical`. [#335](https://github.com/grafana/cortex-jsonnet/pull/335)
* [CHANGE] Increased `CortexBadRuntimeConfig` alert severity to `critical` and removed support for `cortex_overrides_last_reload_successful` metric (was removed in Cortex 1.3.0). [#335](https://github.com/grafana/cortex-jsonnet/pull/335)
* [CHANGE] Grafana 'min step' changed to 15s so dashboard show better detail. [#340](https://github.com/grafana/cortex-jsonnet/pull/340)
* [CHANGE] Replace `CortexRulerFailedEvaluations` with two new alerts: `CortexRulerTooManyFailedPushes` and `CortexRulerTooManyFailedQueries`. [#347](https://github.com/grafana/cortex-jsonnet/pull/347)
* [CHANGE] Removed `CortexCacheRequestErrors` alert. This alert was not working because the legacy Cortex cache client instrumentation doesn't track errors. [#346](https://github.com/grafana/cortex-jsonnet/pull/346)
* [CHANGE] Removed `CortexQuerierCapacityFull` alert. [#342](https://github.com/grafana/cortex-jsonnet/pull/342)
* [CHANGE] Changes blocks storage alerts to group metrics by the configured `cluster_labels` (supporting the deprecated `alert_aggregation_labels`). [#351](https://github.com/grafana/cortex-jsonnet/pull/351)
* [CHANGE] Increased `CortexIngesterReachingSeriesLimit` critical alert threshold from 80% to 85%. [#363](https://github.com/grafana/cortex-jsonnet/pull/363)
* [CHANGE] Changed default `job_names` for query-frontend, query-scheduler and querier to match custom deployments too. [#376](https://github.com/grafana/cortex-jsonnet/pull/376)
* [CHANGE] Split `cortex_api` recording rule group into three groups. This is a workaround for large clusters where this group can become slow to evaluate. [#401](https://github.com/grafana/cortex-jsonnet/pull/401)
* [CHANGE] Increased `CortexIngesterReachingSeriesLimit` warning threshold from 70% to 80% and critical threshold from 85% to 90%. [#404](https://github.com/grafana/cortex-jsonnet/pull/404)
* [CHANGE] Raised `CortexKVStoreFailure` alert severity from warning to critical. #493
* [CHANGE] Increase `CortexRolloutStuck` alert "for" duration from 15m to 30m. #493 #573
* [CHANGE] The Alertmanager and Ruler compiled dashboards (`alertmanager.json` and `ruler.json`) have been respectively renamed to `mimir-alertmanager.json` and `mimir-ruler.json`. #869
* [CHANGE] Removed `cortex_overrides_metric` from `_config`. #871
* [CHANGE] Renamed recording rule groups (`cortex_` prefix changed to `mimir_`). #871
* [CHANGE] Alerts name prefix has been changed from `Cortex` to `Mimir` (eg. alert `CortexIngesterUnhealthy` has been renamed to `MimirIngesterUnhealthy`). #879
* [CHANGE] Enabled resources dashboards by default. Can be disabled setting `resources_dashboards_enabled` config field to `false`. #920
* [FEATURE] Added `Cortex / Overrides` dashboard, displaying default limits and per-tenant overrides applied to Mimir. #673
* [FEATURE] Added `Mimir / Tenants` and `Mimir / Top tenants` dashboards, displaying user-based metrics. #776
* [FEATURE] Added querier autoscaling panels and alerts. #1006 #1016
* [FEATURE] Mimir / Top tenants dashboard now has tenants ranked by rule group size and evaluation time. #1338
* [ENHANCEMENT] cortex-mixin: Make `cluster_namespace_deployment:kube_pod_container_resource_requests_{cpu_cores,memory_bytes}:sum` backwards compatible with `kube-state-metrics` v2.0.0. [#317](https://github.com/grafana/cortex-jsonnet/pull/317)
* [ENHANCEMENT] Cortex-mixin: Include `cortex-gw-internal` naming variation in default `gateway` job names. [#328](https://github.com/grafana/cortex-jsonnet/pull/328)
* [ENHANCEMENT] Ruler dashboard: added object storage metrics. [#354](https://github.com/grafana/cortex-jsonnet/pull/354)
* [ENHANCEMENT] Alertmanager dashboard: added object storage metrics. [#354](https://github.com/grafana/cortex-jsonnet/pull/354)
* [ENHANCEMENT] Added documentation text panels and descriptions to reads and writes dashboards. [#324](https://github.com/grafana/cortex-jsonnet/pull/324)
* [ENHANCEMENT] Dashboards: defined container functions for common resources panels: containerDiskWritesPanel, containerDiskReadsPanel, containerDiskSpaceUtilization. [#331](https://github.com/grafana/cortex-jsonnet/pull/331)
* [ENHANCEMENT] cortex-mixin: Added `alert_excluded_routes` config to exclude specific routes from alerts. [#338](https://github.com/grafana/cortex-jsonnet/pull/338)
* [ENHANCEMENT] Added `CortexMemcachedRequestErrors` alert. [#346](https://github.com/grafana/cortex-jsonnet/pull/346)
* [ENHANCEMENT] Ruler dashboard: added "Per route p99 latency" panel in the "Configuration API" row. [#353](https://github.com/grafana/cortex-jsonnet/pull/353)
* [ENHANCEMENT] Increased the `for` duration of the `CortexIngesterReachingSeriesLimit` warning alert to 3h. [#362](https://github.com/grafana/cortex-jsonnet/pull/362)
* [ENHANCEMENT] Added a new tier (`medium_small_user`) so we have another tier between 100K and 1Mil active series. [#364](https://github.com/grafana/cortex-jsonnet/pull/364)
* [ENHANCEMENT] Extend Alertmanager dashboard: [#313](https://github.com/grafana/cortex-jsonnet/pull/313)
  * "Tenants" stat panel - shows number of discovered tenant configurations.
  * "Replication" row - information about the replication of tenants/alerts/silences over instances.
  * "Tenant Configuration Sync" row - information about the configuration sync procedure.
  * "Sharding Initial State Sync" row - information about the initial state sync procedure when sharding is enabled.
  * "Sharding Runtime State Sync" row - information about various state operations which occur when sharding is enabled (replication, fetch, marge, persist).
* [ENHANCEMENT] Update gsutil command for `not healthy index found` playbook [#370](https://github.com/grafana/cortex-jsonnet/pull/370)
* [ENHANCEMENT] Added Alertmanager alerts and playbooks covering configuration syncs and sharding operation: [#377 [#378](https://github.com/grafana/cortex-jsonnet/pull/378)
  * `CortexAlertmanagerSyncConfigsFailing`
  * `CortexAlertmanagerRingCheckFailing`
  * `CortexAlertmanagerPartialStateMergeFailing`
  * `CortexAlertmanagerReplicationFailing`
  * `CortexAlertmanagerPersistStateFailing`
  * `CortexAlertmanagerInitialSyncFailed`
* [ENHANCEMENT] Add recording rules to improve responsiveness of Alertmanager dashboard. [#387](https://github.com/grafana/cortex-jsonnet/pull/387)
* [ENHANCEMENT] Add `CortexRolloutStuck` alert. [#405](https://github.com/grafana/cortex-jsonnet/pull/405)
* [ENHANCEMENT] Added `CortexKVStoreFailure` alert. [#406](https://github.com/grafana/cortex-jsonnet/pull/406)
* [ENHANCEMENT] Use configured `ruler` jobname for ruler dashboard panels. [#409](https://github.com/grafana/cortex-jsonnet/pull/409)
* [ENHANCEMENT] Add ability to override `datasource` for generated dashboards. [#407](https://github.com/grafana/cortex-jsonnet/pull/407)
* [ENHANCEMENT] Use alertmanager jobname for alertmanager dashboard panels [#411](https://github.com/grafana/cortex-jsonnet/pull/411)
* [ENHANCEMENT] Added `CortexDistributorReachingInflightPushRequestLimit` alert. [#408](https://github.com/grafana/cortex-jsonnet/pull/408)
* [ENHANCEMENT] Added `CortexReachingTCPConnectionsLimit` alert. #403
* [ENHANCEMENT] Added "Cortex / Writes Networking" and "Cortex / Reads Networking" dashboards. #405
* [ENHANCEMENT] Improved "Queue length" panel in "Cortex / Queries" dashboard. #408
* [ENHANCEMENT] Add `CortexDistributorReachingInflightPushRequestLimit` alert and playbook. #401
* [ENHANCEMENT] Added "Recover accidentally deleted blocks (Google Cloud specific)" playbook. #475
* [ENHANCEMENT] Added support to multi-zone store-gateway deployments. #608 #615
* [ENHANCEMENT] Show supplementary alertmanager services in the Rollout Progress dashboard. #738 #855
* [ENHANCEMENT] Added `mimir` to default job names. This makes dashboards and alerts working when Mimir is installed in single-binary mode and the deployment is named `mimir`. #921
* [ENHANCEMENT] Introduced a new alert for the Alertmanager: `MimirAlertmanagerAllocatingTooMuchMemory`. It has two severities based on the memory usage against limits, a `warning` level at 80% and a `critical` level at 90%. #1206
* [ENHANCEMENT] Faster memcached cache requests. #2720
* [BUGFIX] Fixed `CortexIngesterHasNotShippedBlocks` alert false positive in case an ingester instance had ingested samples in the past, then no traffic was received for a long period and then it started receiving samples again. [#308](https://github.com/grafana/cortex-jsonnet/pull/308)
* [BUGFIX] Fixed `CortexInconsistentRuntimeConfig` metric. [#335](https://github.com/grafana/cortex-jsonnet/pull/335)
* [BUGFIX] Fixed scaling dashboard to correctly work when a Cortex service deployment spans across multiple zones (a zone is expected to have the `zone-[a-z]` suffix). [#365](https://github.com/grafana/cortex-jsonnet/pull/365)
* [BUGFIX] Fixed rollout progress dashboard to correctly work when a Cortex service deployment spans across multiple zones (a zone is expected to have the `zone-[a-z]` suffix). [#366](https://github.com/grafana/cortex-jsonnet/pull/366)
* [BUGFIX] Fixed rollout progress dashboard to include query-scheduler too. [#376](https://github.com/grafana/cortex-jsonnet/pull/376)
* [BUGFIX] Upstream recording rule `node_namespace_pod_container:container_cpu_usage_seconds_total:sum_irate` renamed. [#379](https://github.com/grafana/cortex-jsonnet/pull/379)
* [BUGFIX] Fixed writes/reads/alertmanager resources dashboards to use `$._config.job_names.gateway`. [#403](https://github.com/grafana/cortex-jsonnet/pull/403)
* [BUGFIX] Span the annotation.message in alerts as YAML multiline strings. [#412](https://github.com/grafana/cortex-jsonnet/pull/412)
* [BUGFIX] Fixed "Instant queries / sec" in "Cortex / Reads" dashboard. #445
* [BUGFIX] Fixed and added missing KV store panels in Writes, Reads, Ruler and Compactor dashboards. #448
* [BUGFIX] Fixed Alertmanager dashboard when alertmanager is running as part of single binary. #1064
* [BUGFIX] Fixed Ruler dashboard when ruler is running as part of single binary. #1260
* [BUGFIX] Query-frontend: fixed bad querier status code mapping with query-sharding enabled. #1227

### Jsonnet

_Changes since `grafana/cortex-jsonnet` `1.9.0`._

* [CHANGE] Removed chunks storage support. #639
  * Removed the following fields from `_config`:
    * `storage_engine` (defaults to `blocks`)
    * `querier_second_storage_engine` (not supported anymore)
    * `table_manager_enabled`, `table_prefix`
    * `memcached_index_writes_enabled` and `memcached_index_writes_max_item_size_mb`
    * `storeMemcachedChunksConfig`
    * `storeConfig`
    * `max_chunk_idle`
    * `schema` (the schema configmap is still added for backward compatibility reasons)
    * `bigtable_instance` and `bigtable_project`
    * `client_configs`
    * `enabledBackends`
    * `storage_backend`
    * `cassandra_addresses`
    * `s3_bucket_name`
    * `ingester_deployment_without_wal` (was only used by chunks storage)
    * `ingester` (was only used to configure chunks storage WAL)
  * Removed the following CLI flags from `ingester_args`:
    * `ingester.max-chunk-age`
    * `ingester.max-stale-chunk-idle`
    * `ingester.max-transfer-retries`
    * `ingester.retain-period`
* [CHANGE] Changed `overrides-exporter.libsonnet` from being based on cortex-tools to Mimir `overrides-exporter` target. #646
* [CHANGE] Store gateway: set `-blocks-storage.bucket-store.index-cache.memcached.max-get-multi-concurrency`,
  `-blocks-storage.bucket-store.chunks-cache.memcached.max-get-multi-concurrency`,
  `-blocks-storage.bucket-store.metadata-cache.memcached.max-get-multi-concurrency`,
  `-blocks-storage.bucket-store.index-cache.memcached.max-idle-connections`,
  `-blocks-storage.bucket-store.chunks-cache.memcached.max-idle-connections`,
  `-blocks-storage.bucket-store.metadata-cache.memcached.max-idle-connections` to 100 [#414](https://github.com/grafana/cortex-jsonnet/pull/414)
* [CHANGE] Alertmanager: mounted overrides configmap to alertmanager too. [#315](https://github.com/grafana/cortex-jsonnet/pull/315)
* [CHANGE] Memcached: upgraded memcached from `1.5.17` to `1.6.9`. [#316](https://github.com/grafana/cortex-jsonnet/pull/316)
* [CHANGE] Store-gateway: increased memory request and limit respectively from 6GB / 6GB to 12GB / 18GB. [#322](https://github.com/grafana/cortex-jsonnet/pull/322)
* [CHANGE] Store-gateway: increased `-blocks-storage.bucket-store.max-chunk-pool-bytes` from 2GB (default) to 12GB. [#322](https://github.com/grafana/cortex-jsonnet/pull/322)
* [CHANGE] Ingester/Ruler: set `-server.grpc-max-send-msg-size-bytes` and `-server.grpc-max-send-msg-size-bytes` to sensible default values (10MB). [#326](https://github.com/grafana/cortex-jsonnet/pull/326)
* [CHANGE] Decreased `-server.grpc-max-concurrent-streams` from 100k to 10k. [#369](https://github.com/grafana/cortex-jsonnet/pull/369)
* [CHANGE] Decreased blocks storage ingesters graceful termination period from 80m to 20m. [#369](https://github.com/grafana/cortex-jsonnet/pull/369)
* [CHANGE] Increase the rules per group and rule groups limits on different tiers. [#396](https://github.com/grafana/cortex-jsonnet/pull/396)
* [CHANGE] Removed `max_samples_per_query` limit, since it only works with chunks and only when using `-distributor.shard-by-all-labels=false`. [#397](https://github.com/grafana/cortex-jsonnet/pull/397)
* [CHANGE] Removed chunks storage query sharding config support. The following config options have been removed: [#398](https://github.com/grafana/cortex-jsonnet/pull/398)
  * `_config` > `queryFrontend` > `shard_factor`
  * `_config` > `queryFrontend` > `sharded_queries_enabled`
  * `_config` > `queryFrontend` > `query_split_factor`
* [CHANGE] Rename ruler_s3_bucket_name and ruler_gcs_bucket_name to ruler_storage_bucket_name: [#415](https://github.com/grafana/cortex-jsonnet/pull/415)
* [CHANGE] Fine-tuned rolling update policy for distributor, querier, query-frontend, query-scheduler. [#420](https://github.com/grafana/cortex-jsonnet/pull/420)
* [CHANGE] Increased memcached metadata/chunks/index-queries max connections from 4k to 16k. [#420](https://github.com/grafana/cortex-jsonnet/pull/420)
* [CHANGE] Disabled step alignment in query-frontend to be compliant with PromQL. [#420](https://github.com/grafana/cortex-jsonnet/pull/420)
* [CHANGE] Do not limit compactor CPU and request a number of cores equal to the configured concurrency. [#420](https://github.com/grafana/cortex-jsonnet/pull/420)
* [CHANGE] Configured split-and-merge compactor. #853
  * The following CLI flags are set on compactor:
    * `-compactor.split-and-merge-shards=0`
    * `-compactor.compactor-tenant-shard-size=1`
    * `-compactor.split-groups=1`
    * `-compactor.max-opening-blocks-concurrency=4`
    * `-compactor.max-closing-blocks-concurrency=2`
    * `-compactor.symbols-flushers-concurrency=4`
  * The following per-tenant overrides have been set on `super_user` and `mega_user` classes:
    ```
    compactor_split_and_merge_shards: 2,
    compactor_tenant_shard_size: 2,
    compactor_split_groups: 2,
    ```
* [CHANGE] The entrypoint file to include has been renamed from `cortex.libsonnet` to `mimir.libsonnet`. #897
* [CHANGE] The default image config field has been renamed from `cortex` to `mimir`. #896
   ```
   {
     _images+:: {
       mimir: '...',
     },
   }
   ```
* [CHANGE] Removed `cortex_` prefix from config fields. #898
  * The following config fields have been renamed:
    * `cortex_bucket_index_enabled` renamed to `bucket_index_enabled`
    * `cortex_compactor_cleanup_interval` renamed to `compactor_cleanup_interval`
    * `cortex_compactor_data_disk_class` renamed to `compactor_data_disk_class`
    * `cortex_compactor_data_disk_size` renamed to `compactor_data_disk_size`
    * `cortex_compactor_max_concurrency` renamed to `compactor_max_concurrency`
    * `cortex_distributor_allow_multiple_replicas_on_same_node` renamed to `distributor_allow_multiple_replicas_on_same_node`
    * `cortex_ingester_data_disk_class` renamed to `ingester_data_disk_class`
    * `cortex_ingester_data_disk_size` renamed to `ingester_data_disk_size`
    * `cortex_querier_allow_multiple_replicas_on_same_node` renamed to `querier_allow_multiple_replicas_on_same_node`
    * `cortex_query_frontend_allow_multiple_replicas_on_same_node` renamed to `query_frontend_allow_multiple_replicas_on_same_node`
    * `cortex_query_sharding_enabled` renamed to `query_sharding_enabled`
    * `cortex_query_sharding_msg_size_factor` renamed to `query_sharding_msg_size_factor`
    * `cortex_ruler_allow_multiple_replicas_on_same_node` renamed to `ruler_allow_multiple_replicas_on_same_node`
    * `cortex_store_gateway_data_disk_class` renamed to `store_gateway_data_disk_class`
    * `cortex_store_gateway_data_disk_size` renamed to `store_gateway_data_disk_size`
* [CHANGE] The overrides configmap default mountpoint has changed from `/etc/cortex` to `/etc/mimir`. It can be customized via the `overrides_configmap_mountpoint` config field. #899
* [CHANGE] Enabled in the querier the features to query label names with matchers, PromQL at modifier and query long-term storage for labels. #905
* [CHANGE] Reduced TSDB blocks retention on ingesters disk from 96h to 24h. #905
* [CHANGE] Enabled closing of idle TSDB in ingesters. #905
* [CHANGE] Disabled TSDB isolation in ingesters for better performances. #905
* [CHANGE] Changed log level of querier, query-frontend, query-scheduler and alertmanager from `debug` to `info`. #905
* [CHANGE] Enabled attributes in-memory cache in store-gateway. #905
* [CHANGE] Configured store-gateway to not load blocks containing samples more recent than 10h (because such samples are queried from ingesters). #905
* [CHANGE] Dynamically compute `-compactor.deletion-delay` based on other settings, in order to reduce the deletion delay as much as possible and lower the number of live blocks in the storage. #907
* [CHANGE] The config field `distributorConfig` has been renamed to `ingesterRingClientConfig`. Config field `ringClient` has been removed in favor of `ingesterRingClientConfig`. #997 #1057
* [CHANGE] Gossip.libsonnet has been fixed to modify all ring configurations, not only the ingester ring config. Furthermore it now supports migration via multi KV store. #1057 #1099
* [CHANGE] Changed the default of `bucket_index_enabled` to `true`. #924
* [CHANGE] Remove the support for the test-exporter. #1133
* [CHANGE] Removed `$.distributor_deployment_labels`, `$.ingester_deployment_labels` and `$.querier_deployment_labels` fields, that were used by gossip.libsonnet to inject additional label. Now the label is injected directly into pods of statefulsets and deployments. #1297
* [CHANGE] Disabled `-ingester.readiness-check-ring-health`. #1352
* [CHANGE] Changed Alertmanager CPU request from `100m` to `2` cores, and memory request from `1Gi` to `10Gi`. Set Alertmanager memory limit to `15Gi`. #1206
* [CHANGE] gossip.libsonnet has been renamed to memberlist.libsonnet, and is now imported by default. Use of memberlist for ring is enabled by setting `_config.memberlist_ring_enabled` to true. #1526
* [FEATURE] Added query sharding support. It can be enabled setting `cortex_query_sharding_enabled: true` in the `_config` object. #653
* [FEATURE] Added shuffle-sharding support. It can be enabled and configured using the following config: #902
   ```
   _config+:: {
     shuffle_sharding:: {
       ingester_write_path_enabled: true,
       ingester_read_path_enabled: true,
       querier_enabled: true,
       ruler_enabled: true,
       store_gateway_enabled: true,
     },
   }
   ```
* [FEATURE] Added multi-zone ingesters and store-gateways support. #1352 #1552
* [ENHANCEMENT] Add overrides config to compactor. This allows setting retention configs per user. [#386](https://github.com/grafana/cortex-jsonnet/pull/386)
* [ENHANCEMENT] Added 256MB memory ballast to querier. [#369](https://github.com/grafana/cortex-jsonnet/pull/369)
* [ENHANCEMENT] Update `etcd-operator` to latest version (see https://github.com/grafana/jsonnet-libs/pull/480). [#263](https://github.com/grafana/cortex-jsonnet/pull/263)
* [ENHANCEMENT] Add support for Azure storage in Alertmanager configuration. [#381](https://github.com/grafana/cortex-jsonnet/pull/381)
* [ENHANCEMENT] Add support for running Alertmanager in sharding mode. [#394](https://github.com/grafana/cortex-jsonnet/pull/394)
* [ENHANCEMENT] Allow to customize PromQL engine settings via `queryEngineConfig`. [#399](https://github.com/grafana/cortex-jsonnet/pull/399)
* [ENHANCEMENT] Define Azure object storage ruler args. [#416](https://github.com/grafana/cortex-jsonnet/pull/416)
* [ENHANCEMENT] Added the following config options to allow to schedule multiple replicas of the same service on the same node: [#418](https://github.com/grafana/cortex-jsonnet/pull/418)
  * `cortex_distributor_allow_multiple_replicas_on_same_node`
  * `cortex_ruler_allow_multiple_replicas_on_same_node`
  * `cortex_querier_allow_multiple_replicas_on_same_node`
  * `cortex_query_frontend_allow_multiple_replicas_on_same_node`
* [BUGFIX] Alertmanager: fixed `--alertmanager.cluster.peers` CLI flag passed to alertmanager when HA is enabled. [#329](https://github.com/grafana/cortex-jsonnet/pull/329)
* [BUGFIX] Fixed `-distributor.extend-writes` setting on ruler when `unregister_ingesters_on_shutdown` is disabled. [#369](https://github.com/grafana/cortex-jsonnet/pull/369)
* [BUGFIX] Treat `compactor_blocks_retention_period` type as string rather than int.[#395](https://github.com/grafana/cortex-jsonnet/pull/395)
* [BUGFIX] Pass `-ruler-storage.s3.endpoint` to ruler when using S3. [#421](https://github.com/grafana/cortex-jsonnet/pull/421)
* [BUGFIX] Remove service selector on label `gossip_ring_member` from other services than `gossip-ring`. [#1008](https://github.com/grafana/mimir/pull/1008)
* [BUGFIX] Rename `-ingester.readiness-check-ring-health` to `-ingester.ring.readiness-check-ring-health`, to reflect current name of flag. #1460

### Mimirtool

_Changes since cortextool `0.10.7`._

* [CHANGE] The following environment variables have been renamed: #883
  * `CORTEX_ADDRESS` to `MIMIR_ADDRESS`
  * `CORTEX_API_USER` to `MIMIR_API_USER`
  * `CORTEX_API_KEY` to `MIMIR_API_KEY`
  * `CORTEX_TENANT_ID` to `MIMIR_TENANT_ID`
  * `CORTEX_TLS_CA_PATH` to `MIMIR_TLS_CA_PATH`
  * `CORTEX_TLS_CERT_PATH` to `MIMIR_TLS_CERT_PATH`
  * `CORTEX_TLS_KEY_PATH` to `MIMIR_TLS_KEY_PATH`
* [CHANGE] Change `cortex` backend to `mimir`. #883
* [CHANGE] Do not publish `mimirtool` binary for 386 windows architecture. #1263
* [CHANGE] `analyse` command has been renamed to `analyze`. #1318
* [FEATURE] Support Arm64 on Darwin for all binaries (benchtool etc). https://github.com/grafana/cortex-tools/pull/215
* [ENHANCEMENT] Correctly support federated rules. #823
* [BUGFIX] Fix `cortextool rules` legends displaying wrong symbols for updates and deletions. https://github.com/grafana/cortex-tools/pull/226

### Query-tee

_Changes since Cortex `1.10.0`._

* [ENHANCEMENT] Added `/api/v1/query_exemplars` API endpoint support (no results comparison). #168
* [ENHANCEMENT] Add a flag (`--proxy.compare-use-relative-error`) in the query-tee to compare floating point values using relative error. #208
* [ENHANCEMENT] Add a flag (`--proxy.compare-skip-recent-samples`) in the query-tee to skip comparing recent samples. By default samples not older than 1 minute are skipped. #234
* [BUGFIX] Fixes a panic in the query-tee when comparing result. #207
* [BUGFIX] Ensure POST requests are handled correctly #286

### Blocksconvert

_Changes since Cortex `1.10.0`._

* [CHANGE] Blocksconvert tool was removed from Mimir. #637

### Metaconvert

_Changes since Cortex `1.10.0`._

* [CHANGE] `thanosconvert` tool has been renamed to `metaconvert`. `-config.file` option has been removed, while it now requires `-tenant` option to work on single tenant only. It now also preserves labels recognized by Mimir. #1120

### Test-exporter

_Changes since Cortex `1.10.0`._

* [CHANGE] Removed the test-exporter tool. #1133

### Tools

_Changes since Cortex `1.10.0`._

* [CHANGE] Removed `query-audit`. You can use `query-tee` to compare query results and performances of two Grafana Mimir backends. #1380

## [Cortex 1.10.0 CHANGELOG](https://github.com/grafana/mimir/blob/a13959db5d38ff65c2b7ef52c56331d2f4dbc00c/CHANGELOG.md#cortex-1100--2021-08-03)<|MERGE_RESOLUTION|>--- conflicted
+++ resolved
@@ -150,12 +150,8 @@
 
 ### Documentation
 
-<<<<<<< HEAD
-* [ENHANCEMENT] Document the concept of native histograms and how to send them to Mimir, migration path. #5956 #6488
+* [ENHANCEMENT] Document the concept of native histograms and how to send them to Mimir, migration path. #5956 #6488 #6539
 * [ENHANCEMENT] Document native histograms query and visualization. #6231
-=======
-* [ENHANCEMENT] Document the concept of native histograms and how to send them to Mimir, migration path. #5956 #6488 #6539
->>>>>>> bdb2e2dc
 
 ### Tools
 
