# Changelog

## main / unreleased

### Grafana Mimir

* [CHANGE] Store-gateway / querier: enable streaming chunks from store-gateways to queriers by default. #6646
* [CHANGE] Querier: honor the start/end time range specified in the read hints when executing a remote read request. #8431
* [CHANGE] Querier: return only samples within the queried start/end time range when executing a remote read request using "SAMPLES" mode. Previously, samples outside of the range could have been returned. Samples outside of the queried time range may still be returned when executing a remote read request using "STREAMED_XOR_CHUNKS" mode. #8463
* [CHANGE] Querier: Set minimum for `-querier.max-concurrent` to four to prevent queue starvation with querier-worker queue prioritization algorithm; values below the minimum four are ignored and set to the minimum. #9054
* [CHANGE] Store-gateway: enabled `-blocks-storage.bucket-store.max-concurrent-queue-timeout` by default with a timeout of 5 seconds. #8496
* [CHANGE] Store-gateway: enabled `-blocks-storage.bucket-store.index-header.lazy-loading-concurrency-queue-timeout` by default with a timeout of 5 seconds . #8667
* [CHANGE] Distributor: Incoming OTLP requests were previously size-limited by using limit from `-distributor.max-recv-msg-size` option. We have added option `-distributor.max-otlp-request-size` for limiting OTLP requests, with default value of 100 MiB. #8574
* [CHANGE] Distributor: remove metric `cortex_distributor_sample_delay_seconds`. #8698
* [CHANGE] Query-frontend: Remove deprecated `frontend.align_queries_with_step` YAML configuration. The configuration option has been moved to per-tenant and default `limits` since Mimir 2.12. #8733 #8735
* [CHANGE] Store-gateway: Change default of `-blocks-storage.bucket-store.max-concurrent` to 200. #8768
* [CHANGE] Added new metric `cortex_compactor_disk_out_of_space_errors_total` which counts how many times a compaction failed due to the compactor being out of disk, alert if there is a single increase. #8237 #8278
* [CHANGE] Store-gateway: Remove experimental parameter `-blocks-storage.bucket-store.series-selection-strategy`. The default strategy is now `worst-case`. #8702
* [CHANGE] Store-gateway: Rename `-blocks-storage.bucket-store.series-selection-strategies.worst-case-series-preference` to `-blocks-storage.bucket-store.series-fetch-preference` and promote to stable. #8702
* [CHANGE] Querier, store-gateway: remove deprecated `-querier.prefer-streaming-chunks-from-store-gateways=true`. Streaming from store-gateways is now always enabled. #8696
* [CHANGE] Ingester: remove deprecated `-ingester.return-only-grpc-errors`. #8699 #8828
* [CHANGE] Distributor, ruler: remove deprecated `-ingester.client.report-grpc-codes-in-instrumentation-label-enabled`. #8700
* [CHANGE] Ingester client: experimental support for client-side circuit breakers, their configuration options (`-ingester.client.circuit-breaker.*`) and metrics (`cortex_ingester_client_circuit_breaker_results_total`, `cortex_ingester_client_circuit_breaker_transitions_total`) were removed. #8802
* [CHANGE] Ingester: circuit breakers do not open in case of per-instance limit errors anymore. Opening can be triggered only in case of push and pull requests exceeding the configured duration. #8854
* [CHANGE] Query-frontend: Return `413 Request Entity Too Large` if a response shard for an `/active_series` request is too large. #8861
* [CHANGE] Distributor: Promote replying with `Retry-After` header on retryable errors to stable and set `-distributor.retry-after-header.enabled=true` by default. #8694
* [CHANGE] Distributor: Replace `-distributor.retry-after-header.max-backoff-exponent` and `-distributor.retry-after-header.base-seconds` with `-distributor.retry-after-header.min-backoff` and `-distributor.retry-after-header.max-backoff` for easier configuration. #8694
* [CHANGE] Ingester: increase the default inactivity timeout of active series (`-ingester.active-series-metrics-idle-timeout`) from `10m` to `20m`. #8975
* [CHANGE] Distributor: Remove `-distributor.enable-otlp-metadata-storage` flag, which was deprecated in version 2.12. #9069
* [CHANGE] Ruler: Removed `-ruler.drain-notification-queue-on-shutdown` option, which is now enabled by default. #9115
* [FEATURE] Querier: add experimental streaming PromQL engine, enabled with `-querier.query-engine=mimir`. #8422 #8430 #8454 #8455 #8360 #8490 #8508 #8577 #8660 #8671 #8677 #8747 #8850 #8872 #8838 #8911 #8909 #8923 #8924 #8925 #8932 #8933 #8934 #8962 #8986 #8993 #8995 #9017 #9018 #9008 #9120 #9121
* [FEATURE] Experimental Kafka-based ingest storage. #6888 #6894 #6929 #6940 #6951 #6974 #6982 #7029 #7030 #7091 #7142 #7147 #7148 #7153 #7160 #7193 #7349 #7376 #7388 #7391 #7393 #7394 #7402 #7404 #7423 #7424 #7437 #7486 #7503 #7508 #7540 #7621 #7682 #7685 #7694 #7695 #7696 #7697 #7701 #7733 #7734 #7741 #7752 #7838 #7851 #7871 #7877 #7880 #7882 #7887 #7891 #7925 #7955 #7967 #8031 #8063 #8077 #8088 #8135 #8176 #8184 #8194 #8216 #8217 #8222 #8233 #8503 #8542 #8579 #8657 #8686 #8688 #8703 #8706 #8708 #8738 #8750 #8778 #8808 #8809 #8841 #8842 #8845 #8853 #8886 #8988
  * What it is:
    * When the new ingest storage architecture is enabled, distributors write incoming write requests to a Kafka-compatible backend, and the ingesters asynchronously replay ingested data from Kafka. In this architecture, the write and read path are de-coupled through a Kafka-compatible backend. The write path and Kafka load is a function of the incoming write traffic, the read path load is a function of received queries. Whatever the load on the read path, it doesn't affect the write path.
  * New configuration options:
    * `-ingest-storage.enabled`
    * `-ingest-storage.kafka.*`: configures Kafka-compatible backend and how clients interact with it.
    * `-ingest-storage.ingestion-partition-tenant-shard-size`: configures the per-tenant shuffle-sharding shard size used by partitions ring.
    * `-ingest-storage.read-consistency`: configures the default read consistency.
    * `-ingest-storage.migration.distributor-send-to-ingesters-enabled`: enabled tee-ing writes to classic ingesters and Kafka, used during a live migration to the new ingest storage architecture.
    * `-ingester.partition-ring.*`: configures partitions ring backend.
* [FEATURE] Querier: added support for `limitk()` and `limit_ratio()` experimental PromQL functions. Experimental functions are disabled by default, but can be enabled setting `-querier.promql-experimental-functions-enabled=true` in the query-frontend and querier. #8632
* [FEATURE] Querier: experimental support for `X-Mimir-Chunk-Info-Logger` header that triggers logging information about TSDB chunks loaded from ingesters and store-gateways in the querier. The header should contain the comma separated list of labels for which their value will be included in the logs. #8599
* [FEATURE] Ruler: added experimental configuration, `-ruler.rule-evaluation-write-enabled`, to disable writing the result of rule evaluation to ingesters. This feature can be used for testing purposes. #9060
* [ENHANCEMENT] Compactor: Add `cortex_compactor_compaction_job_duration_seconds` and `cortex_compactor_compaction_job_blocks` histogram metrics to track duration of individual compaction jobs and number of blocks per job. #8371
* [ENHANCEMENT] Rules: Added per namespace max rules per rule group limit. The maximum number of rules per rule groups for all namespaces continues to be configured by `-ruler.max-rules-per-rule-group`, but now, this can be superseded by the new `-ruler.max-rules-per-rule-group-by-namespace` option on a per namespace basis. This new limit can be overridden using the overrides mechanism to be applied per-tenant. #8378
* [ENHANCEMENT] Rules: Added per namespace max rule groups per tenant limit. The maximum number of rule groups per rule tenant for all namespaces continues to be configured by `-ruler.max-rule-groups-per-tenant`, but now, this can be superseded by the new `-ruler.max-rule-groups-per-tenant-by-namespace` option on a per namespace basis. This new limit can be overridden using the overrides mechanism to be applied per-tenant. #8425
* [ENHANCEMENT] Ruler: Added support to protect rules namespaces from modification. The `-ruler.protected-namespaces` flag can be used to specify namespaces that are protected from rule modifications. The header `X-Mimir-Ruler-Override-Namespace-Protection` can be used to override the protection. #8444
* [ENHANCEMENT] Query-frontend: be able to block remote read queries via the per tenant runtime override `blocked_queries`. #8372 #8415
* [ENHANCEMENT] Query-frontend: added `remote_read` to `op` supported label values for the `cortex_query_frontend_queries_total` metric. #8412
* [ENHANCEMENT] Query-frontend: log the overall length and start, end time offset from current time for remote read requests. The start and end times are calculated as the miminum and maximum times of the individual queries in the remote read request. #8404
* [ENHANCEMENT] Storage Provider: Added option `-<prefix>.s3.dualstack-enabled` that allows disabling S3 client from resolving AWS S3 endpoint into dual-stack IPv4/IPv6 endpoint. Defaults to true. #8405
* [ENHANCEMENT] HA Tracker: Added reporting of most recent elected replica change via `cortex_ha_tracker_last_election_timestamp_seconds` gauge, logging, and a new column in the HA Tracker status page. #8507
* [ENHANCEMENT] Use sd_notify to send events to systemd at start and stop of mimir services. Default systemd mimir.service config now wait for those events with a configurable timeout `TimeoutStartSec` default is 3 min to handle long start time (ex. store-gateway). #8220 #8555 #8658
* [ENHANCEMENT] Alertmanager: Reloading config and templates no longer needs to hit the disk. #4967
* [ENHANCEMENT] Compactor: Added experimental `-compactor.in-memory-tenant-meta-cache-size` option to set size of in-memory cache (in number of items) for parsed meta.json files. This can help when a tenant has many meta.json files and their parsing before each compaction cycle is using a lot of CPU time. #8544
* [ENHANCEMENT] Distributor: Interrupt OTLP write request translation when context is canceled or has timed out. #8524
* [ENHANCEMENT] Ingester, store-gateway: optimised regular expression matching for patterns like `1.*|2.*|3.*|...|1000.*`. #8632
* [ENHANCEMENT] Query-frontend: Add `header_cache_control` to query stats. #8590
* [ENHANCEMENT] Query-scheduler: Introduce `query-scheduler.use-multi-algorithm-query-queue`, which allows use of an experimental queue structure, with no change in external queue behavior. #7873
* [ENHANCEMENT] Query-scheduler: Improve CPU/memory performance of experimental query-scheduler. #8871
* [ENHANCEMENT] Expose a new `s3.trace.enabled` configuration option to enable detailed logging of operations against S3-compatible object stores. #8690
* [ENHANCEMENT] memberlist: locally-generated messages (e.g. ring updates) are sent to gossip network before forwarded messages. Introduced `-memberlist.broadcast-timeout-for-local-updates-on-shutdown` option to modify how long to wait until queue with locally-generated messages is empty when shutting down. Previously this was hard-coded to 10s, and wait included all messages (locally-generated and forwarded). Now it defaults to 10s, 0 means no timeout. Increasing this value may help to avoid problem when ring updates on shutdown are not propagated to other nodes, and ring entry is left in a wrong state. #8761
* [ENHANCEMENT] Querier: allow using both raw numbers of seconds and duration literals in queries where previously only one or the other was permitted. For example, `predict_linear` now accepts a duration literal (eg. `predict_linear(..., 4h)`), and range vector selectors now accept a number of seconds (eg. `rate(metric[2])`). #8780
* [ENHANCEMENT] Ruler: Add `ruler.max-independent-rule-evaluation-concurrency` to allow independent rules of a tenant to be run concurrently. You can control the amount of concurrency per tenant is controlled via the `-ruler.max-independent-rule-evaluation-concurrency-per-tenan` as a limit. Use a `-ruler.max-independent-rule-evaluation-concurrency` value of `0` can be used to disable the feature for all tenants. By default, this feature is disabled. A rule is eligible for concurrency as long as it doesn't depend on any other rules, doesn't have any other rules that depend on it, and has a total rule group runtime that exceeds 50% of its interval by default. The threshold can can be adjusted with `-ruler.independent-rule-evaluation-concurrency-min-duration-percentage`. #8146 #8858 #8880 #8884
  * This work introduces the following metrics:
    * `cortex_ruler_independent_rule_evaluation_concurrency_slots_in_use`
    * `cortex_ruler_independent_rule_evaluation_concurrency_attempts_started_total`
    * `cortex_ruler_independent_rule_evaluation_concurrency_attempts_incomplete_total`
    * `cortex_ruler_independent_rule_evaluation_concurrency_attempts_completed_total`
* [ENHANCEMENT] Expose a new `s3.session-token` configuration option to enable using temporary security credentials. #8952
* [ENHANCEMENT] Add HA deduplication features to the `mimir-microservices-mode` development environment. #9012
* [ENHANCEMENT] Make `-query-frontend.additional-query-queue-dimensions-enabled` and `-query-scheduler.additional-query-queue-dimensions-enabled` non-operational flags in preparation for removal. #8984
* [ENHANCEMENT] Add a new ingester endpoint to prepare instances to downscale. #8956
* [ENHANCEMENT] Query-scheduler: Add `query-scheduler.prioritize-query-components` which, when enabled, will primarily prioritize dequeuing fairly across queue components, and secondarily prioritize dequeuing fairly across tenants. When disabled, tenant fairness is primarily prioritized. `query-scheduler.use-multi-algorithm-query-queue` must be enabled in order to use this flag. #9016 #9071
* [ENHANCEMENT] Update runtime configuration to read gzip-compressed files with `.gz` extension. #9074
* [ENHANCEMENT] Ingester: add `cortex_lifecycler_read_only` metric which is set to 1 when ingester's lifecycler is set to read-only mode. #9095
* [ENHANCEMENT] Add a new field, `encode_time_seconds` to query stats log messages, to record the amount of time it takes the query-frontend to encode a response. This does not include any serialization time for downstream components. #9062
* [BUGFIX] Ruler: add support for draining any outstanding alert notifications before shutting down. This can be enabled with the `-ruler.drain-notification-queue-on-shutdown=true` CLI flag. #8346
* [BUGFIX] Query-frontend: fix `-querier.max-query-lookback` enforcement when `-compactor.blocks-retention-period` is not set, and viceversa. #8388
* [BUGFIX] Ingester: fix sporadic `not found` error causing an internal server error if label names are queried with matchers during head compaction. #8391
* [BUGFIX] Ingester, store-gateway: fix case insensitive regular expressions not matching correctly some Unicode characters. #8391
* [BUGFIX] Query-frontend: "query stats" log now includes the actual `status_code` when the request fails due to an error occurring in the query-frontend itself. #8407
* [BUGFIX] Store-gateway: fixed a case where, on a quick subsequent restart, the previous lazy-loaded index header snapshot was overwritten by a partially loaded one. #8281
* [BUGFIX] Ingester: fixed timestamp reported in the "the sample has been rejected because its timestamp is too old" error when the write request contains only histograms. #8462
* [BUGFIX] Store-gateway: store sparse index headers atomically to disk. #8485
* [BUGFIX] Query scheduler: fix a panic in request queueing. #8451
* [BUGFIX] Querier: fix issue where "context canceled" is logged for trace spans for requests to store-gateways that return no series when chunks streaming is enabled. #8510
* [BUGFIX] Alertmanager: Fix per-tenant silence limits not reloaded during runtime. #8456
* [BUGFIX] Alertmanager: Fixes a number of bugs in silences which could cause an existing silence to be deleted/expired when updating the silence failed. This could happen when the replacing silence was invalid or exceeded limits. #8525
* [BUGFIX] Alertmanager: Fix help message for utf-8-strict-mode. #8572
* [BUGFIX] Query-frontend: Ensure that internal errors result in an HTTP 500 response code instead of 422. #8595 #8666
* [BUGFIX] Configuration: Multi line envs variables are flatten during injection to be compatible with YAML syntax
* [BUGFIX] Querier: fix issue where queries can return incorrect results if a single store-gateway returns overlapping chunks for a series. #8827
* [BUGFIX] HA Tracker: store correct timestamp for last received request from elected replica. #8821
* [BUGFIX] Querier: do not return `grpc: the client connection is closing` errors as HTTP `499`. #8865 #8888
* [BUGFIX] Compactor: fix a race condition between different compactor replicas that may cause a deleted block to be still referenced as non-deleted in the bucket index. #8905
* [BUGFIX] Querier: fix issue where some native histogram-related warnings were not emitted when `rate()` was used over native histograms. #8918
* [BUGFIX] Ruler: map invalid org-id errors to 400 status code. #8935
* [BUGFIX] Querier: Fix invalid query results when multiple chunks are being merged. #8992

### Mixin

* [CHANGE] Dashboards: set default auto-refresh rate to 5m. #8758
* [ENHANCEMENT] Dashboards: allow switching between using classic or native histograms in dashboards.
  * Overview dashboard: status, read/write latency and queries/ingestion per sec panels, `cortex_request_duration_seconds` metric. #7674 #8502 #8791
  * Writes dashboard: `cortex_request_duration_seconds` metric. #8757 #8791
  * Reads dashboard: `cortex_request_duration_seconds` metric. #8752
  * Rollout progress dashboard: `cortex_request_duration_seconds` metric. #8779
  * Alertmanager dashboard: `cortex_request_duration_seconds` metric. #8792
  * Ruler dashboard: `cortex_request_duration_seconds` metric. #8795
  * Queries dashboard: `cortex_request_duration_seconds` metric. #8800
  * Remote ruler reads dashboard: `cortex_request_duration_seconds` metric. #8801
* [ENHANCEMENT] Alerts: `MimirRunningIngesterReceiveDelayTooHigh` alert has been tuned to be more reactive to high receive delay. #8538
* [ENHANCEMENT] Dashboards: improve end-to-end latency and strong read consistency panels when experimental ingest storage is enabled. #8543 #8830
* [ENHANCEMENT] Dashboards: Add panels for monitoring ingester autoscaling when not using ingest-storage. These panels are disabled by default, but can be enabled using the `autoscaling.ingester.enabled: true` config option. #8484
* [ENHANCEMENT] Dashboards: Add panels for monitoring store-gateway autoscaling. These panels are disabled by default, but can be enabled using the `autoscaling.store_gateway.enabled: true` config option. #8824
* [ENHANCEMENT] Dashboards: add panels to show writes to experimental ingest storage backend in the "Mimir / Ruler" dashboard, when `_config.show_ingest_storage_panels` is enabled. #8732
* [ENHANCEMENT] Dashboards: show all series in tooltips on time series dashboard panels. #8748
* [ENHANCEMENT] Dashboards: add compactor autoscaling panels to "Mimir / Compactor" dashboard. The panels are disabled by default, but can be enabled setting `_config.autoscaling.compactor.enabled` to `true`. #8777
* [ENHANCEMENT] Alerts: added `MimirKafkaClientBufferedProduceBytesTooHigh` alert. #8763
* [ENHANCEMENT] Dashboards: added "Kafka produced records / sec" panel to "Mimir / Writes" dashboard. #8763
* [ENHANCEMENT] Alerts: added `MimirStrongConsistencyOffsetNotPropagatedToIngesters` alert, and rename `MimirIngesterFailsEnforceStrongConsistencyOnReadPath` alert to `MimirStrongConsistencyEnforcementFailed`. #8831
* [ENHANCEMENT] Dashboards: remove "All" option for namespace dropdown in dashboards. #8829
* [ENHANCEMENT] Dashboards: add Kafka end-to-end latency outliers panel in the "Mimir / Writes" dashboard. #8948
* [ENHANCEMENT] Dashboards: add "Out-of-order samples appended" panel to "Mimir / Tenants" dashboard. #8939
* [ENHANCEMENT] Alerts: `RequestErrors` and `RulerRemoteEvaluationFailing` have been enriched with a native histogram version. #9004
* [ENHANCEMENT] Dashboards: add 'Read path' selector to 'Mimir / Queries' dashboard. #8878
* [BUGFIX] Dashboards: fix "current replicas" in autoscaling panels when HPA is not active. #8566
* [BUGFIX] Alerts: do not fire `MimirRingMembersMismatch` during the migration to experimental ingest storage. #8727

### Jsonnet

<<<<<<< HEAD
* [FEATURE] Add support for automatically deleting compactor, store-gateway, ingester and read-write mode backend PVCs when the corresponding StatefulSet is scaled down. #8382 #8736
=======
* [CHANGE] Changed the following config options when the experimental ingest storage is enabled: #8874
  * `ingest_storage_ingester_autoscaling_min_replicas` changed to `ingest_storage_ingester_autoscaling_min_replicas_per_zone`
  * `ingest_storage_ingester_autoscaling_max_replicas` changed to `ingest_storage_ingester_autoscaling_max_replicas_per_zone`
* [CHANGE] Changed the overrides configmap generation to remove any field with `null` value. #9116
* [FEATURE] Add support for automatically deleting compactor, store-gateway and read-write mode backend PVCs when the corresponding StatefulSet is scaled down. #8382
>>>>>>> 46586430
* [ENHANCEMENT] Added the following config options to set the number of partition ingester replicas when migrating to experimental ingest storage. #8517
  * `ingest_storage_migration_partition_ingester_zone_a_replicas`
  * `ingest_storage_migration_partition_ingester_zone_b_replicas`
  * `ingest_storage_migration_partition_ingester_zone_c_replicas`
* [ENHANCEMENT] Distributor: increase `-distributor.remote-timeout` when the experimental ingest storage is enabled. #8518
* [ENHANCEMENT] Memcached: Update to Memcached 1.6.28 and memcached-exporter 0.14.4. #8557
* [ENHANCEMENT] Rollout-operator: Allow the rollout-operator to be used as Kubernetes statefulset webhook to enable `no-downscale` and `prepare-downscale` annotations to be used on ingesters or store-gateways. #8743
* [ENHANCEMENT] Do not deploy ingester-zone-c when experimental ingest storage is enabled and `ingest_storage_ingester_zones` is configured to `2`. #8776
* [ENHANCEMENT] Added the config option `ingest_storage_migration_classic_ingesters_no_scale_down_delay` to disable the downscale delay on classic ingesters when migrating to experimental ingest storage. #8775 #8873
* [ENHANCEMENT] Configure experimental ingest storage on query-frontend too when enabled. #8843
* [ENHANCEMENT] Allow to override Kafka client ID on a per-component basis. #9026
* [BUGFIX] Added missing node affinity matchers to write component. #8910

### Mimirtool

* [CHANGE] Analyze Rules: Count recording rules used in rules group as used. #6133
* [CHANGE] Remove deprecated `--rule-files` flag in favor of CLI arguments for the following commands: #8701
  * `mimirtool rules load`
  * `mimirtool rules sync`
  * `mimirtool rules diff`
  * `mimirtool rules check`
  * `mimirtool rules prepare`

### Mimir Continuous Test

* [CHANGE] Use test metrics that do not pass through 0 to make identifying incorrect results easier. #8630
* [CHANGE] Allowed authentication to Mimir using both Tenant ID and basic/bearer auth. #9038
* [FEATURE] Experimental support for the `-tests.send-chunks-debugging-header` boolean flag to send the `X-Mimir-Chunk-Info-Logger: series_id` header with queries. #8599
* [ENHANCEMENT] Include human-friendly timestamps in diffs logged when a test fails. #8630
* [ENHANCEMENT] Add histograms to measure latency of read and write requests. #8583
* [ENHANCEMENT] Log successful test runs in addition to failed test runs. #8817
* [BUGFIX] Initialize test result metrics to 0 at startup so that alerts can correctly identify the first failure after startup. #8630

### Query-tee

* [CHANGE] If a preferred backend is configured, then query-tee always returns its response, regardless of the response status code. Previously, query-tee would only return the response from the preferred backend if it did not have a 5xx status code. #8634
* [ENHANCEMENT] Emit trace spans from query-tee. #8419
* [ENHANCEMENT] Log trace ID (if present) with all log messages written while processing a request. #8419
* [ENHANCEMENT] Log user agent when processing a request. #8419
* [ENHANCEMENT] Add `time` parameter to proxied instant queries if it is not included in the incoming request. This is optional but enabled by default, and can be disabled with `-proxy.add-missing-time-parameter-to-instant-queries=false`. #8419
* [ENHANCEMENT] Add support for sending only a proportion of requests to all backends, with the remainder only sent to the preferred backend. The default behaviour is to send all requests to all backends. This can be configured with `-proxy.secondary-backends-request-proportion`. #8532
* [ENHANCEMENT] Check annotations emitted by both backends are the same when comparing responses from two backends. #8660
* [ENHANCEMENT] Compare native histograms in query results when comparing results between two backends. #8724
* [ENHANCEMENT] Don't consider responses to be different during response comparison if both backends' responses contain different series, but all samples are within the recent sample window. #8749 #8894
* [ENHANCEMENT] When the expected and actual response for a matrix series is different, the full set of samples for that series from both backends will now be logged. #8947
* [ENHANCEMENT] Wait up to `-server.graceful-shutdown-timeout` for inflight requests to finish when shutting down, rather than immediately terminating inflight requests on shutdown. #8985
* [BUGFIX] Ensure any errors encountered while forwarding a request to a backend (eg. DNS resolution failures) are logged. #8419
* [BUGFIX] The comparison of the results should not fail when either side contains extra samples from within SkipRecentSamples duration. #8920

### Documentation

* [ENHANCEMENT] Specify in which component the configuration flags `-compactor.blocks-retention-period`, `-querier.max-query-lookback`, `-query-frontend.max-total-query-length`, `-query-frontend.max-query-expression-size-bytes` are applied and that they are applied to remote read as well. #8433
* [ENHANCEMENT] Provide more detailed recommendations on how to migrate from classic to native histograms. #8864
* [ENHANCEMENT] Clarify that `{namespace}` and `{groupName}` path segments in the ruler config API should be URL-escaped. #8969

### Tools

* [CHANGE] `wal-reader`: Renamed `-series-entries` to `-print-series`. Renamed `-print-series-with-samples` to `-print-samples`. #8568
* [FEATURE] `query-bucket-index`: add new tool to query a bucket index file and print the blocks that would be used for a given query time range. #8818
* [FEATURE] `kafkatool`: add new CLI tool to operate Kafka. Supported commands: #9000
  * `brokers list-leaders-by-partition`
  * `consumer-group commit-offset`
  * `consumer-group copy-offset`
  * `consumer-group list-offsets`
  * `create-partitions`
* [ENHANCEMENT] `wal-reader`: References to unknown series from Samples, Exemplars, histogram or tombstones records are now always logged. #8568
* [ENHANCEMENT] `tsdb-series`: added `-stats` option to print min/max time of chunks, total number of samples and DPM for each series. #8420
* [ENHANCEMENT] `tsdb-print-chunk`: print counter reset information for native histograms. #8812
* [ENHANCEMENT] `grpcurl-query-ingesters`: print counter reset information for native histograms. #8820
* [ENHANCEMENT] `grpcurl-query-ingesters`: concurrently query ingesters. #9102
* [ENHANCEMENT] `tsdb-series`: Added `-json` option to generate JSON output for easier post-processing. #8844
* [ENHANCEMENT] `tsdb-series`: Added `-min-time` and `-max-time` options to filter samples that are used for computing data-points per minute. #8844

## 2.13.0

### Grafana Mimir

* [CHANGE] Build: `grafana/mimir` docker image is now based on `gcr.io/distroless/static-debian12` image. Alpine-based docker image is still available as `grafana/mimir-alpine`, until Mimir 2.15. #8204 #8235
* [CHANGE] Ingester: `/ingester/flush` endpoint is now only allowed to execute only while the ingester is in `Running` state. The 503 status code is returned if the endpoint is called while the ingester is not in `Running` state. #7486
* [CHANGE] Distributor: Include label name in `err-mimir-label-value-too-long` error message: #7740
* [CHANGE] Ingester: enabled 1 out 10 errors log sampling by default. All the discarded samples will still be tracked by the `cortex_discarded_samples_total` metric. The feature can be configured via `-ingester.error-sample-rate` (0 to log all errors). #7807
* [CHANGE] Query-frontend: Query results caching and experimental query blocking now utilize the PromQL string-formatted query format rather than the unvalidated query as submitted to the frontend. #7742
  * Query results caching should be more stable as all equivalent queries receive the same cache key, but there may be cache churn on first deploy with the updated format
  * Query blocking can no longer be circumvented with an equivalent query in a different format; see [Configure queries to block](https://grafana.com/docs/mimir/latest/configure/configure-blocked-queries/)
* [CHANGE] Query-frontend: stop using `-validation.create-grace-period` to clamp how far into the future a query can span. #8075
* [CHANGE] Clamp [`GOMAXPROCS`](https://pkg.go.dev/runtime#GOMAXPROCS) to [`runtime.NumCPU`](https://pkg.go.dev/runtime#NumCPU). #8201
* [CHANGE] Anonymous usage statistics tracking: add CPU usage percentage tracking. #8282
* [CHANGE] Added new metric `cortex_compactor_disk_out_of_space_errors_total` which counts how many times a compaction failed due to the compactor being out of disk. #8237
* [CHANGE] Anonymous usage statistics tracking: report active series in addition to in-memory series. #8279
* [CHANGE] Ruler: `evaluation_delay` field in the rule group configuration has been deprecated. Please use `query_offset` instead (it has the same exact meaning and behaviour). #8295
* [CHANGE] General: remove `-log.buffered`. The configuration option has been enabled by default and deprecated since Mimir 2.11. #8395
* [CHANGE] Ruler: promote tenant federation from experimental to stable. #8400
* [CHANGE] Ruler: promote `-ruler.recording-rules-evaluation-enabled` and `-ruler.alerting-rules-evaluation-enabled` from experimental to stable. #8400
* [CHANGE] General: promote `-tenant-federation.max-tenants` from experimental to stable. #8400
* [FEATURE] Continuous-test: now runable as a module with `mimir -target=continuous-test`. #7747
* [FEATURE] Store-gateway: Allow specific tenants to be enabled or disabled via `-store-gateway.enabled-tenants` or `-store-gateway.disabled-tenants` CLI flags or their corresponding YAML settings. #7653
* [FEATURE] New `-<prefix>.s3.bucket-lookup-type` flag configures lookup style type, used to access bucket in s3 compatible providers. #7684
* [FEATURE] Querier: add experimental streaming PromQL engine, enabled with `-querier.promql-engine=mimir`. #7693 #7898 #7899 #8023 #8058 #8096 #8121 #8197 #8230 #8247 #8270 #8276 #8277 #8291 #8303 #8340 #8256 #8348
* [FEATURE] New `/ingester/unregister-on-shutdown` HTTP endpoint allows dynamic access to ingesters' `-ingester.ring.unregister-on-shutdown` configuration. #7739
* [FEATURE] Server: added experimental [PROXY protocol support](https://www.haproxy.org/download/2.3/doc/proxy-protocol.txt). The PROXY protocol support can be enabled via `-server.proxy-protocol-enabled=true`. When enabled, the support is added both to HTTP and gRPC listening ports. #7698
* [FEATURE] Query-frontend, querier: new experimental `/cardinality/active_native_histogram_metrics` API to get active native histogram metric names with statistics about active native histogram buckets. #7982 #7986 #8008
* [FEATURE] Alertmanager: Added `-alertmanager.max-silences-count` and `-alertmanager.max-silence-size-bytes` to set limits on per tenant silences. Disabled by default. #8241 #8249
* [FEATURE] Ingester: add experimental support for the server-side circuit breakers when writing to and reading from ingesters. This can be enabled using `-ingester.push-circuit-breaker.enabled` and `-ingester.read-circuit-breaker.enabled` options. Further `-ingester.push-circuit-breaker.*` and `-ingester.read-circuit-breaker.*` options for configuring circuit-breaker are available. Added metrics `cortex_ingester_circuit_breaker_results_total`,  `cortex_ingester_circuit_breaker_transitions_total`, `cortex_ingester_circuit_breaker_current_state` and `cortex_ingester_circuit_breaker_request_timeouts_total`. #8180 #8285 #8315 #8446
* [FEATURE] Distributor, ingester: add new setting `-validation.past-grace-period` to limit how old (based on the wall clock minus OOO window) the ingested samples can be. The default 0 value disables this limit. #8262
* [ENHANCEMENT] Distributor: add metrics `cortex_distributor_samples_per_request` and `cortex_distributor_exemplars_per_request` to track samples/exemplars per request. #8265
* [ENHANCEMENT] Reduced memory allocations in functions used to propagate contextual information between gRPC calls. #7529
* [ENHANCEMENT] Distributor: add experimental limit for exemplars per series per request, enabled with `-distributor.max-exemplars-per-series-per-request`, the number of discarded exemplars are tracked with `cortex_discarded_exemplars_total{reason="too_many_exemplars_per_series_per_request"}` #7989 #8010
* [ENHANCEMENT] Store-gateway: merge series from different blocks concurrently. #7456
* [ENHANCEMENT] Store-gateway: Add `stage="wait_max_concurrent"` to `cortex_bucket_store_series_request_stage_duration_seconds` which records how long the query had to wait for its turn for `-blocks-storage.bucket-store.max-concurrent`. #7609
* [ENHANCEMENT] Querier: add `cortex_querier_federation_upstream_query_wait_duration_seconds` to observe time from when a querier picks up a cross-tenant query to when work begins on its single-tenant counterparts. #7209
* [ENHANCEMENT] Compactor: Add `cortex_compactor_block_compaction_delay_seconds` metric to track how long it takes to compact blocks since the blocks are created. #7635
* [ENHANCEMENT] Store-gateway: add `outcome` label to `cortex_bucket_stores_gate_duration_seconds` histogram metric. Possible values for the `outcome` label are: `rejected_canceled`, `rejected_deadline_exceeded`, `rejected_other`, and `permitted`. #7784
* [ENHANCEMENT] Query-frontend: use zero-allocation experimental decoder for active series queries via `-query-frontend.use-active-series-decoder`. #7665
* [ENHANCEMENT] Go: updated to 1.22.2. #7802
* [ENHANCEMENT] Query-frontend: support `limit` parameter on `/prometheus/api/v1/label/{name}/values` and `/prometheus/api/v1/labels` endpoints. #7722
* [ENHANCEMENT] Expose TLS configuration for the S3 backend client. #7959
* [ENHANCEMENT] Rules: Support expansion of native histogram values when using rule templates #7974
* [ENHANCEMENT] Rules: Add metric `cortex_prometheus_rule_group_last_restore_duration_seconds` which measures how long it takes to restore rule groups using the `ALERTS_FOR_STATE` series #7974
* [ENHANCEMENT] OTLP: Improve remote write format translation performance by using label set hashes for metric identifiers instead of string based ones. #8012
* [ENHANCEMENT] Querying: Remove OpEmptyMatch from regex concatenations. #8012
* [ENHANCEMENT] Store-gateway: add `-blocks-storage.bucket-store.max-concurrent-queue-timeout`. When set, queries at the store-gateway's query gate will not wait longer than that to execute. If a query reaches the wait timeout, then the querier will retry the blocks on a different store-gateway. If all store-gateways are unavailable, then the query will fail with `err-mimir-store-consistency-check-failed`. #7777 #8149
* [ENHANCEMENT] Store-gateway: add `-blocks-storage.bucket-store.index-header.lazy-loading-concurrency-queue-timeout`. When set, loads of index-headers at the store-gateway's index-header lazy load gate will not wait longer than that to execute. If a load reaches the wait timeout, then the querier will retry the blocks on a different store-gateway. If all store-gateways are unavailable, then the query will fail with `err-mimir-store-consistency-check-failed`. #8138
* [ENHANCEMENT] Ingester: Optimize querying with regexp matchers. #8106
* [ENHANCEMENT] Distributor: Introduce `-distributor.max-request-pool-buffer-size` to allow configuring the maximum size of the request pool buffers. #8082
* [ENHANCEMENT] Store-gateway: improve performance when streaming chunks to queriers is enabled (`-querier.prefer-streaming-chunks-from-store-gateways=true`) and the query selects fewer than `-blocks-storage.bucket-store.batch-series-size` series (defaults to 5000 series). #8039
* [ENHANCEMENT] Ingester: active series are now updated along with owned series. They decrease when series change ownership between ingesters. This helps provide a more accurate total of active series when ingesters are added. This is only enabled when `-ingester.track-ingester-owned-series` or `-ingester.use-ingester-owned-series-for-limits` are enabled. #8084
* [ENHANCEMENT] Query-frontend: include route name in query stats log lines. #8191
* [ENHANCEMENT] OTLP: Speed up conversion from OTel to Mimir format by about 8% and reduce memory consumption by about 30%. Can be disabled via `-distributor.direct-otlp-translation-enabled=false` #7957
* [ENHANCEMENT] Ingester/Querier: Optimise regexps with long lists of alternates. #8221, #8234
* [ENHANCEMENT] Ingester: Include more detail in tracing of queries. #8242
* [ENHANCEMENT] Distributor: add `insight=true` to remote-write and OTLP write handlers when the HTTP response status code is 4xx. #8294
* [ENHANCEMENT] Ingester: reduce locked time while matching postings for a label, improving the write latency and compaction speed. #8327
* [ENHANCEMENT] Ingester: reduce the amount of locks taken during the Head compaction's garbage-collection process, improving the write latency and compaction speed. #8327
* [ENHANCEMENT] Query-frontend: log the start, end time and matchers for remote read requests to the query stats logs. #8326 #8370 #8373
* [BUGFIX] Distributor: prometheus retry on 5xx and 429 errors, while otlp collector only retry on 429, 502, 503 and 504, mapping other 5xx errors to the retryable ones in otlp endpoint. #8324 #8339
* [BUGFIX] Distributor: make OTLP endpoint return marshalled proto bytes as response body for 4xx/5xx errors. #8227
* [BUGFIX] Rules: improve error handling when querier is local to the ruler. #7567
* [BUGFIX] Querier, store-gateway: Protect against panics raised during snappy encoding. #7520
* [BUGFIX] Ingester: Prevent timely compaction of empty blocks. #7624
* [BUGFIX] Querier: Don't cache context.Canceled errors for bucket index. #7620
* [BUGFIX] Store-gateway: account for `"other"` time in LabelValues and LabelNames requests. #7622
* [BUGFIX] Query-frontend: Don't panic when using the `-query-frontend.downstream-url` flag. #7651
* [BUGFIX] Ingester: when receiving multiple exemplars for a native histogram via remote write, sort them and only report an error if all are older than the latest exemplar as this could be a partial update. #7640 #7948 #8014
* [BUGFIX] Ingester: don't retain blocks if they finish exactly on the boundary of the retention window. #7656
* [BUGFIX] Bug-fixes and improvements to experimental native histograms. #7744 #7813
* [BUGFIX] Querier: return an error when a query uses `label_join` with an invalid destination label name. #7744
* [BUGFIX] Compactor: correct outstanding job estimation in metrics and `compaction-planner` tool when block labels differ. #7745
* [BUGFIX] Ingester: turn native histogram validation errors in TSDB into soft ingester errors that result in returning 4xx to the end-user instead of 5xx. In the case of TSDB validation errors, the counter `cortex_discarded_samples_total` will be increased with the `reason` label set to `"invalid-native-histogram"`. #7736 #7773
* [BUGFIX] Do not wrap error message with `sampled 1/<frequency>` if it's not actually sampled. #7784
* [BUGFIX] Store-gateway: do not track cortex_querier_blocks_consistency_checks_failed_total metric if query has been canceled or interrued due to any error not related to blocks consistency check failed. #7752
* [BUGFIX] Ingester: ignore instances with no tokens when calculating local limits to prevent discards during ingester scale-up #7881
* [BUGFIX] Ingester: do not reuse exemplars slice in the write request if there are more than 10 exemplars per series. This should help to reduce the in-use memory in case of few requests with a very large number of exemplars. #7936
* [BUGFIX] Distributor: fix down scaling of native histograms in the distributor when timeseries unmarshal cache is in use. #7947
* [BUGFIX] Distributor: fix cardinality API to return more accurate number of in-memory series when number of zones is larger than replication factor. #7984
* [BUGFIX] All: fix config validation for non-ingester modules, when ingester's ring is configured with spread-minimizing token generation strategy. #7990
* [BUGFIX] Ingester: copy LabelValues strings out of mapped memory to avoid a segmentation fault if the region becomes unmapped before the result is marshaled. #8003
* [BUGFIX] OTLP: Don't generate target_info unless at least one identifying label is defined. #8012
* [BUGFIX] OTLP: Don't generate target_info unless there are metrics. #8012
* [BUGFIX] Query-frontend: Experimental query queue splitting: fix issue where offset and range selector duration were not considered when predicting query component. #7742
* [BUGFIX] Querying: Empty matrix results were incorrectly returning `null` instead of `[]`. #8029
* [BUGFIX] All: don't increment `thanos_objstore_bucket_operation_failures_total` metric for cancelled requests. #8072
* [BUGFIX] Query-frontend: fix empty metric name matcher not being applied under certain conditions. #8076
* [BUGFIX] Querying: Fix regex matching of multibyte runes with dot operator. #8089
* [BUGFIX] Querying: matrix results returned from instant queries were not sorted by series. #8113
* [BUGFIX] Query scheduler: Fix a crash in result marshaling. #8140
* [BUGFIX] Store-gateway: Allow long-running index scans to be interrupted. #8154
* [BUGFIX] Query-frontend: fix splitting of queries using `@ start()` and `@end()` modifiers on a subquery. Previously the `start()` and `end()` would be evaluated using the start end end of the split query instead of the original query. #8162
* [BUGFIX] Distributor: Don't discard time series with invalid exemplars, just drop affected exemplars. #8224
* [BUGFIX] Ingester: fixed in-memory series count when replaying a corrupted WAL. #8295
* [BUGFIX] Ingester: fix context cancellation handling when a query is busy looking up series in the TSDB index and `-blocks-storage.tsdb.head-postings-for-matchers-cache*` or `-blocks-storage.tsdb.block-postings-for-matchers-cache*` are in use. #8337
* [BUGFIX] Querier: fix edge case where bucket indexes are sometimes cached forever instead of with the expected TTL. #8343
* [BUGFIX] OTLP handler: fix errors returned by OTLP handler when used via httpgrpc tunneling. #8363
* [BUGFIX] Update `github.com/hashicorp/go-retryablehttp` to address [CVE-2024-6104](https://github.com/advisories/GHSA-v6v8-xj6m-xwqh). #8539
* [BUGFIX] Alertmanager: Fixes a number of bugs in silences which could cause an existing silence to be deleted/expired when updating the silence failed. This could happen when the replacing silence was invalid or exceeded limits. #8525
* [BUGFIX] Alertmanager: Fix per-tenant silence limits not reloaded during runtime. #8456
* [BUGFIX] Alertmanager: Fix help message for utf-8-strict-mode. #8572
* [BUGFIX] Upgrade golang to 1.22.5 to address [CVE-2024-24791](https://nvd.nist.gov/vuln/detail/CVE-2024-24791). #8600

### Mixin

* [CHANGE] Alerts: Removed obsolete `MimirQueriesIncorrect` alert that used test-exporter metrics. Test-exporter support was however removed in Mimir 2.0 release. #7774
* [CHANGE] Alerts: Change threshold for `MimirBucketIndexNotUpdated` alert to fire before queries begin to fail due to bucket index age. #7879
* [FEATURE] Dashboards: added 'Remote ruler reads networking' dashboard. #7751
* [FEATURE] Alerts: Add `MimirIngesterStuckProcessingRecordsFromKafka` alert. #8147
* [ENHANCEMENT] Alerts: allow configuring alerts range interval via `_config.base_alerts_range_interval_minutes`. #7591
* [ENHANCEMENT] Dashboards: Add panels for monitoring distributor and ingester when using ingest-storage. These panels are disabled by default, but can be enabled using `show_ingest_storage_panels: true` config option. Similarly existing panels used when distributors and ingesters use gRPC for forwarding requests can be disabled by setting `show_grpc_ingestion_panels: false`. #7670 #7699
* [ENHANCEMENT] Alerts: add the following alerts when using ingest-storage: #7699 #7702 #7867
  * `MimirIngesterLastConsumedOffsetCommitFailed`
  * `MimirIngesterFailedToReadRecordsFromKafka`
  * `MimirIngesterKafkaFetchErrorsRateTooHigh`
  * `MimirStartingIngesterKafkaReceiveDelayIncreasing`
  * `MimirRunningIngesterReceiveDelayTooHigh`
  * `MimirIngesterFailsToProcessRecordsFromKafka`
  * `MimirIngesterFailsEnforceStrongConsistencyOnReadPath`
* [ENHANCEMENT] Dashboards: add in-flight queries scaling metric panel for ruler-querier. #7749
* [ENHANCEMENT] Dashboards: renamed rows in the "Remote ruler reads" and "Remote ruler reads resources" dashboards to match the actual component names. #7750
* [ENHANCEMENT] Dashboards: allow switching between using classic of native histograms in dashboards. #7627
  * Overview dashboard, Status panel, `cortex_request_duration_seconds` metric.
* [ENHANCEMENT] Alerts: exclude `529` and `598` status codes from failure codes in `MimirRequestsError`. #7889
* [ENHANCEMENT] Dashboards: renamed "TCP Connections" panel to "Ingress TCP Connections" in the networking dashboards. #8092
* [ENHANCEMENT] Dashboards: update the use of deprecated "table (old)" panels to "table". #8181
* [ENHANCEMENT] Dashboards: added a `component` variable to "Slow queries" dashboard to allow checking the slow queries of the remote ruler evaluation query path. #8309
* [BUGFIX] Dashboards: fix regular expression for matching read-path gRPC ingester methods to include querying of exemplars, label-related queries, or active series queries. #7676
* [BUGFIX] Dashboards: fix user id abbreviations and column heads for Top Tenants dashboard. #7724
* [BUGFIX] Dashboards: fix incorrect query used for "queue length" panel on "Ruler" dashboard. #8006
* [BUGFIX] Dashboards: fix disk space utilization panels when running with a recent version of kube-state-metrics. #8212

### Jsonnet

* [CHANGE] Memcached: Change default read timeout for chunks and index caches to `750ms` from `450ms`. #7778
* [CHANGE] Fine-tuned `terminationGracePeriodSeconds` for the following components: #7364
  * Querier: changed from `30` to `180`
  * Query-scheduler: changed from `30` to `180`
* [CHANGE] Change TCP port exposed by `mimir-continuous-test` deployment to match with updated defaults of its container image (see changes below). #7958
* [FEATURE] Add support to deploy Mimir with experimental ingest storage enabled. #8028 #8222
* [ENHANCEMENT] Compactor: add `$._config.cortex_compactor_concurrent_rollout_enabled` option (disabled by default) that makes use of rollout-operator to speed up the rollout of compactors. #7783 #7878
* [ENHANCEMENT] Shuffle-sharding: add `$._config.shuffle_sharding.ingest_storage_partitions_enabled` and `$._config.shuffle_sharding.ingester_partitions_shard_size` options, that allow configuring partitions shard size in ingest-storage mode. #7804
* [ENHANCEMENT] Update rollout-operator to `v0.17.0`. #8399
* [ENHANCEMENT] Add `_config.autoscaling_querier_predictive_scaling_enabled` to scale querier based on inflight queries 7 days ago. #7775
* [ENHANCEMENT] Add support to autoscale ruler-querier replicas based on in-flight queries too (in addition to CPU and memory based scaling). #8060 #8188
* [ENHANCEMENT] Distributor: improved distributor HPA scaling metric to only take in account ready pods. This requires the metric `kube_pod_status_ready` to be available in the data source used by KEDA to query scaling metrics (configured via `_config.autoscaling_prometheus_url`). #8251
* [BUGFIX] Guard against missing samples in KEDA queries. #7691
* [BUGFIX] Alertmanager: Set -server.http-idle-timeout to avoid EOF errors in ruler. #8192

### Mimirtool

* [CHANGE] Deprecated `--rule-files` flag in favor of CLI arguments. #7756
* [FEATURE] mimirtool: Add `runtime-config verify` sub-command, for verifying Mimir runtime config files. #8123
* [ENHANCEMENT] `mimirtool promql format`: Format PromQL query with Prometheus' string or pretty-print formatter. #7742
* [ENHANCEMENT] Add `mimir-http-prefix` configuration to set the Mimir URL prefix when using legacy routes. #8069
* [ENHANCEMENT] Add option `--output-dir` to `mimirtool rules get` and `mimirtool rules print` to allow persisting rule groups to a file for edit and re-upload. #8142
* [BUGFIX] Fix panic in `loadgen` subcommand. #7629
* [BUGFIX] `mimirtool rules prepare`: do not add aggregation label to `on()` clause if already present in `group_left()` or `group_right()`. #7839
* [BUGFIX] Analyze Grafana: fix parsing queries with variables. #8062
* [BUGFIX] `mimirtool rules sync`: detect a change when the `query_offset` or the deprecated `evaluation_delay` configuration changes. #8297

### Mimir Continuous Test

* [CHANGE] `mimir-continuous-test` has been deprecated and replaced by a Mimir module that can be run as a target from the `mimir` binary using `mimir -target=continuous-test`. #7753
* [CHANGE] `-server.metrics-port` flag is no longer available for use in the module run of mimir-continuous-test, including the grafana/mimir-continuous-test Docker image which uses the new module. Configuring this port is still possible in the binary, which is deprecated. #7747
* [CHANGE] Allowed authenticatication to Mimir using both Tenant ID and basic/bearer auth #7619.
* [BUGFIX] Set `User-Agent` header for all requests sent from the testing client. #7607

### Query-tee

* [ENHANCEMENT] Log queries that take longer than `proxy.log-slow-query-response-threshold` when compared to other backends. #7346
* [ENHANCEMENT] Add two new metrics for measuring the relative duration between backends: #7782 #8013 #8330
  * `cortex_querytee_backend_response_relative_duration_seconds`
  * `cortex_querytee_backend_response_relative_duration_proportional`

### Documentation

* [ENHANCEMENT] Clarify Compactor and its storage volume when configured under Kubernetes. #7675
* [ENHANCEMENT] Add OTLP route to _Mimir routes by path_ runbooks section. #8074
* [ENHANCEMENT] Document option server.log-source-ips-full. #8268

### Tools

* [ENHANCEMENT] ulidtime: add option to show random part of ULID, timestamp in milliseconds and header. #7615
* [ENHANCEMENT] copyblocks: add a flag to configure part-size for multipart uploads in s3 client-side copying. #8292
* [ENHANCEMENT] copyblocks: enable pprof HTTP endpoints. #8292

## 2.12.0

### Grafana Mimir

* [CHANGE] Alertmanager: Deprecates the `v1` API. All `v1` API endpoints now respond with a JSON deprecation notice and a status code of `410`. All endpoints have a `v2` equivalent. The list of endpoints is: #7103
  * `<alertmanager-web.external-url>/api/v1/alerts`
  * `<alertmanager-web.external-url>/api/v1/receivers`
  * `<alertmanager-web.external-url>/api/v1/silence/{id}`
  * `<alertmanager-web.external-url>/api/v1/silences`
  * `<alertmanager-web.external-url>/api/v1/status`
* [CHANGE] Ingester: Increase default value of `-blocks-storage.tsdb.head-postings-for-matchers-cache-max-bytes` and `-blocks-storage.tsdb.block-postings-for-matchers-cache-max-bytes` to 100 MiB (previous default value was 10 MiB). #6764
* [CHANGE] Validate tenant IDs according to [documented behavior](https://grafana.com/docs/mimir/latest/configure/about-tenant-ids/) even when tenant federation is not enabled. Note that this will cause some previously accepted tenant IDs to be rejected such as those longer than 150 bytes or containing `|` characters. #6959
* [CHANGE] Ruler: don't use backoff retry on remote evaluation in case of `4xx` errors. #7004
* [CHANGE] Server: responses with HTTP 4xx status codes are now treated as errors and used in `status_code` label of request duration metric. #7045
* [CHANGE] Memberlist: change default for `-memberlist.stream-timeout` from `10s` to `2s`. #7076
* [CHANGE] Memcached: remove legacy `thanos_cache_memcached_*` and `thanos_memcached_*` prefixed metrics. Instead, Memcached and Redis cache clients now emit `thanos_cache_*` prefixed metrics with a `backend` label. #7076
* [CHANGE] Ruler: the following metrics, exposed when the ruler is configured to discover Alertmanager instances via service discovery, have been renamed: #7057
  * `prometheus_sd_failed_configs` renamed to `cortex_prometheus_sd_failed_configs`
  * `prometheus_sd_discovered_targets` renamed to `cortex_prometheus_sd_discovered_targets`
  * `prometheus_sd_received_updates_total` renamed to `cortex_prometheus_sd_received_updates_total`
  * `prometheus_sd_updates_delayed_total` renamed to `cortex_prometheus_sd_updates_delayed_total`
  * `prometheus_sd_updates_total` renamed to `cortex_prometheus_sd_updates_total`
  * `prometheus_sd_refresh_failures_total` renamed to `cortex_prometheus_sd_refresh_failures_total`
  * `prometheus_sd_refresh_duration_seconds` renamed to `cortex_prometheus_sd_refresh_duration_seconds`
* [CHANGE] Query-frontend: the default value for `-query-frontend.not-running-timeout` has been changed from 0 (disabled) to 2s. The configuration option has also been moved from "experimental" to "advanced". #7127
* [CHANGE] Store-gateway: to reduce disk contention on HDDs the default value for `blocks-storage.bucket-store.tenant-sync-concurrency` has been changed from `10` to `1` and the default value for `blocks-storage.bucket-store.block-sync-concurrency` has been changed from `20` to `4`. #7136
* [CHANGE] Store-gateway: Remove deprecated CLI flags `-blocks-storage.bucket-store.index-header-lazy-loading-enabled` and `-blocks-storage.bucket-store.index-header-lazy-loading-idle-timeout` and their corresponding YAML settings. Instead, use `-blocks-storage.bucket-store.index-header.lazy-loading-enabled` and `-blocks-storage.bucket-store.index-header.lazy-loading-idle-timeout`. #7521
* [CHANGE] Store-gateway: Mark experimental CLI flag `-blocks-storage.bucket-store.index-header.lazy-loading-concurrency` and its corresponding YAML settings as advanced. #7521
* [CHANGE] Store-gateway: Remove experimental CLI flag `-blocks-storage.bucket-store.index-header.sparse-persistence-enabled` since this is now the default behavior. #7535
* [CHANGE] All: set `-server.report-grpc-codes-in-instrumentation-label-enabled` to `true` by default, which enables reporting gRPC status codes as `status_code` labels in the `cortex_request_duration_seconds` metric. #7144
* [CHANGE] Distributor: report gRPC status codes as `status_code` labels in the `cortex_ingester_client_request_duration_seconds` metric by default. #7144
* [CHANGE] Distributor: CLI flag `-ingester.client.report-grpc-codes-in-instrumentation-label-enabled` has been deprecated, and its default value is set to `true`. #7144
* [CHANGE] Ingester: CLI flag `-ingester.return-only-grpc-errors` has been deprecated, and its default value is set to `true`. To ensure backwards compatibility, during a migration from a version prior to 2.11.0 to 2.12 or later, `-ingester.return-only-grpc-errors` should be set to `false`. Once all the components are migrated, the flag can be removed.   #7151
* [CHANGE] Ingester: the following CLI flags have been moved from "experimental" to "advanced": #7169
  * `-ingester.ring.token-generation-strategy`
  * `-ingester.ring.spread-minimizing-zones`
  * `-ingester.ring.spread-minimizing-join-ring-in-order`
* [CHANGE] Query-frontend: the default value of the CLI flag `-query-frontend.max-cache-freshness` (and its respective YAML configuration parameter) has been changed from `1m` to `10m`. #7161
* [CHANGE] Distributor: default the optimization `-distributor.write-requests-buffer-pooling-enabled` to `true`. #7165
* [CHANGE] Tracing: Move query information to span attributes instead of span logs. #7046
* [CHANGE] Distributor: the default value of circuit breaker's CLI flag `-ingester.client.circuit-breaker.cooldown-period` has been changed from `1m` to `10s`. #7310
* [CHANGE] Store-gateway: remove `cortex_bucket_store_blocks_loaded_by_duration`. `cortex_bucket_store_series_blocks_queried` is better suited for detecting when compactors are not able to keep up with the number of blocks to compact. #7309
* [CHANGE] Ingester, Distributor: the support for rejecting push requests received via gRPC before reading them into memory, enabled via `-ingester.limit-inflight-requests-using-grpc-method-limiter` and `-distributor.limit-inflight-requests-using-grpc-method-limiter`, is now stable and enabled by default. The configuration options have been deprecated and will be removed in Mimir 2.14. #7360
* [CHANGE] Distributor: Change`-distributor.enable-otlp-metadata-storage` flag's default to true, and deprecate it. The flag will be removed in Mimir 2.14. #7366
* [CHANGE] Store-gateway: Use a shorter TTL for cached items related to temporary blocks. #7407 #7534
* [CHANGE] Standardise exemplar label as "trace_id". #7475
* [CHANGE] The configuration option `-querier.max-query-into-future` has been deprecated and will be removed in Mimir 2.14. #7496
* [CHANGE] Distributor: the metric `cortex_distributor_sample_delay_seconds` has been deprecated and will be removed in Mimir 2.14. #7516
* [CHANGE] Query-frontend: The deprecated YAML setting `frontend.cache_unaligned_requests` has been moved to `limits.cache_unaligned_requests`. #7519
* [CHANGE] Querier: the CLI flag `-querier.minimize-ingester-requests` has been moved from "experimental" to "advanced". #7638
* [CHANGE] Ingester: allow only POST method on `/ingester/shutdown`, as previously it was too easy to accidentally trigger through GET requests. At the same time, add an option to keep the existing behavior by introducing an `-api.get-request-for-ingester-shutdown-enabled` flag. This flag will be removed in Mimir 2.15. #7707
* [FEATURE] Introduce `-server.log-source-ips-full` option to log all IPs from `Forwarded`, `X-Real-IP`, `X-Forwarded-For` headers. #7250
* [FEATURE] Introduce `-tenant-federation.max-tenants` option to limit the max number of tenants allowed for requests when federation is enabled. #6959
* [FEATURE] Cardinality API: added a new `count_method` parameter which enables counting active label names. #7085
* [FEATURE] Querier / query-frontend: added `-querier.promql-experimental-functions-enabled` CLI flag (and respective YAML config option) to enable experimental PromQL functions. The experimental functions introduced are: `mad_over_time()`, `sort_by_label()` and `sort_by_label_desc()`. #7057
* [FEATURE] Alertmanager API: added `-alertmanager.grafana-alertmanager-compatibility-enabled` CLI flag (and respective YAML config option) to enable an experimental API endpoints that support the migration of the Grafana Alertmanager. #7057
* [FEATURE] Alertmanager: Added `-alertmanager.utf8-strict-mode-enabled` to control support for any UTF-8 character as part of Alertmanager configuration/API matchers and labels. It's default value is set to `false`. #6898
* [FEATURE] Querier: added `histogram_avg()` function support to PromQL. #7293
* [FEATURE] Ingester: added `-blocks-storage.tsdb.timely-head-compaction` flag, which enables more timely head compaction, and defaults to `false`. #7372
* [FEATURE] Compactor: Added `/compactor/tenants` and `/compactor/tenant/{tenant}/planned_jobs` endpoints that provide functionality that was provided by `tools/compaction-planner` -- listing of planned compaction jobs based on tenants' bucket index. #7381
* [FEATURE] Add experimental support for streaming response bodies from queriers to frontends via `-querier.response-streaming-enabled`. This is currently only supported for the `/api/v1/cardinality/active_series` endpoint. #7173
* [FEATURE] Release: Added mimir distroless docker image. #7371
* [FEATURE] Add support for the new grammar of `{"metric_name", "l1"="val"}` to promql and some of the exposition formats. #7475 #7541
* [ENHANCEMENT] Distributor: Add a new metric `cortex_distributor_otlp_requests_total` to track the total number of OTLP requests. #7385
* [ENHANCEMENT] Vault: add lifecycle manager for token used to authenticate to Vault. This ensures the client token is always valid. Includes a gauge (`cortex_vault_token_lease_renewal_active`) to check whether token renewal is active, and the counters `cortex_vault_token_lease_renewal_success_total` and `cortex_vault_auth_success_total` to see the total number of successful lease renewals / authentications. #7337
* [ENHANCEMENT] Store-gateway: add no-compact details column on store-gateway tenants admin UI. #6848
* [ENHANCEMENT] PromQL: ignore small errors for bucketQuantile #6766
* [ENHANCEMENT] Distributor: improve efficiency of some errors #6785
* [ENHANCEMENT] Ruler: exclude vector queries from being tracked in `cortex_ruler_queries_zero_fetched_series_total`. #6544
* [ENHANCEMENT] Ruler: local storage backend now supports reading a rule group via `/config/api/v1/rules/{namespace}/{groupName}` configuration API endpoint. #6632
* [ENHANCEMENT] Query-Frontend and Query-Scheduler: split tenant query request queues by query component with `query-frontend.additional-query-queue-dimensions-enabled` and `query-scheduler.additional-query-queue-dimensions-enabled`. #6772
* [ENHANCEMENT] Distributor: support disabling metric relabel rules per-tenant via the flag `-distributor.metric-relabeling-enabled` or associated YAML. #6970
* [ENHANCEMENT] Distributor: `-distributor.remote-timeout` is now accounted from the first ingester push request being sent. #6972
* [ENHANCEMENT] Storage Provider: `-<prefix>.s3.sts-endpoint` sets a custom endpoint for AWS Security Token Service (AWS STS) in s3 storage provider. #6172
* [ENHANCEMENT] Querier: add `cortex_querier_queries_storage_type_total ` metric that indicates how many queries have executed for a source, ingesters or store-gateways. Add `cortex_querier_query_storegateway_chunks_total` metric to count the number of chunks fetched from a store gateway. #7099,#7145
* [ENHANCEMENT] Query-frontend: add experimental support for sharding active series queries via `-query-frontend.shard-active-series-queries`. #6784
* [ENHANCEMENT] Distributor: set `-distributor.reusable-ingester-push-workers=2000` by default and mark feature as `advanced`. #7128
* [ENHANCEMENT] All: set `-server.grpc.num-workers=100` by default and mark feature as `advanced`. #7131
* [ENHANCEMENT] Distributor: invalid metric name error message gets cleaned up to not include non-ascii strings. #7146
* [ENHANCEMENT] Store-gateway: add `source`, `level`, and `out_or_order` to `cortex_bucket_store_series_blocks_queried` metric that indicates the number of blocks that were queried from store gateways by block metadata. #7112 #7262 #7267
* [ENHANCEMENT] Compactor: After updating bucket-index, compactor now also computes estimated number of compaction jobs based on current bucket-index, and reports the result in `cortex_bucket_index_estimated_compaction_jobs` metric. If computation of jobs fails, `cortex_bucket_index_estimated_compaction_jobs_errors_total` is updated instead. #7299
* [ENHANCEMENT] Mimir: Integrate profiling into tracing instrumentation. #7363
* [ENHANCEMENT] Alertmanager: Adds metric `cortex_alertmanager_notifications_suppressed_total` that counts the total number of notifications suppressed for being silenced, inhibited, outside of active time intervals or within muted time intervals. #7384
* [ENHANCEMENT] Query-scheduler: added more buckets to `cortex_query_scheduler_queue_duration_seconds` histogram metric, in order to better track queries staying in the queue for longer than 10s. #7470
* [ENHANCEMENT] A `type` label is added to `prometheus_tsdb_head_out_of_order_samples_appended_total` metric. #7475
* [ENHANCEMENT] Distributor: Optimize OTLP endpoint. #7475
* [ENHANCEMENT] API: Use github.com/klauspost/compress for faster gzip and deflate compression of API responses. #7475
* [ENHANCEMENT] Ingester: Limiting on owned series (`-ingester.use-ingester-owned-series-for-limits`) now prevents discards in cases where a tenant is sharded across all ingesters (or shuffle sharding is disabled) and the ingester count increases. #7411
* [ENHANCEMENT] Block upload: include converted timestamps in the error message if block is from the future. #7538
* [ENHANCEMENT] Query-frontend: Introduce `-query-frontend.active-series-write-timeout` to allow configuring the server-side write timeout for active series requests. #7553 #7569
* [BUGFIX] Ingester: don't ignore errors encountered while iterating through chunks or samples in response to a query request. #6451
* [BUGFIX] Fix issue where queries can fail or omit OOO samples if OOO head compaction occurs between creating a querier and reading chunks #6766
* [BUGFIX] Fix issue where concatenatingChunkIterator can obscure errors #6766
* [BUGFIX] Fix panic during tsdb Commit #6766
* [BUGFIX] tsdb/head: wlog exemplars after samples #6766
* [BUGFIX] Ruler: fix issue where "failed to remotely evaluate query expression, will retry" messages are logged without context such as the trace ID and do not appear in trace events. #6789
* [BUGFIX] Ruler: do not retry requests to remote querier when server's response exceeds its configured max payload size. #7216
* [BUGFIX] Querier: fix issue where spans in query request traces were not nested correctly. #6893
* [BUGFIX] Fix issue where all incoming HTTP requests have duplicate trace spans. #6920
* [BUGFIX] Querier: do not retry requests to store-gateway when a query gets canceled. #6934
* [BUGFIX] Querier: return 499 status code instead of 500 when a request to remote read endpoint gets canceled. #6934
* [BUGFIX] Querier: fix issue where `-querier.max-fetched-series-per-query` is not applied to `/series` endpoint if the series are loaded from ingesters. #7055
* [BUGFIX] Distributor: fix issue where `-distributor.metric-relabeling-enabled` may cause distributors to panic #7176
* [BUGFIX] Distributor: fix issue where `-distributor.metric-relabeling-enabled` may cause distributors to write unsorted labels and corrupt blocks #7326
* [BUGFIX] Query-frontend: the `cortex_query_frontend_queries_total` report incorrectly reported `op="query"` for any request which wasn't a range query. Now the `op` label value can be one of the following: #7207
  * `query`: instant query
  * `query_range`: range query
  * `cardinality`: cardinality query
  * `label_names_and_values`: label names / values query
  * `active_series`: active series query
  * `other`: any other request
* [BUGFIX] Fix performance regression introduced in Mimir 2.11.0 when uploading blocks to AWS S3. #7240
* [BUGFIX] Query-frontend: fix race condition when sharding active series is enabled (see above) and response is compressed with snappy. #7290
* [BUGFIX] Query-frontend: "query stats" log unsuccessful replies from downstream as "failed". #7296
* [BUGFIX] Packaging: remove reload from systemd file as mimir does not take into account SIGHUP. #7345
* [BUGFIX] Compactor: do not allow out-of-order blocks to prevent timely compaction. #7342
* [BUGFIX] Update `google.golang.org/grpc` to resolve occasional issues with gRPC server closing its side of connection before it was drained by the client. #7380
* [BUGFIX] Query-frontend: abort response streaming for `active_series` requests when the request context is canceled. #7378
* [BUGFIX] Compactor: improve compaction of sporadic blocks. #7329
* [BUGFIX] Ruler: fix regression that caused client errors to be tracked in `cortex_ruler_write_requests_failed_total` metric. #7472
* [BUGFIX] promql: Fix Range selectors with an @ modifier are wrongly scoped in range queries. #7475
* [BUGFIX] Fix metadata API using wrong JSON field names. #7475
* [BUGFIX] Ruler: fix native histogram recording rule result corruption. #7552
* [BUGFIX] Querier: fix HTTP status code translations for remote read requests. Previously, remote-read had conflicting behaviours: when returning samples all internal errors were translated to HTTP 400; when returning chunks all internal errors were translated to HTTP 500. #7487
* [BUGFIX] Query-frontend: Fix memory leak on every request. #7654

### Mixin

* [CHANGE] The `job` label matcher for distributor and gateway have been extended to include any deployment matching `distributor.*` and `cortex-gw.*` respectively. This change allows to match custom and multi-zone distributor and gateway deployments too. #6817
* [ENHANCEMENT] Dashboards: Add panels for alertmanager activity of a tenant #6826
* [ENHANCEMENT] Dashboards: Add graphs to "Slow Queries" dashboard. #6880
* [ENHANCEMENT] Dashboards: Update all deprecated "graph" panels to "timeseries" panels. #6864 #7413 #7457
* [ENHANCEMENT] Dashboards: Make most columns in "Slow Queries" sortable. #7000
* [ENHANCEMENT] Dashboards: Render graph panels at full resolution as opposed to at half resolution. #7027
* [ENHANCEMENT] Dashboards: show query-scheduler queue length on "Reads" and "Remote Ruler Reads" dashboards. #7088
* [ENHANCEMENT] Dashboards: Add estimated number of compaction jobs to "Compactor", "Tenants" and "Top tenants" dashboards. #7449 #7481
* [ENHANCEMENT] Recording rules: add native histogram recording rules to `cortex_request_duration_seconds`. #7528
* [ENHANCEMENT] Dashboards: Add total owned series, and per-ingester in-memory and owned series to "Tenants" dashboard. #7511
* [BUGFIX] Dashboards: drop `step` parameter from targets as it is not supported. #7157
* [BUGFIX] Recording rules: drop rules for metrics removed in 2.0: `cortex_memcache_request_duration_seconds` and `cortex_cache_request_duration_seconds`. #7514

### Jsonnet

* [CHANGE] Distributor: Increase `JAEGER_REPORTER_MAX_QUEUE_SIZE` from the default (100) to 1000, to avoid dropping tracing spans. #7259
* [CHANGE] Querier: Increase `JAEGER_REPORTER_MAX_QUEUE_SIZE` from 1000 to 5000, to avoid dropping tracing spans. #6764
* [CHANGE] rollout-operator: remove default CPU limit. #7066
* [CHANGE] Store-gateway: Increase `JAEGER_REPORTER_MAX_QUEUE_SIZE` from the default (100) to 1000, to avoid dropping tracing spans. #7068
* [CHANGE] Query-frontend, ingester, ruler, backend and write instances: Increase `JAEGER_REPORTER_MAX_QUEUE_SIZE` from the default (100), to avoid dropping tracing spans. #7086
* [CHANGE] Ring: relaxed the hash ring heartbeat period and timeout for distributor, ingester, store-gateway and compactor: #6860
  * `-distributor.ring.heartbeat-period` set to `1m`
  * `-distributor.ring.heartbeat-timeout` set to `4m`
  * `-ingester.ring.heartbeat-period` set to `2m`
  * `-store-gateway.sharding-ring.heartbeat-period` set to `1m`
  * `-store-gateway.sharding-ring.heartbeat-timeout` set to `4m`
  * `-compactor.ring.heartbeat-period` set to `1m`
  * `-compactor.ring.heartbeat-timeout` set to `4m`
* [CHANGE] Ruler-querier: the topology spread constrain max skew is now configured through the configuration option `ruler_querier_topology_spread_max_skew` instead of `querier_topology_spread_max_skew`. #7204
* [CHANGE] Distributor: `-server.grpc.keepalive.max-connection-age` lowered from `2m` to `60s` and configured `-shutdown-delay=90s` and termination grace period to `100` seconds in order to reduce the chances of failed gRPC write requests when distributors gracefully shutdown. #7361
* [FEATURE] Added support for the following root-level settings to configure the list of matchers to apply to node affinity: #6782 #6829
  * `alertmanager_node_affinity_matchers`
  * `compactor_node_affinity_matchers`
  * `continuous_test_node_affinity_matchers`
  * `distributor_node_affinity_matchers`
  * `ingester_node_affinity_matchers`
  * `ingester_zone_a_node_affinity_matchers`
  * `ingester_zone_b_node_affinity_matchers`
  * `ingester_zone_c_node_affinity_matchers`
  * `mimir_backend_node_affinity_matchers`
  * `mimir_backend_zone_a_node_affinity_matchers`
  * `mimir_backend_zone_b_node_affinity_matchers`
  * `mimir_backend_zone_c_node_affinity_matchers`
  * `mimir_read_node_affinity_matchers`
  * `mimir_write_node_affinity_matchers`
  * `mimir_write_zone_a_node_affinity_matchers`
  * `mimir_write_zone_b_node_affinity_matchers`
  * `mimir_write_zone_c_node_affinity_matchers`
  * `overrides_exporter_node_affinity_matchers`
  * `querier_node_affinity_matchers`
  * `query_frontend_node_affinity_matchers`
  * `query_scheduler_node_affinity_matchers`
  * `rollout_operator_node_affinity_matchers`
  * `ruler_node_affinity_matchers`
  * `ruler_node_affinity_matchers`
  * `ruler_querier_node_affinity_matchers`
  * `ruler_query_frontend_node_affinity_matchers`
  * `ruler_query_scheduler_node_affinity_matchers`
  * `store_gateway_node_affinity_matchers`
  * `store_gateway_node_affinity_matchers`
  * `store_gateway_zone_a_node_affinity_matchers`
  * `store_gateway_zone_b_node_affinity_matchers`
  * `store_gateway_zone_c_node_affinity_matchers`
* [FEATURE] Ingester: Allow automated zone-by-zone downscaling, that can be enabled via the `ingester_automated_downscale_enabled` flag. It is disabled by default. #6850
* [ENHANCEMENT] Alerts: Add `MimirStoreGatewayTooManyFailedOperations` warning alert that triggers when Mimir store-gateway report error when interacting with the object storage. #6831
* [ENHANCEMENT] Querier HPA: improved scaling metric and scaling policies, in order to scale up and down more gradually. #6971
* [ENHANCEMENT] Rollout-operator: upgraded to v0.13.0. #7469
* [ENHANCEMENT] Rollout-operator: add tracing configuration to rollout-operator container (when tracing is enabled and configured). #7469
* [ENHANCEMENT] Query-frontend: configured `-shutdown-delay`, `-server.grpc.keepalive.max-connection-age` and termination grace period to reduce the likelihood of queries hitting terminated query-frontends. #7129
* [ENHANCEMENT] Autoscaling: add support for KEDA's `ignoreNullValues` option for Prometheus scaler. #7471
* [BUGFIX] Update memcached-exporter to 0.14.1 due to CVE-2023-39325. #6861

### Mimirtool

* [FEATURE] Add command `migrate-utf8` to migrate Alertmanager configurations for Alertmanager versions 0.27.0 and later. #7383
* [ENHANCEMENT] Add template render command to render locally a template. #7325
* [ENHANCEMENT] Add `--extra-headers` option to `mimirtool rules` command to add extra headers to requests for auth. #7141
* [ENHANCEMENT] Analyze Prometheus: set tenant header. #6737
* [ENHANCEMENT] Add argument `--output-dir` to `mimirtool alertmanager get` where the config and templates will be written to and can be loaded via `mimirtool alertmanager load` #6760
* [BUGFIX] Analyze rule-file: .metricsUsed field wasn't populated. #6953

### Mimir Continuous Test

* [ENHANCEMENT] Include comparison of all expected and actual values when any float sample does not match. #6756

### Query-tee

* [BUGFIX] Fix issue where `Host` HTTP header was not being correctly changed for the proxy targets. #7386
* [ENHANCEMENT] Allow using the value of X-Scope-OrgID for basic auth username in the forwarded request if URL username is set as `__REQUEST_HEADER_X_SCOPE_ORGID__`. #7452

### Documentation

* [CHANGE] No longer mark OTLP distributor endpoint as experimental. #7348
* [ENHANCEMENT] Added runbook for `KubePersistentVolumeFillingUp` alert. #7297
* [ENHANCEMENT] Add Grafana Cloud recommendations to OTLP documentation. #7375
* [BUGFIX] Fixed typo on single zone->zone aware replication Helm page. #7327

### Tools

* [CHANGE] copyblocks: The flags for copyblocks have been changed to align more closely with other tools. #6607
* [CHANGE] undelete-blocks: undelete-blocks-gcs has been removed and replaced with undelete-blocks, which supports recovering deleted blocks in versioned buckets from ABS, GCS, and S3-compatible object storage. #6607
* [FEATURE] copyprefix: Add tool to copy objects between prefixes. Supports ABS, GCS, and S3-compatible object storage. #6607

## 2.11.0

### Grafana Mimir

* [CHANGE] The following deprecated configurations have been removed: #6673 #6779 #6808 #6814
  * `-querier.iterators`
  * `-querier.batch-iterators`
  * `-blocks-storage.bucket-store.max-chunk-pool-bytes`
  * `-blocks-storage.bucket-store.chunk-pool-min-bucket-size-bytes`
  * `-blocks-storage.bucket-store.chunk-pool-max-bucket-size-bytes`
  * `-blocks-storage.bucket-store.bucket-index.enabled`
* [CHANGE] Querier: Split worker GRPC config into separate client configs for the frontend and scheduler to allow TLS to be configured correctly when specifying the `tls_server_name`. The GRPC config specified under `-querier.frontend-client.*` will no longer apply to the scheduler client, and will need to be set explicitly under `-querier.scheduler-client.*`. #6445 #6573
* [CHANGE] Store-gateway: enable sparse index headers by default. Sparse index headers reduce the time to load an index header up to 90%. #6005
* [CHANGE] Store-gateway: lazy-loading concurrency limit default value is now 4. #6004
* [CHANGE] General: enabled `-log.buffered` by default. The `-log.buffered` has been deprecated and will be removed in Mimir 2.13. #6131
* [CHANGE] Ingester: changed default `-blocks-storage.tsdb.series-hash-cache-max-size-bytes` setting from `1GB` to `350MB`. The new default cache size is enough to store the hashes for all series in a ingester, assuming up to 2M in-memory series per ingester and using the default 13h retention period for local TSDB blocks in the ingesters. #6130
* [CHANGE] Query-frontend: removed `cortex_query_frontend_workers_enqueued_requests_total`. Use `cortex_query_frontend_enqueue_duration_seconds_count` instead. #6121
* [CHANGE] Ingester / querier: enable ingester to querier chunks streaming by default and mark it as stable. #6174
* [CHANGE] Ingester / querier: enable ingester query request minimisation by default and mark it as stable. #6174
* [CHANGE] Ingester: changed the default value for the experimental configuration parameter `-blocks-storage.tsdb.early-head-compaction-min-estimated-series-reduction-percentage` from 10 to 15. #6186
* [CHANGE] Ingester: `/ingester/push` HTTP endpoint has been removed. This endpoint was added for testing and troubleshooting, but was never documented or used for anything. #6299
* [CHANGE] Experimental setting `-log.rate-limit-logs-per-second-burst` renamed to `-log.rate-limit-logs-burst-size`. #6230
* [CHANGE] Ingester: by setting the newly introduced experimental CLI flag `-ingester.return-only-grpc-errors` to true, ingester will return only gRPC errors. #6443 #6680 #6723
* [CHANGE] Upgrade Node.js to v20. #6540
* [CHANGE] Querier: `cortex_querier_blocks_consistency_checks_failed_total` is now incremented when a block couldn't be queried from any attempted store-gateway as opposed to incremented after each attempt. Also `cortex_querier_blocks_consistency_checks_total` is incremented once per query as opposed to once per attempt (with 3 attempts). #6590
* [CHANGE] Ingester: Modify utilization based read path limiter to base memory usage on Go heap size. #6584
* [FEATURE] Distributor: added option `-distributor.retry-after-header.enabled` to include the `Retry-After` header in recoverable error responses. #6608
* [FEATURE] Query-frontend: add experimental support for query blocking. Queries are blocked on a per-tenant basis and is configured via the limit `blocked_queries`. #5609
* [FEATURE] Vault: Added support for new Vault authentication methods: `AppRole`, `Kubernetes`, `UserPass` and `Token`. #6143
* [FEATURE] Add experimental endpoint `/api/v1/cardinality/active_series` to return the set of active series for a given selector. #6536 #6619 #6651 #6667 #6717
* [FEATURE] Added `-<prefix>.s3.part-size` flag to configure the S3 minimum file size in bytes used for multipart uploads. #6592
* [FEATURE] Add the experimental `-<prefix>.s3.send-content-md5` flag (defaults to `false`) to configure S3 Put Object requests to send a `Content-MD5` header. Setting this flag is not recommended unless your object storage does not support checksums. #6622
* [FEATURE] Distributor: add an experimental flag `-distributor.reusable-ingester-push-worker` that can be used to pre-allocate a pool of workers to be used to send push requests to the ingesters. #6660
* [FEATURE] Distributor: Support enabling of automatically generated name suffixes for metrics ingested via OTLP, through the flag `-distributor.otel-metric-suffixes-enabled`. #6542
* [FEATURE] Ingester: ingester can now track which of the user's series the ingester actually owns according to the ring, and only consider owned series when checking for user series limit. This helps to avoid hitting the user's series limit when scaling up ingesters or changing user's ingester shard size. Feature is currently experimental, and disabled by default. It can be enabled by setting `-ingester.use-ingester-owned-series-for-limits` (to use owned series for limiting). This is currently limited to multi-zone ingester setup, with replication factor being equal to number of zones. #6718 #7087
* [ENHANCEMENT] Query-frontend: don't treat cancel as an error. #4648
* [ENHANCEMENT] Ingester: exported summary `cortex_ingester_inflight_push_requests_summary` tracking total number of inflight requests in percentile buckets. #5845
* [ENHANCEMENT] Query-scheduler: add `cortex_query_scheduler_enqueue_duration_seconds` metric that records the time taken to enqueue or reject a query request. #5879
* [ENHANCEMENT] Query-frontend: add `cortex_query_frontend_enqueue_duration_seconds` metric that records the time taken to enqueue or reject a query request. When query-scheduler is in use, the metric has the `scheduler_address` label to differentiate the enqueue duration by query-scheduler backend. #5879 #6087 #6120
* [ENHANCEMENT] Store-gateway: add metric `cortex_bucket_store_blocks_loaded_by_duration` for counting the loaded number of blocks based on their duration. #6074  #6129
* [ENHANCEMENT] Expose `/sync/mutex/wait/total:seconds` Go runtime metric as `go_sync_mutex_wait_total_seconds_total` from all components. #5879
* [ENHANCEMENT] Query-scheduler: improve latency with many concurrent queriers. #5880
* [ENHANCEMENT] Ruler: add new per-tenant `cortex_ruler_queries_zero_fetched_series_total` metric to track rules that fetched no series. #5925
* [ENHANCEMENT] Implement support for `limit`, `limit_per_metric` and `metric` parameters for `<Prometheus HTTP prefix>/api/v1/metadata` endpoint. #5890
* [ENHANCEMENT] Distributor: add experimental support for storing metadata when ingesting metrics via OTLP. This makes metrics description and type available when ingesting metrics via OTLP. Enable with `-distributor.enable-otlp-metadata-storage=true`. #5693 #6035 #6254
* [ENHANCEMENT] Ingester: added support for sampling errors, which can be enabled by setting `-ingester.error-sample-rate`. This way each error will be logged once in the configured number of times. All the discarded samples will still be tracked by the `cortex_discarded_samples_total` metric. #5584 #6014
* [ENHANCEMENT] Ruler: Fetch secrets used to configure TLS on the Alertmanager client from Vault when `-vault.enabled` is true. #5239
* [ENHANCEMENT] Query-frontend: added query-sharding support for `group by` aggregation queries. #6024
* [ENHANCEMENT] Fetch secrets used to configure server-side TLS from Vault when `-vault.enabled` is true. #6052.
* [ENHANCEMENT] Packaging: add logrotate config file. #6142
* [ENHANCEMENT] Ingester: add the experimental configuration options `-blocks-storage.tsdb.head-postings-for-matchers-cache-max-bytes` and `-blocks-storage.tsdb.block-postings-for-matchers-cache-max-bytes` to enforce a limit in bytes on the `PostingsForMatchers()` cache used by ingesters (the cache limit is per TSDB head and block basis, not a global one). The experimental configuration options `-blocks-storage.tsdb.head-postings-for-matchers-cache-size` and `-blocks-storage.tsdb.block-postings-for-matchers-cache-size` have been deprecated. #6151
* [ENHANCEMENT] Ingester: use the `PostingsForMatchers()` in-memory cache for label values queries with matchers too. #6151
* [ENHANCEMENT] Ingester / store-gateway: optimized regex matchers. #6168 #6250
* [ENHANCEMENT] Distributor: Include ingester IDs in circuit breaker related metrics and logs. #6206
* [ENHANCEMENT] Querier: improve errors and logging when streaming chunks from ingesters and store-gateways. #6194 #6309
* [ENHANCEMENT] Querier: Add `cortex_querier_federation_exemplar_tenants_queried` and `cortex_querier_federation_tenants_queried` metrics to track the number of tenants queried by multi-tenant queries. #6374 #6409
* [ENHANCEMENT] All: added an experimental `-server.grpc.num-workers` flag that configures the number of long-living workers used to process gRPC requests. This could decrease the CPU usage by reducing the number of stack allocations. #6311
* [ENHANCEMENT] All: improved IPv6 support by using the proper host:port formatting. #6311
* [ENHANCEMENT] Querier: always return error encountered during chunks streaming, rather than `the stream has already been exhausted`. #6345 #6433
* [ENHANCEMENT] Query-frontend: add `instance_enable_ipv6` to support IPv6. #6111
* [ENHANCEMENT] Store-gateway: return same detailed error messages as queriers when chunks or series limits are reached. #6347
* [ENHANCEMENT] Querier: reduce memory consumed for queries that hit store-gateways. #6348
* [ENHANCEMENT] Ruler: include corresponding trace ID with log messages associated with rule evaluation. #6379 #6520
* [ENHANCEMENT] Querier: clarify log messages and span events emitted while querying ingesters, and include both ingester name and address when relevant. #6381
* [ENHANCEMENT] Memcached: introduce new experimental configuration parameters `-<prefix>.memcached.write-buffer-size-bytes` `-<prefix>.memcached.read-buffer-size-bytes` to customise the memcached client write and read buffer size (the buffer is allocated for each memcached connection). #6468
* [ENHANCEMENT] Ingester, Distributor: added experimental support for rejecting push requests received via gRPC before reading them into memory, if ingester or distributor is unable to accept the request. This is activated by using `-ingester.limit-inflight-requests-using-grpc-method-limiter` for ingester, and `-distributor.limit-inflight-requests-using-grpc-method-limiter` for distributor. #5976 #6300
* [ENHANCEMENT] Add capability in store-gateways to accept number of tokens through config. `-store-gateway.sharding-ring.num-tokens`, `default-value=512` #4863
* [ENHANCEMENT] Query-frontend: return warnings generated during query evaluation. #6391
* [ENHANCEMENT] Server: Add the option `-server.http-read-header-timeout` to enable specifying a timeout for reading HTTP request headers. It defaults to 0, in which case reading of headers can take up to `-server.http-read-timeout`, leaving no time for reading body, if there's any. #6517
* [ENHANCEMENT] Add connection-string option, `-<prefix>.azure.connection-string`, for Azure Blob Storage. #6487
* [ENHANCEMENT] Ingester: Add `-ingester.instance-limits.max-inflight-push-requests-bytes`. This limit protects the ingester against requests that together may cause an OOM. #6492
* [ENHANCEMENT] Ingester: add new per-tenant `cortex_ingester_local_limits` metric to expose the calculated local per-tenant limits seen at each ingester. Exports the local per-tenant series limit with label `{limit="max_global_series_per_user"}` #6403
* [ENHANCEMENT] Query-frontend: added "queue_time_seconds" field to "query stats" log. This is total time that query and subqueries spent in the queue, before queriers picked it up. #6537
* [ENHANCEMENT] Server: Add `-server.report-grpc-codes-in-instrumentation-label-enabled` CLI flag to specify whether gRPC status codes should be used in `status_code` label of `cortex_request_duration_seconds` metric. It defaults to false, meaning that successful and erroneous gRPC status codes are represented with `success` and `error` respectively. #6562
* [ENHANCEMENT] Server: Add `-ingester.client.report-grpc-codes-in-instrumentation-label-enabled` CLI flag to specify whether gRPC status codes should be used in `status_code` label of `cortex_ingester_client_request_duration_seconds` metric. It defaults to false, meaning that successful and erroneous gRPC status codes are represented with `2xx` and `error` respectively. #6562
* [ENHANCEMENT] Server: Add `-server.http-log-closed-connections-without-response-enabled` option to log details about connections to HTTP server that were closed before any data was sent back. This can happen if client doesn't manage to send complete HTTP headers before timeout. #6612
* [ENHANCEMENT] Query-frontend: include length of query, time since the earliest and latest points of a query, time since the earliest and latest points of a query, cached/uncached bytes in "query stats" logs. Time parameters (start/end/time) are always formatted as RFC3339 now. #6473 #6477 #6709 #6710
* [ENHANCEMENT] Query-frontend: `-query-frontend.align-queries-with-step` has been moved from a global flag to a per-tenant override. #6714
* [ENHANCEMENT] Distributor: added support for reducing the resolution of native histogram samples upon ingestion if the sample has too many buckets compared to `-validation.max-native-histogram-buckets`. This is enabled by default and can be turned off by setting `-validation.reduce-native-histogram-over-max-buckets` to `false`. #6535
* [ENHANCEMENT] Query-frontend: optionally wait for the frontend to complete startup if requests are received while the frontend is still starting. Disabled by default, set `-query-frontend.not-running-timeout` to a non-zero value to enable. #6621
* [ENHANCEMENT] Distributor: Include source IPs in OTLP push handler logs. #6652
* [ENHANCEMENT] Query-frontend: return clearer error message when a query request is received while shutting down. #6675
* [ENHANCEMENT] Querier: return clearer error message when a query request is cancelled by the caller. #6697
* [ENHANCEMENT] Compactor: Mark corrupted blocks for no-compaction to avoid blocking compactor future runs. #6588
* [ENHANCEMENT] Distributor: Added an experimental configuration option `distributor.ingestion-burst-factor` that overrides the `distributor.ingestion-burst-size` option if set. The `distributor.ingestion-burst-factor` is used to set the underlying ingestion rate limiter token bucket's burst size to a multiple of the per distributor `distributor.ingestion-rate-limit` and the `distributor.ingestion-burst-factor`. This is disabled by default. #6662
* [ENHANCEMENT] Add debug message to track tenants sending queries that are not able to benefit from caches. #6732
* [BUGFIX] Distributor: return server overload error in the event of exceeding the ingestion rate limit. #6549
* [BUGFIX] Ring: Ensure network addresses used for component hash rings are formatted correctly when using IPv6. #6068
* [BUGFIX] Query-scheduler: don't retain connections from queriers that have shut down, leading to gradually increasing enqueue latency over time. #6100 #6145
* [BUGFIX] Ingester: prevent query logic from continuing to execute after queries are canceled. #6085
* [BUGFIX] Ensure correct nesting of children of the `querier.Select` tracing span. #6085
* [BUGFIX] Packaging: fix preremove script preventing upgrades on RHEL based OS. #6067
* [BUGFIX] Querier: return actual error rather than `attempted to read series at index XXX from stream, but the stream has already been exhausted` (or even no error at all) when streaming chunks from ingesters or store-gateways is enabled and an error occurs while streaming chunks. #6346
* [BUGFIX] Querier: reduce log volume when querying ingesters with zone-awareness enabled and one or more instances in a single zone unavailable. #6381
* [BUGFIX] Querier: don't try to query further ingesters if ingester query request minimization is enabled and a query limit is reached as a result of the responses from the initial set of ingesters. #6402
* [BUGFIX] Ingester: Don't cache context cancellation error when querying. #6446
* [BUGFIX] Ingester: don't ignore errors encountered while iterating through chunks or samples in response to a query request. #6469
* [BUGFIX] All: fix issue where traces for some inter-component gRPC calls would incorrectly show the call as failing due to cancellation. #6470
* [BUGFIX] Querier: correctly mark streaming requests to ingesters or store-gateways as successful, not cancelled, in metrics and traces. #6471 #6505
* [BUGFIX] Querier: fix issue where queries fail with "context canceled" error when an ingester or store-gateway fails healthcheck while the query is in progress. #6550
* [BUGFIX] Tracing: When creating an OpenTelemetry tracing span, add it to the context for later retrieval. #6614
* [BUGFIX] Querier: always report query results to query-frontends, even when cancelled, to ensure query-frontends don't wait for results that will otherwise never arrive. #6703
* [BUGFIX] Querier: attempt to query ingesters in PENDING state, to reduce the likelihood that scaling up the number of ingesters in multiple zones simultaneously causes a read outage. #6726 #6727
* [BUGFIX] Querier: don't cancel inflight queries from a query-scheduler if the stream between the querier and query-scheduler is broken. #6728
* [BUGFIX] Store-gateway: Fix double-counting of some duration metrics. #6616
* [BUGFIX] Fixed possible series matcher corruption leading to wrong series being included in query results. #6884

### Mixin

* [CHANGE] Dashboards: enabled reporting gRPC codes as `status_code` label in Mimir dashboards. In case of gRPC calls, the successful `status_code` label on `cortex_request_duration_seconds` and gRPC client request duration metrics has changed from 'success' and '2xx' to 'OK'. #6561
* [CHANGE] Alerts: remove `MimirGossipMembersMismatch` alert and replace it with `MimirGossipMembersTooHigh` and `MimirGossipMembersTooLow` alerts that should have a higher signal-to-noise ratio. #6508
* [ENHANCEMENT] Dashboards: Optionally show rejected requests on Mimir Writes dashboard. Useful when used together with "early request rejection" in ingester and distributor. #6132 #6556
* [ENHANCEMENT] Alerts: added a critical alert for `CompactorSkippedBlocksWithOutOfOrderChunks` when multiple blocks are affected. #6410
* [ENHANCEMENT] Dashboards: Added the min-replicas for autoscaling dashboards. #6528
* [ENHANCEMENT] Dashboards: Show queries per second for the `/api/v1/cardinality/` endpoints on the "Overview" dashboard. #6720
* [BUGFIX] Alerts: fixed issue where `GossipMembersMismatch` warning message referred to per-instance labels that were not produced by the alert query. #6146
* [BUGFIX] Dashboards: Fix autoscaling dashboard panels for KEDA > 2.9. [Requires scraping the KEDA operator for metrics since they moved](https://github.com/kedacore/keda/issues/3972). #6528
* [BUGFIX] Alerts: Fix autoscaling alerts for KEDA > 2.9. [Requires scraping the KEDA operator for metrics since they moved](https://github.com/kedacore/keda/issues/3972). #6528

### Jsonnet

* [CHANGE] Ingester: reduce `-server.grpc-max-concurrent-streams` to 500. #5666
* [CHANGE] Changed default `_config.cluster_domain` from `cluster.local` to `cluster.local.` to reduce the number of DNS lookups made by Mimir. #6389
* [CHANGE] Query-frontend: changed default `_config.autoscaling_query_frontend_cpu_target_utilization` from `1` to `0.75`. #6395
* [CHANGE] Distributor: Increase HPA scale down period such that distributors are slower to scale down after autoscaling up. #6589
* [CHANGE] Store-gateway: Change the default timeout used for index-queries caches from `200ms` to `450ms`. #6786
* [FEATURE] Store-gateway: Allow automated zone-by-zone downscaling, that can be enabled via the `store_gateway_automated_downscale_enabled` flag. It is disabled by default. #6149
* [FEATURE] Ingester: Allow to configure TSDB Head early compaction using the following `_config` parameters: #6181
  * `ingester_tsdb_head_early_compaction_enabled` (disabled by default)
  * `ingester_tsdb_head_early_compaction_reduction_percentage`
  * `ingester_tsdb_head_early_compaction_min_in_memory_series`
* [ENHANCEMENT] Double the amount of rule groups for each user tier. #5897
* [ENHANCEMENT] Set `maxUnavailable` to 0 for `distributor`, `overrides-exporter`, `querier`, `query-frontend`, `query-scheduler` `ruler-querier`, `ruler-query-frontend`, `ruler-query-scheduler` and `consul` deployments, to ensure they don't become completely unavailable during a rollout. #5924
* [ENHANCEMENT] Update rollout-operator to `v0.9.0`. #6022 #6110 #6558 #6681
* [ENHANCEMENT] Update memcached to `memcached:1.6.22-alpine`. #6585
* [ENHANCEMENT] Store-gateway: replaced the following deprecated CLI flags: #6319
  * `-blocks-storage.bucket-store.index-header-lazy-loading-enabled` replaced with `-blocks-storage.bucket-store.index-header.lazy-loading-enabled`
  * `-blocks-storage.bucket-store.index-header-lazy-loading-idle-timeout` replaced with `-blocks-storage.bucket-store.index-header.lazy-loading-idle-timeout`
* [ENHANCEMENT] Store-gateway: Allow selective enablement of store-gateway automated scaling on a per-zone basis. #6302
* [BUGFIX] Autoscaling: KEDA > 2.9 removed the ability to set metricName in the trigger metadata. To help discern which metric is used by the HPA, we set the trigger name to what was the metricName. This is available as the `scaler` label on `keda_*` metrics. #6528

### Mimirtool

* [ENHANCEMENT] Analyze Grafana: Improve support for variables in range. #6657
* [BUGFIX] Fix out of bounds error on export with large timespans and/or series count. #5700
* [BUGFIX] Fix the issue where `--read-timeout` was applied to the entire `mimirtool analyze grafana` invocation rather than to individual Grafana API calls. #5915
* [BUGFIX] Fix incorrect remote-read path joining for `mimirtool remote-read` commands on Windows. #6011
* [BUGFIX] Fix template files full path being sent in `mimirtool alertmanager load` command. #6138
* [BUGFIX] Analyze rule-file: .metricsUsed field wasn't populated. #6953

### Mimir Continuous Test

### Query-tee

### Documentation

* [ENHANCEMENT] Document the concept of native histograms and how to send them to Mimir, migration path. #5956 #6488 #6539 #6752
* [ENHANCEMENT] Document native histograms query and visualization. #6231

### Tools

* [CHANGE] tsdb-index: Rename tool to tsdb-series. #6317
* [FEATURE] tsdb-labels: Add tool to print label names and values of a TSDB block. #6317
* [ENHANCEMENT] trafficdump: Trafficdump can now parse OTEL requests. Entire request is dumped to output, there's no filtering of fields or matching of series done. #6108

## 2.10.5

### Grafana Mimir

* [ENHANCEMENT] Update Docker base images from `alpine:3.18.3` to `alpine:3.18.5`. #6897
* [BUGFIX] Fixed possible series matcher corruption leading to wrong series being included in query results. #6886

### Documentation

* [ENHANCEMENT] Document the concept of native histograms and how to send them to Mimir, migration path. #6757
* [ENHANCEMENT] Document native histograms query and visualization. #6757

## 2.10.4

### Grafana Mimir

* [BUGFIX] Update otelhttp library to v0.44.0 as a mitigation for CVE-2023-45142. #6634

## 2.10.3

### Grafana Mimir

* [BUGFIX] Update grpc-go library to 1.57.2-dev that includes a fix for a bug introduced in 1.57.1. #6419

## 2.10.2

### Grafana Mimir

* [BUGFIX] Update grpc-go library to 1.57.1 and `golang.org/x/net` to `0.17`, which include fix for CVE-2023-44487. #6349

## 2.10.1

### Grafana Mimir

* [CHANGE] Update Go version to 1.21.3. #6244 #6325
* [BUGFIX] Query-frontend: Don't retry read requests rejected by the ingester due to utilization based read path limiting. #6032
* [BUGFIX] Ingester: fix panic in WAL replay of certain native histograms. #6086

## 2.10.0

### Grafana Mimir

* [CHANGE] Store-gateway: skip verifying index header integrity upon loading. To enable verification set `blocks_storage.bucket_store.index_header.verify_on_load: true`. #5174
* [CHANGE] Querier: change the default value of the experimental `-querier.streaming-chunks-per-ingester-buffer-size` flag to 256. #5203
* [CHANGE] Querier: only initiate query requests to ingesters in the `ACTIVE` state in the ring. #5342
* [CHANGE] Querier: renamed `-querier.prefer-streaming-chunks` to `-querier.prefer-streaming-chunks-from-ingesters` to enable streaming chunks from ingesters to queriers. #5182
* [CHANGE] Querier: `-query-frontend.cache-unaligned-requests` has been moved from a global flag to a per-tenant override. #5312
* [CHANGE] Ingester: removed `cortex_ingester_shipper_dir_syncs_total` and `cortex_ingester_shipper_dir_sync_failures_total` metrics. The former metric was not much useful, and the latter was never incremented. #5396
* [CHANGE] Ingester: removed logging of errors related to hitting per-instance limits to reduce resource usage when ingesters are under pressure. #5585
* [CHANGE] gRPC clients: use default connect timeout of 5s, and therefore enable default connect backoff max delay of 5s. #5562
* [CHANGE] Ingester: the `-validation.create-grace-period` is now enforced in the ingester too, other than distributor and query-frontend. If you've configured `-validation.create-grace-period` then make sure the configuration is applied to ingesters too. #5712
* [CHANGE] Distributor: the `-validation.create-grace-period` is now enforced for examplars too in the distributor. If an examplar has timestamp greater than "now + grace_period", then the exemplar will be dropped and the metric `cortex_discarded_exemplars_total{reason="exemplar_too_far_in_future",user="..."}` increased. #5761
* [CHANGE] Query-frontend: the `-validation.create-grace-period` is now enforced in the query-frontend even when the configured value is 0. When the value is 0, the query end time range is truncated to the current real-world time. #5829
* [CHANGE] Store-gateway: deprecated configuration parameters for index header under `blocks-storage.bucket-store` and use a new configurations in `blocks-storage.bucket-store.index-header`, deprecated configuration will be removed in Mimir 2.12. Configuration changes: #5726
  * `-blocks-storage.bucket-store.index-header-lazy-loading-enabled` is deprecated, use the new configuration `-blocks-storage.bucket-store.index-header.lazy-loading-enabled`
  * `-blocks-storage.bucket-store.index-header-lazy-loading-idle-timeout` is deprecated, use the new configuration `-blocks-storage.bucket-store.index-header.lazy-loading-idle-timeout`
  * `-blocks-storage.bucket-store.index-header-lazy-loading-concurrency` is deprecated, use the new configuration `-blocks-storage.bucket-store.index-header.lazy-loading-concurrency`
* [CHANGE] Store-gateway: remove experimental fine-grained chunks caching. The following experimental configuration parameters have been removed `-blocks-storage.bucket-store.chunks-cache.fine-grained-chunks-caching-enabled`, `-blocks-storage.bucket-store.fine-grained-chunks-caching-ranges-per-series`. #5816 #5875
* [CHANGE] Ingester: remove deprecated `blocks-storage.tsdb.max-tsdb-opening-concurrency-on-startup`. #5850
* [FEATURE] Introduced `-distributor.service-overload-status-code-on-rate-limit-enabled` flag for configuring status code to 529 instead of 429 upon rate limit exhaustion. #5752
* [FEATURE] Cardinality API: added a new `count_method` parameter which enables counting active series. #5136
* [FEATURE] Query-frontend: added experimental support to cache cardinality, label names and label values query responses. The cache will be used when `-query-frontend.cache-results` is enabled, and `-query-frontend.results-cache-ttl-for-cardinality-query` or `-query-frontend.results-cache-ttl-for-labels-query` set to a value greater than 0. The following metrics have been added to track the query results cache hit ratio per `request_type`: #5212 #5235 #5426 #5524
  * `cortex_frontend_query_result_cache_requests_total{request_type="query_range|cardinality|label_names_and_values"}`
  * `cortex_frontend_query_result_cache_hits_total{request_type="query_range|cardinality|label_names_and_values"}`
* [FEATURE] Added `-<prefix>.s3.list-objects-version` flag to configure the S3 list objects version. #5099
* [FEATURE] Ingester: add optional CPU/memory utilization based read request limiting, considered experimental. Disabled by default, enable by configuring limits via both of the following flags: #5012 #5392 #5394 #5526 #5508 #5704
  * `-ingester.read-path-cpu-utilization-limit`
  * `-ingester.read-path-memory-utilization-limit`
  * `-ingester.log-utilization-based-limiter-cpu-samples`
* [FEATURE] Ruler: support filtering results from rule status endpoint by `file`, `rule_group` and `rule_name`. #5291
* [FEATURE] Ingester: add experimental support for creating tokens by using spread minimizing strategy. This can be enabled with `-ingester.ring.token-generation-strategy: spread-minimizing` and `-ingester.ring.spread-minimizing-zones: <all available zones>`. In that case `-ingester.ring.tokens-file-path` must be empty. #5308 #5324
* [FEATURE] Storegateway: Persist sparse index-headers to disk and read from disk on index-header loads instead of reconstructing. #5465 #5651 #5726
* [FEATURE] Ingester: add experimental CLI flag `-ingester.ring.spread-minimizing-join-ring-in-order` that allows an ingester to register tokens in the ring only after all previous ingesters (with ID lower than its own ID) have already been registered. #5541
* [FEATURE] Ingester: add experimental support to compact the TSDB Head when the number of in-memory series is equal or greater than `-blocks-storage.tsdb.early-head-compaction-min-in-memory-series`, and the ingester estimates that the per-tenant TSDB Head compaction will reduce in-memory series by at least `-blocks-storage.tsdb.early-head-compaction-min-estimated-series-reduction-percentage`. #5371
* [FEATURE] Ingester: add new metrics for tracking native histograms in active series: `cortex_ingester_active_native_histogram_series`, `cortex_ingester_active_native_histogram_series_custom_tracker`, `cortex_ingester_active_native_histogram_buckets`, `cortex_ingester_active_native_histogram_buckets_custom_tracker`. The first 2 are the subsets of the existing and unmodified `cortex_ingester_active_series` and `cortex_ingester_active_series_custom_tracker` respectively, only tracking native histogram series, and the last 2 are the equivalents for tracking the number of buckets in native histogram series. #5318
* [FEATURE] Add experimental CLI flag `-<prefix>.s3.native-aws-auth-enabled` that allows to enable the default credentials provider chain of the AWS SDK. #5636
* [FEATURE] Distributor: add experimental support for circuit breaking when writing to ingesters via `-ingester.client.circuit-breaker.enabled`, `-ingester.client.circuit-breaker.failure-threshold`, or `-ingester.client.circuit-breaker.cooldown-period` or their corresponding YAML. #5650
* [FEATURE] The following features are no longer considered experimental. #5701 #5872
  * Ruler storage cache (`-ruler-storage.cache.*`)
  * Exclude ingesters running in specific zones (`-ingester.ring.excluded-zones`)
  * Cardinality-based query sharding (`-query-frontend.query-sharding-target-series-per-shard`)
  * Cardinality query result caching (`-query-frontend.results-cache-ttl-for-cardinality-query`)
  * Label names and values query result caching (`-query-frontend.results-cache-ttl-for-labels-query`)
  * Query expression size limit (`-query-frontend.max-query-expression-size-bytes`)
  * Peer discovery / tenant sharding for overrides exporters (`-overrides-exporter.ring.enabled`)
  * Configuring enabled metrics in overrides exporter (`-overrides-exporter.enabled-metrics`)
  * Per-tenant results cache TTL (`-query-frontend.results-cache-ttl`, `-query-frontend.results-cache-ttl-for-out-of-order-time-window`)
  * Shutdown delay (`-shutdown-delay`)
* [FEATURE] Querier: add experimental CLI flag `-tenant-federation.max-concurrent` to adjust the max number of per-tenant queries that can be run at a time when executing a single multi-tenant query. #5874
* [FEATURE] Alertmanager: add Microsoft Teams as a supported integration. #5840
* [ENHANCEMENT] Overrides-exporter: Add new metrics for write path and alertmanager (`max_global_metadata_per_user`, `max_global_metadata_per_metric`, `request_rate`, `request_burst_size`, `alertmanager_notification_rate_limit`, `alertmanager_max_dispatcher_aggregation_groups`, `alertmanager_max_alerts_count`, `alertmanager_max_alerts_size_bytes`) and added flag `-overrides-exporter.enabled-metrics` to explicitly configure desired metrics, e.g. `-overrides-exporter.enabled-metrics=request_rate,ingestion_rate`. Default value for this flag is: `ingestion_rate,ingestion_burst_size,max_global_series_per_user,max_global_series_per_metric,max_global_exemplars_per_user,max_fetched_chunks_per_query,max_fetched_series_per_query,ruler_max_rules_per_rule_group,ruler_max_rule_groups_per_tenant`. #5376
* [ENHANCEMENT] Cardinality API: when zone aware replication is enabled, the label values cardinality API can now tolerate single zone failure #5178
* [ENHANCEMENT] Distributor: optimize sending requests to ingesters when incoming requests don't need to be modified. For now this feature can be disabled by setting `-timeseries-unmarshal-caching-optimization-enabled=false`. #5137
* [ENHANCEMENT] Add advanced CLI flags to control gRPC client behaviour: #5161
  * `-<prefix>.connect-timeout`
  * `-<prefix>.connect-backoff-base-delay`
  * `-<prefix>.connect-backoff-max-delay`
  * `-<prefix>.initial-stream-window-size`
  * `-<prefix>.initial-connection-window-size`
* [ENHANCEMENT] Query-frontend: added "response_size_bytes" field to "query stats" log. #5196
* [ENHANCEMENT] Querier: refine error messages for per-tenant query limits, informing the user of the preferred strategy for not hitting the limit, in addition to how they may tweak the limit. #5059
* [ENHANCEMENT] Distributor: optimize sending of requests to ingesters by reusing memory buffers for marshalling requests. This optimization can be enabled by setting `-distributor.write-requests-buffer-pooling-enabled` to `true`. #5195 #5805 #5830
* [ENHANCEMENT] Querier: add experimental `-querier.minimize-ingester-requests` option to initially query only the minimum set of ingesters required to reach quorum. #5202 #5259 #5263
* [ENHANCEMENT] Querier: improve error message when streaming chunks from ingesters to queriers and a query limit is reached. #5245
* [ENHANCEMENT] Use new data structure for labels, to reduce memory consumption. #3555 #5731
* [ENHANCEMENT] Update alpine base image to 3.18.2. #5276
* [ENHANCEMENT] Ruler: add `cortex_ruler_sync_rules_duration_seconds` metric, tracking the time spent syncing all rule groups owned by the ruler instance. #5311
* [ENHANCEMENT] Store-gateway: add experimental `blocks-storage.bucket-store.index-header-lazy-loading-concurrency` config option to limit the number of concurrent index-headers loads when lazy loading. #5313 #5605
* [ENHANCEMENT] Ingester and querier: improve level of detail in traces emitted for queries that hit ingesters. #5315
* [ENHANCEMENT] Querier: add `cortex_querier_queries_rejected_total` metric that counts the number of queries rejected due to hitting a limit (eg. max series per query or max chunks per query). #5316 #5440 #5450
* [ENHANCEMENT] Querier: add experimental `-querier.minimize-ingester-requests-hedging-delay` option to initiate requests to further ingesters when request minimisation is enabled and not all initial requests have completed. #5368
* [ENHANCEMENT] Clarify docs for `-ingester.client.*` flags to make it clear that these are used by both queriers and distributors. #5375
* [ENHANCEMENT] Querier and store-gateway: add experimental support for streaming chunks from store-gateways to queriers while evaluating queries. This can be enabled with `-querier.prefer-streaming-chunks-from-store-gateways=true`. #5182
* [ENHANCEMENT] Querier: enforce `max-chunks-per-query` limit earlier in query processing when streaming chunks from ingesters to queriers to avoid unnecessarily consuming resources for queries that will be aborted. #5369 #5447
* [ENHANCEMENT] Ingester: added `cortex_ingester_shipper_last_successful_upload_timestamp_seconds` metric tracking the last successful TSDB block uploaded to the bucket (unix timestamp in seconds). #5396
* [ENHANCEMENT] Ingester: add two metrics tracking resource utilization calculated by utilization based limiter: #5496
  * `cortex_ingester_utilization_limiter_current_cpu_load`: The current exponential weighted moving average of the ingester's CPU load
  * `cortex_ingester_utilization_limiter_current_memory_usage_bytes`: The current ingester memory utilization
* [ENHANCEMENT] Ruler: added `insight=true` field to ruler's prometheus component for rule evaluation logs. #5510
* [ENHANCEMENT] Distributor Ingester: add metrics to count the number of requests rejected for hitting per-instance limits, `cortex_distributor_instance_rejected_requests_total` and `cortex_ingester_instance_rejected_requests_total` respectively. #5551
* [ENHANCEMENT] Distributor: add support for ingesting exponential histograms that are over the native histogram scale limit of 8 in OpenTelemetry format by downscaling them. #5532 #5607
* [ENHANCEMENT] General: buffered logging: #5506
  * `-log.buffered` CLI flag enable buffered logging.
* [ENHANCEMENT] Distributor: add more detailed information to traces generated while processing OTLP write requests. #5539
* [ENHANCEMENT] Distributor: improve performance ingesting OTLP payloads. #5531 #5607 #5616
* [ENHANCEMENT] Ingester: optimize label-values with matchers call when number of matched series is small. #5600
* [ENHANCEMENT] Compactor: delete bucket-index, markers and debug files if there are no blocks left in the bucket index. This cleanup must be enabled by using `-compactor.no-blocks-file-cleanup-enabled` option. #5648
* [ENHANCEMENT] Ingester: reduce memory usage of active series tracker. #5665
* [ENHANCEMENT] Store-gateway: added `-store-gateway.sharding-ring.auto-forget-enabled` configuration parameter to control whether store-gateway auto-forget feature should be enabled or disabled (enabled by default). #5702
* [ENHANCEMENT] Compactor: added per tenant block upload counters `cortex_block_upload_api_blocks_total`, `cortex_block_upload_api_bytes_total`, and `cortex_block_upload_api_files_total`. #5738
* [ENHANCEMENT] Compactor: verify time range of compacted block(s) matches the time range of input blocks. #5760
* [ENHANCEMENT] Querier: improved observability of calls to ingesters during queries. #5724
* [ENHANCEMENT] Compactor: block backfilling logging is now more verbose. #5711
* [ENHANCEMENT] Added support to rate limit application logs: #5764
  * `-log.rate-limit-enabled`
  * `-log.rate-limit-logs-per-second`
  * `-log.rate-limit-logs-per-second-burst`
* [ENHANCEMENT] Ingester: added `cortex_ingester_tsdb_head_min_timestamp_seconds` and `cortex_ingester_tsdb_head_max_timestamp_seconds` metrics which return min and max time of all TSDB Heads open in an ingester. #5786 #5815
* [ENHANCEMENT] Querier: cancel query requests to ingesters in a zone upon first error received from the zone, to reduce wasted effort spent computing results that won't be used #5764
* [ENHANCEMENT] All: improve tracing of internal HTTP requests sent over httpgrpc. #5782
* [ENHANCEMENT] Querier: add experimental per-query chunks limit based on an estimate of the number of chunks that will be sent from ingesters and store-gateways that is enforced earlier during query evaluation. This limit is disabled by default and can be configured with `-querier.max-estimated-fetched-chunks-per-query-multiplier`. #5765
* [ENHANCEMENT] Ingester: add UI for listing tenants with TSDB on given ingester and viewing details of tenants's TSDB on given ingester. #5803 #5824
* [ENHANCEMENT] Querier: improve observability of calls to store-gateways during queries. #5809
* [ENHANCEMENT] Query-frontend: improve tracing of interactions with query-scheduler. #5818
* [ENHANCEMENT] Query-scheduler: improve tracing of requests when request is rejected by query-scheduler. #5848
* [ENHANCEMENT] Ingester: avoid logging some errors that could cause logging contention. #5494 #5581
* [ENHANCEMENT] Store-gateway: wait for query gate after loading blocks. #5507
* [ENHANCEMENT] Store-gateway: always include `__name__` posting group in selection in order to reduce the number of object storage API calls. #5246
* [ENHANCEMENT] Ingester: track active series by ref instead of hash/labels to reduce memory usage. #5134 #5193
* [ENHANCEMENT] Go: updated to 1.21.1. #5955 #5960
* [ENHANCEMENT] Alertmanager: updated to alertmanager 0.26.0. #5840
* [BUGFIX] Ingester: Handle when previous ring state is leaving and the number of tokens has changed. #5204
* [BUGFIX] Querier: fix issue where queries that use the `timestamp()` function fail with `execution: attempted to read series at index 0 from stream, but the stream has already been exhausted` if streaming chunks from ingesters to queriers is enabled. #5370
* [BUGFIX] memberlist: bring back `memberlist_client_kv_store_count` metric that used to exist in Cortex, but got lost during dskit updates before Mimir 2.0. #5377
* [BUGFIX] Querier: pass on HTTP 503 query response code. #5364
* [BUGFIX] Store-gateway: Fix issue where stopping a store-gateway could cause all store-gateways to unload all blocks. #5464
* [BUGFIX] Allocate ballast in smaller blocks to avoid problem when entire ballast was kept in memory working set. #5565
* [BUGFIX] Querier: retry frontend result notification when an error is returned. #5591
* [BUGFIX] Querier: fix issue where `cortex_ingester_client_request_duration_seconds` metric did not include streaming query requests that did not return any series. #5695
* [BUGFIX] Ingester: fix ActiveSeries tracker double-counting series that have been deleted from the Head while still being active and then recreated again. #5678
* [BUGFIX] Ingester: don't set "last update time" of TSDB into the future when opening TSDB. This could prevent detecting of idle TSDB for a long time, if sample in distant future was ingested. #5787
* [BUGFIX] Store-gateway: fix bug when lazy index header could be closed prematurely even when still in use. #5795
* [BUGFIX] Ruler: gracefully shut down rule evaluations. #5778
* [BUGFIX] Querier: fix performance when ingesters stream samples. #5836
* [BUGFIX] Ingester: fix spurious `not found` errors on label values API during head compaction. #5957
* [BUGFIX] All: updated Minio object storage client from 7.0.62 to 7.0.63 to fix auto-detection of AWS GovCloud environments. #5905

### Mixin

* [CHANGE] Dashboards: show all workloads in selected namespace on "rollout progress" dashboard. #5113
* [CHANGE] Dashboards: show the number of updated and ready pods for each workload in the "rollout progress" panel on the "rollout progress" dashboard. #5113
* [CHANGE] Dashboards: removed "Query results cache misses" panel on the "Mimir / Queries" dashboard. #5423
* [CHANGE] Dashboards: default to shared crosshair on all dashboards. #5489
* [CHANGE] Dashboards: sort variable drop-down lists from A to Z, rather than Z to A. #5490
* [CHANGE] Alerts: removed `MimirProvisioningTooManyActiveSeries` alert. You should configure `-ingester.instance-limits.max-series` and rely on `MimirIngesterReachingSeriesLimit` alert instead. #5593
* [CHANGE] Alerts: removed `MimirProvisioningTooManyWrites` alert. The alerting threshold used in this alert was chosen arbitrarily and ingesters receiving an higher number of samples / sec don't necessarily have any issue. You should rely on SLOs metrics and alerts instead. #5706
* [CHANGE] Alerts: don't raise `MimirRequestErrors` or `MimirRequestLatency` alert for the `/debug/pprof` endpoint. #5826
* [ENHANCEMENT] Dashboards: adjust layout of "rollout progress" dashboard panels so that the "rollout progress" panel doesn't require scrolling. #5113
* [ENHANCEMENT] Dashboards: show container name first in "pods count per version" panel on "rollout progress" dashboard. #5113
* [ENHANCEMENT] Dashboards: show time spend waiting for turn when lazy loading index headers in the "index-header lazy load gate latency" panel on the "queries" dashboard. #5313
* [ENHANCEMENT] Dashboards: split query results cache hit ratio by request type in "Query results cache hit ratio" panel on the "Mimir / Queries" dashboard. #5423
* [ENHANCEMENT] Dashboards: add "rejected queries" panel to "queries" dashboard. #5429
* [ENHANCEMENT] Dashboards: add native histogram active series and active buckets to "tenants" dashboard. #5543
* [ENHANCEMENT] Dashboards: add panels to "Mimir / Writes" for requests rejected for per-instance limits. #5638
* [ENHANCEMENT] Dashboards: rename "Blocks currently loaded" to "Blocks currently owned" in the "Mimir / Queries" dashboard. #5705
* [ENHANCEMENT] Alerts: Add `MimirIngestedDataTooFarInTheFuture` warning alert that triggers when Mimir ingests sample with timestamp more than 1h in the future. #5822
* [BUGFIX] Alerts: fix `MimirIngesterRestarts` to fire only when the ingester container is restarted, excluding the cases the pod is rescheduled. #5397
* [BUGFIX] Dashboards: fix "unhealthy pods" panel on "rollout progress" dashboard showing only a number rather than the name of the workload and the number of unhealthy pods if only one workload has unhealthy pods. #5113 #5200
* [BUGFIX] Alerts: fixed `MimirIngesterHasNotShippedBlocks` and `MimirIngesterHasNotShippedBlocksSinceStart` alerts. #5396
* [BUGFIX] Alerts: Fix `MimirGossipMembersMismatch` to include `admin-api` and custom compactor pods. `admin-api` is a GEM component. #5641 #5797
* [BUGFIX] Dashboards: fix autoscaling dashboard panels that could show multiple series for a single component. #5810
* [BUGFIX] Dashboards: fix ruler-querier scaling metric panel query and split into CPU and memory scaling metric panels. #5739

### Jsonnet

* [CHANGE] Removed `_config.querier.concurrency` configuration option and replaced it with `_config.querier_max_concurrency` and `_config.ruler_querier_max_concurrency` to allow to easily fine tune it for different querier deployments. #5322
* [CHANGE] Change `_config.multi_zone_ingester_max_unavailable` to 50. #5327
* [CHANGE] Change distributors rolling update strategy configuration: `maxSurge` and `maxUnavailable` are set to `15%` and `0`. #5714
* [FEATURE] Alertmanager: Add horizontal pod autoscaler config, that can be enabled using `autoscaling_alertmanager_enabled: true`. #5194 #5249
* [ENHANCEMENT] Enable the `track_sizes` feature for Memcached pods to help determine cache efficiency. #5209
* [ENHANCEMENT] Add per-container map for environment variables. #5181
* [ENHANCEMENT] Add `PodDisruptionBudget`s for compactor, continuous-test, distributor, overrides-exporter, querier, query-frontend, query-scheduler, rollout-operator, ruler, ruler-querier, ruler-query-frontend, ruler-query-scheduler, and all memcached workloads. #5098
* [ENHANCEMENT] Ruler: configure the ruler storage cache when the metadata cache is enabled. #5326 #5334
* [ENHANCEMENT] Shuffle-sharding: ingester shards in user-classes can now be configured to target different series and limit percentage utilization through `_config.shuffle_sharding.target_series_per_ingester` and `_config.shuffle_sharding.target_utilization_percentage` values. #5470
* [ENHANCEMENT] Distributor: allow adjustment of the targeted CPU usage as a percentage of requested CPU. This can be adjusted with `_config.autoscaling_distributor_cpu_target_utilization`. #5525
* [ENHANCEMENT] Ruler: add configuration option `_config.ruler_remote_evaluation_max_query_response_size_bytes` to easily set the maximum query response size allowed (in bytes). #5592
* [ENHANCEMENT] Distributor: dynamically set `GOMAXPROCS` based on the CPU request. This should reduce distributor CPU utilization, assuming the CPU request is set to a value close to the actual utilization. #5588
* [ENHANCEMENT] Querier: dynamically set `GOMAXPROCS` based on the CPU request. This should reduce noisy neighbour issues created by the querier, whose CPU utilization could eventually saturate the Kubernetes node if unbounded. #5646 #5658
* [ENHANCEMENT] Allow to remove an entry from the configured environment variable for a given component, setting the environment value to `null` in the `*_env_map` objects (e.g. `store_gateway_env_map+:: { 'field': null}`). #5599
* [ENHANCEMENT] Allow overriding the default number of replicas for `etcd`. #5589
* [ENHANCEMENT] Memcached: reduce memory request for results, chunks and metadata caches. The requested memory is 5% greater than the configured memcached max cache size. #5661
* [ENHANCEMENT] Autoscaling: Add the following configuration options to fine tune autoscaler target utilization: #5679 #5682 #5689
  * `autoscaling_querier_target_utilization` (defaults to `0.75`)
  * `autoscaling_mimir_read_target_utilization` (defaults to `0.75`)
  * `autoscaling_ruler_querier_cpu_target_utilization` (defaults to `1`)
  * `autoscaling_distributor_memory_target_utilization` (defaults to `1`)
  * `autoscaling_ruler_cpu_target_utilization` (defaults to `1`)
  * `autoscaling_query_frontend_cpu_target_utilization` (defaults to `1`)
  * `autoscaling_ruler_query_frontend_cpu_target_utilization` (defaults to `1`)
  * `autoscaling_alertmanager_cpu_target_utilization` (defaults to `1`)
* [ENHANCEMENT] Gossip-ring: add appProtocol for istio compatibility. #5680
* [ENHANCEMENT] Add _config.commonConfig to allow adding common configuration parameters for all Mimir components. #5703
* [ENHANCEMENT] Update rollout-operator to `v0.7.0`. #5718
* [ENHANCEMENT] Increase the default rollout speed for store-gateway when lazy loading is disabled. #5823
* [ENHANCEMENT] Add autoscaling on memory for ruler-queriers. #5739
* [ENHANCEMENT] Deduplicate scaled object creation for most objects that scale on CPU and memory. #6411
* [BUGFIX] Fix compilation when index, chunks or metadata caches are disabled. #5710
* [BUGFIX] Autoscaling: treat OOMing containers as though they are using their full memory request. #5739
* [BUGFIX] Autoscaling: if no containers are up, report 0 memory usage instead of no data. #6411

### Mimirtool

* [ENHANCEMENT] Mimirtool uses paging to fetch all dashboards from Grafana when running `mimirtool analyse grafana`. This allows the tool to work correctly when running against Grafana instances with more than a 1000 dashboards. #5825
* [ENHANCEMENT] Extract metric name from queries that have a `__name__` matcher. #5911
* [BUGFIX] Mimirtool no longer parses label names as metric names when handling templating variables that are populated using `label_values(<label_name>)` when running `mimirtool analyse grafana`. #5832
* [BUGFIX] Fix panic when analyzing a grafana dashboard with multiline queries in templating variables. #5911

### Query-tee

* [CHANGE] Proxy `Content-Type` response header from backend. Previously `Content-Type: text/plain; charset=utf-8` was returned on all requests. #5183
* [CHANGE] Increase default value of `-proxy.compare-skip-recent-samples` to avoid racing with recording rule evaluation. #5561
* [CHANGE] Add `-backend.skip-tls-verify` to optionally skip TLS verification on backends. #5656

### Documentation

* [CHANGE] Fix reference to `get-started` documentation directory. #5476
* [CHANGE] Fix link to external OTLP/HTTP documentation.
* [ENHANCEMENT] Improved `MimirRulerTooManyFailedQueries` runbook. #5586
* [ENHANCEMENT] Improved "Recover accidentally deleted blocks" runbook. #5620
* [ENHANCEMENT] Documented options and trade-offs to query label names and values. #5582
* [ENHANCEMENT] Improved `MimirRequestErrors` runbook for alertmanager. #5694

### Tools

* [CHANGE] copyblocks: add support for S3 and the ability to copy between different object storage services. Due to this, the `-source-service` and `-destination-service` flags are now required and the `-service` flag has been removed. #5486
* [FEATURE] undelete-block-gcs: Added new tool for undeleting blocks on GCS storage. #5610 #5855
* [FEATURE] wal-reader: Added new tool for printing entries in TSDB WAL. #5780
* [ENHANCEMENT] ulidtime: add -seconds flag to print timestamps as Unix timestamps. #5621
* [ENHANCEMENT] ulidtime: exit with status code 1 if some ULIDs can't be parsed. #5621
* [ENHANCEMENT] tsdb-index-toc: added index-header size estimates. #5652
* [BUGFIX] Stop tools from panicking when `-help` flag is passed. #5412
* [BUGFIX] Remove github.com/golang/glog command line flags from tools. #5413

## 2.9.4

### Grafana Mimir

* [ENHANCEMENT] Update Docker base images from `alpine:3.18.3` to `alpine:3.18.5`. #6895

## 2.9.3

### Grafana Mimir

* [BUGFIX] Update `go.opentelemetry.io/contrib/instrumentation/net/http/otelhttp` to `0.44` which includes a fix for CVE-2023-45142. #6637

## 2.9.2

### Grafana Mimir

* [BUGFIX] Update grpc-go library to 1.56.3 and `golang.org/x/net` to `0.17`, which include fix for CVE-2023-44487. #6353 #6364

## 2.9.1

### Grafana Mimir

* [ENHANCEMENT] Update alpine base image to 3.18.3. #6021

## 2.9.0

### Grafana Mimir

* [CHANGE] Store-gateway: change expanded postings, postings, and label values index cache key format. These caches will be invalidated when rolling out the new Mimir version. #4770 #4978 #5037
* [CHANGE] Distributor: remove the "forwarding" feature as it isn't necessary anymore. #4876
* [CHANGE] Query-frontend: Change the default value of `-query-frontend.query-sharding-max-regexp-size-bytes` from `0` to `4096`. #4932
* [CHANGE] Querier: `-querier.query-ingesters-within` has been moved from a global flag to a per-tenant override. #4287
* [CHANGE] Querier: Use `-blocks-storage.tsdb.retention-period` instead of `-querier.query-ingesters-within` for calculating the lookback period for shuffle sharded ingesters. Setting `-querier.query-ingesters-within=0` no longer disables shuffle sharding on the read path. #4287
* [CHANGE] Block upload: `/api/v1/upload/block/{block}/files` endpoint now allows file uploads with no `Content-Length`. #4956
* [CHANGE] Store-gateway: deprecate configuration parameters for chunk pooling, they will be removed in Mimir 2.11. The following options are now also ignored: #4996
  * `-blocks-storage.bucket-store.max-chunk-pool-bytes`
  * `-blocks-storage.bucket-store.chunk-pool-min-bucket-size-bytes`
  * `-blocks-storage.bucket-store.chunk-pool-max-bucket-size-bytes`
* [CHANGE] Store-gateway: remove metrics `cortex_bucket_store_chunk_pool_requested_bytes_total` and `cortex_bucket_store_chunk_pool_returned_bytes_total`. #4996
* [CHANGE] Compactor: change default of `-compactor.partial-block-deletion-delay` to `1d`. This will automatically clean up partial blocks that were a result of failed block upload or deletion. #5026
* [CHANGE] Compactor: the deprecated configuration parameter `-compactor.consistency-delay` has been removed. #5050
* [CHANGE] Store-gateway: the deprecated configuration parameter `-blocks-storage.bucket-store.consistency-delay` has been removed. #5050
* [CHANGE] The configuration parameter `-blocks-storage.bucket-store.bucket-index.enabled` has been deprecated and will be removed in Mimir 2.11. Mimir is running by default with the bucket index enabled since version 2.0, and starting from the version 2.11 it will not be possible to disable it. #5051
* [CHANGE] The configuration parameters `-querier.iterators` and `-query.batch-iterators` have been deprecated and will be removed in Mimir 2.11. Mimir runs by default with `-querier.batch-iterators=true`, and starting from version 2.11 it will not be possible to change this. #5114
* [CHANGE] Compactor: change default of `-compactor.first-level-compaction-wait-period` to 25m. #5128
* [CHANGE] Ruler: changed default of `-ruler.poll-interval` from `1m` to `10m`. Starting from this release, the configured rule groups will also be re-synced each time they're modified calling the ruler configuration API. #5170
* [FEATURE] Query-frontend: add `-query-frontend.log-query-request-headers` to enable logging of request headers in query logs. #5030
* [FEATURE] Store-gateway: add experimental feature to retain lazy-loaded index headers between restarts by eagerly loading them during startup. This is disabled by default and can only be enabled if lazy loading is enabled. To enable this set the following: #5606
  * `-blocks-storage.bucket-store.index-header-lazy-loading-enabled` must be set to true
  * `-blocks-storage.bucket-store.index-header.eager-loading-startup-enabled` must be set to true
* [ENHANCEMENT] Add per-tenant limit `-validation.max-native-histogram-buckets` to be able to ignore native histogram samples that have too many buckets. #4765
* [ENHANCEMENT] Store-gateway: reduce memory usage in some LabelValues calls. #4789
* [ENHANCEMENT] Store-gateway: add a `stage` label to the metric `cortex_bucket_store_series_data_touched`. This label now applies to `data_type="chunks"` and `data_type="series"`. The `stage` label has 2 values: `processed` - the number of series that parsed - and `returned` - the number of series selected from the processed bytes to satisfy the query. #4797 #4830
* [ENHANCEMENT] Distributor: make `__meta_tenant_id` label available in relabeling rules configured via `metric_relabel_configs`. #4725
* [ENHANCEMENT] Compactor: added the configurable limit `compactor.block-upload-max-block-size-bytes` or `compactor_block_upload_max_block_size_bytes` to limit the byte size of uploaded or validated blocks. #4680
* [ENHANCEMENT] Querier: reduce CPU utilisation when shuffle sharding is enabled with large shard sizes. #4851
* [ENHANCEMENT] Packaging: facilitate configuration management by instructing systemd to start mimir with a configuration file. #4810
* [ENHANCEMENT] Store-gateway: reduce memory allocations when looking up postings from cache. #4861 #4869 #4962 #5047
* [ENHANCEMENT] Store-gateway: retain only necessary bytes when reading series from the bucket. #4926
* [ENHANCEMENT] Ingester, store-gateway: clear the shutdown marker after a successful shutdown to enable reusing their persistent volumes in case the ingester or store-gateway is restarted. #4985
* [ENHANCEMENT] Store-gateway, query-frontend: Reduced memory allocations when looking up cached entries from Memcached. #4862
* [ENHANCEMENT] Alertmanager: Add additional template function `queryFromGeneratorURL` returning query URL decoded query from the `GeneratorURL` field of an alert. #4301
* [ENHANCEMENT] Ruler: added experimental ruler storage cache support. The cache should reduce the number of "list objects" API calls issued to the object storage when there are 2+ ruler replicas running in a Mimir cluster. The cache can be configured setting `-ruler-storage.cache.*` CLI flags or their respective YAML config options. #4950 #5054
* [ENHANCEMENT] Store-gateway: added HTTP `/store-gateway/prepare-shutdown` endpoint for gracefully scaling down of store-gateways. A gauge `cortex_store_gateway_prepare_shutdown_requested` has been introduced for tracing this process. #4955
* [ENHANCEMENT] Updated Kuberesolver dependency (github.com/sercand/kuberesolver) from v2.4.0 to v4.0.0 and gRPC dependency (google.golang.org/grpc) from v1.47.0 to v1.53.0. #4922
* [ENHANCEMENT] Introduced new options for logging HTTP request headers: `-server.log-request-headers` enables logging HTTP request headers, `-server.log-request-headers-exclude-list` lists headers which should not be logged. #4922
* [ENHANCEMENT] Block upload: `/api/v1/upload/block/{block}/files` endpoint now disables read and write HTTP timeout, overriding `-server.http-read-timeout` and `-server.http-write-timeout` values. This is done to allow large file uploads to succeed. #4956
* [ENHANCEMENT] Alertmanager: Introduce new metrics from upstream. #4918
  * `cortex_alertmanager_notifications_failed_total` (added `reason` label)
  * `cortex_alertmanager_nflog_maintenance_total`
  * `cortex_alertmanager_nflog_maintenance_errors_total`
  * `cortex_alertmanager_silences_maintenance_total`
  * `cortex_alertmanager_silences_maintenance_errors_total`
* [ENHANCEMENT] Add native histogram support for `cortex_request_duration_seconds` metric family. #4987
* [ENHANCEMENT] Ruler: do not list rule groups in the object storage for disabled tenants. #5004
* [ENHANCEMENT] Query-frontend and querier: add HTTP API endpoint `<prometheus-http-prefix>/api/v1/format_query` to format a PromQL query. #4373
* [ENHANCEMENT] Query-frontend: Add `cortex_query_frontend_regexp_matcher_count` and `cortex_query_frontend_regexp_matcher_optimized_count` metrics to track optimization of regular expression label matchers. #4813
* [ENHANCEMENT] Alertmanager: Add configuration option to enable or disable the deletion of alertmanager state from object storage. This is useful when migrating alertmanager tenants from one cluster to another, because it avoids a condition where the state object is copied but then deleted before the configuration object is copied. #4989
* [ENHANCEMENT] Querier: only use the minimum set of chunks from ingesters when querying, and cancel unnecessary requests to ingesters sooner if we know their results won't be used. #5016
* [ENHANCEMENT] Add `-enable-go-runtime-metrics` flag to expose all go runtime metrics as Prometheus metrics. #5009
* [ENHANCEMENT] Ruler: trigger a synchronization of tenant's rule groups as soon as they change the rules configuration via API. This synchronization is in addition of the periodic syncing done every `-ruler.poll-interval`. The new behavior is enabled by default, but can be disabled with `-ruler.sync-rules-on-changes-enabled=false` (configurable on a per-tenant basis too). If you disable the new behaviour, then you may want to revert `-ruler.poll-interval` to `1m`. #4975 #5053 #5115 #5170
* [ENHANCEMENT] Distributor: Improve invalid tenant shard size error message. #5024
* [ENHANCEMENT] Store-gateway: record index header loading time separately in `cortex_bucket_store_series_request_stage_duration_seconds{stage="load_index_header"}`. Now index header loading will be visible in the "Mimir / Queries" dashboard in the "Series request p99/average latency" panels. #5011 #5062
* [ENHANCEMENT] Querier and ingester: add experimental support for streaming chunks from ingesters to queriers while evaluating queries. This can be enabled with `-querier.prefer-streaming-chunks=true`. #4886 #5078 #5094 #5126
* [ENHANCEMENT] Update Docker base images from `alpine:3.17.3` to `alpine:3.18.0`. #5065
* [ENHANCEMENT] Compactor: reduced the number of "object exists" API calls issued by the compactor to the object storage when syncing block's `meta.json` files. #5063
* [ENHANCEMENT] Distributor: Push request rate limits (`-distributor.request-rate-limit` and `-distributor.request-burst-size`) and their associated YAML configuration are now stable. #5124
* [ENHANCEMENT] Go: updated to 1.20.5. #5185
* [ENHANCEMENT] Update alpine base image to 3.18.2. #5274 #5276
* [BUGFIX] Metadata API: Mimir will now return an empty object when no metadata is available, matching Prometheus. #4782
* [BUGFIX] Store-gateway: add collision detection on expanded postings and individual postings cache keys. #4770
* [BUGFIX] Ruler: Support the `type=alert|record` query parameter for the API endpoint `<prometheus-http-prefix>/api/v1/rules`. #4302
* [BUGFIX] Backend: Check that alertmanager's data-dir doesn't overlap with bucket-sync dir. #4921
* [BUGFIX] Alertmanager: Allow to rate-limit webex, telegram and discord notifications. #4979
* [BUGFIX] Store-gateway: panics when decoding LabelValues responses that contain more than 655360 values. These responses are no longer cached. #5021
* [BUGFIX] Querier: don't leak memory when processing query requests from query-frontends (ie. when the query-scheduler is disabled). #5199

### Documentation

* [ENHANCEMENT] Improve `MimirIngesterReachingTenantsLimit` runbook. #4744 #4752
* [ENHANCEMENT] Add `symbol table size exceeds` case to `MimirCompactorHasNotSuccessfullyRunCompaction` runbook. #4945
* [ENHANCEMENT] Clarify which APIs use query sharding. #4948

### Mixin

* [CHANGE] Alerts: Remove `MimirQuerierHighRefetchRate`. #4980
* [CHANGE] Alerts: Remove `MimirTenantHasPartialBlocks`. This is obsoleted by the changed default of `-compactor.partial-block-deletion-delay` to `1d`, which will auto remediate this alert. #5026
* [ENHANCEMENT] Alertmanager dashboard: display active aggregation groups #4772
* [ENHANCEMENT] Alerts: `MimirIngesterTSDBWALCorrupted` now only fires when there are more than one corrupted WALs in single-zone deployments and when there are more than two zones affected in multi-zone deployments. #4920
* [ENHANCEMENT] Alerts: added labels to duplicated `MimirRolloutStuck` and `MimirCompactorHasNotUploadedBlocks` rules in order to distinguish them. #5023
* [ENHANCEMENT] Dashboards: fix holes in graph for lightly loaded clusters #4915
* [ENHANCEMENT] Dashboards: allow configuring additional services for the Rollout Progress dashboard. #5007
* [ENHANCEMENT] Alerts: do not fire `MimirAllocatingTooMuchMemory` alert for any matching container outside of namespaces where Mimir is running. #5089
* [BUGFIX] Dashboards: show cancelled requests in a different color to successful requests in throughput panels on dashboards. #5039
* [BUGFIX] Dashboards: fix dashboard panels that showed percentages with axes from 0 to 10000%. #5084
* [BUGFIX] Remove dependency on upstream Kubernetes mixin. #4732

### Jsonnet

* [CHANGE] Ruler: changed ruler autoscaling policy, extended scale down period from 60s to 600s. #4786
* [CHANGE] Update to v0.5.0 rollout-operator. #4893
* [CHANGE] Backend: add `alertmanager_args` to `mimir-backend` when running in read-write deployment mode. Remove hardcoded `filesystem` alertmanager storage. This moves alertmanager's data-dir to `/data/alertmanager` by default. #4907 #4921
* [CHANGE] Remove `-pdb` suffix from `PodDisruptionBudget` names. This will create new `PodDisruptionBudget` resources. Make sure to prune the old resources; otherwise, rollouts will be blocked. #5109
* [CHANGE] Query-frontend: enable query sharding for cardinality estimation via `-query-frontend.query-sharding-target-series-per-shard` by default if the results cache is enabled. #5128
* [ENHANCEMENT] Ingester: configure `-blocks-storage.tsdb.head-compaction-interval=15m` to spread TSDB head compaction over a wider time range. #4870
* [ENHANCEMENT] Ingester: configure `-blocks-storage.tsdb.wal-replay-concurrency` to CPU request minus 1. #4864
* [ENHANCEMENT] Compactor: configure `-compactor.first-level-compaction-wait-period` to TSDB head compaction interval plus 10 minutes. #4872
* [ENHANCEMENT] Store-gateway: set `GOMEMLIMIT` to the memory request value. This should reduce the likelihood the store-gateway may go out of memory, at the cost of an higher CPU utilization due to more frequent garbage collections when the memory utilization gets closer or above the configured requested memory. #4971
* [ENHANCEMENT] Store-gateway: dynamically set `GOMAXPROCS` based on the CPU request. This should reduce the likelihood a high load on the store-gateway will slow down the entire Kubernetes node. #5104
* [ENHANCEMENT] Store-gateway: add `store_gateway_lazy_loading_enabled` configuration option which combines disabled lazy-loading and reducing blocks sync concurrency. Reducing blocks sync concurrency improves startup times with disabled lazy loading on HDDs. #5025
* [ENHANCEMENT] Update `rollout-operator` image to `v0.6.0`. #5155
* [BUGFIX] Backend: configure `-ruler.alertmanager-url` to `mimir-backend` when running in read-write deployment mode. #4892
* [ENHANCEMENT] Memcached: don't overwrite upsteam memcached statefulset jsonnet to allow chosing between antiAffinity and topologySpreadConstraints.

### Mimirtool

* [CHANGE] check rules: will fail on duplicate rules when `--strict` is provided. #5035
* [FEATURE] sync/diff can now include/exclude namespaces based on a regular expression using `--namespaces-regex` and `--ignore-namespaces-regex`. #5100
* [ENHANCEMENT] analyze prometheus: allow to specify `-prometheus-http-prefix`. #4966
* [ENHANCEMENT] analyze grafana: allow to specify `--folder-title` to limit dashboards analysis based on their exact folder title. #4973

### Tools

* [CHANGE] copyblocks: copying between Azure Blob Storage buckets is now supported in addition to copying between Google Cloud Storage buckets. As a result, the `--service` flag is now required to be specified (accepted values are `gcs` or `abs`). #4756

## 2.8.0

### Grafana Mimir

* [CHANGE] Ingester: changed experimental CLI flag from `-out-of-order-blocks-external-label-enabled` to `-ingester.out-of-order-blocks-external-label-enabled` #4440
* [CHANGE] Store-gateway: The following metrics have been removed: #4332
  * `cortex_bucket_store_series_get_all_duration_seconds`
  * `cortex_bucket_store_series_merge_duration_seconds`
* [CHANGE] Ingester: changed default value of `-blocks-storage.tsdb.retention-period` from `24h` to `13h`. If you're running Mimir with a custom configuration and you're overriding `-querier.query-store-after` to a value greater than the default `12h` then you should increase `-blocks-storage.tsdb.retention-period` accordingly. #4382
* [CHANGE] Ingester: the configuration parameter `-blocks-storage.tsdb.max-tsdb-opening-concurrency-on-startup` has been deprecated and will be removed in Mimir 2.10. #4445
* [CHANGE] Query-frontend: Cached results now contain timestamp which allows Mimir to check if cached results are still valid based on current TTL configured for tenant. Results cached by previous Mimir version are used until they expire from cache, which can take up to 7 days. If you need to use per-tenant TTL sooner, please flush results cache manually. #4439
* [CHANGE] Ingester: the `cortex_ingester_tsdb_wal_replay_duration_seconds` metrics has been removed. #4465
* [CHANGE] Query-frontend and ruler: use protobuf internal query result payload format by default. This feature is no longer considered experimental. #4557 #4709
* [CHANGE] Ruler: reject creating federated rule groups while tenant federation is disabled. Previously the rule groups would be silently dropped during bucket sync. #4555
* [CHANGE] Compactor: the `/api/v1/upload/block/{block}/finish` endpoint now returns a `429` status code when the compactor has reached the limit specified by `-compactor.max-block-upload-validation-concurrency`. #4598
* [CHANGE] Compactor: when starting a block upload the maximum byte size of the block metadata provided in the request body is now limited to 1 MiB. If this limit is exceeded a `413` status code is returned. #4683
* [CHANGE] Store-gateway: cache key format for expanded postings has changed. This will invalidate the expanded postings in the index cache when deployed. #4667
* [FEATURE] Cache: Introduce experimental support for using Redis for results, chunks, index, and metadata caches. #4371
* [FEATURE] Vault: Introduce experimental integration with Vault to fetch secrets used to configure TLS for clients. Server TLS secrets will still be read from a file. `tls-ca-path`, `tls-cert-path` and `tls-key-path` will denote the path in Vault for the following CLI flags when `-vault.enabled` is true: #4446.
  * `-distributor.ha-tracker.etcd.*`
  * `-distributor.ring.etcd.*`
  * `-distributor.forwarding.grpc-client.*`
  * `-querier.store-gateway-client.*`
  * `-ingester.client.*`
  * `-ingester.ring.etcd.*`
  * `-querier.frontend-client.*`
  * `-query-frontend.grpc-client-config.*`
  * `-query-frontend.results-cache.redis.*`
  * `-blocks-storage.bucket-store.index-cache.redis.*`
  * `-blocks-storage.bucket-store.chunks-cache.redis.*`
  * `-blocks-storage.bucket-store.metadata-cache.redis.*`
  * `-compactor.ring.etcd.*`
  * `-store-gateway.sharding-ring.etcd.*`
  * `-ruler.client.*`
  * `-ruler.alertmanager-client.*`
  * `-ruler.ring.etcd.*`
  * `-ruler.query-frontend.grpc-client-config.*`
  * `-alertmanager.sharding-ring.etcd.*`
  * `-alertmanager.alertmanager-client.*`
  * `-memberlist.*`
  * `-query-scheduler.grpc-client-config.*`
  * `-query-scheduler.ring.etcd.*`
  * `-overrides-exporter.ring.etcd.*`
* [FEATURE] Distributor, ingester, querier, query-frontend, store-gateway: add experimental support for native histograms. Requires that the experimental protobuf query result response format is enabled by `-query-frontend.query-result-response-format=protobuf` on the query frontend. #4286 #4352 #4354 #4376 #4377 #4387 #4396 #4425 #4442 #4494 #4512 #4513 #4526
* [FEATURE] Added `-<prefix>.s3.storage-class` flag to configure the S3 storage class for objects written to S3 buckets. #4300
* [FEATURE] Add `freebsd` to the target OS when generating binaries for a Mimir release. #4654
* [FEATURE] Ingester: Add `prepare-shutdown` endpoint which can be used as part of Kubernetes scale down automations. #4718
* [ENHANCEMENT] Add timezone information to Alpine Docker images. #4583
* [ENHANCEMENT] Ruler: Sync rules when ruler JOINING the ring instead of ACTIVE, In order to reducing missed rule iterations during ruler restarts. #4451
* [ENHANCEMENT] Allow to define service name used for tracing via `JAEGER_SERVICE_NAME` environment variable. #4394
* [ENHANCEMENT] Querier and query-frontend: add experimental, more performant protobuf query result response format enabled with `-query-frontend.query-result-response-format=protobuf`. #4304 #4318 #4375
* [ENHANCEMENT] Compactor: added experimental configuration parameter `-compactor.first-level-compaction-wait-period`, to configure how long the compactor should wait before compacting 1st level blocks (uploaded by ingesters). This configuration option allows to reduce the chances compactor begins compacting blocks before all ingesters have uploaded their blocks to the storage. #4401
* [ENHANCEMENT] Store-gateway: use more efficient chunks fetching and caching. #4255
* [ENHANCEMENT] Query-frontend and ruler: add experimental, more performant protobuf internal query result response format enabled with `-ruler.query-frontend.query-result-response-format=protobuf`. #4331
* [ENHANCEMENT] Ruler: increased tolerance for missed iterations on alerts, reducing the chances of flapping firing alerts during ruler restarts. #4432
* [ENHANCEMENT] Optimized `.*` and `.+` regular expression label matchers. #4432
* [ENHANCEMENT] Optimized regular expression label matchers with alternates (e.g. `a|b|c`). #4647
* [ENHANCEMENT] Added an in-memory cache for regular expression matchers, to avoid parsing and compiling the same expression multiple times when used in recurring queries. #4633
* [ENHANCEMENT] Query-frontend: results cache TTL is now configurable by using `-query-frontend.results-cache-ttl` and `-query-frontend.results-cache-ttl-for-out-of-order-time-window` options. These values can also be specified per tenant. Default values are unchanged (7 days and 10 minutes respectively). #4385
* [ENHANCEMENT] Ingester: added advanced configuration parameter `-blocks-storage.tsdb.wal-replay-concurrency` representing the maximum number of CPUs used during WAL replay. #4445
* [ENHANCEMENT] Ingester: added metrics `cortex_ingester_tsdb_open_duration_seconds_total` to measure the total time it takes to open all existing TSDBs. The time tracked by this metric also includes the TSDBs WAL replay duration. #4465
* [ENHANCEMENT] Store-gateway: use streaming implementation for LabelNames RPC. The batch size for streaming is controlled by `-blocks-storage.bucket-store.batch-series-size`. #4464
* [ENHANCEMENT] Memcached: Add support for TLS or mTLS connections to cache servers. #4535
* [ENHANCEMENT] Compactor: blocks index files are now validated for correctness for blocks uploaded via the TSDB block upload feature. #4503
* [ENHANCEMENT] Compactor: block chunks and segment files are now validated for correctness for blocks uploaded via the TSDB block upload feature. #4549
* [ENHANCEMENT] Ingester: added configuration options to configure the "postings for matchers" cache of each compacted block queried from ingesters: #4561
  * `-blocks-storage.tsdb.block-postings-for-matchers-cache-ttl`
  * `-blocks-storage.tsdb.block-postings-for-matchers-cache-size`
  * `-blocks-storage.tsdb.block-postings-for-matchers-cache-force`
* [ENHANCEMENT] Compactor: validation of blocks uploaded via the TSDB block upload feature is now configurable on a per tenant basis: #4585
  * `-compactor.block-upload-validation-enabled` has been added, `compactor_block_upload_validation_enabled` can be used to override per tenant
  * `-compactor.block-upload.block-validation-enabled` was the previous global flag and has been removed
* [ENHANCEMENT] TSDB Block Upload: block upload validation concurrency can now be limited with `-compactor.max-block-upload-validation-concurrency`. #4598
* [ENHANCEMENT] OTLP: Add support for converting OTel exponential histograms to Prometheus native histograms. The ingestion of native histograms must be enabled, please set `-ingester.native-histograms-ingestion-enabled` to `true`. #4063 #4639
* [ENHANCEMENT] Query-frontend: add metric `cortex_query_fetched_index_bytes_total` to measure TSDB index bytes fetched to execute a query. #4597
* [ENHANCEMENT] Query-frontend: add experimental limit to enforce a max query expression size in bytes via `-query-frontend.max-query-expression-size-bytes` or `max_query_expression_size_bytes`. #4604
* [ENHANCEMENT] Query-tee: improve message logged when comparing responses and one response contains a non-JSON payload. #4588
* [ENHANCEMENT] Distributor: add ability to set per-distributor limits via `distributor_limits` block in runtime configuration in addition to the existing configuration. #4619
* [ENHANCEMENT] Querier: reduce peak memory consumption for queries that touch a large number of chunks. #4625
* [ENHANCEMENT] Query-frontend: added experimental `-query-frontend.query-sharding-max-regexp-size-bytes` limit to query-frontend. When set to a value greater than 0, query-frontend disabled query sharding for any query with a regexp matcher longer than the configured limit. #4632
* [ENHANCEMENT] Store-gateway: include statistics from LabelValues and LabelNames calls in `cortex_bucket_store_series*` metrics. #4673
* [ENHANCEMENT] Query-frontend: improve readability of distributed tracing spans. #4656
* [ENHANCEMENT] Update Docker base images from `alpine:3.17.2` to `alpine:3.17.3`. #4685
* [ENHANCEMENT] Querier: improve performance when shuffle sharding is enabled and the shard size is large. #4711
* [ENHANCEMENT] Ingester: improve performance when Active Series Tracker is in use. #4717
* [ENHANCEMENT] Store-gateway: optionally select `-blocks-storage.bucket-store.series-selection-strategy`, which can limit the impact of large posting lists (when many series share the same label name and value). #4667 #4695 #4698
* [ENHANCEMENT] Querier: Cache the converted float histogram from chunk iterator, hence there is no need to lookup chunk every time to get the converted float histogram. #4684
* [ENHANCEMENT] Ruler: Improve rule upload performance when not enforcing per-tenant rule group limits. #4828
* [ENHANCEMENT] Improved memory limit on the in-memory cache used for regular expression matchers. #4751
* [BUGFIX] Querier: Streaming remote read will now continue to return multiple chunks per frame after the first frame. #4423
* [BUGFIX] Store-gateway: the values for `stage="processed"` for the metrics `cortex_bucket_store_series_data_touched` and  `cortex_bucket_store_series_data_size_touched_bytes` when using fine-grained chunks caching is now reporting the correct values of chunks held in memory. #4449
* [BUGFIX] Compactor: fixed reporting a compaction error when compactor is correctly shut down while populating blocks. #4580
* [BUGFIX] OTLP: Do not drop exemplars of the OTLP Monotonic Sum metric. #4063
* [BUGFIX] Packaging: flag `/etc/default/mimir` and `/etc/sysconfig/mimir` as config to prevent overwrite. #4587
* [BUGFIX] Query-frontend: don't retry queries which error inside PromQL. #4643
* [BUGFIX] Store-gateway & query-frontend: report more consistent statistics for fetched index bytes. #4671
* [BUGFIX] Native histograms: fix how IsFloatHistogram determines if mimirpb.Histogram is a float histogram. #4706
* [BUGFIX] Query-frontend: fix query sharding for native histograms. #4666
* [BUGFIX] Ring status page: fixed the owned tokens percentage value displayed. #4730
* [BUGFIX] Querier: fixed chunk iterator that can return sample with wrong timestamp. #4450
* [BUGFIX] Packaging: fix preremove script preventing upgrades. #4801
* [BUGFIX] Security: updates Go to version 1.20.4 to fix CVE-2023-24539, CVE-2023-24540, CVE-2023-29400. #4903

### Mixin

* [ENHANCEMENT] Queries: Display data touched per sec in bytes instead of number of items. #4492
* [ENHANCEMENT] `_config.job_names.<job>` values can now be arrays of regular expressions in addition to a single string. Strings are still supported and behave as before. #4543
* [ENHANCEMENT] Queries dashboard: remove mention to store-gateway "streaming enabled" in panels because store-gateway only support streaming series since Mimir 2.7. #4569
* [ENHANCEMENT] Ruler: Add panel description for Read QPS panel in Ruler dashboard to explain values when in remote ruler mode. #4675
* [BUGFIX] Ruler dashboard: show data for reads from ingesters. #4543
* [BUGFIX] Pod selector regex for deployments: change `(.*-mimir-)` to `(.*mimir-)`. #4603

### Jsonnet

* [CHANGE] Ruler: changed ruler deployment max surge from `0` to `50%`, and max unavailable from `1` to `0`. #4381
* [CHANGE] Memcached connections parameters `-blocks-storage.bucket-store.index-cache.memcached.max-idle-connections`, `-blocks-storage.bucket-store.chunks-cache.memcached.max-idle-connections` and `-blocks-storage.bucket-store.metadata-cache.memcached.max-idle-connections` settings are now configured based on `max-get-multi-concurrency` and `max-async-concurrency`. #4591
* [CHANGE] Add support to use external Redis as cache. Following are some changes in the jsonnet config: #4386 #4640
  * Renamed `memcached_*_enabled` config options to `cache_*_enabled`
  * Renamed `memcached_*_max_item_size_mb` config options to `cache_*_max_item_size_mb`
  * Added `cache_*_backend` config options
* [CHANGE] Store-gateway StatefulSets with disabled multi-zone deployment are also unregistered from the ring on shutdown. This eliminated resharding during rollouts, at the cost of extra effort during scaling down store-gateways. For more information see [Scaling down store-gateways](https://grafana.com/docs/mimir/v2.7.x/operators-guide/run-production-environment/scaling-out/#scaling-down-store-gateways). #4713
* [CHANGE] Removed `$._config.querier.replicas` and `$._config.queryFrontend.replicas`. If you need to customize the number of querier or query-frontend replicas, and autoscaling is disabled, please set an override as is done for other stateless components (e.g. distributors). #5130
* [ENHANCEMENT] Alertmanager: add `alertmanager_data_disk_size` and  `alertmanager_data_disk_class` configuration options, by default no storage class is set. #4389
* [ENHANCEMENT] Update `rollout-operator` to `v0.4.0`. #4524
* [ENHANCEMENT] Update memcached to `memcached:1.6.19-alpine`. #4581
* [ENHANCEMENT] Add support for mTLS connections to Memcached servers. #4553
* [ENHANCEMENT] Update the `memcached-exporter` to `v0.11.2`. #4570
* [ENHANCEMENT] Autoscaling: Add `autoscaling_query_frontend_memory_target_utilization`, `autoscaling_ruler_query_frontend_memory_target_utilization`, and `autoscaling_ruler_memory_target_utilization` configuration options, for controlling the corresponding autoscaler memory thresholds. Each has a default of 1, i.e. 100%. #4612
* [ENHANCEMENT] Distributor: add ability to set per-distributor limits via `distributor_instance_limits` using runtime configuration. #4627
* [BUGFIX] Add missing query sharding settings for user_24M and user_32M plans. #4374

### Mimirtool

* [ENHANCEMENT] Backfill: mimirtool will now sleep and retry if it receives a 429 response while trying to finish an upload due to validation concurrency limits. #4598
* [ENHANCEMENT] `gauge` panel type is supported now in `mimirtool analyze dashboard`. #4679
* [ENHANCEMENT] Set a `User-Agent` header on requests to Mimir or Prometheus servers. #4700

### Mimir Continuous Test

* [FEATURE] Allow continuous testing of native histograms as well by enabling the flag `-tests.write-read-series-test.histogram-samples-enabled`. The metrics exposed by the tool will now have a new label called `type` with possible values of `float`, `histogram_float_counter`, `histogram_float_gauge`, `histogram_int_counter`, `histogram_int_gauge`, the list of metrics impacted: #4457
  * `mimir_continuous_test_writes_total`
  * `mimir_continuous_test_writes_failed_total`
  * `mimir_continuous_test_queries_total`
  * `mimir_continuous_test_queries_failed_total`
  * `mimir_continuous_test_query_result_checks_total`
  * `mimir_continuous_test_query_result_checks_failed_total`
* [ENHANCEMENT] Added a new metric `mimir_continuous_test_build_info` that reports version information, similar to the existing `cortex_build_info` metric exposed by other Mimir components. #4712
* [ENHANCEMENT] Add coherency for the selected ranges and instants of test queries. #4704

### Query-tee

### Documentation

* [CHANGE] Clarify what deprecation means in the lifecycle of configuration parameters. #4499
* [CHANGE] Update compactor `split-groups` and `split-and-merge-shards` recommendation on component page. #4623
* [FEATURE] Add instructions about how to configure native histograms. #4527
* [ENHANCEMENT] Runbook for MimirCompactorHasNotSuccessfullyRunCompaction extended to include scenario where compaction has fallen behind. #4609
* [ENHANCEMENT] Add explanation for QPS values for reads in remote ruler mode and writes generally, to the Ruler dashboard page. #4629
* [ENHANCEMENT] Expand zone-aware replication page to cover single physical availability zone deployments. #4631
* [FEATURE] Add instructions to use puppet module. #4610
* [FEATURE] Add documentation on how deploy mixin with terraform. #4161

### Tools

* [ENHANCEMENT] tsdb-index: iteration over index is now faster when any equal matcher is supplied. #4515

## 2.7.3

### Grafana Mimir

* [BUGFIX] Security: updates Go to version 1.20.4 to fix CVE-2023-24539, CVE-2023-24540, CVE-2023-29400. #4905

## 2.7.2

### Grafana Mimir

* [BUGFIX] Security: updated Go version to 1.20.3 to fix CVE-2023-24538 #4795

## 2.7.1

**Note**: During the release process, version 2.7.0 was tagged too early, before completing the release checklist and production testing. Release 2.7.1 doesn't include any code changes since 2.7.0, but now has proper release notes, published documentation, and has been fully tested in our production environment.

### Grafana Mimir

* [CHANGE] Ingester: the configuration parameter `-ingester.ring.readiness-check-ring-health` has been deprecated and will be removed in Mimir 2.9. #4422
* [CHANGE] Ruler: changed default value of `-ruler.evaluation-delay-duration` option from 0 to 1m. #4250
* [CHANGE] Querier: Errors with status code `422` coming from the store-gateway are propagated and not converted to the consistency check error anymore. #4100
* [CHANGE] Store-gateway: When a query hits `max_fetched_chunks_per_query` and `max_fetched_series_per_query` limits, an error with the status code `422` is created and returned. #4056
* [CHANGE] Packaging: Migrate FPM packaging solution to NFPM. Rationalize packages dependencies and add package for all binaries. #3911
* [CHANGE] Store-gateway: Deprecate flag `-blocks-storage.bucket-store.chunks-cache.subrange-size` since there's no benefit to changing the default of `16000`. #4135
* [CHANGE] Experimental support for ephemeral storage introduced in Mimir 2.6.0 has been removed. Following options are no longer available: #4252
  * `-blocks-storage.ephemeral-tsdb.*`
  * `-distributor.ephemeral-series-enabled`
  * `-distributor.ephemeral-series-matchers`
  * `-ingester.max-ephemeral-series-per-user`
  * `-ingester.instance-limits.max-ephemeral-series`
Querying with using `{__mimir_storage__="ephemeral"}` selector no longer works. All label values with `ephemeral-` prefix in `reason` label of `cortex_discarded_samples_total` metric are no longer available. Following metrics have been removed:
  * `cortex_ingester_ephemeral_series`
  * `cortex_ingester_ephemeral_series_created_total`
  * `cortex_ingester_ephemeral_series_removed_total`
  * `cortex_ingester_ingested_ephemeral_samples_total`
  * `cortex_ingester_ingested_ephemeral_samples_failures_total`
  * `cortex_ingester_memory_ephemeral_users`
  * `cortex_ingester_queries_ephemeral_total`
  * `cortex_ingester_queried_ephemeral_samples`
  * `cortex_ingester_queried_ephemeral_series`
* [CHANGE] Store-gateway: use mmap-less index-header reader by default and remove mmap-based index header reader. The following flags have changed: #4280
   * `-blocks-storage.bucket-store.index-header.map-populate-enabled` has been removed
   * `-blocks-storage.bucket-store.index-header.stream-reader-enabled` has been removed
   * `-blocks-storage.bucket-store.index-header.stream-reader-max-idle-file-handles` has been renamed to `-blocks-storage.bucket-store.index-header.max-idle-file-handles`, and the corresponding configuration file option has been renamed from `stream_reader_max_idle_file_handles` to `max_idle_file_handles`
* [CHANGE] Store-gateway: the streaming store-gateway is now enabled by default. The new default setting for `-blocks-storage.bucket-store.batch-series-size` is `5000`. #4330
* [CHANGE] Compactor: the configuration parameter `-compactor.consistency-delay` has been deprecated and will be removed in Mimir 2.9. #4409
* [CHANGE] Store-gateway: the configuration parameter `-blocks-storage.bucket-store.consistency-delay` has been deprecated and will be removed in Mimir 2.9. #4409
* [FEATURE] Ruler: added `keep_firing_for` support to alerting rules. #4099
* [FEATURE] Distributor, ingester: ingestion of native histograms. The new per-tenant limit `-ingester.native-histograms-ingestion-enabled` controls whether native histograms are stored or ignored. #4159
* [FEATURE] Query-frontend: Introduce experimental `-query-frontend.query-sharding-target-series-per-shard` to allow query sharding to take into account cardinality of similar requests executed previously. This feature uses the same cache that's used for results caching. #4121 #4177 #4188 #4254
* [ENHANCEMENT] Go: update go to 1.20.1. #4266
* [ENHANCEMENT] Ingester: added `out_of_order_blocks_external_label_enabled` shipper option to label out-of-order blocks before shipping them to cloud storage. #4182 #4297
* [ENHANCEMENT] Ruler: introduced concurrency when loading per-tenant rules configuration. This improvement is expected to speed up the ruler start up time in a Mimir cluster with a large number of tenants. #4258
* [ENHANCEMENT] Compactor: Add `reason` label to `cortex_compactor_runs_failed_total`. The value can be `shutdown` or `error`. #4012
* [ENHANCEMENT] Store-gateway: enforce `max_fetched_series_per_query`. #4056
* [ENHANCEMENT] Query-frontend: Disambiguate logs for failed queries. #4067
* [ENHANCEMENT] Query-frontend: log caller user agent in query stats logs. #4093
* [ENHANCEMENT] Store-gateway: add `data_type` label with values on `cortex_bucket_store_partitioner_extended_ranges_total`, `cortex_bucket_store_partitioner_expanded_ranges_total`, `cortex_bucket_store_partitioner_requested_ranges_total`, `cortex_bucket_store_partitioner_expanded_bytes_total`, `cortex_bucket_store_partitioner_requested_bytes_total` for `postings`, `series`, and `chunks`. #4095
* [ENHANCEMENT] Store-gateway: Reduce memory allocation rate when loading TSDB chunks from Memcached. #4074
* [ENHANCEMENT] Query-frontend: track `cortex_frontend_query_response_codec_duration_seconds` and `cortex_frontend_query_response_codec_payload_bytes` metrics to measure the time taken and bytes read / written while encoding and decoding query result payloads. #4110
* [ENHANCEMENT] Alertmanager: expose additional upstream metrics `cortex_alertmanager_dispatcher_aggregation_groups`, `cortex_alertmanager_dispatcher_alert_processing_duration_seconds`. #4151
* [ENHANCEMENT] Querier and query-frontend: add experimental, more performant protobuf internal query result response format enabled with `-query-frontend.query-result-response-format=protobuf`. #4153
* [ENHANCEMENT] Store-gateway: use more efficient chunks fetching and caching. This should reduce CPU, memory utilization, and receive bandwidth of a store-gateway. Enable with `-blocks-storage.bucket-store.chunks-cache.fine-grained-chunks-caching-enabled=true`. #4163 #4174 #4227
* [ENHANCEMENT] Query-frontend: Wait for in-flight queries to finish before shutting down. #4073 #4170
* [ENHANCEMENT] Store-gateway: added `encode` and `other` stage to `cortex_bucket_store_series_request_stage_duration_seconds` metric. #4179
* [ENHANCEMENT] Ingester: log state of TSDB when shipping or forced compaction can't be done due to unexpected state of TSDB. #4211
* [ENHANCEMENT] Update Docker base images from `alpine:3.17.1` to `alpine:3.17.2`. #4240
* [ENHANCEMENT] Store-gateway: add a `stage` label to the metrics `cortex_bucket_store_series_data_fetched`, `cortex_bucket_store_series_data_size_fetched_bytes`, `cortex_bucket_store_series_data_touched`, `cortex_bucket_store_series_data_size_touched_bytes`. This label only applies to `data_type="chunks"`. For `fetched` metrics with `data_type="chunks"` the `stage` label has 2 values: `fetched` - the chunks or bytes that were fetched from the cache or the object store, `refetched` - the chunks or bytes that had to be refetched from the cache or the object store because their size was underestimated during the first fetch. For `touched` metrics with `data_type="chunks"` the `stage` label has 2 values: `processed` - the chunks or bytes that were read from the fetched chunks or bytes and were processed in memory, `returned` - the chunks or bytes that were selected from the processed bytes to satisfy the query. #4227 #4316
* [ENHANCEMENT] Compactor: improve the partial block check related to `compactor.partial-block-deletion-delay` to potentially issue less requests to object storage. #4246
* [ENHANCEMENT] Memcached: added `-*.memcached.min-idle-connections-headroom-percentage` support to configure the minimum number of idle connections to keep open as a percentage (0-100) of the number of recently used idle connections. This feature is disabled when set to a negative value (default), which means idle connections are kept open indefinitely. #4249
* [ENHANCEMENT] Querier and store-gateway: optimized regular expression label matchers with case insensitive alternate operator. #4340 #4357
* [ENHANCEMENT] Compactor: added the experimental flag `-compactor.block-upload.block-validation-enabled` with the default `true` to configure whether block validation occurs on backfilled blocks. #3411
* [ENHANCEMENT] Ingester: apply a jitter to the first TSDB head compaction interval configured via `-blocks-storage.tsdb.head-compaction-interval`. Subsequent checks will happen at the configured interval. This should help to spread the TSDB head compaction among different ingesters over the configured interval. #4364
* [ENHANCEMENT] Ingester: the maximum accepted value for `-blocks-storage.tsdb.head-compaction-interval` has been increased from 5m to 15m. #4364
* [BUGFIX] Store-gateway: return `Canceled` rather than `Aborted` or `Internal` error when the calling querier cancels a label names or values request, and return `Internal` if processing the request fails for another reason. #4061
* [BUGFIX] Querier: track canceled requests with status code `499` in the metrics instead of `503` or `422`. #4099
* [BUGFIX] Ingester: compact out-of-order data during `/ingester/flush` or when TSDB is idle. #4180
* [BUGFIX] Ingester: conversion of global limits `max-series-per-user`, `max-series-per-metric`, `max-metadata-per-user` and `max-metadata-per-metric` into corresponding local limits now takes into account the number of ingesters in each zone. #4238
* [BUGFIX] Ingester: track `cortex_ingester_memory_series` metric consistently with `cortex_ingester_memory_series_created_total` and `cortex_ingester_memory_series_removed_total`. #4312
* [BUGFIX] Querier: fixed a bug which was incorrectly matching series with regular expression label matchers with begin/end anchors in the middle of the regular expression. #4340

### Mixin

* [CHANGE] Move auto-scaling panel rows down beneath logical network path in Reads and Writes dashboards. #4049
* [CHANGE] Make distributor auto-scaling metric panels show desired number of replicas. #4218
* [CHANGE] Alerts: The alert `MimirMemcachedRequestErrors` has been renamed to `MimirCacheRequestErrors`. #4242
* [ENHANCEMENT] Alerts: Added `MimirAutoscalerKedaFailing` alert firing when a KEDA scaler is failing. #4045
* [ENHANCEMENT] Add auto-scaling panels to ruler dashboard. #4046
* [ENHANCEMENT] Add gateway auto-scaling panels to Reads and Writes dashboards. #4049 #4216
* [ENHANCEMENT] Dashboards: distinguish between label names and label values queries. #4065
* [ENHANCEMENT] Add query-frontend and ruler-query-frontend auto-scaling panels to Reads and Ruler dashboards. #4199
* [BUGFIX] Alerts: Fixed `MimirAutoscalerNotActive` to not fire if scaling metric does not exist, to avoid false positives on scaled objects with 0 min replicas. #4045
* [BUGFIX] Alerts: `MimirCompactorHasNotSuccessfullyRunCompaction` is no longer triggered by frequent compactor restarts. #4012
* [BUGFIX] Tenants dashboard: Correctly show the ruler-query-scheduler queue size. #4152

### Jsonnet

* [CHANGE] Create the `query-frontend-discovery` service only when Mimir is deployed in microservice mode without query-scheduler. #4353
* [CHANGE] Add results cache backend config to `ruler-query-frontend` configuration to allow cache reuse for cardinality-estimation based sharding. #4257
* [ENHANCEMENT] Add support for ruler auto-scaling. #4046
* [ENHANCEMENT] Add optional `weight` param to `newQuerierScaledObject` and `newRulerQuerierScaledObject` to allow running multiple querier deployments on different node types. #4141
* [ENHANCEMENT] Add support for query-frontend and ruler-query-frontend auto-scaling. #4199
* [BUGFIX] Shuffle sharding: when applying user class limits, honor the minimum shard size configured in `$._config.shuffle_sharding.*`. #4363

### Mimirtool

* [FEATURE] Added `keep_firing_for` support to rules configuration. #4099
* [ENHANCEMENT] Add `-tls-insecure-skip-verify` to rules, alertmanager and backfill commands. #4162

### Query-tee

* [CHANGE] Increase default value of `-backend.read-timeout` to 150s, to accommodate default querier and query frontend timeout of 120s. #4262
* [ENHANCEMENT] Log errors that occur while performing requests to compare two endpoints. #4262
* [ENHANCEMENT] When comparing two responses that both contain an error, only consider the comparison failed if the errors differ. Previously, if either response contained an error, the comparison always failed, even if both responses contained the same error. #4262
* [ENHANCEMENT] Include the value of the `X-Scope-OrgID` header when logging a comparison failure. #4262
* [BUGFIX] Parameters (expression, time range etc.) for a query request where the parameters are in the HTTP request body rather than in the URL are now logged correctly when responses differ. #4265

### Documentation

* [ENHANCEMENT] Add guide on alternative migration method for Thanos to Mimir #3554
* [ENHANCEMENT] Restore "Migrate from Cortex" for Jsonnet. #3929
* [ENHANCEMENT] Document migration from microservices to read-write deployment mode. #3951
* [ENHANCEMENT] Do not error when there is nothing to commit as part of a publish #4058
* [ENHANCEMENT] Explain how to run Mimir locally using docker-compose #4079
* [ENHANCEMENT] Docs: use long flag names in runbook commands. #4088
* [ENHANCEMENT] Clarify how ingester replication happens. #4101
* [ENHANCEMENT] Improvements to the Get Started guide. #4315
* [BUGFIX] Added indentation to Azure and SWIFT backend definition. #4263

### Tools

* [ENHANCEMENT] Adapt tsdb-print-chunk for native histograms. #4186
* [ENHANCEMENT] Adapt tsdb-index-health for blocks containing native histograms. #4186
* [ENHANCEMENT] Adapt tsdb-chunks tool to handle native histograms. #4186

## 2.6.2

* [BUGFIX] Security: updates Go to version 1.20.4 to fix CVE-2023-24539, CVE-2023-24540, CVE-2023-29400. #4903

## 2.6.1

### Grafana Mimir

* [BUGFIX] Security: updates Go to version 1.20.3 to fix CVE-2023-24538 #4798

## 2.6.0

### Grafana Mimir

* [CHANGE] Querier: Introduce `-querier.max-partial-query-length` to limit the time range for partial queries at the querier level and deprecate `-store.max-query-length`. #3825 #4017
* [CHANGE] Store-gateway: Remove experimental `-blocks-storage.bucket-store.max-concurrent-reject-over-limit` flag. #3706
* [CHANGE] Ingester: If shipping is enabled block retention will now be relative to the upload time to cloud storage. If shipping is disabled block retention will be relative to the creation time of the block instead of the mintime of the last block created. #3816
* [CHANGE] Query-frontend: Deprecated CLI flag `-query-frontend.align-querier-with-step` has been removed. #3982
* [CHANGE] Alertmanager: added default configuration for `-alertmanager.configs.fallback`. Allows tenants to send alerts without first uploading an Alertmanager configuration. #3541
* [FEATURE] Store-gateway: streaming of series. The store-gateway can now stream results back to the querier instead of buffering them. This is expected to greatly reduce peak memory consumption while keeping latency the same. You can enable this feature by setting `-blocks-storage.bucket-store.batch-series-size` to a value in the high thousands (5000-10000). This is still an experimental feature and is subject to a changing API and instability. #3540 #3546 #3587 #3606 #3611 #3620 #3645 #3355 #3697 #3666 #3687 #3728 #3739 #3751 #3779 #3839
* [FEATURE] Alertmanager: Added support for the Webex receiver. #3758
* [FEATURE] Limits: Added the `-validation.separate-metrics-group-label` flag. This allows further separation of the `cortex_discarded_samples_total` metric by an additional `group` label - which is configured by this flag to be the value of a specific label on an incoming timeseries. Active groups are tracked and inactive groups are cleaned up on a defined interval. The maximum number of groups tracked is controlled by the `-max-separate-metrics-groups-per-user` flag. #3439
* [FEATURE] Overrides-exporter: Added experimental ring support to overrides-exporter via `-overrides-exporter.ring.enabled`. When enabled, the ring is used to establish a leader replica for the export of limit override metrics. #3908 #3953
* [FEATURE] Ephemeral storage (experimental): Mimir can now accept samples into "ephemeral storage". Such samples are available for querying for a short amount of time (`-blocks-storage.ephemeral-tsdb.retention-period`, defaults to 10 minutes), and then removed from memory. To use ephemeral storage, distributor must be configured with `-distributor.ephemeral-series-enabled` option. Series matching `-distributor.ephemeral-series-matchers` will be marked for storing into ephemeral storage in ingesters. Each tenant needs to have ephemeral storage enabled by using `-ingester.max-ephemeral-series-per-user` limit, which defaults to 0 (no ephemeral storage). Ingesters have new `-ingester.instance-limits.max-ephemeral-series` limit for total number of series in ephemeral storage across all tenants. If ingestion of samples into ephemeral storage fails, `cortex_discarded_samples_total` metric will use values prefixed with `ephemeral-` for `reason` label. Querying of ephemeral storage is possible by using `{__mimir_storage__="ephemeral"}` as metric selector. Following new metrics related to ephemeral storage are introduced: #3897 #3922 #3961 #3997 #4004
  * `cortex_ingester_ephemeral_series`
  * `cortex_ingester_ephemeral_series_created_total`
  * `cortex_ingester_ephemeral_series_removed_total`
  * `cortex_ingester_ingested_ephemeral_samples_total`
  * `cortex_ingester_ingested_ephemeral_samples_failures_total`
  * `cortex_ingester_memory_ephemeral_users`
  * `cortex_ingester_queries_ephemeral_total`
  * `cortex_ingester_queried_ephemeral_samples`
  * `cortex_ingester_queried_ephemeral_series`
* [ENHANCEMENT] Added new metric `thanos_shipper_last_successful_upload_time`: Unix timestamp (in seconds) of the last successful TSDB block uploaded to the bucket. #3627
* [ENHANCEMENT] Ruler: Added `-ruler.alertmanager-client.tls-enabled` configuration for alertmanager client. #3432 #3597
* [ENHANCEMENT] Activity tracker logs now have `component=activity-tracker` label. #3556
* [ENHANCEMENT] Distributor: remove labels with empty values #2439
* [ENHANCEMENT] Query-frontend: track query HTTP requests in the Activity Tracker. #3561
* [ENHANCEMENT] Store-gateway: Add experimental alternate implementation of index-header reader that does not use memory mapped files. The index-header reader is expected to improve stability of the store-gateway. You can enable this implementation with the flag `-blocks-storage.bucket-store.index-header.stream-reader-enabled`. #3639 #3691 #3703 #3742 #3785 #3787 #3797
* [ENHANCEMENT] Query-scheduler: add `cortex_query_scheduler_cancelled_requests_total` metric to track the number of requests that are already cancelled when dequeued. #3696
* [ENHANCEMENT] Store-gateway: add `cortex_bucket_store_partitioner_extended_ranges_total` metric to keep track of the ranges that the partitioner decided to overextend and merge in order to save API call to the object storage. #3769
* [ENHANCEMENT] Compactor: Auto-forget unhealthy compactors after ten failed ring heartbeats. #3771
* [ENHANCEMENT] Ruler: change default value of `-ruler.for-grace-period` from `10m` to `2m` and update help text. The new default value reflects how we operate Mimir at Grafana Labs. #3817
* [ENHANCEMENT] Ingester: Added experimental flags to force usage of _postings for matchers cache_. These flags will be removed in the future and it's not recommended to change them. #3823
  * `-blocks-storage.tsdb.head-postings-for-matchers-cache-ttl`
  * `-blocks-storage.tsdb.head-postings-for-matchers-cache-size`
  * `-blocks-storage.tsdb.head-postings-for-matchers-cache-force`
* [ENHANCEMENT] Ingester: Improved series selection performance when some of the matchers do not match any series. #3827
* [ENHANCEMENT] Alertmanager: Add new additional template function `tenantID` returning id of the tenant owning the alert. #3758
* [ENHANCEMENT] Alertmanager: Add additional template function `grafanaExploreURL` returning URL to grafana explore with range query. #3849
* [ENHANCEMENT] Reduce overhead of debug logging when filtered out. #3875
* [ENHANCEMENT] Update Docker base images from `alpine:3.16.2` to `alpine:3.17.1`. #3898
* [ENHANCEMENT] Ingester: Add new `/ingester/tsdb_metrics` endpoint to return tenant-specific TSDB metrics. #3923
* [ENHANCEMENT] Query-frontend: CLI flag `-query-frontend.max-total-query-length` and its associated YAML configuration is now stable. #3882
* [ENHANCEMENT] Ruler: rule groups now support optional and experimental `align_evaluation_time_on_interval` field, which causes all evaluations to happen on interval-aligned timestamp. #4013
* [ENHANCEMENT] Query-scheduler: ring-based service discovery is now stable. #4028
* [ENHANCEMENT] Store-gateway: improved performance of prefix matching on the labels. #4055 #4080
* [BUGFIX] Log the names of services that are not yet running rather than `unsupported value type` when calling `/ready` and some services are not running. #3625
* [BUGFIX] Alertmanager: Fix template spurious deletion with relative data dir. #3604
* [BUGFIX] Security: update prometheus/exporter-toolkit for CVE-2022-46146. #3675
* [BUGFIX] Security: update golang.org/x/net for CVE-2022-41717. #3755
* [BUGFIX] Debian package: Fix post-install, environment file path and user creation. #3720
* [BUGFIX] memberlist: Fix panic during Mimir startup when Mimir receives gossip message before it's ready. #3746
* [BUGFIX] Store-gateway: fix `cortex_bucket_store_partitioner_requested_bytes_total` metric to not double count overlapping ranges. #3769
* [BUGFIX] Update `github.com/thanos-io/objstore` to address issue with Multipart PUT on s3-compatible Object Storage. #3802 #3821
* [BUGFIX] Distributor, Query-scheduler: Make sure ring metrics include a `cortex_` prefix as expected by dashboards. #3809
* [BUGFIX] Querier: canceled requests are no longer reported as "consistency check" failures. #3837 #3927
* [BUGFIX] Distributor: don't panic when `metric_relabel_configs` in overrides contains null element. #3868
* [BUGFIX] Distributor: don't panic when OTLP histograms don't have any buckets. #3853
* [BUGFIX] Ingester, Compactor: fix panic that can occur when compaction fails. #3955
* [BUGFIX] Store-gateway: return `Canceled` rather than `Aborted` error when the calling querier cancels the request. #4007

### Mixin

* [ENHANCEMENT] Alerts: Added `MimirIngesterInstanceHasNoTenants` alert that fires when an ingester replica is not receiving write requests for any tenant. #3681
* [ENHANCEMENT] Alerts: Extended `MimirAllocatingTooMuchMemory` to check read-write deployment containers. #3710
* [ENHANCEMENT] Alerts: Added `MimirAlertmanagerInstanceHasNoTenants` alert that fires when an alertmanager instance ows no tenants. #3826
* [ENHANCEMENT] Alerts: Added `MimirRulerInstanceHasNoRuleGroups` alert that fires when a ruler replica is not assigned any rule group to evaluate. #3723
* [ENHANCEMENT] Support for baremetal deployment for alerts and scaling recording rules. #3719
* [ENHANCEMENT] Dashboards: querier autoscaling now supports multiple scaled objects (configurable via `$._config.autoscale.querier.hpa_name`). #3962
* [BUGFIX] Alerts: Fixed `MimirIngesterRestarts` alert when Mimir is deployed in read-write mode. #3716
* [BUGFIX] Alerts: Fixed `MimirIngesterHasNotShippedBlocks` and `MimirIngesterHasNotShippedBlocksSinceStart` alerts for when Mimir is deployed in read-write or monolithic modes and updated them to use new `thanos_shipper_last_successful_upload_time` metric. #3627
* [BUGFIX] Alerts: Fixed `MimirMemoryMapAreasTooHigh` alert when Mimir is deployed in read-write mode. #3626
* [BUGFIX] Alerts: Fixed `MimirCompactorSkippedBlocksWithOutOfOrderChunks` matching on non-existent label. #3628
* [BUGFIX] Dashboards: Fix `Rollout Progress` dashboard incorrectly using Gateway metrics when Gateway was not enabled. #3709
* [BUGFIX] Tenants dashboard: Make it compatible with all deployment types. #3754
* [BUGFIX] Alerts: Fixed `MimirCompactorHasNotUploadedBlocks` to not fire if compactor has nothing to do. #3793
* [BUGFIX] Alerts: Fixed `MimirAutoscalerNotActive` to not fire if scaling metric is 0, to avoid false positives on scaled objects with 0 min replicas. #3999

### Jsonnet

* [CHANGE] Replaced the deprecated `policy/v1beta1` with `policy/v1` when configuring a PodDisruptionBudget for read-write deployment mode. #3811
* [CHANGE] Removed `-server.http-write-timeout` default option value from querier and query-frontend, as it defaults to a higher value in the code now, and cannot be lower than `-querier.timeout`. #3836
* [CHANGE] Replaced `-store.max-query-length` with `-query-frontend.max-total-query-length` in the query-frontend config. #3879
* [CHANGE] Changed default `mimir_backend_data_disk_size` from `100Gi` to `250Gi`. #3894
* [ENHANCEMENT] Update `rollout-operator` to `v0.2.0`. #3624
* [ENHANCEMENT] Add `user_24M` and `user_32M` classes to operations config. #3367
* [ENHANCEMENT] Update memcached image from `memcached:1.6.16-alpine` to `memcached:1.6.17-alpine`. #3914
* [ENHANCEMENT] Allow configuring the ring for overrides-exporter. #3995
* [BUGFIX] Apply ingesters and store-gateways per-zone CLI flags overrides to read-write deployment mode too. #3766
* [BUGFIX] Apply overrides-exporter CLI flags to mimir-backend when running Mimir in read-write deployment mode. #3790
* [BUGFIX] Fixed `mimir-write` and `mimir-read` Kubernetes service to correctly balance requests among pods. #3855 #3864 #3906
* [BUGFIX] Fixed `ruler-query-frontend` and `mimir-read` gRPC server configuration to force clients to periodically re-resolve the backend addresses. #3862
* [BUGFIX] Fixed `mimir-read` CLI flags to ensure query-frontend configuration takes precedence over querier configuration. #3877

### Mimirtool

* [ENHANCEMENT] Update `mimirtool config convert` to work with Mimir 2.4, 2.5, 2.6 changes. #3952
* [ENHANCEMENT] Mimirtool is now available to install through Homebrew with `brew install mimirtool`. #3776
* [ENHANCEMENT] Added `--concurrency` to `mimirtool rules sync` command. #3996
* [BUGFIX] Fix summary output from `mimirtool rules sync` to display correct number of groups created and updated. #3918

### Documentation

* [BUGFIX] Querier: Remove assertion that the `-querier.max-concurrent` flag must also be set for the query-frontend. #3678
* [ENHANCEMENT] Update migration from cortex documentation. #3662
* [ENHANCEMENT] Query-scheduler: documented how to migrate from DNS-based to ring-based service discovery. #4028

### Tools

## 2.5.0

### Grafana Mimir

* [CHANGE] Flag `-azure.msi-resource` is now ignored, and will be removed in Mimir 2.7. This setting is now made automatically by Azure. #2682
* [CHANGE] Experimental flag `-blocks-storage.tsdb.out-of-order-capacity-min` has been removed. #3261
* [CHANGE] Distributor: Wrap errors from pushing to ingesters with useful context, for example clarifying timeouts. #3307
* [CHANGE] The default value of `-server.http-write-timeout` has changed from 30s to 2m. #3346
* [CHANGE] Reduce period of health checks in connection pools for querier->store-gateway, ruler->ruler, and alertmanager->alertmanager clients to 10s. This reduces the time to fail a gRPC call when the remote stops responding. #3168
* [CHANGE] Hide TSDB block ranges period config from doc and mark it experimental. #3518
* [FEATURE] Alertmanager: added Discord support. #3309
* [ENHANCEMENT] Added `-server.tls-min-version` and `-server.tls-cipher-suites` flags to configure cipher suites and min TLS version supported by HTTP and gRPC servers. #2898
* [ENHANCEMENT] Distributor: Add age filter to forwarding functionality, to not forward samples which are older than defined duration. If such samples are not ingested, `cortex_discarded_samples_total{reason="forwarded-sample-too-old"}` is increased. #3049 #3113
* [ENHANCEMENT] Store-gateway: Reduce memory allocation when generating ids in index cache. #3179
* [ENHANCEMENT] Query-frontend: truncate queries based on the configured creation grace period (`--validation.create-grace-period`) to avoid querying too far into the future. #3172
* [ENHANCEMENT] Ingester: Reduce activity tracker memory allocation. #3203
* [ENHANCEMENT] Query-frontend: Log more detailed information in the case of a failed query. #3190
* [ENHANCEMENT] Added `-usage-stats.installation-mode` configuration to track the installation mode via the anonymous usage statistics. #3244
* [ENHANCEMENT] Compactor: Add new `cortex_compactor_block_max_time_delta_seconds` histogram for detecting if compaction of blocks is lagging behind. #3240 #3429
* [ENHANCEMENT] Ingester: reduced the memory footprint of active series custom trackers. #2568
* [ENHANCEMENT] Distributor: Include `X-Scope-OrgId` header in requests forwarded to configured forwarding endpoint. #3283 #3385
* [ENHANCEMENT] Alertmanager: reduced memory utilization in Mimir clusters with a large number of tenants. #3309
* [ENHANCEMENT] Add experimental flag `-shutdown-delay` to allow components to wait after receiving SIGTERM and before stopping. In this time the component returns 503 from /ready endpoint. #3298
* [ENHANCEMENT] Go: update to go 1.19.3. #3371
* [ENHANCEMENT] Alerts: added `RulerRemoteEvaluationFailing` alert, firing when communication between ruler and frontend fails in remote operational mode. #3177 #3389
* [ENHANCEMENT] Clarify which S3 signature versions are supported in the error "unsupported signature version". #3376
* [ENHANCEMENT] Store-gateway: improved index header reading performance. #3393 #3397 #3436
* [ENHANCEMENT] Store-gateway: improved performance of series matching. #3391
* [ENHANCEMENT] Move the validation of incoming series before the distributor's forwarding functionality, so that we don't forward invalid series. #3386 #3458
* [ENHANCEMENT] S3 bucket configuration now validates that the endpoint does not have the bucket name prefix. #3414
* [ENHANCEMENT] Query-frontend: added "fetched index bytes" to query statistics, so that the statistics contain the total bytes read by store-gateways from TSDB block indexes. #3206
* [ENHANCEMENT] Distributor: push wrapper should only receive unforwarded samples. #2980
* [ENHANCEMENT] Added `/api/v1/status/config` and `/api/v1/status/flags` APIs to maintain compatibility with prometheus. #3596 #3983
* [BUGFIX] Flusher: Add `Overrides` as a dependency to prevent panics when starting with `-target=flusher`. #3151
* [BUGFIX] Updated `golang.org/x/text` dependency to fix CVE-2022-32149. #3285
* [BUGFIX] Query-frontend: properly close gRPC streams to the query-scheduler to stop memory and goroutines leak. #3302
* [BUGFIX] Ruler: persist evaluation delay configured in the rulegroup. #3392
* [BUGFIX] Ring status pages: show 100% ownership as "100%", not "1e+02%". #3435
* [BUGFIX] Fix panics in OTLP ingest path when parse errors exist. #3538

### Mixin

* [CHANGE] Alerts: Change `MimirSchedulerQueriesStuck` `for` time to 7 minutes to account for the time it takes for HPA to scale up. #3223
* [CHANGE] Dashboards: Removed the `Querier > Stages` panel from the `Mimir / Queries` dashboard. #3311
* [CHANGE] Configuration: The format of the `autoscaling` section of the configuration has changed to support more components. #3378
  * Instead of specific config variables for each component, they are listed in a dictionary. For example, `autoscaling.querier_enabled` becomes `autoscaling.querier.enabled`.
* [FEATURE] Dashboards: Added "Mimir / Overview resources" dashboard, providing an high level view over a Mimir cluster resources utilization. #3481
* [FEATURE] Dashboards: Added "Mimir / Overview networking" dashboard, providing an high level view over a Mimir cluster network bandwidth, inflight requests and TCP connections. #3487
* [FEATURE] Compile baremetal mixin along k8s mixin. #3162 #3514
* [ENHANCEMENT] Alerts: Add MimirRingMembersMismatch firing when a component does not have the expected number of running jobs. #2404
* [ENHANCEMENT] Dashboards: Add optional row about the Distributor's metric forwarding feature to the `Mimir / Writes` dashboard. #3182 #3394 #3394 #3461
* [ENHANCEMENT] Dashboards: Remove the "Instance Mapper" row from the "Alertmanager Resources Dashboard". This is a Grafana Cloud specific service and not relevant for external users. #3152
* [ENHANCEMENT] Dashboards: Add "remote read", "metadata", and "exemplar" queries to "Mimir / Overview" dashboard. #3245
* [ENHANCEMENT] Dashboards: Use non-red colors for non-error series in the "Mimir / Overview" dashboard. #3246
* [ENHANCEMENT] Dashboards: Add support to multi-zone deployments for the experimental read-write deployment mode. #3256
* [ENHANCEMENT] Dashboards: If enabled, add new row to the `Mimir / Writes` for distributor autoscaling metrics. #3378
* [ENHANCEMENT] Dashboards: Add read path insights row to the "Mimir / Tenants" dashboard. #3326
* [ENHANCEMENT] Alerts: Add runbook urls for alerts. #3452
* [ENHANCEMENT] Configuration: Make it possible to configure namespace label, job label, and job prefix. #3482
* [ENHANCEMENT] Dashboards: improved resources and networking dashboards to work with read-write deployment mode too. #3497 #3504 #3519 #3531
* [ENHANCEMENT] Alerts: Added "MimirDistributorForwardingErrorRate" alert, which fires on high error rates in the distributor’s forwarding feature. #3200
* [ENHANCEMENT] Improve phrasing in Overview dashboard. #3488
* [BUGFIX] Dashboards: Fix legend showing `persistentvolumeclaim` when using `deployment_type=baremetal` for `Disk space utilization` panels. #3173 #3184
* [BUGFIX] Alerts: Fixed `MimirGossipMembersMismatch` alert when Mimir is deployed in read-write mode. #3489
* [BUGFIX] Dashboards: Remove "Inflight requests" from object store panels because the panel is not tracking the inflight requests to object storage. #3521

### Jsonnet

* [CHANGE] Replaced the deprecated `policy/v1beta1` with `policy/v1` when configuring a PodDisruptionBudget. #3284
* [CHANGE] [Common storage configuration](https://grafana.com/docs/mimir/v2.3.x/operators-guide/configure/configure-object-storage-backend/#common-configuration) is now used to configure object storage in all components. This is a breaking change in terms of Jsonnet manifests and also a CLI flag update for components that use object storage, so it will require a rollout of those components. The changes include: #3257
  * `blocks_storage_backend` was renamed to `storage_backend` and is now used as the common storage backend for all components.
    * So were the related `blocks_storage_azure_account_(name|key)` and `blocks_storage_s3_endpoint` configurations.
  * `storage_s3_endpoint` is now rendered by default using the `aws_region` configuration instead of a hardcoded `us-east-1`.
  * `ruler_client_type` and `alertmanager_client_type` were renamed to `ruler_storage_backend` and `alertmanager_storage_backend` respectively, and their corresponding CLI flags won't be rendered unless explicitly set to a value different from the one in `storage_backend` (like `local`).
  * `alertmanager_s3_bucket_name`, `alertmanager_gcs_bucket_name` and `alertmanager_azure_container_name` have been removed, and replaced by a single `alertmanager_storage_bucket_name` configuration used for all object storages.
  * `genericBlocksStorageConfig` configuration object was removed, and so any extensions to it will be now ignored. Use `blockStorageConfig` instead.
  * `rulerClientConfig` and `alertmanagerStorageClientConfig` configuration objects were renamed to `rulerStorageConfig` and `alertmanagerStorageConfig` respectively, and so any extensions to their previous names will be now ignored. Use the new names instead.
  * The CLI flags `*.s3.region` are no longer rendered as they are optional and the region can be inferred by Mimir by performing an initial API call to the endpoint.
  * The migration to this change should usually consist of:
    * Renaming `blocks_storage_backend` key to `storage_backend`.
    * For Azure/S3:
      * Renaming `blocks_storage_(azure|s3)_*` configurations to `storage_(azure|s3)_*`.
      * If `ruler_storage_(azure|s3)_*` and `alertmanager_storage_(azure|s3)_*` keys were different from the `block_storage_*` ones, they should be now provided using CLI flags, see [configuration reference](https://grafana.com/docs/mimir/v2.3.x/operators-guide/configure/reference-configuration-parameters/) for more details.
    * Removing `ruler_client_type` and `alertmanager_client_type` if their value match the `storage_backend`, or renaming them to their new names otherwise.
    * Reviewing any possible extensions to `genericBlocksStorageConfig`, `rulerClientConfig` and `alertmanagerStorageClientConfig` and moving them to the corresponding new options.
    * Renaming the alertmanager's bucket name configuration from provider-specific to the new `alertmanager_storage_bucket_name` key.
* [CHANGE] The `overrides-exporter.libsonnet` file is now always imported. The overrides-exporter can be enabled in jsonnet setting the following: #3379
  ```jsonnet
  {
    _config+:: {
      overrides_exporter_enabled: true,
    }
  }
  ```
* [FEATURE] Added support for experimental read-write deployment mode. Enabling the read-write deployment mode on a existing Mimir cluster is a destructive operation, because the cluster will be re-created. If you're creating a new Mimir cluster, you can deploy it in read-write mode adding the following configuration: #3379 #3475 #3405
  ```jsonnet
  {
    _config+:: {
      deployment_mode: 'read-write',

      // See operations/mimir/read-write-deployment.libsonnet for more configuration options.
      mimir_write_replicas: 3,
      mimir_read_replicas: 2,
      mimir_backend_replicas: 3,
    }
  }
  ```
* [ENHANCEMENT] Add autoscaling support to the `mimir-read` component when running the read-write-deployment model. #3419
* [ENHANCEMENT] Added `$._config.usageStatsConfig` to track the installation mode via the anonymous usage statistics. #3294
* [ENHANCEMENT] The query-tee node port (`$._config.query_tee_node_port`) is now optional. #3272
* [ENHANCEMENT] Add support for autoscaling distributors. #3378
* [ENHANCEMENT] Make auto-scaling logic ensure integer KEDA thresholds. #3512
* [BUGFIX] Fixed query-scheduler ring configuration for dedicated ruler's queries and query-frontends. #3237 #3239
* [BUGFIX] Jsonnet: Fix auto-scaling so that ruler-querier CPU threshold is a string-encoded integer millicores value. #3520

### Mimirtool

* [FEATURE] Added `mimirtool alertmanager verify` command to validate configuration without uploading. #3440
* [ENHANCEMENT] Added `mimirtool rules delete-namespace` command to delete all of the rule groups in a namespace including the namespace itself. #3136
* [ENHANCEMENT] Refactor `mimirtool analyze prometheus`: add concurrency and resiliency #3349
  * Add `--concurrency` flag. Default: number of logical CPUs
* [BUGFIX] `--log.level=debug` now correctly prints the response from the remote endpoint when a request fails. #3180

### Documentation

* [ENHANCEMENT] Documented how to configure HA deduplication using Consul in a Mimir Helm deployment. #2972
* [ENHANCEMENT] Improve `MimirQuerierAutoscalerNotActive` runbook. #3186
* [ENHANCEMENT] Improve `MimirSchedulerQueriesStuck` runbook to reflect debug steps with querier auto-scaling enabled. #3223
* [ENHANCEMENT] Use imperative for docs titles. #3178 #3332 #3343
* [ENHANCEMENT] Docs: mention gRPC compression in "Production tips". #3201
* [ENHANCEMENT] Update ADOPTERS.md. #3224 #3225
* [ENHANCEMENT] Add a note for jsonnet deploying. #3213
* [ENHANCEMENT] out-of-order runbook update with use case. #3253
* [ENHANCEMENT] Fixed TSDB retention mentioned in the "Recover source blocks from ingesters" runbook. #3280
* [ENHANCEMENT] Run Grafana Mimir in production using the Helm chart. #3072
* [ENHANCEMENT] Use common configuration in the tutorial. #3282
* [ENHANCEMENT] Updated detailed steps for migrating blocks from Thanos to Mimir. #3290
* [ENHANCEMENT] Add scheme to DNS service discovery docs. #3450
* [BUGFIX] Remove reference to file that no longer exists in contributing guide. #3404
* [BUGFIX] Fix some minor typos in the contributing guide and on the runbooks page. #3418
* [BUGFIX] Fix small typos in API reference. #3526
* [BUGFIX] Fixed TSDB retention mentioned in the "Recover source blocks from ingesters" runbook. #3278
* [BUGFIX] Fixed configuration example in the "Configuring the Grafana Mimir query-frontend to work with Prometheus" guide. #3374

### Tools

* [FEATURE] Add `copyblocks` tool, to copy Mimir blocks between two GCS buckets. #3264
* [ENHANCEMENT] copyblocks: copy no-compact global markers and optimize min time filter check. #3268
* [ENHANCEMENT] Mimir rules GitHub action: Added the ability to change default value of `label` when running `prepare` command. #3236
* [BUGFIX] Mimir rules Github action: Fix single line output. #3421

## 2.4.0

### Grafana Mimir

* [CHANGE] Distributor: change the default value of `-distributor.remote-timeout` to `2s` from `20s` and `-distributor.forwarding.request-timeout` to `2s` from `10s` to improve distributor resource usage when ingesters crash. #2728 #2912
* [CHANGE] Anonymous usage statistics tracking: added the `-ingester.ring.store` value. #2981
* [CHANGE] Series metadata `HELP` that is longer than `-validation.max-metadata-length` is now truncated silently, instead of being dropped with a 400 status code. #2993
* [CHANGE] Ingester: changed default setting for `-ingester.ring.readiness-check-ring-health` from `true` to `false`. #2953
* [CHANGE] Anonymous usage statistics tracking has been enabled by default, to help Mimir maintainers make better decisions to support the open source community. #2939 #3034
* [CHANGE] Anonymous usage statistics tracking: added the minimum and maximum value of `-ingester.out-of-order-time-window`. #2940
* [CHANGE] The default hash ring heartbeat period for distributors, ingesters, rulers and compactors has been increased from `5s` to `15s`. Now the default heartbeat period for all Mimir hash rings is `15s`. #3033
* [CHANGE] Reduce the default TSDB head compaction concurrency (`-blocks-storage.tsdb.head-compaction-concurrency`) from 5 to 1, in order to reduce CPU spikes. #3093
* [CHANGE] Ruler: the ruler's [remote evaluation mode](https://grafana.com/docs/mimir/latest/operators-guide/architecture/components/ruler/#remote) (`-ruler.query-frontend.address`) is now stable. #3109
* [CHANGE] Limits: removed the deprecated YAML configuration option `active_series_custom_trackers_config`. Please use `active_series_custom_trackers` instead. #3110
* [CHANGE] Ingester: removed the deprecated configuration option `-ingester.ring.join-after`. #3111
* [CHANGE] Querier: removed the deprecated configuration option `-querier.shuffle-sharding-ingesters-lookback-period`. The value of `-querier.query-ingesters-within` is now used internally for shuffle sharding lookback, while you can use `-querier.shuffle-sharding-ingesters-enabled` to enable or disable shuffle sharding on the read path. #3111
* [CHANGE] Memberlist: cluster label verification feature (`-memberlist.cluster-label` and `-memberlist.cluster-label-verification-disabled`) is now marked as stable. #3108
* [CHANGE] Distributor: only single per-tenant forwarding endpoint can be configured now. Support for per-rule endpoint has been removed. #3095
* [FEATURE] Query-scheduler: added an experimental ring-based service discovery support for the query-scheduler. Refer to [query-scheduler configuration](https://grafana.com/docs/mimir/next/operators-guide/architecture/components/query-scheduler/#configuration) for more information. #2957
* [FEATURE] Introduced the experimental endpoint `/api/v1/user_limits` exposed by all components that load runtime configuration. This endpoint exposes realtime limits for the authenticated tenant, in JSON format. #2864 #3017
* [FEATURE] Query-scheduler: added the experimental configuration option `-query-scheduler.max-used-instances` to restrict the number of query-schedulers effectively used regardless how many replicas are running. This feature can be useful when using the experimental read-write deployment mode. #3005
* [ENHANCEMENT] Go: updated to go 1.19.2. #2637 #3127 #3129
* [ENHANCEMENT] Runtime config: don't unmarshal runtime configuration files if they haven't changed. This can save a bit of CPU and memory on every component using runtime config. #2954
* [ENHANCEMENT] Query-frontend: Add `cortex_frontend_query_result_cache_skipped_total` and `cortex_frontend_query_result_cache_attempted_total` metrics to track the reason why query results are not cached. #2855
* [ENHANCEMENT] Distributor: pool more connections per host when forwarding request. Mark requests as idempotent so they can be retried under some conditions. #2968
* [ENHANCEMENT] Distributor: failure to send request to forwarding target now also increments `cortex_distributor_forward_errors_total`, with `status_code="failed"`. #2968
* [ENHANCEMENT] Distributor: added support forwarding push requests via gRPC, using `httpgrpc` messages from weaveworks/common library. #2996
* [ENHANCEMENT] Query-frontend / Querier: increase internal backoff period used to retry connections to query-frontend / query-scheduler. #3011
* [ENHANCEMENT] Querier: do not log "error processing requests from scheduler" when the query-scheduler is shutting down. #3012
* [ENHANCEMENT] Query-frontend: query sharding process is now time-bounded and it is cancelled if the request is aborted. #3028
* [ENHANCEMENT] Query-frontend: improved Prometheus response JSON encoding performance. #2450
* [ENHANCEMENT] TLS: added configuration parameters to configure the client's TLS cipher suites and minimum version. The following new CLI flags have been added: #3070
  * `-alertmanager.alertmanager-client.tls-cipher-suites`
  * `-alertmanager.alertmanager-client.tls-min-version`
  * `-alertmanager.sharding-ring.etcd.tls-cipher-suites`
  * `-alertmanager.sharding-ring.etcd.tls-min-version`
  * `-compactor.ring.etcd.tls-cipher-suites`
  * `-compactor.ring.etcd.tls-min-version`
  * `-distributor.forwarding.grpc-client.tls-cipher-suites`
  * `-distributor.forwarding.grpc-client.tls-min-version`
  * `-distributor.ha-tracker.etcd.tls-cipher-suites`
  * `-distributor.ha-tracker.etcd.tls-min-version`
  * `-distributor.ring.etcd.tls-cipher-suites`
  * `-distributor.ring.etcd.tls-min-version`
  * `-ingester.client.tls-cipher-suites`
  * `-ingester.client.tls-min-version`
  * `-ingester.ring.etcd.tls-cipher-suites`
  * `-ingester.ring.etcd.tls-min-version`
  * `-memberlist.tls-cipher-suites`
  * `-memberlist.tls-min-version`
  * `-querier.frontend-client.tls-cipher-suites`
  * `-querier.frontend-client.tls-min-version`
  * `-querier.store-gateway-client.tls-cipher-suites`
  * `-querier.store-gateway-client.tls-min-version`
  * `-query-frontend.grpc-client-config.tls-cipher-suites`
  * `-query-frontend.grpc-client-config.tls-min-version`
  * `-query-scheduler.grpc-client-config.tls-cipher-suites`
  * `-query-scheduler.grpc-client-config.tls-min-version`
  * `-query-scheduler.ring.etcd.tls-cipher-suites`
  * `-query-scheduler.ring.etcd.tls-min-version`
  * `-ruler.alertmanager-client.tls-cipher-suites`
  * `-ruler.alertmanager-client.tls-min-version`
  * `-ruler.client.tls-cipher-suites`
  * `-ruler.client.tls-min-version`
  * `-ruler.query-frontend.grpc-client-config.tls-cipher-suites`
  * `-ruler.query-frontend.grpc-client-config.tls-min-version`
  * `-ruler.ring.etcd.tls-cipher-suites`
  * `-ruler.ring.etcd.tls-min-version`
  * `-store-gateway.sharding-ring.etcd.tls-cipher-suites`
  * `-store-gateway.sharding-ring.etcd.tls-min-version`
* [ENHANCEMENT] Store-gateway: Add `-blocks-storage.bucket-store.max-concurrent-reject-over-limit` option to allow requests that exceed the max number of inflight object storage requests to be rejected. #2999
* [ENHANCEMENT] Query-frontend: allow setting a separate limit on the total (before splitting/sharding) query length of range queries with the new experimental `-query-frontend.max-total-query-length` flag, which defaults to `-store.max-query-length` if unset or set to 0. #3058
* [ENHANCEMENT] Query-frontend: Lower TTL for cache entries overlapping the out-of-order samples ingestion window (re-using `-ingester.out-of-order-allowance` from ingesters). #2935
* [ENHANCEMENT] Ruler: added support to forcefully disable recording and/or alerting rules evaluation. The following new configuration options have been introduced, which can be overridden on a per-tenant basis in the runtime configuration: #3088
  * `-ruler.recording-rules-evaluation-enabled`
  * `-ruler.alerting-rules-evaluation-enabled`
* [ENHANCEMENT] Distributor: Improved error messages reported when the distributor fails to remote write to ingesters. #3055
* [ENHANCEMENT] Improved tracing spans tracked by distributors, ingesters and store-gateways. #2879 #3099 #3089
* [ENHANCEMENT] Ingester: improved the performance of label value cardinality endpoint. #3044
* [ENHANCEMENT] Ruler: use backoff retry on remote evaluation #3098
* [ENHANCEMENT] Query-frontend: Include multiple tenant IDs in query logs when present instead of dropping them. #3125
* [ENHANCEMENT] Query-frontend: truncate queries based on the configured blocks retention period (`-compactor.blocks-retention-period`) to avoid querying past this period. #3134
* [ENHANCEMENT] Alertmanager: reduced memory utilization in Mimir clusters with a large number of tenants. #3143
* [ENHANCEMENT] Store-gateway: added extra span logging to improve observability. #3131
* [ENHANCEMENT] Compactor: cleaning up different tenants' old blocks and updating bucket indexes is now more independent. This prevents a single tenant from delaying cleanup for other tenants. #2631
* [ENHANCEMENT] Distributor: request rate, ingestion rate, and inflight requests limits are now enforced before reading and parsing the body of the request. This makes the distributor more resilient against a burst of requests over those limit. #2419
* [BUGFIX] Querier: Fix 400 response while handling streaming remote read. #2963
* [BUGFIX] Fix a bug causing query-frontend, query-scheduler, and querier not failing if one of their internal components fail. #2978
* [BUGFIX] Querier: re-balance the querier worker connections when a query-frontend or query-scheduler is terminated. #3005
* [BUGFIX] Distributor: Now returns the quorum error from ingesters. For example, with replication_factor=3, two HTTP 400 errors and one HTTP 500 error, now the distributor will always return HTTP 400. Previously the behaviour was to return the error which the distributor first received. #2979
* [BUGFIX] Ruler: fix panic when ruler.external_url is explicitly set to an empty string ("") in YAML. #2915
* [BUGFIX] Alertmanager: Fix support for the Telegram API URL in the global settings. #3097
* [BUGFIX] Alertmanager: Fix parsing of label matchers without label value in the API used to retrieve alerts. #3097
* [BUGFIX] Ruler: Fix not restoring alert state for rule groups when other ruler replicas shut down. #3156
* [BUGFIX] Updated `golang.org/x/net` dependency to fix CVE-2022-27664. #3124
* [BUGFIX] Fix distributor from returning a `500` status code when a `400` was received from the ingester. #3211
* [BUGFIX] Fix incorrect OS value set in Mimir v2.3.* RPM packages. #3221

### Mixin

* [CHANGE] Alerts: MimirQuerierAutoscalerNotActive is now critical and fires after 1h instead of 15m. #2958
* [FEATURE] Dashboards: Added "Mimir / Overview" dashboards, providing an high level view over a Mimir cluster. #3122 #3147 #3155
* [ENHANCEMENT] Dashboards: Updated the "Writes" and "Rollout progress" dashboards to account for samples ingested via the new OTLP ingestion endpoint. #2919 #2938
* [ENHANCEMENT] Dashboards: Include per-tenant request rate in "Tenants" dashboard. #2874
* [ENHANCEMENT] Dashboards: Include inflight object store requests in "Reads" dashboard. #2914
* [ENHANCEMENT] Dashboards: Make queries used to find job, cluster and namespace for dropdown menus configurable. #2893
* [ENHANCEMENT] Dashboards: Include rate of label and series queries in "Reads" dashboard. #3065 #3074
* [ENHANCEMENT] Dashboards: Fix legend showing on per-pod panels. #2944
* [ENHANCEMENT] Dashboards: Use the "req/s" unit on panels showing the requests rate. #3118
* [ENHANCEMENT] Dashboards: Use a consistent color across dashboards for the error rate. #3154

### Jsonnet

* [FEATURE] Added support for query-scheduler ring-based service discovery. #3128
* [ENHANCEMENT] Querier autoscaling is now slower on scale downs: scale down 10% every 1m instead of 100%. #2962
* [BUGFIX] Memberlist: `gossip_member_label` is now set for ruler-queriers. #3141

### Mimirtool

* [ENHANCEMENT] mimirtool analyze: Store the query errors instead of exit during the analysis. #3052
* [BUGFIX] mimir-tool remote-read: fix returns where some conditions [return nil error even if there is error](https://github.com/grafana/cortex-tools/issues/260). #3053

### Documentation

* [ENHANCEMENT] Added documentation on how to configure storage retention. #2970
* [ENHANCEMENT] Improved gRPC clients config documentation. #3020
* [ENHANCEMENT] Added documentation on how to manage alerting and recording rules. #2983
* [ENHANCEMENT] Improved `MimirSchedulerQueriesStuck` runbook. #3006
* [ENHANCEMENT] Added "Cluster label verification" section to memberlist documentation. #3096
* [ENHANCEMENT] Mention compression in multi-zone replication documentation. #3107
* [BUGFIX] Fixed configuration option names in "Enabling zone-awareness via the Grafana Mimir Jsonnet". #3018
* [BUGFIX] Fixed `mimirtool analyze` parameters documentation. #3094
* [BUGFIX] Fixed YAML configuraton in the "Manage the configuration of Grafana Mimir with Helm" guide. #3042
* [BUGFIX] Fixed Alertmanager capacity planning documentation. #3132

### Tools

- [BUGFIX] trafficdump: Fixed panic occurring when `-success-only=true` and the captured request failed. #2863

## 2.3.1

### Grafana Mimir
* [BUGFIX] Query-frontend: query sharding took exponential time to map binary expressions. #3027
* [BUGFIX] Distributor: Stop panics on OTLP endpoint when a single metric has multiple timeseries. #3040

## 2.3.0

### Grafana Mimir

* [CHANGE] Ingester: Added user label to ingester metric `cortex_ingester_tsdb_out_of_order_samples_appended_total`. On multitenant clusters this helps us find the rate of appended out-of-order samples for a specific tenant. #2493
* [CHANGE] Compactor: delete source and output blocks from local disk on compaction failed, to reduce likelihood that subsequent compactions fail because of no space left on disk. #2261
* [CHANGE] Ruler: Remove unused CLI flags `-ruler.search-pending-for` and `-ruler.flush-period` (and their respective YAML config options). #2288
* [CHANGE] Successful gRPC requests are no longer logged (only affects internal API calls). #2309
* [CHANGE] Add new `-*.consul.cas-retry-delay` flags. They have a default value of `1s`, while previously there was no delay between retries. #2309
* [CHANGE] Store-gateway: Remove the experimental ability to run requests in a dedicated OS thread pool and associated CLI flag `-store-gateway.thread-pool-size`. #2423
* [CHANGE] Memberlist: disabled TCP-based ping fallback, because Mimir already uses a custom transport based on TCP. #2456
* [CHANGE] Change default value for `-distributor.ha-tracker.max-clusters` to `100` to provide a DoS protection. #2465
* [CHANGE] Experimental block upload API exposed by compactor has changed: Previous `/api/v1/upload/block/{block}` endpoint for starting block upload is now `/api/v1/upload/block/{block}/start`, and previous endpoint `/api/v1/upload/block/{block}?uploadComplete=true` for finishing block upload is now `/api/v1/upload/block/{block}/finish`. New API endpoint has been added: `/api/v1/upload/block/{block}/check`. #2486 #2548
* [CHANGE] Compactor: changed `-compactor.max-compaction-time` default from `0s` (disabled) to `1h`. When compacting blocks for a tenant, the compactor will move to compact blocks of another tenant or re-plan blocks to compact at least every 1h. #2514
* [CHANGE] Distributor: removed previously deprecated `extend_writes` (see #1856) YAML key and `-distributor.extend-writes` CLI flag from the distributor config. #2551
* [CHANGE] Ingester: removed previously deprecated `active_series_custom_trackers` (see #1188) YAML key from the ingester config. #2552
* [CHANGE] The tenant ID `__mimir_cluster` is reserved by Mimir and not allowed to store metrics. #2643
* [CHANGE] Purger: removed the purger component and moved its API endpoints `/purger/delete_tenant` and `/purger/delete_tenant_status` to the compactor at `/compactor/delete_tenant` and `/compactor/delete_tenant_status`. The new endpoints on the compactor are stable. #2644
* [CHANGE] Memberlist: Change the leave timeout duration (`-memberlist.leave-timeout duration`) from 5s to 20s and connection timeout (`-memberlist.packet-dial-timeout`) from 5s to 2s. This makes leave timeout 10x the connection timeout, so that we can communicate the leave to at least 1 node, if the first 9 we try to contact times out. #2669
* [CHANGE] Alertmanager: return status code `412 Precondition Failed` and log info message when alertmanager isn't configured for a tenant. #2635
* [CHANGE] Distributor: if forwarding rules are used to forward samples, exemplars are now removed from the request. #2710 #2725
* [CHANGE] Limits: change the default value of `max_global_series_per_metric` limit to `0` (disabled). Setting this limit by default does not provide much benefit because series are sharded by all labels. #2714
* [CHANGE] Ingester: experimental `-blocks-storage.tsdb.new-chunk-disk-mapper` has been removed, new chunk disk mapper is now always used, and is no longer marked experimental. Default value of `-blocks-storage.tsdb.head-chunks-write-queue-size` has changed to 1000000, this enables async chunk queue by default, which leads to improved latency on the write path when new chunks are created in ingesters. #2762
* [CHANGE] Ingester: removed deprecated `-blocks-storage.tsdb.isolation-enabled` option. TSDB-level isolation is now always disabled in Mimir. #2782
* [CHANGE] Compactor: `-compactor.partial-block-deletion-delay` must either be set to 0 (to disable partial blocks deletion) or a value higher than `4h`. #2787
* [CHANGE] Query-frontend: CLI flag `-query-frontend.align-querier-with-step` has been deprecated. Please use `-query-frontend.align-queries-with-step` instead. #2840
* [FEATURE] Compactor: Adds the ability to delete partial blocks after a configurable delay. This option can be configured per tenant. #2285
  - `-compactor.partial-block-deletion-delay`, as a duration string, allows you to set the delay since a partial block has been modified before marking it for deletion. A value of `0`, the default, disables this feature.
  - The metric `cortex_compactor_blocks_marked_for_deletion_total` has a new value for the `reason` label `reason="partial"`, when a block deletion marker is triggered by the partial block deletion delay.
* [FEATURE] Querier: enabled support for queries with negative offsets, which are not cached in the query results cache. #2429
* [FEATURE] EXPERIMENTAL: OpenTelemetry Metrics ingestion path on `/otlp/v1/metrics`. #695 #2436 #2461
* [FEATURE] Querier: Added support for tenant federation to metric metadata endpoint. #2467
* [FEATURE] Query-frontend: introduced experimental support to split instant queries by time. The instant query splitting can be enabled setting `-query-frontend.split-instant-queries-by-interval`. #2469 #2564 #2565 #2570 #2571 #2572 #2573 #2574 #2575 #2576 #2581 #2582 #2601 #2632 #2633 #2634 #2641 #2642 #2766
* [FEATURE] Introduced an experimental anonymous usage statistics tracking (disabled by default), to help Mimir maintainers make better decisions to support the open source community. The tracking system anonymously collects non-sensitive, non-personally identifiable information about the running Mimir cluster, and is disabled by default. #2643 #2662 #2685 #2732 #2733 #2735
* [FEATURE] Introduced an experimental deployment mode called read-write and running a fully featured Mimir cluster with three components: write, read and backend. The read-write deployment mode is a trade-off between the monolithic mode (only one component, no isolation) and the microservices mode (many components, high isolation). #2754 #2838
* [ENHANCEMENT] Distributor: Decreased distributor tests execution time. #2562
* [ENHANCEMENT] Alertmanager: Allow the HTTP `proxy_url` configuration option in the receiver's configuration. #2317
* [ENHANCEMENT] ring: optimize shuffle-shard computation when lookback is used, and all instances have registered timestamp within the lookback window. In that case we can immediately return origial ring, because we would select all instances anyway. #2309
* [ENHANCEMENT] Memberlist: added experimental memberlist cluster label support via `-memberlist.cluster-label` and `-memberlist.cluster-label-verification-disabled` CLI flags (and their respective YAML config options). #2354
* [ENHANCEMENT] Object storage can now be configured for all components using the `common` YAML config option key (or `-common.storage.*` CLI flags). #2330 #2347
* [ENHANCEMENT] Go: updated to go 1.18.4. #2400
* [ENHANCEMENT] Store-gateway, listblocks: list of blocks now includes stats from `meta.json` file: number of series, samples and chunks. #2425
* [ENHANCEMENT] Added more buckets to `cortex_ingester_client_request_duration_seconds` histogram metric, to correctly track requests taking longer than 1s (up until 16s). #2445
* [ENHANCEMENT] Azure client: Improve memory usage for large object storage downloads. #2408
* [ENHANCEMENT] Distributor: Add `-distributor.instance-limits.max-inflight-push-requests-bytes`. This limit protects the distributor against multiple large requests that together may cause an OOM, but are only a few, so do not trigger the `max-inflight-push-requests` limit. #2413
* [ENHANCEMENT] Distributor: Drop exemplars in distributor for tenants where exemplars are disabled. #2504
* [ENHANCEMENT] Runtime Config: Allow operator to specify multiple comma-separated yaml files in `-runtime-config.file` that will be merged in left to right order. #2583
* [ENHANCEMENT] Query sharding: shard binary operations only if it doesn't lead to non-shardable vector selectors in one of the operands. #2696
* [ENHANCEMENT] Add packaging for both debian based deb file and redhat based rpm file using FPM. #1803
* [ENHANCEMENT] Distributor: Add `cortex_distributor_query_ingester_chunks_deduped_total` and `cortex_distributor_query_ingester_chunks_total` metrics for determining how effective ingester chunk deduplication at query time is. #2713
* [ENHANCEMENT] Upgrade Docker base images to `alpine:3.16.2`. #2729
* [ENHANCEMENT] Ruler: Add `<prometheus-http-prefix>/api/v1/status/buildinfo` endpoint. #2724
* [ENHANCEMENT] Querier: Ensure all queries pulled from query-frontend or query-scheduler are immediately executed. The maximum workers concurrency in each querier is configured by `-querier.max-concurrent`. #2598
* [ENHANCEMENT] Distributor: Add `cortex_distributor_received_requests_total` and `cortex_distributor_requests_in_total` metrics to provide visiblity into appropriate per-tenant request limits. #2770
* [ENHANCEMENT] Distributor: Add single forwarding remote-write endpoint for a tenant (`forwarding_endpoint`), instead of using per-rule endpoints. This takes precendence over per-rule endpoints. #2801
* [ENHANCEMENT] Added `err-mimir-distributor-max-write-message-size` to the errors catalog. #2470
* [ENHANCEMENT] Add sanity check at startup to ensure the configured filesystem directories don't overlap for different components. #2828 #2947
* [BUGFIX] TSDB: Fixed a bug on the experimental out-of-order implementation that led to wrong query results. #2701
* [BUGFIX] Compactor: log the actual error on compaction failed. #2261
* [BUGFIX] Alertmanager: restore state from storage even when running a single replica. #2293
* [BUGFIX] Ruler: do not block "List Prometheus rules" API endpoint while syncing rules. #2289
* [BUGFIX] Ruler: return proper `*status.Status` error when running in remote operational mode. #2417
* [BUGFIX] Alertmanager: ensure the configured `-alertmanager.web.external-url` is either a path starting with `/`, or a full URL including the scheme and hostname. #2381 #2542
* [BUGFIX] Memberlist: fix problem with loss of some packets, typically ring updates when instances were removed from the ring during shutdown. #2418
* [BUGFIX] Ingester: fix misfiring `MimirIngesterHasUnshippedBlocks` and stale `cortex_ingester_oldest_unshipped_block_timestamp_seconds` when some block uploads fail. #2435
* [BUGFIX] Query-frontend: fix incorrect mapping of http status codes 429 to 500 when request queue is full. #2447
* [BUGFIX] Memberlist: Fix problem with ring being empty right after startup. Memberlist KV store now tries to "fast-join" the cluster to avoid serving empty KV store. #2505
* [BUGFIX] Compactor: Fix bug when using `-compactor.partial-block-deletion-delay`: compactor didn't correctly check for modification time of all block files. #2559
* [BUGFIX] Query-frontend: fix wrong query sharding results for queries with boolean result like `1 < bool 0`. #2558
* [BUGFIX] Fixed error messages related to per-instance limits incorrectly reporting they can be set on a per-tenant basis. #2610
* [BUGFIX] Perform HA-deduplication before forwarding samples according to forwarding rules in the distributor. #2603 #2709
* [BUGFIX] Fix reporting of tracing spans from PromQL engine. #2707
* [BUGFIX] Apply relabel and drop_label rules before forwarding rules in the distributor. #2703
* [BUGFIX] Distributor: Register `cortex_discarded_requests_total` metric, which previously was not registered and therefore not exported. #2712
* [BUGFIX] Ruler: fix not restoring alerts' state at startup. #2648
* [BUGFIX] Ingester: Fix disk filling up after restarting ingesters with out-of-order support disabled while it was enabled before. #2799
* [BUGFIX] Memberlist: retry joining memberlist cluster on startup when no nodes are resolved. #2837
* [BUGFIX] Query-frontend: fix incorrect mapping of http status codes 413 to 500 when request is too large. #2819
* [BUGFIX] Alertmanager: revert upstream alertmananger to v0.24.0 to fix panic when unmarshalling email headers #2924 #2925

### Mixin

* [CHANGE] Dashboards: "Slow Queries" dashboard no longer works with versions older than Grafana 9.0. #2223
* [CHANGE] Alerts: use RSS memory instead of working set memory in the `MimirAllocatingTooMuchMemory` alert for ingesters. #2480
* [CHANGE] Dashboards: remove the "Cache - Latency (old)" panel from the "Mimir / Queries" dashboard. #2796
* [FEATURE] Dashboards: added support to experimental read-write deployment mode. #2780
* [ENHANCEMENT] Dashboards: added missed rule evaluations to the "Evaluations per second" panel in the "Mimir / Ruler" dashboard. #2314
* [ENHANCEMENT] Dashboards: add k8s resource requests to CPU and memory panels. #2346
* [ENHANCEMENT] Dashboards: add RSS memory utilization panel for ingesters, store-gateways and compactors. #2479
* [ENHANCEMENT] Dashboards: allow to configure graph tooltip. #2647
* [ENHANCEMENT] Alerts: MimirFrontendQueriesStuck and MimirSchedulerQueriesStuck alerts are more reliable now as they consider all the intermediate samples in the minute prior to the evaluation. #2630
* [ENHANCEMENT] Alerts: added `RolloutOperatorNotReconciling` alert, firing if the optional rollout-operator is not successfully reconciling. #2700
* [ENHANCEMENT] Dashboards: added support to query-tee in front of ruler-query-frontend in the "Remote ruler reads" dashboard. #2761
* [ENHANCEMENT] Dashboards: Introduce support for baremetal deployment, setting `deployment_type: 'baremetal'` in the mixin `_config`. #2657
* [ENHANCEMENT] Dashboards: use timeseries panel to show exemplars. #2800
* [BUGFIX] Dashboards: fixed unit of latency panels in the "Mimir / Ruler" dashboard. #2312
* [BUGFIX] Dashboards: fixed "Intervals per query" panel in the "Mimir / Queries" dashboard. #2308
* [BUGFIX] Dashboards: Make "Slow Queries" dashboard works with Grafana 9.0. #2223
* [BUGFIX] Dashboards: add missing API routes to Ruler dashboard. #2412
* [BUGFIX] Dashboards: stop setting 'interval' in dashboards; it should be set on your datasource. #2802

### Jsonnet

* [CHANGE] query-scheduler is enabled by default. We advise to deploy the query-scheduler to improve the scalability of the query-frontend. #2431
* [CHANGE] Replaced anti-affinity rules with pod topology spread constraints for distributor, query-frontend, querier and ruler. #2517
  - The following configuration options have been removed:
    - `distributor_allow_multiple_replicas_on_same_node`
    - `query_frontend_allow_multiple_replicas_on_same_node`
    - `querier_allow_multiple_replicas_on_same_node`
    - `ruler_allow_multiple_replicas_on_same_node`
  - The following configuration options have been added:
    - `distributor_topology_spread_max_skew`
    - `query_frontend_topology_spread_max_skew`
    - `querier_topology_spread_max_skew`
    - `ruler_topology_spread_max_skew`
* [CHANGE] Change `max_global_series_per_metric` to 0 in all plans, and as a default value. #2669
* [FEATURE] Memberlist: added support for experimental memberlist cluster label, through the jsonnet configuration options `memberlist_cluster_label` and `memberlist_cluster_label_verification_disabled`. #2349
* [FEATURE] Added ruler-querier autoscaling support. It requires [KEDA](https://keda.sh) installed in the Kubernetes cluster. Ruler-querier autoscaler can be enabled and configure through the following options in the jsonnet config: #2545
  * `autoscaling_ruler_querier_enabled`: `true` to enable autoscaling.
  * `autoscaling_ruler_querier_min_replicas`: minimum number of ruler-querier replicas.
  * `autoscaling_ruler_querier_max_replicas`: maximum number of ruler-querier replicas.
  * `autoscaling_prometheus_url`: Prometheus base URL from which to scrape Mimir metrics (e.g. `http://prometheus.default:9090/prometheus`).
* [ENHANCEMENT] Memberlist now uses DNS service-discovery by default. #2549
* [ENHANCEMENT] Upgrade memcached image tag to `memcached:1.6.16-alpine`. #2740
* [ENHANCEMENT] Added `$._config.configmaps` and `$._config.runtime_config_files` to make it easy to add new configmaps or runtime config file to all components. #2748

### Mimirtool

* [ENHANCEMENT] Added `mimirtool backfill` command to upload Prometheus blocks using API available in the compactor. #1822
* [ENHANCEMENT] mimirtool bucket-validation: Verify existing objects can be overwritten by subsequent uploads. #2491
* [ENHANCEMENT] mimirtool config convert: Now supports migrating to the current version of Mimir. #2629
* [BUGFIX] mimirtool analyze: Fix dashboard JSON unmarshalling errors by using custom parsing. #2386
* [BUGFIX] Version checking no longer prompts for updating when already on latest version. #2723

### Mimir Continuous Test

* [ENHANCEMENT] Added basic authentication and bearer token support for when Mimir is behind a gateway authenticating the calls. #2717

### Query-tee

* [CHANGE] Renamed CLI flag `-server.service-port` to `-server.http-service-port`. #2683
* [CHANGE] Renamed metric `cortex_querytee_request_duration_seconds` to `cortex_querytee_backend_request_duration_seconds`. Metric `cortex_querytee_request_duration_seconds` is now reported without label `backend`. #2683
* [ENHANCEMENT] Added HTTP over gRPC support to `query-tee` to allow testing gRPC requests to Mimir instances. #2683

### Documentation

* [ENHANCEMENT] Referenced `mimirtool` commands in the HTTP API documentation. #2516
* [ENHANCEMENT] Improved DNS service discovery documentation. #2513

### Tools

* [ENHANCEMENT] `markblocks` now processes multiple blocks concurrently. #2677

## 2.2.0

### Grafana Mimir

* [CHANGE] Increased default configuration for `-server.grpc-max-recv-msg-size-bytes` and `-server.grpc-max-send-msg-size-bytes` from 4MB to 100MB. #1884
* [CHANGE] Default values have changed for the following settings. This improves query performance for recent data (within 12h) by only reading from ingesters: #1909 #1921
    - `-blocks-storage.bucket-store.ignore-blocks-within` now defaults to `10h` (previously `0`)
    - `-querier.query-store-after` now defaults to `12h` (previously `0`)
* [CHANGE] Alertmanager: removed support for migrating local files from Cortex 1.8 or earlier. Related to original Cortex PR https://github.com/cortexproject/cortex/pull/3910. #2253
* [CHANGE] The following settings are now classified as advanced because the defaults should work for most users and tuning them requires in-depth knowledge of how the read path works: #1929
    - `-querier.query-ingesters-within`
    - `-querier.query-store-after`
* [CHANGE] Config flag category overrides can be set dynamically at runtime. #1934
* [CHANGE] Ingester: deprecated `-ingester.ring.join-after`. Mimir now behaves as this setting is always set to 0s. This configuration option will be removed in Mimir 2.4.0. #1965
* [CHANGE] Blocks uploaded by ingester no longer contain `__org_id__` label. Compactor now ignores this label and will compact blocks with and without this label together. `mimirconvert` tool will remove the label from blocks as "unknown" label. #1972
* [CHANGE] Querier: deprecated `-querier.shuffle-sharding-ingesters-lookback-period`, instead adding `-querier.shuffle-sharding-ingesters-enabled` to enable or disable shuffle sharding on the read path. The value of `-querier.query-ingesters-within` is now used internally for shuffle sharding lookback. #2110
* [CHANGE] Memberlist: `-memberlist.abort-if-join-fails` now defaults to false. Previously it defaulted to true. #2168
* [CHANGE] Ruler: `/api/v1/rules*` and `/prometheus/rules*` configuration endpoints are removed. Use `/prometheus/config/v1/rules*`. #2182
* [CHANGE] Ingester: `-ingester.exemplars-update-period` has been renamed to `-ingester.tsdb-config-update-period`. You can use it to update multiple, per-tenant TSDB configurations. #2187
* [FEATURE] Ingester: (Experimental) Add the ability to ingest out-of-order samples up to an allowed limit. If you enable this feature, it requires additional memory and disk space. This feature also enables a write-behind log, which might lead to longer ingester-start replays. When this feature is disabled, there is no overhead on memory, disk space, or startup times. #2187
  * `-ingester.out-of-order-time-window`, as duration string, allows you to set how back in time a sample can be. The default is `0s`, where `s` is seconds.
  * `cortex_ingester_tsdb_out_of_order_samples_appended_total` metric tracks the total number of out-of-order samples ingested by the ingester.
  * `cortex_discarded_samples_total` has a new label `reason="sample-too-old"`, when the `-ingester.out-of-order-time-window` flag is greater than zero. The label tracks the number of samples that were discarded for being too old; they were out of order, but beyond the time window allowed. The labels `reason="sample-out-of-order"` and `reason="sample-out-of-bounds"` are not used when out-of-order ingestion is enabled.
* [ENHANCEMENT] Distributor: Added limit to prevent tenants from sending excessive number of requests: #1843
  * The following CLI flags (and their respective YAML config options) have been added:
    * `-distributor.request-rate-limit`
    * `-distributor.request-burst-limit`
  * The following metric is exposed to tell how many requests have been rejected:
    * `cortex_discarded_requests_total`
* [ENHANCEMENT] Store-gateway: Add the experimental ability to run requests in a dedicated OS thread pool. This feature can be configured using `-store-gateway.thread-pool-size` and is disabled by default. Replaces the ability to run index header operations in a dedicated thread pool. #1660 #1812
* [ENHANCEMENT] Improved error messages to make them easier to understand; each now have a unique, global identifier that you can use to look up in the runbooks for more information. #1907 #1919 #1888 #1939 #1984 #2009 #2056 #2066 #2104 #2150 #2234
* [ENHANCEMENT] Memberlist KV: incoming messages are now processed on per-key goroutine. This may reduce loss of "maintanance" packets in busy memberlist installations, but use more CPU. New `memberlist_client_received_broadcasts_dropped_total` counter tracks number of dropped per-key messages. #1912
* [ENHANCEMENT] Blocks Storage, Alertmanager, Ruler: add support a prefix to the bucket store (`*_storage.storage_prefix`). This enables using the same bucket for the three components. #1686 #1951
* [ENHANCEMENT] Upgrade Docker base images to `alpine:3.16.0`. #2028
* [ENHANCEMENT] Store-gateway: Add experimental configuration option for the store-gateway to attempt to pre-populate the file system cache when memory-mapping index-header files. Enabled with `-blocks-storage.bucket-store.index-header.map-populate-enabled=true`. Note this flag only has an effect when running on Linux. #2019 #2054
* [ENHANCEMENT] Chunk Mapper: reduce memory usage of async chunk mapper. #2043
* [ENHANCEMENT] Ingester: reduce sleep time when reading WAL. #2098
* [ENHANCEMENT] Compactor: Run sanity check on blocks storage configuration at startup. #2144
* [ENHANCEMENT] Compactor: Add HTTP API for uploading TSDB blocks. Enabled with `-compactor.block-upload-enabled`. #1694 #2126
* [ENHANCEMENT] Ingester: Enable querying overlapping blocks by default. #2187
* [ENHANCEMENT] Distributor: Auto-forget unhealthy distributors after ten failed ring heartbeats. #2154
* [ENHANCEMENT] Distributor: Add new metric `cortex_distributor_forward_errors_total` for error codes resulting from forwarding requests. #2077
* [ENHANCEMENT] `/ready` endpoint now returns and logs detailed services information. #2055
* [ENHANCEMENT] Memcached client: Reduce number of connections required to fetch cached keys from memcached. #1920
* [ENHANCEMENT] Improved error message returned when `-querier.query-store-after` validation fails. #1914
* [BUGFIX] Fix regexp parsing panic for regexp label matchers with start/end quantifiers. #1883
* [BUGFIX] Ingester: fixed deceiving error log "failed to update cached shipped blocks after shipper initialisation", occurring for each new tenant in the ingester. #1893
* [BUGFIX] Ring: fix bug where instances may appear unhealthy in the hash ring web UI even though they are not. #1933
* [BUGFIX] API: gzip is now enforced when identity encoding is explicitly rejected. #1864
* [BUGFIX] Fix panic at startup when Mimir is running in monolithic mode and query sharding is enabled. #2036
* [BUGFIX] Ruler: report `cortex_ruler_queries_failed_total` metric for any remote query error except 4xx when remote operational mode is enabled. #2053 #2143
* [BUGFIX] Ingester: fix slow rollout when using `-ingester.ring.unregister-on-shutdown=false` with long `-ingester.ring.heartbeat-period`. #2085
* [BUGFIX] Ruler: add timeout for remote rule evaluation queries to prevent rule group evaluations getting stuck indefinitely. The duration is configurable with `-querier.timeout` (default `2m`). #2090 #2222
* [BUGFIX] Limits: Active series custom tracker configuration has been named back from `active_series_custom_trackers_config` to `active_series_custom_trackers`. For backwards compatibility both version is going to be supported for until Mimir v2.4. When both fields are specified, `active_series_custom_trackers_config` takes precedence over `active_series_custom_trackers`. #2101
* [BUGFIX] Ingester: fixed the order of labels applied when incrementing the `cortex_discarded_metadata_total` metric. #2096
* [BUGFIX] Ingester: fixed bug where retrieving metadata for a metric with multiple metadata entries would return multiple copies of a single metadata entry rather than all available entries. #2096
* [BUGFIX] Distributor: canceled requests are no longer accounted as internal errors. #2157
* [BUGFIX] Memberlist: Fix typo in memberlist admin UI. #2202
* [BUGFIX] Ruler: fixed typo in error message when ruler failed to decode a rule group. #2151
* [BUGFIX] Active series custom tracker configuration is now displayed properly on `/runtime_config` page. #2065
* [BUGFIX] Query-frontend: `vector` and `time` functions were sharded, which made expressions like `vector(1) > 0 and vector(1)` fail. #2355

### Mixin

* [CHANGE] Split `mimir_queries` rules group into `mimir_queries` and `mimir_ingester_queries` to keep number of rules per group within the default per-tenant limit. #1885
* [CHANGE] Dashboards: Expose full image tag in "Mimir / Rollout progress" dashboard's "Pod per version panel." #1932
* [CHANGE] Dashboards: Disabled gateway panels by default, because most users don't have a gateway exposing the metrics expected by Mimir dashboards. You can re-enable it setting `gateway_enabled: true` in the mixin config and recompiling the mixin running `make build-mixin`. #1955
* [CHANGE] Alerts: adapt `MimirFrontendQueriesStuck` and `MimirSchedulerQueriesStuck` to consider ruler query path components. #1949
* [CHANGE] Alerts: Change `MimirRulerTooManyFailedQueries` severity to `critical`. #2165
* [ENHANCEMENT] Dashboards: Add config option `datasource_regex` to customise the regular expression used to select valid datasources for Mimir dashboards. #1802
* [ENHANCEMENT] Dashboards: Added "Mimir / Remote ruler reads" and "Mimir / Remote ruler reads resources" dashboards. #1911 #1937
* [ENHANCEMENT] Dashboards: Make networking panels work for pods created by the mimir-distributed helm chart. #1927
* [ENHANCEMENT] Alerts: Add `MimirStoreGatewayNoSyncedTenants` alert that fires when there is a store-gateway owning no tenants. #1882
* [ENHANCEMENT] Rules: Make `recording_rules_range_interval` configurable for cases where Mimir metrics are scraped less often that every 30 seconds. #2118
* [ENHANCEMENT] Added minimum Grafana version to mixin dashboards. #1943
* [BUGFIX] Fix `container_memory_usage_bytes:sum` recording rule. #1865
* [BUGFIX] Fix `MimirGossipMembersMismatch` alerts if Mimir alertmanager is activated. #1870
* [BUGFIX] Fix `MimirRulerMissedEvaluations` to show % of missed alerts as a value between 0 and 100 instead of 0 and 1. #1895
* [BUGFIX] Fix `MimirCompactorHasNotUploadedBlocks` alert false positive when Mimir is deployed in monolithic mode. #1902
* [BUGFIX] Fix `MimirGossipMembersMismatch` to make it less sensitive during rollouts and fire one alert per installation, not per job. #1926
* [BUGFIX] Do not trigger `MimirAllocatingTooMuchMemory` alerts if no container limits are supplied. #1905
* [BUGFIX] Dashboards: Remove empty "Chunks per query" panel from `Mimir / Queries` dashboard. #1928
* [BUGFIX] Dashboards: Use Grafana's `$__rate_interval` for rate queries in dashboards to support scrape intervals of >15s. #2011
* [BUGFIX] Alerts: Make each version of `MimirCompactorHasNotUploadedBlocks` distinct to avoid rule evaluation failures due to duplicate series being generated. #2197
* [BUGFIX] Fix `MimirGossipMembersMismatch` alert when using remote ruler evaluation. #2159

### Jsonnet

* [CHANGE] Remove use of `-querier.query-store-after`, `-querier.shuffle-sharding-ingesters-lookback-period`, `-blocks-storage.bucket-store.ignore-blocks-within`, and `-blocks-storage.tsdb.close-idle-tsdb-timeout` CLI flags since the values now match defaults. #1915 #1921
* [CHANGE] Change default value for `-blocks-storage.bucket-store.chunks-cache.memcached.timeout` to `450ms` to increase use of cached data. #2035
* [CHANGE] The `memberlist_ring_enabled` configuration now applies to Alertmanager. #2102 #2103 #2107
* [CHANGE] Default value for `memberlist_ring_enabled` is now true. It means that all hash rings use Memberlist as default KV store instead of Consul (previous default). #2161
* [CHANGE] Configure `-ingester.max-global-metadata-per-user` to correspond to 20% of the configured max number of series per tenant. #2250
* [CHANGE] Configure `-ingester.max-global-metadata-per-metric` to be 10. #2250
* [CHANGE] Change `_config.multi_zone_ingester_max_unavailable` to 25. #2251
* [FEATURE] Added querier autoscaling support. It requires [KEDA](https://keda.sh) installed in the Kubernetes cluster and query-scheduler enabled in the Mimir cluster. Querier autoscaler can be enabled and configure through the following options in the jsonnet config: #2013 #2023
  * `autoscaling_querier_enabled`: `true` to enable autoscaling.
  * `autoscaling_querier_min_replicas`: minimum number of querier replicas.
  * `autoscaling_querier_max_replicas`: maximum number of querier replicas.
  * `autoscaling_prometheus_url`: Prometheus base URL from which to scrape Mimir metrics (e.g. `http://prometheus.default:9090/prometheus`).
* [FEATURE] Jsonnet: Add support for ruler remote evaluation mode (`ruler_remote_evaluation_enabled`), which deploys and uses a dedicated query path for rule evaluation. This enables the benefits of the query-frontend for rule evaluation, such as query sharding. #2073
* [ENHANCEMENT] Added `compactor` service, that can be used to route requests directly to compactor (e.g. admin UI). #2063
* [ENHANCEMENT] Added a `consul_enabled` configuration option to provide the ability to disable consul. It is automatically set to false when `memberlist_ring_enabled` is true and `multikv_migration_enabled` (used for migration from Consul to memberlist) is not set. #2093 #2152
* [BUGFIX] Querier: Fix disabling shuffle sharding on the read path whilst keeping it enabled on write path. #2164

### Mimirtool

* [CHANGE] mimirtool rules: `--use-legacy-routes` now toggles between using `/prometheus/config/v1/rules` (default) and `/api/v1/rules` (legacy) endpoints. #2182
* [FEATURE] Added bearer token support for when Mimir is behind a gateway authenticating by bearer token. #2146
* [BUGFIX] mimirtool analyze: Fix dashboard JSON unmarshalling errors (#1840). #1973
* [BUGFIX] Make mimirtool build for Windows work again. #2273

### Mimir Continuous Test

* [ENHANCEMENT] Added the `-tests.smoke-test` flag to run the `mimir-continuous-test` suite once and immediately exit. #2047 #2094
* [ENHANCEMENT] Added the `-tests.write-protocol` flag to write using the `prometheus` remote write protocol or `otlp-http` in the `mimir-continuous-test` suite. #5719

### Documentation

* [ENHANCEMENT] Published Grafana Mimir runbooks as part of documentation. #1970
* [ENHANCEMENT] Improved ruler's "remote operational mode" documentation. #1906
* [ENHANCEMENT] Recommend fast disks for ingesters and store-gateways in production tips. #1903
* [ENHANCEMENT] Explain the runtime override of active series matchers. #1868
* [ENHANCEMENT] Clarify "Set rule group" API specification. #1869
* [ENHANCEMENT] Published Mimir jsonnet documentation. #2024
* [ENHANCEMENT] Documented required scrape interval for using alerting and recording rules from Mimir jsonnet. #2147
* [ENHANCEMENT] Runbooks: Mention memberlist as possible source of problems for various alerts. #2158
* [ENHANCEMENT] Added step-by-step article about migrating from Consul to Memberlist KV store using jsonnet without downtime. #2166
* [ENHANCEMENT] Documented `/memberlist` admin page. #2166
* [ENHANCEMENT] Documented how to configure Grafana Mimir's ruler with Jsonnet. #2127
* [ENHANCEMENT] Documented how to configure queriers’ autoscaling with Jsonnet. #2128
* [ENHANCEMENT] Updated mixin building instructions in "Installing Grafana Mimir dashboards and alerts" article. #2015 #2163
* [ENHANCEMENT] Fix location of "Monitoring Grafana Mimir" article in the documentation hierarchy. #2130
* [ENHANCEMENT] Runbook for `MimirRequestLatency` was expanded with more practical advice. #1967
* [BUGFIX] Fixed ruler configuration used in the getting started guide. #2052
* [BUGFIX] Fixed Mimir Alertmanager datasource in Grafana used by "Play with Grafana Mimir" tutorial. #2115
* [BUGFIX] Fixed typos in "Scaling out Grafana Mimir" article. #2170
* [BUGFIX] Added missing ring endpoint exposed by Ingesters. #1918

## 2.1.0

### Grafana Mimir

* [CHANGE] Compactor: No longer upload debug meta files to object storage. #1257
* [CHANGE] Default values have changed for the following settings: #1547
    - `-alertmanager.alertmanager-client.grpc-max-recv-msg-size` now defaults to 100 MiB (previously was not configurable and set to 16 MiB)
    - `-alertmanager.alertmanager-client.grpc-max-send-msg-size` now defaults to 100 MiB (previously was not configurable and set to 4 MiB)
    - `-alertmanager.max-recv-msg-size` now defaults to 100 MiB (previously was 16 MiB)
* [CHANGE] Ingester: Add `user` label to metrics `cortex_ingester_ingested_samples_total` and `cortex_ingester_ingested_samples_failures_total`. #1533
* [CHANGE] Ingester: Changed `-blocks-storage.tsdb.isolation-enabled` default from `true` to `false`. The config option has also been deprecated and will be removed in 2 minor version. #1655
* [CHANGE] Query-frontend: results cache keys are now versioned, this will cause cache to be re-filled when rolling out this version. #1631
* [CHANGE] Store-gateway: enabled attributes in-memory cache by default. New default configuration is `-blocks-storage.bucket-store.chunks-cache.attributes-in-memory-max-items=50000`. #1727
* [CHANGE] Compactor: Removed the metric `cortex_compactor_garbage_collected_blocks_total` since it duplicates `cortex_compactor_blocks_marked_for_deletion_total`. #1728
* [CHANGE] All: Logs that used the`org_id` label now use `user` label. #1634 #1758
* [CHANGE] Alertmanager: the following metrics are not exported for a given `user` and `integration` when the metric value is zero: #1783
  * `cortex_alertmanager_notifications_total`
  * `cortex_alertmanager_notifications_failed_total`
  * `cortex_alertmanager_notification_requests_total`
  * `cortex_alertmanager_notification_requests_failed_total`
  * `cortex_alertmanager_notification_rate_limited_total`
* [CHANGE] Removed the following metrics exposed by the Mimir hash rings: #1791
  * `cortex_member_ring_tokens_owned`
  * `cortex_member_ring_tokens_to_own`
  * `cortex_ring_tokens_owned`
  * `cortex_ring_member_ownership_percent`
* [CHANGE] Querier / Ruler: removed the following metrics tracking number of query requests send to each ingester. You can use `cortex_request_duration_seconds_count{route=~"/cortex.Ingester/(QueryStream|QueryExemplars)"}` instead. #1797
  * `cortex_distributor_ingester_queries_total`
  * `cortex_distributor_ingester_query_failures_total`
* [CHANGE] Distributor: removed the following metrics tracking the number of requests from a distributor to ingesters: #1799
  * `cortex_distributor_ingester_appends_total`
  * `cortex_distributor_ingester_append_failures_total`
* [CHANGE] Distributor / Ruler: deprecated `-distributor.extend-writes`. Now Mimir always behaves as if this setting was set to `false`, which we expect to be safe for every Mimir cluster setup. #1856
* [FEATURE] Querier: Added support for [streaming remote read](https://prometheus.io/blog/2019/10/10/remote-read-meets-streaming/). Should be noted that benefits of chunking the response are partial here, since in a typical `query-frontend` setup responses will be buffered until they've been completed. #1735
* [FEATURE] Ruler: Allow setting `evaluation_delay` for each rule group via rules group configuration file. #1474
* [FEATURE] Ruler: Added support for expression remote evaluation. #1536 #1818
  * The following CLI flags (and their respective YAML config options) have been added:
    * `-ruler.query-frontend.address`
    * `-ruler.query-frontend.grpc-client-config.grpc-max-recv-msg-size`
    * `-ruler.query-frontend.grpc-client-config.grpc-max-send-msg-size`
    * `-ruler.query-frontend.grpc-client-config.grpc-compression`
    * `-ruler.query-frontend.grpc-client-config.grpc-client-rate-limit`
    * `-ruler.query-frontend.grpc-client-config.grpc-client-rate-limit-burst`
    * `-ruler.query-frontend.grpc-client-config.backoff-on-ratelimits`
    * `-ruler.query-frontend.grpc-client-config.backoff-min-period`
    * `-ruler.query-frontend.grpc-client-config.backoff-max-period`
    * `-ruler.query-frontend.grpc-client-config.backoff-retries`
    * `-ruler.query-frontend.grpc-client-config.tls-enabled`
    * `-ruler.query-frontend.grpc-client-config.tls-ca-path`
    * `-ruler.query-frontend.grpc-client-config.tls-cert-path`
    * `-ruler.query-frontend.grpc-client-config.tls-key-path`
    * `-ruler.query-frontend.grpc-client-config.tls-server-name`
    * `-ruler.query-frontend.grpc-client-config.tls-insecure-skip-verify`
* [FEATURE] Distributor: Added the ability to forward specifics metrics to alternative remote_write API endpoints. #1052
* [FEATURE] Ingester: Active series custom trackers now supports runtime tenant-specific overrides. The configuration has been moved to limit config, the ingester config has been deprecated.  #1188
* [ENHANCEMENT] Alertmanager API: Concurrency limit for GET requests is now configurable using `-alertmanager.max-concurrent-get-requests-per-tenant`. #1547
* [ENHANCEMENT] Alertmanager: Added the ability to configure additional gRPC client settings for the Alertmanager distributor #1547
  - `-alertmanager.alertmanager-client.backoff-max-period`
  - `-alertmanager.alertmanager-client.backoff-min-period`
  - `-alertmanager.alertmanager-client.backoff-on-ratelimits`
  - `-alertmanager.alertmanager-client.backoff-retries`
  - `-alertmanager.alertmanager-client.grpc-client-rate-limit`
  - `-alertmanager.alertmanager-client.grpc-client-rate-limit-burst`
  - `-alertmanager.alertmanager-client.grpc-compression`
  - `-alertmanager.alertmanager-client.grpc-max-recv-msg-size`
  - `-alertmanager.alertmanager-client.grpc-max-send-msg-size`
* [ENHANCEMENT] Ruler: Add more detailed query information to ruler query stats logging. #1411
* [ENHANCEMENT] Admin: Admin API now has some styling. #1482 #1549 #1821 #1824
* [ENHANCEMENT] Alertmanager: added `insight=true` field to alertmanager dispatch logs. #1379
* [ENHANCEMENT] Store-gateway: Add the experimental ability to run index header operations in a dedicated thread pool. This feature can be configured using `-blocks-storage.bucket-store.index-header-thread-pool-size` and is disabled by default. #1660
* [ENHANCEMENT] Store-gateway: don't drop all blocks if instance finds itself as unhealthy or missing in the ring. #1806 #1823
* [ENHANCEMENT] Querier: wait until inflight queries are completed when shutting down queriers. #1756 #1767
* [BUGFIX] Query-frontend: do not shard queries with a subquery unless the subquery is inside a shardable aggregation function call. #1542
* [BUGFIX] Query-frontend: added `component=query-frontend` label to results cache memcached metrics to fix a panic when Mimir is running in single binary mode and results cache is enabled. #1704
* [BUGFIX] Mimir: services' status content-type is now correctly set to `text/html`. #1575
* [BUGFIX] Multikv: Fix panic when using using runtime config to set primary KV store used by `multi` KV. #1587
* [BUGFIX] Multikv: Fix watching for runtime config changes in `multi` KV store in ruler and querier. #1665
* [BUGFIX] Memcached: allow to use CNAME DNS records for the memcached backend addresses. #1654
* [BUGFIX] Querier: fixed temporary partial query results when shuffle sharding is enabled and hash ring backend storage is flushed / reset. #1829
* [BUGFIX] Alertmanager: prevent more file traversal cases related to template names. #1833
* [BUGFUX] Alertmanager: Allow usage with `-alertmanager-storage.backend=local`. Note that when using this storage type, the Alertmanager is not able persist state remotely, so it not recommended for production use. #1836
* [BUGFIX] Alertmanager: Do not validate alertmanager configuration if it's not running. #1835

### Mixin

* [CHANGE] Dashboards: Remove per-user series legends from Tenants dashboard. #1605
* [CHANGE] Dashboards: Show in-memory series and the per-user series limit on Tenants dashboard. #1613
* [CHANGE] Dashboards: Slow-queries dashboard now uses `user` label from logs instead of `org_id`. #1634
* [CHANGE] Dashboards: changed all Grafana dashboards UIDs to not conflict with Cortex ones, to let people install both while migrating from Cortex to Mimir: #1801 #1808
  * Alertmanager from `a76bee5913c97c918d9e56a3cc88cc28` to `b0d38d318bbddd80476246d4930f9e55`
  * Alertmanager Resources from `68b66aed90ccab448009089544a8d6c6` to `a6883fb22799ac74479c7db872451092`
  * Compactor from `9c408e1d55681ecb8a22c9fab46875cc` to `1b3443aea86db629e6efdb7d05c53823`
  * Compactor Resources from `df9added6f1f4332f95848cca48ebd99` to `09a5c49e9cdb2f2b24c6d184574a07fd`
  * Config from `61bb048ced9817b2d3e07677fb1c6290` to `5d9d0b4724c0f80d68467088ec61e003`
  * Object Store from `d5a3a4489d57c733b5677fb55370a723` to `e1324ee2a434f4158c00a9ee279d3292`
  * Overrides from `b5c95fee2e5e7c4b5930826ff6e89a12` to `1e2c358600ac53f09faea133f811b5bb`
  * Queries from `d9931b1054053c8b972d320774bb8f1d` to `b3abe8d5c040395cc36615cb4334c92d`
  * Reads from `8d6ba60eccc4b6eedfa329b24b1bd339` to `e327503188913dc38ad571c647eef643`
  * Reads Networking from `c0464f0d8bd026f776c9006b05910000` to `54b2a0a4748b3bd1aefa92ce5559a1c2`
  * Reads Resources from `2fd2cda9eea8d8af9fbc0a5960425120` to `cc86fd5aa9301c6528986572ad974db9`
  * Rollout Progress from `7544a3a62b1be6ffd919fc990ab8ba8f` to `7f0b5567d543a1698e695b530eb7f5de`
  * Ruler from `44d12bcb1f95661c6ab6bc946dfc3473` to `631e15d5d85afb2ca8e35d62984eeaa0`
  * Scaling from `88c041017b96856c9176e07cf557bdcf` to `64bbad83507b7289b514725658e10352`
  * Slow queries from `e6f3091e29d2636e3b8393447e925668` to `6089e1ce1e678788f46312a0a1e647e6`
  * Tenants from `35fa247ce651ba189debf33d7ae41611` to `35fa247ce651ba189debf33d7ae41611`
  * Top Tenants from `bc6e12d4fe540e4a1785b9d3ca0ffdd9` to `bc6e12d4fe540e4a1785b9d3ca0ffdd9`
  * Writes from `0156f6d15aa234d452a33a4f13c838e3` to `8280707b8f16e7b87b840fc1cc92d4c5`
  * Writes Networking from `681cd62b680b7154811fe73af55dcfd4` to `978c1cb452585c96697a238eaac7fe2d`
  * Writes Resources from `c0464f0d8bd026f776c9006b0591bb0b` to `bc9160e50b52e89e0e49c840fea3d379`
* [FEATURE] Alerts: added the following alerts on `mimir-continuous-test` tool: #1676
  - `MimirContinuousTestNotRunningOnWrites`
  - `MimirContinuousTestNotRunningOnReads`
  - `MimirContinuousTestFailed`
* [ENHANCEMENT] Added `per_cluster_label` support to allow to change the label name used to differentiate between Kubernetes clusters. #1651
* [ENHANCEMENT] Dashboards: Show QPS and latency of the Alertmanager Distributor. #1696
* [ENHANCEMENT] Playbooks: Add Alertmanager suggestions for `MimirRequestErrors` and `MimirRequestLatency` #1702
* [ENHANCEMENT] Dashboards: Allow custom datasources. #1749
* [ENHANCEMENT] Dashboards: Add config option `gateway_enabled` (defaults to `true`) to disable gateway panels from dashboards. #1761
* [ENHANCEMENT] Dashboards: Extend Top tenants dashboard with queries for tenants with highest sample rate, discard rate, and discard rate growth. #1842
* [ENHANCEMENT] Dashboards: Show ingestion rate limit and rule group limit on Tenants dashboard. #1845
* [ENHANCEMENT] Dashboards: Add "last successful run" panel to compactor dashboard. #1628
* [BUGFIX] Dashboards: Fix "Failed evaluation rate" panel on Tenants dashboard. #1629
* [BUGFIX] Honor the configured `per_instance_label` in all dashboards and alerts. #1697

### Jsonnet

* [FEATURE] Added support for `mimir-continuous-test`. To deploy `mimir-continuous-test` you can use the following configuration: #1675 #1850
  ```jsonnet
  _config+: {
    continuous_test_enabled: true,
    continuous_test_tenant_id: 'type-tenant-id',
    continuous_test_write_endpoint: 'http://type-write-path-hostname',
    continuous_test_read_endpoint: 'http://type-read-path-hostname/prometheus',
  },
  ```
* [ENHANCEMENT] Ingester anti-affinity can now be disabled by using `ingester_allow_multiple_replicas_on_same_node` configuration key. #1581
* [ENHANCEMENT] Added `node_selector` configuration option to select Kubernetes nodes where Mimir should run. #1596
* [ENHANCEMENT] Alertmanager: Added a `PodDisruptionBudget` of `withMaxUnavailable = 1`, to ensure we maintain quorum during rollouts. #1683
* [ENHANCEMENT] Store-gateway anti-affinity can now be enabled/disabled using `store_gateway_allow_multiple_replicas_on_same_node` configuration key. #1730
* [ENHANCEMENT] Added `store_gateway_zone_a_args`, `store_gateway_zone_b_args` and `store_gateway_zone_c_args` configuration options. #1807
* [BUGFIX] Pass primary and secondary multikv stores via CLI flags. Introduced new `multikv_switch_primary_secondary` config option to flip primary and secondary in runtime config.

### Mimirtool

* [BUGFIX] `config convert`: Retain Cortex defaults for `blocks_storage.backend`, `ruler_storage.backend`, `alertmanager_storage.backend`, `auth.type`, `activity_tracker.filepath`, `alertmanager.data_dir`, `blocks_storage.filesystem.dir`, `compactor.data_dir`, `ruler.rule_path`, `ruler_storage.filesystem.dir`, and `graphite.querier.schemas.backend`. #1626 #1762

### Tools

* [FEATURE] Added a `markblocks` tool that creates `no-compact` and `delete` marks for the blocks. #1551
* [FEATURE] Added `mimir-continuous-test` tool to continuously run smoke tests on live Mimir clusters. #1535 #1540 #1653 #1603 #1630 #1691 #1675 #1676 #1692 #1706 #1709 #1775 #1777 #1778 #1795
* [FEATURE] Added `mimir-rules-action` GitHub action, located at `operations/mimir-rules-action/`, used to lint, prepare, verify, diff, and sync rules to a Mimir cluster. #1723

## 2.0.0

### Grafana Mimir

_Changes since Cortex 1.10.0._

* [CHANGE] Remove chunks storage engine. #86 #119 #510 #545 #743 #744 #748 #753 #755 #757 #758 #759 #760 #762 #764 #789 #812 #813
  * The following CLI flags (and their respective YAML config options) have been removed:
    * `-store.engine`
    * `-schema-config-file`
    * `-ingester.checkpoint-duration`
    * `-ingester.checkpoint-enabled`
    * `-ingester.chunk-encoding`
    * `-ingester.chunk-age-jitter`
    * `-ingester.concurrent-flushes`
    * `-ingester.flush-on-shutdown-with-wal-enabled`
    * `-ingester.flush-op-timeout`
    * `-ingester.flush-period`
    * `-ingester.max-chunk-age`
    * `-ingester.max-chunk-idle`
    * `-ingester.max-series-per-query` (and `max_series_per_query` from runtime config)
    * `-ingester.max-stale-chunk-idle`
    * `-ingester.max-transfer-retries`
    * `-ingester.min-chunk-length`
    * `-ingester.recover-from-wal`
    * `-ingester.retain-period`
    * `-ingester.spread-flushes`
    * `-ingester.wal-dir`
    * `-ingester.wal-enabled`
    * `-querier.query-parallelism`
    * `-querier.second-store-engine`
    * `-querier.use-second-store-before-time`
    * `-flusher.wal-dir`
    * `-flusher.concurrent-flushes`
    * `-flusher.flush-op-timeout`
    * All `-table-manager.*` flags
    * All `-deletes.*` flags
    * All `-purger.*` flags
    * All `-metrics.*` flags
    * All `-dynamodb.*` flags
    * All `-s3.*` flags
    * All `-azure.*` flags
    * All `-bigtable.*` flags
    * All `-gcs.*` flags
    * All `-cassandra.*` flags
    * All `-boltdb.*` flags
    * All `-local.*` flags
    * All `-swift.*` flags
    * All `-store.*` flags except `-store.engine`, `-store.max-query-length`, `-store.max-labels-query-length`
    * All `-grpc-store.*` flags
  * The following API endpoints have been removed:
    * `/api/v1/chunks` and `/chunks`
  * The following metrics have been removed:
    * `cortex_ingester_flush_queue_length`
    * `cortex_ingester_queried_chunks`
    * `cortex_ingester_chunks_created_total`
    * `cortex_ingester_wal_replay_duration_seconds`
    * `cortex_ingester_wal_corruptions_total`
    * `cortex_ingester_sent_chunks`
    * `cortex_ingester_received_chunks`
    * `cortex_ingester_flush_series_in_progress`
    * `cortex_ingester_chunk_utilization`
    * `cortex_ingester_chunk_length`
    * `cortex_ingester_chunk_size_bytes`
    * `cortex_ingester_chunk_age_seconds`
    * `cortex_ingester_memory_chunks`
    * `cortex_ingester_flushing_enqueued_series_total`
    * `cortex_ingester_flushing_dequeued_series_total`
    * `cortex_ingester_dropped_chunks_total`
    * `cortex_oldest_unflushed_chunk_timestamp_seconds`
    * `prometheus_local_storage_chunk_ops_total`
    * `prometheus_local_storage_chunkdesc_ops_total`
    * `prometheus_local_storage_memory_chunkdescs`
* [CHANGE] Changed default storage backends from `s3` to `filesystem` #833
  This effects the following flags:
  * `-blocks-storage.backend` now defaults to `filesystem`
  * `-blocks-storage.filesystem.dir` now defaults to `blocks`
  * `-alertmanager-storage.backend` now defaults to `filesystem`
  * `-alertmanager-storage.filesystem.dir` now defaults to `alertmanager`
  * `-ruler-storage.backend` now defaults to `filesystem`
  * `-ruler-storage.filesystem.dir` now defaults to `ruler`
* [CHANGE] Renamed metric `cortex_experimental_features_in_use_total` as `cortex_experimental_features_used_total` and added `feature` label. #32 #658
* [CHANGE] Removed `log_messages_total` metric. #32
* [CHANGE] Some files and directories created by Mimir components on local disk now have stricter permissions, and are only readable by owner, but not group or others. #58
* [CHANGE] Memcached client DNS resolution switched from golang built-in to [`miekg/dns`](https://github.com/miekg/dns). #142
* [CHANGE] The metric `cortex_deprecated_flags_inuse_total` has been renamed to `deprecated_flags_inuse_total` as part of using grafana/dskit functionality. #185
* [CHANGE] API: The `-api.response-compression-enabled` flag has been removed, and GZIP response compression is always enabled except on `/api/v1/push` and `/push` endpoints. #880
* [CHANGE] Update Go version to 1.17.3. #480
* [CHANGE] The `status_code` label on gRPC client metrics has changed from '200' and '500' to '2xx', '5xx', '4xx', 'cancel' or 'error'. #537
* [CHANGE] Removed the deprecated `-<prefix>.fifocache.size` flag. #618
* [CHANGE] Enable index header lazy loading by default. #693
  * `-blocks-storage.bucket-store.index-header-lazy-loading-enabled` default from `false` to `true`
  * `-blocks-storage.bucket-store.index-header-lazy-loading-idle-timeout` default from `20m` to `1h`
* [CHANGE] Shuffle-sharding:
  * `-distributor.sharding-strategy` option has been removed, and shuffle sharding is enabled by default. Default shard size is set to 0, which disables shuffle sharding for the tenant (all ingesters will receive tenants's samples). #888
  * `-ruler.sharding-strategy` option has been removed from ruler. Ruler now uses shuffle-sharding by default, but respects `ruler_tenant_shard_size`, which defaults to 0 (ie. use all rulers for tenant). #889
  * `-store-gateway.sharding-strategy` option has been removed store-gateways. Store-gateway now uses shuffle-sharding by default, but respects `store_gateway_tenant_shard_size` for tenant, and this value defaults to 0. #891
* [CHANGE] Server: `-server.http-listen-port` (yaml: `server.http_listen_port`) now defaults to `8080` (previously `80`). #871
* [CHANGE] Changed the default value of `-blocks-storage.bucket-store.ignore-deletion-marks-delay` from 6h to 1h. #892
* [CHANGE] Changed default settings for memcached clients: #959 #1000
  * The default value for the following config options has changed from `10000` to `25000`:
    * `-blocks-storage.bucket-store.chunks-cache.memcached.max-async-buffer-size`
    * `-blocks-storage.bucket-store.index-cache.memcached.max-async-buffer-size`
    * `-blocks-storage.bucket-store.metadata-cache.memcached.max-async-buffer-size`
    * `-query-frontend.results-cache.memcached.max-async-buffer-size`
  * The default value for the following config options has changed from `0` (unlimited) to `100`:
    * `-blocks-storage.bucket-store.chunks-cache.memcached.max-get-multi-batch-size`
    * `-blocks-storage.bucket-store.index-cache.memcached.max-get-multi-batch-size`
    * `-blocks-storage.bucket-store.metadata-cache.memcached.max-get-multi-batch-size`
    * `-query-frontend.results-cache.memcached.max-get-multi-batch-size`
  * The default value for the following config options has changed from `16` to `100`:
    * `-blocks-storage.bucket-store.chunks-cache.memcached.max-idle-connections`
    * `-blocks-storage.bucket-store.index-cache.memcached.max-idle-connections`
    * `-blocks-storage.bucket-store.metadata-cache.memcached.max-idle-connections`
    * `-query-frontend.results-cache.memcached.max-idle-connections`
  * The default value for the following config options has changed from `100ms` to `200ms`:
    * `-blocks-storage.bucket-store.metadata-cache.memcached.timeout`
    * `-blocks-storage.bucket-store.index-cache.memcached.timeout`
    * `-blocks-storage.bucket-store.chunks-cache.memcached.timeout`
    * `-query-frontend.results-cache.memcached.timeout`
* [CHANGE] Changed the default value of `-blocks-storage.bucket-store.bucket-index.enabled` to `true`. The default configuration must now run the compactor in order to write the bucket index or else queries to long term storage will fail. #924
* [CHANGE] Option `-auth.enabled` has been renamed to `-auth.multitenancy-enabled`. #1130
* [CHANGE] Default tenant ID used with disabled auth (`-auth.multitenancy-enabled=false`) has changed from `fake` to `anonymous`. This tenant ID can now be changed with `-auth.no-auth-tenant` option. #1063
* [CHANGE] The default values for the following local directories have changed: #1072
  * `-alertmanager.storage.path` default value changed to `./data-alertmanager/`
  * `-compactor.data-dir` default value changed to `./data-compactor/`
  * `-ruler.rule-path` default value changed to `./data-ruler/`
* [CHANGE] The default value for gRPC max send message size has been changed from 16MB to 100MB. This affects the following parameters: #1152
  * `-query-frontend.grpc-client-config.grpc-max-send-msg-size`
  * `-ingester.client.grpc-max-send-msg-size`
  * `-querier.frontend-client.grpc-max-send-msg-size`
  * `-query-scheduler.grpc-client-config.grpc-max-send-msg-size`
  * `-ruler.client.grpc-max-send-msg-size`
* [CHANGE] Remove `-http.prefix` flag (and `http_prefix` config file option). #763
* [CHANGE] Remove legacy endpoints. Please use their alternatives listed below. As part of the removal process we are
  introducing two new sets of endpoints for the ruler configuration API: `<prometheus-http-prefix>/rules` and
  `<prometheus-http-prefix>/config/v1/rules/**`. We are also deprecating `<prometheus-http-prefix>/rules` and `/api/v1/rules`;
  and will remove them in Mimir 2.2.0. #763 #1222
  * Query endpoints

    | Legacy                                                  | Alternative                                                |
    | ------------------------------------------------------- | ---------------------------------------------------------- |
    | `/<legacy-http-prefix>/api/v1/query`                    | `<prometheus-http-prefix>/api/v1/query`                    |
    | `/<legacy-http-prefix>/api/v1/query_range`              | `<prometheus-http-prefix>/api/v1/query_range`              |
    | `/<legacy-http-prefix>/api/v1/query_exemplars`          | `<prometheus-http-prefix>/api/v1/query_exemplars`          |
    | `/<legacy-http-prefix>/api/v1/series`                   | `<prometheus-http-prefix>/api/v1/series`                   |
    | `/<legacy-http-prefix>/api/v1/labels`                   | `<prometheus-http-prefix>/api/v1/labels`                   |
    | `/<legacy-http-prefix>/api/v1/label/{name}/values`      | `<prometheus-http-prefix>/api/v1/label/{name}/values`      |
    | `/<legacy-http-prefix>/api/v1/metadata`                 | `<prometheus-http-prefix>/api/v1/metadata`                 |
    | `/<legacy-http-prefix>/api/v1/read`                     | `<prometheus-http-prefix>/api/v1/read`                     |
    | `/<legacy-http-prefix>/api/v1/cardinality/label_names`  | `<prometheus-http-prefix>/api/v1/cardinality/label_names`  |
    | `/<legacy-http-prefix>/api/v1/cardinality/label_values` | `<prometheus-http-prefix>/api/v1/cardinality/label_values` |
    | `/api/prom/user_stats`                                  | `/api/v1/user_stats`                                       |

  * Distributor endpoints

    | Legacy endpoint               | Alternative                   |
    | ----------------------------- | ----------------------------- |
    | `/<legacy-http-prefix>/push`  | `/api/v1/push`                |
    | `/all_user_stats`             | `/distributor/all_user_stats` |
    | `/ha-tracker`                 | `/distributor/ha_tracker`     |

  * Ingester endpoints

    | Legacy          | Alternative           |
    | --------------- | --------------------- |
    | `/ring`         | `/ingester/ring`      |
    | `/shutdown`     | `/ingester/shutdown`  |
    | `/flush`        | `/ingester/flush`     |
    | `/push`         | `/ingester/push`      |

  * Ruler endpoints

    | Legacy                                                | Alternative                                         | Alternative #2 (not available before Mimir 2.0.0)                    |
    | ----------------------------------------------------- | --------------------------------------------------- | ------------------------------------------------------------------- |
    | `/<legacy-http-prefix>/api/v1/rules`                  | `<prometheus-http-prefix>/api/v1/rules`             |                                                                     |
    | `/<legacy-http-prefix>/api/v1/alerts`                 | `<prometheus-http-prefix>/api/v1/alerts`            |                                                                     |
    | `/<legacy-http-prefix>/rules`                         | `/api/v1/rules` (see below)                         |  `<prometheus-http-prefix>/config/v1/rules`                         |
    | `/<legacy-http-prefix>/rules/{namespace}`             | `/api/v1/rules/{namespace}` (see below)             |  `<prometheus-http-prefix>/config/v1/rules/{namespace}`             |
    | `/<legacy-http-prefix>/rules/{namespace}/{groupName}` | `/api/v1/rules/{namespace}/{groupName}` (see below) |  `<prometheus-http-prefix>/config/v1/rules/{namespace}/{groupName}` |
    | `/<legacy-http-prefix>/rules/{namespace}`             | `/api/v1/rules/{namespace}` (see below)             |  `<prometheus-http-prefix>/config/v1/rules/{namespace}`             |
    | `/<legacy-http-prefix>/rules/{namespace}/{groupName}` | `/api/v1/rules/{namespace}/{groupName}` (see below) |  `<prometheus-http-prefix>/config/v1/rules/{namespace}/{groupName}` |
    | `/<legacy-http-prefix>/rules/{namespace}`             | `/api/v1/rules/{namespace}` (see below)             |  `<prometheus-http-prefix>/config/v1/rules/{namespace}`             |
    | `/ruler_ring`                                         | `/ruler/ring`                                       |                                                                     |

    > __Note:__ The `/api/v1/rules/**` endpoints are considered deprecated with Mimir 2.0.0 and will be removed
    in Mimir 2.2.0. After upgrading to 2.0.0 we recommend switching uses to the equivalent
    `/<prometheus-http-prefix>/config/v1/**` endpoints that Mimir 2.0.0 introduces.

  * Alertmanager endpoints

    | Legacy                      | Alternative                        |
    | --------------------------- | ---------------------------------- |
    | `/<legacy-http-prefix>`     | `/alertmanager`                    |
    | `/status`                   | `/multitenant_alertmanager/status` |

* [CHANGE] Ingester: changed `-ingester.stream-chunks-when-using-blocks` default value from `false` to `true`. #717
* [CHANGE] Ingester: default `-ingester.ring.min-ready-duration` reduced from 1m to 15s. #126
* [CHANGE] Ingester: `-ingester.ring.min-ready-duration` now start counting the delay after the ring's health checks have passed instead of when the ring client was started. #126
* [CHANGE] Ingester: allow experimental ingester max-exemplars setting to be changed dynamically #144
  * CLI flag `-blocks-storage.tsdb.max-exemplars` is renamed to `-ingester.max-global-exemplars-per-user`.
  * YAML `max_exemplars` is moved from `tsdb` to `overrides` and renamed to `max_global_exemplars_per_user`.
* [CHANGE] Ingester: active series metrics `cortex_ingester_active_series` and `cortex_ingester_active_series_custom_tracker` are now removed when their value is zero. #672 #690
* [CHANGE] Ingester: changed default value of `-blocks-storage.tsdb.retention-period` from `6h` to `24h`. #966
* [CHANGE] Ingester: changed default value of `-blocks-storage.tsdb.close-idle-tsdb-timeout` from `0` to `13h`. #967
* [CHANGE] Ingester: changed default value of `-ingester.ring.final-sleep` from `30s` to `0s`. #981
* [CHANGE] Ingester: the following low level settings have been removed: #1153
  * `-ingester-client.expected-labels`
  * `-ingester-client.expected-samples-per-series`
  * `-ingester-client.expected-timeseries`
* [CHANGE] Ingester: following command line options related to ingester ring were renamed: #1155
  * `-consul.*` changed to `-ingester.ring.consul.*`
  * `-etcd.*` changed to `-ingester.ring.etcd.*`
  * `-multi.*` changed to `-ingester.ring.multi.*`
  * `-distributor.excluded-zones` changed to `-ingester.ring.excluded-zones`
  * `-distributor.replication-factor` changed to `-ingester.ring.replication-factor`
  * `-distributor.zone-awareness-enabled` changed to `-ingester.ring.zone-awareness-enabled`
  * `-ingester.availability-zone` changed to `-ingester.ring.instance-availability-zone`
  * `-ingester.final-sleep` changed to `-ingester.ring.final-sleep`
  * `-ingester.heartbeat-period` changed to `-ingester.ring.heartbeat-period`
  * `-ingester.join-after` changed to `-ingester.ring.join-after`
  * `-ingester.lifecycler.ID` changed to `-ingester.ring.instance-id`
  * `-ingester.lifecycler.addr` changed to `-ingester.ring.instance-addr`
  * `-ingester.lifecycler.interface` changed to `-ingester.ring.instance-interface-names`
  * `-ingester.lifecycler.port` changed to `-ingester.ring.instance-port`
  * `-ingester.min-ready-duration` changed to `-ingester.ring.min-ready-duration`
  * `-ingester.num-tokens` changed to `-ingester.ring.num-tokens`
  * `-ingester.observe-period` changed to `-ingester.ring.observe-period`
  * `-ingester.readiness-check-ring-health` changed to `-ingester.ring.readiness-check-ring-health`
  * `-ingester.tokens-file-path` changed to `-ingester.ring.tokens-file-path`
  * `-ingester.unregister-on-shutdown` changed to `-ingester.ring.unregister-on-shutdown`
  * `-ring.heartbeat-timeout` changed to `-ingester.ring.heartbeat-timeout`
  * `-ring.prefix` changed to `-ingester.ring.prefix`
  * `-ring.store` changed to `-ingester.ring.store`
* [CHANGE] Ingester: fields in YAML configuration for ingester ring have been changed: #1155
  * `ingester.lifecycler` changed to `ingester.ring`
  * Fields from `ingester.lifecycler.ring` moved to `ingester.ring`
  * `ingester.lifecycler.address` changed to `ingester.ring.instance_addr`
  * `ingester.lifecycler.id` changed to `ingester.ring.instance_id`
  * `ingester.lifecycler.port` changed to `ingester.ring.instance_port`
  * `ingester.lifecycler.availability_zone` changed to `ingester.ring.instance_availability_zone`
  * `ingester.lifecycler.interface_names` changed to `ingester.ring.instance_interface_names`
* [CHANGE] Distributor: removed the `-distributor.shard-by-all-labels` configuration option. It is now assumed to be true. #698
* [CHANGE] Distributor: change default value of `-distributor.instance-limits.max-inflight-push-requests` to `2000`. #964
* [CHANGE] Distributor: change default value of `-distributor.remote-timeout` from `2s` to `20s`. #970
* [CHANGE] Distributor: removed the `-distributor.extra-query-delay` flag (and its respective YAML config option). #1048
* [CHANGE] Query-frontend: Enable query stats by default, they can still be disabled with `-query-frontend.query-stats-enabled=false`. #83
* [CHANGE] Query-frontend: the `cortex_frontend_mapped_asts_total` metric has been renamed to `cortex_frontend_query_sharding_rewrites_attempted_total`. #150
* [CHANGE] Query-frontend: added `sharded` label to `cortex_query_seconds_total` metric. #235
* [CHANGE] Query-frontend: changed the flag name for controlling query sharding total shards from `-querier.total-shards` to `-query-frontend.query-sharding-total-shards`. #230
* [CHANGE] Query-frontend: flag `-querier.parallelise-shardable-queries` has been renamed to `-query-frontend.parallelize-shardable-queries` #284
* [CHANGE] Query-frontend: removed the deprecated (and unused) `-frontend.cache-split-interval`. Use `-query-frontend.split-queries-by-interval` instead. #587
* [CHANGE] Query-frontend: range query response now omits the `data` field when it's empty (error case) like Prometheus does, previously it was `"data":{"resultType":"","result":null}`. #629
* [CHANGE] Query-frontend: instant queries now honor the `-query-frontend.max-retries-per-request` flag. #630
* [CHANGE] Query-frontend: removed in-memory and Redis cache support. Reason is that these caching backends were just supported by query-frontend, while all other Mimir services only support memcached. #796
  * The following CLI flags (and their respective YAML config options) have been removed:
    * `-frontend.cache.enable-fifocache`
    * `-frontend.redis.*`
    * `-frontend.fifocache.*`
  * The following metrics have been removed:
    * `querier_cache_added_total`
    * `querier_cache_added_new_total`
    * `querier_cache_evicted_total`
    * `querier_cache_entries`
    * `querier_cache_gets_total`
    * `querier_cache_misses_total`
    * `querier_cache_stale_gets_total`
    * `querier_cache_memory_bytes`
    * `cortex_rediscache_request_duration_seconds`
* [CHANGE] Query-frontend: migrated memcached backend client to the same one used in other components (memcached config and metrics are now consistent across all Mimir services). #821
  * The following CLI flags (and their respective YAML config options) have been added:
    * `-query-frontend.results-cache.backend` (set it to `memcached` if `-query-frontend.cache-results=true`)
  * The following CLI flags (and their respective YAML config options) have been changed:
    * `-frontend.memcached.hostname` and `-frontend.memcached.service` have been removed: use `-query-frontend.results-cache.memcached.addresses` instead
  * The following CLI flags (and their respective YAML config options) have been renamed:
    * `-frontend.background.write-back-concurrency` renamed to `-query-frontend.results-cache.memcached.max-async-concurrency`
    * `-frontend.background.write-back-buffer` renamed to `-query-frontend.results-cache.memcached.max-async-buffer-size`
    * `-frontend.memcached.batchsize` renamed to `-query-frontend.results-cache.memcached.max-get-multi-batch-size`
    * `-frontend.memcached.parallelism` renamed to `-query-frontend.results-cache.memcached.max-get-multi-concurrency`
    * `-frontend.memcached.timeout` renamed to `-query-frontend.results-cache.memcached.timeout`
    * `-frontend.memcached.max-item-size` renamed to `-query-frontend.results-cache.memcached.max-item-size`
    * `-frontend.memcached.max-idle-conns` renamed to `-query-frontend.results-cache.memcached.max-idle-connections`
    * `-frontend.compression` renamed to `-query-frontend.results-cache.compression`
  * The following CLI flags (and their respective YAML config options) have been removed:
    * `-frontend.memcached.circuit-breaker-consecutive-failures`: feature removed
    * `-frontend.memcached.circuit-breaker-timeout`: feature removed
    * `-frontend.memcached.circuit-breaker-interval`: feature removed
    * `-frontend.memcached.update-interval`: new setting is hardcoded to 30s
    * `-frontend.memcached.consistent-hash`: new setting is always enabled
    * `-frontend.default-validity` and `-frontend.memcached.expiration`: new setting is hardcoded to 7 days
  * The following metrics have been changed:
    * `cortex_cache_dropped_background_writes_total{name}` changed to `thanos_memcached_operation_skipped_total{name, operation, reason}`
    * `cortex_cache_value_size_bytes{name, method}` changed to `thanos_memcached_operation_data_size_bytes{name}`
    * `cortex_cache_request_duration_seconds{name, method, status_code}` changed to `thanos_memcached_operation_duration_seconds{name, operation}`
    * `cortex_cache_fetched_keys{name}` changed to `thanos_cache_memcached_requests_total{name}`
    * `cortex_cache_hits{name}` changed to `thanos_cache_memcached_hits_total{name}`
    * `cortex_memcache_request_duration_seconds{name, method, status_code}` changed to `thanos_memcached_operation_duration_seconds{name, operation}`
    * `cortex_memcache_client_servers{name}` changed to `thanos_memcached_dns_provider_results{name, addr}`
    * `cortex_memcache_client_set_skip_total{name}` changed to `thanos_memcached_operation_skipped_total{name, operation, reason}`
    * `cortex_dns_lookups_total` changed to `thanos_memcached_dns_lookups_total`
    * For all metrics the value of the "name" label has changed from `frontend.memcached` to `frontend-cache`
  * The following metrics have been removed:
    * `cortex_cache_background_queue_length{name}`
* [CHANGE] Query-frontend: merged `query_range` into `frontend` in the YAML config (keeping the same keys) and renamed flags: #825
  * `-querier.max-retries-per-request` renamed to `-query-frontend.max-retries-per-request`
  * `-querier.split-queries-by-interval` renamed to `-query-frontend.split-queries-by-interval`
  * `-querier.align-querier-with-step` renamed to `-query-frontend.align-querier-with-step`
  * `-querier.cache-results` renamed to `-query-frontend.cache-results`
  * `-querier.parallelise-shardable-queries` renamed to `-query-frontend.parallelize-shardable-queries`
* [CHANGE] Query-frontend: the default value of `-query-frontend.split-queries-by-interval` has changed from `0` to `24h`. #1131
* [CHANGE] Query-frontend: `-frontend.` flags were renamed to `-query-frontend.`: #1167
* [CHANGE] Query-frontend / Query-scheduler: classified the `-query-frontend.querier-forget-delay` and `-query-scheduler.querier-forget-delay` flags (and their respective YAML config options) as experimental. #1208
* [CHANGE] Querier / ruler: Change `-querier.max-fetched-chunks-per-query` configuration to limit to maximum number of chunks that can be fetched in a single query. The number of chunks fetched by ingesters AND long-term storare combined should not exceed the value configured on `-querier.max-fetched-chunks-per-query`. [#4260](https://github.com/cortexproject/cortex/pull/4260)
* [CHANGE] Querier / ruler: Option `-querier.ingester-streaming` has been removed. Querier/ruler now always use streaming method to query ingesters. #204
* [CHANGE] Querier: always fetch labels from store and respect start/end times in request; the option `-querier.query-store-for-labels-enabled` has been removed and is now always on. #518 #1132
* [CHANGE] Querier / ruler: removed the `-store.query-chunk-limit` flag (and its respective YAML config option `max_chunks_per_query`). `-querier.max-fetched-chunks-per-query` (and its respective YAML config option `max_fetched_chunks_per_query`) should be used instead. #705
* [CHANGE] Querier/Ruler: `-querier.active-query-tracker-dir` option has been removed. Active query tracking is now done via Activity tracker configured by `-activity-tracker.filepath` and enabled by default. Limit for max number of concurrent queries (`-querier.max-concurrent`) is now respected even if activity tracking is not enabled. #661 #822
* [CHANGE] Querier/ruler/query-frontend: the experimental `-querier.at-modifier-enabled` CLI flag has been removed and the PromQL `@` modifier is always enabled. #941
* [CHANGE] Querier: removed `-querier.worker-match-max-concurrent` and `-querier.worker-parallelism` CLI flags (and their respective YAML config options). Mimir now behaves like if `-querier.worker-match-max-concurrent` is always enabled and you should configure the max concurrency per querier process using `-querier.max-concurrent` instead. #958
* [CHANGE] Querier: changed default value of `-querier.query-ingesters-within` from `0` to `13h`. #967
* [CHANGE] Querier: rename metric `cortex_query_fetched_chunks_bytes_total` to `cortex_query_fetched_chunk_bytes_total` to be consistent with the limit name. #476
* [CHANGE] Ruler: add two new metrics `cortex_ruler_list_rules_seconds` and `cortex_ruler_load_rule_groups_seconds` to the ruler. #906
* [CHANGE] Ruler: endpoints for listing configured rules now return HTTP status code 200 and an empty map when there are no rules instead of an HTTP 404 and plain text error message. The following endpoints are affected: #456
  * `<prometheus-http-prefix>/config/v1/rules`
  * `<prometheus-http-prefix>/config/v1/rules/{namespace}`
  * `<prometheus-http-prefix>/rules` (deprecated)
  * `<prometheus-http-prefix>/rules/{namespace}` (deprecated)
  * `/api/v1/rules` (deprecated)
  * `/api/v1/rules/{namespace}` (deprecated)
* [CHANGE] Ruler: removed `configdb` support from Ruler backend storages. #15 #38 #819
* [CHANGE] Ruler: removed the support for the deprecated storage configuration via `-ruler.storage.*` CLI flags (and their respective YAML config options). Use `-ruler-storage.*` instead. #628
* [CHANGE] Ruler: set new default limits for rule groups: `-ruler.max-rules-per-rule-group` to 20 (previously 0, disabled) and `-ruler.max-rule-groups-per-tenant` to 70 (previously 0, disabled). #847
* [CHANGE] Ruler: removed `-ruler.enable-sharding` option, and changed default value of `-ruler.ring.store` to `memberlist`. #943
* [CHANGE] Ruler: `-ruler.alertmanager-use-v2` has been removed. The ruler will always use the `v2` endpoints. #954 #1100
* [CHANGE] Ruler: `-experimental.ruler.enable-api` flag has been renamed to `-ruler.enable-api` and is now stable. The default value has also changed from `false` to `true`, so both ruler and alertmanager API are enabled by default. #913 #1065
* [CHANGE] Ruler: add support for [DNS service discovery format](./docs/sources/configuration/arguments.md#dns-service-discovery) for `-ruler.alertmanager-url`. `-ruler.alertmanager-discovery` flag has been removed. URLs following the prior SRV format, will be treated as a static target. To continue using service discovery for these URLs prepend `dnssrvnoa+` to them. #993
  * The following metrics for Alertmanager DNS service discovery are replaced:
    * `prometheus_sd_dns_lookups_total` replaced by `cortex_dns_lookups_total{component="ruler"}`
    * `prometheus_sd_dns_lookup_failures_total` replaced by `cortex_dns_failures_total{component="ruler"}`
* [CHANGE] Ruler: deprecate `/api/v1/rules/**` and `<prometheus-http-prefix/rules/**` configuration API endpoints in favour of `/<prometheus-http-prefix>/config/v1/rules/**`. Deprecated endpoints will be removed in Mimir 2.2.0. Main configuration API endpoints are now `/<prometheus-http-prefix>/config/api/v1/rules/**` introduced in Mimir 2.0.0. #1222
* [CHANGE] Store-gateway: index cache now includes tenant in cache keys, this invalidates previous cached entries. #607
* [CHANGE] Store-gateway: increased memcached index caching TTL from 1 day to 7 days. #718
* [CHANGE] Store-gateway: options `-store-gateway.sharding-enabled` and `-querier.store-gateway-addresses` were removed. Default value of `-store-gateway.sharding-ring.store` is now `memberlist` and default value for `-store-gateway.sharding-ring.wait-stability-min-duration` changed from `1m` to `0` (disabled). #976
* [CHANGE] Compactor: compactor will no longer try to compact blocks that are already marked for deletion. Previously compactor would consider blocks marked for deletion within `-compactor.deletion-delay / 2` period as eligible for compaction. [#4328](https://github.com/cortexproject/cortex/pull/4328)
* [CHANGE] Compactor: Removed support for block deletion marks migration. If you're upgrading from Cortex < 1.7.0 to Mimir, you should upgrade the compactor to Cortex >= 1.7.0 first, run it at least once and then upgrade to Mimir. #122
* [CHANGE] Compactor: removed the `cortex_compactor_group_vertical_compactions_total` metric. #278
* [CHANGE] Compactor: no longer waits for initial blocks cleanup to finish before starting compactions. #282
* [CHANGE] Compactor: removed overlapping sources detection. Overlapping sources may exist due to edge cases (timing issues) when horizontally sharding compactor, but are correctly handled by compactor. #494
* [CHANGE] Compactor: compactor now uses deletion marks from `<tenant>/markers` location in the bucket. Marker files are no longer fetched, only listed. #550
* [CHANGE] Compactor: Default value of `-compactor.block-sync-concurrency` has changed from 20 to 8. This flag is now only used to control number of goroutines for downloading and uploading blocks during compaction. #552
* [CHANGE] Compactor is now included in `all` target (single-binary). #866
* [CHANGE] Compactor: Removed `-compactor.sharding-enabled` option. Sharding in compactor is now always enabled. Default value of `-compactor.ring.store` has changed from `consul` to `memberlist`. Default value of `-compactor.ring.wait-stability-min-duration` is now 0, which disables the feature. #956
* [CHANGE] Alertmanager: removed `-alertmanager.configs.auto-webhook-root` #977
* [CHANGE] Alertmanager: removed `configdb` support from Alertmanager backend storages. #15 #38 #819
* [CHANGE] Alertmanager: Don't count user-not-found errors from replicas as failures in the `cortex_alertmanager_state_fetch_replica_state_failed_total` metric. #190
* [CHANGE] Alertmanager: Use distributor for non-API routes. #213
* [CHANGE] Alertmanager: removed `-alertmanager.storage.*` configuration options, with the exception of the CLI flags `-alertmanager.storage.path` and `-alertmanager.storage.retention`. Use `-alertmanager-storage.*` instead. #632
* [CHANGE] Alertmanager: set default value for `-alertmanager.web.external-url=http://localhost:8080/alertmanager` to match the default configuration. #808 #1067
* [CHANGE] Alertmanager: `-experimental.alertmanager.enable-api` flag has been renamed to `-alertmanager.enable-api` and is now stable. #913
* [CHANGE] Alertmanager: now always runs with sharding enabled; other modes of operation are removed. #1044 #1126
  * The following configuration options are removed:
    * `-alertmanager.sharding-enabled`
    * `-alertmanager.cluster.advertise-address`
    * `-alertmanager.cluster.gossip-interval`
    * `-alertmanager.cluster.listen-address`
    * `-alertmanager.cluster.peers`
    * `-alertmanager.cluster.push-pull-interval`
  * The following configuration options are renamed:
    * `-alertmanager.cluster.peer-timeout` to `-alertmanager.peer-timeout`
* [CHANGE] Alertmanager: the default value of `-alertmanager.sharding-ring.store` is now `memberlist`. #1171
* [CHANGE] Ring: changed default value of `-distributor.ring.store` (Distributor ring) and `-ring.store` (Ingester ring) to `memberlist`. #1046
* [CHANGE] Memberlist: the `memberlist_kv_store_value_bytes` metric has been removed due to values no longer being stored in-memory as encoded bytes. [#4345](https://github.com/cortexproject/cortex/pull/4345)
* [CHANGE] Memberlist: forward only changes, not entire original message. [#4419](https://github.com/cortexproject/cortex/pull/4419)
* [CHANGE] Memberlist: don't accept old tombstones as incoming change, and don't forward such messages to other gossip members. [#4420](https://github.com/cortexproject/cortex/pull/4420)
* [CHANGE] Memberlist: changed probe interval from `1s` to `5s` and probe timeout from `500ms` to `2s`. #563
* [CHANGE] Memberlist: the `name` label on metrics `cortex_dns_failures_total`, `cortex_dns_lookups_total` and `cortex_dns_provider_results` was renamed to `component`. #993
* [CHANGE] Limits: removed deprecated limits for rejecting old samples #799
  This removes the following flags:
  * `-validation.reject-old-samples`
  * `-validation.reject-old-samples.max-age`
* [CHANGE] Limits: removed local limit-related flags in favor of global limits. #725
  The distributor ring is now required, and can be configured via the `distributor.ring.*` flags.
  This removes the following flags:
  * `-distributor.ingestion-rate-strategy` -> will now always use the "global" strategy
  * `-ingester.max-series-per-user` -> set `-ingester.max-global-series-per-user` to `N` times the existing value of `-ingester.max-series-per-user` instead
  * `-ingester.max-series-per-metric` -> set `-ingester.max-global-series-per-metric`  to `N` times the existing value of `-ingester.max-series-per-metric` instead
  * `-ingester.max-metadata-per-user` -> set `-ingester.max-global-metadata-per-user` to `N` times the existing value of `-ingester.max-metadata-per-user` instead
  * `-ingester.max-metadata-per-metric` -> set `-ingester.max-global-metadata-per-metric` to `N` times the existing value of `-ingester.max-metadata-per-metric` instead
  * In the above notes, `N` refers to the number of ingester replicas
  Additionally, default values for the following flags have changed:
  * `-ingester.max-global-series-per-user` from `0` to `150000`
  * `-ingester.max-global-series-per-metric` from `0` to `20000`
  * `-distributor.ingestion-rate-limit` from `25000` to `10000`
  * `-distributor.ingestion-burst-size` from `50000` to `200000`
* [CHANGE] Limits: removed limit `enforce_metric_name`, now behave as if set to `true` always. #686
* [CHANGE] Limits: Option `-ingester.max-samples-per-query` and its YAML field `max_samples_per_query` have been removed. It required `-querier.ingester-streaming` option to be set to false, but since `-querier.ingester-streaming` is removed (always defaulting to true), the limit using it was removed as well. #204 #1132
* [CHANGE] Limits: Set the default max number of inflight ingester push requests (`-ingester.instance-limits.max-inflight-push-requests`) to 30000 in order to prevent clusters from being overwhelmed by request volume or temporary slow-downs. #259
* [CHANGE] Overrides exporter: renamed metric `cortex_overrides` to `cortex_limits_overrides`. #173 #407
* [FEATURE] The following features have been moved from experimental to stable: #913 #1002
  * Alertmanager config API
  * Alertmanager receiver firewall
  * Alertmanager sharding
  * Azure blob storage support
  * Blocks storage bucket index
  * Disable the ring health check in the readiness endpoint (`-ingester.readiness-check-ring-health=false`)
  * Distributor: do not extend writes on unhealthy ingesters
  * Do not unregister ingesters from ring on shutdown (`-ingester.unregister-on-shutdown=false`)
  * HA Tracker: cleanup of old replicas from KV Store
  * Instance limits in ingester and distributor
  * OpenStack Swift storage support
  * Query-frontend: query stats tracking
  * Query-scheduler
  * Querier: tenant federation
  * Ruler config API
  * S3 Server Side Encryption (SSE) using KMS
  * TLS configuration for gRPC, HTTP and etcd clients
  * Zone-aware replication
  * `/labels` API using matchers
  * The following querier limits:
    * `-querier.max-fetched-chunks-per-query`
    * `-querier.max-fetched-chunk-bytes-per-query`
    * `-querier.max-fetched-series-per-query`
  * The following alertmanager limits:
    * Notification rate (`-alertmanager.notification-rate-limit` and `-alertmanager.notification-rate-limit-per-integration`)
    * Dispatcher groups (`-alertmanager.max-dispatcher-aggregation-groups`)
    * User config size (`-alertmanager.max-config-size-bytes`)
    * Templates count in user config (`-alertmanager.max-templates-count`)
    * Max template size (`-alertmanager.max-template-size-bytes`)
* [FEATURE] The endpoints `/api/v1/status/buildinfo`, `<prometheus-http-prefix>/api/v1/status/buildinfo`, and `<alertmanager-http-prefix>/api/v1/status/buildinfo` have been added to display build information and enabled features. #1219 #1240
* [FEATURE] PromQL: added `present_over_time` support. #139
* [FEATURE] Added "Activity tracker" feature which can log ongoing activities from previous Mimir run in case of a crash. It is enabled by default and controlled by the `-activity-tracker.filepath` flag. It can be disabled by setting this path to an empty string. Currently, the Store-gateway, Ruler, Querier, Query-frontend and Ingester components use this feature to track queries. #631 #782 #822 #1121
* [FEATURE] Divide configuration parameters into categories "basic", "advanced", and "experimental". Only flags in the basic category are shown when invoking `-help`, whereas `-help-all` will include flags in all categories (basic, advanced, experimental). #840
* [FEATURE] Querier: Added support for tenant federation to exemplar endpoints. #927
* [FEATURE] Ingester: can expose metrics on active series matching custom trackers configured via `-ingester.active-series-custom-trackers` (or its respective YAML config option). When configured, active series for custom trackers are exposed by the `cortex_ingester_active_series_custom_tracker` metric. #42 #672
* [FEATURE] Ingester: Enable snapshotting of in-memory TSDB on disk during shutdown via `-blocks-storage.tsdb.memory-snapshot-on-shutdown` (experimental). #249
* [FEATURE] Ingester: Added `-blocks-storage.tsdb.isolation-enabled` flag, which allows disabling TSDB isolation feature. This is enabled by default (per TSDB default), but disabling can improve performance of write requests. #512
* [FEATURE] Ingester: Added `-blocks-storage.tsdb.head-chunks-write-queue-size` flag, which allows setting the size of the queue used by the TSDB before m-mapping chunks (experimental). #591
  * Added `cortex_ingester_tsdb_mmap_chunk_write_queue_operations_total` metric to track different operations of this queue.
* [FEATURE] Distributor: Added `-api.skip-label-name-validation-header-enabled` option to allow skipping label name validation on the HTTP write path based on `X-Mimir-SkipLabelNameValidation` header being `true` or not. #390
* [FEATURE] Query-frontend: Add `cortex_query_fetched_series_total` and `cortex_query_fetched_chunks_bytes_total` per-user counters to expose the number of series and bytes fetched as part of queries. These metrics can be enabled with the `-frontend.query-stats-enabled` flag (or its respective YAML config option `query_stats_enabled`). [#4343](https://github.com/cortexproject/cortex/pull/4343)
* [FEATURE] Query-frontend: Add `cortex_query_fetched_chunks_total` per-user counter to expose the number of chunks fetched as part of queries. This metric can be enabled with the `-query-frontend.query-stats-enabled` flag (or its respective YAML config option `query_stats_enabled`). #31
* [FEATURE] Query-frontend: Add query sharding for instant and range queries. You can enable querysharding by setting `-query-frontend.parallelize-shardable-queries` to `true`. The following additional config and exported metrics have been added. #79 #80 #100 #124 #140 #148 #150 #151 #153 #154 #155 #156 #157 #158 #159 #160 #163 #169 #172 #196 #205 #225 #226 #227 #228 #230 #235 #240 #239 #246 #244 #319 #330 #371 #385 #400 #458 #586 #630 #660 #707 #1542
  * New config options:
    * `-query-frontend.query-sharding-total-shards`: The amount of shards to use when doing parallelisation via query sharding.
    * `-query-frontend.query-sharding-max-sharded-queries`: The max number of sharded queries that can be run for a given received query. 0 to disable limit.
    * `-blocks-storage.bucket-store.series-hash-cache-max-size-bytes`: Max size - in bytes - of the in-memory series hash cache in the store-gateway.
    * `-blocks-storage.tsdb.series-hash-cache-max-size-bytes`: Max size - in bytes - of the in-memory series hash cache in the ingester.
  * New exported metrics:
    * `cortex_bucket_store_series_hash_cache_requests_total`
    * `cortex_bucket_store_series_hash_cache_hits_total`
    * `cortex_frontend_query_sharding_rewrites_succeeded_total`
    * `cortex_frontend_sharded_queries_per_query`
  * Renamed metrics:
    * `cortex_frontend_mapped_asts_total` to `cortex_frontend_query_sharding_rewrites_attempted_total`
  * Modified metrics:
    * added `sharded` label to `cortex_query_seconds_total`
  * When query sharding is enabled, the following querier config must be set on query-frontend too:
    * `-querier.max-concurrent`
    * `-querier.timeout`
    * `-querier.max-samples`
    * `-querier.at-modifier-enabled`
    * `-querier.default-evaluation-interval`
    * `-querier.active-query-tracker-dir`
    * `-querier.lookback-delta`
  * Sharding can be dynamically controlled per request using the `Sharding-Control: 64` header. (0 to disable)
  * Sharding can be dynamically controlled per tenant using the limit `query_sharding_total_shards`. (0 to disable)
  * Added `sharded_queries` count to the "query stats" log.
  * The number of shards is adjusted to be compatible with number of compactor shards that are used by a split-and-merge compactor. The querier can use this to avoid querying blocks that cannot have series in a given query shard.
* [FEATURE] Query-Frontend: Added `-query-frontend.cache-unaligned-requests` option to cache responses for requests that do not have step-aligned start and end times. This can improve speed of repeated queries, but can also pollute cache with results that are never reused. #432
* [FEATURE] Querier: Added label names cardinality endpoint `<prefix>/api/v1/cardinality/label_names` that is disabled by default. Can be enabled/disabled via the CLI flag `-querier.cardinality-analysis-enabled` or its respective YAML config option. Configurable on a per-tenant basis. #301 #377 #474
* [FEATURE] Querier: Added label values cardinality endpoint `<prefix>/api/v1/cardinality/label_values` that is disabled by default. Can be enabled/disabled via the CLI flag `-querier.cardinality-analysis-enabled` or its respective YAML config option, and configurable on a per-tenant basis. The maximum number of label names allowed to be queried in a single API call can be controlled via `-querier.label-values-max-cardinality-label-names-per-request`. #332 #395 #474
* [FEATURE] Querier: Added `-store.max-labels-query-length` to restrict the range of `/series`, label-names and label-values requests. #507
* [FEATURE] Ruler: Add new `-ruler.query-stats-enabled` which when enabled will report the `cortex_ruler_query_seconds_total` as a per-user metric that tracks the sum of the wall time of executing queries in the ruler in seconds. [#4317](https://github.com/cortexproject/cortex/pull/4317)
* [FEATURE] Ruler: Added federated rule groups. #533
  * Added `-ruler.tenant-federation.enabled` config flag.
  * Added support for `source_tenants` field on rule groups.
* [FEATURE] Store-gateway: Added `/store-gateway/tenants` and `/store-gateway/tenant/{tenant}/blocks` endpoints that provide functionality that was provided by `tools/listblocks`. #911 #973
* [FEATURE] Compactor: compactor now uses new algorithm that we call "split-and-merge". Previous compaction strategy was removed. With the `split-and-merge` compactor source blocks for a given tenant are grouped into `-compactor.split-groups` number of groups. Each group of blocks is then compacted separately, and is split into `-compactor.split-and-merge-shards` shards (configurable on a per-tenant basis). Compaction of each tenant shards can be horizontally scaled. Number of compactors that work on jobs for single tenant can be limited by using `-compactor.compactor-tenant-shard-size` parameter, or per-tenant `compactor_tenant_shard_size` override.  #275 #281 #282 #283 #288 #290 #303 #307 #317 #323 #324 #328 #353 #368 #479 #820
* [FEATURE] Compactor: Added `-compactor.max-compaction-time` to control how long can compaction for a single tenant take. If compactions for a tenant take longer, no new compactions are started in the same compaction cycle. Running compactions are not stopped however, and may take much longer. #523
* [FEATURE] Compactor: When compactor finds blocks with out-of-order chunks, it will mark them for no-compaction. Blocks marked for no-compaction are ignored in future compactions too. Added metric `cortex_compactor_blocks_marked_for_no_compaction_total` to track number of blocks marked for no-compaction. Added `CortexCompactorSkippedBlocksWithOutOfOrderChunks` alert based on new metric. Markers are only checked from `<tenant>/markers` location, but uploaded to the block directory too. #520 #535 #550
* [FEATURE] Compactor: multiple blocks are now downloaded and uploaded at once, which can shorten compaction process. #552
* [ENHANCEMENT] Exemplars are now emitted for all gRPC calls and many operations tracked by histograms. #180
* [ENHANCEMENT] New options `-server.http-listen-network` and `-server.grpc-listen-network` allow binding as 'tcp4' or 'tcp6'. #180
* [ENHANCEMENT] Query federation: improve performance in MergeQueryable by memoizing labels. #312
* [ENHANCEMENT] Add histogram metrics `cortex_distributor_sample_delay_seconds` and `cortex_ingester_tsdb_sample_out_of_order_delta_seconds` #488
* [ENHANCEMENT] Check internal directory access before starting up. #1217
* [ENHANCEMENT] Azure client: expose option to configure MSI URL and user-assigned identity. #584
* [ENHANCEMENT] Added a new metric `mimir_build_info` to coincide with `cortex_build_info`. The metric `cortex_build_info` has not been removed. #1022
* [ENHANCEMENT] Mimir runs a sanity check of storage config at startup and will fail to start if the sanity check doesn't pass. This is done to find potential config issues before starting up. #1180
* [ENHANCEMENT] Validate alertmanager and ruler storage configurations to ensure they don't use same bucket name and region values as those configured for the blocks storage. #1214
* [ENHANCEMENT] Ingester: added option `-ingester.readiness-check-ring-health` to disable the ring health check in the readiness endpoint. When disabled, the health checks are run against only the ingester itself instead of all ingesters in the ring. #48 #126
* [ENHANCEMENT] Ingester: reduce CPU and memory utilization if remote write requests contains a large amount of "out of bounds" samples. #413
* [ENHANCEMENT] Ingester: reduce CPU and memory utilization when querying chunks from ingesters. #430
* [ENHANCEMENT] Ingester: Expose ingester ring page on ingesters. #654
* [ENHANCEMENT] Distributor: added option `-distributor.excluded-zones` to exclude ingesters running in specific zones both on write and read path. #51
* [ENHANCEMENT] Distributor: add tags to tracing span for distributor push with user, cluster and replica. #210
* [ENHANCEMENT] Distributor: performance optimisations. #212 #217 #242
* [ENHANCEMENT] Distributor: reduce latency when HA-Tracking by doing KVStore updates in the background. #271
* [ENHANCEMENT] Distributor: make distributor inflight push requests count include background calls to ingester. #398
* [ENHANCEMENT] Distributor: silently drop exemplars more than 5 minutes older than samples in the same batch. #544
* [ENHANCEMENT] Distributor: reject exemplars with blank label names or values. The `cortex_discarded_exemplars_total` metric will use the `exemplar_labels_blank` reason in this case. #873
* [ENHANCEMENT] Query-frontend: added `cortex_query_frontend_workers_enqueued_requests_total` metric to track the number of requests enqueued in each query-scheduler. #384
* [ENHANCEMENT] Query-frontend: added `cortex_query_frontend_non_step_aligned_queries_total` to track the total number of range queries with start/end not aligned to step. #347 #357 #582
* [ENHANCEMENT] Query-scheduler: exported summary `cortex_query_scheduler_inflight_requests` tracking total number of inflight requests (both enqueued and processing) in percentile buckets. #675
* [ENHANCEMENT] Querier: can use the `LabelNames` call with matchers, if matchers are provided in the `/labels` API call, instead of using the more expensive `MetricsForLabelMatchers` call as before. #3 #1186
* [ENHANCEMENT] Querier / store-gateway: optimized regex matchers. #319 #334 #355
* [ENHANCEMENT] Querier: when fetching data for specific query-shard, we can ignore some blocks based on compactor-shard ID, since sharding of series by query sharding and compactor is the same. Added metrics: #438 #450
  * `cortex_querier_blocks_found_total`
  * `cortex_querier_blocks_queried_total`
  * `cortex_querier_blocks_with_compactor_shard_but_incompatible_query_shard_total`
* [ENHANCEMENT] Querier / ruler: reduce cpu usage, latency and peak memory consumption. #459 #463 #589
* [ENHANCEMENT] Querier: labels requests now obey `-querier.query-ingesters-within`, making them a little more efficient. #518
* [ENHANCEMENT] Querier: retry store-gateway in case of unexpected failure, instead of failing the query. #1003
* [ENHANCEMENT] Querier / ruler: reduce memory used by streaming queries, particularly in ruler. [#4341](https://github.com/cortexproject/cortex/pull/4341)
* [ENHANCEMENT] Ruler: Using shuffle sharding subring on GetRules API. [#4466](https://github.com/cortexproject/cortex/pull/4466)
* [ENHANCEMENT] Ruler: wait for ruler ring client to self-detect during startup. #990
* [ENHANCEMENT] Store-gateway: added `cortex_bucket_store_sent_chunk_size_bytes` metric, tracking the size of chunks sent from store-gateway to querier. #123
* [ENHANCEMENT] Store-gateway: reduced CPU and memory utilization due to exported metrics aggregation for instances with a large number of tenants. #123 #142
* [ENHANCEMENT] Store-gateway: added an in-memory LRU cache for chunks attributes. Can be enabled setting `-blocks-storage.bucket-store.chunks-cache.attributes-in-memory-max-items=X` where `X` is the max number of items to keep in the in-memory cache. The following new metrics are exposed: #279 #415 #437
  * `cortex_cache_memory_requests_total`
  * `cortex_cache_memory_hits_total`
  * `cortex_cache_memory_items_count`
* [ENHANCEMENT] Store-gateway: log index cache requests to tracing spans. #419
* [ENHANCEMENT] Store-gateway: store-gateway can now ignore blocks with minimum time within `-blocks-storage.bucket-store.ignore-blocks-within` duration. Useful when used together with `-querier.query-store-after`. #502
* [ENHANCEMENT] Store-gateway: label values with matchers now doesn't preload or list series, reducing latency and memory consumption. #534
* [ENHANCEMENT] Store-gateway: the results of `LabelNames()`, `LabelValues()` and `Series(skipChunks=true)` calls are now cached in the index cache. #590
* [ENHANCEMENT] Store-gateway: Added `-store-gateway.sharding-ring.unregister-on-shutdown` option that allows store-gateway to stay in the ring even after shutdown. Defaults to `true`, which is the same as current behaviour. #610 #614
* [ENHANCEMENT] Store-gateway: wait for ring tokens stability instead of ring stability to speed up startup and tests. #620
* [ENHANCEMENT] Compactor: add timeout for waiting on compactor to become ACTIVE in the ring. [#4262](https://github.com/cortexproject/cortex/pull/4262)
* [ENHANCEMENT] Compactor: skip already planned compaction jobs if the tenant doesn't belong to the compactor instance anymore. #303
* [ENHANCEMENT] Compactor: Blocks cleaner will ignore users that it no longer "owns" when sharding is enabled, and user ownership has changed since last scan. #325
* [ENHANCEMENT] Compactor: added `-compactor.compaction-jobs-order` support to configure which compaction jobs should run first for a given tenant (in case there are multiple ones). Supported values are: `smallest-range-oldest-blocks-first` (default), `newest-blocks-first`. #364
* [ENHANCEMENT] Compactor: delete blocks marked for deletion faster. #490
* [ENHANCEMENT] Compactor: expose low-level concurrency options for compactor: `-compactor.max-opening-blocks-concurrency`, `-compactor.max-closing-blocks-concurrency`, `-compactor.symbols-flushers-concurrency`. #569 #701
* [ENHANCEMENT] Compactor: expand compactor logs to include total compaction job time, total time for uploads and block counts. #549
* [ENHANCEMENT] Ring: allow experimental configuration of disabling of heartbeat timeouts by setting the relevant configuration value to zero. Applies to the following: [#4342](https://github.com/cortexproject/cortex/pull/4342)
  * `-distributor.ring.heartbeat-timeout`
  * `-ingester.ring.heartbeat-timeout`
  * `-ruler.ring.heartbeat-timeout`
  * `-alertmanager.sharding-ring.heartbeat-timeout`
  * `-compactor.ring.heartbeat-timeout`
  * `-store-gateway.sharding-ring.heartbeat-timeout`
* [ENHANCEMENT] Ring: allow heartbeats to be explicitly disabled by setting the interval to zero. This is considered experimental. This applies to the following configuration options: [#4344](https://github.com/cortexproject/cortex/pull/4344)
  * `-distributor.ring.heartbeat-period`
  * `-ingester.ring.heartbeat-period`
  * `-ruler.ring.heartbeat-period`
  * `-alertmanager.sharding-ring.heartbeat-period`
  * `-compactor.ring.heartbeat-period`
  * `-store-gateway.sharding-ring.heartbeat-period`
* [ENHANCEMENT] Memberlist: optimized receive path for processing ring state updates, to help reduce CPU utilization in large clusters. [#4345](https://github.com/cortexproject/cortex/pull/4345)
* [ENHANCEMENT] Memberlist: expose configuration of memberlist packet compression via `-memberlist.compression-enabled`. [#4346](https://github.com/cortexproject/cortex/pull/4346)
* [ENHANCEMENT] Memberlist: Add `-memberlist.advertise-addr` and `-memberlist.advertise-port` options for setting the address to advertise to other members of the cluster to enable NAT traversal. #260
* [ENHANCEMENT] Memberlist: reduce CPU utilization for rings with a large number of members. #537 #563 #634
* [ENHANCEMENT] Overrides exporter: include additional limits in the per-tenant override exporter. The following limits have been added to the `cortex_limit_overrides` metric: #21
  * `max_fetched_series_per_query`
  * `max_fetched_chunk_bytes_per_query`
  * `ruler_max_rules_per_rule_group`
  * `ruler_max_rule_groups_per_tenant`
* [ENHANCEMENT] Overrides exporter: add a metrics `cortex_limits_defaults` to expose the default values of limits. #173
* [ENHANCEMENT] Overrides exporter: Add `max_fetched_chunks_per_query` and `max_global_exemplars_per_user` limits to the default and per-tenant limits exported as metrics. #471 #515
* [ENHANCEMENT] Upgrade Go to 1.17.8. #1347 #1381
* [ENHANCEMENT] Upgrade Docker base images to `alpine:3.15.0`. #1348
* [BUGFIX] Azure storage: only create HTTP client once, to reduce memory utilization. #605
* [BUGFIX] Ingester: fixed ingester stuck on start up (LEAVING ring state) when `-ingester.ring.heartbeat-period=0` and `-ingester.unregister-on-shutdown=false`. [#4366](https://github.com/cortexproject/cortex/pull/4366)
* [BUGFIX] Ingester: prevent any reads or writes while the ingester is stopping. This will prevent accessing TSDB blocks once they have been already closed. [#4304](https://github.com/cortexproject/cortex/pull/4304)
* [BUGFIX] Ingester: TSDB now waits for pending readers before truncating Head block, fixing the `chunk not found` error and preventing wrong query results. #16
* [BUGFIX] Ingester: don't create TSDB or appender if no samples are sent by a tenant. #162
* [BUGFIX] Ingester: fix out-of-order chunks in TSDB head in-memory series after WAL replay in case some samples were appended to TSDB WAL before series. #530
* [BUGFIX] Distributor: when cleaning up obsolete elected replicas from KV store, HA tracker didn't update number of cluster per user correctly. [#4336](https://github.com/cortexproject/cortex/pull/4336)
* [BUGFIX] Distributor: fix bug in query-exemplar where some results would get dropped. #583
* [BUGFIX] Query-frontend: Fixes @ modifier functions (start/end) when splitting queries by time. #206
* [BUGFIX] Query-frontend: Ensure query_range requests handled by the query-frontend return JSON formatted errors. #360 #499
* [BUGFIX] Query-frontend: don't reuse cached results for queries that are not step-aligned. #424
* [BUGFIX] Query-frontend: fix API error messages that were mentioning Prometheus `--enable-feature=promql-negative-offset` and `--enable-feature=promql-at-modifier` flags. #688
* [BUGFIX] Query-frontend: worker's cancellation channels are now buffered to ensure that all request cancellations are properly handled. #741
* [BUGFIX] Querier: fixed `/api/v1/user_stats` endpoint. When zone-aware replication is enabled, `MaxUnavailableZones` param is used instead of `MaxErrors`, so setting `MaxErrors = 0` doesn't make the Querier wait for all Ingesters responses. #474
* [BUGFIX] Querier: Disable query scheduler SRV DNS lookup. #689
* [BUGFIX] Ruler: fixed counting of PromQL evaluation errors as user-errors when updating `cortex_ruler_queries_failed_total`. [#4335](https://github.com/cortexproject/cortex/pull/4335)
* [BUGFIX] Ruler: fix formatting of rule groups in `/ruler/rule_groups` endpoint. #655
* [BUGFIX] Ruler: do not log `unable to read rules directory` at startup if the directory hasn't been created yet. #1058
* [BUGFIX] Ruler: enable Prometheus-compatible endpoints regardless of `-ruler.enable-api`. The flag now only controls the configuration API. This is what the config flag description stated, but not what was happening. #1216
* [BUGFIX] Compactor: fixed panic while collecting Prometheus metrics. #28
* [BUGFIX] Compactor: compactor should now be able to correctly mark blocks for deletion and no-compaction, if such marking was previously interrupted. #1015
* [BUGFIX] Alertmanager: remove stale template files. #4495
* [BUGFIX] Alertmanager: don't replace user configurations with blank fallback configurations (when enabled), particularly during scaling up/down instances when sharding is enabled. #224
* [BUGFIX] Ring: multi KV runtime config changes are now propagated to all rings, not just ingester ring. #1047
* [BUGFIX] Memberlist: fixed corrupted packets when sending compound messages with more than 255 messages or messages bigger than 64KB. #551
* [BUGFIX] Overrides exporter: successfully startup even if runtime config is not set. #1056
* [BUGFIX] Fix internal modules to wait for other modules depending on them before stopping. #1472

### Mixin

_Changes since `grafana/cortex-jsonnet` `1.9.0`._

* [CHANGE] Removed chunks storage support from mixin. #641 #643 #645 #811 #812 #813
  * Removed `tsdb.libsonnet`: no need to import it anymore (its content is already automatically included when using Jsonnet)
  * Removed the following fields from `_config`:
    * `storage_engine` (defaults to `blocks`)
    * `chunk_index_backend`
    * `chunk_store_backend`
  * Removed schema config map
  * Removed the following dashboards:
    * "Cortex / Chunks"
    * "Cortex / WAL"
    * "Cortex / Blocks vs Chunks"
  * Removed the following alerts:
    * `CortexOldChunkInMemory`
    * `CortexCheckpointCreationFailed`
    * `CortexCheckpointDeletionFailed`
    * `CortexProvisioningMemcachedTooSmall`
    * `CortexWALCorruption`
    * `CortexTableSyncFailure`
    * `CortexTransferFailed`
  * Removed the following recording rules:
    * `cortex_chunk_store_index_lookups_per_query`
    * `cortex_chunk_store_series_pre_intersection_per_query`
    * `cortex_chunk_store_series_post_intersection_per_query`
    * `cortex_chunk_store_chunks_per_query`
    * `cortex_bigtable_request_duration_seconds`
    * `cortex_cassandra_request_duration_seconds`
    * `cortex_dynamo_request_duration_seconds`
    * `cortex_database_request_duration_seconds`
    * `cortex_gcs_request_duration_seconds`
* [CHANGE] Update grafana-builder dependency: use $__rate_interval in qpsPanel and latencyPanel. [#372](https://github.com/grafana/cortex-jsonnet/pull/372)
* [CHANGE] `namespace` template variable in dashboards now only selects namespaces for selected clusters. [#311](https://github.com/grafana/cortex-jsonnet/pull/311)
* [CHANGE] `CortexIngesterRestarts` alert severity changed from `critical` to `warning`. [#321](https://github.com/grafana/cortex-jsonnet/pull/321)
* [CHANGE] Dashboards: added overridable `job_labels` and `cluster_labels` to the configuration object as label lists to uniquely identify jobs and clusters in the metric names and group-by lists in dashboards. [#319](https://github.com/grafana/cortex-jsonnet/pull/319)
* [CHANGE] Dashboards: `alert_aggregation_labels` has been removed from the configuration and overriding this value has been deprecated. Instead the labels are now defined by the `cluster_labels` list, and should be overridden accordingly through that list. [#319](https://github.com/grafana/cortex-jsonnet/pull/319)
* [CHANGE] Renamed `CortexCompactorHasNotUploadedBlocksSinceStart` to `CortexCompactorHasNotUploadedBlocks`. [#334](https://github.com/grafana/cortex-jsonnet/pull/334)
* [CHANGE] Renamed `CortexCompactorRunFailed` to `CortexCompactorHasNotSuccessfullyRunCompaction`. [#334](https://github.com/grafana/cortex-jsonnet/pull/334)
* [CHANGE] Renamed `CortexInconsistentConfig` alert to `CortexInconsistentRuntimeConfig` and increased severity to `critical`. [#335](https://github.com/grafana/cortex-jsonnet/pull/335)
* [CHANGE] Increased `CortexBadRuntimeConfig` alert severity to `critical` and removed support for `cortex_overrides_last_reload_successful` metric (was removed in Cortex 1.3.0). [#335](https://github.com/grafana/cortex-jsonnet/pull/335)
* [CHANGE] Grafana 'min step' changed to 15s so dashboard show better detail. [#340](https://github.com/grafana/cortex-jsonnet/pull/340)
* [CHANGE] Replace `CortexRulerFailedEvaluations` with two new alerts: `CortexRulerTooManyFailedPushes` and `CortexRulerTooManyFailedQueries`. [#347](https://github.com/grafana/cortex-jsonnet/pull/347)
* [CHANGE] Removed `CortexCacheRequestErrors` alert. This alert was not working because the legacy Cortex cache client instrumentation doesn't track errors. [#346](https://github.com/grafana/cortex-jsonnet/pull/346)
* [CHANGE] Removed `CortexQuerierCapacityFull` alert. [#342](https://github.com/grafana/cortex-jsonnet/pull/342)
* [CHANGE] Changes blocks storage alerts to group metrics by the configured `cluster_labels` (supporting the deprecated `alert_aggregation_labels`). [#351](https://github.com/grafana/cortex-jsonnet/pull/351)
* [CHANGE] Increased `CortexIngesterReachingSeriesLimit` critical alert threshold from 80% to 85%. [#363](https://github.com/grafana/cortex-jsonnet/pull/363)
* [CHANGE] Changed default `job_names` for query-frontend, query-scheduler and querier to match custom deployments too. [#376](https://github.com/grafana/cortex-jsonnet/pull/376)
* [CHANGE] Split `cortex_api` recording rule group into three groups. This is a workaround for large clusters where this group can become slow to evaluate. [#401](https://github.com/grafana/cortex-jsonnet/pull/401)
* [CHANGE] Increased `CortexIngesterReachingSeriesLimit` warning threshold from 70% to 80% and critical threshold from 85% to 90%. [#404](https://github.com/grafana/cortex-jsonnet/pull/404)
* [CHANGE] Raised `CortexKVStoreFailure` alert severity from warning to critical. #493
* [CHANGE] Increase `CortexRolloutStuck` alert "for" duration from 15m to 30m. #493 #573
* [CHANGE] The Alertmanager and Ruler compiled dashboards (`alertmanager.json` and `ruler.json`) have been respectively renamed to `mimir-alertmanager.json` and `mimir-ruler.json`. #869
* [CHANGE] Removed `cortex_overrides_metric` from `_config`. #871
* [CHANGE] Renamed recording rule groups (`cortex_` prefix changed to `mimir_`). #871
* [CHANGE] Alerts name prefix has been changed from `Cortex` to `Mimir` (eg. alert `CortexIngesterUnhealthy` has been renamed to `MimirIngesterUnhealthy`). #879
* [CHANGE] Enabled resources dashboards by default. Can be disabled setting `resources_dashboards_enabled` config field to `false`. #920
* [FEATURE] Added `Cortex / Overrides` dashboard, displaying default limits and per-tenant overrides applied to Mimir. #673
* [FEATURE] Added `Mimir / Tenants` and `Mimir / Top tenants` dashboards, displaying user-based metrics. #776
* [FEATURE] Added querier autoscaling panels and alerts. #1006 #1016
* [FEATURE] Mimir / Top tenants dashboard now has tenants ranked by rule group size and evaluation time. #1338
* [ENHANCEMENT] cortex-mixin: Make `cluster_namespace_deployment:kube_pod_container_resource_requests_{cpu_cores,memory_bytes}:sum` backwards compatible with `kube-state-metrics` v2.0.0. [#317](https://github.com/grafana/cortex-jsonnet/pull/317)
* [ENHANCEMENT] Cortex-mixin: Include `cortex-gw-internal` naming variation in default `gateway` job names. [#328](https://github.com/grafana/cortex-jsonnet/pull/328)
* [ENHANCEMENT] Ruler dashboard: added object storage metrics. [#354](https://github.com/grafana/cortex-jsonnet/pull/354)
* [ENHANCEMENT] Alertmanager dashboard: added object storage metrics. [#354](https://github.com/grafana/cortex-jsonnet/pull/354)
* [ENHANCEMENT] Added documentation text panels and descriptions to reads and writes dashboards. [#324](https://github.com/grafana/cortex-jsonnet/pull/324)
* [ENHANCEMENT] Dashboards: defined container functions for common resources panels: containerDiskWritesPanel, containerDiskReadsPanel, containerDiskSpaceUtilization. [#331](https://github.com/grafana/cortex-jsonnet/pull/331)
* [ENHANCEMENT] cortex-mixin: Added `alert_excluded_routes` config to exclude specific routes from alerts. [#338](https://github.com/grafana/cortex-jsonnet/pull/338)
* [ENHANCEMENT] Added `CortexMemcachedRequestErrors` alert. [#346](https://github.com/grafana/cortex-jsonnet/pull/346)
* [ENHANCEMENT] Ruler dashboard: added "Per route p99 latency" panel in the "Configuration API" row. [#353](https://github.com/grafana/cortex-jsonnet/pull/353)
* [ENHANCEMENT] Increased the `for` duration of the `CortexIngesterReachingSeriesLimit` warning alert to 3h. [#362](https://github.com/grafana/cortex-jsonnet/pull/362)
* [ENHANCEMENT] Added a new tier (`medium_small_user`) so we have another tier between 100K and 1Mil active series. [#364](https://github.com/grafana/cortex-jsonnet/pull/364)
* [ENHANCEMENT] Extend Alertmanager dashboard: [#313](https://github.com/grafana/cortex-jsonnet/pull/313)
  * "Tenants" stat panel - shows number of discovered tenant configurations.
  * "Replication" row - information about the replication of tenants/alerts/silences over instances.
  * "Tenant Configuration Sync" row - information about the configuration sync procedure.
  * "Sharding Initial State Sync" row - information about the initial state sync procedure when sharding is enabled.
  * "Sharding Runtime State Sync" row - information about various state operations which occur when sharding is enabled (replication, fetch, marge, persist).
* [ENHANCEMENT] Update gsutil command for `not healthy index found` playbook [#370](https://github.com/grafana/cortex-jsonnet/pull/370)
* [ENHANCEMENT] Added Alertmanager alerts and playbooks covering configuration syncs and sharding operation: [#377 [#378](https://github.com/grafana/cortex-jsonnet/pull/378)
  * `CortexAlertmanagerSyncConfigsFailing`
  * `CortexAlertmanagerRingCheckFailing`
  * `CortexAlertmanagerPartialStateMergeFailing`
  * `CortexAlertmanagerReplicationFailing`
  * `CortexAlertmanagerPersistStateFailing`
  * `CortexAlertmanagerInitialSyncFailed`
* [ENHANCEMENT] Add recording rules to improve responsiveness of Alertmanager dashboard. [#387](https://github.com/grafana/cortex-jsonnet/pull/387)
* [ENHANCEMENT] Add `CortexRolloutStuck` alert. [#405](https://github.com/grafana/cortex-jsonnet/pull/405)
* [ENHANCEMENT] Added `CortexKVStoreFailure` alert. [#406](https://github.com/grafana/cortex-jsonnet/pull/406)
* [ENHANCEMENT] Use configured `ruler` jobname for ruler dashboard panels. [#409](https://github.com/grafana/cortex-jsonnet/pull/409)
* [ENHANCEMENT] Add ability to override `datasource` for generated dashboards. [#407](https://github.com/grafana/cortex-jsonnet/pull/407)
* [ENHANCEMENT] Use alertmanager jobname for alertmanager dashboard panels [#411](https://github.com/grafana/cortex-jsonnet/pull/411)
* [ENHANCEMENT] Added `CortexDistributorReachingInflightPushRequestLimit` alert. [#408](https://github.com/grafana/cortex-jsonnet/pull/408)
* [ENHANCEMENT] Added `CortexReachingTCPConnectionsLimit` alert. #403
* [ENHANCEMENT] Added "Cortex / Writes Networking" and "Cortex / Reads Networking" dashboards. #405
* [ENHANCEMENT] Improved "Queue length" panel in "Cortex / Queries" dashboard. #408
* [ENHANCEMENT] Add `CortexDistributorReachingInflightPushRequestLimit` alert and playbook. #401
* [ENHANCEMENT] Added "Recover accidentally deleted blocks (Google Cloud specific)" playbook. #475
* [ENHANCEMENT] Added support to multi-zone store-gateway deployments. #608 #615
* [ENHANCEMENT] Show supplementary alertmanager services in the Rollout Progress dashboard. #738 #855
* [ENHANCEMENT] Added `mimir` to default job names. This makes dashboards and alerts working when Mimir is installed in single-binary mode and the deployment is named `mimir`. #921
* [ENHANCEMENT] Introduced a new alert for the Alertmanager: `MimirAlertmanagerAllocatingTooMuchMemory`. It has two severities based on the memory usage against limits, a `warning` level at 80% and a `critical` level at 90%. #1206
* [ENHANCEMENT] Faster memcached cache requests. #2720
* [BUGFIX] Fixed `CortexIngesterHasNotShippedBlocks` alert false positive in case an ingester instance had ingested samples in the past, then no traffic was received for a long period and then it started receiving samples again. [#308](https://github.com/grafana/cortex-jsonnet/pull/308)
* [BUGFIX] Fixed `CortexInconsistentRuntimeConfig` metric. [#335](https://github.com/grafana/cortex-jsonnet/pull/335)
* [BUGFIX] Fixed scaling dashboard to correctly work when a Cortex service deployment spans across multiple zones (a zone is expected to have the `zone-[a-z]` suffix). [#365](https://github.com/grafana/cortex-jsonnet/pull/365)
* [BUGFIX] Fixed rollout progress dashboard to correctly work when a Cortex service deployment spans across multiple zones (a zone is expected to have the `zone-[a-z]` suffix). [#366](https://github.com/grafana/cortex-jsonnet/pull/366)
* [BUGFIX] Fixed rollout progress dashboard to include query-scheduler too. [#376](https://github.com/grafana/cortex-jsonnet/pull/376)
* [BUGFIX] Upstream recording rule `node_namespace_pod_container:container_cpu_usage_seconds_total:sum_irate` renamed. [#379](https://github.com/grafana/cortex-jsonnet/pull/379)
* [BUGFIX] Fixed writes/reads/alertmanager resources dashboards to use `$._config.job_names.gateway`. [#403](https://github.com/grafana/cortex-jsonnet/pull/403)
* [BUGFIX] Span the annotation.message in alerts as YAML multiline strings. [#412](https://github.com/grafana/cortex-jsonnet/pull/412)
* [BUGFIX] Fixed "Instant queries / sec" in "Cortex / Reads" dashboard. #445
* [BUGFIX] Fixed and added missing KV store panels in Writes, Reads, Ruler and Compactor dashboards. #448
* [BUGFIX] Fixed Alertmanager dashboard when alertmanager is running as part of single binary. #1064
* [BUGFIX] Fixed Ruler dashboard when ruler is running as part of single binary. #1260
* [BUGFIX] Query-frontend: fixed bad querier status code mapping with query-sharding enabled. #1227

### Jsonnet

_Changes since `grafana/cortex-jsonnet` `1.9.0`._

* [CHANGE] Removed chunks storage support. #639
  * Removed the following fields from `_config`:
    * `storage_engine` (defaults to `blocks`)
    * `querier_second_storage_engine` (not supported anymore)
    * `table_manager_enabled`, `table_prefix`
    * `memcached_index_writes_enabled` and `memcached_index_writes_max_item_size_mb`
    * `storeMemcachedChunksConfig`
    * `storeConfig`
    * `max_chunk_idle`
    * `schema` (the schema configmap is still added for backward compatibility reasons)
    * `bigtable_instance` and `bigtable_project`
    * `client_configs`
    * `enabledBackends`
    * `storage_backend`
    * `cassandra_addresses`
    * `s3_bucket_name`
    * `ingester_deployment_without_wal` (was only used by chunks storage)
    * `ingester` (was only used to configure chunks storage WAL)
  * Removed the following CLI flags from `ingester_args`:
    * `ingester.max-chunk-age`
    * `ingester.max-stale-chunk-idle`
    * `ingester.max-transfer-retries`
    * `ingester.retain-period`
* [CHANGE] Changed `overrides-exporter.libsonnet` from being based on cortex-tools to Mimir `overrides-exporter` target. #646
* [CHANGE] Store gateway: set `-blocks-storage.bucket-store.index-cache.memcached.max-get-multi-concurrency`,
  `-blocks-storage.bucket-store.chunks-cache.memcached.max-get-multi-concurrency`,
  `-blocks-storage.bucket-store.metadata-cache.memcached.max-get-multi-concurrency`,
  `-blocks-storage.bucket-store.index-cache.memcached.max-idle-connections`,
  `-blocks-storage.bucket-store.chunks-cache.memcached.max-idle-connections`,
  `-blocks-storage.bucket-store.metadata-cache.memcached.max-idle-connections` to 100 [#414](https://github.com/grafana/cortex-jsonnet/pull/414)
* [CHANGE] Alertmanager: mounted overrides configmap to alertmanager too. [#315](https://github.com/grafana/cortex-jsonnet/pull/315)
* [CHANGE] Memcached: upgraded memcached from `1.5.17` to `1.6.9`. [#316](https://github.com/grafana/cortex-jsonnet/pull/316)
* [CHANGE] Store-gateway: increased memory request and limit respectively from 6GB / 6GB to 12GB / 18GB. [#322](https://github.com/grafana/cortex-jsonnet/pull/322)
* [CHANGE] Store-gateway: increased `-blocks-storage.bucket-store.max-chunk-pool-bytes` from 2GB (default) to 12GB. [#322](https://github.com/grafana/cortex-jsonnet/pull/322)
* [CHANGE] Ingester/Ruler: set `-server.grpc-max-send-msg-size-bytes` and `-server.grpc-max-send-msg-size-bytes` to sensible default values (10MB). [#326](https://github.com/grafana/cortex-jsonnet/pull/326)
* [CHANGE] Decreased `-server.grpc-max-concurrent-streams` from 100k to 10k. [#369](https://github.com/grafana/cortex-jsonnet/pull/369)
* [CHANGE] Decreased blocks storage ingesters graceful termination period from 80m to 20m. [#369](https://github.com/grafana/cortex-jsonnet/pull/369)
* [CHANGE] Increase the rules per group and rule groups limits on different tiers. [#396](https://github.com/grafana/cortex-jsonnet/pull/396)
* [CHANGE] Removed `max_samples_per_query` limit, since it only works with chunks and only when using `-distributor.shard-by-all-labels=false`. [#397](https://github.com/grafana/cortex-jsonnet/pull/397)
* [CHANGE] Removed chunks storage query sharding config support. The following config options have been removed: [#398](https://github.com/grafana/cortex-jsonnet/pull/398)
  * `_config` > `queryFrontend` > `shard_factor`
  * `_config` > `queryFrontend` > `sharded_queries_enabled`
  * `_config` > `queryFrontend` > `query_split_factor`
* [CHANGE] Rename ruler_s3_bucket_name and ruler_gcs_bucket_name to ruler_storage_bucket_name: [#415](https://github.com/grafana/cortex-jsonnet/pull/415)
* [CHANGE] Fine-tuned rolling update policy for distributor, querier, query-frontend, query-scheduler. [#420](https://github.com/grafana/cortex-jsonnet/pull/420)
* [CHANGE] Increased memcached metadata/chunks/index-queries max connections from 4k to 16k. [#420](https://github.com/grafana/cortex-jsonnet/pull/420)
* [CHANGE] Disabled step alignment in query-frontend to be compliant with PromQL. [#420](https://github.com/grafana/cortex-jsonnet/pull/420)
* [CHANGE] Do not limit compactor CPU and request a number of cores equal to the configured concurrency. [#420](https://github.com/grafana/cortex-jsonnet/pull/420)
* [CHANGE] Configured split-and-merge compactor. #853
  * The following CLI flags are set on compactor:
    * `-compactor.split-and-merge-shards=0`
    * `-compactor.compactor-tenant-shard-size=1`
    * `-compactor.split-groups=1`
    * `-compactor.max-opening-blocks-concurrency=4`
    * `-compactor.max-closing-blocks-concurrency=2`
    * `-compactor.symbols-flushers-concurrency=4`
  * The following per-tenant overrides have been set on `super_user` and `mega_user` classes:
    ```
    compactor_split_and_merge_shards: 2,
    compactor_tenant_shard_size: 2,
    compactor_split_groups: 2,
    ```
* [CHANGE] The entrypoint file to include has been renamed from `cortex.libsonnet` to `mimir.libsonnet`. #897
* [CHANGE] The default image config field has been renamed from `cortex` to `mimir`. #896
   ```
   {
     _images+:: {
       mimir: '...',
     },
   }
   ```
* [CHANGE] Removed `cortex_` prefix from config fields. #898
  * The following config fields have been renamed:
    * `cortex_bucket_index_enabled` renamed to `bucket_index_enabled`
    * `cortex_compactor_cleanup_interval` renamed to `compactor_cleanup_interval`
    * `cortex_compactor_data_disk_class` renamed to `compactor_data_disk_class`
    * `cortex_compactor_data_disk_size` renamed to `compactor_data_disk_size`
    * `cortex_compactor_max_concurrency` renamed to `compactor_max_concurrency`
    * `cortex_distributor_allow_multiple_replicas_on_same_node` renamed to `distributor_allow_multiple_replicas_on_same_node`
    * `cortex_ingester_data_disk_class` renamed to `ingester_data_disk_class`
    * `cortex_ingester_data_disk_size` renamed to `ingester_data_disk_size`
    * `cortex_querier_allow_multiple_replicas_on_same_node` renamed to `querier_allow_multiple_replicas_on_same_node`
    * `cortex_query_frontend_allow_multiple_replicas_on_same_node` renamed to `query_frontend_allow_multiple_replicas_on_same_node`
    * `cortex_query_sharding_enabled` renamed to `query_sharding_enabled`
    * `cortex_query_sharding_msg_size_factor` renamed to `query_sharding_msg_size_factor`
    * `cortex_ruler_allow_multiple_replicas_on_same_node` renamed to `ruler_allow_multiple_replicas_on_same_node`
    * `cortex_store_gateway_data_disk_class` renamed to `store_gateway_data_disk_class`
    * `cortex_store_gateway_data_disk_size` renamed to `store_gateway_data_disk_size`
* [CHANGE] The overrides configmap default mountpoint has changed from `/etc/cortex` to `/etc/mimir`. It can be customized via the `overrides_configmap_mountpoint` config field. #899
* [CHANGE] Enabled in the querier the features to query label names with matchers, PromQL at modifier and query long-term storage for labels. #905
* [CHANGE] Reduced TSDB blocks retention on ingesters disk from 96h to 24h. #905
* [CHANGE] Enabled closing of idle TSDB in ingesters. #905
* [CHANGE] Disabled TSDB isolation in ingesters for better performances. #905
* [CHANGE] Changed log level of querier, query-frontend, query-scheduler and alertmanager from `debug` to `info`. #905
* [CHANGE] Enabled attributes in-memory cache in store-gateway. #905
* [CHANGE] Configured store-gateway to not load blocks containing samples more recent than 10h (because such samples are queried from ingesters). #905
* [CHANGE] Dynamically compute `-compactor.deletion-delay` based on other settings, in order to reduce the deletion delay as much as possible and lower the number of live blocks in the storage. #907
* [CHANGE] The config field `distributorConfig` has been renamed to `ingesterRingClientConfig`. Config field `ringClient` has been removed in favor of `ingesterRingClientConfig`. #997 #1057
* [CHANGE] Gossip.libsonnet has been fixed to modify all ring configurations, not only the ingester ring config. Furthermore it now supports migration via multi KV store. #1057 #1099
* [CHANGE] Changed the default of `bucket_index_enabled` to `true`. #924
* [CHANGE] Remove the support for the test-exporter. #1133
* [CHANGE] Removed `$.distributor_deployment_labels`, `$.ingester_deployment_labels` and `$.querier_deployment_labels` fields, that were used by gossip.libsonnet to inject additional label. Now the label is injected directly into pods of statefulsets and deployments. #1297
* [CHANGE] Disabled `-ingester.readiness-check-ring-health`. #1352
* [CHANGE] Changed Alertmanager CPU request from `100m` to `2` cores, and memory request from `1Gi` to `10Gi`. Set Alertmanager memory limit to `15Gi`. #1206
* [CHANGE] gossip.libsonnet has been renamed to memberlist.libsonnet, and is now imported by default. Use of memberlist for ring is enabled by setting `_config.memberlist_ring_enabled` to true. #1526
* [FEATURE] Added query sharding support. It can be enabled setting `cortex_query_sharding_enabled: true` in the `_config` object. #653
* [FEATURE] Added shuffle-sharding support. It can be enabled and configured using the following config: #902
   ```
   _config+:: {
     shuffle_sharding:: {
       ingester_write_path_enabled: true,
       ingester_read_path_enabled: true,
       querier_enabled: true,
       ruler_enabled: true,
       store_gateway_enabled: true,
     },
   }
   ```
* [FEATURE] Added multi-zone ingesters and store-gateways support. #1352 #1552
* [ENHANCEMENT] Add overrides config to compactor. This allows setting retention configs per user. [#386](https://github.com/grafana/cortex-jsonnet/pull/386)
* [ENHANCEMENT] Added 256MB memory ballast to querier. [#369](https://github.com/grafana/cortex-jsonnet/pull/369)
* [ENHANCEMENT] Update `etcd-operator` to latest version (see https://github.com/grafana/jsonnet-libs/pull/480). [#263](https://github.com/grafana/cortex-jsonnet/pull/263)
* [ENHANCEMENT] Add support for Azure storage in Alertmanager configuration. [#381](https://github.com/grafana/cortex-jsonnet/pull/381)
* [ENHANCEMENT] Add support for running Alertmanager in sharding mode. [#394](https://github.com/grafana/cortex-jsonnet/pull/394)
* [ENHANCEMENT] Allow to customize PromQL engine settings via `queryEngineConfig`. [#399](https://github.com/grafana/cortex-jsonnet/pull/399)
* [ENHANCEMENT] Define Azure object storage ruler args. [#416](https://github.com/grafana/cortex-jsonnet/pull/416)
* [ENHANCEMENT] Added the following config options to allow to schedule multiple replicas of the same service on the same node: [#418](https://github.com/grafana/cortex-jsonnet/pull/418)
  * `cortex_distributor_allow_multiple_replicas_on_same_node`
  * `cortex_ruler_allow_multiple_replicas_on_same_node`
  * `cortex_querier_allow_multiple_replicas_on_same_node`
  * `cortex_query_frontend_allow_multiple_replicas_on_same_node`
* [BUGFIX] Alertmanager: fixed `--alertmanager.cluster.peers` CLI flag passed to alertmanager when HA is enabled. [#329](https://github.com/grafana/cortex-jsonnet/pull/329)
* [BUGFIX] Fixed `-distributor.extend-writes` setting on ruler when `unregister_ingesters_on_shutdown` is disabled. [#369](https://github.com/grafana/cortex-jsonnet/pull/369)
* [BUGFIX] Treat `compactor_blocks_retention_period` type as string rather than int.[#395](https://github.com/grafana/cortex-jsonnet/pull/395)
* [BUGFIX] Pass `-ruler-storage.s3.endpoint` to ruler when using S3. [#421](https://github.com/grafana/cortex-jsonnet/pull/421)
* [BUGFIX] Remove service selector on label `gossip_ring_member` from other services than `gossip-ring`. [#1008](https://github.com/grafana/mimir/pull/1008)
* [BUGFIX] Rename `-ingester.readiness-check-ring-health` to `-ingester.ring.readiness-check-ring-health`, to reflect current name of flag. #1460

### Mimirtool

_Changes since cortextool `0.10.7`._

* [CHANGE] The following environment variables have been renamed: #883
  * `CORTEX_ADDRESS` to `MIMIR_ADDRESS`
  * `CORTEX_API_USER` to `MIMIR_API_USER`
  * `CORTEX_API_KEY` to `MIMIR_API_KEY`
  * `CORTEX_TENANT_ID` to `MIMIR_TENANT_ID`
  * `CORTEX_TLS_CA_PATH` to `MIMIR_TLS_CA_PATH`
  * `CORTEX_TLS_CERT_PATH` to `MIMIR_TLS_CERT_PATH`
  * `CORTEX_TLS_KEY_PATH` to `MIMIR_TLS_KEY_PATH`
* [CHANGE] Change `cortex` backend to `mimir`. #883
* [CHANGE] Do not publish `mimirtool` binary for 386 windows architecture. #1263
* [CHANGE] `analyse` command has been renamed to `analyze`. #1318
* [FEATURE] Support Arm64 on Darwin for all binaries (benchtool etc). https://github.com/grafana/cortex-tools/pull/215
* [ENHANCEMENT] Correctly support federated rules. #823
* [BUGFIX] Fix `cortextool rules` legends displaying wrong symbols for updates and deletions. https://github.com/grafana/cortex-tools/pull/226

### Query-tee

_Changes since Cortex `1.10.0`._

* [ENHANCEMENT] Added `/api/v1/query_exemplars` API endpoint support (no results comparison). #168
* [ENHANCEMENT] Add a flag (`--proxy.compare-use-relative-error`) in the query-tee to compare floating point values using relative error. #208
* [ENHANCEMENT] Add a flag (`--proxy.compare-skip-recent-samples`) in the query-tee to skip comparing recent samples. By default samples not older than 1 minute are skipped. #234
* [BUGFIX] Fixes a panic in the query-tee when comparing result. #207
* [BUGFIX] Ensure POST requests are handled correctly #286

### Blocksconvert

_Changes since Cortex `1.10.0`._

* [CHANGE] Blocksconvert tool was removed from Mimir. #637

### Metaconvert

_Changes since Cortex `1.10.0`._

* [CHANGE] `thanosconvert` tool has been renamed to `metaconvert`. `-config.file` option has been removed, while it now requires `-tenant` option to work on single tenant only. It now also preserves labels recognized by Mimir. #1120

### Test-exporter

_Changes since Cortex `1.10.0`._

* [CHANGE] Removed the test-exporter tool. #1133

### Tools

_Changes since Cortex `1.10.0`._

* [CHANGE] Removed `query-audit`. You can use `query-tee` to compare query results and performances of two Grafana Mimir backends. #1380

## [Cortex 1.10.0 CHANGELOG](https://github.com/grafana/mimir/blob/a13959db5d38ff65c2b7ef52c56331d2f4dbc00c/CHANGELOG.md#cortex-1100--2021-08-03)<|MERGE_RESOLUTION|>--- conflicted
+++ resolved
@@ -131,15 +131,11 @@
 
 ### Jsonnet
 
-<<<<<<< HEAD
-* [FEATURE] Add support for automatically deleting compactor, store-gateway, ingester and read-write mode backend PVCs when the corresponding StatefulSet is scaled down. #8382 #8736
-=======
 * [CHANGE] Changed the following config options when the experimental ingest storage is enabled: #8874
   * `ingest_storage_ingester_autoscaling_min_replicas` changed to `ingest_storage_ingester_autoscaling_min_replicas_per_zone`
   * `ingest_storage_ingester_autoscaling_max_replicas` changed to `ingest_storage_ingester_autoscaling_max_replicas_per_zone`
 * [CHANGE] Changed the overrides configmap generation to remove any field with `null` value. #9116
-* [FEATURE] Add support for automatically deleting compactor, store-gateway and read-write mode backend PVCs when the corresponding StatefulSet is scaled down. #8382
->>>>>>> 46586430
+* [FEATURE] Add support for automatically deleting compactor, store-gateway, ingester and read-write mode backend PVCs when the corresponding StatefulSet is scaled down. #8382 #8736
 * [ENHANCEMENT] Added the following config options to set the number of partition ingester replicas when migrating to experimental ingest storage. #8517
   * `ingest_storage_migration_partition_ingester_zone_a_replicas`
   * `ingest_storage_migration_partition_ingester_zone_b_replicas`
