--- conflicted
+++ resolved
@@ -17,11 +17,8 @@
 * [ENHANCEMENT] Compactor: Add `cortex_compactor_block_compaction_delay_seconds` metric to track how long it takes to compact blocks. #7635
 * [ENHANCEMENT] Store-gateway: add `outcome` label to `cortex_bucket_stores_gate_duration_seconds` histogram metric. Possible values for the `outcome` label are: `rejected_canceled`, `rejected_deadline_exceeded`, `rejected_other`, and `permitted`. #7784
 * [ENHANCEMENT] Query-frontend: use zero-allocation experimental decoder for active series queries via `-query-frontend.use-active-series-decoder`. #7665
-<<<<<<< HEAD
+* [ENHANCEMENT] Go: updated to 1.22.2. #7802
 * [ENHANCEMENT] Query-frontend: support `limit` parameter on `/prometheus/api/v1/label/{name}/values` and `/prometheus/api/v1/labels` endpoints. #7722
-=======
-* [ENHANCEMENT] Go: updated to 1.22.2. #7802
->>>>>>> 40368e37
 * [BUGFIX] Rules: improve error handling when querier is local to the ruler. #7567
 * [BUGFIX] Querier, store-gateway: Protect against panics raised during snappy encoding. #7520
 * [BUGFIX] Ingester: Prevent timely compaction of empty blocks. #7624
