# Changelog

## main / unreleased

### Grafana Mimir

* [CHANGE] Store-gateway / querier: enable streaming chunks from store-gateways to queriers by default. #6646
* [CHANGE] Querier: honor the start/end time range specified in the read hints when executing a remote read request. #8431
* [CHANGE] Querier: return only samples within the queried start/end time range when executing a remote read request using "SAMPLES" mode. Previously, samples outside of the range could have been returned. Samples outside of the queried time range may still be returned when executing a remote read request using "STREAMED_XOR_CHUNKS" mode. #8463
* [CHANGE] Store-gateway: enabled `-blocks-storage.bucket-store.max-concurrent-queue-timeout` by default with a timeout of 5 seconds. #8496
* [CHANGE] Store-gateway: enabled `-blocks-storage.bucket-store.index-header.lazy-loading-concurrency-queue-timeout` by default with a timeout of 5 seconds . #8667
* [CHANGE] Distributor: Incoming OTLP requests were previously size-limited by using limit from `-distributor.max-recv-msg-size` option. We have added option `-distributor.max-otlp-request-size` for limiting OTLP requests, with default value of 100 MiB. #8574
* [CHANGE] Query-frontend: Remove deprecated `frontend.align_queries_with_step` YAML configuration. The configuration option has been moved to per-tenant and default `limits` since Mimir 2.12. #8733 #8735
* [FEATURE] Querier: add experimental streaming PromQL engine, enabled with `-querier.query-engine=mimir`. #8422 #8430 #8454 #8455 #8360 #8490 #8508 #8577 #8671
* [FEATURE] Experimental Kafka-based ingest storage. #6888 #6894 #6929 #6940 #6951 #6974 #6982 #7029 #7030 #7091 #7142 #7147 #7148 #7153 #7160 #7193 #7349 #7376 #7388 #7391 #7393 #7394 #7402 #7404 #7423 #7424 #7437 #7486 #7503 #7508 #7540 #7621 #7682 #7685 #7694 #7695 #7696 #7697 #7701 #7733 #7734 #7741 #7752 #7838 #7851 #7871 #7877 #7880 #7882 #7887 #7891 #7925 #7955 #7967 #8031 #8063 #8077 #8088 #8135 #8176 #8184 #8194 #8216 #8217 #8222 #8233 #8503 #8542 #8579 #8657 #8686 #8688 #8703 #8706 #8708 #8738
  * What it is:
    * When the new ingest storage architecture is enabled, distributors write incoming write requests to a Kafka-compatible backend, and the ingesters asynchronously replay ingested data from Kafka. In this architecture, the write and read path are de-coupled through a Kafka-compatible backend. The write path and Kafka load is a function of the incoming write traffic, the read path load is a function of received queries. Whatever the load on the read path, it doesn't affect the write path.
  * New configuration options:
    * `-ingest-storage.enabled`
    * `-ingest-storage.kafka.*`: configures Kafka-compatible backend and how clients interact with it.
    * `-ingest-storage.ingestion-partition-tenant-shard-size`: configures the per-tenant shuffle-sharding shard size used by partitions ring.
    * `-ingest-storage.read-consistency`: configures the default read consistency.
    * `-ingest-storage.migration.distributor-send-to-ingesters-enabled`: enabled tee-ing writes to classic ingesters and Kafka, used during a live migration to the new ingest storage architecture.
    * `-ingester.partition-ring.*`: configures partitions ring backend.
* [FEATURE] Querier: added support for `limitk()` and `limit_ratio()` experimental PromQL functions. Experimental functions are disabled by default, but can be enabled setting `-querier.promql-experimental-functions-enabled=true` in the query-frontend and querier. #8632
* [ENHANCEMENT] Compactor: Add `cortex_compactor_compaction_job_duration_seconds` and `cortex_compactor_compaction_job_blocks` histogram metrics to track duration of individual compaction jobs and number of blocks per job. #8371
* [ENHANCEMENT] Rules: Added per namespace max rules per rule group limit. The maximum number of rules per rule groups for all namespaces continues to be configured by `-ruler.max-rules-per-rule-group`, but now, this can be superseded by the new `-ruler.max-rules-per-rule-group-by-namespace` option on a per namespace basis. This new limit can be overridden using the overrides mechanism to be applied per-tenant. #8378
* [ENHANCEMENT] Rules: Added per namespace max rule groups per tenant limit. The maximum number of rule groups per rule tenant for all namespaces continues to be configured by `-ruler.max-rule-groups-per-tenant`, but now, this can be superseded by the new `-ruler.max-rule-groups-per-tenant-by-namespace` option on a per namespace basis. This new limit can be overridden using the overrides mechanism to be applied per-tenant. #8425
* [ENHANCEMENT] Ruler: Added support to protect rules namespaces from modification. The `-ruler.protected-namespaces` flag can be used to specify namespaces that are protected from rule modifications. The header `X-Mimir-Ruler-Override-Namespace-Protection` can be used to override the protection. #8444
* [ENHANCEMENT] Query-frontend: be able to block remote read queries via the per tenant runtime override `blocked_queries`. #8372 #8415
* [ENHANCEMENT] Query-frontend: added `remote_read` to `op` supported label values for the `cortex_query_frontend_queries_total` metric. #8412
* [ENHANCEMENT] Query-frontend: log the overall length and start, end time offset from current time for remote read requests. The start and end times are calculated as the miminum and maximum times of the individual queries in the remote read request. #8404
* [ENHANCEMENT] Storage Provider: Added option `-<prefix>.s3.dualstack-enabled` that allows disabling S3 client from resolving AWS S3 endpoint into dual-stack IPv4/IPv6 endpoint. Defaults to true. #8405
* [ENHANCEMENT] Use sd_notify to send events to systemd at start and stop of mimir services. Default systemd mimir.service config now wait for those events with a configurable timeout `TimeoutStartSec` default is 3 min to handle long start time (ex. store-gateway). #8220 #8555 #8658
* [ENHANCEMENT] Alertmanager: Reloading config and templates no longer needs to hit the disk. #4967
* [ENHANCEMENT] Compactor: Added experimantal `-compactor.in-memory-tenant-meta-cache-size` option to set size of in-memory cache (in number of items) for parsed meta.json files. This can help when tenant has many meta.json files and their parsing before each compaction cycle is using a lot of CPU time. #8544
* [ENHANCEMENT] Distributor: Interrupt OTLP write request translation when context is canceled or has timed out. #8524
* [ENHANCEMENT] Ingester, store-gateway: optimised regular expression matching for patterns like `1.*|2.*|3.*|...|1000.*`. #8632
* [ENHANCEMENT] Query-frontend: Add `header_cache_control` to query stats. #8590
* [ENHANCEMENT] Query-scheduler: Introduce `query-scheduler.use-multi-algorithm-query-queue`, which allows use of an experimental queue structure, with no change in external queue behavior. #7873
* [ENHANCEMENT] Expose a new `s3.trace.enabled` configuration option to enable detailed logging of operations against S3-compatible object stores. #8690
* [ENHANCEMENT] memberlist: locally-generated messages (e.g. ring updates) are sent to gossip network before forwarded messages. Introduced `-memberlist.broadcast-timeout-for-local-updates-on-shutdown` option to modify how long to wait until queue with locally-generated messages is empty when shutting down. Previously this was hard-coded to 10s, and wait included all messages (locally-generated and forwarded). Now it defaults to 10s, 0 means no timeout. Increasing this value may help to avoid problem when ring updates on shutdown are not propagated to other nodes, and ring entry is left in a wrong state. #8761
* [BUGFIX] Ruler: add support for draining any outstanding alert notifications before shutting down. This can be enabled with the `-ruler.drain-notification-queue-on-shutdown=true` CLI flag. #8346
* [BUGFIX] Query-frontend: fix `-querier.max-query-lookback` enforcement when `-compactor.blocks-retention-period` is not set, and viceversa. #8388
* [BUGFIX] Ingester: fix sporadic `not found` error causing an internal server error if label names are queried with matchers during head compaction. #8391
* [BUGFIX] Ingester, store-gateway: fix case insensitive regular expressions not matching correctly some Unicode characters. #8391
* [BUGFIX] Query-frontend: "query stats" log now includes the actual `status_code` when the request fails due to an error occurring in the query-frontend itself. #8407
* [BUGFIX] Store-gateway: fixed a case where, on a quick subsequent restart, the previous lazy-loaded index header snapshot was overwritten by a partially loaded one. #8281
* [BUGFIX] Ingester: fixed timestamp reported in the "the sample has been rejected because its timestamp is too old" error when the write request contains only histograms. #8462
* [BUGFIX] Store-gateway: store sparse index headers atomically to disk. #8485
* [BUGFIX] Query scheduler: fix a panic in request queueing. #8451
* [BUGFIX] Querier: fix issue where "context canceled" is logged for trace spans for requests to store-gateways that return no series when chunks streaming is enabled. #8510
* [BUGFIX] Alertmanager: Fix per-tenant silence limits not reloaded during runtime. #8456
* [BUGFIX] Alertmanager: Fixes a number of bugs in silences which could cause an existing silence to be deleted/expired when updating the silence failed. This could happen when the replacing silence was invalid or exceeded limits. #8525
* [BUGFIX] Alertmanager: Fix help message for utf-8-strict-mode. #8572
* [BUGFIX] Query-frontend: Ensure that internal errors result in an HTTP 500 response code instead of 422. #8595 #8666
* [BUGFIX] Configuration: Multi line envs variables are flatten during injection to be compatible with YAML syntax

### Mixin

<<<<<<< HEAD
* [ENHANCEMENT] Dashboards: allow switching between using classic or native histograms in dashboards. #7674 #8502
  * Overview dashboard: status, read/write latency and queries/ingestion per sec panels, `cortex_request_duration_seconds` metric.
  * Reads dashboard: `cortex_request_duration_seconds` metric. #8752
=======
* [CHANGE] Dashboards: set default auto-refresh rate to 5m. #8758
* [ENHANCEMENT] Dashboards: allow switching between using classic or native histograms in dashboards.
  * Overview dashboard: status, read/write latency and queries/ingestion per sec panels, `cortex_request_duration_seconds` metric. #7674 #8502
  * Writes dashboard: `cortex_request_duration_seconds` metric. #8757
>>>>>>> b576c793
* [ENHANCEMENT] Alerts: `MimirRunningIngesterReceiveDelayTooHigh` alert has been tuned to be more reactive to high receive delay. #8538
* [ENHANCEMENT] Dashboards: improve end-to-end latency and strong read consistency panels when experimental ingest storage is enabled. #8543
* [ENHANCEMENT] Dashboards: Add panels for monitoring ingester autoscaling when not using ingest-storage. These panels are disabled by default, but can be enabled using the `autoscaling.ingester.enabled: true` config option. #8484
* [ENHANCEMENT] Dashboards: add panels to show writes to experimental ingest storage backend in the "Mimir / Ruler" dashboard, when `_config.show_ingest_storage_panels` is enabled. #8732
* [ENHANCEMENT] Dashboards: show all series in tooltips on time series dashboard panels. #8748
* [BUGFIX] Dashboards: fix "current replicas" in autoscaling panels when HPA is not active. #8566
* [BUGFIX] Alerts: do not fire `MimirRingMembersMismatch` during the migration to experimental ingest storage. #8727

### Jsonnet

* [FEATURE] Add support for automatically deleting compactor, store-gateway and read-write mode backend PVCs when the corresponding StatefulSet is scaled down. #8382
* [ENHANCEMENT] Added the following config options to set the number of partition ingester replicas when migrating to experimental ingest storage. #8517
  * `ingest_storage_migration_partition_ingester_zone_a_replicas`
  * `ingest_storage_migration_partition_ingester_zone_b_replicas`
  * `ingest_storage_migration_partition_ingester_zone_c_replicas`
* [ENHANCEMENT] Distributor: increase `-distributor.remote-timeout` when the experimental ingest storage is enabled. #8518
* [ENHANCEMENT] Memcached: Update to Memcached 1.6.28 and memcached-exporter 0.14.4. #8557
* [ENHANCEMENT] Rollout-operator: Allow the rollout-operator to be used as Kubernetes statefulset webhook to enable `no-downscale` and `prepare-downscale` annotations to be used on ingesters or store-gateways. #8743

### Mimirtool

* [CHANGE] Analyze Rules: Count recording rules used in rules group as used. #6133

### Mimir Continuous Test

* [CHANGE] Use test metrics that do not pass through 0 to make identifying incorrect results easier. #8630
* [ENHANCEMENT] Include human-friendly timestamps in diffs logged when a test fails. #8630
* [ENHANCEMENT] Add histograms to measure latency of read and write requests. #8583
* [BUGFIX] Initialize test result metrics to 0 at startup so that alerts can correctly identify the first failure after startup. #8630

### Query-tee

* [CHANGE] If a preferred backend is configured, then query-tee always returns its response, regardless of the response status code. Previously, query-tee would only return the response from the preferred backend if it did not have a 5xx status code. #8634
* [ENHANCEMENT] Emit trace spans from query-tee. #8419
* [ENHANCEMENT] Log trace ID (if present) with all log messages written while processing a request. #8419
* [ENHANCEMENT] Log user agent when processing a request. #8419
* [ENHANCEMENT] Add `time` parameter to proxied instant queries if it is not included in the incoming request. This is optional but enabled by default, and can be disabled with `-proxy.add-missing-time-parameter-to-instant-queries=false`. #8419
* [ENHANCEMENT] Add support for sending only a proportion of requests to all backends, with the remainder only sent to the preferred backend. The default behaviour is to send all requests to all backends. This can be configured with `-proxy.secondary-backends-request-proportion`. #8532
* [ENHANCEMENT] Compare native histograms in query results when comparing results between two backends. #8724
* [ENHANCEMENT] Don't consider responses to be different during response comparison if both backends' responses contain a different number of series, but all samples are within the recent sample window. #8749
* [BUGFIX] Ensure any errors encountered while forwarding a request to a backend (eg. DNS resolution failures) are logged. #8419

### Documentation

* [ENHANCEMENT] Specify in which component the configuration flags `-compactor.blocks-retention-period`, `-querier.max-query-lookback`, `-query-frontend.max-total-query-length`, `-query-frontend.max-query-expression-size-bytes` are applied and that they are applied to remote read as well. #8433

### Tools

* [CHANGE] `wal-reader`: Renamed `-series-entries` to `-print-series`. Renamed `-print-series-with-samples` to `-print-samples`. #8568
* [ENHANCEMENT] `wal-reader`: References to unknown series from Samples, Exemplars, histogram or tombstones records are now always logged. #8568
* [ENHANCEMENT] `tsdb-series`: added `-stats` option to print min/max time of chunks, total number of samples and DPM for each series. #8420

## 2.13.0

### Grafana Mimir

* [CHANGE] Build: `grafana/mimir` docker image is now based on `gcr.io/distroless/static-debian12` image. Alpine-based docker image is still available as `grafana/mimir-alpine`, until Mimir 2.15. #8204 #8235
* [CHANGE] Ingester: `/ingester/flush` endpoint is now only allowed to execute only while the ingester is in `Running` state. The 503 status code is returned if the endpoint is called while the ingester is not in `Running` state. #7486
* [CHANGE] Distributor: Include label name in `err-mimir-label-value-too-long` error message: #7740
* [CHANGE] Ingester: enabled 1 out 10 errors log sampling by default. All the discarded samples will still be tracked by the `cortex_discarded_samples_total` metric. The feature can be configured via `-ingester.error-sample-rate` (0 to log all errors). #7807
* [CHANGE] Query-frontend: Query results caching and experimental query blocking now utilize the PromQL string-formatted query format rather than the unvalidated query as submitted to the frontend. #7742
  * Query results caching should be more stable as all equivalent queries receive the same cache key, but there may be cache churn on first deploy with the updated format
  * Query blocking can no longer be circumvented with an equivalent query in a different format; see [Configure queries to block](https://grafana.com/docs/mimir/latest/configure/configure-blocked-queries/)
* [CHANGE] Query-frontend: stop using `-validation.create-grace-period` to clamp how far into the future a query can span. #8075
* [CHANGE] Clamp [`GOMAXPROCS`](https://pkg.go.dev/runtime#GOMAXPROCS) to [`runtime.NumCPU`](https://pkg.go.dev/runtime#NumCPU). #8201
* [CHANGE] Anonymous usage statistics tracking: add CPU usage percentage tracking. #8282
* [CHANGE] Added new metric `cortex_compactor_disk_out_of_space_errors_total` which counts how many times a compaction failed due to the compactor being out of disk. #8237
* [CHANGE] Anonymous usage statistics tracking: report active series in addition to in-memory series. #8279
* [CHANGE] Ruler: `evaluation_delay` field in the rule group configuration has been deprecated. Please use `query_offset` instead (it has the same exact meaning and behaviour). #8295
* [CHANGE] General: remove `-log.buffered`. The configuration option has been enabled by default and deprecated since Mimir 2.11. #8395
* [CHANGE] Ruler: promote tenant federation from experimental to stable. #8400
* [CHANGE] Ruler: promote `-ruler.recording-rules-evaluation-enabled` and `-ruler.alerting-rules-evaluation-enabled` from experimental to stable. #8400
* [CHANGE] General: promote `-tenant-federation.max-tenants` from experimental to stable. #8400
* [FEATURE] Continuous-test: now runable as a module with `mimir -target=continuous-test`. #7747
* [FEATURE] Store-gateway: Allow specific tenants to be enabled or disabled via `-store-gateway.enabled-tenants` or `-store-gateway.disabled-tenants` CLI flags or their corresponding YAML settings. #7653
* [FEATURE] New `-<prefix>.s3.bucket-lookup-type` flag configures lookup style type, used to access bucket in s3 compatible providers. #7684
* [FEATURE] Querier: add experimental streaming PromQL engine, enabled with `-querier.promql-engine=mimir`. #7693 #7898 #7899 #8023 #8058 #8096 #8121 #8197 #8230 #8247 #8270 #8276 #8277 #8291 #8303 #8340 #8256 #8348
* [FEATURE] New `/ingester/unregister-on-shutdown` HTTP endpoint allows dynamic access to ingesters' `-ingester.ring.unregister-on-shutdown` configuration. #7739
* [FEATURE] Server: added experimental [PROXY protocol support](https://www.haproxy.org/download/2.3/doc/proxy-protocol.txt). The PROXY protocol support can be enabled via `-server.proxy-protocol-enabled=true`. When enabled, the support is added both to HTTP and gRPC listening ports. #7698
* [FEATURE] Query-frontend, querier: new experimental `/cardinality/active_native_histogram_metrics` API to get active native histogram metric names with statistics about active native histogram buckets. #7982 #7986 #8008
* [FEATURE] Alertmanager: Added `-alertmanager.max-silences-count` and `-alertmanager.max-silence-size-bytes` to set limits on per tenant silences. Disabled by default. #8241 #8249
* [FEATURE] Ingester: add experimental support for the server-side circuit breakers when writing to and reading from ingesters. This can be enabled using `-ingester.push-circuit-breaker.enabled` and `-ingester.read-circuit-breaker.enabled` options. Further `-ingester.push-circuit-breaker.*` and `-ingester.read-circuit-breaker.*` options for configuring circuit-breaker are available. Added metrics `cortex_ingester_circuit_breaker_results_total`,  `cortex_ingester_circuit_breaker_transitions_total`, `cortex_ingester_circuit_breaker_current_state` and `cortex_ingester_circuit_breaker_request_timeouts_total`. #8180 #8285 #8315 #8446
* [FEATURE] Distributor, ingester: add new setting `-validation.past-grace-period` to limit how old (based on the wall clock minus OOO window) the ingested samples can be. The default 0 value disables this limit. #8262
* [ENHANCEMENT] Distributor: add metrics `cortex_distributor_samples_per_request` and `cortex_distributor_exemplars_per_request` to track samples/exemplars per request. #8265
* [ENHANCEMENT] Reduced memory allocations in functions used to propagate contextual information between gRPC calls. #7529
* [ENHANCEMENT] Distributor: add experimental limit for exemplars per series per request, enabled with `-distributor.max-exemplars-per-series-per-request`, the number of discarded exemplars are tracked with `cortex_discarded_exemplars_total{reason="too_many_exemplars_per_series_per_request"}` #7989 #8010
* [ENHANCEMENT] Store-gateway: merge series from different blocks concurrently. #7456
* [ENHANCEMENT] Store-gateway: Add `stage="wait_max_concurrent"` to `cortex_bucket_store_series_request_stage_duration_seconds` which records how long the query had to wait for its turn for `-blocks-storage.bucket-store.max-concurrent`. #7609
* [ENHANCEMENT] Querier: add `cortex_querier_federation_upstream_query_wait_duration_seconds` to observe time from when a querier picks up a cross-tenant query to when work begins on its single-tenant counterparts. #7209
* [ENHANCEMENT] Compactor: Add `cortex_compactor_block_compaction_delay_seconds` metric to track how long it takes to compact blocks since the blocks are created. #7635
* [ENHANCEMENT] Store-gateway: add `outcome` label to `cortex_bucket_stores_gate_duration_seconds` histogram metric. Possible values for the `outcome` label are: `rejected_canceled`, `rejected_deadline_exceeded`, `rejected_other`, and `permitted`. #7784
* [ENHANCEMENT] Query-frontend: use zero-allocation experimental decoder for active series queries via `-query-frontend.use-active-series-decoder`. #7665
* [ENHANCEMENT] Go: updated to 1.22.2. #7802
* [ENHANCEMENT] Query-frontend: support `limit` parameter on `/prometheus/api/v1/label/{name}/values` and `/prometheus/api/v1/labels` endpoints. #7722
* [ENHANCEMENT] Expose TLS configuration for the S3 backend client. #7959
* [ENHANCEMENT] Rules: Support expansion of native histogram values when using rule templates #7974
* [ENHANCEMENT] Rules: Add metric `cortex_prometheus_rule_group_last_restore_duration_seconds` which measures how long it takes to restore rule groups using the `ALERTS_FOR_STATE` series #7974
* [ENHANCEMENT] OTLP: Improve remote write format translation performance by using label set hashes for metric identifiers instead of string based ones. #8012
* [ENHANCEMENT] Querying: Remove OpEmptyMatch from regex concatenations. #8012
* [ENHANCEMENT] Store-gateway: add `-blocks-storage.bucket-store.max-concurrent-queue-timeout`. When set, queries at the store-gateway's query gate will not wait longer than that to execute. If a query reaches the wait timeout, then the querier will retry the blocks on a different store-gateway. If all store-gateways are unavailable, then the query will fail with `err-mimir-store-consistency-check-failed`. #7777 #8149
* [ENHANCEMENT] Store-gateway: add `-blocks-storage.bucket-store.index-header.lazy-loading-concurrency-queue-timeout`. When set, loads of index-headers at the store-gateway's index-header lazy load gate will not wait longer than that to execute. If a load reaches the wait timeout, then the querier will retry the blocks on a different store-gateway. If all store-gateways are unavailable, then the query will fail with `err-mimir-store-consistency-check-failed`. #8138
* [ENHANCEMENT] Ingester: Optimize querying with regexp matchers. #8106
* [ENHANCEMENT] Distributor: Introduce `-distributor.max-request-pool-buffer-size` to allow configuring the maximum size of the request pool buffers. #8082
* [ENHANCEMENT] Store-gateway: improve performance when streaming chunks to queriers is enabled (`-querier.prefer-streaming-chunks-from-store-gateways=true`) and the query selects fewer than `-blocks-storage.bucket-store.batch-series-size` series (defaults to 5000 series). #8039
* [ENHANCEMENT] Ingester: active series are now updated along with owned series. They decrease when series change ownership between ingesters. This helps provide a more accurate total of active series when ingesters are added. This is only enabled when `-ingester.track-ingester-owned-series` or `-ingester.use-ingester-owned-series-for-limits` are enabled. #8084
* [ENHANCEMENT] Query-frontend: include route name in query stats log lines. #8191
* [ENHANCEMENT] OTLP: Speed up conversion from OTel to Mimir format by about 8% and reduce memory consumption by about 30%. Can be disabled via `-distributor.direct-otlp-translation-enabled=false` #7957
* [ENHANCEMENT] Ingester/Querier: Optimise regexps with long lists of alternates. #8221, #8234
* [ENHANCEMENT] Ingester: Include more detail in tracing of queries. #8242
* [ENHANCEMENT] Distributor: add `insight=true` to remote-write and OTLP write handlers when the HTTP response status code is 4xx. #8294
* [ENHANCEMENT] Ingester: reduce locked time while matching postings for a label, improving the write latency and compaction speed. #8327
* [ENHANCEMENT] Ingester: reduce the amount of locks taken during the Head compaction's garbage-collection process, improving the write latency and compaction speed. #8327
* [ENHANCEMENT] Query-frontend: log the start, end time and matchers for remote read requests to the query stats logs. #8326 #8370 #8373
* [BUGFIX] Distributor: prometheus retry on 5xx and 429 errors, while otlp collector only retry on 429, 502, 503 and 504, mapping other 5xx errors to the retryable ones in otlp endpoint. #8324 #8339
* [BUGFIX] Distributor: make OTLP endpoint return marshalled proto bytes as response body for 4xx/5xx errors. #8227
* [BUGFIX] Rules: improve error handling when querier is local to the ruler. #7567
* [BUGFIX] Querier, store-gateway: Protect against panics raised during snappy encoding. #7520
* [BUGFIX] Ingester: Prevent timely compaction of empty blocks. #7624
* [BUGFIX] Querier: Don't cache context.Canceled errors for bucket index. #7620
* [BUGFIX] Store-gateway: account for `"other"` time in LabelValues and LabelNames requests. #7622
* [BUGFIX] Query-frontend: Don't panic when using the `-query-frontend.downstream-url` flag. #7651
* [BUGFIX] Ingester: when receiving multiple exemplars for a native histogram via remote write, sort them and only report an error if all are older than the latest exemplar as this could be a partial update. #7640 #7948 #8014
* [BUGFIX] Ingester: don't retain blocks if they finish exactly on the boundary of the retention window. #7656
* [BUGFIX] Bug-fixes and improvements to experimental native histograms. #7744 #7813
* [BUGFIX] Querier: return an error when a query uses `label_join` with an invalid destination label name. #7744
* [BUGFIX] Compactor: correct outstanding job estimation in metrics and `compaction-planner` tool when block labels differ. #7745
* [BUGFIX] Ingester: turn native histogram validation errors in TSDB into soft ingester errors that result in returning 4xx to the end-user instead of 5xx. In the case of TSDB validation errors, the counter `cortex_discarded_samples_total` will be increased with the `reason` label set to `"invalid-native-histogram"`. #7736 #7773
* [BUGFIX] Do not wrap error message with `sampled 1/<frequency>` if it's not actually sampled. #7784
* [BUGFIX] Store-gateway: do not track cortex_querier_blocks_consistency_checks_failed_total metric if query has been canceled or interrued due to any error not related to blocks consistency check failed. #7752
* [BUGFIX] Ingester: ignore instances with no tokens when calculating local limits to prevent discards during ingester scale-up #7881
* [BUGFIX] Ingester: do not reuse exemplars slice in the write request if there are more than 10 exemplars per series. This should help to reduce the in-use memory in case of few requests with a very large number of exemplars. #7936
* [BUGFIX] Distributor: fix down scaling of native histograms in the distributor when timeseries unmarshal cache is in use. #7947
* [BUGFIX] Distributor: fix cardinality API to return more accurate number of in-memory series when number of zones is larger than replication factor. #7984
* [BUGFIX] All: fix config validation for non-ingester modules, when ingester's ring is configured with spread-minimizing token generation strategy. #7990
* [BUGFIX] Ingester: copy LabelValues strings out of mapped memory to avoid a segmentation fault if the region becomes unmapped before the result is marshaled. #8003
* [BUGFIX] OTLP: Don't generate target_info unless at least one identifying label is defined. #8012
* [BUGFIX] OTLP: Don't generate target_info unless there are metrics. #8012
* [BUGFIX] Query-frontend: Experimental query queue splitting: fix issue where offset and range selector duration were not considered when predicting query component. #7742
* [BUGFIX] Querying: Empty matrix results were incorrectly returning `null` instead of `[]`. #8029
* [BUGFIX] All: don't increment `thanos_objstore_bucket_operation_failures_total` metric for cancelled requests. #8072
* [BUGFIX] Query-frontend: fix empty metric name matcher not being applied under certain conditions. #8076
* [BUGFIX] Querying: Fix regex matching of multibyte runes with dot operator. #8089
* [BUGFIX] Querying: matrix results returned from instant queries were not sorted by series. #8113
* [BUGFIX] Query scheduler: Fix a crash in result marshaling. #8140
* [BUGFIX] Store-gateway: Allow long-running index scans to be interrupted. #8154
* [BUGFIX] Query-frontend: fix splitting of queries using `@ start()` and `@end()` modifiers on a subquery. Previously the `start()` and `end()` would be evaluated using the start end end of the split query instead of the original query. #8162
* [BUGFIX] Distributor: Don't discard time series with invalid exemplars, just drop affected exemplars. #8224
* [BUGFIX] Ingester: fixed in-memory series count when replaying a corrupted WAL. #8295
* [BUGFIX] Ingester: fix context cancellation handling when a query is busy looking up series in the TSDB index and `-blocks-storage.tsdb.head-postings-for-matchers-cache*` or `-blocks-storage.tsdb.block-postings-for-matchers-cache*` are in use. #8337
* [BUGFIX] Querier: fix edge case where bucket indexes are sometimes cached forever instead of with the expected TTL. #8343
* [BUGFIX] OTLP handler: fix errors returned by OTLP handler when used via httpgrpc tunneling. #8363
* [BUGFIX] Update `github.com/hashicorp/go-retryablehttp` to address [CVE-2024-6104](https://github.com/advisories/GHSA-v6v8-xj6m-xwqh). #8539
* [BUGFIX] Alertmanager: Fixes a number of bugs in silences which could cause an existing silence to be deleted/expired when updating the silence failed. This could happen when the replacing silence was invalid or exceeded limits. #8525
* [BUGFIX] Alertmanager: Fix per-tenant silence limits not reloaded during runtime. #8456
* [BUGFIX] Alertmanager: Fix help message for utf-8-strict-mode. #8572
* [BUGFIX] Upgrade golang to 1.22.5 to address [CVE-2024-24791](https://nvd.nist.gov/vuln/detail/CVE-2024-24791). #8600

### Mixin

* [CHANGE] Alerts: Removed obsolete `MimirQueriesIncorrect` alert that used test-exporter metrics. Test-exporter support was however removed in Mimir 2.0 release. #7774
* [CHANGE] Alerts: Change threshold for `MimirBucketIndexNotUpdated` alert to fire before queries begin to fail due to bucket index age. #7879
* [FEATURE] Dashboards: added 'Remote ruler reads networking' dashboard. #7751
* [FEATURE] Alerts: Add `MimirIngesterStuckProcessingRecordsFromKafka` alert. #8147
* [ENHANCEMENT] Alerts: allow configuring alerts range interval via `_config.base_alerts_range_interval_minutes`. #7591
* [ENHANCEMENT] Dashboards: Add panels for monitoring distributor and ingester when using ingest-storage. These panels are disabled by default, but can be enabled using `show_ingest_storage_panels: true` config option. Similarly existing panels used when distributors and ingesters use gRPC for forwarding requests can be disabled by setting `show_grpc_ingestion_panels: false`. #7670 #7699
* [ENHANCEMENT] Alerts: add the following alerts when using ingest-storage: #7699 #7702 #7867
  * `MimirIngesterLastConsumedOffsetCommitFailed`
  * `MimirIngesterFailedToReadRecordsFromKafka`
  * `MimirIngesterKafkaFetchErrorsRateTooHigh`
  * `MimirStartingIngesterKafkaReceiveDelayIncreasing`
  * `MimirRunningIngesterReceiveDelayTooHigh`
  * `MimirIngesterFailsToProcessRecordsFromKafka`
  * `MimirIngesterFailsEnforceStrongConsistencyOnReadPath`
* [ENHANCEMENT] Dashboards: add in-flight queries scaling metric panel for ruler-querier. #7749
* [ENHANCEMENT] Dashboards: renamed rows in the "Remote ruler reads" and "Remote ruler reads resources" dashboards to match the actual component names. #7750
* [ENHANCEMENT] Dashboards: allow switching between using classic of native histograms in dashboards. #7627
  * Overview dashboard, Status panel, `cortex_request_duration_seconds` metric.
* [ENHANCEMENT] Alerts: exclude `529` and `598` status codes from failure codes in `MimirRequestsError`. #7889
* [ENHANCEMENT] Dashboards: renamed "TCP Connections" panel to "Ingress TCP Connections" in the networking dashboards. #8092
* [ENHANCEMENT] Dashboards: update the use of deprecated "table (old)" panels to "table". #8181
* [ENHANCEMENT] Dashboards: added a `component` variable to "Slow queries" dashboard to allow checking the slow queries of the remote ruler evaluation query path. #8309
* [BUGFIX] Dashboards: fix regular expression for matching read-path gRPC ingester methods to include querying of exemplars, label-related queries, or active series queries. #7676
* [BUGFIX] Dashboards: fix user id abbreviations and column heads for Top Tenants dashboard. #7724
* [BUGFIX] Dashboards: fix incorrect query used for "queue length" panel on "Ruler" dashboard. #8006
* [BUGFIX] Dashboards: fix disk space utilization panels when running with a recent version of kube-state-metrics. #8212

### Jsonnet

* [CHANGE] Memcached: Change default read timeout for chunks and index caches to `750ms` from `450ms`. #7778
* [CHANGE] Fine-tuned `terminationGracePeriodSeconds` for the following components: #7364
  * Querier: changed from `30` to `180`
  * Query-scheduler: changed from `30` to `180`
* [CHANGE] Change TCP port exposed by `mimir-continuous-test` deployment to match with updated defaults of its container image (see changes below). #7958
* [FEATURE] Add support to deploy Mimir with experimental ingest storage enabled. #8028 #8222
* [ENHANCEMENT] Compactor: add `$._config.cortex_compactor_concurrent_rollout_enabled` option (disabled by default) that makes use of rollout-operator to speed up the rollout of compactors. #7783 #7878
* [ENHANCEMENT] Shuffle-sharding: add `$._config.shuffle_sharding.ingest_storage_partitions_enabled` and `$._config.shuffle_sharding.ingester_partitions_shard_size` options, that allow configuring partitions shard size in ingest-storage mode. #7804
* [ENHANCEMENT] Update rollout-operator to `v0.17.0`. #8399
* [ENHANCEMENT] Add `_config.autoscaling_querier_predictive_scaling_enabled` to scale querier based on inflight queries 7 days ago. #7775
* [ENHANCEMENT] Add support to autoscale ruler-querier replicas based on in-flight queries too (in addition to CPU and memory based scaling). #8060 #8188
* [ENHANCEMENT] Distributor: improved distributor HPA scaling metric to only take in account ready pods. This requires the metric `kube_pod_status_ready` to be available in the data source used by KEDA to query scaling metrics (configured via `_config.autoscaling_prometheus_url`). #8251
* [BUGFIX] Guard against missing samples in KEDA queries. #7691
* [BUGFIX] Alertmanager: Set -server.http-idle-timeout to avoid EOF errors in ruler. #8192

### Mimirtool

* [CHANGE] Deprecated `--rule-files` flag in favor of CLI arguments. #7756
* [FEATURE] mimirtool: Add `runtime-config verify` sub-command, for verifying Mimir runtime config files. #8123
* [ENHANCEMENT] `mimirtool promql format`: Format PromQL query with Prometheus' string or pretty-print formatter. #7742
* [ENHANCEMENT] Add `mimir-http-prefix` configuration to set the Mimir URL prefix when using legacy routes. #8069
* [ENHANCEMENT] Add option `--output-dir` to `mimirtool rules get` and `mimirtool rules print` to allow persisting rule groups to a file for edit and re-upload. #8142
* [BUGFIX] Fix panic in `loadgen` subcommand. #7629
* [BUGFIX] `mimirtool rules prepare`: do not add aggregation label to `on()` clause if already present in `group_left()` or `group_right()`. #7839
* [BUGFIX] Analyze Grafana: fix parsing queries with variables. #8062
* [BUGFIX] `mimirtool rules sync`: detect a change when the `query_offset` or the deprecated `evaluation_delay` configuration changes. #8297

### Mimir Continuous Test

* [CHANGE] `mimir-continuous-test` has been deprecated and replaced by a Mimir module that can be run as a target from the `mimir` binary using `mimir -target=continuous-test`. #7753
* [CHANGE] `-server.metrics-port` flag is no longer available for use in the module run of mimir-continuous-test, including the grafana/mimir-continuous-test Docker image which uses the new module. Configuring this port is still possible in the binary, which is deprecated. #7747
* [CHANGE] Allowed authenticatication to Mimir using both Tenant ID and basic/bearer auth #7619.
* [BUGFIX] Set `User-Agent` header for all requests sent from the testing client. #7607

### Query-tee

* [ENHANCEMENT] Log queries that take longer than `proxy.log-slow-query-response-threshold` when compared to other backends. #7346
* [ENHANCEMENT] Add two new metrics for measuring the relative duration between backends: #7782 #8013 #8330
  * `cortex_querytee_backend_response_relative_duration_seconds`
  * `cortex_querytee_backend_response_relative_duration_proportional`

### Documentation

* [ENHANCEMENT] Clarify Compactor and its storage volume when configured under Kubernetes. #7675
* [ENHANCEMENT] Add OTLP route to _Mimir routes by path_ runbooks section. #8074
* [ENHANCEMENT] Document option server.log-source-ips-full. #8268

### Tools

* [ENHANCEMENT] ulidtime: add option to show random part of ULID, timestamp in milliseconds and header. #7615
* [ENHANCEMENT] copyblocks: add a flag to configure part-size for multipart uploads in s3 client-side copying. #8292
* [ENHANCEMENT] copyblocks: enable pprof HTTP endpoints. #8292

## 2.12.0

### Grafana Mimir

* [CHANGE] Alertmanager: Deprecates the `v1` API. All `v1` API endpoints now respond with a JSON deprecation notice and a status code of `410`. All endpoints have a `v2` equivalent. The list of endpoints is: #7103
  * `<alertmanager-web.external-url>/api/v1/alerts`
  * `<alertmanager-web.external-url>/api/v1/receivers`
  * `<alertmanager-web.external-url>/api/v1/silence/{id}`
  * `<alertmanager-web.external-url>/api/v1/silences`
  * `<alertmanager-web.external-url>/api/v1/status`
* [CHANGE] Ingester: Increase default value of `-blocks-storage.tsdb.head-postings-for-matchers-cache-max-bytes` and `-blocks-storage.tsdb.block-postings-for-matchers-cache-max-bytes` to 100 MiB (previous default value was 10 MiB). #6764
* [CHANGE] Validate tenant IDs according to [documented behavior](https://grafana.com/docs/mimir/latest/configure/about-tenant-ids/) even when tenant federation is not enabled. Note that this will cause some previously accepted tenant IDs to be rejected such as those longer than 150 bytes or containing `|` characters. #6959
* [CHANGE] Ruler: don't use backoff retry on remote evaluation in case of `4xx` errors. #7004
* [CHANGE] Server: responses with HTTP 4xx status codes are now treated as errors and used in `status_code` label of request duration metric. #7045
* [CHANGE] Memberlist: change default for `-memberlist.stream-timeout` from `10s` to `2s`. #7076
* [CHANGE] Memcached: remove legacy `thanos_cache_memcached_*` and `thanos_memcached_*` prefixed metrics. Instead, Memcached and Redis cache clients now emit `thanos_cache_*` prefixed metrics with a `backend` label. #7076
* [CHANGE] Ruler: the following metrics, exposed when the ruler is configured to discover Alertmanager instances via service discovery, have been renamed: #7057
  * `prometheus_sd_failed_configs` renamed to `cortex_prometheus_sd_failed_configs`
  * `prometheus_sd_discovered_targets` renamed to `cortex_prometheus_sd_discovered_targets`
  * `prometheus_sd_received_updates_total` renamed to `cortex_prometheus_sd_received_updates_total`
  * `prometheus_sd_updates_delayed_total` renamed to `cortex_prometheus_sd_updates_delayed_total`
  * `prometheus_sd_updates_total` renamed to `cortex_prometheus_sd_updates_total`
  * `prometheus_sd_refresh_failures_total` renamed to `cortex_prometheus_sd_refresh_failures_total`
  * `prometheus_sd_refresh_duration_seconds` renamed to `cortex_prometheus_sd_refresh_duration_seconds`
* [CHANGE] Query-frontend: the default value for `-query-frontend.not-running-timeout` has been changed from 0 (disabled) to 2s. The configuration option has also been moved from "experimental" to "advanced". #7127
* [CHANGE] Store-gateway: to reduce disk contention on HDDs the default value for `blocks-storage.bucket-store.tenant-sync-concurrency` has been changed from `10` to `1` and the default value for `blocks-storage.bucket-store.block-sync-concurrency` has been changed from `20` to `4`. #7136
* [CHANGE] Store-gateway: Remove deprecated CLI flags `-blocks-storage.bucket-store.index-header-lazy-loading-enabled` and `-blocks-storage.bucket-store.index-header-lazy-loading-idle-timeout` and their corresponding YAML settings. Instead, use `-blocks-storage.bucket-store.index-header.lazy-loading-enabled` and `-blocks-storage.bucket-store.index-header.lazy-loading-idle-timeout`. #7521
* [CHANGE] Store-gateway: Mark experimental CLI flag `-blocks-storage.bucket-store.index-header.lazy-loading-concurrency` and its corresponding YAML settings as advanced. #7521
* [CHANGE] Store-gateway: Remove experimental CLI flag `-blocks-storage.bucket-store.index-header.sparse-persistence-enabled` since this is now the default behavior. #7535
* [CHANGE] All: set `-server.report-grpc-codes-in-instrumentation-label-enabled` to `true` by default, which enables reporting gRPC status codes as `status_code` labels in the `cortex_request_duration_seconds` metric. #7144
* [CHANGE] Distributor: report gRPC status codes as `status_code` labels in the `cortex_ingester_client_request_duration_seconds` metric by default. #7144
* [CHANGE] Distributor: CLI flag `-ingester.client.report-grpc-codes-in-instrumentation-label-enabled` has been deprecated, and its default value is set to `true`. #7144
* [CHANGE] Ingester: CLI flag `-ingester.return-only-grpc-errors` has been deprecated, and its default value is set to `true`. To ensure backwards compatibility, during a migration from a version prior to 2.11.0 to 2.12 or later, `-ingester.return-only-grpc-errors` should be set to `false`. Once all the components are migrated, the flag can be removed.   #7151
* [CHANGE] Ingester: the following CLI flags have been moved from "experimental" to "advanced": #7169
  * `-ingester.ring.token-generation-strategy`
  * `-ingester.ring.spread-minimizing-zones`
  * `-ingester.ring.spread-minimizing-join-ring-in-order`
* [CHANGE] Query-frontend: the default value of the CLI flag `-query-frontend.max-cache-freshness` (and its respective YAML configuration parameter) has been changed from `1m` to `10m`. #7161
* [CHANGE] Distributor: default the optimization `-distributor.write-requests-buffer-pooling-enabled` to `true`. #7165
* [CHANGE] Tracing: Move query information to span attributes instead of span logs. #7046
* [CHANGE] Distributor: the default value of circuit breaker's CLI flag `-ingester.client.circuit-breaker.cooldown-period` has been changed from `1m` to `10s`. #7310
* [CHANGE] Store-gateway: remove `cortex_bucket_store_blocks_loaded_by_duration`. `cortex_bucket_store_series_blocks_queried` is better suited for detecting when compactors are not able to keep up with the number of blocks to compact. #7309
* [CHANGE] Ingester, Distributor: the support for rejecting push requests received via gRPC before reading them into memory, enabled via `-ingester.limit-inflight-requests-using-grpc-method-limiter` and `-distributor.limit-inflight-requests-using-grpc-method-limiter`, is now stable and enabled by default. The configuration options have been deprecated and will be removed in Mimir 2.14. #7360
* [CHANGE] Distributor: Change`-distributor.enable-otlp-metadata-storage` flag's default to true, and deprecate it. The flag will be removed in Mimir 2.14. #7366
* [CHANGE] Store-gateway: Use a shorter TTL for cached items related to temporary blocks. #7407 #7534
* [CHANGE] Standardise exemplar label as "trace_id". #7475
* [CHANGE] The configuration option `-querier.max-query-into-future` has been deprecated and will be removed in Mimir 2.14. #7496
* [CHANGE] Distributor: the metric `cortex_distributor_sample_delay_seconds` has been deprecated and will be removed in Mimir 2.14. #7516
* [CHANGE] Query-frontend: The deprecated YAML setting `frontend.cache_unaligned_requests` has been moved to `limits.cache_unaligned_requests`. #7519
* [CHANGE] Querier: the CLI flag `-querier.minimize-ingester-requests` has been moved from "experimental" to "advanced". #7638
* [CHANGE] Ingester: allow only POST method on `/ingester/shutdown`, as previously it was too easy to accidentally trigger through GET requests. At the same time, add an option to keep the existing behavior by introducing an `-api.get-request-for-ingester-shutdown-enabled` flag. This flag will be removed in Mimir 2.15. #7707
* [FEATURE] Introduce `-server.log-source-ips-full` option to log all IPs from `Forwarded`, `X-Real-IP`, `X-Forwarded-For` headers. #7250
* [FEATURE] Introduce `-tenant-federation.max-tenants` option to limit the max number of tenants allowed for requests when federation is enabled. #6959
* [FEATURE] Cardinality API: added a new `count_method` parameter which enables counting active label names. #7085
* [FEATURE] Querier / query-frontend: added `-querier.promql-experimental-functions-enabled` CLI flag (and respective YAML config option) to enable experimental PromQL functions. The experimental functions introduced are: `mad_over_time()`, `sort_by_label()` and `sort_by_label_desc()`. #7057
* [FEATURE] Alertmanager API: added `-alertmanager.grafana-alertmanager-compatibility-enabled` CLI flag (and respective YAML config option) to enable an experimental API endpoints that support the migration of the Grafana Alertmanager. #7057
* [FEATURE] Alertmanager: Added `-alertmanager.utf8-strict-mode-enabled` to control support for any UTF-8 character as part of Alertmanager configuration/API matchers and labels. It's default value is set to `false`. #6898
* [FEATURE] Querier: added `histogram_avg()` function support to PromQL. #7293
* [FEATURE] Ingester: added `-blocks-storage.tsdb.timely-head-compaction` flag, which enables more timely head compaction, and defaults to `false`. #7372
* [FEATURE] Compactor: Added `/compactor/tenants` and `/compactor/tenant/{tenant}/planned_jobs` endpoints that provide functionality that was provided by `tools/compaction-planner` -- listing of planned compaction jobs based on tenants' bucket index. #7381
* [FEATURE] Add experimental support for streaming response bodies from queriers to frontends via `-querier.response-streaming-enabled`. This is currently only supported for the `/api/v1/cardinality/active_series` endpoint. #7173
* [FEATURE] Release: Added mimir distroless docker image. #7371
* [FEATURE] Add support for the new grammar of `{"metric_name", "l1"="val"}` to promql and some of the exposition formats. #7475 #7541
* [ENHANCEMENT] Distributor: Add a new metric `cortex_distributor_otlp_requests_total` to track the total number of OTLP requests. #7385
* [ENHANCEMENT] Vault: add lifecycle manager for token used to authenticate to Vault. This ensures the client token is always valid. Includes a gauge (`cortex_vault_token_lease_renewal_active`) to check whether token renewal is active, and the counters `cortex_vault_token_lease_renewal_success_total` and `cortex_vault_auth_success_total` to see the total number of successful lease renewals / authentications. #7337
* [ENHANCEMENT] Store-gateway: add no-compact details column on store-gateway tenants admin UI. #6848
* [ENHANCEMENT] PromQL: ignore small errors for bucketQuantile #6766
* [ENHANCEMENT] Distributor: improve efficiency of some errors #6785
* [ENHANCEMENT] Ruler: exclude vector queries from being tracked in `cortex_ruler_queries_zero_fetched_series_total`. #6544
* [ENHANCEMENT] Ruler: local storage backend now supports reading a rule group via `/config/api/v1/rules/{namespace}/{groupName}` configuration API endpoint. #6632
* [ENHANCEMENT] Query-Frontend and Query-Scheduler: split tenant query request queues by query component with `query-frontend.additional-query-queue-dimensions-enabled` and `query-scheduler.additional-query-queue-dimensions-enabled`. #6772
* [ENHANCEMENT] Distributor: support disabling metric relabel rules per-tenant via the flag `-distributor.metric-relabeling-enabled` or associated YAML. #6970
* [ENHANCEMENT] Distributor: `-distributor.remote-timeout` is now accounted from the first ingester push request being sent. #6972
* [ENHANCEMENT] Storage Provider: `-<prefix>.s3.sts-endpoint` sets a custom endpoint for AWS Security Token Service (AWS STS) in s3 storage provider. #6172
* [ENHANCEMENT] Querier: add `cortex_querier_queries_storage_type_total ` metric that indicates how many queries have executed for a source, ingesters or store-gateways. Add `cortex_querier_query_storegateway_chunks_total` metric to count the number of chunks fetched from a store gateway. #7099,#7145
* [ENHANCEMENT] Query-frontend: add experimental support for sharding active series queries via `-query-frontend.shard-active-series-queries`. #6784
* [ENHANCEMENT] Distributor: set `-distributor.reusable-ingester-push-workers=2000` by default and mark feature as `advanced`. #7128
* [ENHANCEMENT] All: set `-server.grpc.num-workers=100` by default and mark feature as `advanced`. #7131
* [ENHANCEMENT] Distributor: invalid metric name error message gets cleaned up to not include non-ascii strings. #7146
* [ENHANCEMENT] Store-gateway: add `source`, `level`, and `out_or_order` to `cortex_bucket_store_series_blocks_queried` metric that indicates the number of blocks that were queried from store gateways by block metadata. #7112 #7262 #7267
* [ENHANCEMENT] Compactor: After updating bucket-index, compactor now also computes estimated number of compaction jobs based on current bucket-index, and reports the result in `cortex_bucket_index_estimated_compaction_jobs` metric. If computation of jobs fails, `cortex_bucket_index_estimated_compaction_jobs_errors_total` is updated instead. #7299
* [ENHANCEMENT] Mimir: Integrate profiling into tracing instrumentation. #7363
* [ENHANCEMENT] Alertmanager: Adds metric `cortex_alertmanager_notifications_suppressed_total` that counts the total number of notifications suppressed for being silenced, inhibited, outside of active time intervals or within muted time intervals. #7384
* [ENHANCEMENT] Query-scheduler: added more buckets to `cortex_query_scheduler_queue_duration_seconds` histogram metric, in order to better track queries staying in the queue for longer than 10s. #7470
* [ENHANCEMENT] A `type` label is added to `prometheus_tsdb_head_out_of_order_samples_appended_total` metric. #7475
* [ENHANCEMENT] Distributor: Optimize OTLP endpoint. #7475
* [ENHANCEMENT] API: Use github.com/klauspost/compress for faster gzip and deflate compression of API responses. #7475
* [ENHANCEMENT] Ingester: Limiting on owned series (`-ingester.use-ingester-owned-series-for-limits`) now prevents discards in cases where a tenant is sharded across all ingesters (or shuffle sharding is disabled) and the ingester count increases. #7411
* [ENHANCEMENT] Block upload: include converted timestamps in the error message if block is from the future. #7538
* [ENHANCEMENT] Query-frontend: Introduce `-query-frontend.active-series-write-timeout` to allow configuring the server-side write timeout for active series requests. #7553 #7569
* [BUGFIX] Ingester: don't ignore errors encountered while iterating through chunks or samples in response to a query request. #6451
* [BUGFIX] Fix issue where queries can fail or omit OOO samples if OOO head compaction occurs between creating a querier and reading chunks #6766
* [BUGFIX] Fix issue where concatenatingChunkIterator can obscure errors #6766
* [BUGFIX] Fix panic during tsdb Commit #6766
* [BUGFIX] tsdb/head: wlog exemplars after samples #6766
* [BUGFIX] Ruler: fix issue where "failed to remotely evaluate query expression, will retry" messages are logged without context such as the trace ID and do not appear in trace events. #6789
* [BUGFIX] Ruler: do not retry requests to remote querier when server's response exceeds its configured max payload size. #7216
* [BUGFIX] Querier: fix issue where spans in query request traces were not nested correctly. #6893
* [BUGFIX] Fix issue where all incoming HTTP requests have duplicate trace spans. #6920
* [BUGFIX] Querier: do not retry requests to store-gateway when a query gets canceled. #6934
* [BUGFIX] Querier: return 499 status code instead of 500 when a request to remote read endpoint gets canceled. #6934
* [BUGFIX] Querier: fix issue where `-querier.max-fetched-series-per-query` is not applied to `/series` endpoint if the series are loaded from ingesters. #7055
* [BUGFIX] Distributor: fix issue where `-distributor.metric-relabeling-enabled` may cause distributors to panic #7176
* [BUGFIX] Distributor: fix issue where `-distributor.metric-relabeling-enabled` may cause distributors to write unsorted labels and corrupt blocks #7326
* [BUGFIX] Query-frontend: the `cortex_query_frontend_queries_total` report incorrectly reported `op="query"` for any request which wasn't a range query. Now the `op` label value can be one of the following: #7207
  * `query`: instant query
  * `query_range`: range query
  * `cardinality`: cardinality query
  * `label_names_and_values`: label names / values query
  * `active_series`: active series query
  * `other`: any other request
* [BUGFIX] Fix performance regression introduced in Mimir 2.11.0 when uploading blocks to AWS S3. #7240
* [BUGFIX] Query-frontend: fix race condition when sharding active series is enabled (see above) and response is compressed with snappy. #7290
* [BUGFIX] Query-frontend: "query stats" log unsuccessful replies from downstream as "failed". #7296
* [BUGFIX] Packaging: remove reload from systemd file as mimir does not take into account SIGHUP. #7345
* [BUGFIX] Compactor: do not allow out-of-order blocks to prevent timely compaction. #7342
* [BUGFIX] Update `google.golang.org/grpc` to resolve occasional issues with gRPC server closing its side of connection before it was drained by the client. #7380
* [BUGFIX] Query-frontend: abort response streaming for `active_series` requests when the request context is canceled. #7378
* [BUGFIX] Compactor: improve compaction of sporadic blocks. #7329
* [BUGFIX] Ruler: fix regression that caused client errors to be tracked in `cortex_ruler_write_requests_failed_total` metric. #7472
* [BUGFIX] promql: Fix Range selectors with an @ modifier are wrongly scoped in range queries. #7475
* [BUGFIX] Fix metadata API using wrong JSON field names. #7475
* [BUGFIX] Ruler: fix native histogram recording rule result corruption. #7552
* [BUGFIX] Querier: fix HTTP status code translations for remote read requests. Previously, remote-read had conflicting behaviours: when returning samples all internal errors were translated to HTTP 400; when returning chunks all internal errors were translated to HTTP 500. #7487
* [BUGFIX] Query-frontend: Fix memory leak on every request. #7654

### Mixin

* [CHANGE] The `job` label matcher for distributor and gateway have been extended to include any deployment matching `distributor.*` and `cortex-gw.*` respectively. This change allows to match custom and multi-zone distributor and gateway deployments too. #6817
* [ENHANCEMENT] Dashboards: Add panels for alertmanager activity of a tenant #6826
* [ENHANCEMENT] Dashboards: Add graphs to "Slow Queries" dashboard. #6880
* [ENHANCEMENT] Dashboards: Update all deprecated "graph" panels to "timeseries" panels. #6864 #7413 #7457
* [ENHANCEMENT] Dashboards: Make most columns in "Slow Queries" sortable. #7000
* [ENHANCEMENT] Dashboards: Render graph panels at full resolution as opposed to at half resolution. #7027
* [ENHANCEMENT] Dashboards: show query-scheduler queue length on "Reads" and "Remote Ruler Reads" dashboards. #7088
* [ENHANCEMENT] Dashboards: Add estimated number of compaction jobs to "Compactor", "Tenants" and "Top tenants" dashboards. #7449 #7481
* [ENHANCEMENT] Recording rules: add native histogram recording rules to `cortex_request_duration_seconds`. #7528
* [ENHANCEMENT] Dashboards: Add total owned series, and per-ingester in-memory and owned series to "Tenants" dashboard. #7511
* [BUGFIX] Dashboards: drop `step` parameter from targets as it is not supported. #7157
* [BUGFIX] Recording rules: drop rules for metrics removed in 2.0: `cortex_memcache_request_duration_seconds` and `cortex_cache_request_duration_seconds`. #7514

### Jsonnet

* [CHANGE] Distributor: Increase `JAEGER_REPORTER_MAX_QUEUE_SIZE` from the default (100) to 1000, to avoid dropping tracing spans. #7259
* [CHANGE] Querier: Increase `JAEGER_REPORTER_MAX_QUEUE_SIZE` from 1000 to 5000, to avoid dropping tracing spans. #6764
* [CHANGE] rollout-operator: remove default CPU limit. #7066
* [CHANGE] Store-gateway: Increase `JAEGER_REPORTER_MAX_QUEUE_SIZE` from the default (100) to 1000, to avoid dropping tracing spans. #7068
* [CHANGE] Query-frontend, ingester, ruler, backend and write instances: Increase `JAEGER_REPORTER_MAX_QUEUE_SIZE` from the default (100), to avoid dropping tracing spans. #7086
* [CHANGE] Ring: relaxed the hash ring heartbeat period and timeout for distributor, ingester, store-gateway and compactor: #6860
  * `-distributor.ring.heartbeat-period` set to `1m`
  * `-distributor.ring.heartbeat-timeout` set to `4m`
  * `-ingester.ring.heartbeat-period` set to `2m`
  * `-store-gateway.sharding-ring.heartbeat-period` set to `1m`
  * `-store-gateway.sharding-ring.heartbeat-timeout` set to `4m`
  * `-compactor.ring.heartbeat-period` set to `1m`
  * `-compactor.ring.heartbeat-timeout` set to `4m`
* [CHANGE] Ruler-querier: the topology spread constrain max skew is now configured through the configuration option `ruler_querier_topology_spread_max_skew` instead of `querier_topology_spread_max_skew`. #7204
* [CHANGE] Distributor: `-server.grpc.keepalive.max-connection-age` lowered from `2m` to `60s` and configured `-shutdown-delay=90s` and termination grace period to `100` seconds in order to reduce the chances of failed gRPC write requests when distributors gracefully shutdown. #7361
* [FEATURE] Added support for the following root-level settings to configure the list of matchers to apply to node affinity: #6782 #6829
  * `alertmanager_node_affinity_matchers`
  * `compactor_node_affinity_matchers`
  * `continuous_test_node_affinity_matchers`
  * `distributor_node_affinity_matchers`
  * `ingester_node_affinity_matchers`
  * `ingester_zone_a_node_affinity_matchers`
  * `ingester_zone_b_node_affinity_matchers`
  * `ingester_zone_c_node_affinity_matchers`
  * `mimir_backend_node_affinity_matchers`
  * `mimir_backend_zone_a_node_affinity_matchers`
  * `mimir_backend_zone_b_node_affinity_matchers`
  * `mimir_backend_zone_c_node_affinity_matchers`
  * `mimir_read_node_affinity_matchers`
  * `mimir_write_node_affinity_matchers`
  * `mimir_write_zone_a_node_affinity_matchers`
  * `mimir_write_zone_b_node_affinity_matchers`
  * `mimir_write_zone_c_node_affinity_matchers`
  * `overrides_exporter_node_affinity_matchers`
  * `querier_node_affinity_matchers`
  * `query_frontend_node_affinity_matchers`
  * `query_scheduler_node_affinity_matchers`
  * `rollout_operator_node_affinity_matchers`
  * `ruler_node_affinity_matchers`
  * `ruler_node_affinity_matchers`
  * `ruler_querier_node_affinity_matchers`
  * `ruler_query_frontend_node_affinity_matchers`
  * `ruler_query_scheduler_node_affinity_matchers`
  * `store_gateway_node_affinity_matchers`
  * `store_gateway_node_affinity_matchers`
  * `store_gateway_zone_a_node_affinity_matchers`
  * `store_gateway_zone_b_node_affinity_matchers`
  * `store_gateway_zone_c_node_affinity_matchers`
* [FEATURE] Ingester: Allow automated zone-by-zone downscaling, that can be enabled via the `ingester_automated_downscale_enabled` flag. It is disabled by default. #6850
* [ENHANCEMENT] Alerts: Add `MimirStoreGatewayTooManyFailedOperations` warning alert that triggers when Mimir store-gateway report error when interacting with the object storage. #6831
* [ENHANCEMENT] Querier HPA: improved scaling metric and scaling policies, in order to scale up and down more gradually. #6971
* [ENHANCEMENT] Rollout-operator: upgraded to v0.13.0. #7469
* [ENHANCEMENT] Rollout-operator: add tracing configuration to rollout-operator container (when tracing is enabled and configured). #7469
* [ENHANCEMENT] Query-frontend: configured `-shutdown-delay`, `-server.grpc.keepalive.max-connection-age` and termination grace period to reduce the likelihood of queries hitting terminated query-frontends. #7129
* [ENHANCEMENT] Autoscaling: add support for KEDA's `ignoreNullValues` option for Prometheus scaler. #7471
* [BUGFIX] Update memcached-exporter to 0.14.1 due to CVE-2023-39325. #6861

### Mimirtool

* [FEATURE] Add command `migrate-utf8` to migrate Alertmanager configurations for Alertmanager versions 0.27.0 and later. #7383
* [ENHANCEMENT] Add template render command to render locally a template. #7325
* [ENHANCEMENT] Add `--extra-headers` option to `mimirtool rules` command to add extra headers to requests for auth. #7141
* [ENHANCEMENT] Analyze Prometheus: set tenant header. #6737
* [ENHANCEMENT] Add argument `--output-dir` to `mimirtool alertmanager get` where the config and templates will be written to and can be loaded via `mimirtool alertmanager load` #6760
* [BUGFIX] Analyze rule-file: .metricsUsed field wasn't populated. #6953

### Mimir Continuous Test

* [ENHANCEMENT] Include comparison of all expected and actual values when any float sample does not match. #6756

### Query-tee

* [BUGFIX] Fix issue where `Host` HTTP header was not being correctly changed for the proxy targets. #7386
* [ENHANCEMENT] Allow using the value of X-Scope-OrgID for basic auth username in the forwarded request if URL username is set as `__REQUEST_HEADER_X_SCOPE_ORGID__`. #7452

### Documentation

* [CHANGE] No longer mark OTLP distributor endpoint as experimental. #7348
* [ENHANCEMENT] Added runbook for `KubePersistentVolumeFillingUp` alert. #7297
* [ENHANCEMENT] Add Grafana Cloud recommendations to OTLP documentation. #7375
* [BUGFIX] Fixed typo on single zone->zone aware replication Helm page. #7327

### Tools

* [CHANGE] copyblocks: The flags for copyblocks have been changed to align more closely with other tools. #6607
* [CHANGE] undelete-blocks: undelete-blocks-gcs has been removed and replaced with undelete-blocks, which supports recovering deleted blocks in versioned buckets from ABS, GCS, and S3-compatible object storage. #6607
* [FEATURE] copyprefix: Add tool to copy objects between prefixes. Supports ABS, GCS, and S3-compatible object storage. #6607

## 2.11.0

### Grafana Mimir

* [CHANGE] The following deprecated configurations have been removed: #6673 #6779 #6808 #6814
  * `-querier.iterators`
  * `-querier.batch-iterators`
  * `-blocks-storage.bucket-store.max-chunk-pool-bytes`
  * `-blocks-storage.bucket-store.chunk-pool-min-bucket-size-bytes`
  * `-blocks-storage.bucket-store.chunk-pool-max-bucket-size-bytes`
  * `-blocks-storage.bucket-store.bucket-index.enabled`
* [CHANGE] Querier: Split worker GRPC config into separate client configs for the frontend and scheduler to allow TLS to be configured correctly when specifying the `tls_server_name`. The GRPC config specified under `-querier.frontend-client.*` will no longer apply to the scheduler client, and will need to be set explicitly under `-querier.scheduler-client.*`. #6445 #6573
* [CHANGE] Store-gateway: enable sparse index headers by default. Sparse index headers reduce the time to load an index header up to 90%. #6005
* [CHANGE] Store-gateway: lazy-loading concurrency limit default value is now 4. #6004
* [CHANGE] General: enabled `-log.buffered` by default. The `-log.buffered` has been deprecated and will be removed in Mimir 2.13. #6131
* [CHANGE] Ingester: changed default `-blocks-storage.tsdb.series-hash-cache-max-size-bytes` setting from `1GB` to `350MB`. The new default cache size is enough to store the hashes for all series in a ingester, assuming up to 2M in-memory series per ingester and using the default 13h retention period for local TSDB blocks in the ingesters. #6130
* [CHANGE] Query-frontend: removed `cortex_query_frontend_workers_enqueued_requests_total`. Use `cortex_query_frontend_enqueue_duration_seconds_count` instead. #6121
* [CHANGE] Ingester / querier: enable ingester to querier chunks streaming by default and mark it as stable. #6174
* [CHANGE] Ingester / querier: enable ingester query request minimisation by default and mark it as stable. #6174
* [CHANGE] Ingester: changed the default value for the experimental configuration parameter `-blocks-storage.tsdb.early-head-compaction-min-estimated-series-reduction-percentage` from 10 to 15. #6186
* [CHANGE] Ingester: `/ingester/push` HTTP endpoint has been removed. This endpoint was added for testing and troubleshooting, but was never documented or used for anything. #6299
* [CHANGE] Experimental setting `-log.rate-limit-logs-per-second-burst` renamed to `-log.rate-limit-logs-burst-size`. #6230
* [CHANGE] Ingester: by setting the newly introduced experimental CLI flag `-ingester.return-only-grpc-errors` to true, ingester will return only gRPC errors. #6443 #6680 #6723
* [CHANGE] Upgrade Node.js to v20. #6540
* [CHANGE] Querier: `cortex_querier_blocks_consistency_checks_failed_total` is now incremented when a block couldn't be queried from any attempted store-gateway as opposed to incremented after each attempt. Also `cortex_querier_blocks_consistency_checks_total` is incremented once per query as opposed to once per attempt (with 3 attempts). #6590
* [CHANGE] Ingester: Modify utilization based read path limiter to base memory usage on Go heap size. #6584
* [FEATURE] Distributor: added option `-distributor.retry-after-header.enabled` to include the `Retry-After` header in recoverable error responses. #6608
* [FEATURE] Query-frontend: add experimental support for query blocking. Queries are blocked on a per-tenant basis and is configured via the limit `blocked_queries`. #5609
* [FEATURE] Vault: Added support for new Vault authentication methods: `AppRole`, `Kubernetes`, `UserPass` and `Token`. #6143
* [FEATURE] Add experimental endpoint `/api/v1/cardinality/active_series` to return the set of active series for a given selector. #6536 #6619 #6651 #6667 #6717
* [FEATURE] Added `-<prefix>.s3.part-size` flag to configure the S3 minimum file size in bytes used for multipart uploads. #6592
* [FEATURE] Add the experimental `-<prefix>.s3.send-content-md5` flag (defaults to `false`) to configure S3 Put Object requests to send a `Content-MD5` header. Setting this flag is not recommended unless your object storage does not support checksums. #6622
* [FEATURE] Distributor: add an experimental flag `-distributor.reusable-ingester-push-worker` that can be used to pre-allocate a pool of workers to be used to send push requests to the ingesters. #6660
* [FEATURE] Distributor: Support enabling of automatically generated name suffixes for metrics ingested via OTLP, through the flag `-distributor.otel-metric-suffixes-enabled`. #6542
* [FEATURE] Ingester: ingester can now track which of the user's series the ingester actually owns according to the ring, and only consider owned series when checking for user series limit. This helps to avoid hitting the user's series limit when scaling up ingesters or changing user's ingester shard size. Feature is currently experimental, and disabled by default. It can be enabled by setting `-ingester.use-ingester-owned-series-for-limits` (to use owned series for limiting). This is currently limited to multi-zone ingester setup, with replication factor being equal to number of zones. #6718 #7087
* [ENHANCEMENT] Query-frontend: don't treat cancel as an error. #4648
* [ENHANCEMENT] Ingester: exported summary `cortex_ingester_inflight_push_requests_summary` tracking total number of inflight requests in percentile buckets. #5845
* [ENHANCEMENT] Query-scheduler: add `cortex_query_scheduler_enqueue_duration_seconds` metric that records the time taken to enqueue or reject a query request. #5879
* [ENHANCEMENT] Query-frontend: add `cortex_query_frontend_enqueue_duration_seconds` metric that records the time taken to enqueue or reject a query request. When query-scheduler is in use, the metric has the `scheduler_address` label to differentiate the enqueue duration by query-scheduler backend. #5879 #6087 #6120
* [ENHANCEMENT] Store-gateway: add metric `cortex_bucket_store_blocks_loaded_by_duration` for counting the loaded number of blocks based on their duration. #6074  #6129
* [ENHANCEMENT] Expose `/sync/mutex/wait/total:seconds` Go runtime metric as `go_sync_mutex_wait_total_seconds_total` from all components. #5879
* [ENHANCEMENT] Query-scheduler: improve latency with many concurrent queriers. #5880
* [ENHANCEMENT] Ruler: add new per-tenant `cortex_ruler_queries_zero_fetched_series_total` metric to track rules that fetched no series. #5925
* [ENHANCEMENT] Implement support for `limit`, `limit_per_metric` and `metric` parameters for `<Prometheus HTTP prefix>/api/v1/metadata` endpoint. #5890
* [ENHANCEMENT] Distributor: add experimental support for storing metadata when ingesting metrics via OTLP. This makes metrics description and type available when ingesting metrics via OTLP. Enable with `-distributor.enable-otlp-metadata-storage=true`. #5693 #6035 #6254
* [ENHANCEMENT] Ingester: added support for sampling errors, which can be enabled by setting `-ingester.error-sample-rate`. This way each error will be logged once in the configured number of times. All the discarded samples will still be tracked by the `cortex_discarded_samples_total` metric. #5584 #6014
* [ENHANCEMENT] Ruler: Fetch secrets used to configure TLS on the Alertmanager client from Vault when `-vault.enabled` is true. #5239
* [ENHANCEMENT] Query-frontend: added query-sharding support for `group by` aggregation queries. #6024
* [ENHANCEMENT] Fetch secrets used to configure server-side TLS from Vault when `-vault.enabled` is true. #6052.
* [ENHANCEMENT] Packaging: add logrotate config file. #6142
* [ENHANCEMENT] Ingester: add the experimental configuration options `-blocks-storage.tsdb.head-postings-for-matchers-cache-max-bytes` and `-blocks-storage.tsdb.block-postings-for-matchers-cache-max-bytes` to enforce a limit in bytes on the `PostingsForMatchers()` cache used by ingesters (the cache limit is per TSDB head and block basis, not a global one). The experimental configuration options `-blocks-storage.tsdb.head-postings-for-matchers-cache-size` and `-blocks-storage.tsdb.block-postings-for-matchers-cache-size` have been deprecated. #6151
* [ENHANCEMENT] Ingester: use the `PostingsForMatchers()` in-memory cache for label values queries with matchers too. #6151
* [ENHANCEMENT] Ingester / store-gateway: optimized regex matchers. #6168 #6250
* [ENHANCEMENT] Distributor: Include ingester IDs in circuit breaker related metrics and logs. #6206
* [ENHANCEMENT] Querier: improve errors and logging when streaming chunks from ingesters and store-gateways. #6194 #6309
* [ENHANCEMENT] Querier: Add `cortex_querier_federation_exemplar_tenants_queried` and `cortex_querier_federation_tenants_queried` metrics to track the number of tenants queried by multi-tenant queries. #6374 #6409
* [ENHANCEMENT] All: added an experimental `-server.grpc.num-workers` flag that configures the number of long-living workers used to process gRPC requests. This could decrease the CPU usage by reducing the number of stack allocations. #6311
* [ENHANCEMENT] All: improved IPv6 support by using the proper host:port formatting. #6311
* [ENHANCEMENT] Querier: always return error encountered during chunks streaming, rather than `the stream has already been exhausted`. #6345 #6433
* [ENHANCEMENT] Query-frontend: add `instance_enable_ipv6` to support IPv6. #6111
* [ENHANCEMENT] Store-gateway: return same detailed error messages as queriers when chunks or series limits are reached. #6347
* [ENHANCEMENT] Querier: reduce memory consumed for queries that hit store-gateways. #6348
* [ENHANCEMENT] Ruler: include corresponding trace ID with log messages associated with rule evaluation. #6379 #6520
* [ENHANCEMENT] Querier: clarify log messages and span events emitted while querying ingesters, and include both ingester name and address when relevant. #6381
* [ENHANCEMENT] Memcached: introduce new experimental configuration parameters `-<prefix>.memcached.write-buffer-size-bytes` `-<prefix>.memcached.read-buffer-size-bytes` to customise the memcached client write and read buffer size (the buffer is allocated for each memcached connection). #6468
* [ENHANCEMENT] Ingester, Distributor: added experimental support for rejecting push requests received via gRPC before reading them into memory, if ingester or distributor is unable to accept the request. This is activated by using `-ingester.limit-inflight-requests-using-grpc-method-limiter` for ingester, and `-distributor.limit-inflight-requests-using-grpc-method-limiter` for distributor. #5976 #6300
* [ENHANCEMENT] Add capability in store-gateways to accept number of tokens through config. `-store-gateway.sharding-ring.num-tokens`, `default-value=512` #4863
* [ENHANCEMENT] Query-frontend: return warnings generated during query evaluation. #6391
* [ENHANCEMENT] Server: Add the option `-server.http-read-header-timeout` to enable specifying a timeout for reading HTTP request headers. It defaults to 0, in which case reading of headers can take up to `-server.http-read-timeout`, leaving no time for reading body, if there's any. #6517
* [ENHANCEMENT] Add connection-string option, `-<prefix>.azure.connection-string`, for Azure Blob Storage. #6487
* [ENHANCEMENT] Ingester: Add `-ingester.instance-limits.max-inflight-push-requests-bytes`. This limit protects the ingester against requests that together may cause an OOM. #6492
* [ENHANCEMENT] Ingester: add new per-tenant `cortex_ingester_local_limits` metric to expose the calculated local per-tenant limits seen at each ingester. Exports the local per-tenant series limit with label `{limit="max_global_series_per_user"}` #6403
* [ENHANCEMENT] Query-frontend: added "queue_time_seconds" field to "query stats" log. This is total time that query and subqueries spent in the queue, before queriers picked it up. #6537
* [ENHANCEMENT] Server: Add `-server.report-grpc-codes-in-instrumentation-label-enabled` CLI flag to specify whether gRPC status codes should be used in `status_code` label of `cortex_request_duration_seconds` metric. It defaults to false, meaning that successful and erroneous gRPC status codes are represented with `success` and `error` respectively. #6562
* [ENHANCEMENT] Server: Add `-ingester.client.report-grpc-codes-in-instrumentation-label-enabled` CLI flag to specify whether gRPC status codes should be used in `status_code` label of `cortex_ingester_client_request_duration_seconds` metric. It defaults to false, meaning that successful and erroneous gRPC status codes are represented with `2xx` and `error` respectively. #6562
* [ENHANCEMENT] Server: Add `-server.http-log-closed-connections-without-response-enabled` option to log details about connections to HTTP server that were closed before any data was sent back. This can happen if client doesn't manage to send complete HTTP headers before timeout. #6612
* [ENHANCEMENT] Query-frontend: include length of query, time since the earliest and latest points of a query, time since the earliest and latest points of a query, cached/uncached bytes in "query stats" logs. Time parameters (start/end/time) are always formatted as RFC3339 now. #6473 #6477 #6709 #6710
* [ENHANCEMENT] Query-frontend: `-query-frontend.align-queries-with-step` has been moved from a global flag to a per-tenant override. #6714
* [ENHANCEMENT] Distributor: added support for reducing the resolution of native histogram samples upon ingestion if the sample has too many buckets compared to `-validation.max-native-histogram-buckets`. This is enabled by default and can be turned off by setting `-validation.reduce-native-histogram-over-max-buckets` to `false`. #6535
* [ENHANCEMENT] Query-frontend: optionally wait for the frontend to complete startup if requests are received while the frontend is still starting. Disabled by default, set `-query-frontend.not-running-timeout` to a non-zero value to enable. #6621
* [ENHANCEMENT] Distributor: Include source IPs in OTLP push handler logs. #6652
* [ENHANCEMENT] Query-frontend: return clearer error message when a query request is received while shutting down. #6675
* [ENHANCEMENT] Querier: return clearer error message when a query request is cancelled by the caller. #6697
* [ENHANCEMENT] Compactor: Mark corrupted blocks for no-compaction to avoid blocking compactor future runs. #6588
* [ENHANCEMENT] Distributor: Added an experimental configuration option `distributor.ingestion-burst-factor` that overrides the `distributor.ingestion-burst-size` option if set. The `distributor.ingestion-burst-factor` is used to set the underlying ingestion rate limiter token bucket's burst size to a multiple of the per distributor `distributor.ingestion-rate-limit` and the `distributor.ingestion-burst-factor`. This is disabled by default. #6662
* [ENHANCEMENT] Add debug message to track tenants sending queries that are not able to benefit from caches. #6732
* [BUGFIX] Distributor: return server overload error in the event of exceeding the ingestion rate limit. #6549
* [BUGFIX] Ring: Ensure network addresses used for component hash rings are formatted correctly when using IPv6. #6068
* [BUGFIX] Query-scheduler: don't retain connections from queriers that have shut down, leading to gradually increasing enqueue latency over time. #6100 #6145
* [BUGFIX] Ingester: prevent query logic from continuing to execute after queries are canceled. #6085
* [BUGFIX] Ensure correct nesting of children of the `querier.Select` tracing span. #6085
* [BUGFIX] Packaging: fix preremove script preventing upgrades on RHEL based OS. #6067
* [BUGFIX] Querier: return actual error rather than `attempted to read series at index XXX from stream, but the stream has already been exhausted` (or even no error at all) when streaming chunks from ingesters or store-gateways is enabled and an error occurs while streaming chunks. #6346
* [BUGFIX] Querier: reduce log volume when querying ingesters with zone-awareness enabled and one or more instances in a single zone unavailable. #6381
* [BUGFIX] Querier: don't try to query further ingesters if ingester query request minimization is enabled and a query limit is reached as a result of the responses from the initial set of ingesters. #6402
* [BUGFIX] Ingester: Don't cache context cancellation error when querying. #6446
* [BUGFIX] Ingester: don't ignore errors encountered while iterating through chunks or samples in response to a query request. #6469
* [BUGFIX] All: fix issue where traces for some inter-component gRPC calls would incorrectly show the call as failing due to cancellation. #6470
* [BUGFIX] Querier: correctly mark streaming requests to ingesters or store-gateways as successful, not cancelled, in metrics and traces. #6471 #6505
* [BUGFIX] Querier: fix issue where queries fail with "context canceled" error when an ingester or store-gateway fails healthcheck while the query is in progress. #6550
* [BUGFIX] Tracing: When creating an OpenTelemetry tracing span, add it to the context for later retrieval. #6614
* [BUGFIX] Querier: always report query results to query-frontends, even when cancelled, to ensure query-frontends don't wait for results that will otherwise never arrive. #6703
* [BUGFIX] Querier: attempt to query ingesters in PENDING state, to reduce the likelihood that scaling up the number of ingesters in multiple zones simultaneously causes a read outage. #6726 #6727
* [BUGFIX] Querier: don't cancel inflight queries from a query-scheduler if the stream between the querier and query-scheduler is broken. #6728
* [BUGFIX] Store-gateway: Fix double-counting of some duration metrics. #6616
* [BUGFIX] Fixed possible series matcher corruption leading to wrong series being included in query results. #6884

### Mixin

* [CHANGE] Dashboards: enabled reporting gRPC codes as `status_code` label in Mimir dashboards. In case of gRPC calls, the successful `status_code` label on `cortex_request_duration_seconds` and gRPC client request duration metrics has changed from 'success' and '2xx' to 'OK'. #6561
* [CHANGE] Alerts: remove `MimirGossipMembersMismatch` alert and replace it with `MimirGossipMembersTooHigh` and `MimirGossipMembersTooLow` alerts that should have a higher signal-to-noise ratio. #6508
* [ENHANCEMENT] Dashboards: Optionally show rejected requests on Mimir Writes dashboard. Useful when used together with "early request rejection" in ingester and distributor. #6132 #6556
* [ENHANCEMENT] Alerts: added a critical alert for `CompactorSkippedBlocksWithOutOfOrderChunks` when multiple blocks are affected. #6410
* [ENHANCEMENT] Dashboards: Added the min-replicas for autoscaling dashboards. #6528
* [ENHANCEMENT] Dashboards: Show queries per second for the `/api/v1/cardinality/` endpoints on the "Overview" dashboard. #6720
* [BUGFIX] Alerts: fixed issue where `GossipMembersMismatch` warning message referred to per-instance labels that were not produced by the alert query. #6146
* [BUGFIX] Dashboards: Fix autoscaling dashboard panels for KEDA > 2.9. [Requires scraping the KEDA operator for metrics since they moved](https://github.com/kedacore/keda/issues/3972). #6528
* [BUGFIX] Alerts: Fix autoscaling alerts for KEDA > 2.9. [Requires scraping the KEDA operator for metrics since they moved](https://github.com/kedacore/keda/issues/3972). #6528

### Jsonnet

* [CHANGE] Ingester: reduce `-server.grpc-max-concurrent-streams` to 500. #5666
* [CHANGE] Changed default `_config.cluster_domain` from `cluster.local` to `cluster.local.` to reduce the number of DNS lookups made by Mimir. #6389
* [CHANGE] Query-frontend: changed default `_config.autoscaling_query_frontend_cpu_target_utilization` from `1` to `0.75`. #6395
* [CHANGE] Distributor: Increase HPA scale down period such that distributors are slower to scale down after autoscaling up. #6589
* [CHANGE] Store-gateway: Change the default timeout used for index-queries caches from `200ms` to `450ms`. #6786
* [FEATURE] Store-gateway: Allow automated zone-by-zone downscaling, that can be enabled via the `store_gateway_automated_downscale_enabled` flag. It is disabled by default. #6149
* [FEATURE] Ingester: Allow to configure TSDB Head early compaction using the following `_config` parameters: #6181
  * `ingester_tsdb_head_early_compaction_enabled` (disabled by default)
  * `ingester_tsdb_head_early_compaction_reduction_percentage`
  * `ingester_tsdb_head_early_compaction_min_in_memory_series`
* [ENHANCEMENT] Double the amount of rule groups for each user tier. #5897
* [ENHANCEMENT] Set `maxUnavailable` to 0 for `distributor`, `overrides-exporter`, `querier`, `query-frontend`, `query-scheduler` `ruler-querier`, `ruler-query-frontend`, `ruler-query-scheduler` and `consul` deployments, to ensure they don't become completely unavailable during a rollout. #5924
* [ENHANCEMENT] Update rollout-operator to `v0.9.0`. #6022 #6110 #6558 #6681
* [ENHANCEMENT] Update memcached to `memcached:1.6.22-alpine`. #6585
* [ENHANCEMENT] Store-gateway: replaced the following deprecated CLI flags: #6319
  * `-blocks-storage.bucket-store.index-header-lazy-loading-enabled` replaced with `-blocks-storage.bucket-store.index-header.lazy-loading-enabled`
  * `-blocks-storage.bucket-store.index-header-lazy-loading-idle-timeout` replaced with `-blocks-storage.bucket-store.index-header.lazy-loading-idle-timeout`
* [ENHANCEMENT] Store-gateway: Allow selective enablement of store-gateway automated scaling on a per-zone basis. #6302
* [BUGFIX] Autoscaling: KEDA > 2.9 removed the ability to set metricName in the trigger metadata. To help discern which metric is used by the HPA, we set the trigger name to what was the metricName. This is available as the `scaler` label on `keda_*` metrics. #6528

### Mimirtool

* [ENHANCEMENT] Analyze Grafana: Improve support for variables in range. #6657
* [BUGFIX] Fix out of bounds error on export with large timespans and/or series count. #5700
* [BUGFIX] Fix the issue where `--read-timeout` was applied to the entire `mimirtool analyze grafana` invocation rather than to individual Grafana API calls. #5915
* [BUGFIX] Fix incorrect remote-read path joining for `mimirtool remote-read` commands on Windows. #6011
* [BUGFIX] Fix template files full path being sent in `mimirtool alertmanager load` command. #6138
* [BUGFIX] Analyze rule-file: .metricsUsed field wasn't populated. #6953

### Mimir Continuous Test

### Query-tee

### Documentation

* [ENHANCEMENT] Document the concept of native histograms and how to send them to Mimir, migration path. #5956 #6488 #6539 #6752
* [ENHANCEMENT] Document native histograms query and visualization. #6231

### Tools

* [CHANGE] tsdb-index: Rename tool to tsdb-series. #6317
* [FEATURE] tsdb-labels: Add tool to print label names and values of a TSDB block. #6317
* [ENHANCEMENT] trafficdump: Trafficdump can now parse OTEL requests. Entire request is dumped to output, there's no filtering of fields or matching of series done. #6108

## 2.10.5

### Grafana Mimir

* [ENHANCEMENT] Update Docker base images from `alpine:3.18.3` to `alpine:3.18.5`. #6897
* [BUGFIX] Fixed possible series matcher corruption leading to wrong series being included in query results. #6886

### Documentation

* [ENHANCEMENT] Document the concept of native histograms and how to send them to Mimir, migration path. #6757
* [ENHANCEMENT] Document native histograms query and visualization. #6757

## 2.10.4

### Grafana Mimir

* [BUGFIX] Update otelhttp library to v0.44.0 as a mitigation for CVE-2023-45142. #6634

## 2.10.3

### Grafana Mimir

* [BUGFIX] Update grpc-go library to 1.57.2-dev that includes a fix for a bug introduced in 1.57.1. #6419

## 2.10.2

### Grafana Mimir

* [BUGFIX] Update grpc-go library to 1.57.1 and `golang.org/x/net` to `0.17`, which include fix for CVE-2023-44487. #6349

## 2.10.1

### Grafana Mimir

* [CHANGE] Update Go version to 1.21.3. #6244 #6325
* [BUGFIX] Query-frontend: Don't retry read requests rejected by the ingester due to utilization based read path limiting. #6032
* [BUGFIX] Ingester: fix panic in WAL replay of certain native histograms. #6086

## 2.10.0

### Grafana Mimir

* [CHANGE] Store-gateway: skip verifying index header integrity upon loading. To enable verification set `blocks_storage.bucket_store.index_header.verify_on_load: true`. #5174
* [CHANGE] Querier: change the default value of the experimental `-querier.streaming-chunks-per-ingester-buffer-size` flag to 256. #5203
* [CHANGE] Querier: only initiate query requests to ingesters in the `ACTIVE` state in the ring. #5342
* [CHANGE] Querier: renamed `-querier.prefer-streaming-chunks` to `-querier.prefer-streaming-chunks-from-ingesters` to enable streaming chunks from ingesters to queriers. #5182
* [CHANGE] Querier: `-query-frontend.cache-unaligned-requests` has been moved from a global flag to a per-tenant override. #5312
* [CHANGE] Ingester: removed `cortex_ingester_shipper_dir_syncs_total` and `cortex_ingester_shipper_dir_sync_failures_total` metrics. The former metric was not much useful, and the latter was never incremented. #5396
* [CHANGE] Ingester: removed logging of errors related to hitting per-instance limits to reduce resource usage when ingesters are under pressure. #5585
* [CHANGE] gRPC clients: use default connect timeout of 5s, and therefore enable default connect backoff max delay of 5s. #5562
* [CHANGE] Ingester: the `-validation.create-grace-period` is now enforced in the ingester too, other than distributor and query-frontend. If you've configured `-validation.create-grace-period` then make sure the configuration is applied to ingesters too. #5712
* [CHANGE] Distributor: the `-validation.create-grace-period` is now enforced for examplars too in the distributor. If an examplar has timestamp greater than "now + grace_period", then the exemplar will be dropped and the metric `cortex_discarded_exemplars_total{reason="exemplar_too_far_in_future",user="..."}` increased. #5761
* [CHANGE] Query-frontend: the `-validation.create-grace-period` is now enforced in the query-frontend even when the configured value is 0. When the value is 0, the query end time range is truncated to the current real-world time. #5829
* [CHANGE] Store-gateway: deprecated configuration parameters for index header under `blocks-storage.bucket-store` and use a new configurations in `blocks-storage.bucket-store.index-header`, deprecated configuration will be removed in Mimir 2.12. Configuration changes: #5726
  * `-blocks-storage.bucket-store.index-header-lazy-loading-enabled` is deprecated, use the new configuration `-blocks-storage.bucket-store.index-header.lazy-loading-enabled`
  * `-blocks-storage.bucket-store.index-header-lazy-loading-idle-timeout` is deprecated, use the new configuration `-blocks-storage.bucket-store.index-header.lazy-loading-idle-timeout`
  * `-blocks-storage.bucket-store.index-header-lazy-loading-concurrency` is deprecated, use the new configuration `-blocks-storage.bucket-store.index-header.lazy-loading-concurrency`
* [CHANGE] Store-gateway: remove experimental fine-grained chunks caching. The following experimental configuration parameters have been removed `-blocks-storage.bucket-store.chunks-cache.fine-grained-chunks-caching-enabled`, `-blocks-storage.bucket-store.fine-grained-chunks-caching-ranges-per-series`. #5816 #5875
* [CHANGE] Ingester: remove deprecated `blocks-storage.tsdb.max-tsdb-opening-concurrency-on-startup`. #5850
* [FEATURE] Introduced `-distributor.service-overload-status-code-on-rate-limit-enabled` flag for configuring status code to 529 instead of 429 upon rate limit exhaustion. #5752
* [FEATURE] Cardinality API: added a new `count_method` parameter which enables counting active series. #5136
* [FEATURE] Query-frontend: added experimental support to cache cardinality, label names and label values query responses. The cache will be used when `-query-frontend.cache-results` is enabled, and `-query-frontend.results-cache-ttl-for-cardinality-query` or `-query-frontend.results-cache-ttl-for-labels-query` set to a value greater than 0. The following metrics have been added to track the query results cache hit ratio per `request_type`: #5212 #5235 #5426 #5524
  * `cortex_frontend_query_result_cache_requests_total{request_type="query_range|cardinality|label_names_and_values"}`
  * `cortex_frontend_query_result_cache_hits_total{request_type="query_range|cardinality|label_names_and_values"}`
* [FEATURE] Added `-<prefix>.s3.list-objects-version` flag to configure the S3 list objects version. #5099
* [FEATURE] Ingester: add optional CPU/memory utilization based read request limiting, considered experimental. Disabled by default, enable by configuring limits via both of the following flags: #5012 #5392 #5394 #5526 #5508 #5704
  * `-ingester.read-path-cpu-utilization-limit`
  * `-ingester.read-path-memory-utilization-limit`
  * `-ingester.log-utilization-based-limiter-cpu-samples`
* [FEATURE] Ruler: support filtering results from rule status endpoint by `file`, `rule_group` and `rule_name`. #5291
* [FEATURE] Ingester: add experimental support for creating tokens by using spread minimizing strategy. This can be enabled with `-ingester.ring.token-generation-strategy: spread-minimizing` and `-ingester.ring.spread-minimizing-zones: <all available zones>`. In that case `-ingester.ring.tokens-file-path` must be empty. #5308 #5324
* [FEATURE] Storegateway: Persist sparse index-headers to disk and read from disk on index-header loads instead of reconstructing. #5465 #5651 #5726
* [FEATURE] Ingester: add experimental CLI flag `-ingester.ring.spread-minimizing-join-ring-in-order` that allows an ingester to register tokens in the ring only after all previous ingesters (with ID lower than its own ID) have already been registered. #5541
* [FEATURE] Ingester: add experimental support to compact the TSDB Head when the number of in-memory series is equal or greater than `-blocks-storage.tsdb.early-head-compaction-min-in-memory-series`, and the ingester estimates that the per-tenant TSDB Head compaction will reduce in-memory series by at least `-blocks-storage.tsdb.early-head-compaction-min-estimated-series-reduction-percentage`. #5371
* [FEATURE] Ingester: add new metrics for tracking native histograms in active series: `cortex_ingester_active_native_histogram_series`, `cortex_ingester_active_native_histogram_series_custom_tracker`, `cortex_ingester_active_native_histogram_buckets`, `cortex_ingester_active_native_histogram_buckets_custom_tracker`. The first 2 are the subsets of the existing and unmodified `cortex_ingester_active_series` and `cortex_ingester_active_series_custom_tracker` respectively, only tracking native histogram series, and the last 2 are the equivalents for tracking the number of buckets in native histogram series. #5318
* [FEATURE] Add experimental CLI flag `-<prefix>.s3.native-aws-auth-enabled` that allows to enable the default credentials provider chain of the AWS SDK. #5636
* [FEATURE] Distributor: add experimental support for circuit breaking when writing to ingesters via `-ingester.client.circuit-breaker.enabled`, `-ingester.client.circuit-breaker.failure-threshold`, or `-ingester.client.circuit-breaker.cooldown-period` or their corresponding YAML. #5650
* [FEATURE] The following features are no longer considered experimental. #5701 #5872
  * Ruler storage cache (`-ruler-storage.cache.*`)
  * Exclude ingesters running in specific zones (`-ingester.ring.excluded-zones`)
  * Cardinality-based query sharding (`-query-frontend.query-sharding-target-series-per-shard`)
  * Cardinality query result caching (`-query-frontend.results-cache-ttl-for-cardinality-query`)
  * Label names and values query result caching (`-query-frontend.results-cache-ttl-for-labels-query`)
  * Query expression size limit (`-query-frontend.max-query-expression-size-bytes`)
  * Peer discovery / tenant sharding for overrides exporters (`-overrides-exporter.ring.enabled`)
  * Configuring enabled metrics in overrides exporter (`-overrides-exporter.enabled-metrics`)
  * Per-tenant results cache TTL (`-query-frontend.results-cache-ttl`, `-query-frontend.results-cache-ttl-for-out-of-order-time-window`)
  * Shutdown delay (`-shutdown-delay`)
* [FEATURE] Querier: add experimental CLI flag `-tenant-federation.max-concurrent` to adjust the max number of per-tenant queries that can be run at a time when executing a single multi-tenant query. #5874
* [FEATURE] Alertmanager: add Microsoft Teams as a supported integration. #5840
* [ENHANCEMENT] Overrides-exporter: Add new metrics for write path and alertmanager (`max_global_metadata_per_user`, `max_global_metadata_per_metric`, `request_rate`, `request_burst_size`, `alertmanager_notification_rate_limit`, `alertmanager_max_dispatcher_aggregation_groups`, `alertmanager_max_alerts_count`, `alertmanager_max_alerts_size_bytes`) and added flag `-overrides-exporter.enabled-metrics` to explicitly configure desired metrics, e.g. `-overrides-exporter.enabled-metrics=request_rate,ingestion_rate`. Default value for this flag is: `ingestion_rate,ingestion_burst_size,max_global_series_per_user,max_global_series_per_metric,max_global_exemplars_per_user,max_fetched_chunks_per_query,max_fetched_series_per_query,ruler_max_rules_per_rule_group,ruler_max_rule_groups_per_tenant`. #5376
* [ENHANCEMENT] Cardinality API: when zone aware replication is enabled, the label values cardinality API can now tolerate single zone failure #5178
* [ENHANCEMENT] Distributor: optimize sending requests to ingesters when incoming requests don't need to be modified. For now this feature can be disabled by setting `-timeseries-unmarshal-caching-optimization-enabled=false`. #5137
* [ENHANCEMENT] Add advanced CLI flags to control gRPC client behaviour: #5161
  * `-<prefix>.connect-timeout`
  * `-<prefix>.connect-backoff-base-delay`
  * `-<prefix>.connect-backoff-max-delay`
  * `-<prefix>.initial-stream-window-size`
  * `-<prefix>.initial-connection-window-size`
* [ENHANCEMENT] Query-frontend: added "response_size_bytes" field to "query stats" log. #5196
* [ENHANCEMENT] Querier: refine error messages for per-tenant query limits, informing the user of the preferred strategy for not hitting the limit, in addition to how they may tweak the limit. #5059
* [ENHANCEMENT] Distributor: optimize sending of requests to ingesters by reusing memory buffers for marshalling requests. This optimization can be enabled by setting `-distributor.write-requests-buffer-pooling-enabled` to `true`. #5195 #5805 #5830
* [ENHANCEMENT] Querier: add experimental `-querier.minimize-ingester-requests` option to initially query only the minimum set of ingesters required to reach quorum. #5202 #5259 #5263
* [ENHANCEMENT] Querier: improve error message when streaming chunks from ingesters to queriers and a query limit is reached. #5245
* [ENHANCEMENT] Use new data structure for labels, to reduce memory consumption. #3555 #5731
* [ENHANCEMENT] Update alpine base image to 3.18.2. #5276
* [ENHANCEMENT] Ruler: add `cortex_ruler_sync_rules_duration_seconds` metric, tracking the time spent syncing all rule groups owned by the ruler instance. #5311
* [ENHANCEMENT] Store-gateway: add experimental `blocks-storage.bucket-store.index-header-lazy-loading-concurrency` config option to limit the number of concurrent index-headers loads when lazy loading. #5313 #5605
* [ENHANCEMENT] Ingester and querier: improve level of detail in traces emitted for queries that hit ingesters. #5315
* [ENHANCEMENT] Querier: add `cortex_querier_queries_rejected_total` metric that counts the number of queries rejected due to hitting a limit (eg. max series per query or max chunks per query). #5316 #5440 #5450
* [ENHANCEMENT] Querier: add experimental `-querier.minimize-ingester-requests-hedging-delay` option to initiate requests to further ingesters when request minimisation is enabled and not all initial requests have completed. #5368
* [ENHANCEMENT] Clarify docs for `-ingester.client.*` flags to make it clear that these are used by both queriers and distributors. #5375
* [ENHANCEMENT] Querier and store-gateway: add experimental support for streaming chunks from store-gateways to queriers while evaluating queries. This can be enabled with `-querier.prefer-streaming-chunks-from-store-gateways=true`. #5182
* [ENHANCEMENT] Querier: enforce `max-chunks-per-query` limit earlier in query processing when streaming chunks from ingesters to queriers to avoid unnecessarily consuming resources for queries that will be aborted. #5369 #5447
* [ENHANCEMENT] Ingester: added `cortex_ingester_shipper_last_successful_upload_timestamp_seconds` metric tracking the last successful TSDB block uploaded to the bucket (unix timestamp in seconds). #5396
* [ENHANCEMENT] Ingester: add two metrics tracking resource utilization calculated by utilization based limiter: #5496
  * `cortex_ingester_utilization_limiter_current_cpu_load`: The current exponential weighted moving average of the ingester's CPU load
  * `cortex_ingester_utilization_limiter_current_memory_usage_bytes`: The current ingester memory utilization
* [ENHANCEMENT] Ruler: added `insight=true` field to ruler's prometheus component for rule evaluation logs. #5510
* [ENHANCEMENT] Distributor Ingester: add metrics to count the number of requests rejected for hitting per-instance limits, `cortex_distributor_instance_rejected_requests_total` and `cortex_ingester_instance_rejected_requests_total` respectively. #5551
* [ENHANCEMENT] Distributor: add support for ingesting exponential histograms that are over the native histogram scale limit of 8 in OpenTelemetry format by downscaling them. #5532 #5607
* [ENHANCEMENT] General: buffered logging: #5506
  * `-log.buffered` CLI flag enable buffered logging.
* [ENHANCEMENT] Distributor: add more detailed information to traces generated while processing OTLP write requests. #5539
* [ENHANCEMENT] Distributor: improve performance ingesting OTLP payloads. #5531 #5607 #5616
* [ENHANCEMENT] Ingester: optimize label-values with matchers call when number of matched series is small. #5600
* [ENHANCEMENT] Compactor: delete bucket-index, markers and debug files if there are no blocks left in the bucket index. This cleanup must be enabled by using `-compactor.no-blocks-file-cleanup-enabled` option. #5648
* [ENHANCEMENT] Ingester: reduce memory usage of active series tracker. #5665
* [ENHANCEMENT] Store-gateway: added `-store-gateway.sharding-ring.auto-forget-enabled` configuration parameter to control whether store-gateway auto-forget feature should be enabled or disabled (enabled by default). #5702
* [ENHANCEMENT] Compactor: added per tenant block upload counters `cortex_block_upload_api_blocks_total`, `cortex_block_upload_api_bytes_total`, and `cortex_block_upload_api_files_total`. #5738
* [ENHANCEMENT] Compactor: verify time range of compacted block(s) matches the time range of input blocks. #5760
* [ENHANCEMENT] Querier: improved observability of calls to ingesters during queries. #5724
* [ENHANCEMENT] Compactor: block backfilling logging is now more verbose. #5711
* [ENHANCEMENT] Added support to rate limit application logs: #5764
  * `-log.rate-limit-enabled`
  * `-log.rate-limit-logs-per-second`
  * `-log.rate-limit-logs-per-second-burst`
* [ENHANCEMENT] Ingester: added `cortex_ingester_tsdb_head_min_timestamp_seconds` and `cortex_ingester_tsdb_head_max_timestamp_seconds` metrics which return min and max time of all TSDB Heads open in an ingester. #5786 #5815
* [ENHANCEMENT] Querier: cancel query requests to ingesters in a zone upon first error received from the zone, to reduce wasted effort spent computing results that won't be used #5764
* [ENHANCEMENT] All: improve tracing of internal HTTP requests sent over httpgrpc. #5782
* [ENHANCEMENT] Querier: add experimental per-query chunks limit based on an estimate of the number of chunks that will be sent from ingesters and store-gateways that is enforced earlier during query evaluation. This limit is disabled by default and can be configured with `-querier.max-estimated-fetched-chunks-per-query-multiplier`. #5765
* [ENHANCEMENT] Ingester: add UI for listing tenants with TSDB on given ingester and viewing details of tenants's TSDB on given ingester. #5803 #5824
* [ENHANCEMENT] Querier: improve observability of calls to store-gateways during queries. #5809
* [ENHANCEMENT] Query-frontend: improve tracing of interactions with query-scheduler. #5818
* [ENHANCEMENT] Query-scheduler: improve tracing of requests when request is rejected by query-scheduler. #5848
* [ENHANCEMENT] Ingester: avoid logging some errors that could cause logging contention. #5494 #5581
* [ENHANCEMENT] Store-gateway: wait for query gate after loading blocks. #5507
* [ENHANCEMENT] Store-gateway: always include `__name__` posting group in selection in order to reduce the number of object storage API calls. #5246
* [ENHANCEMENT] Ingester: track active series by ref instead of hash/labels to reduce memory usage. #5134 #5193
* [ENHANCEMENT] Go: updated to 1.21.1. #5955 #5960
* [ENHANCEMENT] Alertmanager: updated to alertmanager 0.26.0. #5840
* [BUGFIX] Ingester: Handle when previous ring state is leaving and the number of tokens has changed. #5204
* [BUGFIX] Querier: fix issue where queries that use the `timestamp()` function fail with `execution: attempted to read series at index 0 from stream, but the stream has already been exhausted` if streaming chunks from ingesters to queriers is enabled. #5370
* [BUGFIX] memberlist: bring back `memberlist_client_kv_store_count` metric that used to exist in Cortex, but got lost during dskit updates before Mimir 2.0. #5377
* [BUGFIX] Querier: pass on HTTP 503 query response code. #5364
* [BUGFIX] Store-gateway: Fix issue where stopping a store-gateway could cause all store-gateways to unload all blocks. #5464
* [BUGFIX] Allocate ballast in smaller blocks to avoid problem when entire ballast was kept in memory working set. #5565
* [BUGFIX] Querier: retry frontend result notification when an error is returned. #5591
* [BUGFIX] Querier: fix issue where `cortex_ingester_client_request_duration_seconds` metric did not include streaming query requests that did not return any series. #5695
* [BUGFIX] Ingester: fix ActiveSeries tracker double-counting series that have been deleted from the Head while still being active and then recreated again. #5678
* [BUGFIX] Ingester: don't set "last update time" of TSDB into the future when opening TSDB. This could prevent detecting of idle TSDB for a long time, if sample in distant future was ingested. #5787
* [BUGFIX] Store-gateway: fix bug when lazy index header could be closed prematurely even when still in use. #5795
* [BUGFIX] Ruler: gracefully shut down rule evaluations. #5778
* [BUGFIX] Querier: fix performance when ingesters stream samples. #5836
* [BUGFIX] Ingester: fix spurious `not found` errors on label values API during head compaction. #5957
* [BUGFIX] All: updated Minio object storage client from 7.0.62 to 7.0.63 to fix auto-detection of AWS GovCloud environments. #5905

### Mixin

* [CHANGE] Dashboards: show all workloads in selected namespace on "rollout progress" dashboard. #5113
* [CHANGE] Dashboards: show the number of updated and ready pods for each workload in the "rollout progress" panel on the "rollout progress" dashboard. #5113
* [CHANGE] Dashboards: removed "Query results cache misses" panel on the "Mimir / Queries" dashboard. #5423
* [CHANGE] Dashboards: default to shared crosshair on all dashboards. #5489
* [CHANGE] Dashboards: sort variable drop-down lists from A to Z, rather than Z to A. #5490
* [CHANGE] Alerts: removed `MimirProvisioningTooManyActiveSeries` alert. You should configure `-ingester.instance-limits.max-series` and rely on `MimirIngesterReachingSeriesLimit` alert instead. #5593
* [CHANGE] Alerts: removed `MimirProvisioningTooManyWrites` alert. The alerting threshold used in this alert was chosen arbitrarily and ingesters receiving an higher number of samples / sec don't necessarily have any issue. You should rely on SLOs metrics and alerts instead. #5706
* [CHANGE] Alerts: don't raise `MimirRequestErrors` or `MimirRequestLatency` alert for the `/debug/pprof` endpoint. #5826
* [ENHANCEMENT] Dashboards: adjust layout of "rollout progress" dashboard panels so that the "rollout progress" panel doesn't require scrolling. #5113
* [ENHANCEMENT] Dashboards: show container name first in "pods count per version" panel on "rollout progress" dashboard. #5113
* [ENHANCEMENT] Dashboards: show time spend waiting for turn when lazy loading index headers in the "index-header lazy load gate latency" panel on the "queries" dashboard. #5313
* [ENHANCEMENT] Dashboards: split query results cache hit ratio by request type in "Query results cache hit ratio" panel on the "Mimir / Queries" dashboard. #5423
* [ENHANCEMENT] Dashboards: add "rejected queries" panel to "queries" dashboard. #5429
* [ENHANCEMENT] Dashboards: add native histogram active series and active buckets to "tenants" dashboard. #5543
* [ENHANCEMENT] Dashboards: add panels to "Mimir / Writes" for requests rejected for per-instance limits. #5638
* [ENHANCEMENT] Dashboards: rename "Blocks currently loaded" to "Blocks currently owned" in the "Mimir / Queries" dashboard. #5705
* [ENHANCEMENT] Alerts: Add `MimirIngestedDataTooFarInTheFuture` warning alert that triggers when Mimir ingests sample with timestamp more than 1h in the future. #5822
* [BUGFIX] Alerts: fix `MimirIngesterRestarts` to fire only when the ingester container is restarted, excluding the cases the pod is rescheduled. #5397
* [BUGFIX] Dashboards: fix "unhealthy pods" panel on "rollout progress" dashboard showing only a number rather than the name of the workload and the number of unhealthy pods if only one workload has unhealthy pods. #5113 #5200
* [BUGFIX] Alerts: fixed `MimirIngesterHasNotShippedBlocks` and `MimirIngesterHasNotShippedBlocksSinceStart` alerts. #5396
* [BUGFIX] Alerts: Fix `MimirGossipMembersMismatch` to include `admin-api` and custom compactor pods. `admin-api` is a GEM component. #5641 #5797
* [BUGFIX] Dashboards: fix autoscaling dashboard panels that could show multiple series for a single component. #5810
* [BUGFIX] Dashboards: fix ruler-querier scaling metric panel query and split into CPU and memory scaling metric panels. #5739

### Jsonnet

* [CHANGE] Removed `_config.querier.concurrency` configuration option and replaced it with `_config.querier_max_concurrency` and `_config.ruler_querier_max_concurrency` to allow to easily fine tune it for different querier deployments. #5322
* [CHANGE] Change `_config.multi_zone_ingester_max_unavailable` to 50. #5327
* [CHANGE] Change distributors rolling update strategy configuration: `maxSurge` and `maxUnavailable` are set to `15%` and `0`. #5714
* [FEATURE] Alertmanager: Add horizontal pod autoscaler config, that can be enabled using `autoscaling_alertmanager_enabled: true`. #5194 #5249
* [ENHANCEMENT] Enable the `track_sizes` feature for Memcached pods to help determine cache efficiency. #5209
* [ENHANCEMENT] Add per-container map for environment variables. #5181
* [ENHANCEMENT] Add `PodDisruptionBudget`s for compactor, continuous-test, distributor, overrides-exporter, querier, query-frontend, query-scheduler, rollout-operator, ruler, ruler-querier, ruler-query-frontend, ruler-query-scheduler, and all memcached workloads. #5098
* [ENHANCEMENT] Ruler: configure the ruler storage cache when the metadata cache is enabled. #5326 #5334
* [ENHANCEMENT] Shuffle-sharding: ingester shards in user-classes can now be configured to target different series and limit percentage utilization through `_config.shuffle_sharding.target_series_per_ingester` and `_config.shuffle_sharding.target_utilization_percentage` values. #5470
* [ENHANCEMENT] Distributor: allow adjustment of the targeted CPU usage as a percentage of requested CPU. This can be adjusted with `_config.autoscaling_distributor_cpu_target_utilization`. #5525
* [ENHANCEMENT] Ruler: add configuration option `_config.ruler_remote_evaluation_max_query_response_size_bytes` to easily set the maximum query response size allowed (in bytes). #5592
* [ENHANCEMENT] Distributor: dynamically set `GOMAXPROCS` based on the CPU request. This should reduce distributor CPU utilization, assuming the CPU request is set to a value close to the actual utilization. #5588
* [ENHANCEMENT] Querier: dynamically set `GOMAXPROCS` based on the CPU request. This should reduce noisy neighbour issues created by the querier, whose CPU utilization could eventually saturate the Kubernetes node if unbounded. #5646 #5658
* [ENHANCEMENT] Allow to remove an entry from the configured environment variable for a given component, setting the environment value to `null` in the `*_env_map` objects (e.g. `store_gateway_env_map+:: { 'field': null}`). #5599
* [ENHANCEMENT] Allow overriding the default number of replicas for `etcd`. #5589
* [ENHANCEMENT] Memcached: reduce memory request for results, chunks and metadata caches. The requested memory is 5% greater than the configured memcached max cache size. #5661
* [ENHANCEMENT] Autoscaling: Add the following configuration options to fine tune autoscaler target utilization: #5679 #5682 #5689
  * `autoscaling_querier_target_utilization` (defaults to `0.75`)
  * `autoscaling_mimir_read_target_utilization` (defaults to `0.75`)
  * `autoscaling_ruler_querier_cpu_target_utilization` (defaults to `1`)
  * `autoscaling_distributor_memory_target_utilization` (defaults to `1`)
  * `autoscaling_ruler_cpu_target_utilization` (defaults to `1`)
  * `autoscaling_query_frontend_cpu_target_utilization` (defaults to `1`)
  * `autoscaling_ruler_query_frontend_cpu_target_utilization` (defaults to `1`)
  * `autoscaling_alertmanager_cpu_target_utilization` (defaults to `1`)
* [ENHANCEMENT] Gossip-ring: add appProtocol for istio compatibility. #5680
* [ENHANCEMENT] Add _config.commonConfig to allow adding common configuration parameters for all Mimir components. #5703
* [ENHANCEMENT] Update rollout-operator to `v0.7.0`. #5718
* [ENHANCEMENT] Increase the default rollout speed for store-gateway when lazy loading is disabled. #5823
* [ENHANCEMENT] Add autoscaling on memory for ruler-queriers. #5739
* [ENHANCEMENT] Deduplicate scaled object creation for most objects that scale on CPU and memory. #6411
* [BUGFIX] Fix compilation when index, chunks or metadata caches are disabled. #5710
* [BUGFIX] Autoscaling: treat OOMing containers as though they are using their full memory request. #5739
* [BUGFIX] Autoscaling: if no containers are up, report 0 memory usage instead of no data. #6411

### Mimirtool

* [ENHANCEMENT] Mimirtool uses paging to fetch all dashboards from Grafana when running `mimirtool analyse grafana`. This allows the tool to work correctly when running against Grafana instances with more than a 1000 dashboards. #5825
* [ENHANCEMENT] Extract metric name from queries that have a `__name__` matcher. #5911
* [BUGFIX] Mimirtool no longer parses label names as metric names when handling templating variables that are populated using `label_values(<label_name>)` when running `mimirtool analyse grafana`. #5832
* [BUGFIX] Fix panic when analyzing a grafana dashboard with multiline queries in templating variables. #5911

### Query-tee

* [CHANGE] Proxy `Content-Type` response header from backend. Previously `Content-Type: text/plain; charset=utf-8` was returned on all requests. #5183
* [CHANGE] Increase default value of `-proxy.compare-skip-recent-samples` to avoid racing with recording rule evaluation. #5561
* [CHANGE] Add `-backend.skip-tls-verify` to optionally skip TLS verification on backends. #5656

### Documentation

* [CHANGE] Fix reference to `get-started` documentation directory. #5476
* [CHANGE] Fix link to external OTLP/HTTP documentation.
* [ENHANCEMENT] Improved `MimirRulerTooManyFailedQueries` runbook. #5586
* [ENHANCEMENT] Improved "Recover accidentally deleted blocks" runbook. #5620
* [ENHANCEMENT] Documented options and trade-offs to query label names and values. #5582
* [ENHANCEMENT] Improved `MimirRequestErrors` runbook for alertmanager. #5694

### Tools

* [CHANGE] copyblocks: add support for S3 and the ability to copy between different object storage services. Due to this, the `-source-service` and `-destination-service` flags are now required and the `-service` flag has been removed. #5486
* [FEATURE] undelete-block-gcs: Added new tool for undeleting blocks on GCS storage. #5610 #5855
* [FEATURE] wal-reader: Added new tool for printing entries in TSDB WAL. #5780
* [ENHANCEMENT] ulidtime: add -seconds flag to print timestamps as Unix timestamps. #5621
* [ENHANCEMENT] ulidtime: exit with status code 1 if some ULIDs can't be parsed. #5621
* [ENHANCEMENT] tsdb-index-toc: added index-header size estimates. #5652
* [BUGFIX] Stop tools from panicking when `-help` flag is passed. #5412
* [BUGFIX] Remove github.com/golang/glog command line flags from tools. #5413

## 2.9.4

### Grafana Mimir

* [ENHANCEMENT] Update Docker base images from `alpine:3.18.3` to `alpine:3.18.5`. #6895

## 2.9.3

### Grafana Mimir

* [BUGFIX] Update `go.opentelemetry.io/contrib/instrumentation/net/http/otelhttp` to `0.44` which includes a fix for CVE-2023-45142. #6637

## 2.9.2

### Grafana Mimir

* [BUGFIX] Update grpc-go library to 1.56.3 and `golang.org/x/net` to `0.17`, which include fix for CVE-2023-44487. #6353 #6364

## 2.9.1

### Grafana Mimir

* [ENHANCEMENT] Update alpine base image to 3.18.3. #6021

## 2.9.0

### Grafana Mimir

* [CHANGE] Store-gateway: change expanded postings, postings, and label values index cache key format. These caches will be invalidated when rolling out the new Mimir version. #4770 #4978 #5037
* [CHANGE] Distributor: remove the "forwarding" feature as it isn't necessary anymore. #4876
* [CHANGE] Query-frontend: Change the default value of `-query-frontend.query-sharding-max-regexp-size-bytes` from `0` to `4096`. #4932
* [CHANGE] Querier: `-querier.query-ingesters-within` has been moved from a global flag to a per-tenant override. #4287
* [CHANGE] Querier: Use `-blocks-storage.tsdb.retention-period` instead of `-querier.query-ingesters-within` for calculating the lookback period for shuffle sharded ingesters. Setting `-querier.query-ingesters-within=0` no longer disables shuffle sharding on the read path. #4287
* [CHANGE] Block upload: `/api/v1/upload/block/{block}/files` endpoint now allows file uploads with no `Content-Length`. #4956
* [CHANGE] Store-gateway: deprecate configuration parameters for chunk pooling, they will be removed in Mimir 2.11. The following options are now also ignored: #4996
  * `-blocks-storage.bucket-store.max-chunk-pool-bytes`
  * `-blocks-storage.bucket-store.chunk-pool-min-bucket-size-bytes`
  * `-blocks-storage.bucket-store.chunk-pool-max-bucket-size-bytes`
* [CHANGE] Store-gateway: remove metrics `cortex_bucket_store_chunk_pool_requested_bytes_total` and `cortex_bucket_store_chunk_pool_returned_bytes_total`. #4996
* [CHANGE] Compactor: change default of `-compactor.partial-block-deletion-delay` to `1d`. This will automatically clean up partial blocks that were a result of failed block upload or deletion. #5026
* [CHANGE] Compactor: the deprecated configuration parameter `-compactor.consistency-delay` has been removed. #5050
* [CHANGE] Store-gateway: the deprecated configuration parameter `-blocks-storage.bucket-store.consistency-delay` has been removed. #5050
* [CHANGE] The configuration parameter `-blocks-storage.bucket-store.bucket-index.enabled` has been deprecated and will be removed in Mimir 2.11. Mimir is running by default with the bucket index enabled since version 2.0, and starting from the version 2.11 it will not be possible to disable it. #5051
* [CHANGE] The configuration parameters `-querier.iterators` and `-query.batch-iterators` have been deprecated and will be removed in Mimir 2.11. Mimir runs by default with `-querier.batch-iterators=true`, and starting from version 2.11 it will not be possible to change this. #5114
* [CHANGE] Compactor: change default of `-compactor.first-level-compaction-wait-period` to 25m. #5128
* [CHANGE] Ruler: changed default of `-ruler.poll-interval` from `1m` to `10m`. Starting from this release, the configured rule groups will also be re-synced each time they're modified calling the ruler configuration API. #5170
* [FEATURE] Query-frontend: add `-query-frontend.log-query-request-headers` to enable logging of request headers in query logs. #5030
* [FEATURE] Store-gateway: add experimental feature to retain lazy-loaded index headers between restarts by eagerly loading them during startup. This is disabled by default and can only be enabled if lazy loading is enabled. To enable this set the following: #5606
  * `-blocks-storage.bucket-store.index-header-lazy-loading-enabled` must be set to true
  * `-blocks-storage.bucket-store.index-header.eager-loading-startup-enabled` must be set to true
* [ENHANCEMENT] Add per-tenant limit `-validation.max-native-histogram-buckets` to be able to ignore native histogram samples that have too many buckets. #4765
* [ENHANCEMENT] Store-gateway: reduce memory usage in some LabelValues calls. #4789
* [ENHANCEMENT] Store-gateway: add a `stage` label to the metric `cortex_bucket_store_series_data_touched`. This label now applies to `data_type="chunks"` and `data_type="series"`. The `stage` label has 2 values: `processed` - the number of series that parsed - and `returned` - the number of series selected from the processed bytes to satisfy the query. #4797 #4830
* [ENHANCEMENT] Distributor: make `__meta_tenant_id` label available in relabeling rules configured via `metric_relabel_configs`. #4725
* [ENHANCEMENT] Compactor: added the configurable limit `compactor.block-upload-max-block-size-bytes` or `compactor_block_upload_max_block_size_bytes` to limit the byte size of uploaded or validated blocks. #4680
* [ENHANCEMENT] Querier: reduce CPU utilisation when shuffle sharding is enabled with large shard sizes. #4851
* [ENHANCEMENT] Packaging: facilitate configuration management by instructing systemd to start mimir with a configuration file. #4810
* [ENHANCEMENT] Store-gateway: reduce memory allocations when looking up postings from cache. #4861 #4869 #4962 #5047
* [ENHANCEMENT] Store-gateway: retain only necessary bytes when reading series from the bucket. #4926
* [ENHANCEMENT] Ingester, store-gateway: clear the shutdown marker after a successful shutdown to enable reusing their persistent volumes in case the ingester or store-gateway is restarted. #4985
* [ENHANCEMENT] Store-gateway, query-frontend: Reduced memory allocations when looking up cached entries from Memcached. #4862
* [ENHANCEMENT] Alertmanager: Add additional template function `queryFromGeneratorURL` returning query URL decoded query from the `GeneratorURL` field of an alert. #4301
* [ENHANCEMENT] Ruler: added experimental ruler storage cache support. The cache should reduce the number of "list objects" API calls issued to the object storage when there are 2+ ruler replicas running in a Mimir cluster. The cache can be configured setting `-ruler-storage.cache.*` CLI flags or their respective YAML config options. #4950 #5054
* [ENHANCEMENT] Store-gateway: added HTTP `/store-gateway/prepare-shutdown` endpoint for gracefully scaling down of store-gateways. A gauge `cortex_store_gateway_prepare_shutdown_requested` has been introduced for tracing this process. #4955
* [ENHANCEMENT] Updated Kuberesolver dependency (github.com/sercand/kuberesolver) from v2.4.0 to v4.0.0 and gRPC dependency (google.golang.org/grpc) from v1.47.0 to v1.53.0. #4922
* [ENHANCEMENT] Introduced new options for logging HTTP request headers: `-server.log-request-headers` enables logging HTTP request headers, `-server.log-request-headers-exclude-list` lists headers which should not be logged. #4922
* [ENHANCEMENT] Block upload: `/api/v1/upload/block/{block}/files` endpoint now disables read and write HTTP timeout, overriding `-server.http-read-timeout` and `-server.http-write-timeout` values. This is done to allow large file uploads to succeed. #4956
* [ENHANCEMENT] Alertmanager: Introduce new metrics from upstream. #4918
  * `cortex_alertmanager_notifications_failed_total` (added `reason` label)
  * `cortex_alertmanager_nflog_maintenance_total`
  * `cortex_alertmanager_nflog_maintenance_errors_total`
  * `cortex_alertmanager_silences_maintenance_total`
  * `cortex_alertmanager_silences_maintenance_errors_total`
* [ENHANCEMENT] Add native histogram support for `cortex_request_duration_seconds` metric family. #4987
* [ENHANCEMENT] Ruler: do not list rule groups in the object storage for disabled tenants. #5004
* [ENHANCEMENT] Query-frontend and querier: add HTTP API endpoint `<prometheus-http-prefix>/api/v1/format_query` to format a PromQL query. #4373
* [ENHANCEMENT] Query-frontend: Add `cortex_query_frontend_regexp_matcher_count` and `cortex_query_frontend_regexp_matcher_optimized_count` metrics to track optimization of regular expression label matchers. #4813
* [ENHANCEMENT] Alertmanager: Add configuration option to enable or disable the deletion of alertmanager state from object storage. This is useful when migrating alertmanager tenants from one cluster to another, because it avoids a condition where the state object is copied but then deleted before the configuration object is copied. #4989
* [ENHANCEMENT] Querier: only use the minimum set of chunks from ingesters when querying, and cancel unnecessary requests to ingesters sooner if we know their results won't be used. #5016
* [ENHANCEMENT] Add `-enable-go-runtime-metrics` flag to expose all go runtime metrics as Prometheus metrics. #5009
* [ENHANCEMENT] Ruler: trigger a synchronization of tenant's rule groups as soon as they change the rules configuration via API. This synchronization is in addition of the periodic syncing done every `-ruler.poll-interval`. The new behavior is enabled by default, but can be disabled with `-ruler.sync-rules-on-changes-enabled=false` (configurable on a per-tenant basis too). If you disable the new behaviour, then you may want to revert `-ruler.poll-interval` to `1m`. #4975 #5053 #5115 #5170
* [ENHANCEMENT] Distributor: Improve invalid tenant shard size error message. #5024
* [ENHANCEMENT] Store-gateway: record index header loading time separately in `cortex_bucket_store_series_request_stage_duration_seconds{stage="load_index_header"}`. Now index header loading will be visible in the "Mimir / Queries" dashboard in the "Series request p99/average latency" panels. #5011 #5062
* [ENHANCEMENT] Querier and ingester: add experimental support for streaming chunks from ingesters to queriers while evaluating queries. This can be enabled with `-querier.prefer-streaming-chunks=true`. #4886 #5078 #5094 #5126
* [ENHANCEMENT] Update Docker base images from `alpine:3.17.3` to `alpine:3.18.0`. #5065
* [ENHANCEMENT] Compactor: reduced the number of "object exists" API calls issued by the compactor to the object storage when syncing block's `meta.json` files. #5063
* [ENHANCEMENT] Distributor: Push request rate limits (`-distributor.request-rate-limit` and `-distributor.request-burst-size`) and their associated YAML configuration are now stable. #5124
* [ENHANCEMENT] Go: updated to 1.20.5. #5185
* [ENHANCEMENT] Update alpine base image to 3.18.2. #5274 #5276
* [BUGFIX] Metadata API: Mimir will now return an empty object when no metadata is available, matching Prometheus. #4782
* [BUGFIX] Store-gateway: add collision detection on expanded postings and individual postings cache keys. #4770
* [BUGFIX] Ruler: Support the `type=alert|record` query parameter for the API endpoint `<prometheus-http-prefix>/api/v1/rules`. #4302
* [BUGFIX] Backend: Check that alertmanager's data-dir doesn't overlap with bucket-sync dir. #4921
* [BUGFIX] Alertmanager: Allow to rate-limit webex, telegram and discord notifications. #4979
* [BUGFIX] Store-gateway: panics when decoding LabelValues responses that contain more than 655360 values. These responses are no longer cached. #5021
* [BUGFIX] Querier: don't leak memory when processing query requests from query-frontends (ie. when the query-scheduler is disabled). #5199

### Documentation

* [ENHANCEMENT] Improve `MimirIngesterReachingTenantsLimit` runbook. #4744 #4752
* [ENHANCEMENT] Add `symbol table size exceeds` case to `MimirCompactorHasNotSuccessfullyRunCompaction` runbook. #4945
* [ENHANCEMENT] Clarify which APIs use query sharding. #4948

### Mixin

* [CHANGE] Alerts: Remove `MimirQuerierHighRefetchRate`. #4980
* [CHANGE] Alerts: Remove `MimirTenantHasPartialBlocks`. This is obsoleted by the changed default of `-compactor.partial-block-deletion-delay` to `1d`, which will auto remediate this alert. #5026
* [ENHANCEMENT] Alertmanager dashboard: display active aggregation groups #4772
* [ENHANCEMENT] Alerts: `MimirIngesterTSDBWALCorrupted` now only fires when there are more than one corrupted WALs in single-zone deployments and when there are more than two zones affected in multi-zone deployments. #4920
* [ENHANCEMENT] Alerts: added labels to duplicated `MimirRolloutStuck` and `MimirCompactorHasNotUploadedBlocks` rules in order to distinguish them. #5023
* [ENHANCEMENT] Dashboards: fix holes in graph for lightly loaded clusters #4915
* [ENHANCEMENT] Dashboards: allow configuring additional services for the Rollout Progress dashboard. #5007
* [ENHANCEMENT] Alerts: do not fire `MimirAllocatingTooMuchMemory` alert for any matching container outside of namespaces where Mimir is running. #5089
* [BUGFIX] Dashboards: show cancelled requests in a different color to successful requests in throughput panels on dashboards. #5039
* [BUGFIX] Dashboards: fix dashboard panels that showed percentages with axes from 0 to 10000%. #5084
* [BUGFIX] Remove dependency on upstream Kubernetes mixin. #4732

### Jsonnet

* [CHANGE] Ruler: changed ruler autoscaling policy, extended scale down period from 60s to 600s. #4786
* [CHANGE] Update to v0.5.0 rollout-operator. #4893
* [CHANGE] Backend: add `alertmanager_args` to `mimir-backend` when running in read-write deployment mode. Remove hardcoded `filesystem` alertmanager storage. This moves alertmanager's data-dir to `/data/alertmanager` by default. #4907 #4921
* [CHANGE] Remove `-pdb` suffix from `PodDisruptionBudget` names. This will create new `PodDisruptionBudget` resources. Make sure to prune the old resources; otherwise, rollouts will be blocked. #5109
* [CHANGE] Query-frontend: enable query sharding for cardinality estimation via `-query-frontend.query-sharding-target-series-per-shard` by default if the results cache is enabled. #5128
* [ENHANCEMENT] Ingester: configure `-blocks-storage.tsdb.head-compaction-interval=15m` to spread TSDB head compaction over a wider time range. #4870
* [ENHANCEMENT] Ingester: configure `-blocks-storage.tsdb.wal-replay-concurrency` to CPU request minus 1. #4864
* [ENHANCEMENT] Compactor: configure `-compactor.first-level-compaction-wait-period` to TSDB head compaction interval plus 10 minutes. #4872
* [ENHANCEMENT] Store-gateway: set `GOMEMLIMIT` to the memory request value. This should reduce the likelihood the store-gateway may go out of memory, at the cost of an higher CPU utilization due to more frequent garbage collections when the memory utilization gets closer or above the configured requested memory. #4971
* [ENHANCEMENT] Store-gateway: dynamically set `GOMAXPROCS` based on the CPU request. This should reduce the likelihood a high load on the store-gateway will slow down the entire Kubernetes node. #5104
* [ENHANCEMENT] Store-gateway: add `store_gateway_lazy_loading_enabled` configuration option which combines disabled lazy-loading and reducing blocks sync concurrency. Reducing blocks sync concurrency improves startup times with disabled lazy loading on HDDs. #5025
* [ENHANCEMENT] Update `rollout-operator` image to `v0.6.0`. #5155
* [BUGFIX] Backend: configure `-ruler.alertmanager-url` to `mimir-backend` when running in read-write deployment mode. #4892
* [ENHANCEMENT] Memcached: don't overwrite upsteam memcached statefulset jsonnet to allow chosing between antiAffinity and topologySpreadConstraints.

### Mimirtool

* [CHANGE] check rules: will fail on duplicate rules when `--strict` is provided. #5035
* [FEATURE] sync/diff can now include/exclude namespaces based on a regular expression using `--namespaces-regex` and `--ignore-namespaces-regex`. #5100
* [ENHANCEMENT] analyze prometheus: allow to specify `-prometheus-http-prefix`. #4966
* [ENHANCEMENT] analyze grafana: allow to specify `--folder-title` to limit dashboards analysis based on their exact folder title. #4973

### Tools

* [CHANGE] copyblocks: copying between Azure Blob Storage buckets is now supported in addition to copying between Google Cloud Storage buckets. As a result, the `--service` flag is now required to be specified (accepted values are `gcs` or `abs`). #4756

## 2.8.0

### Grafana Mimir

* [CHANGE] Ingester: changed experimental CLI flag from `-out-of-order-blocks-external-label-enabled` to `-ingester.out-of-order-blocks-external-label-enabled` #4440
* [CHANGE] Store-gateway: The following metrics have been removed: #4332
  * `cortex_bucket_store_series_get_all_duration_seconds`
  * `cortex_bucket_store_series_merge_duration_seconds`
* [CHANGE] Ingester: changed default value of `-blocks-storage.tsdb.retention-period` from `24h` to `13h`. If you're running Mimir with a custom configuration and you're overriding `-querier.query-store-after` to a value greater than the default `12h` then you should increase `-blocks-storage.tsdb.retention-period` accordingly. #4382
* [CHANGE] Ingester: the configuration parameter `-blocks-storage.tsdb.max-tsdb-opening-concurrency-on-startup` has been deprecated and will be removed in Mimir 2.10. #4445
* [CHANGE] Query-frontend: Cached results now contain timestamp which allows Mimir to check if cached results are still valid based on current TTL configured for tenant. Results cached by previous Mimir version are used until they expire from cache, which can take up to 7 days. If you need to use per-tenant TTL sooner, please flush results cache manually. #4439
* [CHANGE] Ingester: the `cortex_ingester_tsdb_wal_replay_duration_seconds` metrics has been removed. #4465
* [CHANGE] Query-frontend and ruler: use protobuf internal query result payload format by default. This feature is no longer considered experimental. #4557 #4709
* [CHANGE] Ruler: reject creating federated rule groups while tenant federation is disabled. Previously the rule groups would be silently dropped during bucket sync. #4555
* [CHANGE] Compactor: the `/api/v1/upload/block/{block}/finish` endpoint now returns a `429` status code when the compactor has reached the limit specified by `-compactor.max-block-upload-validation-concurrency`. #4598
* [CHANGE] Compactor: when starting a block upload the maximum byte size of the block metadata provided in the request body is now limited to 1 MiB. If this limit is exceeded a `413` status code is returned. #4683
* [CHANGE] Store-gateway: cache key format for expanded postings has changed. This will invalidate the expanded postings in the index cache when deployed. #4667
* [FEATURE] Cache: Introduce experimental support for using Redis for results, chunks, index, and metadata caches. #4371
* [FEATURE] Vault: Introduce experimental integration with Vault to fetch secrets used to configure TLS for clients. Server TLS secrets will still be read from a file. `tls-ca-path`, `tls-cert-path` and `tls-key-path` will denote the path in Vault for the following CLI flags when `-vault.enabled` is true: #4446.
  * `-distributor.ha-tracker.etcd.*`
  * `-distributor.ring.etcd.*`
  * `-distributor.forwarding.grpc-client.*`
  * `-querier.store-gateway-client.*`
  * `-ingester.client.*`
  * `-ingester.ring.etcd.*`
  * `-querier.frontend-client.*`
  * `-query-frontend.grpc-client-config.*`
  * `-query-frontend.results-cache.redis.*`
  * `-blocks-storage.bucket-store.index-cache.redis.*`
  * `-blocks-storage.bucket-store.chunks-cache.redis.*`
  * `-blocks-storage.bucket-store.metadata-cache.redis.*`
  * `-compactor.ring.etcd.*`
  * `-store-gateway.sharding-ring.etcd.*`
  * `-ruler.client.*`
  * `-ruler.alertmanager-client.*`
  * `-ruler.ring.etcd.*`
  * `-ruler.query-frontend.grpc-client-config.*`
  * `-alertmanager.sharding-ring.etcd.*`
  * `-alertmanager.alertmanager-client.*`
  * `-memberlist.*`
  * `-query-scheduler.grpc-client-config.*`
  * `-query-scheduler.ring.etcd.*`
  * `-overrides-exporter.ring.etcd.*`
* [FEATURE] Distributor, ingester, querier, query-frontend, store-gateway: add experimental support for native histograms. Requires that the experimental protobuf query result response format is enabled by `-query-frontend.query-result-response-format=protobuf` on the query frontend. #4286 #4352 #4354 #4376 #4377 #4387 #4396 #4425 #4442 #4494 #4512 #4513 #4526
* [FEATURE] Added `-<prefix>.s3.storage-class` flag to configure the S3 storage class for objects written to S3 buckets. #4300
* [FEATURE] Add `freebsd` to the target OS when generating binaries for a Mimir release. #4654
* [FEATURE] Ingester: Add `prepare-shutdown` endpoint which can be used as part of Kubernetes scale down automations. #4718
* [ENHANCEMENT] Add timezone information to Alpine Docker images. #4583
* [ENHANCEMENT] Ruler: Sync rules when ruler JOINING the ring instead of ACTIVE, In order to reducing missed rule iterations during ruler restarts. #4451
* [ENHANCEMENT] Allow to define service name used for tracing via `JAEGER_SERVICE_NAME` environment variable. #4394
* [ENHANCEMENT] Querier and query-frontend: add experimental, more performant protobuf query result response format enabled with `-query-frontend.query-result-response-format=protobuf`. #4304 #4318 #4375
* [ENHANCEMENT] Compactor: added experimental configuration parameter `-compactor.first-level-compaction-wait-period`, to configure how long the compactor should wait before compacting 1st level blocks (uploaded by ingesters). This configuration option allows to reduce the chances compactor begins compacting blocks before all ingesters have uploaded their blocks to the storage. #4401
* [ENHANCEMENT] Store-gateway: use more efficient chunks fetching and caching. #4255
* [ENHANCEMENT] Query-frontend and ruler: add experimental, more performant protobuf internal query result response format enabled with `-ruler.query-frontend.query-result-response-format=protobuf`. #4331
* [ENHANCEMENT] Ruler: increased tolerance for missed iterations on alerts, reducing the chances of flapping firing alerts during ruler restarts. #4432
* [ENHANCEMENT] Optimized `.*` and `.+` regular expression label matchers. #4432
* [ENHANCEMENT] Optimized regular expression label matchers with alternates (e.g. `a|b|c`). #4647
* [ENHANCEMENT] Added an in-memory cache for regular expression matchers, to avoid parsing and compiling the same expression multiple times when used in recurring queries. #4633
* [ENHANCEMENT] Query-frontend: results cache TTL is now configurable by using `-query-frontend.results-cache-ttl` and `-query-frontend.results-cache-ttl-for-out-of-order-time-window` options. These values can also be specified per tenant. Default values are unchanged (7 days and 10 minutes respectively). #4385
* [ENHANCEMENT] Ingester: added advanced configuration parameter `-blocks-storage.tsdb.wal-replay-concurrency` representing the maximum number of CPUs used during WAL replay. #4445
* [ENHANCEMENT] Ingester: added metrics `cortex_ingester_tsdb_open_duration_seconds_total` to measure the total time it takes to open all existing TSDBs. The time tracked by this metric also includes the TSDBs WAL replay duration. #4465
* [ENHANCEMENT] Store-gateway: use streaming implementation for LabelNames RPC. The batch size for streaming is controlled by `-blocks-storage.bucket-store.batch-series-size`. #4464
* [ENHANCEMENT] Memcached: Add support for TLS or mTLS connections to cache servers. #4535
* [ENHANCEMENT] Compactor: blocks index files are now validated for correctness for blocks uploaded via the TSDB block upload feature. #4503
* [ENHANCEMENT] Compactor: block chunks and segment files are now validated for correctness for blocks uploaded via the TSDB block upload feature. #4549
* [ENHANCEMENT] Ingester: added configuration options to configure the "postings for matchers" cache of each compacted block queried from ingesters: #4561
  * `-blocks-storage.tsdb.block-postings-for-matchers-cache-ttl`
  * `-blocks-storage.tsdb.block-postings-for-matchers-cache-size`
  * `-blocks-storage.tsdb.block-postings-for-matchers-cache-force`
* [ENHANCEMENT] Compactor: validation of blocks uploaded via the TSDB block upload feature is now configurable on a per tenant basis: #4585
  * `-compactor.block-upload-validation-enabled` has been added, `compactor_block_upload_validation_enabled` can be used to override per tenant
  * `-compactor.block-upload.block-validation-enabled` was the previous global flag and has been removed
* [ENHANCEMENT] TSDB Block Upload: block upload validation concurrency can now be limited with `-compactor.max-block-upload-validation-concurrency`. #4598
* [ENHANCEMENT] OTLP: Add support for converting OTel exponential histograms to Prometheus native histograms. The ingestion of native histograms must be enabled, please set `-ingester.native-histograms-ingestion-enabled` to `true`. #4063 #4639
* [ENHANCEMENT] Query-frontend: add metric `cortex_query_fetched_index_bytes_total` to measure TSDB index bytes fetched to execute a query. #4597
* [ENHANCEMENT] Query-frontend: add experimental limit to enforce a max query expression size in bytes via `-query-frontend.max-query-expression-size-bytes` or `max_query_expression_size_bytes`. #4604
* [ENHANCEMENT] Query-tee: improve message logged when comparing responses and one response contains a non-JSON payload. #4588
* [ENHANCEMENT] Distributor: add ability to set per-distributor limits via `distributor_limits` block in runtime configuration in addition to the existing configuration. #4619
* [ENHANCEMENT] Querier: reduce peak memory consumption for queries that touch a large number of chunks. #4625
* [ENHANCEMENT] Query-frontend: added experimental `-query-frontend.query-sharding-max-regexp-size-bytes` limit to query-frontend. When set to a value greater than 0, query-frontend disabled query sharding for any query with a regexp matcher longer than the configured limit. #4632
* [ENHANCEMENT] Store-gateway: include statistics from LabelValues and LabelNames calls in `cortex_bucket_store_series*` metrics. #4673
* [ENHANCEMENT] Query-frontend: improve readability of distributed tracing spans. #4656
* [ENHANCEMENT] Update Docker base images from `alpine:3.17.2` to `alpine:3.17.3`. #4685
* [ENHANCEMENT] Querier: improve performance when shuffle sharding is enabled and the shard size is large. #4711
* [ENHANCEMENT] Ingester: improve performance when Active Series Tracker is in use. #4717
* [ENHANCEMENT] Store-gateway: optionally select `-blocks-storage.bucket-store.series-selection-strategy`, which can limit the impact of large posting lists (when many series share the same label name and value). #4667 #4695 #4698
* [ENHANCEMENT] Querier: Cache the converted float histogram from chunk iterator, hence there is no need to lookup chunk every time to get the converted float histogram. #4684
* [ENHANCEMENT] Ruler: Improve rule upload performance when not enforcing per-tenant rule group limits. #4828
* [ENHANCEMENT] Improved memory limit on the in-memory cache used for regular expression matchers. #4751
* [BUGFIX] Querier: Streaming remote read will now continue to return multiple chunks per frame after the first frame. #4423
* [BUGFIX] Store-gateway: the values for `stage="processed"` for the metrics `cortex_bucket_store_series_data_touched` and  `cortex_bucket_store_series_data_size_touched_bytes` when using fine-grained chunks caching is now reporting the correct values of chunks held in memory. #4449
* [BUGFIX] Compactor: fixed reporting a compaction error when compactor is correctly shut down while populating blocks. #4580
* [BUGFIX] OTLP: Do not drop exemplars of the OTLP Monotonic Sum metric. #4063
* [BUGFIX] Packaging: flag `/etc/default/mimir` and `/etc/sysconfig/mimir` as config to prevent overwrite. #4587
* [BUGFIX] Query-frontend: don't retry queries which error inside PromQL. #4643
* [BUGFIX] Store-gateway & query-frontend: report more consistent statistics for fetched index bytes. #4671
* [BUGFIX] Native histograms: fix how IsFloatHistogram determines if mimirpb.Histogram is a float histogram. #4706
* [BUGFIX] Query-frontend: fix query sharding for native histograms. #4666
* [BUGFIX] Ring status page: fixed the owned tokens percentage value displayed. #4730
* [BUGFIX] Querier: fixed chunk iterator that can return sample with wrong timestamp. #4450
* [BUGFIX] Packaging: fix preremove script preventing upgrades. #4801
* [BUGFIX] Security: updates Go to version 1.20.4 to fix CVE-2023-24539, CVE-2023-24540, CVE-2023-29400. #4903

### Mixin

* [ENHANCEMENT] Queries: Display data touched per sec in bytes instead of number of items. #4492
* [ENHANCEMENT] `_config.job_names.<job>` values can now be arrays of regular expressions in addition to a single string. Strings are still supported and behave as before. #4543
* [ENHANCEMENT] Queries dashboard: remove mention to store-gateway "streaming enabled" in panels because store-gateway only support streaming series since Mimir 2.7. #4569
* [ENHANCEMENT] Ruler: Add panel description for Read QPS panel in Ruler dashboard to explain values when in remote ruler mode. #4675
* [BUGFIX] Ruler dashboard: show data for reads from ingesters. #4543
* [BUGFIX] Pod selector regex for deployments: change `(.*-mimir-)` to `(.*mimir-)`. #4603

### Jsonnet

* [CHANGE] Ruler: changed ruler deployment max surge from `0` to `50%`, and max unavailable from `1` to `0`. #4381
* [CHANGE] Memcached connections parameters `-blocks-storage.bucket-store.index-cache.memcached.max-idle-connections`, `-blocks-storage.bucket-store.chunks-cache.memcached.max-idle-connections` and `-blocks-storage.bucket-store.metadata-cache.memcached.max-idle-connections` settings are now configured based on `max-get-multi-concurrency` and `max-async-concurrency`. #4591
* [CHANGE] Add support to use external Redis as cache. Following are some changes in the jsonnet config: #4386 #4640
  * Renamed `memcached_*_enabled` config options to `cache_*_enabled`
  * Renamed `memcached_*_max_item_size_mb` config options to `cache_*_max_item_size_mb`
  * Added `cache_*_backend` config options
* [CHANGE] Store-gateway StatefulSets with disabled multi-zone deployment are also unregistered from the ring on shutdown. This eliminated resharding during rollouts, at the cost of extra effort during scaling down store-gateways. For more information see [Scaling down store-gateways](https://grafana.com/docs/mimir/v2.7.x/operators-guide/run-production-environment/scaling-out/#scaling-down-store-gateways). #4713
* [CHANGE] Removed `$._config.querier.replicas` and `$._config.queryFrontend.replicas`. If you need to customize the number of querier or query-frontend replicas, and autoscaling is disabled, please set an override as is done for other stateless components (e.g. distributors). #5130
* [ENHANCEMENT] Alertmanager: add `alertmanager_data_disk_size` and  `alertmanager_data_disk_class` configuration options, by default no storage class is set. #4389
* [ENHANCEMENT] Update `rollout-operator` to `v0.4.0`. #4524
* [ENHANCEMENT] Update memcached to `memcached:1.6.19-alpine`. #4581
* [ENHANCEMENT] Add support for mTLS connections to Memcached servers. #4553
* [ENHANCEMENT] Update the `memcached-exporter` to `v0.11.2`. #4570
* [ENHANCEMENT] Autoscaling: Add `autoscaling_query_frontend_memory_target_utilization`, `autoscaling_ruler_query_frontend_memory_target_utilization`, and `autoscaling_ruler_memory_target_utilization` configuration options, for controlling the corresponding autoscaler memory thresholds. Each has a default of 1, i.e. 100%. #4612
* [ENHANCEMENT] Distributor: add ability to set per-distributor limits via `distributor_instance_limits` using runtime configuration. #4627
* [BUGFIX] Add missing query sharding settings for user_24M and user_32M plans. #4374

### Mimirtool

* [ENHANCEMENT] Backfill: mimirtool will now sleep and retry if it receives a 429 response while trying to finish an upload due to validation concurrency limits. #4598
* [ENHANCEMENT] `gauge` panel type is supported now in `mimirtool analyze dashboard`. #4679
* [ENHANCEMENT] Set a `User-Agent` header on requests to Mimir or Prometheus servers. #4700

### Mimir Continuous Test

* [FEATURE] Allow continuous testing of native histograms as well by enabling the flag `-tests.write-read-series-test.histogram-samples-enabled`. The metrics exposed by the tool will now have a new label called `type` with possible values of `float`, `histogram_float_counter`, `histogram_float_gauge`, `histogram_int_counter`, `histogram_int_gauge`, the list of metrics impacted: #4457
  * `mimir_continuous_test_writes_total`
  * `mimir_continuous_test_writes_failed_total`
  * `mimir_continuous_test_queries_total`
  * `mimir_continuous_test_queries_failed_total`
  * `mimir_continuous_test_query_result_checks_total`
  * `mimir_continuous_test_query_result_checks_failed_total`
* [ENHANCEMENT] Added a new metric `mimir_continuous_test_build_info` that reports version information, similar to the existing `cortex_build_info` metric exposed by other Mimir components. #4712
* [ENHANCEMENT] Add coherency for the selected ranges and instants of test queries. #4704

### Query-tee

### Documentation

* [CHANGE] Clarify what deprecation means in the lifecycle of configuration parameters. #4499
* [CHANGE] Update compactor `split-groups` and `split-and-merge-shards` recommendation on component page. #4623
* [FEATURE] Add instructions about how to configure native histograms. #4527
* [ENHANCEMENT] Runbook for MimirCompactorHasNotSuccessfullyRunCompaction extended to include scenario where compaction has fallen behind. #4609
* [ENHANCEMENT] Add explanation for QPS values for reads in remote ruler mode and writes generally, to the Ruler dashboard page. #4629
* [ENHANCEMENT] Expand zone-aware replication page to cover single physical availability zone deployments. #4631
* [FEATURE] Add instructions to use puppet module. #4610
* [FEATURE] Add documentation on how deploy mixin with terraform. #4161

### Tools

* [ENHANCEMENT] tsdb-index: iteration over index is now faster when any equal matcher is supplied. #4515

## 2.7.3

### Grafana Mimir

* [BUGFIX] Security: updates Go to version 1.20.4 to fix CVE-2023-24539, CVE-2023-24540, CVE-2023-29400. #4905

## 2.7.2

### Grafana Mimir

* [BUGFIX] Security: updated Go version to 1.20.3 to fix CVE-2023-24538 #4795

## 2.7.1

**Note**: During the release process, version 2.7.0 was tagged too early, before completing the release checklist and production testing. Release 2.7.1 doesn't include any code changes since 2.7.0, but now has proper release notes, published documentation, and has been fully tested in our production environment.

### Grafana Mimir

* [CHANGE] Ingester: the configuration parameter `-ingester.ring.readiness-check-ring-health` has been deprecated and will be removed in Mimir 2.9. #4422
* [CHANGE] Ruler: changed default value of `-ruler.evaluation-delay-duration` option from 0 to 1m. #4250
* [CHANGE] Querier: Errors with status code `422` coming from the store-gateway are propagated and not converted to the consistency check error anymore. #4100
* [CHANGE] Store-gateway: When a query hits `max_fetched_chunks_per_query` and `max_fetched_series_per_query` limits, an error with the status code `422` is created and returned. #4056
* [CHANGE] Packaging: Migrate FPM packaging solution to NFPM. Rationalize packages dependencies and add package for all binaries. #3911
* [CHANGE] Store-gateway: Deprecate flag `-blocks-storage.bucket-store.chunks-cache.subrange-size` since there's no benefit to changing the default of `16000`. #4135
* [CHANGE] Experimental support for ephemeral storage introduced in Mimir 2.6.0 has been removed. Following options are no longer available: #4252
  * `-blocks-storage.ephemeral-tsdb.*`
  * `-distributor.ephemeral-series-enabled`
  * `-distributor.ephemeral-series-matchers`
  * `-ingester.max-ephemeral-series-per-user`
  * `-ingester.instance-limits.max-ephemeral-series`
Querying with using `{__mimir_storage__="ephemeral"}` selector no longer works. All label values with `ephemeral-` prefix in `reason` label of `cortex_discarded_samples_total` metric are no longer available. Following metrics have been removed:
  * `cortex_ingester_ephemeral_series`
  * `cortex_ingester_ephemeral_series_created_total`
  * `cortex_ingester_ephemeral_series_removed_total`
  * `cortex_ingester_ingested_ephemeral_samples_total`
  * `cortex_ingester_ingested_ephemeral_samples_failures_total`
  * `cortex_ingester_memory_ephemeral_users`
  * `cortex_ingester_queries_ephemeral_total`
  * `cortex_ingester_queried_ephemeral_samples`
  * `cortex_ingester_queried_ephemeral_series`
* [CHANGE] Store-gateway: use mmap-less index-header reader by default and remove mmap-based index header reader. The following flags have changed: #4280
   * `-blocks-storage.bucket-store.index-header.map-populate-enabled` has been removed
   * `-blocks-storage.bucket-store.index-header.stream-reader-enabled` has been removed
   * `-blocks-storage.bucket-store.index-header.stream-reader-max-idle-file-handles` has been renamed to `-blocks-storage.bucket-store.index-header.max-idle-file-handles`, and the corresponding configuration file option has been renamed from `stream_reader_max_idle_file_handles` to `max_idle_file_handles`
* [CHANGE] Store-gateway: the streaming store-gateway is now enabled by default. The new default setting for `-blocks-storage.bucket-store.batch-series-size` is `5000`. #4330
* [CHANGE] Compactor: the configuration parameter `-compactor.consistency-delay` has been deprecated and will be removed in Mimir 2.9. #4409
* [CHANGE] Store-gateway: the configuration parameter `-blocks-storage.bucket-store.consistency-delay` has been deprecated and will be removed in Mimir 2.9. #4409
* [FEATURE] Ruler: added `keep_firing_for` support to alerting rules. #4099
* [FEATURE] Distributor, ingester: ingestion of native histograms. The new per-tenant limit `-ingester.native-histograms-ingestion-enabled` controls whether native histograms are stored or ignored. #4159
* [FEATURE] Query-frontend: Introduce experimental `-query-frontend.query-sharding-target-series-per-shard` to allow query sharding to take into account cardinality of similar requests executed previously. This feature uses the same cache that's used for results caching. #4121 #4177 #4188 #4254
* [ENHANCEMENT] Go: update go to 1.20.1. #4266
* [ENHANCEMENT] Ingester: added `out_of_order_blocks_external_label_enabled` shipper option to label out-of-order blocks before shipping them to cloud storage. #4182 #4297
* [ENHANCEMENT] Ruler: introduced concurrency when loading per-tenant rules configuration. This improvement is expected to speed up the ruler start up time in a Mimir cluster with a large number of tenants. #4258
* [ENHANCEMENT] Compactor: Add `reason` label to `cortex_compactor_runs_failed_total`. The value can be `shutdown` or `error`. #4012
* [ENHANCEMENT] Store-gateway: enforce `max_fetched_series_per_query`. #4056
* [ENHANCEMENT] Query-frontend: Disambiguate logs for failed queries. #4067
* [ENHANCEMENT] Query-frontend: log caller user agent in query stats logs. #4093
* [ENHANCEMENT] Store-gateway: add `data_type` label with values on `cortex_bucket_store_partitioner_extended_ranges_total`, `cortex_bucket_store_partitioner_expanded_ranges_total`, `cortex_bucket_store_partitioner_requested_ranges_total`, `cortex_bucket_store_partitioner_expanded_bytes_total`, `cortex_bucket_store_partitioner_requested_bytes_total` for `postings`, `series`, and `chunks`. #4095
* [ENHANCEMENT] Store-gateway: Reduce memory allocation rate when loading TSDB chunks from Memcached. #4074
* [ENHANCEMENT] Query-frontend: track `cortex_frontend_query_response_codec_duration_seconds` and `cortex_frontend_query_response_codec_payload_bytes` metrics to measure the time taken and bytes read / written while encoding and decoding query result payloads. #4110
* [ENHANCEMENT] Alertmanager: expose additional upstream metrics `cortex_alertmanager_dispatcher_aggregation_groups`, `cortex_alertmanager_dispatcher_alert_processing_duration_seconds`. #4151
* [ENHANCEMENT] Querier and query-frontend: add experimental, more performant protobuf internal query result response format enabled with `-query-frontend.query-result-response-format=protobuf`. #4153
* [ENHANCEMENT] Store-gateway: use more efficient chunks fetching and caching. This should reduce CPU, memory utilization, and receive bandwidth of a store-gateway. Enable with `-blocks-storage.bucket-store.chunks-cache.fine-grained-chunks-caching-enabled=true`. #4163 #4174 #4227
* [ENHANCEMENT] Query-frontend: Wait for in-flight queries to finish before shutting down. #4073 #4170
* [ENHANCEMENT] Store-gateway: added `encode` and `other` stage to `cortex_bucket_store_series_request_stage_duration_seconds` metric. #4179
* [ENHANCEMENT] Ingester: log state of TSDB when shipping or forced compaction can't be done due to unexpected state of TSDB. #4211
* [ENHANCEMENT] Update Docker base images from `alpine:3.17.1` to `alpine:3.17.2`. #4240
* [ENHANCEMENT] Store-gateway: add a `stage` label to the metrics `cortex_bucket_store_series_data_fetched`, `cortex_bucket_store_series_data_size_fetched_bytes`, `cortex_bucket_store_series_data_touched`, `cortex_bucket_store_series_data_size_touched_bytes`. This label only applies to `data_type="chunks"`. For `fetched` metrics with `data_type="chunks"` the `stage` label has 2 values: `fetched` - the chunks or bytes that were fetched from the cache or the object store, `refetched` - the chunks or bytes that had to be refetched from the cache or the object store because their size was underestimated during the first fetch. For `touched` metrics with `data_type="chunks"` the `stage` label has 2 values: `processed` - the chunks or bytes that were read from the fetched chunks or bytes and were processed in memory, `returned` - the chunks or bytes that were selected from the processed bytes to satisfy the query. #4227 #4316
* [ENHANCEMENT] Compactor: improve the partial block check related to `compactor.partial-block-deletion-delay` to potentially issue less requests to object storage. #4246
* [ENHANCEMENT] Memcached: added `-*.memcached.min-idle-connections-headroom-percentage` support to configure the minimum number of idle connections to keep open as a percentage (0-100) of the number of recently used idle connections. This feature is disabled when set to a negative value (default), which means idle connections are kept open indefinitely. #4249
* [ENHANCEMENT] Querier and store-gateway: optimized regular expression label matchers with case insensitive alternate operator. #4340 #4357
* [ENHANCEMENT] Compactor: added the experimental flag `-compactor.block-upload.block-validation-enabled` with the default `true` to configure whether block validation occurs on backfilled blocks. #3411
* [ENHANCEMENT] Ingester: apply a jitter to the first TSDB head compaction interval configured via `-blocks-storage.tsdb.head-compaction-interval`. Subsequent checks will happen at the configured interval. This should help to spread the TSDB head compaction among different ingesters over the configured interval. #4364
* [ENHANCEMENT] Ingester: the maximum accepted value for `-blocks-storage.tsdb.head-compaction-interval` has been increased from 5m to 15m. #4364
* [BUGFIX] Store-gateway: return `Canceled` rather than `Aborted` or `Internal` error when the calling querier cancels a label names or values request, and return `Internal` if processing the request fails for another reason. #4061
* [BUGFIX] Querier: track canceled requests with status code `499` in the metrics instead of `503` or `422`. #4099
* [BUGFIX] Ingester: compact out-of-order data during `/ingester/flush` or when TSDB is idle. #4180
* [BUGFIX] Ingester: conversion of global limits `max-series-per-user`, `max-series-per-metric`, `max-metadata-per-user` and `max-metadata-per-metric` into corresponding local limits now takes into account the number of ingesters in each zone. #4238
* [BUGFIX] Ingester: track `cortex_ingester_memory_series` metric consistently with `cortex_ingester_memory_series_created_total` and `cortex_ingester_memory_series_removed_total`. #4312
* [BUGFIX] Querier: fixed a bug which was incorrectly matching series with regular expression label matchers with begin/end anchors in the middle of the regular expression. #4340

### Mixin

* [CHANGE] Move auto-scaling panel rows down beneath logical network path in Reads and Writes dashboards. #4049
* [CHANGE] Make distributor auto-scaling metric panels show desired number of replicas. #4218
* [CHANGE] Alerts: The alert `MimirMemcachedRequestErrors` has been renamed to `MimirCacheRequestErrors`. #4242
* [ENHANCEMENT] Alerts: Added `MimirAutoscalerKedaFailing` alert firing when a KEDA scaler is failing. #4045
* [ENHANCEMENT] Add auto-scaling panels to ruler dashboard. #4046
* [ENHANCEMENT] Add gateway auto-scaling panels to Reads and Writes dashboards. #4049 #4216
* [ENHANCEMENT] Dashboards: distinguish between label names and label values queries. #4065
* [ENHANCEMENT] Add query-frontend and ruler-query-frontend auto-scaling panels to Reads and Ruler dashboards. #4199
* [BUGFIX] Alerts: Fixed `MimirAutoscalerNotActive` to not fire if scaling metric does not exist, to avoid false positives on scaled objects with 0 min replicas. #4045
* [BUGFIX] Alerts: `MimirCompactorHasNotSuccessfullyRunCompaction` is no longer triggered by frequent compactor restarts. #4012
* [BUGFIX] Tenants dashboard: Correctly show the ruler-query-scheduler queue size. #4152

### Jsonnet

* [CHANGE] Create the `query-frontend-discovery` service only when Mimir is deployed in microservice mode without query-scheduler. #4353
* [CHANGE] Add results cache backend config to `ruler-query-frontend` configuration to allow cache reuse for cardinality-estimation based sharding. #4257
* [ENHANCEMENT] Add support for ruler auto-scaling. #4046
* [ENHANCEMENT] Add optional `weight` param to `newQuerierScaledObject` and `newRulerQuerierScaledObject` to allow running multiple querier deployments on different node types. #4141
* [ENHANCEMENT] Add support for query-frontend and ruler-query-frontend auto-scaling. #4199
* [BUGFIX] Shuffle sharding: when applying user class limits, honor the minimum shard size configured in `$._config.shuffle_sharding.*`. #4363

### Mimirtool

* [FEATURE] Added `keep_firing_for` support to rules configuration. #4099
* [ENHANCEMENT] Add `-tls-insecure-skip-verify` to rules, alertmanager and backfill commands. #4162

### Query-tee

* [CHANGE] Increase default value of `-backend.read-timeout` to 150s, to accommodate default querier and query frontend timeout of 120s. #4262
* [ENHANCEMENT] Log errors that occur while performing requests to compare two endpoints. #4262
* [ENHANCEMENT] When comparing two responses that both contain an error, only consider the comparison failed if the errors differ. Previously, if either response contained an error, the comparison always failed, even if both responses contained the same error. #4262
* [ENHANCEMENT] Include the value of the `X-Scope-OrgID` header when logging a comparison failure. #4262
* [BUGFIX] Parameters (expression, time range etc.) for a query request where the parameters are in the HTTP request body rather than in the URL are now logged correctly when responses differ. #4265

### Documentation

* [ENHANCEMENT] Add guide on alternative migration method for Thanos to Mimir #3554
* [ENHANCEMENT] Restore "Migrate from Cortex" for Jsonnet. #3929
* [ENHANCEMENT] Document migration from microservices to read-write deployment mode. #3951
* [ENHANCEMENT] Do not error when there is nothing to commit as part of a publish #4058
* [ENHANCEMENT] Explain how to run Mimir locally using docker-compose #4079
* [ENHANCEMENT] Docs: use long flag names in runbook commands. #4088
* [ENHANCEMENT] Clarify how ingester replication happens. #4101
* [ENHANCEMENT] Improvements to the Get Started guide. #4315
* [BUGFIX] Added indentation to Azure and SWIFT backend definition. #4263

### Tools

* [ENHANCEMENT] Adapt tsdb-print-chunk for native histograms. #4186
* [ENHANCEMENT] Adapt tsdb-index-health for blocks containing native histograms. #4186
* [ENHANCEMENT] Adapt tsdb-chunks tool to handle native histograms. #4186

## 2.6.2

* [BUGFIX] Security: updates Go to version 1.20.4 to fix CVE-2023-24539, CVE-2023-24540, CVE-2023-29400. #4903

## 2.6.1

### Grafana Mimir

* [BUGFIX] Security: updates Go to version 1.20.3 to fix CVE-2023-24538 #4798

## 2.6.0

### Grafana Mimir

* [CHANGE] Querier: Introduce `-querier.max-partial-query-length` to limit the time range for partial queries at the querier level and deprecate `-store.max-query-length`. #3825 #4017
* [CHANGE] Store-gateway: Remove experimental `-blocks-storage.bucket-store.max-concurrent-reject-over-limit` flag. #3706
* [CHANGE] Ingester: If shipping is enabled block retention will now be relative to the upload time to cloud storage. If shipping is disabled block retention will be relative to the creation time of the block instead of the mintime of the last block created. #3816
* [CHANGE] Query-frontend: Deprecated CLI flag `-query-frontend.align-querier-with-step` has been removed. #3982
* [CHANGE] Alertmanager: added default configuration for `-alertmanager.configs.fallback`. Allows tenants to send alerts without first uploading an Alertmanager configuration. #3541
* [FEATURE] Store-gateway: streaming of series. The store-gateway can now stream results back to the querier instead of buffering them. This is expected to greatly reduce peak memory consumption while keeping latency the same. You can enable this feature by setting `-blocks-storage.bucket-store.batch-series-size` to a value in the high thousands (5000-10000). This is still an experimental feature and is subject to a changing API and instability. #3540 #3546 #3587 #3606 #3611 #3620 #3645 #3355 #3697 #3666 #3687 #3728 #3739 #3751 #3779 #3839
* [FEATURE] Alertmanager: Added support for the Webex receiver. #3758
* [FEATURE] Limits: Added the `-validation.separate-metrics-group-label` flag. This allows further separation of the `cortex_discarded_samples_total` metric by an additional `group` label - which is configured by this flag to be the value of a specific label on an incoming timeseries. Active groups are tracked and inactive groups are cleaned up on a defined interval. The maximum number of groups tracked is controlled by the `-max-separate-metrics-groups-per-user` flag. #3439
* [FEATURE] Overrides-exporter: Added experimental ring support to overrides-exporter via `-overrides-exporter.ring.enabled`. When enabled, the ring is used to establish a leader replica for the export of limit override metrics. #3908 #3953
* [FEATURE] Ephemeral storage (experimental): Mimir can now accept samples into "ephemeral storage". Such samples are available for querying for a short amount of time (`-blocks-storage.ephemeral-tsdb.retention-period`, defaults to 10 minutes), and then removed from memory. To use ephemeral storage, distributor must be configured with `-distributor.ephemeral-series-enabled` option. Series matching `-distributor.ephemeral-series-matchers` will be marked for storing into ephemeral storage in ingesters. Each tenant needs to have ephemeral storage enabled by using `-ingester.max-ephemeral-series-per-user` limit, which defaults to 0 (no ephemeral storage). Ingesters have new `-ingester.instance-limits.max-ephemeral-series` limit for total number of series in ephemeral storage across all tenants. If ingestion of samples into ephemeral storage fails, `cortex_discarded_samples_total` metric will use values prefixed with `ephemeral-` for `reason` label. Querying of ephemeral storage is possible by using `{__mimir_storage__="ephemeral"}` as metric selector. Following new metrics related to ephemeral storage are introduced: #3897 #3922 #3961 #3997 #4004
  * `cortex_ingester_ephemeral_series`
  * `cortex_ingester_ephemeral_series_created_total`
  * `cortex_ingester_ephemeral_series_removed_total`
  * `cortex_ingester_ingested_ephemeral_samples_total`
  * `cortex_ingester_ingested_ephemeral_samples_failures_total`
  * `cortex_ingester_memory_ephemeral_users`
  * `cortex_ingester_queries_ephemeral_total`
  * `cortex_ingester_queried_ephemeral_samples`
  * `cortex_ingester_queried_ephemeral_series`
* [ENHANCEMENT] Added new metric `thanos_shipper_last_successful_upload_time`: Unix timestamp (in seconds) of the last successful TSDB block uploaded to the bucket. #3627
* [ENHANCEMENT] Ruler: Added `-ruler.alertmanager-client.tls-enabled` configuration for alertmanager client. #3432 #3597
* [ENHANCEMENT] Activity tracker logs now have `component=activity-tracker` label. #3556
* [ENHANCEMENT] Distributor: remove labels with empty values #2439
* [ENHANCEMENT] Query-frontend: track query HTTP requests in the Activity Tracker. #3561
* [ENHANCEMENT] Store-gateway: Add experimental alternate implementation of index-header reader that does not use memory mapped files. The index-header reader is expected to improve stability of the store-gateway. You can enable this implementation with the flag `-blocks-storage.bucket-store.index-header.stream-reader-enabled`. #3639 #3691 #3703 #3742 #3785 #3787 #3797
* [ENHANCEMENT] Query-scheduler: add `cortex_query_scheduler_cancelled_requests_total` metric to track the number of requests that are already cancelled when dequeued. #3696
* [ENHANCEMENT] Store-gateway: add `cortex_bucket_store_partitioner_extended_ranges_total` metric to keep track of the ranges that the partitioner decided to overextend and merge in order to save API call to the object storage. #3769
* [ENHANCEMENT] Compactor: Auto-forget unhealthy compactors after ten failed ring heartbeats. #3771
* [ENHANCEMENT] Ruler: change default value of `-ruler.for-grace-period` from `10m` to `2m` and update help text. The new default value reflects how we operate Mimir at Grafana Labs. #3817
* [ENHANCEMENT] Ingester: Added experimental flags to force usage of _postings for matchers cache_. These flags will be removed in the future and it's not recommended to change them. #3823
  * `-blocks-storage.tsdb.head-postings-for-matchers-cache-ttl`
  * `-blocks-storage.tsdb.head-postings-for-matchers-cache-size`
  * `-blocks-storage.tsdb.head-postings-for-matchers-cache-force`
* [ENHANCEMENT] Ingester: Improved series selection performance when some of the matchers do not match any series. #3827
* [ENHANCEMENT] Alertmanager: Add new additional template function `tenantID` returning id of the tenant owning the alert. #3758
* [ENHANCEMENT] Alertmanager: Add additional template function `grafanaExploreURL` returning URL to grafana explore with range query. #3849
* [ENHANCEMENT] Reduce overhead of debug logging when filtered out. #3875
* [ENHANCEMENT] Update Docker base images from `alpine:3.16.2` to `alpine:3.17.1`. #3898
* [ENHANCEMENT] Ingester: Add new `/ingester/tsdb_metrics` endpoint to return tenant-specific TSDB metrics. #3923
* [ENHANCEMENT] Query-frontend: CLI flag `-query-frontend.max-total-query-length` and its associated YAML configuration is now stable. #3882
* [ENHANCEMENT] Ruler: rule groups now support optional and experimental `align_evaluation_time_on_interval` field, which causes all evaluations to happen on interval-aligned timestamp. #4013
* [ENHANCEMENT] Query-scheduler: ring-based service discovery is now stable. #4028
* [ENHANCEMENT] Store-gateway: improved performance of prefix matching on the labels. #4055 #4080
* [BUGFIX] Log the names of services that are not yet running rather than `unsupported value type` when calling `/ready` and some services are not running. #3625
* [BUGFIX] Alertmanager: Fix template spurious deletion with relative data dir. #3604
* [BUGFIX] Security: update prometheus/exporter-toolkit for CVE-2022-46146. #3675
* [BUGFIX] Security: update golang.org/x/net for CVE-2022-41717. #3755
* [BUGFIX] Debian package: Fix post-install, environment file path and user creation. #3720
* [BUGFIX] memberlist: Fix panic during Mimir startup when Mimir receives gossip message before it's ready. #3746
* [BUGFIX] Store-gateway: fix `cortex_bucket_store_partitioner_requested_bytes_total` metric to not double count overlapping ranges. #3769
* [BUGFIX] Update `github.com/thanos-io/objstore` to address issue with Multipart PUT on s3-compatible Object Storage. #3802 #3821
* [BUGFIX] Distributor, Query-scheduler: Make sure ring metrics include a `cortex_` prefix as expected by dashboards. #3809
* [BUGFIX] Querier: canceled requests are no longer reported as "consistency check" failures. #3837 #3927
* [BUGFIX] Distributor: don't panic when `metric_relabel_configs` in overrides contains null element. #3868
* [BUGFIX] Distributor: don't panic when OTLP histograms don't have any buckets. #3853
* [BUGFIX] Ingester, Compactor: fix panic that can occur when compaction fails. #3955
* [BUGFIX] Store-gateway: return `Canceled` rather than `Aborted` error when the calling querier cancels the request. #4007

### Mixin

* [ENHANCEMENT] Alerts: Added `MimirIngesterInstanceHasNoTenants` alert that fires when an ingester replica is not receiving write requests for any tenant. #3681
* [ENHANCEMENT] Alerts: Extended `MimirAllocatingTooMuchMemory` to check read-write deployment containers. #3710
* [ENHANCEMENT] Alerts: Added `MimirAlertmanagerInstanceHasNoTenants` alert that fires when an alertmanager instance ows no tenants. #3826
* [ENHANCEMENT] Alerts: Added `MimirRulerInstanceHasNoRuleGroups` alert that fires when a ruler replica is not assigned any rule group to evaluate. #3723
* [ENHANCEMENT] Support for baremetal deployment for alerts and scaling recording rules. #3719
* [ENHANCEMENT] Dashboards: querier autoscaling now supports multiple scaled objects (configurable via `$._config.autoscale.querier.hpa_name`). #3962
* [BUGFIX] Alerts: Fixed `MimirIngesterRestarts` alert when Mimir is deployed in read-write mode. #3716
* [BUGFIX] Alerts: Fixed `MimirIngesterHasNotShippedBlocks` and `MimirIngesterHasNotShippedBlocksSinceStart` alerts for when Mimir is deployed in read-write or monolithic modes and updated them to use new `thanos_shipper_last_successful_upload_time` metric. #3627
* [BUGFIX] Alerts: Fixed `MimirMemoryMapAreasTooHigh` alert when Mimir is deployed in read-write mode. #3626
* [BUGFIX] Alerts: Fixed `MimirCompactorSkippedBlocksWithOutOfOrderChunks` matching on non-existent label. #3628
* [BUGFIX] Dashboards: Fix `Rollout Progress` dashboard incorrectly using Gateway metrics when Gateway was not enabled. #3709
* [BUGFIX] Tenants dashboard: Make it compatible with all deployment types. #3754
* [BUGFIX] Alerts: Fixed `MimirCompactorHasNotUploadedBlocks` to not fire if compactor has nothing to do. #3793
* [BUGFIX] Alerts: Fixed `MimirAutoscalerNotActive` to not fire if scaling metric is 0, to avoid false positives on scaled objects with 0 min replicas. #3999

### Jsonnet

* [CHANGE] Replaced the deprecated `policy/v1beta1` with `policy/v1` when configuring a PodDisruptionBudget for read-write deployment mode. #3811
* [CHANGE] Removed `-server.http-write-timeout` default option value from querier and query-frontend, as it defaults to a higher value in the code now, and cannot be lower than `-querier.timeout`. #3836
* [CHANGE] Replaced `-store.max-query-length` with `-query-frontend.max-total-query-length` in the query-frontend config. #3879
* [CHANGE] Changed default `mimir_backend_data_disk_size` from `100Gi` to `250Gi`. #3894
* [ENHANCEMENT] Update `rollout-operator` to `v0.2.0`. #3624
* [ENHANCEMENT] Add `user_24M` and `user_32M` classes to operations config. #3367
* [ENHANCEMENT] Update memcached image from `memcached:1.6.16-alpine` to `memcached:1.6.17-alpine`. #3914
* [ENHANCEMENT] Allow configuring the ring for overrides-exporter. #3995
* [BUGFIX] Apply ingesters and store-gateways per-zone CLI flags overrides to read-write deployment mode too. #3766
* [BUGFIX] Apply overrides-exporter CLI flags to mimir-backend when running Mimir in read-write deployment mode. #3790
* [BUGFIX] Fixed `mimir-write` and `mimir-read` Kubernetes service to correctly balance requests among pods. #3855 #3864 #3906
* [BUGFIX] Fixed `ruler-query-frontend` and `mimir-read` gRPC server configuration to force clients to periodically re-resolve the backend addresses. #3862
* [BUGFIX] Fixed `mimir-read` CLI flags to ensure query-frontend configuration takes precedence over querier configuration. #3877

### Mimirtool

* [ENHANCEMENT] Update `mimirtool config convert` to work with Mimir 2.4, 2.5, 2.6 changes. #3952
* [ENHANCEMENT] Mimirtool is now available to install through Homebrew with `brew install mimirtool`. #3776
* [ENHANCEMENT] Added `--concurrency` to `mimirtool rules sync` command. #3996
* [BUGFIX] Fix summary output from `mimirtool rules sync` to display correct number of groups created and updated. #3918

### Documentation

* [BUGFIX] Querier: Remove assertion that the `-querier.max-concurrent` flag must also be set for the query-frontend. #3678
* [ENHANCEMENT] Update migration from cortex documentation. #3662
* [ENHANCEMENT] Query-scheduler: documented how to migrate from DNS-based to ring-based service discovery. #4028

### Tools

## 2.5.0

### Grafana Mimir

* [CHANGE] Flag `-azure.msi-resource` is now ignored, and will be removed in Mimir 2.7. This setting is now made automatically by Azure. #2682
* [CHANGE] Experimental flag `-blocks-storage.tsdb.out-of-order-capacity-min` has been removed. #3261
* [CHANGE] Distributor: Wrap errors from pushing to ingesters with useful context, for example clarifying timeouts. #3307
* [CHANGE] The default value of `-server.http-write-timeout` has changed from 30s to 2m. #3346
* [CHANGE] Reduce period of health checks in connection pools for querier->store-gateway, ruler->ruler, and alertmanager->alertmanager clients to 10s. This reduces the time to fail a gRPC call when the remote stops responding. #3168
* [CHANGE] Hide TSDB block ranges period config from doc and mark it experimental. #3518
* [FEATURE] Alertmanager: added Discord support. #3309
* [ENHANCEMENT] Added `-server.tls-min-version` and `-server.tls-cipher-suites` flags to configure cipher suites and min TLS version supported by HTTP and gRPC servers. #2898
* [ENHANCEMENT] Distributor: Add age filter to forwarding functionality, to not forward samples which are older than defined duration. If such samples are not ingested, `cortex_discarded_samples_total{reason="forwarded-sample-too-old"}` is increased. #3049 #3113
* [ENHANCEMENT] Store-gateway: Reduce memory allocation when generating ids in index cache. #3179
* [ENHANCEMENT] Query-frontend: truncate queries based on the configured creation grace period (`--validation.create-grace-period`) to avoid querying too far into the future. #3172
* [ENHANCEMENT] Ingester: Reduce activity tracker memory allocation. #3203
* [ENHANCEMENT] Query-frontend: Log more detailed information in the case of a failed query. #3190
* [ENHANCEMENT] Added `-usage-stats.installation-mode` configuration to track the installation mode via the anonymous usage statistics. #3244
* [ENHANCEMENT] Compactor: Add new `cortex_compactor_block_max_time_delta_seconds` histogram for detecting if compaction of blocks is lagging behind. #3240 #3429
* [ENHANCEMENT] Ingester: reduced the memory footprint of active series custom trackers. #2568
* [ENHANCEMENT] Distributor: Include `X-Scope-OrgId` header in requests forwarded to configured forwarding endpoint. #3283 #3385
* [ENHANCEMENT] Alertmanager: reduced memory utilization in Mimir clusters with a large number of tenants. #3309
* [ENHANCEMENT] Add experimental flag `-shutdown-delay` to allow components to wait after receiving SIGTERM and before stopping. In this time the component returns 503 from /ready endpoint. #3298
* [ENHANCEMENT] Go: update to go 1.19.3. #3371
* [ENHANCEMENT] Alerts: added `RulerRemoteEvaluationFailing` alert, firing when communication between ruler and frontend fails in remote operational mode. #3177 #3389
* [ENHANCEMENT] Clarify which S3 signature versions are supported in the error "unsupported signature version". #3376
* [ENHANCEMENT] Store-gateway: improved index header reading performance. #3393 #3397 #3436
* [ENHANCEMENT] Store-gateway: improved performance of series matching. #3391
* [ENHANCEMENT] Move the validation of incoming series before the distributor's forwarding functionality, so that we don't forward invalid series. #3386 #3458
* [ENHANCEMENT] S3 bucket configuration now validates that the endpoint does not have the bucket name prefix. #3414
* [ENHANCEMENT] Query-frontend: added "fetched index bytes" to query statistics, so that the statistics contain the total bytes read by store-gateways from TSDB block indexes. #3206
* [ENHANCEMENT] Distributor: push wrapper should only receive unforwarded samples. #2980
* [ENHANCEMENT] Added `/api/v1/status/config` and `/api/v1/status/flags` APIs to maintain compatibility with prometheus. #3596 #3983
* [BUGFIX] Flusher: Add `Overrides` as a dependency to prevent panics when starting with `-target=flusher`. #3151
* [BUGFIX] Updated `golang.org/x/text` dependency to fix CVE-2022-32149. #3285
* [BUGFIX] Query-frontend: properly close gRPC streams to the query-scheduler to stop memory and goroutines leak. #3302
* [BUGFIX] Ruler: persist evaluation delay configured in the rulegroup. #3392
* [BUGFIX] Ring status pages: show 100% ownership as "100%", not "1e+02%". #3435
* [BUGFIX] Fix panics in OTLP ingest path when parse errors exist. #3538

### Mixin

* [CHANGE] Alerts: Change `MimirSchedulerQueriesStuck` `for` time to 7 minutes to account for the time it takes for HPA to scale up. #3223
* [CHANGE] Dashboards: Removed the `Querier > Stages` panel from the `Mimir / Queries` dashboard. #3311
* [CHANGE] Configuration: The format of the `autoscaling` section of the configuration has changed to support more components. #3378
  * Instead of specific config variables for each component, they are listed in a dictionary. For example, `autoscaling.querier_enabled` becomes `autoscaling.querier.enabled`.
* [FEATURE] Dashboards: Added "Mimir / Overview resources" dashboard, providing an high level view over a Mimir cluster resources utilization. #3481
* [FEATURE] Dashboards: Added "Mimir / Overview networking" dashboard, providing an high level view over a Mimir cluster network bandwidth, inflight requests and TCP connections. #3487
* [FEATURE] Compile baremetal mixin along k8s mixin. #3162 #3514
* [ENHANCEMENT] Alerts: Add MimirRingMembersMismatch firing when a component does not have the expected number of running jobs. #2404
* [ENHANCEMENT] Dashboards: Add optional row about the Distributor's metric forwarding feature to the `Mimir / Writes` dashboard. #3182 #3394 #3394 #3461
* [ENHANCEMENT] Dashboards: Remove the "Instance Mapper" row from the "Alertmanager Resources Dashboard". This is a Grafana Cloud specific service and not relevant for external users. #3152
* [ENHANCEMENT] Dashboards: Add "remote read", "metadata", and "exemplar" queries to "Mimir / Overview" dashboard. #3245
* [ENHANCEMENT] Dashboards: Use non-red colors for non-error series in the "Mimir / Overview" dashboard. #3246
* [ENHANCEMENT] Dashboards: Add support to multi-zone deployments for the experimental read-write deployment mode. #3256
* [ENHANCEMENT] Dashboards: If enabled, add new row to the `Mimir / Writes` for distributor autoscaling metrics. #3378
* [ENHANCEMENT] Dashboards: Add read path insights row to the "Mimir / Tenants" dashboard. #3326
* [ENHANCEMENT] Alerts: Add runbook urls for alerts. #3452
* [ENHANCEMENT] Configuration: Make it possible to configure namespace label, job label, and job prefix. #3482
* [ENHANCEMENT] Dashboards: improved resources and networking dashboards to work with read-write deployment mode too. #3497 #3504 #3519 #3531
* [ENHANCEMENT] Alerts: Added "MimirDistributorForwardingErrorRate" alert, which fires on high error rates in the distributor’s forwarding feature. #3200
* [ENHANCEMENT] Improve phrasing in Overview dashboard. #3488
* [BUGFIX] Dashboards: Fix legend showing `persistentvolumeclaim` when using `deployment_type=baremetal` for `Disk space utilization` panels. #3173 #3184
* [BUGFIX] Alerts: Fixed `MimirGossipMembersMismatch` alert when Mimir is deployed in read-write mode. #3489
* [BUGFIX] Dashboards: Remove "Inflight requests" from object store panels because the panel is not tracking the inflight requests to object storage. #3521

### Jsonnet

* [CHANGE] Replaced the deprecated `policy/v1beta1` with `policy/v1` when configuring a PodDisruptionBudget. #3284
* [CHANGE] [Common storage configuration](https://grafana.com/docs/mimir/v2.3.x/operators-guide/configure/configure-object-storage-backend/#common-configuration) is now used to configure object storage in all components. This is a breaking change in terms of Jsonnet manifests and also a CLI flag update for components that use object storage, so it will require a rollout of those components. The changes include: #3257
  * `blocks_storage_backend` was renamed to `storage_backend` and is now used as the common storage backend for all components.
    * So were the related `blocks_storage_azure_account_(name|key)` and `blocks_storage_s3_endpoint` configurations.
  * `storage_s3_endpoint` is now rendered by default using the `aws_region` configuration instead of a hardcoded `us-east-1`.
  * `ruler_client_type` and `alertmanager_client_type` were renamed to `ruler_storage_backend` and `alertmanager_storage_backend` respectively, and their corresponding CLI flags won't be rendered unless explicitly set to a value different from the one in `storage_backend` (like `local`).
  * `alertmanager_s3_bucket_name`, `alertmanager_gcs_bucket_name` and `alertmanager_azure_container_name` have been removed, and replaced by a single `alertmanager_storage_bucket_name` configuration used for all object storages.
  * `genericBlocksStorageConfig` configuration object was removed, and so any extensions to it will be now ignored. Use `blockStorageConfig` instead.
  * `rulerClientConfig` and `alertmanagerStorageClientConfig` configuration objects were renamed to `rulerStorageConfig` and `alertmanagerStorageConfig` respectively, and so any extensions to their previous names will be now ignored. Use the new names instead.
  * The CLI flags `*.s3.region` are no longer rendered as they are optional and the region can be inferred by Mimir by performing an initial API call to the endpoint.
  * The migration to this change should usually consist of:
    * Renaming `blocks_storage_backend` key to `storage_backend`.
    * For Azure/S3:
      * Renaming `blocks_storage_(azure|s3)_*` configurations to `storage_(azure|s3)_*`.
      * If `ruler_storage_(azure|s3)_*` and `alertmanager_storage_(azure|s3)_*` keys were different from the `block_storage_*` ones, they should be now provided using CLI flags, see [configuration reference](https://grafana.com/docs/mimir/v2.3.x/operators-guide/configure/reference-configuration-parameters/) for more details.
    * Removing `ruler_client_type` and `alertmanager_client_type` if their value match the `storage_backend`, or renaming them to their new names otherwise.
    * Reviewing any possible extensions to `genericBlocksStorageConfig`, `rulerClientConfig` and `alertmanagerStorageClientConfig` and moving them to the corresponding new options.
    * Renaming the alertmanager's bucket name configuration from provider-specific to the new `alertmanager_storage_bucket_name` key.
* [CHANGE] The `overrides-exporter.libsonnet` file is now always imported. The overrides-exporter can be enabled in jsonnet setting the following: #3379
  ```jsonnet
  {
    _config+:: {
      overrides_exporter_enabled: true,
    }
  }
  ```
* [FEATURE] Added support for experimental read-write deployment mode. Enabling the read-write deployment mode on a existing Mimir cluster is a destructive operation, because the cluster will be re-created. If you're creating a new Mimir cluster, you can deploy it in read-write mode adding the following configuration: #3379 #3475 #3405
  ```jsonnet
  {
    _config+:: {
      deployment_mode: 'read-write',

      // See operations/mimir/read-write-deployment.libsonnet for more configuration options.
      mimir_write_replicas: 3,
      mimir_read_replicas: 2,
      mimir_backend_replicas: 3,
    }
  }
  ```
* [ENHANCEMENT] Add autoscaling support to the `mimir-read` component when running the read-write-deployment model. #3419
* [ENHANCEMENT] Added `$._config.usageStatsConfig` to track the installation mode via the anonymous usage statistics. #3294
* [ENHANCEMENT] The query-tee node port (`$._config.query_tee_node_port`) is now optional. #3272
* [ENHANCEMENT] Add support for autoscaling distributors. #3378
* [ENHANCEMENT] Make auto-scaling logic ensure integer KEDA thresholds. #3512
* [BUGFIX] Fixed query-scheduler ring configuration for dedicated ruler's queries and query-frontends. #3237 #3239
* [BUGFIX] Jsonnet: Fix auto-scaling so that ruler-querier CPU threshold is a string-encoded integer millicores value. #3520

### Mimirtool

* [FEATURE] Added `mimirtool alertmanager verify` command to validate configuration without uploading. #3440
* [ENHANCEMENT] Added `mimirtool rules delete-namespace` command to delete all of the rule groups in a namespace including the namespace itself. #3136
* [ENHANCEMENT] Refactor `mimirtool analyze prometheus`: add concurrency and resiliency #3349
  * Add `--concurrency` flag. Default: number of logical CPUs
* [BUGFIX] `--log.level=debug` now correctly prints the response from the remote endpoint when a request fails. #3180

### Documentation

* [ENHANCEMENT] Documented how to configure HA deduplication using Consul in a Mimir Helm deployment. #2972
* [ENHANCEMENT] Improve `MimirQuerierAutoscalerNotActive` runbook. #3186
* [ENHANCEMENT] Improve `MimirSchedulerQueriesStuck` runbook to reflect debug steps with querier auto-scaling enabled. #3223
* [ENHANCEMENT] Use imperative for docs titles. #3178 #3332 #3343
* [ENHANCEMENT] Docs: mention gRPC compression in "Production tips". #3201
* [ENHANCEMENT] Update ADOPTERS.md. #3224 #3225
* [ENHANCEMENT] Add a note for jsonnet deploying. #3213
* [ENHANCEMENT] out-of-order runbook update with use case. #3253
* [ENHANCEMENT] Fixed TSDB retention mentioned in the "Recover source blocks from ingesters" runbook. #3280
* [ENHANCEMENT] Run Grafana Mimir in production using the Helm chart. #3072
* [ENHANCEMENT] Use common configuration in the tutorial. #3282
* [ENHANCEMENT] Updated detailed steps for migrating blocks from Thanos to Mimir. #3290
* [ENHANCEMENT] Add scheme to DNS service discovery docs. #3450
* [BUGFIX] Remove reference to file that no longer exists in contributing guide. #3404
* [BUGFIX] Fix some minor typos in the contributing guide and on the runbooks page. #3418
* [BUGFIX] Fix small typos in API reference. #3526
* [BUGFIX] Fixed TSDB retention mentioned in the "Recover source blocks from ingesters" runbook. #3278
* [BUGFIX] Fixed configuration example in the "Configuring the Grafana Mimir query-frontend to work with Prometheus" guide. #3374

### Tools

* [FEATURE] Add `copyblocks` tool, to copy Mimir blocks between two GCS buckets. #3264
* [ENHANCEMENT] copyblocks: copy no-compact global markers and optimize min time filter check. #3268
* [ENHANCEMENT] Mimir rules GitHub action: Added the ability to change default value of `label` when running `prepare` command. #3236
* [BUGFIX] Mimir rules Github action: Fix single line output. #3421

## 2.4.0

### Grafana Mimir

* [CHANGE] Distributor: change the default value of `-distributor.remote-timeout` to `2s` from `20s` and `-distributor.forwarding.request-timeout` to `2s` from `10s` to improve distributor resource usage when ingesters crash. #2728 #2912
* [CHANGE] Anonymous usage statistics tracking: added the `-ingester.ring.store` value. #2981
* [CHANGE] Series metadata `HELP` that is longer than `-validation.max-metadata-length` is now truncated silently, instead of being dropped with a 400 status code. #2993
* [CHANGE] Ingester: changed default setting for `-ingester.ring.readiness-check-ring-health` from `true` to `false`. #2953
* [CHANGE] Anonymous usage statistics tracking has been enabled by default, to help Mimir maintainers make better decisions to support the open source community. #2939 #3034
* [CHANGE] Anonymous usage statistics tracking: added the minimum and maximum value of `-ingester.out-of-order-time-window`. #2940
* [CHANGE] The default hash ring heartbeat period for distributors, ingesters, rulers and compactors has been increased from `5s` to `15s`. Now the default heartbeat period for all Mimir hash rings is `15s`. #3033
* [CHANGE] Reduce the default TSDB head compaction concurrency (`-blocks-storage.tsdb.head-compaction-concurrency`) from 5 to 1, in order to reduce CPU spikes. #3093
* [CHANGE] Ruler: the ruler's [remote evaluation mode](https://grafana.com/docs/mimir/latest/operators-guide/architecture/components/ruler/#remote) (`-ruler.query-frontend.address`) is now stable. #3109
* [CHANGE] Limits: removed the deprecated YAML configuration option `active_series_custom_trackers_config`. Please use `active_series_custom_trackers` instead. #3110
* [CHANGE] Ingester: removed the deprecated configuration option `-ingester.ring.join-after`. #3111
* [CHANGE] Querier: removed the deprecated configuration option `-querier.shuffle-sharding-ingesters-lookback-period`. The value of `-querier.query-ingesters-within` is now used internally for shuffle sharding lookback, while you can use `-querier.shuffle-sharding-ingesters-enabled` to enable or disable shuffle sharding on the read path. #3111
* [CHANGE] Memberlist: cluster label verification feature (`-memberlist.cluster-label` and `-memberlist.cluster-label-verification-disabled`) is now marked as stable. #3108
* [CHANGE] Distributor: only single per-tenant forwarding endpoint can be configured now. Support for per-rule endpoint has been removed. #3095
* [FEATURE] Query-scheduler: added an experimental ring-based service discovery support for the query-scheduler. Refer to [query-scheduler configuration](https://grafana.com/docs/mimir/next/operators-guide/architecture/components/query-scheduler/#configuration) for more information. #2957
* [FEATURE] Introduced the experimental endpoint `/api/v1/user_limits` exposed by all components that load runtime configuration. This endpoint exposes realtime limits for the authenticated tenant, in JSON format. #2864 #3017
* [FEATURE] Query-scheduler: added the experimental configuration option `-query-scheduler.max-used-instances` to restrict the number of query-schedulers effectively used regardless how many replicas are running. This feature can be useful when using the experimental read-write deployment mode. #3005
* [ENHANCEMENT] Go: updated to go 1.19.2. #2637 #3127 #3129
* [ENHANCEMENT] Runtime config: don't unmarshal runtime configuration files if they haven't changed. This can save a bit of CPU and memory on every component using runtime config. #2954
* [ENHANCEMENT] Query-frontend: Add `cortex_frontend_query_result_cache_skipped_total` and `cortex_frontend_query_result_cache_attempted_total` metrics to track the reason why query results are not cached. #2855
* [ENHANCEMENT] Distributor: pool more connections per host when forwarding request. Mark requests as idempotent so they can be retried under some conditions. #2968
* [ENHANCEMENT] Distributor: failure to send request to forwarding target now also increments `cortex_distributor_forward_errors_total`, with `status_code="failed"`. #2968
* [ENHANCEMENT] Distributor: added support forwarding push requests via gRPC, using `httpgrpc` messages from weaveworks/common library. #2996
* [ENHANCEMENT] Query-frontend / Querier: increase internal backoff period used to retry connections to query-frontend / query-scheduler. #3011
* [ENHANCEMENT] Querier: do not log "error processing requests from scheduler" when the query-scheduler is shutting down. #3012
* [ENHANCEMENT] Query-frontend: query sharding process is now time-bounded and it is cancelled if the request is aborted. #3028
* [ENHANCEMENT] Query-frontend: improved Prometheus response JSON encoding performance. #2450
* [ENHANCEMENT] TLS: added configuration parameters to configure the client's TLS cipher suites and minimum version. The following new CLI flags have been added: #3070
  * `-alertmanager.alertmanager-client.tls-cipher-suites`
  * `-alertmanager.alertmanager-client.tls-min-version`
  * `-alertmanager.sharding-ring.etcd.tls-cipher-suites`
  * `-alertmanager.sharding-ring.etcd.tls-min-version`
  * `-compactor.ring.etcd.tls-cipher-suites`
  * `-compactor.ring.etcd.tls-min-version`
  * `-distributor.forwarding.grpc-client.tls-cipher-suites`
  * `-distributor.forwarding.grpc-client.tls-min-version`
  * `-distributor.ha-tracker.etcd.tls-cipher-suites`
  * `-distributor.ha-tracker.etcd.tls-min-version`
  * `-distributor.ring.etcd.tls-cipher-suites`
  * `-distributor.ring.etcd.tls-min-version`
  * `-ingester.client.tls-cipher-suites`
  * `-ingester.client.tls-min-version`
  * `-ingester.ring.etcd.tls-cipher-suites`
  * `-ingester.ring.etcd.tls-min-version`
  * `-memberlist.tls-cipher-suites`
  * `-memberlist.tls-min-version`
  * `-querier.frontend-client.tls-cipher-suites`
  * `-querier.frontend-client.tls-min-version`
  * `-querier.store-gateway-client.tls-cipher-suites`
  * `-querier.store-gateway-client.tls-min-version`
  * `-query-frontend.grpc-client-config.tls-cipher-suites`
  * `-query-frontend.grpc-client-config.tls-min-version`
  * `-query-scheduler.grpc-client-config.tls-cipher-suites`
  * `-query-scheduler.grpc-client-config.tls-min-version`
  * `-query-scheduler.ring.etcd.tls-cipher-suites`
  * `-query-scheduler.ring.etcd.tls-min-version`
  * `-ruler.alertmanager-client.tls-cipher-suites`
  * `-ruler.alertmanager-client.tls-min-version`
  * `-ruler.client.tls-cipher-suites`
  * `-ruler.client.tls-min-version`
  * `-ruler.query-frontend.grpc-client-config.tls-cipher-suites`
  * `-ruler.query-frontend.grpc-client-config.tls-min-version`
  * `-ruler.ring.etcd.tls-cipher-suites`
  * `-ruler.ring.etcd.tls-min-version`
  * `-store-gateway.sharding-ring.etcd.tls-cipher-suites`
  * `-store-gateway.sharding-ring.etcd.tls-min-version`
* [ENHANCEMENT] Store-gateway: Add `-blocks-storage.bucket-store.max-concurrent-reject-over-limit` option to allow requests that exceed the max number of inflight object storage requests to be rejected. #2999
* [ENHANCEMENT] Query-frontend: allow setting a separate limit on the total (before splitting/sharding) query length of range queries with the new experimental `-query-frontend.max-total-query-length` flag, which defaults to `-store.max-query-length` if unset or set to 0. #3058
* [ENHANCEMENT] Query-frontend: Lower TTL for cache entries overlapping the out-of-order samples ingestion window (re-using `-ingester.out-of-order-allowance` from ingesters). #2935
* [ENHANCEMENT] Ruler: added support to forcefully disable recording and/or alerting rules evaluation. The following new configuration options have been introduced, which can be overridden on a per-tenant basis in the runtime configuration: #3088
  * `-ruler.recording-rules-evaluation-enabled`
  * `-ruler.alerting-rules-evaluation-enabled`
* [ENHANCEMENT] Distributor: Improved error messages reported when the distributor fails to remote write to ingesters. #3055
* [ENHANCEMENT] Improved tracing spans tracked by distributors, ingesters and store-gateways. #2879 #3099 #3089
* [ENHANCEMENT] Ingester: improved the performance of label value cardinality endpoint. #3044
* [ENHANCEMENT] Ruler: use backoff retry on remote evaluation #3098
* [ENHANCEMENT] Query-frontend: Include multiple tenant IDs in query logs when present instead of dropping them. #3125
* [ENHANCEMENT] Query-frontend: truncate queries based on the configured blocks retention period (`-compactor.blocks-retention-period`) to avoid querying past this period. #3134
* [ENHANCEMENT] Alertmanager: reduced memory utilization in Mimir clusters with a large number of tenants. #3143
* [ENHANCEMENT] Store-gateway: added extra span logging to improve observability. #3131
* [ENHANCEMENT] Compactor: cleaning up different tenants' old blocks and updating bucket indexes is now more independent. This prevents a single tenant from delaying cleanup for other tenants. #2631
* [ENHANCEMENT] Distributor: request rate, ingestion rate, and inflight requests limits are now enforced before reading and parsing the body of the request. This makes the distributor more resilient against a burst of requests over those limit. #2419
* [BUGFIX] Querier: Fix 400 response while handling streaming remote read. #2963
* [BUGFIX] Fix a bug causing query-frontend, query-scheduler, and querier not failing if one of their internal components fail. #2978
* [BUGFIX] Querier: re-balance the querier worker connections when a query-frontend or query-scheduler is terminated. #3005
* [BUGFIX] Distributor: Now returns the quorum error from ingesters. For example, with replication_factor=3, two HTTP 400 errors and one HTTP 500 error, now the distributor will always return HTTP 400. Previously the behaviour was to return the error which the distributor first received. #2979
* [BUGFIX] Ruler: fix panic when ruler.external_url is explicitly set to an empty string ("") in YAML. #2915
* [BUGFIX] Alertmanager: Fix support for the Telegram API URL in the global settings. #3097
* [BUGFIX] Alertmanager: Fix parsing of label matchers without label value in the API used to retrieve alerts. #3097
* [BUGFIX] Ruler: Fix not restoring alert state for rule groups when other ruler replicas shut down. #3156
* [BUGFIX] Updated `golang.org/x/net` dependency to fix CVE-2022-27664. #3124
* [BUGFIX] Fix distributor from returning a `500` status code when a `400` was received from the ingester. #3211
* [BUGFIX] Fix incorrect OS value set in Mimir v2.3.* RPM packages. #3221

### Mixin

* [CHANGE] Alerts: MimirQuerierAutoscalerNotActive is now critical and fires after 1h instead of 15m. #2958
* [FEATURE] Dashboards: Added "Mimir / Overview" dashboards, providing an high level view over a Mimir cluster. #3122 #3147 #3155
* [ENHANCEMENT] Dashboards: Updated the "Writes" and "Rollout progress" dashboards to account for samples ingested via the new OTLP ingestion endpoint. #2919 #2938
* [ENHANCEMENT] Dashboards: Include per-tenant request rate in "Tenants" dashboard. #2874
* [ENHANCEMENT] Dashboards: Include inflight object store requests in "Reads" dashboard. #2914
* [ENHANCEMENT] Dashboards: Make queries used to find job, cluster and namespace for dropdown menus configurable. #2893
* [ENHANCEMENT] Dashboards: Include rate of label and series queries in "Reads" dashboard. #3065 #3074
* [ENHANCEMENT] Dashboards: Fix legend showing on per-pod panels. #2944
* [ENHANCEMENT] Dashboards: Use the "req/s" unit on panels showing the requests rate. #3118
* [ENHANCEMENT] Dashboards: Use a consistent color across dashboards for the error rate. #3154

### Jsonnet

* [FEATURE] Added support for query-scheduler ring-based service discovery. #3128
* [ENHANCEMENT] Querier autoscaling is now slower on scale downs: scale down 10% every 1m instead of 100%. #2962
* [BUGFIX] Memberlist: `gossip_member_label` is now set for ruler-queriers. #3141

### Mimirtool

* [ENHANCEMENT] mimirtool analyze: Store the query errors instead of exit during the analysis. #3052
* [BUGFIX] mimir-tool remote-read: fix returns where some conditions [return nil error even if there is error](https://github.com/grafana/cortex-tools/issues/260). #3053

### Documentation

* [ENHANCEMENT] Added documentation on how to configure storage retention. #2970
* [ENHANCEMENT] Improved gRPC clients config documentation. #3020
* [ENHANCEMENT] Added documentation on how to manage alerting and recording rules. #2983
* [ENHANCEMENT] Improved `MimirSchedulerQueriesStuck` runbook. #3006
* [ENHANCEMENT] Added "Cluster label verification" section to memberlist documentation. #3096
* [ENHANCEMENT] Mention compression in multi-zone replication documentation. #3107
* [BUGFIX] Fixed configuration option names in "Enabling zone-awareness via the Grafana Mimir Jsonnet". #3018
* [BUGFIX] Fixed `mimirtool analyze` parameters documentation. #3094
* [BUGFIX] Fixed YAML configuraton in the "Manage the configuration of Grafana Mimir with Helm" guide. #3042
* [BUGFIX] Fixed Alertmanager capacity planning documentation. #3132

### Tools

- [BUGFIX] trafficdump: Fixed panic occurring when `-success-only=true` and the captured request failed. #2863

## 2.3.1

### Grafana Mimir
* [BUGFIX] Query-frontend: query sharding took exponential time to map binary expressions. #3027
* [BUGFIX] Distributor: Stop panics on OTLP endpoint when a single metric has multiple timeseries. #3040

## 2.3.0

### Grafana Mimir

* [CHANGE] Ingester: Added user label to ingester metric `cortex_ingester_tsdb_out_of_order_samples_appended_total`. On multitenant clusters this helps us find the rate of appended out-of-order samples for a specific tenant. #2493
* [CHANGE] Compactor: delete source and output blocks from local disk on compaction failed, to reduce likelihood that subsequent compactions fail because of no space left on disk. #2261
* [CHANGE] Ruler: Remove unused CLI flags `-ruler.search-pending-for` and `-ruler.flush-period` (and their respective YAML config options). #2288
* [CHANGE] Successful gRPC requests are no longer logged (only affects internal API calls). #2309
* [CHANGE] Add new `-*.consul.cas-retry-delay` flags. They have a default value of `1s`, while previously there was no delay between retries. #2309
* [CHANGE] Store-gateway: Remove the experimental ability to run requests in a dedicated OS thread pool and associated CLI flag `-store-gateway.thread-pool-size`. #2423
* [CHANGE] Memberlist: disabled TCP-based ping fallback, because Mimir already uses a custom transport based on TCP. #2456
* [CHANGE] Change default value for `-distributor.ha-tracker.max-clusters` to `100` to provide a DoS protection. #2465
* [CHANGE] Experimental block upload API exposed by compactor has changed: Previous `/api/v1/upload/block/{block}` endpoint for starting block upload is now `/api/v1/upload/block/{block}/start`, and previous endpoint `/api/v1/upload/block/{block}?uploadComplete=true` for finishing block upload is now `/api/v1/upload/block/{block}/finish`. New API endpoint has been added: `/api/v1/upload/block/{block}/check`. #2486 #2548
* [CHANGE] Compactor: changed `-compactor.max-compaction-time` default from `0s` (disabled) to `1h`. When compacting blocks for a tenant, the compactor will move to compact blocks of another tenant or re-plan blocks to compact at least every 1h. #2514
* [CHANGE] Distributor: removed previously deprecated `extend_writes` (see #1856) YAML key and `-distributor.extend-writes` CLI flag from the distributor config. #2551
* [CHANGE] Ingester: removed previously deprecated `active_series_custom_trackers` (see #1188) YAML key from the ingester config. #2552
* [CHANGE] The tenant ID `__mimir_cluster` is reserved by Mimir and not allowed to store metrics. #2643
* [CHANGE] Purger: removed the purger component and moved its API endpoints `/purger/delete_tenant` and `/purger/delete_tenant_status` to the compactor at `/compactor/delete_tenant` and `/compactor/delete_tenant_status`. The new endpoints on the compactor are stable. #2644
* [CHANGE] Memberlist: Change the leave timeout duration (`-memberlist.leave-timeout duration`) from 5s to 20s and connection timeout (`-memberlist.packet-dial-timeout`) from 5s to 2s. This makes leave timeout 10x the connection timeout, so that we can communicate the leave to at least 1 node, if the first 9 we try to contact times out. #2669
* [CHANGE] Alertmanager: return status code `412 Precondition Failed` and log info message when alertmanager isn't configured for a tenant. #2635
* [CHANGE] Distributor: if forwarding rules are used to forward samples, exemplars are now removed from the request. #2710 #2725
* [CHANGE] Limits: change the default value of `max_global_series_per_metric` limit to `0` (disabled). Setting this limit by default does not provide much benefit because series are sharded by all labels. #2714
* [CHANGE] Ingester: experimental `-blocks-storage.tsdb.new-chunk-disk-mapper` has been removed, new chunk disk mapper is now always used, and is no longer marked experimental. Default value of `-blocks-storage.tsdb.head-chunks-write-queue-size` has changed to 1000000, this enables async chunk queue by default, which leads to improved latency on the write path when new chunks are created in ingesters. #2762
* [CHANGE] Ingester: removed deprecated `-blocks-storage.tsdb.isolation-enabled` option. TSDB-level isolation is now always disabled in Mimir. #2782
* [CHANGE] Compactor: `-compactor.partial-block-deletion-delay` must either be set to 0 (to disable partial blocks deletion) or a value higher than `4h`. #2787
* [CHANGE] Query-frontend: CLI flag `-query-frontend.align-querier-with-step` has been deprecated. Please use `-query-frontend.align-queries-with-step` instead. #2840
* [FEATURE] Compactor: Adds the ability to delete partial blocks after a configurable delay. This option can be configured per tenant. #2285
  - `-compactor.partial-block-deletion-delay`, as a duration string, allows you to set the delay since a partial block has been modified before marking it for deletion. A value of `0`, the default, disables this feature.
  - The metric `cortex_compactor_blocks_marked_for_deletion_total` has a new value for the `reason` label `reason="partial"`, when a block deletion marker is triggered by the partial block deletion delay.
* [FEATURE] Querier: enabled support for queries with negative offsets, which are not cached in the query results cache. #2429
* [FEATURE] EXPERIMENTAL: OpenTelemetry Metrics ingestion path on `/otlp/v1/metrics`. #695 #2436 #2461
* [FEATURE] Querier: Added support for tenant federation to metric metadata endpoint. #2467
* [FEATURE] Query-frontend: introduced experimental support to split instant queries by time. The instant query splitting can be enabled setting `-query-frontend.split-instant-queries-by-interval`. #2469 #2564 #2565 #2570 #2571 #2572 #2573 #2574 #2575 #2576 #2581 #2582 #2601 #2632 #2633 #2634 #2641 #2642 #2766
* [FEATURE] Introduced an experimental anonymous usage statistics tracking (disabled by default), to help Mimir maintainers make better decisions to support the open source community. The tracking system anonymously collects non-sensitive, non-personally identifiable information about the running Mimir cluster, and is disabled by default. #2643 #2662 #2685 #2732 #2733 #2735
* [FEATURE] Introduced an experimental deployment mode called read-write and running a fully featured Mimir cluster with three components: write, read and backend. The read-write deployment mode is a trade-off between the monolithic mode (only one component, no isolation) and the microservices mode (many components, high isolation). #2754 #2838
* [ENHANCEMENT] Distributor: Decreased distributor tests execution time. #2562
* [ENHANCEMENT] Alertmanager: Allow the HTTP `proxy_url` configuration option in the receiver's configuration. #2317
* [ENHANCEMENT] ring: optimize shuffle-shard computation when lookback is used, and all instances have registered timestamp within the lookback window. In that case we can immediately return origial ring, because we would select all instances anyway. #2309
* [ENHANCEMENT] Memberlist: added experimental memberlist cluster label support via `-memberlist.cluster-label` and `-memberlist.cluster-label-verification-disabled` CLI flags (and their respective YAML config options). #2354
* [ENHANCEMENT] Object storage can now be configured for all components using the `common` YAML config option key (or `-common.storage.*` CLI flags). #2330 #2347
* [ENHANCEMENT] Go: updated to go 1.18.4. #2400
* [ENHANCEMENT] Store-gateway, listblocks: list of blocks now includes stats from `meta.json` file: number of series, samples and chunks. #2425
* [ENHANCEMENT] Added more buckets to `cortex_ingester_client_request_duration_seconds` histogram metric, to correctly track requests taking longer than 1s (up until 16s). #2445
* [ENHANCEMENT] Azure client: Improve memory usage for large object storage downloads. #2408
* [ENHANCEMENT] Distributor: Add `-distributor.instance-limits.max-inflight-push-requests-bytes`. This limit protects the distributor against multiple large requests that together may cause an OOM, but are only a few, so do not trigger the `max-inflight-push-requests` limit. #2413
* [ENHANCEMENT] Distributor: Drop exemplars in distributor for tenants where exemplars are disabled. #2504
* [ENHANCEMENT] Runtime Config: Allow operator to specify multiple comma-separated yaml files in `-runtime-config.file` that will be merged in left to right order. #2583
* [ENHANCEMENT] Query sharding: shard binary operations only if it doesn't lead to non-shardable vector selectors in one of the operands. #2696
* [ENHANCEMENT] Add packaging for both debian based deb file and redhat based rpm file using FPM. #1803
* [ENHANCEMENT] Distributor: Add `cortex_distributor_query_ingester_chunks_deduped_total` and `cortex_distributor_query_ingester_chunks_total` metrics for determining how effective ingester chunk deduplication at query time is. #2713
* [ENHANCEMENT] Upgrade Docker base images to `alpine:3.16.2`. #2729
* [ENHANCEMENT] Ruler: Add `<prometheus-http-prefix>/api/v1/status/buildinfo` endpoint. #2724
* [ENHANCEMENT] Querier: Ensure all queries pulled from query-frontend or query-scheduler are immediately executed. The maximum workers concurrency in each querier is configured by `-querier.max-concurrent`. #2598
* [ENHANCEMENT] Distributor: Add `cortex_distributor_received_requests_total` and `cortex_distributor_requests_in_total` metrics to provide visiblity into appropriate per-tenant request limits. #2770
* [ENHANCEMENT] Distributor: Add single forwarding remote-write endpoint for a tenant (`forwarding_endpoint`), instead of using per-rule endpoints. This takes precendence over per-rule endpoints. #2801
* [ENHANCEMENT] Added `err-mimir-distributor-max-write-message-size` to the errors catalog. #2470
* [ENHANCEMENT] Add sanity check at startup to ensure the configured filesystem directories don't overlap for different components. #2828 #2947
* [BUGFIX] TSDB: Fixed a bug on the experimental out-of-order implementation that led to wrong query results. #2701
* [BUGFIX] Compactor: log the actual error on compaction failed. #2261
* [BUGFIX] Alertmanager: restore state from storage even when running a single replica. #2293
* [BUGFIX] Ruler: do not block "List Prometheus rules" API endpoint while syncing rules. #2289
* [BUGFIX] Ruler: return proper `*status.Status` error when running in remote operational mode. #2417
* [BUGFIX] Alertmanager: ensure the configured `-alertmanager.web.external-url` is either a path starting with `/`, or a full URL including the scheme and hostname. #2381 #2542
* [BUGFIX] Memberlist: fix problem with loss of some packets, typically ring updates when instances were removed from the ring during shutdown. #2418
* [BUGFIX] Ingester: fix misfiring `MimirIngesterHasUnshippedBlocks` and stale `cortex_ingester_oldest_unshipped_block_timestamp_seconds` when some block uploads fail. #2435
* [BUGFIX] Query-frontend: fix incorrect mapping of http status codes 429 to 500 when request queue is full. #2447
* [BUGFIX] Memberlist: Fix problem with ring being empty right after startup. Memberlist KV store now tries to "fast-join" the cluster to avoid serving empty KV store. #2505
* [BUGFIX] Compactor: Fix bug when using `-compactor.partial-block-deletion-delay`: compactor didn't correctly check for modification time of all block files. #2559
* [BUGFIX] Query-frontend: fix wrong query sharding results for queries with boolean result like `1 < bool 0`. #2558
* [BUGFIX] Fixed error messages related to per-instance limits incorrectly reporting they can be set on a per-tenant basis. #2610
* [BUGFIX] Perform HA-deduplication before forwarding samples according to forwarding rules in the distributor. #2603 #2709
* [BUGFIX] Fix reporting of tracing spans from PromQL engine. #2707
* [BUGFIX] Apply relabel and drop_label rules before forwarding rules in the distributor. #2703
* [BUGFIX] Distributor: Register `cortex_discarded_requests_total` metric, which previously was not registered and therefore not exported. #2712
* [BUGFIX] Ruler: fix not restoring alerts' state at startup. #2648
* [BUGFIX] Ingester: Fix disk filling up after restarting ingesters with out-of-order support disabled while it was enabled before. #2799
* [BUGFIX] Memberlist: retry joining memberlist cluster on startup when no nodes are resolved. #2837
* [BUGFIX] Query-frontend: fix incorrect mapping of http status codes 413 to 500 when request is too large. #2819
* [BUGFIX] Alertmanager: revert upstream alertmananger to v0.24.0 to fix panic when unmarshalling email headers #2924 #2925

### Mixin

* [CHANGE] Dashboards: "Slow Queries" dashboard no longer works with versions older than Grafana 9.0. #2223
* [CHANGE] Alerts: use RSS memory instead of working set memory in the `MimirAllocatingTooMuchMemory` alert for ingesters. #2480
* [CHANGE] Dashboards: remove the "Cache - Latency (old)" panel from the "Mimir / Queries" dashboard. #2796
* [FEATURE] Dashboards: added support to experimental read-write deployment mode. #2780
* [ENHANCEMENT] Dashboards: added missed rule evaluations to the "Evaluations per second" panel in the "Mimir / Ruler" dashboard. #2314
* [ENHANCEMENT] Dashboards: add k8s resource requests to CPU and memory panels. #2346
* [ENHANCEMENT] Dashboards: add RSS memory utilization panel for ingesters, store-gateways and compactors. #2479
* [ENHANCEMENT] Dashboards: allow to configure graph tooltip. #2647
* [ENHANCEMENT] Alerts: MimirFrontendQueriesStuck and MimirSchedulerQueriesStuck alerts are more reliable now as they consider all the intermediate samples in the minute prior to the evaluation. #2630
* [ENHANCEMENT] Alerts: added `RolloutOperatorNotReconciling` alert, firing if the optional rollout-operator is not successfully reconciling. #2700
* [ENHANCEMENT] Dashboards: added support to query-tee in front of ruler-query-frontend in the "Remote ruler reads" dashboard. #2761
* [ENHANCEMENT] Dashboards: Introduce support for baremetal deployment, setting `deployment_type: 'baremetal'` in the mixin `_config`. #2657
* [ENHANCEMENT] Dashboards: use timeseries panel to show exemplars. #2800
* [BUGFIX] Dashboards: fixed unit of latency panels in the "Mimir / Ruler" dashboard. #2312
* [BUGFIX] Dashboards: fixed "Intervals per query" panel in the "Mimir / Queries" dashboard. #2308
* [BUGFIX] Dashboards: Make "Slow Queries" dashboard works with Grafana 9.0. #2223
* [BUGFIX] Dashboards: add missing API routes to Ruler dashboard. #2412
* [BUGFIX] Dashboards: stop setting 'interval' in dashboards; it should be set on your datasource. #2802

### Jsonnet

* [CHANGE] query-scheduler is enabled by default. We advise to deploy the query-scheduler to improve the scalability of the query-frontend. #2431
* [CHANGE] Replaced anti-affinity rules with pod topology spread constraints for distributor, query-frontend, querier and ruler. #2517
  - The following configuration options have been removed:
    - `distributor_allow_multiple_replicas_on_same_node`
    - `query_frontend_allow_multiple_replicas_on_same_node`
    - `querier_allow_multiple_replicas_on_same_node`
    - `ruler_allow_multiple_replicas_on_same_node`
  - The following configuration options have been added:
    - `distributor_topology_spread_max_skew`
    - `query_frontend_topology_spread_max_skew`
    - `querier_topology_spread_max_skew`
    - `ruler_topology_spread_max_skew`
* [CHANGE] Change `max_global_series_per_metric` to 0 in all plans, and as a default value. #2669
* [FEATURE] Memberlist: added support for experimental memberlist cluster label, through the jsonnet configuration options `memberlist_cluster_label` and `memberlist_cluster_label_verification_disabled`. #2349
* [FEATURE] Added ruler-querier autoscaling support. It requires [KEDA](https://keda.sh) installed in the Kubernetes cluster. Ruler-querier autoscaler can be enabled and configure through the following options in the jsonnet config: #2545
  * `autoscaling_ruler_querier_enabled`: `true` to enable autoscaling.
  * `autoscaling_ruler_querier_min_replicas`: minimum number of ruler-querier replicas.
  * `autoscaling_ruler_querier_max_replicas`: maximum number of ruler-querier replicas.
  * `autoscaling_prometheus_url`: Prometheus base URL from which to scrape Mimir metrics (e.g. `http://prometheus.default:9090/prometheus`).
* [ENHANCEMENT] Memberlist now uses DNS service-discovery by default. #2549
* [ENHANCEMENT] Upgrade memcached image tag to `memcached:1.6.16-alpine`. #2740
* [ENHANCEMENT] Added `$._config.configmaps` and `$._config.runtime_config_files` to make it easy to add new configmaps or runtime config file to all components. #2748

### Mimirtool

* [ENHANCEMENT] Added `mimirtool backfill` command to upload Prometheus blocks using API available in the compactor. #1822
* [ENHANCEMENT] mimirtool bucket-validation: Verify existing objects can be overwritten by subsequent uploads. #2491
* [ENHANCEMENT] mimirtool config convert: Now supports migrating to the current version of Mimir. #2629
* [BUGFIX] mimirtool analyze: Fix dashboard JSON unmarshalling errors by using custom parsing. #2386
* [BUGFIX] Version checking no longer prompts for updating when already on latest version. #2723

### Mimir Continuous Test

* [ENHANCEMENT] Added basic authentication and bearer token support for when Mimir is behind a gateway authenticating the calls. #2717

### Query-tee

* [CHANGE] Renamed CLI flag `-server.service-port` to `-server.http-service-port`. #2683
* [CHANGE] Renamed metric `cortex_querytee_request_duration_seconds` to `cortex_querytee_backend_request_duration_seconds`. Metric `cortex_querytee_request_duration_seconds` is now reported without label `backend`. #2683
* [ENHANCEMENT] Added HTTP over gRPC support to `query-tee` to allow testing gRPC requests to Mimir instances. #2683

### Documentation

* [ENHANCEMENT] Referenced `mimirtool` commands in the HTTP API documentation. #2516
* [ENHANCEMENT] Improved DNS service discovery documentation. #2513

### Tools

* [ENHANCEMENT] `markblocks` now processes multiple blocks concurrently. #2677

## 2.2.0

### Grafana Mimir

* [CHANGE] Increased default configuration for `-server.grpc-max-recv-msg-size-bytes` and `-server.grpc-max-send-msg-size-bytes` from 4MB to 100MB. #1884
* [CHANGE] Default values have changed for the following settings. This improves query performance for recent data (within 12h) by only reading from ingesters: #1909 #1921
    - `-blocks-storage.bucket-store.ignore-blocks-within` now defaults to `10h` (previously `0`)
    - `-querier.query-store-after` now defaults to `12h` (previously `0`)
* [CHANGE] Alertmanager: removed support for migrating local files from Cortex 1.8 or earlier. Related to original Cortex PR https://github.com/cortexproject/cortex/pull/3910. #2253
* [CHANGE] The following settings are now classified as advanced because the defaults should work for most users and tuning them requires in-depth knowledge of how the read path works: #1929
    - `-querier.query-ingesters-within`
    - `-querier.query-store-after`
* [CHANGE] Config flag category overrides can be set dynamically at runtime. #1934
* [CHANGE] Ingester: deprecated `-ingester.ring.join-after`. Mimir now behaves as this setting is always set to 0s. This configuration option will be removed in Mimir 2.4.0. #1965
* [CHANGE] Blocks uploaded by ingester no longer contain `__org_id__` label. Compactor now ignores this label and will compact blocks with and without this label together. `mimirconvert` tool will remove the label from blocks as "unknown" label. #1972
* [CHANGE] Querier: deprecated `-querier.shuffle-sharding-ingesters-lookback-period`, instead adding `-querier.shuffle-sharding-ingesters-enabled` to enable or disable shuffle sharding on the read path. The value of `-querier.query-ingesters-within` is now used internally for shuffle sharding lookback. #2110
* [CHANGE] Memberlist: `-memberlist.abort-if-join-fails` now defaults to false. Previously it defaulted to true. #2168
* [CHANGE] Ruler: `/api/v1/rules*` and `/prometheus/rules*` configuration endpoints are removed. Use `/prometheus/config/v1/rules*`. #2182
* [CHANGE] Ingester: `-ingester.exemplars-update-period` has been renamed to `-ingester.tsdb-config-update-period`. You can use it to update multiple, per-tenant TSDB configurations. #2187
* [FEATURE] Ingester: (Experimental) Add the ability to ingest out-of-order samples up to an allowed limit. If you enable this feature, it requires additional memory and disk space. This feature also enables a write-behind log, which might lead to longer ingester-start replays. When this feature is disabled, there is no overhead on memory, disk space, or startup times. #2187
  * `-ingester.out-of-order-time-window`, as duration string, allows you to set how back in time a sample can be. The default is `0s`, where `s` is seconds.
  * `cortex_ingester_tsdb_out_of_order_samples_appended_total` metric tracks the total number of out-of-order samples ingested by the ingester.
  * `cortex_discarded_samples_total` has a new label `reason="sample-too-old"`, when the `-ingester.out-of-order-time-window` flag is greater than zero. The label tracks the number of samples that were discarded for being too old; they were out of order, but beyond the time window allowed. The labels `reason="sample-out-of-order"` and `reason="sample-out-of-bounds"` are not used when out-of-order ingestion is enabled.
* [ENHANCEMENT] Distributor: Added limit to prevent tenants from sending excessive number of requests: #1843
  * The following CLI flags (and their respective YAML config options) have been added:
    * `-distributor.request-rate-limit`
    * `-distributor.request-burst-limit`
  * The following metric is exposed to tell how many requests have been rejected:
    * `cortex_discarded_requests_total`
* [ENHANCEMENT] Store-gateway: Add the experimental ability to run requests in a dedicated OS thread pool. This feature can be configured using `-store-gateway.thread-pool-size` and is disabled by default. Replaces the ability to run index header operations in a dedicated thread pool. #1660 #1812
* [ENHANCEMENT] Improved error messages to make them easier to understand; each now have a unique, global identifier that you can use to look up in the runbooks for more information. #1907 #1919 #1888 #1939 #1984 #2009 #2056 #2066 #2104 #2150 #2234
* [ENHANCEMENT] Memberlist KV: incoming messages are now processed on per-key goroutine. This may reduce loss of "maintanance" packets in busy memberlist installations, but use more CPU. New `memberlist_client_received_broadcasts_dropped_total` counter tracks number of dropped per-key messages. #1912
* [ENHANCEMENT] Blocks Storage, Alertmanager, Ruler: add support a prefix to the bucket store (`*_storage.storage_prefix`). This enables using the same bucket for the three components. #1686 #1951
* [ENHANCEMENT] Upgrade Docker base images to `alpine:3.16.0`. #2028
* [ENHANCEMENT] Store-gateway: Add experimental configuration option for the store-gateway to attempt to pre-populate the file system cache when memory-mapping index-header files. Enabled with `-blocks-storage.bucket-store.index-header.map-populate-enabled=true`. Note this flag only has an effect when running on Linux. #2019 #2054
* [ENHANCEMENT] Chunk Mapper: reduce memory usage of async chunk mapper. #2043
* [ENHANCEMENT] Ingester: reduce sleep time when reading WAL. #2098
* [ENHANCEMENT] Compactor: Run sanity check on blocks storage configuration at startup. #2144
* [ENHANCEMENT] Compactor: Add HTTP API for uploading TSDB blocks. Enabled with `-compactor.block-upload-enabled`. #1694 #2126
* [ENHANCEMENT] Ingester: Enable querying overlapping blocks by default. #2187
* [ENHANCEMENT] Distributor: Auto-forget unhealthy distributors after ten failed ring heartbeats. #2154
* [ENHANCEMENT] Distributor: Add new metric `cortex_distributor_forward_errors_total` for error codes resulting from forwarding requests. #2077
* [ENHANCEMENT] `/ready` endpoint now returns and logs detailed services information. #2055
* [ENHANCEMENT] Memcached client: Reduce number of connections required to fetch cached keys from memcached. #1920
* [ENHANCEMENT] Improved error message returned when `-querier.query-store-after` validation fails. #1914
* [BUGFIX] Fix regexp parsing panic for regexp label matchers with start/end quantifiers. #1883
* [BUGFIX] Ingester: fixed deceiving error log "failed to update cached shipped blocks after shipper initialisation", occurring for each new tenant in the ingester. #1893
* [BUGFIX] Ring: fix bug where instances may appear unhealthy in the hash ring web UI even though they are not. #1933
* [BUGFIX] API: gzip is now enforced when identity encoding is explicitly rejected. #1864
* [BUGFIX] Fix panic at startup when Mimir is running in monolithic mode and query sharding is enabled. #2036
* [BUGFIX] Ruler: report `cortex_ruler_queries_failed_total` metric for any remote query error except 4xx when remote operational mode is enabled. #2053 #2143
* [BUGFIX] Ingester: fix slow rollout when using `-ingester.ring.unregister-on-shutdown=false` with long `-ingester.ring.heartbeat-period`. #2085
* [BUGFIX] Ruler: add timeout for remote rule evaluation queries to prevent rule group evaluations getting stuck indefinitely. The duration is configurable with `-querier.timeout` (default `2m`). #2090 #2222
* [BUGFIX] Limits: Active series custom tracker configuration has been named back from `active_series_custom_trackers_config` to `active_series_custom_trackers`. For backwards compatibility both version is going to be supported for until Mimir v2.4. When both fields are specified, `active_series_custom_trackers_config` takes precedence over `active_series_custom_trackers`. #2101
* [BUGFIX] Ingester: fixed the order of labels applied when incrementing the `cortex_discarded_metadata_total` metric. #2096
* [BUGFIX] Ingester: fixed bug where retrieving metadata for a metric with multiple metadata entries would return multiple copies of a single metadata entry rather than all available entries. #2096
* [BUGFIX] Distributor: canceled requests are no longer accounted as internal errors. #2157
* [BUGFIX] Memberlist: Fix typo in memberlist admin UI. #2202
* [BUGFIX] Ruler: fixed typo in error message when ruler failed to decode a rule group. #2151
* [BUGFIX] Active series custom tracker configuration is now displayed properly on `/runtime_config` page. #2065
* [BUGFIX] Query-frontend: `vector` and `time` functions were sharded, which made expressions like `vector(1) > 0 and vector(1)` fail. #2355

### Mixin

* [CHANGE] Split `mimir_queries` rules group into `mimir_queries` and `mimir_ingester_queries` to keep number of rules per group within the default per-tenant limit. #1885
* [CHANGE] Dashboards: Expose full image tag in "Mimir / Rollout progress" dashboard's "Pod per version panel." #1932
* [CHANGE] Dashboards: Disabled gateway panels by default, because most users don't have a gateway exposing the metrics expected by Mimir dashboards. You can re-enable it setting `gateway_enabled: true` in the mixin config and recompiling the mixin running `make build-mixin`. #1955
* [CHANGE] Alerts: adapt `MimirFrontendQueriesStuck` and `MimirSchedulerQueriesStuck` to consider ruler query path components. #1949
* [CHANGE] Alerts: Change `MimirRulerTooManyFailedQueries` severity to `critical`. #2165
* [ENHANCEMENT] Dashboards: Add config option `datasource_regex` to customise the regular expression used to select valid datasources for Mimir dashboards. #1802
* [ENHANCEMENT] Dashboards: Added "Mimir / Remote ruler reads" and "Mimir / Remote ruler reads resources" dashboards. #1911 #1937
* [ENHANCEMENT] Dashboards: Make networking panels work for pods created by the mimir-distributed helm chart. #1927
* [ENHANCEMENT] Alerts: Add `MimirStoreGatewayNoSyncedTenants` alert that fires when there is a store-gateway owning no tenants. #1882
* [ENHANCEMENT] Rules: Make `recording_rules_range_interval` configurable for cases where Mimir metrics are scraped less often that every 30 seconds. #2118
* [ENHANCEMENT] Added minimum Grafana version to mixin dashboards. #1943
* [BUGFIX] Fix `container_memory_usage_bytes:sum` recording rule. #1865
* [BUGFIX] Fix `MimirGossipMembersMismatch` alerts if Mimir alertmanager is activated. #1870
* [BUGFIX] Fix `MimirRulerMissedEvaluations` to show % of missed alerts as a value between 0 and 100 instead of 0 and 1. #1895
* [BUGFIX] Fix `MimirCompactorHasNotUploadedBlocks` alert false positive when Mimir is deployed in monolithic mode. #1902
* [BUGFIX] Fix `MimirGossipMembersMismatch` to make it less sensitive during rollouts and fire one alert per installation, not per job. #1926
* [BUGFIX] Do not trigger `MimirAllocatingTooMuchMemory` alerts if no container limits are supplied. #1905
* [BUGFIX] Dashboards: Remove empty "Chunks per query" panel from `Mimir / Queries` dashboard. #1928
* [BUGFIX] Dashboards: Use Grafana's `$__rate_interval` for rate queries in dashboards to support scrape intervals of >15s. #2011
* [BUGFIX] Alerts: Make each version of `MimirCompactorHasNotUploadedBlocks` distinct to avoid rule evaluation failures due to duplicate series being generated. #2197
* [BUGFIX] Fix `MimirGossipMembersMismatch` alert when using remote ruler evaluation. #2159

### Jsonnet

* [CHANGE] Remove use of `-querier.query-store-after`, `-querier.shuffle-sharding-ingesters-lookback-period`, `-blocks-storage.bucket-store.ignore-blocks-within`, and `-blocks-storage.tsdb.close-idle-tsdb-timeout` CLI flags since the values now match defaults. #1915 #1921
* [CHANGE] Change default value for `-blocks-storage.bucket-store.chunks-cache.memcached.timeout` to `450ms` to increase use of cached data. #2035
* [CHANGE] The `memberlist_ring_enabled` configuration now applies to Alertmanager. #2102 #2103 #2107
* [CHANGE] Default value for `memberlist_ring_enabled` is now true. It means that all hash rings use Memberlist as default KV store instead of Consul (previous default). #2161
* [CHANGE] Configure `-ingester.max-global-metadata-per-user` to correspond to 20% of the configured max number of series per tenant. #2250
* [CHANGE] Configure `-ingester.max-global-metadata-per-metric` to be 10. #2250
* [CHANGE] Change `_config.multi_zone_ingester_max_unavailable` to 25. #2251
* [FEATURE] Added querier autoscaling support. It requires [KEDA](https://keda.sh) installed in the Kubernetes cluster and query-scheduler enabled in the Mimir cluster. Querier autoscaler can be enabled and configure through the following options in the jsonnet config: #2013 #2023
  * `autoscaling_querier_enabled`: `true` to enable autoscaling.
  * `autoscaling_querier_min_replicas`: minimum number of querier replicas.
  * `autoscaling_querier_max_replicas`: maximum number of querier replicas.
  * `autoscaling_prometheus_url`: Prometheus base URL from which to scrape Mimir metrics (e.g. `http://prometheus.default:9090/prometheus`).
* [FEATURE] Jsonnet: Add support for ruler remote evaluation mode (`ruler_remote_evaluation_enabled`), which deploys and uses a dedicated query path for rule evaluation. This enables the benefits of the query-frontend for rule evaluation, such as query sharding. #2073
* [ENHANCEMENT] Added `compactor` service, that can be used to route requests directly to compactor (e.g. admin UI). #2063
* [ENHANCEMENT] Added a `consul_enabled` configuration option to provide the ability to disable consul. It is automatically set to false when `memberlist_ring_enabled` is true and `multikv_migration_enabled` (used for migration from Consul to memberlist) is not set. #2093 #2152
* [BUGFIX] Querier: Fix disabling shuffle sharding on the read path whilst keeping it enabled on write path. #2164

### Mimirtool

* [CHANGE] mimirtool rules: `--use-legacy-routes` now toggles between using `/prometheus/config/v1/rules` (default) and `/api/v1/rules` (legacy) endpoints. #2182
* [FEATURE] Added bearer token support for when Mimir is behind a gateway authenticating by bearer token. #2146
* [BUGFIX] mimirtool analyze: Fix dashboard JSON unmarshalling errors (#1840). #1973
* [BUGFIX] Make mimirtool build for Windows work again. #2273

### Mimir Continuous Test

* [ENHANCEMENT] Added the `-tests.smoke-test` flag to run the `mimir-continuous-test` suite once and immediately exit. #2047 #2094
* [ENHANCEMENT] Added the `-tests.write-protocol` flag to write using the `prometheus` remote write protocol or `otlp-http` in the `mimir-continuous-test` suite. #5719

### Documentation

* [ENHANCEMENT] Published Grafana Mimir runbooks as part of documentation. #1970
* [ENHANCEMENT] Improved ruler's "remote operational mode" documentation. #1906
* [ENHANCEMENT] Recommend fast disks for ingesters and store-gateways in production tips. #1903
* [ENHANCEMENT] Explain the runtime override of active series matchers. #1868
* [ENHANCEMENT] Clarify "Set rule group" API specification. #1869
* [ENHANCEMENT] Published Mimir jsonnet documentation. #2024
* [ENHANCEMENT] Documented required scrape interval for using alerting and recording rules from Mimir jsonnet. #2147
* [ENHANCEMENT] Runbooks: Mention memberlist as possible source of problems for various alerts. #2158
* [ENHANCEMENT] Added step-by-step article about migrating from Consul to Memberlist KV store using jsonnet without downtime. #2166
* [ENHANCEMENT] Documented `/memberlist` admin page. #2166
* [ENHANCEMENT] Documented how to configure Grafana Mimir's ruler with Jsonnet. #2127
* [ENHANCEMENT] Documented how to configure queriers’ autoscaling with Jsonnet. #2128
* [ENHANCEMENT] Updated mixin building instructions in "Installing Grafana Mimir dashboards and alerts" article. #2015 #2163
* [ENHANCEMENT] Fix location of "Monitoring Grafana Mimir" article in the documentation hierarchy. #2130
* [ENHANCEMENT] Runbook for `MimirRequestLatency` was expanded with more practical advice. #1967
* [BUGFIX] Fixed ruler configuration used in the getting started guide. #2052
* [BUGFIX] Fixed Mimir Alertmanager datasource in Grafana used by "Play with Grafana Mimir" tutorial. #2115
* [BUGFIX] Fixed typos in "Scaling out Grafana Mimir" article. #2170
* [BUGFIX] Added missing ring endpoint exposed by Ingesters. #1918

## 2.1.0

### Grafana Mimir

* [CHANGE] Compactor: No longer upload debug meta files to object storage. #1257
* [CHANGE] Default values have changed for the following settings: #1547
    - `-alertmanager.alertmanager-client.grpc-max-recv-msg-size` now defaults to 100 MiB (previously was not configurable and set to 16 MiB)
    - `-alertmanager.alertmanager-client.grpc-max-send-msg-size` now defaults to 100 MiB (previously was not configurable and set to 4 MiB)
    - `-alertmanager.max-recv-msg-size` now defaults to 100 MiB (previously was 16 MiB)
* [CHANGE] Ingester: Add `user` label to metrics `cortex_ingester_ingested_samples_total` and `cortex_ingester_ingested_samples_failures_total`. #1533
* [CHANGE] Ingester: Changed `-blocks-storage.tsdb.isolation-enabled` default from `true` to `false`. The config option has also been deprecated and will be removed in 2 minor version. #1655
* [CHANGE] Query-frontend: results cache keys are now versioned, this will cause cache to be re-filled when rolling out this version. #1631
* [CHANGE] Store-gateway: enabled attributes in-memory cache by default. New default configuration is `-blocks-storage.bucket-store.chunks-cache.attributes-in-memory-max-items=50000`. #1727
* [CHANGE] Compactor: Removed the metric `cortex_compactor_garbage_collected_blocks_total` since it duplicates `cortex_compactor_blocks_marked_for_deletion_total`. #1728
* [CHANGE] All: Logs that used the`org_id` label now use `user` label. #1634 #1758
* [CHANGE] Alertmanager: the following metrics are not exported for a given `user` and `integration` when the metric value is zero: #1783
  * `cortex_alertmanager_notifications_total`
  * `cortex_alertmanager_notifications_failed_total`
  * `cortex_alertmanager_notification_requests_total`
  * `cortex_alertmanager_notification_requests_failed_total`
  * `cortex_alertmanager_notification_rate_limited_total`
* [CHANGE] Removed the following metrics exposed by the Mimir hash rings: #1791
  * `cortex_member_ring_tokens_owned`
  * `cortex_member_ring_tokens_to_own`
  * `cortex_ring_tokens_owned`
  * `cortex_ring_member_ownership_percent`
* [CHANGE] Querier / Ruler: removed the following metrics tracking number of query requests send to each ingester. You can use `cortex_request_duration_seconds_count{route=~"/cortex.Ingester/(QueryStream|QueryExemplars)"}` instead. #1797
  * `cortex_distributor_ingester_queries_total`
  * `cortex_distributor_ingester_query_failures_total`
* [CHANGE] Distributor: removed the following metrics tracking the number of requests from a distributor to ingesters: #1799
  * `cortex_distributor_ingester_appends_total`
  * `cortex_distributor_ingester_append_failures_total`
* [CHANGE] Distributor / Ruler: deprecated `-distributor.extend-writes`. Now Mimir always behaves as if this setting was set to `false`, which we expect to be safe for every Mimir cluster setup. #1856
* [FEATURE] Querier: Added support for [streaming remote read](https://prometheus.io/blog/2019/10/10/remote-read-meets-streaming/). Should be noted that benefits of chunking the response are partial here, since in a typical `query-frontend` setup responses will be buffered until they've been completed. #1735
* [FEATURE] Ruler: Allow setting `evaluation_delay` for each rule group via rules group configuration file. #1474
* [FEATURE] Ruler: Added support for expression remote evaluation. #1536 #1818
  * The following CLI flags (and their respective YAML config options) have been added:
    * `-ruler.query-frontend.address`
    * `-ruler.query-frontend.grpc-client-config.grpc-max-recv-msg-size`
    * `-ruler.query-frontend.grpc-client-config.grpc-max-send-msg-size`
    * `-ruler.query-frontend.grpc-client-config.grpc-compression`
    * `-ruler.query-frontend.grpc-client-config.grpc-client-rate-limit`
    * `-ruler.query-frontend.grpc-client-config.grpc-client-rate-limit-burst`
    * `-ruler.query-frontend.grpc-client-config.backoff-on-ratelimits`
    * `-ruler.query-frontend.grpc-client-config.backoff-min-period`
    * `-ruler.query-frontend.grpc-client-config.backoff-max-period`
    * `-ruler.query-frontend.grpc-client-config.backoff-retries`
    * `-ruler.query-frontend.grpc-client-config.tls-enabled`
    * `-ruler.query-frontend.grpc-client-config.tls-ca-path`
    * `-ruler.query-frontend.grpc-client-config.tls-cert-path`
    * `-ruler.query-frontend.grpc-client-config.tls-key-path`
    * `-ruler.query-frontend.grpc-client-config.tls-server-name`
    * `-ruler.query-frontend.grpc-client-config.tls-insecure-skip-verify`
* [FEATURE] Distributor: Added the ability to forward specifics metrics to alternative remote_write API endpoints. #1052
* [FEATURE] Ingester: Active series custom trackers now supports runtime tenant-specific overrides. The configuration has been moved to limit config, the ingester config has been deprecated.  #1188
* [ENHANCEMENT] Alertmanager API: Concurrency limit for GET requests is now configurable using `-alertmanager.max-concurrent-get-requests-per-tenant`. #1547
* [ENHANCEMENT] Alertmanager: Added the ability to configure additional gRPC client settings for the Alertmanager distributor #1547
  - `-alertmanager.alertmanager-client.backoff-max-period`
  - `-alertmanager.alertmanager-client.backoff-min-period`
  - `-alertmanager.alertmanager-client.backoff-on-ratelimits`
  - `-alertmanager.alertmanager-client.backoff-retries`
  - `-alertmanager.alertmanager-client.grpc-client-rate-limit`
  - `-alertmanager.alertmanager-client.grpc-client-rate-limit-burst`
  - `-alertmanager.alertmanager-client.grpc-compression`
  - `-alertmanager.alertmanager-client.grpc-max-recv-msg-size`
  - `-alertmanager.alertmanager-client.grpc-max-send-msg-size`
* [ENHANCEMENT] Ruler: Add more detailed query information to ruler query stats logging. #1411
* [ENHANCEMENT] Admin: Admin API now has some styling. #1482 #1549 #1821 #1824
* [ENHANCEMENT] Alertmanager: added `insight=true` field to alertmanager dispatch logs. #1379
* [ENHANCEMENT] Store-gateway: Add the experimental ability to run index header operations in a dedicated thread pool. This feature can be configured using `-blocks-storage.bucket-store.index-header-thread-pool-size` and is disabled by default. #1660
* [ENHANCEMENT] Store-gateway: don't drop all blocks if instance finds itself as unhealthy or missing in the ring. #1806 #1823
* [ENHANCEMENT] Querier: wait until inflight queries are completed when shutting down queriers. #1756 #1767
* [BUGFIX] Query-frontend: do not shard queries with a subquery unless the subquery is inside a shardable aggregation function call. #1542
* [BUGFIX] Query-frontend: added `component=query-frontend` label to results cache memcached metrics to fix a panic when Mimir is running in single binary mode and results cache is enabled. #1704
* [BUGFIX] Mimir: services' status content-type is now correctly set to `text/html`. #1575
* [BUGFIX] Multikv: Fix panic when using using runtime config to set primary KV store used by `multi` KV. #1587
* [BUGFIX] Multikv: Fix watching for runtime config changes in `multi` KV store in ruler and querier. #1665
* [BUGFIX] Memcached: allow to use CNAME DNS records for the memcached backend addresses. #1654
* [BUGFIX] Querier: fixed temporary partial query results when shuffle sharding is enabled and hash ring backend storage is flushed / reset. #1829
* [BUGFIX] Alertmanager: prevent more file traversal cases related to template names. #1833
* [BUGFUX] Alertmanager: Allow usage with `-alertmanager-storage.backend=local`. Note that when using this storage type, the Alertmanager is not able persist state remotely, so it not recommended for production use. #1836
* [BUGFIX] Alertmanager: Do not validate alertmanager configuration if it's not running. #1835

### Mixin

* [CHANGE] Dashboards: Remove per-user series legends from Tenants dashboard. #1605
* [CHANGE] Dashboards: Show in-memory series and the per-user series limit on Tenants dashboard. #1613
* [CHANGE] Dashboards: Slow-queries dashboard now uses `user` label from logs instead of `org_id`. #1634
* [CHANGE] Dashboards: changed all Grafana dashboards UIDs to not conflict with Cortex ones, to let people install both while migrating from Cortex to Mimir: #1801 #1808
  * Alertmanager from `a76bee5913c97c918d9e56a3cc88cc28` to `b0d38d318bbddd80476246d4930f9e55`
  * Alertmanager Resources from `68b66aed90ccab448009089544a8d6c6` to `a6883fb22799ac74479c7db872451092`
  * Compactor from `9c408e1d55681ecb8a22c9fab46875cc` to `1b3443aea86db629e6efdb7d05c53823`
  * Compactor Resources from `df9added6f1f4332f95848cca48ebd99` to `09a5c49e9cdb2f2b24c6d184574a07fd`
  * Config from `61bb048ced9817b2d3e07677fb1c6290` to `5d9d0b4724c0f80d68467088ec61e003`
  * Object Store from `d5a3a4489d57c733b5677fb55370a723` to `e1324ee2a434f4158c00a9ee279d3292`
  * Overrides from `b5c95fee2e5e7c4b5930826ff6e89a12` to `1e2c358600ac53f09faea133f811b5bb`
  * Queries from `d9931b1054053c8b972d320774bb8f1d` to `b3abe8d5c040395cc36615cb4334c92d`
  * Reads from `8d6ba60eccc4b6eedfa329b24b1bd339` to `e327503188913dc38ad571c647eef643`
  * Reads Networking from `c0464f0d8bd026f776c9006b05910000` to `54b2a0a4748b3bd1aefa92ce5559a1c2`
  * Reads Resources from `2fd2cda9eea8d8af9fbc0a5960425120` to `cc86fd5aa9301c6528986572ad974db9`
  * Rollout Progress from `7544a3a62b1be6ffd919fc990ab8ba8f` to `7f0b5567d543a1698e695b530eb7f5de`
  * Ruler from `44d12bcb1f95661c6ab6bc946dfc3473` to `631e15d5d85afb2ca8e35d62984eeaa0`
  * Scaling from `88c041017b96856c9176e07cf557bdcf` to `64bbad83507b7289b514725658e10352`
  * Slow queries from `e6f3091e29d2636e3b8393447e925668` to `6089e1ce1e678788f46312a0a1e647e6`
  * Tenants from `35fa247ce651ba189debf33d7ae41611` to `35fa247ce651ba189debf33d7ae41611`
  * Top Tenants from `bc6e12d4fe540e4a1785b9d3ca0ffdd9` to `bc6e12d4fe540e4a1785b9d3ca0ffdd9`
  * Writes from `0156f6d15aa234d452a33a4f13c838e3` to `8280707b8f16e7b87b840fc1cc92d4c5`
  * Writes Networking from `681cd62b680b7154811fe73af55dcfd4` to `978c1cb452585c96697a238eaac7fe2d`
  * Writes Resources from `c0464f0d8bd026f776c9006b0591bb0b` to `bc9160e50b52e89e0e49c840fea3d379`
* [FEATURE] Alerts: added the following alerts on `mimir-continuous-test` tool: #1676
  - `MimirContinuousTestNotRunningOnWrites`
  - `MimirContinuousTestNotRunningOnReads`
  - `MimirContinuousTestFailed`
* [ENHANCEMENT] Added `per_cluster_label` support to allow to change the label name used to differentiate between Kubernetes clusters. #1651
* [ENHANCEMENT] Dashboards: Show QPS and latency of the Alertmanager Distributor. #1696
* [ENHANCEMENT] Playbooks: Add Alertmanager suggestions for `MimirRequestErrors` and `MimirRequestLatency` #1702
* [ENHANCEMENT] Dashboards: Allow custom datasources. #1749
* [ENHANCEMENT] Dashboards: Add config option `gateway_enabled` (defaults to `true`) to disable gateway panels from dashboards. #1761
* [ENHANCEMENT] Dashboards: Extend Top tenants dashboard with queries for tenants with highest sample rate, discard rate, and discard rate growth. #1842
* [ENHANCEMENT] Dashboards: Show ingestion rate limit and rule group limit on Tenants dashboard. #1845
* [ENHANCEMENT] Dashboards: Add "last successful run" panel to compactor dashboard. #1628
* [BUGFIX] Dashboards: Fix "Failed evaluation rate" panel on Tenants dashboard. #1629
* [BUGFIX] Honor the configured `per_instance_label` in all dashboards and alerts. #1697

### Jsonnet

* [FEATURE] Added support for `mimir-continuous-test`. To deploy `mimir-continuous-test` you can use the following configuration: #1675 #1850
  ```jsonnet
  _config+: {
    continuous_test_enabled: true,
    continuous_test_tenant_id: 'type-tenant-id',
    continuous_test_write_endpoint: 'http://type-write-path-hostname',
    continuous_test_read_endpoint: 'http://type-read-path-hostname/prometheus',
  },
  ```
* [ENHANCEMENT] Ingester anti-affinity can now be disabled by using `ingester_allow_multiple_replicas_on_same_node` configuration key. #1581
* [ENHANCEMENT] Added `node_selector` configuration option to select Kubernetes nodes where Mimir should run. #1596
* [ENHANCEMENT] Alertmanager: Added a `PodDisruptionBudget` of `withMaxUnavailable = 1`, to ensure we maintain quorum during rollouts. #1683
* [ENHANCEMENT] Store-gateway anti-affinity can now be enabled/disabled using `store_gateway_allow_multiple_replicas_on_same_node` configuration key. #1730
* [ENHANCEMENT] Added `store_gateway_zone_a_args`, `store_gateway_zone_b_args` and `store_gateway_zone_c_args` configuration options. #1807
* [BUGFIX] Pass primary and secondary multikv stores via CLI flags. Introduced new `multikv_switch_primary_secondary` config option to flip primary and secondary in runtime config.

### Mimirtool

* [BUGFIX] `config convert`: Retain Cortex defaults for `blocks_storage.backend`, `ruler_storage.backend`, `alertmanager_storage.backend`, `auth.type`, `activity_tracker.filepath`, `alertmanager.data_dir`, `blocks_storage.filesystem.dir`, `compactor.data_dir`, `ruler.rule_path`, `ruler_storage.filesystem.dir`, and `graphite.querier.schemas.backend`. #1626 #1762

### Tools

* [FEATURE] Added a `markblocks` tool that creates `no-compact` and `delete` marks for the blocks. #1551
* [FEATURE] Added `mimir-continuous-test` tool to continuously run smoke tests on live Mimir clusters. #1535 #1540 #1653 #1603 #1630 #1691 #1675 #1676 #1692 #1706 #1709 #1775 #1777 #1778 #1795
* [FEATURE] Added `mimir-rules-action` GitHub action, located at `operations/mimir-rules-action/`, used to lint, prepare, verify, diff, and sync rules to a Mimir cluster. #1723

## 2.0.0

### Grafana Mimir

_Changes since Cortex 1.10.0._

* [CHANGE] Remove chunks storage engine. #86 #119 #510 #545 #743 #744 #748 #753 #755 #757 #758 #759 #760 #762 #764 #789 #812 #813
  * The following CLI flags (and their respective YAML config options) have been removed:
    * `-store.engine`
    * `-schema-config-file`
    * `-ingester.checkpoint-duration`
    * `-ingester.checkpoint-enabled`
    * `-ingester.chunk-encoding`
    * `-ingester.chunk-age-jitter`
    * `-ingester.concurrent-flushes`
    * `-ingester.flush-on-shutdown-with-wal-enabled`
    * `-ingester.flush-op-timeout`
    * `-ingester.flush-period`
    * `-ingester.max-chunk-age`
    * `-ingester.max-chunk-idle`
    * `-ingester.max-series-per-query` (and `max_series_per_query` from runtime config)
    * `-ingester.max-stale-chunk-idle`
    * `-ingester.max-transfer-retries`
    * `-ingester.min-chunk-length`
    * `-ingester.recover-from-wal`
    * `-ingester.retain-period`
    * `-ingester.spread-flushes`
    * `-ingester.wal-dir`
    * `-ingester.wal-enabled`
    * `-querier.query-parallelism`
    * `-querier.second-store-engine`
    * `-querier.use-second-store-before-time`
    * `-flusher.wal-dir`
    * `-flusher.concurrent-flushes`
    * `-flusher.flush-op-timeout`
    * All `-table-manager.*` flags
    * All `-deletes.*` flags
    * All `-purger.*` flags
    * All `-metrics.*` flags
    * All `-dynamodb.*` flags
    * All `-s3.*` flags
    * All `-azure.*` flags
    * All `-bigtable.*` flags
    * All `-gcs.*` flags
    * All `-cassandra.*` flags
    * All `-boltdb.*` flags
    * All `-local.*` flags
    * All `-swift.*` flags
    * All `-store.*` flags except `-store.engine`, `-store.max-query-length`, `-store.max-labels-query-length`
    * All `-grpc-store.*` flags
  * The following API endpoints have been removed:
    * `/api/v1/chunks` and `/chunks`
  * The following metrics have been removed:
    * `cortex_ingester_flush_queue_length`
    * `cortex_ingester_queried_chunks`
    * `cortex_ingester_chunks_created_total`
    * `cortex_ingester_wal_replay_duration_seconds`
    * `cortex_ingester_wal_corruptions_total`
    * `cortex_ingester_sent_chunks`
    * `cortex_ingester_received_chunks`
    * `cortex_ingester_flush_series_in_progress`
    * `cortex_ingester_chunk_utilization`
    * `cortex_ingester_chunk_length`
    * `cortex_ingester_chunk_size_bytes`
    * `cortex_ingester_chunk_age_seconds`
    * `cortex_ingester_memory_chunks`
    * `cortex_ingester_flushing_enqueued_series_total`
    * `cortex_ingester_flushing_dequeued_series_total`
    * `cortex_ingester_dropped_chunks_total`
    * `cortex_oldest_unflushed_chunk_timestamp_seconds`
    * `prometheus_local_storage_chunk_ops_total`
    * `prometheus_local_storage_chunkdesc_ops_total`
    * `prometheus_local_storage_memory_chunkdescs`
* [CHANGE] Changed default storage backends from `s3` to `filesystem` #833
  This effects the following flags:
  * `-blocks-storage.backend` now defaults to `filesystem`
  * `-blocks-storage.filesystem.dir` now defaults to `blocks`
  * `-alertmanager-storage.backend` now defaults to `filesystem`
  * `-alertmanager-storage.filesystem.dir` now defaults to `alertmanager`
  * `-ruler-storage.backend` now defaults to `filesystem`
  * `-ruler-storage.filesystem.dir` now defaults to `ruler`
* [CHANGE] Renamed metric `cortex_experimental_features_in_use_total` as `cortex_experimental_features_used_total` and added `feature` label. #32 #658
* [CHANGE] Removed `log_messages_total` metric. #32
* [CHANGE] Some files and directories created by Mimir components on local disk now have stricter permissions, and are only readable by owner, but not group or others. #58
* [CHANGE] Memcached client DNS resolution switched from golang built-in to [`miekg/dns`](https://github.com/miekg/dns). #142
* [CHANGE] The metric `cortex_deprecated_flags_inuse_total` has been renamed to `deprecated_flags_inuse_total` as part of using grafana/dskit functionality. #185
* [CHANGE] API: The `-api.response-compression-enabled` flag has been removed, and GZIP response compression is always enabled except on `/api/v1/push` and `/push` endpoints. #880
* [CHANGE] Update Go version to 1.17.3. #480
* [CHANGE] The `status_code` label on gRPC client metrics has changed from '200' and '500' to '2xx', '5xx', '4xx', 'cancel' or 'error'. #537
* [CHANGE] Removed the deprecated `-<prefix>.fifocache.size` flag. #618
* [CHANGE] Enable index header lazy loading by default. #693
  * `-blocks-storage.bucket-store.index-header-lazy-loading-enabled` default from `false` to `true`
  * `-blocks-storage.bucket-store.index-header-lazy-loading-idle-timeout` default from `20m` to `1h`
* [CHANGE] Shuffle-sharding:
  * `-distributor.sharding-strategy` option has been removed, and shuffle sharding is enabled by default. Default shard size is set to 0, which disables shuffle sharding for the tenant (all ingesters will receive tenants's samples). #888
  * `-ruler.sharding-strategy` option has been removed from ruler. Ruler now uses shuffle-sharding by default, but respects `ruler_tenant_shard_size`, which defaults to 0 (ie. use all rulers for tenant). #889
  * `-store-gateway.sharding-strategy` option has been removed store-gateways. Store-gateway now uses shuffle-sharding by default, but respects `store_gateway_tenant_shard_size` for tenant, and this value defaults to 0. #891
* [CHANGE] Server: `-server.http-listen-port` (yaml: `server.http_listen_port`) now defaults to `8080` (previously `80`). #871
* [CHANGE] Changed the default value of `-blocks-storage.bucket-store.ignore-deletion-marks-delay` from 6h to 1h. #892
* [CHANGE] Changed default settings for memcached clients: #959 #1000
  * The default value for the following config options has changed from `10000` to `25000`:
    * `-blocks-storage.bucket-store.chunks-cache.memcached.max-async-buffer-size`
    * `-blocks-storage.bucket-store.index-cache.memcached.max-async-buffer-size`
    * `-blocks-storage.bucket-store.metadata-cache.memcached.max-async-buffer-size`
    * `-query-frontend.results-cache.memcached.max-async-buffer-size`
  * The default value for the following config options has changed from `0` (unlimited) to `100`:
    * `-blocks-storage.bucket-store.chunks-cache.memcached.max-get-multi-batch-size`
    * `-blocks-storage.bucket-store.index-cache.memcached.max-get-multi-batch-size`
    * `-blocks-storage.bucket-store.metadata-cache.memcached.max-get-multi-batch-size`
    * `-query-frontend.results-cache.memcached.max-get-multi-batch-size`
  * The default value for the following config options has changed from `16` to `100`:
    * `-blocks-storage.bucket-store.chunks-cache.memcached.max-idle-connections`
    * `-blocks-storage.bucket-store.index-cache.memcached.max-idle-connections`
    * `-blocks-storage.bucket-store.metadata-cache.memcached.max-idle-connections`
    * `-query-frontend.results-cache.memcached.max-idle-connections`
  * The default value for the following config options has changed from `100ms` to `200ms`:
    * `-blocks-storage.bucket-store.metadata-cache.memcached.timeout`
    * `-blocks-storage.bucket-store.index-cache.memcached.timeout`
    * `-blocks-storage.bucket-store.chunks-cache.memcached.timeout`
    * `-query-frontend.results-cache.memcached.timeout`
* [CHANGE] Changed the default value of `-blocks-storage.bucket-store.bucket-index.enabled` to `true`. The default configuration must now run the compactor in order to write the bucket index or else queries to long term storage will fail. #924
* [CHANGE] Option `-auth.enabled` has been renamed to `-auth.multitenancy-enabled`. #1130
* [CHANGE] Default tenant ID used with disabled auth (`-auth.multitenancy-enabled=false`) has changed from `fake` to `anonymous`. This tenant ID can now be changed with `-auth.no-auth-tenant` option. #1063
* [CHANGE] The default values for the following local directories have changed: #1072
  * `-alertmanager.storage.path` default value changed to `./data-alertmanager/`
  * `-compactor.data-dir` default value changed to `./data-compactor/`
  * `-ruler.rule-path` default value changed to `./data-ruler/`
* [CHANGE] The default value for gRPC max send message size has been changed from 16MB to 100MB. This affects the following parameters: #1152
  * `-query-frontend.grpc-client-config.grpc-max-send-msg-size`
  * `-ingester.client.grpc-max-send-msg-size`
  * `-querier.frontend-client.grpc-max-send-msg-size`
  * `-query-scheduler.grpc-client-config.grpc-max-send-msg-size`
  * `-ruler.client.grpc-max-send-msg-size`
* [CHANGE] Remove `-http.prefix` flag (and `http_prefix` config file option). #763
* [CHANGE] Remove legacy endpoints. Please use their alternatives listed below. As part of the removal process we are
  introducing two new sets of endpoints for the ruler configuration API: `<prometheus-http-prefix>/rules` and
  `<prometheus-http-prefix>/config/v1/rules/**`. We are also deprecating `<prometheus-http-prefix>/rules` and `/api/v1/rules`;
  and will remove them in Mimir 2.2.0. #763 #1222
  * Query endpoints

    | Legacy                                                  | Alternative                                                |
    | ------------------------------------------------------- | ---------------------------------------------------------- |
    | `/<legacy-http-prefix>/api/v1/query`                    | `<prometheus-http-prefix>/api/v1/query`                    |
    | `/<legacy-http-prefix>/api/v1/query_range`              | `<prometheus-http-prefix>/api/v1/query_range`              |
    | `/<legacy-http-prefix>/api/v1/query_exemplars`          | `<prometheus-http-prefix>/api/v1/query_exemplars`          |
    | `/<legacy-http-prefix>/api/v1/series`                   | `<prometheus-http-prefix>/api/v1/series`                   |
    | `/<legacy-http-prefix>/api/v1/labels`                   | `<prometheus-http-prefix>/api/v1/labels`                   |
    | `/<legacy-http-prefix>/api/v1/label/{name}/values`      | `<prometheus-http-prefix>/api/v1/label/{name}/values`      |
    | `/<legacy-http-prefix>/api/v1/metadata`                 | `<prometheus-http-prefix>/api/v1/metadata`                 |
    | `/<legacy-http-prefix>/api/v1/read`                     | `<prometheus-http-prefix>/api/v1/read`                     |
    | `/<legacy-http-prefix>/api/v1/cardinality/label_names`  | `<prometheus-http-prefix>/api/v1/cardinality/label_names`  |
    | `/<legacy-http-prefix>/api/v1/cardinality/label_values` | `<prometheus-http-prefix>/api/v1/cardinality/label_values` |
    | `/api/prom/user_stats`                                  | `/api/v1/user_stats`                                       |

  * Distributor endpoints

    | Legacy endpoint               | Alternative                   |
    | ----------------------------- | ----------------------------- |
    | `/<legacy-http-prefix>/push`  | `/api/v1/push`                |
    | `/all_user_stats`             | `/distributor/all_user_stats` |
    | `/ha-tracker`                 | `/distributor/ha_tracker`     |

  * Ingester endpoints

    | Legacy          | Alternative           |
    | --------------- | --------------------- |
    | `/ring`         | `/ingester/ring`      |
    | `/shutdown`     | `/ingester/shutdown`  |
    | `/flush`        | `/ingester/flush`     |
    | `/push`         | `/ingester/push`      |

  * Ruler endpoints

    | Legacy                                                | Alternative                                         | Alternative #2 (not available before Mimir 2.0.0)                    |
    | ----------------------------------------------------- | --------------------------------------------------- | ------------------------------------------------------------------- |
    | `/<legacy-http-prefix>/api/v1/rules`                  | `<prometheus-http-prefix>/api/v1/rules`             |                                                                     |
    | `/<legacy-http-prefix>/api/v1/alerts`                 | `<prometheus-http-prefix>/api/v1/alerts`            |                                                                     |
    | `/<legacy-http-prefix>/rules`                         | `/api/v1/rules` (see below)                         |  `<prometheus-http-prefix>/config/v1/rules`                         |
    | `/<legacy-http-prefix>/rules/{namespace}`             | `/api/v1/rules/{namespace}` (see below)             |  `<prometheus-http-prefix>/config/v1/rules/{namespace}`             |
    | `/<legacy-http-prefix>/rules/{namespace}/{groupName}` | `/api/v1/rules/{namespace}/{groupName}` (see below) |  `<prometheus-http-prefix>/config/v1/rules/{namespace}/{groupName}` |
    | `/<legacy-http-prefix>/rules/{namespace}`             | `/api/v1/rules/{namespace}` (see below)             |  `<prometheus-http-prefix>/config/v1/rules/{namespace}`             |
    | `/<legacy-http-prefix>/rules/{namespace}/{groupName}` | `/api/v1/rules/{namespace}/{groupName}` (see below) |  `<prometheus-http-prefix>/config/v1/rules/{namespace}/{groupName}` |
    | `/<legacy-http-prefix>/rules/{namespace}`             | `/api/v1/rules/{namespace}` (see below)             |  `<prometheus-http-prefix>/config/v1/rules/{namespace}`             |
    | `/ruler_ring`                                         | `/ruler/ring`                                       |                                                                     |

    > __Note:__ The `/api/v1/rules/**` endpoints are considered deprecated with Mimir 2.0.0 and will be removed
    in Mimir 2.2.0. After upgrading to 2.0.0 we recommend switching uses to the equivalent
    `/<prometheus-http-prefix>/config/v1/**` endpoints that Mimir 2.0.0 introduces.

  * Alertmanager endpoints

    | Legacy                      | Alternative                        |
    | --------------------------- | ---------------------------------- |
    | `/<legacy-http-prefix>`     | `/alertmanager`                    |
    | `/status`                   | `/multitenant_alertmanager/status` |

* [CHANGE] Ingester: changed `-ingester.stream-chunks-when-using-blocks` default value from `false` to `true`. #717
* [CHANGE] Ingester: default `-ingester.ring.min-ready-duration` reduced from 1m to 15s. #126
* [CHANGE] Ingester: `-ingester.ring.min-ready-duration` now start counting the delay after the ring's health checks have passed instead of when the ring client was started. #126
* [CHANGE] Ingester: allow experimental ingester max-exemplars setting to be changed dynamically #144
  * CLI flag `-blocks-storage.tsdb.max-exemplars` is renamed to `-ingester.max-global-exemplars-per-user`.
  * YAML `max_exemplars` is moved from `tsdb` to `overrides` and renamed to `max_global_exemplars_per_user`.
* [CHANGE] Ingester: active series metrics `cortex_ingester_active_series` and `cortex_ingester_active_series_custom_tracker` are now removed when their value is zero. #672 #690
* [CHANGE] Ingester: changed default value of `-blocks-storage.tsdb.retention-period` from `6h` to `24h`. #966
* [CHANGE] Ingester: changed default value of `-blocks-storage.tsdb.close-idle-tsdb-timeout` from `0` to `13h`. #967
* [CHANGE] Ingester: changed default value of `-ingester.ring.final-sleep` from `30s` to `0s`. #981
* [CHANGE] Ingester: the following low level settings have been removed: #1153
  * `-ingester-client.expected-labels`
  * `-ingester-client.expected-samples-per-series`
  * `-ingester-client.expected-timeseries`
* [CHANGE] Ingester: following command line options related to ingester ring were renamed: #1155
  * `-consul.*` changed to `-ingester.ring.consul.*`
  * `-etcd.*` changed to `-ingester.ring.etcd.*`
  * `-multi.*` changed to `-ingester.ring.multi.*`
  * `-distributor.excluded-zones` changed to `-ingester.ring.excluded-zones`
  * `-distributor.replication-factor` changed to `-ingester.ring.replication-factor`
  * `-distributor.zone-awareness-enabled` changed to `-ingester.ring.zone-awareness-enabled`
  * `-ingester.availability-zone` changed to `-ingester.ring.instance-availability-zone`
  * `-ingester.final-sleep` changed to `-ingester.ring.final-sleep`
  * `-ingester.heartbeat-period` changed to `-ingester.ring.heartbeat-period`
  * `-ingester.join-after` changed to `-ingester.ring.join-after`
  * `-ingester.lifecycler.ID` changed to `-ingester.ring.instance-id`
  * `-ingester.lifecycler.addr` changed to `-ingester.ring.instance-addr`
  * `-ingester.lifecycler.interface` changed to `-ingester.ring.instance-interface-names`
  * `-ingester.lifecycler.port` changed to `-ingester.ring.instance-port`
  * `-ingester.min-ready-duration` changed to `-ingester.ring.min-ready-duration`
  * `-ingester.num-tokens` changed to `-ingester.ring.num-tokens`
  * `-ingester.observe-period` changed to `-ingester.ring.observe-period`
  * `-ingester.readiness-check-ring-health` changed to `-ingester.ring.readiness-check-ring-health`
  * `-ingester.tokens-file-path` changed to `-ingester.ring.tokens-file-path`
  * `-ingester.unregister-on-shutdown` changed to `-ingester.ring.unregister-on-shutdown`
  * `-ring.heartbeat-timeout` changed to `-ingester.ring.heartbeat-timeout`
  * `-ring.prefix` changed to `-ingester.ring.prefix`
  * `-ring.store` changed to `-ingester.ring.store`
* [CHANGE] Ingester: fields in YAML configuration for ingester ring have been changed: #1155
  * `ingester.lifecycler` changed to `ingester.ring`
  * Fields from `ingester.lifecycler.ring` moved to `ingester.ring`
  * `ingester.lifecycler.address` changed to `ingester.ring.instance_addr`
  * `ingester.lifecycler.id` changed to `ingester.ring.instance_id`
  * `ingester.lifecycler.port` changed to `ingester.ring.instance_port`
  * `ingester.lifecycler.availability_zone` changed to `ingester.ring.instance_availability_zone`
  * `ingester.lifecycler.interface_names` changed to `ingester.ring.instance_interface_names`
* [CHANGE] Distributor: removed the `-distributor.shard-by-all-labels` configuration option. It is now assumed to be true. #698
* [CHANGE] Distributor: change default value of `-distributor.instance-limits.max-inflight-push-requests` to `2000`. #964
* [CHANGE] Distributor: change default value of `-distributor.remote-timeout` from `2s` to `20s`. #970
* [CHANGE] Distributor: removed the `-distributor.extra-query-delay` flag (and its respective YAML config option). #1048
* [CHANGE] Query-frontend: Enable query stats by default, they can still be disabled with `-query-frontend.query-stats-enabled=false`. #83
* [CHANGE] Query-frontend: the `cortex_frontend_mapped_asts_total` metric has been renamed to `cortex_frontend_query_sharding_rewrites_attempted_total`. #150
* [CHANGE] Query-frontend: added `sharded` label to `cortex_query_seconds_total` metric. #235
* [CHANGE] Query-frontend: changed the flag name for controlling query sharding total shards from `-querier.total-shards` to `-query-frontend.query-sharding-total-shards`. #230
* [CHANGE] Query-frontend: flag `-querier.parallelise-shardable-queries` has been renamed to `-query-frontend.parallelize-shardable-queries` #284
* [CHANGE] Query-frontend: removed the deprecated (and unused) `-frontend.cache-split-interval`. Use `-query-frontend.split-queries-by-interval` instead. #587
* [CHANGE] Query-frontend: range query response now omits the `data` field when it's empty (error case) like Prometheus does, previously it was `"data":{"resultType":"","result":null}`. #629
* [CHANGE] Query-frontend: instant queries now honor the `-query-frontend.max-retries-per-request` flag. #630
* [CHANGE] Query-frontend: removed in-memory and Redis cache support. Reason is that these caching backends were just supported by query-frontend, while all other Mimir services only support memcached. #796
  * The following CLI flags (and their respective YAML config options) have been removed:
    * `-frontend.cache.enable-fifocache`
    * `-frontend.redis.*`
    * `-frontend.fifocache.*`
  * The following metrics have been removed:
    * `querier_cache_added_total`
    * `querier_cache_added_new_total`
    * `querier_cache_evicted_total`
    * `querier_cache_entries`
    * `querier_cache_gets_total`
    * `querier_cache_misses_total`
    * `querier_cache_stale_gets_total`
    * `querier_cache_memory_bytes`
    * `cortex_rediscache_request_duration_seconds`
* [CHANGE] Query-frontend: migrated memcached backend client to the same one used in other components (memcached config and metrics are now consistent across all Mimir services). #821
  * The following CLI flags (and their respective YAML config options) have been added:
    * `-query-frontend.results-cache.backend` (set it to `memcached` if `-query-frontend.cache-results=true`)
  * The following CLI flags (and their respective YAML config options) have been changed:
    * `-frontend.memcached.hostname` and `-frontend.memcached.service` have been removed: use `-query-frontend.results-cache.memcached.addresses` instead
  * The following CLI flags (and their respective YAML config options) have been renamed:
    * `-frontend.background.write-back-concurrency` renamed to `-query-frontend.results-cache.memcached.max-async-concurrency`
    * `-frontend.background.write-back-buffer` renamed to `-query-frontend.results-cache.memcached.max-async-buffer-size`
    * `-frontend.memcached.batchsize` renamed to `-query-frontend.results-cache.memcached.max-get-multi-batch-size`
    * `-frontend.memcached.parallelism` renamed to `-query-frontend.results-cache.memcached.max-get-multi-concurrency`
    * `-frontend.memcached.timeout` renamed to `-query-frontend.results-cache.memcached.timeout`
    * `-frontend.memcached.max-item-size` renamed to `-query-frontend.results-cache.memcached.max-item-size`
    * `-frontend.memcached.max-idle-conns` renamed to `-query-frontend.results-cache.memcached.max-idle-connections`
    * `-frontend.compression` renamed to `-query-frontend.results-cache.compression`
  * The following CLI flags (and their respective YAML config options) have been removed:
    * `-frontend.memcached.circuit-breaker-consecutive-failures`: feature removed
    * `-frontend.memcached.circuit-breaker-timeout`: feature removed
    * `-frontend.memcached.circuit-breaker-interval`: feature removed
    * `-frontend.memcached.update-interval`: new setting is hardcoded to 30s
    * `-frontend.memcached.consistent-hash`: new setting is always enabled
    * `-frontend.default-validity` and `-frontend.memcached.expiration`: new setting is hardcoded to 7 days
  * The following metrics have been changed:
    * `cortex_cache_dropped_background_writes_total{name}` changed to `thanos_memcached_operation_skipped_total{name, operation, reason}`
    * `cortex_cache_value_size_bytes{name, method}` changed to `thanos_memcached_operation_data_size_bytes{name}`
    * `cortex_cache_request_duration_seconds{name, method, status_code}` changed to `thanos_memcached_operation_duration_seconds{name, operation}`
    * `cortex_cache_fetched_keys{name}` changed to `thanos_cache_memcached_requests_total{name}`
    * `cortex_cache_hits{name}` changed to `thanos_cache_memcached_hits_total{name}`
    * `cortex_memcache_request_duration_seconds{name, method, status_code}` changed to `thanos_memcached_operation_duration_seconds{name, operation}`
    * `cortex_memcache_client_servers{name}` changed to `thanos_memcached_dns_provider_results{name, addr}`
    * `cortex_memcache_client_set_skip_total{name}` changed to `thanos_memcached_operation_skipped_total{name, operation, reason}`
    * `cortex_dns_lookups_total` changed to `thanos_memcached_dns_lookups_total`
    * For all metrics the value of the "name" label has changed from `frontend.memcached` to `frontend-cache`
  * The following metrics have been removed:
    * `cortex_cache_background_queue_length{name}`
* [CHANGE] Query-frontend: merged `query_range` into `frontend` in the YAML config (keeping the same keys) and renamed flags: #825
  * `-querier.max-retries-per-request` renamed to `-query-frontend.max-retries-per-request`
  * `-querier.split-queries-by-interval` renamed to `-query-frontend.split-queries-by-interval`
  * `-querier.align-querier-with-step` renamed to `-query-frontend.align-querier-with-step`
  * `-querier.cache-results` renamed to `-query-frontend.cache-results`
  * `-querier.parallelise-shardable-queries` renamed to `-query-frontend.parallelize-shardable-queries`
* [CHANGE] Query-frontend: the default value of `-query-frontend.split-queries-by-interval` has changed from `0` to `24h`. #1131
* [CHANGE] Query-frontend: `-frontend.` flags were renamed to `-query-frontend.`: #1167
* [CHANGE] Query-frontend / Query-scheduler: classified the `-query-frontend.querier-forget-delay` and `-query-scheduler.querier-forget-delay` flags (and their respective YAML config options) as experimental. #1208
* [CHANGE] Querier / ruler: Change `-querier.max-fetched-chunks-per-query` configuration to limit to maximum number of chunks that can be fetched in a single query. The number of chunks fetched by ingesters AND long-term storare combined should not exceed the value configured on `-querier.max-fetched-chunks-per-query`. [#4260](https://github.com/cortexproject/cortex/pull/4260)
* [CHANGE] Querier / ruler: Option `-querier.ingester-streaming` has been removed. Querier/ruler now always use streaming method to query ingesters. #204
* [CHANGE] Querier: always fetch labels from store and respect start/end times in request; the option `-querier.query-store-for-labels-enabled` has been removed and is now always on. #518 #1132
* [CHANGE] Querier / ruler: removed the `-store.query-chunk-limit` flag (and its respective YAML config option `max_chunks_per_query`). `-querier.max-fetched-chunks-per-query` (and its respective YAML config option `max_fetched_chunks_per_query`) should be used instead. #705
* [CHANGE] Querier/Ruler: `-querier.active-query-tracker-dir` option has been removed. Active query tracking is now done via Activity tracker configured by `-activity-tracker.filepath` and enabled by default. Limit for max number of concurrent queries (`-querier.max-concurrent`) is now respected even if activity tracking is not enabled. #661 #822
* [CHANGE] Querier/ruler/query-frontend: the experimental `-querier.at-modifier-enabled` CLI flag has been removed and the PromQL `@` modifier is always enabled. #941
* [CHANGE] Querier: removed `-querier.worker-match-max-concurrent` and `-querier.worker-parallelism` CLI flags (and their respective YAML config options). Mimir now behaves like if `-querier.worker-match-max-concurrent` is always enabled and you should configure the max concurrency per querier process using `-querier.max-concurrent` instead. #958
* [CHANGE] Querier: changed default value of `-querier.query-ingesters-within` from `0` to `13h`. #967
* [CHANGE] Querier: rename metric `cortex_query_fetched_chunks_bytes_total` to `cortex_query_fetched_chunk_bytes_total` to be consistent with the limit name. #476
* [CHANGE] Ruler: add two new metrics `cortex_ruler_list_rules_seconds` and `cortex_ruler_load_rule_groups_seconds` to the ruler. #906
* [CHANGE] Ruler: endpoints for listing configured rules now return HTTP status code 200 and an empty map when there are no rules instead of an HTTP 404 and plain text error message. The following endpoints are affected: #456
  * `<prometheus-http-prefix>/config/v1/rules`
  * `<prometheus-http-prefix>/config/v1/rules/{namespace}`
  * `<prometheus-http-prefix>/rules` (deprecated)
  * `<prometheus-http-prefix>/rules/{namespace}` (deprecated)
  * `/api/v1/rules` (deprecated)
  * `/api/v1/rules/{namespace}` (deprecated)
* [CHANGE] Ruler: removed `configdb` support from Ruler backend storages. #15 #38 #819
* [CHANGE] Ruler: removed the support for the deprecated storage configuration via `-ruler.storage.*` CLI flags (and their respective YAML config options). Use `-ruler-storage.*` instead. #628
* [CHANGE] Ruler: set new default limits for rule groups: `-ruler.max-rules-per-rule-group` to 20 (previously 0, disabled) and `-ruler.max-rule-groups-per-tenant` to 70 (previously 0, disabled). #847
* [CHANGE] Ruler: removed `-ruler.enable-sharding` option, and changed default value of `-ruler.ring.store` to `memberlist`. #943
* [CHANGE] Ruler: `-ruler.alertmanager-use-v2` has been removed. The ruler will always use the `v2` endpoints. #954 #1100
* [CHANGE] Ruler: `-experimental.ruler.enable-api` flag has been renamed to `-ruler.enable-api` and is now stable. The default value has also changed from `false` to `true`, so both ruler and alertmanager API are enabled by default. #913 #1065
* [CHANGE] Ruler: add support for [DNS service discovery format](./docs/sources/configuration/arguments.md#dns-service-discovery) for `-ruler.alertmanager-url`. `-ruler.alertmanager-discovery` flag has been removed. URLs following the prior SRV format, will be treated as a static target. To continue using service discovery for these URLs prepend `dnssrvnoa+` to them. #993
  * The following metrics for Alertmanager DNS service discovery are replaced:
    * `prometheus_sd_dns_lookups_total` replaced by `cortex_dns_lookups_total{component="ruler"}`
    * `prometheus_sd_dns_lookup_failures_total` replaced by `cortex_dns_failures_total{component="ruler"}`
* [CHANGE] Ruler: deprecate `/api/v1/rules/**` and `<prometheus-http-prefix/rules/**` configuration API endpoints in favour of `/<prometheus-http-prefix>/config/v1/rules/**`. Deprecated endpoints will be removed in Mimir 2.2.0. Main configuration API endpoints are now `/<prometheus-http-prefix>/config/api/v1/rules/**` introduced in Mimir 2.0.0. #1222
* [CHANGE] Store-gateway: index cache now includes tenant in cache keys, this invalidates previous cached entries. #607
* [CHANGE] Store-gateway: increased memcached index caching TTL from 1 day to 7 days. #718
* [CHANGE] Store-gateway: options `-store-gateway.sharding-enabled` and `-querier.store-gateway-addresses` were removed. Default value of `-store-gateway.sharding-ring.store` is now `memberlist` and default value for `-store-gateway.sharding-ring.wait-stability-min-duration` changed from `1m` to `0` (disabled). #976
* [CHANGE] Compactor: compactor will no longer try to compact blocks that are already marked for deletion. Previously compactor would consider blocks marked for deletion within `-compactor.deletion-delay / 2` period as eligible for compaction. [#4328](https://github.com/cortexproject/cortex/pull/4328)
* [CHANGE] Compactor: Removed support for block deletion marks migration. If you're upgrading from Cortex < 1.7.0 to Mimir, you should upgrade the compactor to Cortex >= 1.7.0 first, run it at least once and then upgrade to Mimir. #122
* [CHANGE] Compactor: removed the `cortex_compactor_group_vertical_compactions_total` metric. #278
* [CHANGE] Compactor: no longer waits for initial blocks cleanup to finish before starting compactions. #282
* [CHANGE] Compactor: removed overlapping sources detection. Overlapping sources may exist due to edge cases (timing issues) when horizontally sharding compactor, but are correctly handled by compactor. #494
* [CHANGE] Compactor: compactor now uses deletion marks from `<tenant>/markers` location in the bucket. Marker files are no longer fetched, only listed. #550
* [CHANGE] Compactor: Default value of `-compactor.block-sync-concurrency` has changed from 20 to 8. This flag is now only used to control number of goroutines for downloading and uploading blocks during compaction. #552
* [CHANGE] Compactor is now included in `all` target (single-binary). #866
* [CHANGE] Compactor: Removed `-compactor.sharding-enabled` option. Sharding in compactor is now always enabled. Default value of `-compactor.ring.store` has changed from `consul` to `memberlist`. Default value of `-compactor.ring.wait-stability-min-duration` is now 0, which disables the feature. #956
* [CHANGE] Alertmanager: removed `-alertmanager.configs.auto-webhook-root` #977
* [CHANGE] Alertmanager: removed `configdb` support from Alertmanager backend storages. #15 #38 #819
* [CHANGE] Alertmanager: Don't count user-not-found errors from replicas as failures in the `cortex_alertmanager_state_fetch_replica_state_failed_total` metric. #190
* [CHANGE] Alertmanager: Use distributor for non-API routes. #213
* [CHANGE] Alertmanager: removed `-alertmanager.storage.*` configuration options, with the exception of the CLI flags `-alertmanager.storage.path` and `-alertmanager.storage.retention`. Use `-alertmanager-storage.*` instead. #632
* [CHANGE] Alertmanager: set default value for `-alertmanager.web.external-url=http://localhost:8080/alertmanager` to match the default configuration. #808 #1067
* [CHANGE] Alertmanager: `-experimental.alertmanager.enable-api` flag has been renamed to `-alertmanager.enable-api` and is now stable. #913
* [CHANGE] Alertmanager: now always runs with sharding enabled; other modes of operation are removed. #1044 #1126
  * The following configuration options are removed:
    * `-alertmanager.sharding-enabled`
    * `-alertmanager.cluster.advertise-address`
    * `-alertmanager.cluster.gossip-interval`
    * `-alertmanager.cluster.listen-address`
    * `-alertmanager.cluster.peers`
    * `-alertmanager.cluster.push-pull-interval`
  * The following configuration options are renamed:
    * `-alertmanager.cluster.peer-timeout` to `-alertmanager.peer-timeout`
* [CHANGE] Alertmanager: the default value of `-alertmanager.sharding-ring.store` is now `memberlist`. #1171
* [CHANGE] Ring: changed default value of `-distributor.ring.store` (Distributor ring) and `-ring.store` (Ingester ring) to `memberlist`. #1046
* [CHANGE] Memberlist: the `memberlist_kv_store_value_bytes` metric has been removed due to values no longer being stored in-memory as encoded bytes. [#4345](https://github.com/cortexproject/cortex/pull/4345)
* [CHANGE] Memberlist: forward only changes, not entire original message. [#4419](https://github.com/cortexproject/cortex/pull/4419)
* [CHANGE] Memberlist: don't accept old tombstones as incoming change, and don't forward such messages to other gossip members. [#4420](https://github.com/cortexproject/cortex/pull/4420)
* [CHANGE] Memberlist: changed probe interval from `1s` to `5s` and probe timeout from `500ms` to `2s`. #563
* [CHANGE] Memberlist: the `name` label on metrics `cortex_dns_failures_total`, `cortex_dns_lookups_total` and `cortex_dns_provider_results` was renamed to `component`. #993
* [CHANGE] Limits: removed deprecated limits for rejecting old samples #799
  This removes the following flags:
  * `-validation.reject-old-samples`
  * `-validation.reject-old-samples.max-age`
* [CHANGE] Limits: removed local limit-related flags in favor of global limits. #725
  The distributor ring is now required, and can be configured via the `distributor.ring.*` flags.
  This removes the following flags:
  * `-distributor.ingestion-rate-strategy` -> will now always use the "global" strategy
  * `-ingester.max-series-per-user` -> set `-ingester.max-global-series-per-user` to `N` times the existing value of `-ingester.max-series-per-user` instead
  * `-ingester.max-series-per-metric` -> set `-ingester.max-global-series-per-metric`  to `N` times the existing value of `-ingester.max-series-per-metric` instead
  * `-ingester.max-metadata-per-user` -> set `-ingester.max-global-metadata-per-user` to `N` times the existing value of `-ingester.max-metadata-per-user` instead
  * `-ingester.max-metadata-per-metric` -> set `-ingester.max-global-metadata-per-metric` to `N` times the existing value of `-ingester.max-metadata-per-metric` instead
  * In the above notes, `N` refers to the number of ingester replicas
  Additionally, default values for the following flags have changed:
  * `-ingester.max-global-series-per-user` from `0` to `150000`
  * `-ingester.max-global-series-per-metric` from `0` to `20000`
  * `-distributor.ingestion-rate-limit` from `25000` to `10000`
  * `-distributor.ingestion-burst-size` from `50000` to `200000`
* [CHANGE] Limits: removed limit `enforce_metric_name`, now behave as if set to `true` always. #686
* [CHANGE] Limits: Option `-ingester.max-samples-per-query` and its YAML field `max_samples_per_query` have been removed. It required `-querier.ingester-streaming` option to be set to false, but since `-querier.ingester-streaming` is removed (always defaulting to true), the limit using it was removed as well. #204 #1132
* [CHANGE] Limits: Set the default max number of inflight ingester push requests (`-ingester.instance-limits.max-inflight-push-requests`) to 30000 in order to prevent clusters from being overwhelmed by request volume or temporary slow-downs. #259
* [CHANGE] Overrides exporter: renamed metric `cortex_overrides` to `cortex_limits_overrides`. #173 #407
* [FEATURE] The following features have been moved from experimental to stable: #913 #1002
  * Alertmanager config API
  * Alertmanager receiver firewall
  * Alertmanager sharding
  * Azure blob storage support
  * Blocks storage bucket index
  * Disable the ring health check in the readiness endpoint (`-ingester.readiness-check-ring-health=false`)
  * Distributor: do not extend writes on unhealthy ingesters
  * Do not unregister ingesters from ring on shutdown (`-ingester.unregister-on-shutdown=false`)
  * HA Tracker: cleanup of old replicas from KV Store
  * Instance limits in ingester and distributor
  * OpenStack Swift storage support
  * Query-frontend: query stats tracking
  * Query-scheduler
  * Querier: tenant federation
  * Ruler config API
  * S3 Server Side Encryption (SSE) using KMS
  * TLS configuration for gRPC, HTTP and etcd clients
  * Zone-aware replication
  * `/labels` API using matchers
  * The following querier limits:
    * `-querier.max-fetched-chunks-per-query`
    * `-querier.max-fetched-chunk-bytes-per-query`
    * `-querier.max-fetched-series-per-query`
  * The following alertmanager limits:
    * Notification rate (`-alertmanager.notification-rate-limit` and `-alertmanager.notification-rate-limit-per-integration`)
    * Dispatcher groups (`-alertmanager.max-dispatcher-aggregation-groups`)
    * User config size (`-alertmanager.max-config-size-bytes`)
    * Templates count in user config (`-alertmanager.max-templates-count`)
    * Max template size (`-alertmanager.max-template-size-bytes`)
* [FEATURE] The endpoints `/api/v1/status/buildinfo`, `<prometheus-http-prefix>/api/v1/status/buildinfo`, and `<alertmanager-http-prefix>/api/v1/status/buildinfo` have been added to display build information and enabled features. #1219 #1240
* [FEATURE] PromQL: added `present_over_time` support. #139
* [FEATURE] Added "Activity tracker" feature which can log ongoing activities from previous Mimir run in case of a crash. It is enabled by default and controlled by the `-activity-tracker.filepath` flag. It can be disabled by setting this path to an empty string. Currently, the Store-gateway, Ruler, Querier, Query-frontend and Ingester components use this feature to track queries. #631 #782 #822 #1121
* [FEATURE] Divide configuration parameters into categories "basic", "advanced", and "experimental". Only flags in the basic category are shown when invoking `-help`, whereas `-help-all` will include flags in all categories (basic, advanced, experimental). #840
* [FEATURE] Querier: Added support for tenant federation to exemplar endpoints. #927
* [FEATURE] Ingester: can expose metrics on active series matching custom trackers configured via `-ingester.active-series-custom-trackers` (or its respective YAML config option). When configured, active series for custom trackers are exposed by the `cortex_ingester_active_series_custom_tracker` metric. #42 #672
* [FEATURE] Ingester: Enable snapshotting of in-memory TSDB on disk during shutdown via `-blocks-storage.tsdb.memory-snapshot-on-shutdown` (experimental). #249
* [FEATURE] Ingester: Added `-blocks-storage.tsdb.isolation-enabled` flag, which allows disabling TSDB isolation feature. This is enabled by default (per TSDB default), but disabling can improve performance of write requests. #512
* [FEATURE] Ingester: Added `-blocks-storage.tsdb.head-chunks-write-queue-size` flag, which allows setting the size of the queue used by the TSDB before m-mapping chunks (experimental). #591
  * Added `cortex_ingester_tsdb_mmap_chunk_write_queue_operations_total` metric to track different operations of this queue.
* [FEATURE] Distributor: Added `-api.skip-label-name-validation-header-enabled` option to allow skipping label name validation on the HTTP write path based on `X-Mimir-SkipLabelNameValidation` header being `true` or not. #390
* [FEATURE] Query-frontend: Add `cortex_query_fetched_series_total` and `cortex_query_fetched_chunks_bytes_total` per-user counters to expose the number of series and bytes fetched as part of queries. These metrics can be enabled with the `-frontend.query-stats-enabled` flag (or its respective YAML config option `query_stats_enabled`). [#4343](https://github.com/cortexproject/cortex/pull/4343)
* [FEATURE] Query-frontend: Add `cortex_query_fetched_chunks_total` per-user counter to expose the number of chunks fetched as part of queries. This metric can be enabled with the `-query-frontend.query-stats-enabled` flag (or its respective YAML config option `query_stats_enabled`). #31
* [FEATURE] Query-frontend: Add query sharding for instant and range queries. You can enable querysharding by setting `-query-frontend.parallelize-shardable-queries` to `true`. The following additional config and exported metrics have been added. #79 #80 #100 #124 #140 #148 #150 #151 #153 #154 #155 #156 #157 #158 #159 #160 #163 #169 #172 #196 #205 #225 #226 #227 #228 #230 #235 #240 #239 #246 #244 #319 #330 #371 #385 #400 #458 #586 #630 #660 #707 #1542
  * New config options:
    * `-query-frontend.query-sharding-total-shards`: The amount of shards to use when doing parallelisation via query sharding.
    * `-query-frontend.query-sharding-max-sharded-queries`: The max number of sharded queries that can be run for a given received query. 0 to disable limit.
    * `-blocks-storage.bucket-store.series-hash-cache-max-size-bytes`: Max size - in bytes - of the in-memory series hash cache in the store-gateway.
    * `-blocks-storage.tsdb.series-hash-cache-max-size-bytes`: Max size - in bytes - of the in-memory series hash cache in the ingester.
  * New exported metrics:
    * `cortex_bucket_store_series_hash_cache_requests_total`
    * `cortex_bucket_store_series_hash_cache_hits_total`
    * `cortex_frontend_query_sharding_rewrites_succeeded_total`
    * `cortex_frontend_sharded_queries_per_query`
  * Renamed metrics:
    * `cortex_frontend_mapped_asts_total` to `cortex_frontend_query_sharding_rewrites_attempted_total`
  * Modified metrics:
    * added `sharded` label to `cortex_query_seconds_total`
  * When query sharding is enabled, the following querier config must be set on query-frontend too:
    * `-querier.max-concurrent`
    * `-querier.timeout`
    * `-querier.max-samples`
    * `-querier.at-modifier-enabled`
    * `-querier.default-evaluation-interval`
    * `-querier.active-query-tracker-dir`
    * `-querier.lookback-delta`
  * Sharding can be dynamically controlled per request using the `Sharding-Control: 64` header. (0 to disable)
  * Sharding can be dynamically controlled per tenant using the limit `query_sharding_total_shards`. (0 to disable)
  * Added `sharded_queries` count to the "query stats" log.
  * The number of shards is adjusted to be compatible with number of compactor shards that are used by a split-and-merge compactor. The querier can use this to avoid querying blocks that cannot have series in a given query shard.
* [FEATURE] Query-Frontend: Added `-query-frontend.cache-unaligned-requests` option to cache responses for requests that do not have step-aligned start and end times. This can improve speed of repeated queries, but can also pollute cache with results that are never reused. #432
* [FEATURE] Querier: Added label names cardinality endpoint `<prefix>/api/v1/cardinality/label_names` that is disabled by default. Can be enabled/disabled via the CLI flag `-querier.cardinality-analysis-enabled` or its respective YAML config option. Configurable on a per-tenant basis. #301 #377 #474
* [FEATURE] Querier: Added label values cardinality endpoint `<prefix>/api/v1/cardinality/label_values` that is disabled by default. Can be enabled/disabled via the CLI flag `-querier.cardinality-analysis-enabled` or its respective YAML config option, and configurable on a per-tenant basis. The maximum number of label names allowed to be queried in a single API call can be controlled via `-querier.label-values-max-cardinality-label-names-per-request`. #332 #395 #474
* [FEATURE] Querier: Added `-store.max-labels-query-length` to restrict the range of `/series`, label-names and label-values requests. #507
* [FEATURE] Ruler: Add new `-ruler.query-stats-enabled` which when enabled will report the `cortex_ruler_query_seconds_total` as a per-user metric that tracks the sum of the wall time of executing queries in the ruler in seconds. [#4317](https://github.com/cortexproject/cortex/pull/4317)
* [FEATURE] Ruler: Added federated rule groups. #533
  * Added `-ruler.tenant-federation.enabled` config flag.
  * Added support for `source_tenants` field on rule groups.
* [FEATURE] Store-gateway: Added `/store-gateway/tenants` and `/store-gateway/tenant/{tenant}/blocks` endpoints that provide functionality that was provided by `tools/listblocks`. #911 #973
* [FEATURE] Compactor: compactor now uses new algorithm that we call "split-and-merge". Previous compaction strategy was removed. With the `split-and-merge` compactor source blocks for a given tenant are grouped into `-compactor.split-groups` number of groups. Each group of blocks is then compacted separately, and is split into `-compactor.split-and-merge-shards` shards (configurable on a per-tenant basis). Compaction of each tenant shards can be horizontally scaled. Number of compactors that work on jobs for single tenant can be limited by using `-compactor.compactor-tenant-shard-size` parameter, or per-tenant `compactor_tenant_shard_size` override.  #275 #281 #282 #283 #288 #290 #303 #307 #317 #323 #324 #328 #353 #368 #479 #820
* [FEATURE] Compactor: Added `-compactor.max-compaction-time` to control how long can compaction for a single tenant take. If compactions for a tenant take longer, no new compactions are started in the same compaction cycle. Running compactions are not stopped however, and may take much longer. #523
* [FEATURE] Compactor: When compactor finds blocks with out-of-order chunks, it will mark them for no-compaction. Blocks marked for no-compaction are ignored in future compactions too. Added metric `cortex_compactor_blocks_marked_for_no_compaction_total` to track number of blocks marked for no-compaction. Added `CortexCompactorSkippedBlocksWithOutOfOrderChunks` alert based on new metric. Markers are only checked from `<tenant>/markers` location, but uploaded to the block directory too. #520 #535 #550
* [FEATURE] Compactor: multiple blocks are now downloaded and uploaded at once, which can shorten compaction process. #552
* [ENHANCEMENT] Exemplars are now emitted for all gRPC calls and many operations tracked by histograms. #180
* [ENHANCEMENT] New options `-server.http-listen-network` and `-server.grpc-listen-network` allow binding as 'tcp4' or 'tcp6'. #180
* [ENHANCEMENT] Query federation: improve performance in MergeQueryable by memoizing labels. #312
* [ENHANCEMENT] Add histogram metrics `cortex_distributor_sample_delay_seconds` and `cortex_ingester_tsdb_sample_out_of_order_delta_seconds` #488
* [ENHANCEMENT] Check internal directory access before starting up. #1217
* [ENHANCEMENT] Azure client: expose option to configure MSI URL and user-assigned identity. #584
* [ENHANCEMENT] Added a new metric `mimir_build_info` to coincide with `cortex_build_info`. The metric `cortex_build_info` has not been removed. #1022
* [ENHANCEMENT] Mimir runs a sanity check of storage config at startup and will fail to start if the sanity check doesn't pass. This is done to find potential config issues before starting up. #1180
* [ENHANCEMENT] Validate alertmanager and ruler storage configurations to ensure they don't use same bucket name and region values as those configured for the blocks storage. #1214
* [ENHANCEMENT] Ingester: added option `-ingester.readiness-check-ring-health` to disable the ring health check in the readiness endpoint. When disabled, the health checks are run against only the ingester itself instead of all ingesters in the ring. #48 #126
* [ENHANCEMENT] Ingester: reduce CPU and memory utilization if remote write requests contains a large amount of "out of bounds" samples. #413
* [ENHANCEMENT] Ingester: reduce CPU and memory utilization when querying chunks from ingesters. #430
* [ENHANCEMENT] Ingester: Expose ingester ring page on ingesters. #654
* [ENHANCEMENT] Distributor: added option `-distributor.excluded-zones` to exclude ingesters running in specific zones both on write and read path. #51
* [ENHANCEMENT] Distributor: add tags to tracing span for distributor push with user, cluster and replica. #210
* [ENHANCEMENT] Distributor: performance optimisations. #212 #217 #242
* [ENHANCEMENT] Distributor: reduce latency when HA-Tracking by doing KVStore updates in the background. #271
* [ENHANCEMENT] Distributor: make distributor inflight push requests count include background calls to ingester. #398
* [ENHANCEMENT] Distributor: silently drop exemplars more than 5 minutes older than samples in the same batch. #544
* [ENHANCEMENT] Distributor: reject exemplars with blank label names or values. The `cortex_discarded_exemplars_total` metric will use the `exemplar_labels_blank` reason in this case. #873
* [ENHANCEMENT] Query-frontend: added `cortex_query_frontend_workers_enqueued_requests_total` metric to track the number of requests enqueued in each query-scheduler. #384
* [ENHANCEMENT] Query-frontend: added `cortex_query_frontend_non_step_aligned_queries_total` to track the total number of range queries with start/end not aligned to step. #347 #357 #582
* [ENHANCEMENT] Query-scheduler: exported summary `cortex_query_scheduler_inflight_requests` tracking total number of inflight requests (both enqueued and processing) in percentile buckets. #675
* [ENHANCEMENT] Querier: can use the `LabelNames` call with matchers, if matchers are provided in the `/labels` API call, instead of using the more expensive `MetricsForLabelMatchers` call as before. #3 #1186
* [ENHANCEMENT] Querier / store-gateway: optimized regex matchers. #319 #334 #355
* [ENHANCEMENT] Querier: when fetching data for specific query-shard, we can ignore some blocks based on compactor-shard ID, since sharding of series by query sharding and compactor is the same. Added metrics: #438 #450
  * `cortex_querier_blocks_found_total`
  * `cortex_querier_blocks_queried_total`
  * `cortex_querier_blocks_with_compactor_shard_but_incompatible_query_shard_total`
* [ENHANCEMENT] Querier / ruler: reduce cpu usage, latency and peak memory consumption. #459 #463 #589
* [ENHANCEMENT] Querier: labels requests now obey `-querier.query-ingesters-within`, making them a little more efficient. #518
* [ENHANCEMENT] Querier: retry store-gateway in case of unexpected failure, instead of failing the query. #1003
* [ENHANCEMENT] Querier / ruler: reduce memory used by streaming queries, particularly in ruler. [#4341](https://github.com/cortexproject/cortex/pull/4341)
* [ENHANCEMENT] Ruler: Using shuffle sharding subring on GetRules API. [#4466](https://github.com/cortexproject/cortex/pull/4466)
* [ENHANCEMENT] Ruler: wait for ruler ring client to self-detect during startup. #990
* [ENHANCEMENT] Store-gateway: added `cortex_bucket_store_sent_chunk_size_bytes` metric, tracking the size of chunks sent from store-gateway to querier. #123
* [ENHANCEMENT] Store-gateway: reduced CPU and memory utilization due to exported metrics aggregation for instances with a large number of tenants. #123 #142
* [ENHANCEMENT] Store-gateway: added an in-memory LRU cache for chunks attributes. Can be enabled setting `-blocks-storage.bucket-store.chunks-cache.attributes-in-memory-max-items=X` where `X` is the max number of items to keep in the in-memory cache. The following new metrics are exposed: #279 #415 #437
  * `cortex_cache_memory_requests_total`
  * `cortex_cache_memory_hits_total`
  * `cortex_cache_memory_items_count`
* [ENHANCEMENT] Store-gateway: log index cache requests to tracing spans. #419
* [ENHANCEMENT] Store-gateway: store-gateway can now ignore blocks with minimum time within `-blocks-storage.bucket-store.ignore-blocks-within` duration. Useful when used together with `-querier.query-store-after`. #502
* [ENHANCEMENT] Store-gateway: label values with matchers now doesn't preload or list series, reducing latency and memory consumption. #534
* [ENHANCEMENT] Store-gateway: the results of `LabelNames()`, `LabelValues()` and `Series(skipChunks=true)` calls are now cached in the index cache. #590
* [ENHANCEMENT] Store-gateway: Added `-store-gateway.sharding-ring.unregister-on-shutdown` option that allows store-gateway to stay in the ring even after shutdown. Defaults to `true`, which is the same as current behaviour. #610 #614
* [ENHANCEMENT] Store-gateway: wait for ring tokens stability instead of ring stability to speed up startup and tests. #620
* [ENHANCEMENT] Compactor: add timeout for waiting on compactor to become ACTIVE in the ring. [#4262](https://github.com/cortexproject/cortex/pull/4262)
* [ENHANCEMENT] Compactor: skip already planned compaction jobs if the tenant doesn't belong to the compactor instance anymore. #303
* [ENHANCEMENT] Compactor: Blocks cleaner will ignore users that it no longer "owns" when sharding is enabled, and user ownership has changed since last scan. #325
* [ENHANCEMENT] Compactor: added `-compactor.compaction-jobs-order` support to configure which compaction jobs should run first for a given tenant (in case there are multiple ones). Supported values are: `smallest-range-oldest-blocks-first` (default), `newest-blocks-first`. #364
* [ENHANCEMENT] Compactor: delete blocks marked for deletion faster. #490
* [ENHANCEMENT] Compactor: expose low-level concurrency options for compactor: `-compactor.max-opening-blocks-concurrency`, `-compactor.max-closing-blocks-concurrency`, `-compactor.symbols-flushers-concurrency`. #569 #701
* [ENHANCEMENT] Compactor: expand compactor logs to include total compaction job time, total time for uploads and block counts. #549
* [ENHANCEMENT] Ring: allow experimental configuration of disabling of heartbeat timeouts by setting the relevant configuration value to zero. Applies to the following: [#4342](https://github.com/cortexproject/cortex/pull/4342)
  * `-distributor.ring.heartbeat-timeout`
  * `-ingester.ring.heartbeat-timeout`
  * `-ruler.ring.heartbeat-timeout`
  * `-alertmanager.sharding-ring.heartbeat-timeout`
  * `-compactor.ring.heartbeat-timeout`
  * `-store-gateway.sharding-ring.heartbeat-timeout`
* [ENHANCEMENT] Ring: allow heartbeats to be explicitly disabled by setting the interval to zero. This is considered experimental. This applies to the following configuration options: [#4344](https://github.com/cortexproject/cortex/pull/4344)
  * `-distributor.ring.heartbeat-period`
  * `-ingester.ring.heartbeat-period`
  * `-ruler.ring.heartbeat-period`
  * `-alertmanager.sharding-ring.heartbeat-period`
  * `-compactor.ring.heartbeat-period`
  * `-store-gateway.sharding-ring.heartbeat-period`
* [ENHANCEMENT] Memberlist: optimized receive path for processing ring state updates, to help reduce CPU utilization in large clusters. [#4345](https://github.com/cortexproject/cortex/pull/4345)
* [ENHANCEMENT] Memberlist: expose configuration of memberlist packet compression via `-memberlist.compression-enabled`. [#4346](https://github.com/cortexproject/cortex/pull/4346)
* [ENHANCEMENT] Memberlist: Add `-memberlist.advertise-addr` and `-memberlist.advertise-port` options for setting the address to advertise to other members of the cluster to enable NAT traversal. #260
* [ENHANCEMENT] Memberlist: reduce CPU utilization for rings with a large number of members. #537 #563 #634
* [ENHANCEMENT] Overrides exporter: include additional limits in the per-tenant override exporter. The following limits have been added to the `cortex_limit_overrides` metric: #21
  * `max_fetched_series_per_query`
  * `max_fetched_chunk_bytes_per_query`
  * `ruler_max_rules_per_rule_group`
  * `ruler_max_rule_groups_per_tenant`
* [ENHANCEMENT] Overrides exporter: add a metrics `cortex_limits_defaults` to expose the default values of limits. #173
* [ENHANCEMENT] Overrides exporter: Add `max_fetched_chunks_per_query` and `max_global_exemplars_per_user` limits to the default and per-tenant limits exported as metrics. #471 #515
* [ENHANCEMENT] Upgrade Go to 1.17.8. #1347 #1381
* [ENHANCEMENT] Upgrade Docker base images to `alpine:3.15.0`. #1348
* [BUGFIX] Azure storage: only create HTTP client once, to reduce memory utilization. #605
* [BUGFIX] Ingester: fixed ingester stuck on start up (LEAVING ring state) when `-ingester.ring.heartbeat-period=0` and `-ingester.unregister-on-shutdown=false`. [#4366](https://github.com/cortexproject/cortex/pull/4366)
* [BUGFIX] Ingester: prevent any reads or writes while the ingester is stopping. This will prevent accessing TSDB blocks once they have been already closed. [#4304](https://github.com/cortexproject/cortex/pull/4304)
* [BUGFIX] Ingester: TSDB now waits for pending readers before truncating Head block, fixing the `chunk not found` error and preventing wrong query results. #16
* [BUGFIX] Ingester: don't create TSDB or appender if no samples are sent by a tenant. #162
* [BUGFIX] Ingester: fix out-of-order chunks in TSDB head in-memory series after WAL replay in case some samples were appended to TSDB WAL before series. #530
* [BUGFIX] Distributor: when cleaning up obsolete elected replicas from KV store, HA tracker didn't update number of cluster per user correctly. [#4336](https://github.com/cortexproject/cortex/pull/4336)
* [BUGFIX] Distributor: fix bug in query-exemplar where some results would get dropped. #583
* [BUGFIX] Query-frontend: Fixes @ modifier functions (start/end) when splitting queries by time. #206
* [BUGFIX] Query-frontend: Ensure query_range requests handled by the query-frontend return JSON formatted errors. #360 #499
* [BUGFIX] Query-frontend: don't reuse cached results for queries that are not step-aligned. #424
* [BUGFIX] Query-frontend: fix API error messages that were mentioning Prometheus `--enable-feature=promql-negative-offset` and `--enable-feature=promql-at-modifier` flags. #688
* [BUGFIX] Query-frontend: worker's cancellation channels are now buffered to ensure that all request cancellations are properly handled. #741
* [BUGFIX] Querier: fixed `/api/v1/user_stats` endpoint. When zone-aware replication is enabled, `MaxUnavailableZones` param is used instead of `MaxErrors`, so setting `MaxErrors = 0` doesn't make the Querier wait for all Ingesters responses. #474
* [BUGFIX] Querier: Disable query scheduler SRV DNS lookup. #689
* [BUGFIX] Ruler: fixed counting of PromQL evaluation errors as user-errors when updating `cortex_ruler_queries_failed_total`. [#4335](https://github.com/cortexproject/cortex/pull/4335)
* [BUGFIX] Ruler: fix formatting of rule groups in `/ruler/rule_groups` endpoint. #655
* [BUGFIX] Ruler: do not log `unable to read rules directory` at startup if the directory hasn't been created yet. #1058
* [BUGFIX] Ruler: enable Prometheus-compatible endpoints regardless of `-ruler.enable-api`. The flag now only controls the configuration API. This is what the config flag description stated, but not what was happening. #1216
* [BUGFIX] Compactor: fixed panic while collecting Prometheus metrics. #28
* [BUGFIX] Compactor: compactor should now be able to correctly mark blocks for deletion and no-compaction, if such marking was previously interrupted. #1015
* [BUGFIX] Alertmanager: remove stale template files. #4495
* [BUGFIX] Alertmanager: don't replace user configurations with blank fallback configurations (when enabled), particularly during scaling up/down instances when sharding is enabled. #224
* [BUGFIX] Ring: multi KV runtime config changes are now propagated to all rings, not just ingester ring. #1047
* [BUGFIX] Memberlist: fixed corrupted packets when sending compound messages with more than 255 messages or messages bigger than 64KB. #551
* [BUGFIX] Overrides exporter: successfully startup even if runtime config is not set. #1056
* [BUGFIX] Fix internal modules to wait for other modules depending on them before stopping. #1472

### Mixin

_Changes since `grafana/cortex-jsonnet` `1.9.0`._

* [CHANGE] Removed chunks storage support from mixin. #641 #643 #645 #811 #812 #813
  * Removed `tsdb.libsonnet`: no need to import it anymore (its content is already automatically included when using Jsonnet)
  * Removed the following fields from `_config`:
    * `storage_engine` (defaults to `blocks`)
    * `chunk_index_backend`
    * `chunk_store_backend`
  * Removed schema config map
  * Removed the following dashboards:
    * "Cortex / Chunks"
    * "Cortex / WAL"
    * "Cortex / Blocks vs Chunks"
  * Removed the following alerts:
    * `CortexOldChunkInMemory`
    * `CortexCheckpointCreationFailed`
    * `CortexCheckpointDeletionFailed`
    * `CortexProvisioningMemcachedTooSmall`
    * `CortexWALCorruption`
    * `CortexTableSyncFailure`
    * `CortexTransferFailed`
  * Removed the following recording rules:
    * `cortex_chunk_store_index_lookups_per_query`
    * `cortex_chunk_store_series_pre_intersection_per_query`
    * `cortex_chunk_store_series_post_intersection_per_query`
    * `cortex_chunk_store_chunks_per_query`
    * `cortex_bigtable_request_duration_seconds`
    * `cortex_cassandra_request_duration_seconds`
    * `cortex_dynamo_request_duration_seconds`
    * `cortex_database_request_duration_seconds`
    * `cortex_gcs_request_duration_seconds`
* [CHANGE] Update grafana-builder dependency: use $__rate_interval in qpsPanel and latencyPanel. [#372](https://github.com/grafana/cortex-jsonnet/pull/372)
* [CHANGE] `namespace` template variable in dashboards now only selects namespaces for selected clusters. [#311](https://github.com/grafana/cortex-jsonnet/pull/311)
* [CHANGE] `CortexIngesterRestarts` alert severity changed from `critical` to `warning`. [#321](https://github.com/grafana/cortex-jsonnet/pull/321)
* [CHANGE] Dashboards: added overridable `job_labels` and `cluster_labels` to the configuration object as label lists to uniquely identify jobs and clusters in the metric names and group-by lists in dashboards. [#319](https://github.com/grafana/cortex-jsonnet/pull/319)
* [CHANGE] Dashboards: `alert_aggregation_labels` has been removed from the configuration and overriding this value has been deprecated. Instead the labels are now defined by the `cluster_labels` list, and should be overridden accordingly through that list. [#319](https://github.com/grafana/cortex-jsonnet/pull/319)
* [CHANGE] Renamed `CortexCompactorHasNotUploadedBlocksSinceStart` to `CortexCompactorHasNotUploadedBlocks`. [#334](https://github.com/grafana/cortex-jsonnet/pull/334)
* [CHANGE] Renamed `CortexCompactorRunFailed` to `CortexCompactorHasNotSuccessfullyRunCompaction`. [#334](https://github.com/grafana/cortex-jsonnet/pull/334)
* [CHANGE] Renamed `CortexInconsistentConfig` alert to `CortexInconsistentRuntimeConfig` and increased severity to `critical`. [#335](https://github.com/grafana/cortex-jsonnet/pull/335)
* [CHANGE] Increased `CortexBadRuntimeConfig` alert severity to `critical` and removed support for `cortex_overrides_last_reload_successful` metric (was removed in Cortex 1.3.0). [#335](https://github.com/grafana/cortex-jsonnet/pull/335)
* [CHANGE] Grafana 'min step' changed to 15s so dashboard show better detail. [#340](https://github.com/grafana/cortex-jsonnet/pull/340)
* [CHANGE] Replace `CortexRulerFailedEvaluations` with two new alerts: `CortexRulerTooManyFailedPushes` and `CortexRulerTooManyFailedQueries`. [#347](https://github.com/grafana/cortex-jsonnet/pull/347)
* [CHANGE] Removed `CortexCacheRequestErrors` alert. This alert was not working because the legacy Cortex cache client instrumentation doesn't track errors. [#346](https://github.com/grafana/cortex-jsonnet/pull/346)
* [CHANGE] Removed `CortexQuerierCapacityFull` alert. [#342](https://github.com/grafana/cortex-jsonnet/pull/342)
* [CHANGE] Changes blocks storage alerts to group metrics by the configured `cluster_labels` (supporting the deprecated `alert_aggregation_labels`). [#351](https://github.com/grafana/cortex-jsonnet/pull/351)
* [CHANGE] Increased `CortexIngesterReachingSeriesLimit` critical alert threshold from 80% to 85%. [#363](https://github.com/grafana/cortex-jsonnet/pull/363)
* [CHANGE] Changed default `job_names` for query-frontend, query-scheduler and querier to match custom deployments too. [#376](https://github.com/grafana/cortex-jsonnet/pull/376)
* [CHANGE] Split `cortex_api` recording rule group into three groups. This is a workaround for large clusters where this group can become slow to evaluate. [#401](https://github.com/grafana/cortex-jsonnet/pull/401)
* [CHANGE] Increased `CortexIngesterReachingSeriesLimit` warning threshold from 70% to 80% and critical threshold from 85% to 90%. [#404](https://github.com/grafana/cortex-jsonnet/pull/404)
* [CHANGE] Raised `CortexKVStoreFailure` alert severity from warning to critical. #493
* [CHANGE] Increase `CortexRolloutStuck` alert "for" duration from 15m to 30m. #493 #573
* [CHANGE] The Alertmanager and Ruler compiled dashboards (`alertmanager.json` and `ruler.json`) have been respectively renamed to `mimir-alertmanager.json` and `mimir-ruler.json`. #869
* [CHANGE] Removed `cortex_overrides_metric` from `_config`. #871
* [CHANGE] Renamed recording rule groups (`cortex_` prefix changed to `mimir_`). #871
* [CHANGE] Alerts name prefix has been changed from `Cortex` to `Mimir` (eg. alert `CortexIngesterUnhealthy` has been renamed to `MimirIngesterUnhealthy`). #879
* [CHANGE] Enabled resources dashboards by default. Can be disabled setting `resources_dashboards_enabled` config field to `false`. #920
* [FEATURE] Added `Cortex / Overrides` dashboard, displaying default limits and per-tenant overrides applied to Mimir. #673
* [FEATURE] Added `Mimir / Tenants` and `Mimir / Top tenants` dashboards, displaying user-based metrics. #776
* [FEATURE] Added querier autoscaling panels and alerts. #1006 #1016
* [FEATURE] Mimir / Top tenants dashboard now has tenants ranked by rule group size and evaluation time. #1338
* [ENHANCEMENT] cortex-mixin: Make `cluster_namespace_deployment:kube_pod_container_resource_requests_{cpu_cores,memory_bytes}:sum` backwards compatible with `kube-state-metrics` v2.0.0. [#317](https://github.com/grafana/cortex-jsonnet/pull/317)
* [ENHANCEMENT] Cortex-mixin: Include `cortex-gw-internal` naming variation in default `gateway` job names. [#328](https://github.com/grafana/cortex-jsonnet/pull/328)
* [ENHANCEMENT] Ruler dashboard: added object storage metrics. [#354](https://github.com/grafana/cortex-jsonnet/pull/354)
* [ENHANCEMENT] Alertmanager dashboard: added object storage metrics. [#354](https://github.com/grafana/cortex-jsonnet/pull/354)
* [ENHANCEMENT] Added documentation text panels and descriptions to reads and writes dashboards. [#324](https://github.com/grafana/cortex-jsonnet/pull/324)
* [ENHANCEMENT] Dashboards: defined container functions for common resources panels: containerDiskWritesPanel, containerDiskReadsPanel, containerDiskSpaceUtilization. [#331](https://github.com/grafana/cortex-jsonnet/pull/331)
* [ENHANCEMENT] cortex-mixin: Added `alert_excluded_routes` config to exclude specific routes from alerts. [#338](https://github.com/grafana/cortex-jsonnet/pull/338)
* [ENHANCEMENT] Added `CortexMemcachedRequestErrors` alert. [#346](https://github.com/grafana/cortex-jsonnet/pull/346)
* [ENHANCEMENT] Ruler dashboard: added "Per route p99 latency" panel in the "Configuration API" row. [#353](https://github.com/grafana/cortex-jsonnet/pull/353)
* [ENHANCEMENT] Increased the `for` duration of the `CortexIngesterReachingSeriesLimit` warning alert to 3h. [#362](https://github.com/grafana/cortex-jsonnet/pull/362)
* [ENHANCEMENT] Added a new tier (`medium_small_user`) so we have another tier between 100K and 1Mil active series. [#364](https://github.com/grafana/cortex-jsonnet/pull/364)
* [ENHANCEMENT] Extend Alertmanager dashboard: [#313](https://github.com/grafana/cortex-jsonnet/pull/313)
  * "Tenants" stat panel - shows number of discovered tenant configurations.
  * "Replication" row - information about the replication of tenants/alerts/silences over instances.
  * "Tenant Configuration Sync" row - information about the configuration sync procedure.
  * "Sharding Initial State Sync" row - information about the initial state sync procedure when sharding is enabled.
  * "Sharding Runtime State Sync" row - information about various state operations which occur when sharding is enabled (replication, fetch, marge, persist).
* [ENHANCEMENT] Update gsutil command for `not healthy index found` playbook [#370](https://github.com/grafana/cortex-jsonnet/pull/370)
* [ENHANCEMENT] Added Alertmanager alerts and playbooks covering configuration syncs and sharding operation: [#377 [#378](https://github.com/grafana/cortex-jsonnet/pull/378)
  * `CortexAlertmanagerSyncConfigsFailing`
  * `CortexAlertmanagerRingCheckFailing`
  * `CortexAlertmanagerPartialStateMergeFailing`
  * `CortexAlertmanagerReplicationFailing`
  * `CortexAlertmanagerPersistStateFailing`
  * `CortexAlertmanagerInitialSyncFailed`
* [ENHANCEMENT] Add recording rules to improve responsiveness of Alertmanager dashboard. [#387](https://github.com/grafana/cortex-jsonnet/pull/387)
* [ENHANCEMENT] Add `CortexRolloutStuck` alert. [#405](https://github.com/grafana/cortex-jsonnet/pull/405)
* [ENHANCEMENT] Added `CortexKVStoreFailure` alert. [#406](https://github.com/grafana/cortex-jsonnet/pull/406)
* [ENHANCEMENT] Use configured `ruler` jobname for ruler dashboard panels. [#409](https://github.com/grafana/cortex-jsonnet/pull/409)
* [ENHANCEMENT] Add ability to override `datasource` for generated dashboards. [#407](https://github.com/grafana/cortex-jsonnet/pull/407)
* [ENHANCEMENT] Use alertmanager jobname for alertmanager dashboard panels [#411](https://github.com/grafana/cortex-jsonnet/pull/411)
* [ENHANCEMENT] Added `CortexDistributorReachingInflightPushRequestLimit` alert. [#408](https://github.com/grafana/cortex-jsonnet/pull/408)
* [ENHANCEMENT] Added `CortexReachingTCPConnectionsLimit` alert. #403
* [ENHANCEMENT] Added "Cortex / Writes Networking" and "Cortex / Reads Networking" dashboards. #405
* [ENHANCEMENT] Improved "Queue length" panel in "Cortex / Queries" dashboard. #408
* [ENHANCEMENT] Add `CortexDistributorReachingInflightPushRequestLimit` alert and playbook. #401
* [ENHANCEMENT] Added "Recover accidentally deleted blocks (Google Cloud specific)" playbook. #475
* [ENHANCEMENT] Added support to multi-zone store-gateway deployments. #608 #615
* [ENHANCEMENT] Show supplementary alertmanager services in the Rollout Progress dashboard. #738 #855
* [ENHANCEMENT] Added `mimir` to default job names. This makes dashboards and alerts working when Mimir is installed in single-binary mode and the deployment is named `mimir`. #921
* [ENHANCEMENT] Introduced a new alert for the Alertmanager: `MimirAlertmanagerAllocatingTooMuchMemory`. It has two severities based on the memory usage against limits, a `warning` level at 80% and a `critical` level at 90%. #1206
* [ENHANCEMENT] Faster memcached cache requests. #2720
* [BUGFIX] Fixed `CortexIngesterHasNotShippedBlocks` alert false positive in case an ingester instance had ingested samples in the past, then no traffic was received for a long period and then it started receiving samples again. [#308](https://github.com/grafana/cortex-jsonnet/pull/308)
* [BUGFIX] Fixed `CortexInconsistentRuntimeConfig` metric. [#335](https://github.com/grafana/cortex-jsonnet/pull/335)
* [BUGFIX] Fixed scaling dashboard to correctly work when a Cortex service deployment spans across multiple zones (a zone is expected to have the `zone-[a-z]` suffix). [#365](https://github.com/grafana/cortex-jsonnet/pull/365)
* [BUGFIX] Fixed rollout progress dashboard to correctly work when a Cortex service deployment spans across multiple zones (a zone is expected to have the `zone-[a-z]` suffix). [#366](https://github.com/grafana/cortex-jsonnet/pull/366)
* [BUGFIX] Fixed rollout progress dashboard to include query-scheduler too. [#376](https://github.com/grafana/cortex-jsonnet/pull/376)
* [BUGFIX] Upstream recording rule `node_namespace_pod_container:container_cpu_usage_seconds_total:sum_irate` renamed. [#379](https://github.com/grafana/cortex-jsonnet/pull/379)
* [BUGFIX] Fixed writes/reads/alertmanager resources dashboards to use `$._config.job_names.gateway`. [#403](https://github.com/grafana/cortex-jsonnet/pull/403)
* [BUGFIX] Span the annotation.message in alerts as YAML multiline strings. [#412](https://github.com/grafana/cortex-jsonnet/pull/412)
* [BUGFIX] Fixed "Instant queries / sec" in "Cortex / Reads" dashboard. #445
* [BUGFIX] Fixed and added missing KV store panels in Writes, Reads, Ruler and Compactor dashboards. #448
* [BUGFIX] Fixed Alertmanager dashboard when alertmanager is running as part of single binary. #1064
* [BUGFIX] Fixed Ruler dashboard when ruler is running as part of single binary. #1260
* [BUGFIX] Query-frontend: fixed bad querier status code mapping with query-sharding enabled. #1227

### Jsonnet

_Changes since `grafana/cortex-jsonnet` `1.9.0`._

* [CHANGE] Removed chunks storage support. #639
  * Removed the following fields from `_config`:
    * `storage_engine` (defaults to `blocks`)
    * `querier_second_storage_engine` (not supported anymore)
    * `table_manager_enabled`, `table_prefix`
    * `memcached_index_writes_enabled` and `memcached_index_writes_max_item_size_mb`
    * `storeMemcachedChunksConfig`
    * `storeConfig`
    * `max_chunk_idle`
    * `schema` (the schema configmap is still added for backward compatibility reasons)
    * `bigtable_instance` and `bigtable_project`
    * `client_configs`
    * `enabledBackends`
    * `storage_backend`
    * `cassandra_addresses`
    * `s3_bucket_name`
    * `ingester_deployment_without_wal` (was only used by chunks storage)
    * `ingester` (was only used to configure chunks storage WAL)
  * Removed the following CLI flags from `ingester_args`:
    * `ingester.max-chunk-age`
    * `ingester.max-stale-chunk-idle`
    * `ingester.max-transfer-retries`
    * `ingester.retain-period`
* [CHANGE] Changed `overrides-exporter.libsonnet` from being based on cortex-tools to Mimir `overrides-exporter` target. #646
* [CHANGE] Store gateway: set `-blocks-storage.bucket-store.index-cache.memcached.max-get-multi-concurrency`,
  `-blocks-storage.bucket-store.chunks-cache.memcached.max-get-multi-concurrency`,
  `-blocks-storage.bucket-store.metadata-cache.memcached.max-get-multi-concurrency`,
  `-blocks-storage.bucket-store.index-cache.memcached.max-idle-connections`,
  `-blocks-storage.bucket-store.chunks-cache.memcached.max-idle-connections`,
  `-blocks-storage.bucket-store.metadata-cache.memcached.max-idle-connections` to 100 [#414](https://github.com/grafana/cortex-jsonnet/pull/414)
* [CHANGE] Alertmanager: mounted overrides configmap to alertmanager too. [#315](https://github.com/grafana/cortex-jsonnet/pull/315)
* [CHANGE] Memcached: upgraded memcached from `1.5.17` to `1.6.9`. [#316](https://github.com/grafana/cortex-jsonnet/pull/316)
* [CHANGE] Store-gateway: increased memory request and limit respectively from 6GB / 6GB to 12GB / 18GB. [#322](https://github.com/grafana/cortex-jsonnet/pull/322)
* [CHANGE] Store-gateway: increased `-blocks-storage.bucket-store.max-chunk-pool-bytes` from 2GB (default) to 12GB. [#322](https://github.com/grafana/cortex-jsonnet/pull/322)
* [CHANGE] Ingester/Ruler: set `-server.grpc-max-send-msg-size-bytes` and `-server.grpc-max-send-msg-size-bytes` to sensible default values (10MB). [#326](https://github.com/grafana/cortex-jsonnet/pull/326)
* [CHANGE] Decreased `-server.grpc-max-concurrent-streams` from 100k to 10k. [#369](https://github.com/grafana/cortex-jsonnet/pull/369)
* [CHANGE] Decreased blocks storage ingesters graceful termination period from 80m to 20m. [#369](https://github.com/grafana/cortex-jsonnet/pull/369)
* [CHANGE] Increase the rules per group and rule groups limits on different tiers. [#396](https://github.com/grafana/cortex-jsonnet/pull/396)
* [CHANGE] Removed `max_samples_per_query` limit, since it only works with chunks and only when using `-distributor.shard-by-all-labels=false`. [#397](https://github.com/grafana/cortex-jsonnet/pull/397)
* [CHANGE] Removed chunks storage query sharding config support. The following config options have been removed: [#398](https://github.com/grafana/cortex-jsonnet/pull/398)
  * `_config` > `queryFrontend` > `shard_factor`
  * `_config` > `queryFrontend` > `sharded_queries_enabled`
  * `_config` > `queryFrontend` > `query_split_factor`
* [CHANGE] Rename ruler_s3_bucket_name and ruler_gcs_bucket_name to ruler_storage_bucket_name: [#415](https://github.com/grafana/cortex-jsonnet/pull/415)
* [CHANGE] Fine-tuned rolling update policy for distributor, querier, query-frontend, query-scheduler. [#420](https://github.com/grafana/cortex-jsonnet/pull/420)
* [CHANGE] Increased memcached metadata/chunks/index-queries max connections from 4k to 16k. [#420](https://github.com/grafana/cortex-jsonnet/pull/420)
* [CHANGE] Disabled step alignment in query-frontend to be compliant with PromQL. [#420](https://github.com/grafana/cortex-jsonnet/pull/420)
* [CHANGE] Do not limit compactor CPU and request a number of cores equal to the configured concurrency. [#420](https://github.com/grafana/cortex-jsonnet/pull/420)
* [CHANGE] Configured split-and-merge compactor. #853
  * The following CLI flags are set on compactor:
    * `-compactor.split-and-merge-shards=0`
    * `-compactor.compactor-tenant-shard-size=1`
    * `-compactor.split-groups=1`
    * `-compactor.max-opening-blocks-concurrency=4`
    * `-compactor.max-closing-blocks-concurrency=2`
    * `-compactor.symbols-flushers-concurrency=4`
  * The following per-tenant overrides have been set on `super_user` and `mega_user` classes:
    ```
    compactor_split_and_merge_shards: 2,
    compactor_tenant_shard_size: 2,
    compactor_split_groups: 2,
    ```
* [CHANGE] The entrypoint file to include has been renamed from `cortex.libsonnet` to `mimir.libsonnet`. #897
* [CHANGE] The default image config field has been renamed from `cortex` to `mimir`. #896
   ```
   {
     _images+:: {
       mimir: '...',
     },
   }
   ```
* [CHANGE] Removed `cortex_` prefix from config fields. #898
  * The following config fields have been renamed:
    * `cortex_bucket_index_enabled` renamed to `bucket_index_enabled`
    * `cortex_compactor_cleanup_interval` renamed to `compactor_cleanup_interval`
    * `cortex_compactor_data_disk_class` renamed to `compactor_data_disk_class`
    * `cortex_compactor_data_disk_size` renamed to `compactor_data_disk_size`
    * `cortex_compactor_max_concurrency` renamed to `compactor_max_concurrency`
    * `cortex_distributor_allow_multiple_replicas_on_same_node` renamed to `distributor_allow_multiple_replicas_on_same_node`
    * `cortex_ingester_data_disk_class` renamed to `ingester_data_disk_class`
    * `cortex_ingester_data_disk_size` renamed to `ingester_data_disk_size`
    * `cortex_querier_allow_multiple_replicas_on_same_node` renamed to `querier_allow_multiple_replicas_on_same_node`
    * `cortex_query_frontend_allow_multiple_replicas_on_same_node` renamed to `query_frontend_allow_multiple_replicas_on_same_node`
    * `cortex_query_sharding_enabled` renamed to `query_sharding_enabled`
    * `cortex_query_sharding_msg_size_factor` renamed to `query_sharding_msg_size_factor`
    * `cortex_ruler_allow_multiple_replicas_on_same_node` renamed to `ruler_allow_multiple_replicas_on_same_node`
    * `cortex_store_gateway_data_disk_class` renamed to `store_gateway_data_disk_class`
    * `cortex_store_gateway_data_disk_size` renamed to `store_gateway_data_disk_size`
* [CHANGE] The overrides configmap default mountpoint has changed from `/etc/cortex` to `/etc/mimir`. It can be customized via the `overrides_configmap_mountpoint` config field. #899
* [CHANGE] Enabled in the querier the features to query label names with matchers, PromQL at modifier and query long-term storage for labels. #905
* [CHANGE] Reduced TSDB blocks retention on ingesters disk from 96h to 24h. #905
* [CHANGE] Enabled closing of idle TSDB in ingesters. #905
* [CHANGE] Disabled TSDB isolation in ingesters for better performances. #905
* [CHANGE] Changed log level of querier, query-frontend, query-scheduler and alertmanager from `debug` to `info`. #905
* [CHANGE] Enabled attributes in-memory cache in store-gateway. #905
* [CHANGE] Configured store-gateway to not load blocks containing samples more recent than 10h (because such samples are queried from ingesters). #905
* [CHANGE] Dynamically compute `-compactor.deletion-delay` based on other settings, in order to reduce the deletion delay as much as possible and lower the number of live blocks in the storage. #907
* [CHANGE] The config field `distributorConfig` has been renamed to `ingesterRingClientConfig`. Config field `ringClient` has been removed in favor of `ingesterRingClientConfig`. #997 #1057
* [CHANGE] Gossip.libsonnet has been fixed to modify all ring configurations, not only the ingester ring config. Furthermore it now supports migration via multi KV store. #1057 #1099
* [CHANGE] Changed the default of `bucket_index_enabled` to `true`. #924
* [CHANGE] Remove the support for the test-exporter. #1133
* [CHANGE] Removed `$.distributor_deployment_labels`, `$.ingester_deployment_labels` and `$.querier_deployment_labels` fields, that were used by gossip.libsonnet to inject additional label. Now the label is injected directly into pods of statefulsets and deployments. #1297
* [CHANGE] Disabled `-ingester.readiness-check-ring-health`. #1352
* [CHANGE] Changed Alertmanager CPU request from `100m` to `2` cores, and memory request from `1Gi` to `10Gi`. Set Alertmanager memory limit to `15Gi`. #1206
* [CHANGE] gossip.libsonnet has been renamed to memberlist.libsonnet, and is now imported by default. Use of memberlist for ring is enabled by setting `_config.memberlist_ring_enabled` to true. #1526
* [FEATURE] Added query sharding support. It can be enabled setting `cortex_query_sharding_enabled: true` in the `_config` object. #653
* [FEATURE] Added shuffle-sharding support. It can be enabled and configured using the following config: #902
   ```
   _config+:: {
     shuffle_sharding:: {
       ingester_write_path_enabled: true,
       ingester_read_path_enabled: true,
       querier_enabled: true,
       ruler_enabled: true,
       store_gateway_enabled: true,
     },
   }
   ```
* [FEATURE] Added multi-zone ingesters and store-gateways support. #1352 #1552
* [ENHANCEMENT] Add overrides config to compactor. This allows setting retention configs per user. [#386](https://github.com/grafana/cortex-jsonnet/pull/386)
* [ENHANCEMENT] Added 256MB memory ballast to querier. [#369](https://github.com/grafana/cortex-jsonnet/pull/369)
* [ENHANCEMENT] Update `etcd-operator` to latest version (see https://github.com/grafana/jsonnet-libs/pull/480). [#263](https://github.com/grafana/cortex-jsonnet/pull/263)
* [ENHANCEMENT] Add support for Azure storage in Alertmanager configuration. [#381](https://github.com/grafana/cortex-jsonnet/pull/381)
* [ENHANCEMENT] Add support for running Alertmanager in sharding mode. [#394](https://github.com/grafana/cortex-jsonnet/pull/394)
* [ENHANCEMENT] Allow to customize PromQL engine settings via `queryEngineConfig`. [#399](https://github.com/grafana/cortex-jsonnet/pull/399)
* [ENHANCEMENT] Define Azure object storage ruler args. [#416](https://github.com/grafana/cortex-jsonnet/pull/416)
* [ENHANCEMENT] Added the following config options to allow to schedule multiple replicas of the same service on the same node: [#418](https://github.com/grafana/cortex-jsonnet/pull/418)
  * `cortex_distributor_allow_multiple_replicas_on_same_node`
  * `cortex_ruler_allow_multiple_replicas_on_same_node`
  * `cortex_querier_allow_multiple_replicas_on_same_node`
  * `cortex_query_frontend_allow_multiple_replicas_on_same_node`
* [BUGFIX] Alertmanager: fixed `--alertmanager.cluster.peers` CLI flag passed to alertmanager when HA is enabled. [#329](https://github.com/grafana/cortex-jsonnet/pull/329)
* [BUGFIX] Fixed `-distributor.extend-writes` setting on ruler when `unregister_ingesters_on_shutdown` is disabled. [#369](https://github.com/grafana/cortex-jsonnet/pull/369)
* [BUGFIX] Treat `compactor_blocks_retention_period` type as string rather than int.[#395](https://github.com/grafana/cortex-jsonnet/pull/395)
* [BUGFIX] Pass `-ruler-storage.s3.endpoint` to ruler when using S3. [#421](https://github.com/grafana/cortex-jsonnet/pull/421)
* [BUGFIX] Remove service selector on label `gossip_ring_member` from other services than `gossip-ring`. [#1008](https://github.com/grafana/mimir/pull/1008)
* [BUGFIX] Rename `-ingester.readiness-check-ring-health` to `-ingester.ring.readiness-check-ring-health`, to reflect current name of flag. #1460

### Mimirtool

_Changes since cortextool `0.10.7`._

* [CHANGE] The following environment variables have been renamed: #883
  * `CORTEX_ADDRESS` to `MIMIR_ADDRESS`
  * `CORTEX_API_USER` to `MIMIR_API_USER`
  * `CORTEX_API_KEY` to `MIMIR_API_KEY`
  * `CORTEX_TENANT_ID` to `MIMIR_TENANT_ID`
  * `CORTEX_TLS_CA_PATH` to `MIMIR_TLS_CA_PATH`
  * `CORTEX_TLS_CERT_PATH` to `MIMIR_TLS_CERT_PATH`
  * `CORTEX_TLS_KEY_PATH` to `MIMIR_TLS_KEY_PATH`
* [CHANGE] Change `cortex` backend to `mimir`. #883
* [CHANGE] Do not publish `mimirtool` binary for 386 windows architecture. #1263
* [CHANGE] `analyse` command has been renamed to `analyze`. #1318
* [FEATURE] Support Arm64 on Darwin for all binaries (benchtool etc). https://github.com/grafana/cortex-tools/pull/215
* [ENHANCEMENT] Correctly support federated rules. #823
* [BUGFIX] Fix `cortextool rules` legends displaying wrong symbols for updates and deletions. https://github.com/grafana/cortex-tools/pull/226

### Query-tee

_Changes since Cortex `1.10.0`._

* [ENHANCEMENT] Added `/api/v1/query_exemplars` API endpoint support (no results comparison). #168
* [ENHANCEMENT] Add a flag (`--proxy.compare-use-relative-error`) in the query-tee to compare floating point values using relative error. #208
* [ENHANCEMENT] Add a flag (`--proxy.compare-skip-recent-samples`) in the query-tee to skip comparing recent samples. By default samples not older than 1 minute are skipped. #234
* [BUGFIX] Fixes a panic in the query-tee when comparing result. #207
* [BUGFIX] Ensure POST requests are handled correctly #286

### Blocksconvert

_Changes since Cortex `1.10.0`._

* [CHANGE] Blocksconvert tool was removed from Mimir. #637

### Metaconvert

_Changes since Cortex `1.10.0`._

* [CHANGE] `thanosconvert` tool has been renamed to `metaconvert`. `-config.file` option has been removed, while it now requires `-tenant` option to work on single tenant only. It now also preserves labels recognized by Mimir. #1120

### Test-exporter

_Changes since Cortex `1.10.0`._

* [CHANGE] Removed the test-exporter tool. #1133

### Tools

_Changes since Cortex `1.10.0`._

* [CHANGE] Removed `query-audit`. You can use `query-tee` to compare query results and performances of two Grafana Mimir backends. #1380

## [Cortex 1.10.0 CHANGELOG](https://github.com/grafana/mimir/blob/a13959db5d38ff65c2b7ef52c56331d2f4dbc00c/CHANGELOG.md#cortex-1100--2021-08-03)<|MERGE_RESOLUTION|>--- conflicted
+++ resolved
@@ -58,16 +58,11 @@
 
 ### Mixin
 
-<<<<<<< HEAD
-* [ENHANCEMENT] Dashboards: allow switching between using classic or native histograms in dashboards. #7674 #8502
-  * Overview dashboard: status, read/write latency and queries/ingestion per sec panels, `cortex_request_duration_seconds` metric.
-  * Reads dashboard: `cortex_request_duration_seconds` metric. #8752
-=======
 * [CHANGE] Dashboards: set default auto-refresh rate to 5m. #8758
 * [ENHANCEMENT] Dashboards: allow switching between using classic or native histograms in dashboards.
   * Overview dashboard: status, read/write latency and queries/ingestion per sec panels, `cortex_request_duration_seconds` metric. #7674 #8502
   * Writes dashboard: `cortex_request_duration_seconds` metric. #8757
->>>>>>> b576c793
+  * Reads dashboard: `cortex_request_duration_seconds` metric. #8752
 * [ENHANCEMENT] Alerts: `MimirRunningIngesterReceiveDelayTooHigh` alert has been tuned to be more reactive to high receive delay. #8538
 * [ENHANCEMENT] Dashboards: improve end-to-end latency and strong read consistency panels when experimental ingest storage is enabled. #8543
 * [ENHANCEMENT] Dashboards: Add panels for monitoring ingester autoscaling when not using ingest-storage. These panels are disabled by default, but can be enabled using the `autoscaling.ingester.enabled: true` config option. #8484
