--- conflicted
+++ resolved
@@ -420,11 +420,8 @@
 * [BUGFIX] Query-frontend: fix API error messages that were mentioning Prometheus `--enable-feature=promql-negative-offset` and `--enable-feature=promql-at-modifier` flags. #688
 * [BUGFIX] Query-frontend: worker's cancellation channels are now buffered to ensure that all request cancellations are properly handled. #741
 * [BUGFIX] Compactor: compactor should now be able to correctly mark blocks for deletion and no-compaction, if such marking was previously interrupted. #1015
-<<<<<<< HEAD
 * [BUGFIX] Overrides-exporter: successfully startup even if runtime config is not set. #1056
-=======
 * [BUGFIX] Multi-KV: runtime config changes are now propagated to all rings, not just ingester ring. #1047
->>>>>>> 84cb23dc
 
 ### Mixin (changes since `grafana/cortex-jsonnet` `1.9.0`)
 
