# Changelog

## Grafana Mimir - main / unreleased

### Grafana Mimir

* [CHANGE] Distributor: if forwarding rules are used to forward samples, exemplars are now removed from the request #2725
* [CHANGE] Ingester: experimental `-blocks-storage.tsdb.new-chunk-disk-mapper` has been removed, new chunk disk mapper is now always used, and is no longer marked experimental. Default value of `-blocks-storage.tsdb.head-chunks-write-queue-size` has changed to 1000000, this enables async chunk queue by default, which leads to improved latency on the write path when new chunks are created in ingesters. #2762
* [CHANGE] Ingester: removed deprecated `-blocks-storage.tsdb.isolation-enabled` option. TSDB-level isolation is now always disabled in Mimir. #2782
* [CHANGE] Compactor: `-compactor.partial-block-deletion-delay` must either be set to 0 (to disable partial blocks deletion) or a value higher than `4h`. #2787
* [FEATURE] Introduced an experimental anonymous usage statistics tracking (disabled by default), to help Mimir maintainers driving better decisions to support the opensource community. The tracking system anonymously collects non-sensitive and non-personal identifiable information about the running Mimir cluster, and is disabled by default. #2643 #2662 #2685 #2732 #2735
<<<<<<< HEAD
* [FEATURE] Introduced an experimental deployment mode called read-write and running a fully featured Mimir cluster with three components: write, read and backend. The read-write deployment mode is a trade-off between the monolithic mode (only one component, no isolation) and the microservices mode (many components, high isolation). #2754 #2838
* [FEATURE] Query-frontend: introduced experimental support to split instant queries by time. The instant query splitting can be enabled setting `-query-frontend.split-instant-queries-by-interval`. #2469 #2564 #2565 #2570 #2571 #2572 #2573 #2574 #2575 #2576 #2581 #2582 #2601 #2632 #2633 #2634 #2641 #2642 #2766
=======
* [FEATURE] Introduced an experimental deployment mode called read-write and running a fully featured Mimir cluster with three components: write, read and backend. The read-write deployment mode is a trade-off between the monolithic mode (only one component, no isolation) and the microservices mode (many components, high isolation). #2754
>>>>>>> 8a038b40
* [ENHANCEMENT] Distributor: Add `cortex_distributor_query_ingester_chunks_deduped_total` and `cortex_distributor_query_ingester_chunks_total` metrics for determining how effective ingester chunk deduplication at query time is. #2713
* [ENHANCEMENT] Upgrade Docker base images to `alpine:3.16.2`. #2729
* [ENHANCEMENT] Ruler: Add `<prometheus-http-prefix>/api/v1/status/buildinfo` endpoint. #2724
* [ENHANCEMENT] Querier: Ensure all queries pulled from query-frontend or query-scheduler are immediately executed. The maximum workers concurrency in each querier is configured by `-querier.max-concurrent`. #2598
* [ENHANCEMENT] Distributor: Add `cortex_distributor_received_requests_total` and `cortex_distributor_requests_in_total` metrics to provide visiblity into appropriate per-tenant request limits. #2770
* [ENHANCEMENT] Distributor: Add single forwarding remote-write endpoint for a tenant (`forwarding_endpoint`), instead of using per-rule endpoints. This takes precendence over per-rule endpoints. #2801
* [ENHANCEMENT] Added `err-mimir-distributor-max-write-message-size` to the errors catalog. #2470
* [BUGFIX] Ruler: fix not restoring alerts' state at startup. #2648
* [BUGFIX] Ingester: Fix disk filling up after restarting ingesters with out-of-order support disabled while it was enabled before. #2799
* [BUGFIX] Memberlist: retry joining memberlist cluster on startup when no nodes are resolved. #2837

### Mixin

* [CHANGE] Dashboards: remove the "Cache - Latency (old)" panel from the "Mimir / Queries" dashboard. #2796
* [FEATURE] Dashboards: added support to experimental read-write deployment mode. #2780
* [ENHANCEMENT] Dashboards: added support to query-tee in front of ruler-query-frontend in the "Remote ruler reads" dashboard. #2761
* [ENHANCEMENT] Dashboards: Introduce support for baremetal deployment, setting `deployment_type: 'baremetal'` in the mixin `_config`. #2657
* [BUGFIX] Dashboards: stop setting 'interval' in dashboards; it should be set on your datasource. #2802

### Jsonnet

* [ENHANCEMENT] Upgrade memcached image tag to `memcached:1.6.16-alpine`. #2740
* [ENHANCEMENT] Added `$._config.configmaps` and `$._config.runtime_config_files` to make it easy to add new configmaps or runtime config file to all components. #2748

### Mimirtool

* [BUGFIX] Version checking no longer prompts for updating when already on latest version. #2723

### Query-tee

* [CHANGE] Renamed CLI flag `-server.service-port` to `-server.http-service-port`. #2683
* [CHANGE] Renamed metric `cortex_querytee_request_duration_seconds` to `cortex_querytee_backend_request_duration_seconds`. Metric `cortex_querytee_request_duration_seconds` is now reported without label `backend`. #2683
* [ENHANCEMENT] Added HTTP over gRPC support to `query-tee` to allow testing gRPC requests to Mimir instances. #2683

### Mimir Continuous Test

* [ENHANCEMENT] Added basic authentication and bearer token support for when Mimir is behind a gateway authenticating the calls. #2717

### Documentation


## 2.3.0-rc.0

### Grafana Mimir

* [CHANGE] Ingester: Added user label to ingester metric `cortex_ingester_tsdb_out_of_order_samples_appended_total`. On multitenant clusters this helps us find the rate of appended out-of-order samples for a specific tenant. #2493
* [CHANGE] Compactor: delete source and output blocks from local disk on compaction failed, to reduce likelihood that subsequent compactions fail because of no space left on disk. #2261
* [CHANGE] Ruler: Remove unused CLI flags `-ruler.search-pending-for` and `-ruler.flush-period` (and their respective YAML config options). #2288
* [CHANGE] Successful gRPC requests are no longer logged (only affects internal API calls). #2309
* [CHANGE] Add new `-*.consul.cas-retry-delay` flags. They have a default value of `1s`, while previously there was no delay between retries. #2309
* [CHANGE] Store-gateway: Remove the experimental ability to run requests in a dedicated OS thread pool and associated CLI flag `-store-gateway.thread-pool-size`. #2423
* [CHANGE] Memberlist: disabled TCP-based ping fallback, because Mimir already uses a custom transport based on TCP. #2456
* [CHANGE] Change default value for `-distributor.ha-tracker.max-clusters` to `100` to provide a DoS protection. #2465
* [CHANGE] Experimental block upload API exposed by compactor has changed: Previous `/api/v1/upload/block/{block}` endpoint for starting block upload is now `/api/v1/upload/block/{block}/start`, and previous endpoint `/api/v1/upload/block/{block}?uploadComplete=true` for finishing block upload is now `/api/v1/upload/block/{block}/finish`. New API endpoint has been added: `/api/v1/upload/block/{block}/check`. #2486 #2548
* [CHANGE] Compactor: changed `-compactor.max-compaction-time` default from `0s` (disabled) to `1h`. When compacting blocks for a tenant, the compactor will move to compact blocks of another tenant or re-plan blocks to compact at least every 1h. #2514
* [CHANGE] Distributor: removed previously deprecated `extend_writes` (see #1856) YAML key and `-distributor.extend-writes` CLI flag from the distributor config. #2551
* [CHANGE] Ingester: removed previously deprecated `active_series_custom_trackers` (see #1188) YAML key from the ingester config. #2552
* [CHANGE] The tenant ID `__mimir_cluster` is reserved by Mimir and not allowed to store metrics. #2643
* [CHANGE] Purger: removed the purger component and moved its API endpoints `/purger/delete_tenant` and `/purger/delete_tenant_status` to the compactor at `/compactor/delete_tenant` and `/compactor/delete_tenant_status`. The new endpoints on the compactor are stable. #2644
* [CHANGE] Memberlist: Change the leave timeout duration (`-memberlist.leave-timeout duration`) from 5s to 20s and connection timeout (`-memberlist.packet-dial-timeout`) from 5s to 2s. This makes leave timeout 10x the connection timeout, so that we can communicate the leave to at least 1 node, if the first 9 we try to contact times out. #2669
* [CHANGE] Alertmanager: return status code `412 Precondition Failed` and log info message when alertmanager isn't configured for a tenant. #2635
* [CHANGE] Distributor: if forwarding rules are used to forward samples, exemplars are now removed from the request. #2710
* [CHANGE] Limits: change the default value of `max_global_series_per_metric` limit to `0` (disabled). Setting this limit by default does not provide much benefit because series are sharded by all labels. #2714
* [FEATURE] Compactor: Adds the ability to delete partial blocks after a configurable delay. This option can be configured per tenant. #2285
  - `-compactor.partial-block-deletion-delay`, as a duration string, allows you to set the delay since a partial block has been modified before marking it for deletion. A value of `0`, the default, disables this feature.
  - The metric `cortex_compactor_blocks_marked_for_deletion_total` has a new value for the `reason` label `reason="partial"`, when a block deletion marker is triggered by the partial block deletion delay.
* [FEATURE] Querier: enabled support for queries with negative offsets, which are not cached in the query results cache. #2429
* [FEATURE] EXPERIMENTAL: OpenTelemetry Metrics ingestion path on `/otlp/v1/metrics`. #695 #2436 #2461
* [FEATURE] Querier: Added support for tenant federation to metric metadata endpoint. #2467
* [FEATURE] Query-frontend: introduced experimental support to split instant queries by time. The instant query splitting can be enabled setting `-query-frontend.split-instant-queries-by-interval`. #2469 #2564 #2565 #2570 #2571 #2572 #2573 #2574 #2575 #2576 #2581 #2582 #2601 #2632 #2633 #2634 #2641 #2642 #2766
* [ENHANCEMENT] Distributor: Decreased distributor tests execution time. #2562
* [ENHANCEMENT] Alertmanager: Allow the HTTP `proxy_url` configuration option in the receiver's configuration. #2317
* [ENHANCEMENT] ring: optimize shuffle-shard computation when lookback is used, and all instances have registered timestamp within the lookback window. In that case we can immediately return origial ring, because we would select all instances anyway. #2309
* [ENHANCEMENT] Memberlist: added experimental memberlist cluster label support via `-memberlist.cluster-label` and `-memberlist.cluster-label-verification-disabled` CLI flags (and their respective YAML config options). #2354
* [ENHANCEMENT] Object storage can now be configured for all components using the `common` YAML config option key (or `-common.storage.*` CLI flags). #2330 #2347
* [ENHANCEMENT] Go: updated to go 1.18.4. #2400
* [ENHANCEMENT] Store-gateway, listblocks: list of blocks now includes stats from `meta.json` file: number of series, samples and chunks. #2425
* [ENHANCEMENT] Added more buckets to `cortex_ingester_client_request_duration_seconds` histogram metric, to correctly track requests taking longer than 1s (up until 16s). #2445
* [ENHANCEMENT] Azure client: Improve memory usage for large object storage downloads. #2408
* [ENHANCEMENT] Distributor: Add `-distributor.instance-limits.max-inflight-push-requests-bytes`. This limit protects the distributor against multiple large requests that together may cause an OOM, but are only a few, so do not trigger the `max-inflight-push-requests` limit. #2413
* [ENHANCEMENT] Distributor: Drop exemplars in distributor for tenants where exemplars are disabled. #2504
* [ENHANCEMENT] Runtime Config: Allow operator to specify multiple comma-separated yaml files in `-runtime-config.file` that will be merged in left to right order. #2583
* [ENHANCEMENT] Query sharding: shard binary operations only if it doesn't lead to non-shardable vector selectors in one of the operands. #2696
* [ENHANCEMENT] Add packaging for both debian based deb file and redhat based rpm file using FPM. #1803
* [BUGFIX] TSDB: Fixed a bug on the experimental out-of-order implementation that led to wrong query results. #2701
* [BUGFIX] Compactor: log the actual error on compaction failed. #2261
* [BUGFIX] Alertmanager: restore state from storage even when running a single replica. #2293
* [BUGFIX] Ruler: do not block "List Prometheus rules" API endpoint while syncing rules. #2289
* [BUGFIX] Ruler: return proper `*status.Status` error when running in remote operational mode. #2417
* [BUGFIX] Alertmanager: ensure the configured `-alertmanager.web.external-url` is either a path starting with `/`, or a full URL including the scheme and hostname. #2381 #2542
* [BUGFIX] Memberlist: fix problem with loss of some packets, typically ring updates when instances were removed from the ring during shutdown. #2418
* [BUGFIX] Ingester: fix misfiring `MimirIngesterHasUnshippedBlocks` and stale `cortex_ingester_oldest_unshipped_block_timestamp_seconds` when some block uploads fail. #2435
* [BUGFIX] Query-frontend: fix incorrect mapping of http status codes 429 to 500 when request queue is full. #2447
* [BUGFIX] Memberlist: Fix problem with ring being empty right after startup. Memberlist KV store now tries to "fast-join" the cluster to avoid serving empty KV store. #2505
* [BUGFIX] Compactor: Fix bug when using `-compactor.partial-block-deletion-delay`: compactor didn't correctly check for modification time of all block files. #2559
* [BUGFIX] Query-frontend: fix wrong query sharding results for queries with boolean result like `1 < bool 0`. #2558
* [BUGFIX] Fixed error messages related to per-instance limits incorrectly reporting they can be set on a per-tenant basis. #2610
* [BUGFIX] Perform HA-deduplication before forwarding samples according to forwarding rules in the distributor. #2603 #2709
* [BUGFIX] Fix reporting of tracing spans from PromQL engine. #2707
* [BUGFIX] Apply relabel and drop_label rules before forwarding rules in the distributor. #2703
* [BUGFIX] Distributor: Register `cortex_discarded_requests_total` metric, which previously was not registered and therefore not exported. #2712

### Mixin

* [CHANGE] Dashboards: "Slow Queries" dashboard no longer works with versions older than Grafana 9.0. #2223
* [CHANGE] Alerts: use RSS memory instead of working set memory in the `MimirAllocatingTooMuchMemory` alert for ingesters. #2480
* [ENHANCEMENT] Dashboards: added missed rule evaluations to the "Evaluations per second" panel in the "Mimir / Ruler" dashboard. #2314
* [ENHANCEMENT] Dashboards: add k8s resource requests to CPU and memory panels. #2346
* [ENHANCEMENT] Dashboards: add RSS memory utilization panel for ingesters, store-gateways and compactors. #2479
* [ENHANCEMENT] Dashboards: allow to configure graph tooltip. #2647
* [ENHANCEMENT] Alerts: MimirFrontendQueriesStuck and MimirSchedulerQueriesStuck alerts are more reliable now as they consider all the intermediate samples in the minute prior to the evaluation. #2630
* [ENHANCEMENT] Alerts: added `RolloutOperatorNotReconciling` alert, firing if the optional rollout-operator is not successfully reconciling. #2700
* [BUGFIX] Dashboards: fixed unit of latency panels in the "Mimir / Ruler" dashboard. #2312
* [BUGFIX] Dashboards: fixed "Intervals per query" panel in the "Mimir / Queries" dashboard. #2308
* [BUGFIX] Dashboards: Make "Slow Queries" dashboard works with Grafana 9.0. #2223
* [BUGFIX] Dashboards: add missing API routes to Ruler dashboard. #2412

### Jsonnet

* [CHANGE] query-scheduler is enabled by default. We advise to deploy the query-scheduler to improve the scalability of the query-frontend. #2431
* [CHANGE] Replaced anti-affinity rules with pod topology spread constraints for distributor, query-frontend, querier and ruler. #2517
  - The following configuration options have been removed:
    - `distributor_allow_multiple_replicas_on_same_node`
    - `query_frontend_allow_multiple_replicas_on_same_node`
    - `querier_allow_multiple_replicas_on_same_node`
    - `ruler_allow_multiple_replicas_on_same_node`
  - The following configuration options have been added:
    - `distributor_topology_spread_max_skew`
    - `query_frontend_topology_spread_max_skew`
    - `querier_topology_spread_max_skew`
    - `ruler_topology_spread_max_skew`
* [CHANGE] Change `max_global_series_per_metric` to 0 in all plans, and as a default value. #2669
* [FEATURE] Memberlist: added support for experimental memberlist cluster label, through the jsonnet configuration options `memberlist_cluster_label` and `memberlist_cluster_label_verification_disabled`. #2349
* [FEATURE] Added ruler-querier autoscaling support. It requires [KEDA](https://keda.sh) installed in the Kubernetes cluster. Ruler-querier autoscaler can be enabled and configure through the following options in the jsonnet config: #2545
  * `autoscaling_ruler_querier_enabled`: `true` to enable autoscaling.
  * `autoscaling_ruler_querier_min_replicas`: minimum number of ruler-querier replicas.
  * `autoscaling_ruler_querier_max_replicas`: maximum number of ruler-querier replicas.
  * `autoscaling_prometheus_url`: Prometheus base URL from which to scrape Mimir metrics (e.g. `http://prometheus.default:9090/prometheus`).
* [ENHANCEMENT] Memberlist now uses DNS service-discovery by default. #2549

### Mimirtool

* [ENHANCEMENT] Added `mimirtool backfill` command to upload Prometheus blocks using API available in the compactor. #1822
* [ENHANCEMENT] mimirtool bucket-validation: Verify existing objects can be overwritten by subsequent uploads. #2491
* [ENHANCEMENT] mimirtool config convert: Now supports migrating to the current version of Mimir. #2629
* [BUGFIX] mimirtool analyze: Fix dashboard JSON unmarshalling errors by using custom parsing. #2386

### Mimir Continuous Test

### Documentation

* [ENHANCEMENT] Referenced `mimirtool` commands in the HTTP API documentation. #2516
* [ENHANCEMENT] Improved DNS service discovery documentation. #2513

### Tools

* [ENHANCEMENT] `markblocks` now processes multiple blocks concurrently. #2677

## 2.2.0

### Grafana Mimir

* [CHANGE] Increased default configuration for `-server.grpc-max-recv-msg-size-bytes` and `-server.grpc-max-send-msg-size-bytes` from 4MB to 100MB. #1884
* [CHANGE] Default values have changed for the following settings. This improves query performance for recent data (within 12h) by only reading from ingesters: #1909 #1921
    - `-blocks-storage.bucket-store.ignore-blocks-within` now defaults to `10h` (previously `0`)
    - `-querier.query-store-after` now defaults to `12h` (previously `0`)
* [CHANGE] Alertmanager: removed support for migrating local files from Cortex 1.8 or earlier. Related to original Cortex PR https://github.com/cortexproject/cortex/pull/3910. #2253
* [CHANGE] The following settings are now classified as advanced because the defaults should work for most users and tuning them requires in-depth knowledge of how the read path works: #1929
    - `-querier.query-ingesters-within`
    - `-querier.query-store-after`
* [CHANGE] Config flag category overrides can be set dynamically at runtime. #1934
* [CHANGE] Ingester: deprecated `-ingester.ring.join-after`. Mimir now behaves as this setting is always set to 0s. This configuration option will be removed in Mimir 2.4.0. #1965
* [CHANGE] Blocks uploaded by ingester no longer contain `__org_id__` label. Compactor now ignores this label and will compact blocks with and without this label together. `mimirconvert` tool will remove the label from blocks as "unknown" label. #1972
* [CHANGE] Querier: deprecated `-querier.shuffle-sharding-ingesters-lookback-period`, instead adding `-querier.shuffle-sharding-ingesters-enabled` to enable or disable shuffle sharding on the read path. The value of `-querier.query-ingesters-within` is now used internally for shuffle sharding lookback. #2110
* [CHANGE] Memberlist: `-memberlist.abort-if-join-fails` now defaults to false. Previously it defaulted to true. #2168
* [CHANGE] Ruler: `/api/v1/rules*` and `/prometheus/rules*` configuration endpoints are removed. Use `/prometheus/config/v1/rules*`. #2182
* [CHANGE] Ingester: `-ingester.exemplars-update-period` has been renamed to `-ingester.tsdb-config-update-period`. You can use it to update multiple, per-tenant TSDB configurations. #2187
* [FEATURE] Ingester: (Experimental) Add the ability to ingest out-of-order samples up to an allowed limit. If you enable this feature, it requires additional memory and disk space. This feature also enables a write-behind log, which might lead to longer ingester-start replays. When this feature is disabled, there is no overhead on memory, disk space, or startup times. #2187
  * `-ingester.out-of-order-time-window`, as duration string, allows you to set how back in time a sample can be. The default is `0s`, where `s` is seconds.
  * `cortex_ingester_tsdb_out_of_order_samples_appended_total` metric tracks the total number of out-of-order samples ingested by the ingester.
  * `cortex_discarded_samples_total` has a new label `reason="sample-too-old"`, when the `-ingester.out-of-order-time-window` flag is greater than zero. The label tracks the number of samples that were discarded for being too old; they were out of order, but beyond the time window allowed. The labels `reason="sample-out-of-order"` and `reason="sample-out-of-bounds"` are not used when out-of-order ingestion is enabled.
* [ENHANCEMENT] Distributor: Added limit to prevent tenants from sending excessive number of requests: #1843
  * The following CLI flags (and their respective YAML config options) have been added:
    * `-distributor.request-rate-limit`
    * `-distributor.request-burst-limit`
  * The following metric is exposed to tell how many requests have been rejected:
    * `cortex_discarded_requests_total`
* [ENHANCEMENT] Store-gateway: Add the experimental ability to run requests in a dedicated OS thread pool. This feature can be configured using `-store-gateway.thread-pool-size` and is disabled by default. Replaces the ability to run index header operations in a dedicated thread pool. #1660 #1812
* [ENHANCEMENT] Improved error messages to make them easier to understand; each now have a unique, global identifier that you can use to look up in the runbooks for more information. #1907 #1919 #1888 #1939 #1984 #2009 #2056 #2066 #2104 #2150 #2234
* [ENHANCEMENT] Memberlist KV: incoming messages are now processed on per-key goroutine. This may reduce loss of "maintanance" packets in busy memberlist installations, but use more CPU. New `memberlist_client_received_broadcasts_dropped_total` counter tracks number of dropped per-key messages. #1912
* [ENHANCEMENT] Blocks Storage, Alertmanager, Ruler: add support a prefix to the bucket store (`*_storage.storage_prefix`). This enables using the same bucket for the three components. #1686 #1951
* [ENHANCEMENT] Upgrade Docker base images to `alpine:3.16.0`. #2028
* [ENHANCEMENT] Store-gateway: Add experimental configuration option for the store-gateway to attempt to pre-populate the file system cache when memory-mapping index-header files. Enabled with `-blocks-storage.bucket-store.index-header.map-populate-enabled=true`. Note this flag only has an effect when running on Linux. #2019 #2054
* [ENHANCEMENT] Chunk Mapper: reduce memory usage of async chunk mapper. #2043
* [ENHANCEMENT] Ingester: reduce sleep time when reading WAL. #2098
* [ENHANCEMENT] Compactor: Run sanity check on blocks storage configuration at startup. #2144
* [ENHANCEMENT] Compactor: Add HTTP API for uploading TSDB blocks. Enabled with `-compactor.block-upload-enabled`. #1694 #2126
* [ENHANCEMENT] Ingester: Enable querying overlapping blocks by default. #2187
* [ENHANCEMENT] Distributor: Auto-forget unhealthy distributors after ten failed ring heartbeats. #2154
* [ENHANCEMENT] Distributor: Add new metric `cortex_distributor_forward_errors_total` for error codes resulting from forwarding requests. #2077
* [ENHANCEMENT] `/ready` endpoint now returns and logs detailed services information. #2055
* [ENHANCEMENT] Memcached client: Reduce number of connections required to fetch cached keys from memcached. #1920
* [ENHANCEMENT] Improved error message returned when `-querier.query-store-after` validation fails. #1914
* [BUGFIX] Fix regexp parsing panic for regexp label matchers with start/end quantifiers. #1883
* [BUGFIX] Ingester: fixed deceiving error log "failed to update cached shipped blocks after shipper initialisation", occurring for each new tenant in the ingester. #1893
* [BUGFIX] Ring: fix bug where instances may appear unhealthy in the hash ring web UI even though they are not. #1933
* [BUGFIX] API: gzip is now enforced when identity encoding is explicitly rejected. #1864
* [BUGFIX] Fix panic at startup when Mimir is running in monolithic mode and query sharding is enabled. #2036
* [BUGFIX] Ruler: report `cortex_ruler_queries_failed_total` metric for any remote query error except 4xx when remote operational mode is enabled. #2053 #2143
* [BUGFIX] Ingester: fix slow rollout when using `-ingester.ring.unregister-on-shutdown=false` with long `-ingester.ring.heartbeat-period`. #2085
* [BUGFIX] Ruler: add timeout for remote rule evaluation queries to prevent rule group evaluations getting stuck indefinitely. The duration is configurable with `-querier.timeout` (default `2m`). #2090 #2222
* [BUGFIX] Limits: Active series custom tracker configuration has been named back from `active_series_custom_trackers_config` to `active_series_custom_trackers`. For backwards compatibility both version is going to be supported for until Mimir v2.4. When both fields are specified, `active_series_custom_trackers_config` takes precedence over `active_series_custom_trackers`. #2101
* [BUGFIX] Ingester: fixed the order of labels applied when incrementing the `cortex_discarded_metadata_total` metric. #2096
* [BUGFIX] Ingester: fixed bug where retrieving metadata for a metric with multiple metadata entries would return multiple copies of a single metadata entry rather than all available entries. #2096
* [BUGFIX] Distributor: canceled requests are no longer accounted as internal errors. #2157
* [BUGFIX] Memberlist: Fix typo in memberlist admin UI. #2202
* [BUGFIX] Ruler: fixed typo in error message when ruler failed to decode a rule group. #2151
* [BUGFIX] Active series custom tracker configuration is now displayed properly on `/runtime_config` page. #2065
* [BUGFIX] Query-frontend: `vector` and `time` functions were sharded, which made expressions like `vector(1) > 0 and vector(1)` fail. #2355

### Mixin

* [CHANGE] Split `mimir_queries` rules group into `mimir_queries` and `mimir_ingester_queries` to keep number of rules per group within the default per-tenant limit. #1885
* [CHANGE] Dashboards: Expose full image tag in "Mimir / Rollout progress" dashboard's "Pod per version panel." #1932
* [CHANGE] Dashboards: Disabled gateway panels by default, because most users don't have a gateway exposing the metrics expected by Mimir dashboards. You can re-enable it setting `gateway_enabled: true` in the mixin config and recompiling the mixin running `make build-mixin`. #1955
* [CHANGE] Alerts: adapt `MimirFrontendQueriesStuck` and `MimirSchedulerQueriesStuck` to consider ruler query path components. #1949
* [CHANGE] Alerts: Change `MimirRulerTooManyFailedQueries` severity to `critical`. #2165
* [ENHANCEMENT] Dashboards: Add config option `datasource_regex` to customise the regular expression used to select valid datasources for Mimir dashboards. #1802
* [ENHANCEMENT] Dashboards: Added "Mimir / Remote ruler reads" and "Mimir / Remote ruler reads resources" dashboards. #1911 #1937
* [ENHANCEMENT] Dashboards: Make networking panels work for pods created by the mimir-distributed helm chart. #1927
* [ENHANCEMENT] Alerts: Add `MimirStoreGatewayNoSyncedTenants` alert that fires when there is a store-gateway owning no tenants. #1882
* [ENHANCEMENT] Rules: Make `recording_rules_range_interval` configurable for cases where Mimir metrics are scraped less often that every 30 seconds. #2118
* [ENHANCEMENT] Added minimum Grafana version to mixin dashboards. #1943
* [BUGFIX] Fix `container_memory_usage_bytes:sum` recording rule. #1865
* [BUGFIX] Fix `MimirGossipMembersMismatch` alerts if Mimir alertmanager is activated. #1870
* [BUGFIX] Fix `MimirRulerMissedEvaluations` to show % of missed alerts as a value between 0 and 100 instead of 0 and 1. #1895
* [BUGFIX] Fix `MimirCompactorHasNotUploadedBlocks` alert false positive when Mimir is deployed in monolithic mode. #1902
* [BUGFIX] Fix `MimirGossipMembersMismatch` to make it less sensitive during rollouts and fire one alert per installation, not per job. #1926
* [BUGFIX] Do not trigger `MimirAllocatingTooMuchMemory` alerts if no container limits are supplied. #1905
* [BUGFIX] Dashboards: Remove empty "Chunks per query" panel from `Mimir / Queries` dashboard. #1928
* [BUGFIX] Dashboards: Use Grafana's `$__rate_interval` for rate queries in dashboards to support scrape intervals of >15s. #2011
* [BUGFIX] Alerts: Make each version of `MimirCompactorHasNotUploadedBlocks` distinct to avoid rule evaluation failures due to duplicate series being generated. #2197
* [BUGFIX] Fix `MimirGossipMembersMismatch` alert when using remote ruler evaluation. #2159

### Jsonnet

* [CHANGE] Remove use of `-querier.query-store-after`, `-querier.shuffle-sharding-ingesters-lookback-period`, `-blocks-storage.bucket-store.ignore-blocks-within`, and `-blocks-storage.tsdb.close-idle-tsdb-timeout` CLI flags since the values now match defaults. #1915 #1921
* [CHANGE] Change default value for `-blocks-storage.bucket-store.chunks-cache.memcached.timeout` to `450ms` to increase use of cached data. #2035
* [CHANGE] The `memberlist_ring_enabled` configuration now applies to Alertmanager. #2102 #2103 #2107
* [CHANGE] Default value for `memberlist_ring_enabled` is now true. It means that all hash rings use Memberlist as default KV store instead of Consul (previous default). #2161
* [CHANGE] Configure `-ingester.max-global-metadata-per-user` to correspond to 20% of the configured max number of series per tenant. #2250
* [CHANGE] Configure `-ingester.max-global-metadata-per-metric` to be 10. #2250
* [CHANGE] Change `_config.multi_zone_ingester_max_unavailable` to 25. #2251
* [FEATURE] Added querier autoscaling support. It requires [KEDA](https://keda.sh) installed in the Kubernetes cluster and query-scheduler enabled in the Mimir cluster. Querier autoscaler can be enabled and configure through the following options in the jsonnet config: #2013 #2023
  * `autoscaling_querier_enabled`: `true` to enable autoscaling.
  * `autoscaling_querier_min_replicas`: minimum number of querier replicas.
  * `autoscaling_querier_max_replicas`: maximum number of querier replicas.
  * `autoscaling_prometheus_url`: Prometheus base URL from which to scrape Mimir metrics (e.g. `http://prometheus.default:9090/prometheus`).
* [FEATURE] Jsonnet: Add support for ruler remote evaluation mode (`ruler_remote_evaluation_enabled`), which deploys and uses a dedicated query path for rule evaluation. This enables the benefits of the query-frontend for rule evaluation, such as query sharding. #2073
* [ENHANCEMENT] Added `compactor` service, that can be used to route requests directly to compactor (e.g. admin UI). #2063
* [ENHANCEMENT] Added a `consul_enabled` configuration option to provide the ability to disable consul. It is automatically set to false when `memberlist_ring_enabled` is true and `multikv_migration_enabled` (used for migration from Consul to memberlist) is not set. #2093 #2152
* [BUGFIX] Querier: Fix disabling shuffle sharding on the read path whilst keeping it enabled on write path. #2164

### Mimirtool

* [CHANGE] mimirtool rules: `--use-legacy-routes` now toggles between using `/prometheus/config/v1/rules` (default) and `/api/v1/rules` (legacy) endpoints. #2182
* [FEATURE] Added bearer token support for when Mimir is behind a gateway authenticating by bearer token. #2146
* [BUGFIX] mimirtool analyze: Fix dashboard JSON unmarshalling errors (#1840). #1973
* [BUGFIX] Make mimirtool build for Windows work again. #2273

### Mimir Continuous Test

* [ENHANCEMENT] Added the `-tests.smoke-test` flag to run the `mimir-continuous-test` suite once and immediately exit. #2047 #2094

### Documentation

* [ENHANCEMENT] Published Grafana Mimir runbooks as part of documentation. #1970
* [ENHANCEMENT] Improved ruler's "remote operational mode" documentation. #1906
* [ENHANCEMENT] Recommend fast disks for ingesters and store-gateways in production tips. #1903
* [ENHANCEMENT] Explain the runtime override of active series matchers. #1868
* [ENHANCEMENT] Clarify "Set rule group" API specification. #1869
* [ENHANCEMENT] Published Mimir jsonnet documentation. #2024
* [ENHANCEMENT] Documented required scrape interval for using alerting and recording rules from Mimir jsonnet. #2147
* [ENHANCEMENT] Runbooks: Mention memberlist as possible source of problems for various alerts. #2158
* [ENHANCEMENT] Added step-by-step article about migrating from Consul to Memberlist KV store using jsonnet without downtime. #2166
* [ENHANCEMENT] Documented `/memberlist` admin page. #2166
* [ENHANCEMENT] Documented how to configure Grafana Mimir's ruler with Jsonnet. #2127
* [ENHANCEMENT] Documented how to configure queriers’ autoscaling with Jsonnet. #2128
* [ENHANCEMENT] Updated mixin building instructions in "Installing Grafana Mimir dashboards and alerts" article. #2015 #2163
* [ENHANCEMENT] Fix location of "Monitoring Grafana Mimir" article in the documentation hierarchy. #2130
* [ENHANCEMENT] Runbook for `MimirRequestLatency` was expanded with more practical advice. #1967
* [BUGFIX] Fixed ruler configuration used in the getting started guide. #2052
* [BUGFIX] Fixed Mimir Alertmanager datasource in Grafana used by "Play with Grafana Mimir" tutorial. #2115
* [BUGFIX] Fixed typos in "Scaling out Grafana Mimir" article. #2170
* [BUGFIX] Added missing ring endpoint exposed by Ingesters. #1918

## 2.1.0

### Grafana Mimir

* [CHANGE] Compactor: No longer upload debug meta files to object storage. #1257
* [CHANGE] Default values have changed for the following settings: #1547
    - `-alertmanager.alertmanager-client.grpc-max-recv-msg-size` now defaults to 100 MiB (previously was not configurable and set to 16 MiB)
    - `-alertmanager.alertmanager-client.grpc-max-send-msg-size` now defaults to 100 MiB (previously was not configurable and set to 4 MiB)
    - `-alertmanager.max-recv-msg-size` now defaults to 100 MiB (previously was 16 MiB)
* [CHANGE] Ingester: Add `user` label to metrics `cortex_ingester_ingested_samples_total` and `cortex_ingester_ingested_samples_failures_total`. #1533
* [CHANGE] Ingester: Changed `-blocks-storage.tsdb.isolation-enabled` default from `true` to `false`. The config option has also been deprecated and will be removed in 2 minor version. #1655
* [CHANGE] Query-frontend: results cache keys are now versioned, this will cause cache to be re-filled when rolling out this version. #1631
* [CHANGE] Store-gateway: enabled attributes in-memory cache by default. New default configuration is `-blocks-storage.bucket-store.chunks-cache.attributes-in-memory-max-items=50000`. #1727
* [CHANGE] Compactor: Removed the metric `cortex_compactor_garbage_collected_blocks_total` since it duplicates `cortex_compactor_blocks_marked_for_deletion_total`. #1728
* [CHANGE] All: Logs that used the`org_id` label now use `user` label. #1634 #1758
* [CHANGE] Alertmanager: the following metrics are not exported for a given `user` and `integration` when the metric value is zero: #1783
  * `cortex_alertmanager_notifications_total`
  * `cortex_alertmanager_notifications_failed_total`
  * `cortex_alertmanager_notification_requests_total`
  * `cortex_alertmanager_notification_requests_failed_total`
  * `cortex_alertmanager_notification_rate_limited_total`
* [CHANGE] Removed the following metrics exposed by the Mimir hash rings: #1791
  * `cortex_member_ring_tokens_owned`
  * `cortex_member_ring_tokens_to_own`
  * `cortex_ring_tokens_owned`
  * `cortex_ring_member_ownership_percent`
* [CHANGE] Querier / Ruler: removed the following metrics tracking number of query requests send to each ingester. You can use `cortex_request_duration_seconds_count{route=~"/cortex.Ingester/(QueryStream|QueryExemplars)"}` instead. #1797
  * `cortex_distributor_ingester_queries_total`
  * `cortex_distributor_ingester_query_failures_total`
* [CHANGE] Distributor: removed the following metrics tracking the number of requests from a distributor to ingesters: #1799
  * `cortex_distributor_ingester_appends_total`
  * `cortex_distributor_ingester_append_failures_total`
* [CHANGE] Distributor / Ruler: deprecated `-distributor.extend-writes`. Now Mimir always behaves as if this setting was set to `false`, which we expect to be safe for every Mimir cluster setup. #1856
* [FEATURE] Querier: Added support for [streaming remote read](https://prometheus.io/blog/2019/10/10/remote-read-meets-streaming/). Should be noted that benefits of chunking the response are partial here, since in a typical `query-frontend` setup responses will be buffered until they've been completed. #1735
* [FEATURE] Ruler: Allow setting `evaluation_delay` for each rule group via rules group configuration file. #1474
* [FEATURE] Ruler: Added support for expression remote evaluation. #1536 #1818
  * The following CLI flags (and their respective YAML config options) have been added:
    * `-ruler.query-frontend.address`
    * `-ruler.query-frontend.grpc-client-config.grpc-max-recv-msg-size`
    * `-ruler.query-frontend.grpc-client-config.grpc-max-send-msg-size`
    * `-ruler.query-frontend.grpc-client-config.grpc-compression`
    * `-ruler.query-frontend.grpc-client-config.grpc-client-rate-limit`
    * `-ruler.query-frontend.grpc-client-config.grpc-client-rate-limit-burst`
    * `-ruler.query-frontend.grpc-client-config.backoff-on-ratelimits`
    * `-ruler.query-frontend.grpc-client-config.backoff-min-period`
    * `-ruler.query-frontend.grpc-client-config.backoff-max-period`
    * `-ruler.query-frontend.grpc-client-config.backoff-retries`
    * `-ruler.query-frontend.grpc-client-config.tls-enabled`
    * `-ruler.query-frontend.grpc-client-config.tls-ca-path`
    * `-ruler.query-frontend.grpc-client-config.tls-cert-path`
    * `-ruler.query-frontend.grpc-client-config.tls-key-path`
    * `-ruler.query-frontend.grpc-client-config.tls-server-name`
    * `-ruler.query-frontend.grpc-client-config.tls-insecure-skip-verify`
* [FEATURE] Distributor: Added the ability to forward specifics metrics to alternative remote_write API endpoints. #1052
* [FEATURE] Ingester: Active series custom trackers now supports runtime tenant-specific overrides. The configuration has been moved to limit config, the ingester config has been deprecated.  #1188
* [ENHANCEMENT] Alertmanager API: Concurrency limit for GET requests is now configurable using `-alertmanager.max-concurrent-get-requests-per-tenant`. #1547
* [ENHANCEMENT] Alertmanager: Added the ability to configure additional gRPC client settings for the Alertmanager distributor #1547
  - `-alertmanager.alertmanager-client.backoff-max-period`
  - `-alertmanager.alertmanager-client.backoff-min-period`
  - `-alertmanager.alertmanager-client.backoff-on-ratelimits`
  - `-alertmanager.alertmanager-client.backoff-retries`
  - `-alertmanager.alertmanager-client.grpc-client-rate-limit`
  - `-alertmanager.alertmanager-client.grpc-client-rate-limit-burst`
  - `-alertmanager.alertmanager-client.grpc-compression`
  - `-alertmanager.alertmanager-client.grpc-max-recv-msg-size`
  - `-alertmanager.alertmanager-client.grpc-max-send-msg-size`
* [ENHANCEMENT] Ruler: Add more detailed query information to ruler query stats logging. #1411
* [ENHANCEMENT] Admin: Admin API now has some styling. #1482 #1549 #1821 #1824
* [ENHANCEMENT] Alertmanager: added `insight=true` field to alertmanager dispatch logs. #1379
* [ENHANCEMENT] Store-gateway: Add the experimental ability to run index header operations in a dedicated thread pool. This feature can be configured using `-blocks-storage.bucket-store.index-header-thread-pool-size` and is disabled by default. #1660
* [ENHANCEMENT] Store-gateway: don't drop all blocks if instance finds itself as unhealthy or missing in the ring. #1806 #1823
* [ENHANCEMENT] Querier: wait until inflight queries are completed when shutting down queriers. #1756 #1767
* [BUGFIX] Query-frontend: do not shard queries with a subquery unless the subquery is inside a shardable aggregation function call. #1542
* [BUGFIX] Query-frontend: added `component=query-frontend` label to results cache memcached metrics to fix a panic when Mimir is running in single binary mode and results cache is enabled. #1704
* [BUGFIX] Mimir: services' status content-type is now correctly set to `text/html`. #1575
* [BUGFIX] Multikv: Fix panic when using using runtime config to set primary KV store used by `multi` KV. #1587
* [BUGFIX] Multikv: Fix watching for runtime config changes in `multi` KV store in ruler and querier. #1665
* [BUGFIX] Memcached: allow to use CNAME DNS records for the memcached backend addresses. #1654
* [BUGFIX] Querier: fixed temporary partial query results when shuffle sharding is enabled and hash ring backend storage is flushed / reset. #1829
* [BUGFIX] Alertmanager: prevent more file traversal cases related to template names. #1833
* [BUGFUX] Alertmanager: Allow usage with `-alertmanager-storage.backend=local`. Note that when using this storage type, the Alertmanager is not able persist state remotely, so it not recommended for production use. #1836
* [BUGFIX] Alertmanager: Do not validate alertmanager configuration if it's not running. #1835

### Mixin

* [CHANGE] Dashboards: Remove per-user series legends from Tenants dashboard. #1605
* [CHANGE] Dashboards: Show in-memory series and the per-user series limit on Tenants dashboard. #1613
* [CHANGE] Dashboards: Slow-queries dashboard now uses `user` label from logs instead of `org_id`. #1634
* [CHANGE] Dashboards: changed all Grafana dashboards UIDs to not conflict with Cortex ones, to let people install both while migrating from Cortex to Mimir: #1801 #1808
  * Alertmanager from `a76bee5913c97c918d9e56a3cc88cc28` to `b0d38d318bbddd80476246d4930f9e55`
  * Alertmanager Resources from `68b66aed90ccab448009089544a8d6c6` to `a6883fb22799ac74479c7db872451092`
  * Compactor from `9c408e1d55681ecb8a22c9fab46875cc` to `1b3443aea86db629e6efdb7d05c53823`
  * Compactor Resources from `df9added6f1f4332f95848cca48ebd99` to `09a5c49e9cdb2f2b24c6d184574a07fd`
  * Config from `61bb048ced9817b2d3e07677fb1c6290` to `5d9d0b4724c0f80d68467088ec61e003`
  * Object Store from `d5a3a4489d57c733b5677fb55370a723` to `e1324ee2a434f4158c00a9ee279d3292`
  * Overrides from `b5c95fee2e5e7c4b5930826ff6e89a12` to `1e2c358600ac53f09faea133f811b5bb`
  * Queries from `d9931b1054053c8b972d320774bb8f1d` to `b3abe8d5c040395cc36615cb4334c92d`
  * Reads from `8d6ba60eccc4b6eedfa329b24b1bd339` to `e327503188913dc38ad571c647eef643`
  * Reads Networking from `c0464f0d8bd026f776c9006b05910000` to `54b2a0a4748b3bd1aefa92ce5559a1c2`
  * Reads Resources from `2fd2cda9eea8d8af9fbc0a5960425120` to `cc86fd5aa9301c6528986572ad974db9`
  * Rollout Progress from `7544a3a62b1be6ffd919fc990ab8ba8f` to `7f0b5567d543a1698e695b530eb7f5de`
  * Ruler from `44d12bcb1f95661c6ab6bc946dfc3473` to `631e15d5d85afb2ca8e35d62984eeaa0`
  * Scaling from `88c041017b96856c9176e07cf557bdcf` to `64bbad83507b7289b514725658e10352`
  * Slow queries from `e6f3091e29d2636e3b8393447e925668` to `6089e1ce1e678788f46312a0a1e647e6`
  * Tenants from `35fa247ce651ba189debf33d7ae41611` to `35fa247ce651ba189debf33d7ae41611`
  * Top Tenants from `bc6e12d4fe540e4a1785b9d3ca0ffdd9` to `bc6e12d4fe540e4a1785b9d3ca0ffdd9`
  * Writes from `0156f6d15aa234d452a33a4f13c838e3` to `8280707b8f16e7b87b840fc1cc92d4c5`
  * Writes Networking from `681cd62b680b7154811fe73af55dcfd4` to `978c1cb452585c96697a238eaac7fe2d`
  * Writes Resources from `c0464f0d8bd026f776c9006b0591bb0b` to `bc9160e50b52e89e0e49c840fea3d379`
* [FEATURE] Alerts: added the following alerts on `mimir-continuous-test` tool: #1676
  - `MimirContinuousTestNotRunningOnWrites`
  - `MimirContinuousTestNotRunningOnReads`
  - `MimirContinuousTestFailed`
* [ENHANCEMENT] Added `per_cluster_label` support to allow to change the label name used to differentiate between Kubernetes clusters. #1651
* [ENHANCEMENT] Dashboards: Show QPS and latency of the Alertmanager Distributor. #1696
* [ENHANCEMENT] Playbooks: Add Alertmanager suggestions for `MimirRequestErrors` and `MimirRequestLatency` #1702
* [ENHANCEMENT] Dashboards: Allow custom datasources. #1749
* [ENHANCEMENT] Dashboards: Add config option `gateway_enabled` (defaults to `true`) to disable gateway panels from dashboards. #1761
* [ENHANCEMENT] Dashboards: Extend Top tenants dashboard with queries for tenants with highest sample rate, discard rate, and discard rate growth. #1842
* [ENHANCEMENT] Dashboards: Show ingestion rate limit and rule group limit on Tenants dashboard. #1845
* [ENHANCEMENT] Dashboards: Add "last successful run" panel to compactor dashboard. #1628
* [BUGFIX] Dashboards: Fix "Failed evaluation rate" panel on Tenants dashboard. #1629
* [BUGFIX] Honor the configured `per_instance_label` in all dashboards and alerts. #1697

### Jsonnet

* [FEATURE] Added support for `mimir-continuous-test`. To deploy `mimir-continuous-test` you can use the following configuration: #1675 #1850
  ```jsonnet
  _config+: {
    continuous_test_enabled: true,
    continuous_test_tenant_id: 'type-tenant-id',
    continuous_test_write_endpoint: 'http://type-write-path-hostname',
    continuous_test_read_endpoint: 'http://type-read-path-hostname/prometheus',
  },
  ```
* [ENHANCEMENT] Ingester anti-affinity can now be disabled by using `ingester_allow_multiple_replicas_on_same_node` configuration key. #1581
* [ENHANCEMENT] Added `node_selector` configuration option to select Kubernetes nodes where Mimir should run. #1596
* [ENHANCEMENT] Alertmanager: Added a `PodDisruptionBudget` of `withMaxUnavailable = 1`, to ensure we maintain quorum during rollouts. #1683
* [ENHANCEMENT] Store-gateway anti-affinity can now be enabled/disabled using `store_gateway_allow_multiple_replicas_on_same_node` configuration key. #1730
* [ENHANCEMENT] Added `store_gateway_zone_a_args`, `store_gateway_zone_b_args` and `store_gateway_zone_c_args` configuration options. #1807
* [BUGFIX] Pass primary and secondary multikv stores via CLI flags. Introduced new `multikv_switch_primary_secondary` config option to flip primary and secondary in runtime config.

### Mimirtool

* [BUGFIX] `config convert`: Retain Cortex defaults for `blocks_storage.backend`, `ruler_storage.backend`, `alertmanager_storage.backend`, `auth.type`, `activity_tracker.filepath`, `alertmanager.data_dir`, `blocks_storage.filesystem.dir`, `compactor.data_dir`, `ruler.rule_path`, `ruler_storage.filesystem.dir`, and `graphite.querier.schemas.backend`. #1626 #1762

### Tools

* [FEATURE] Added a `markblocks` tool that creates `no-compact` and `delete` marks for the blocks. #1551
* [FEATURE] Added `mimir-continuous-test` tool to continuously run smoke tests on live Mimir clusters. #1535 #1540 #1653 #1603 #1630 #1691 #1675 #1676 #1692 #1706 #1709 #1775 #1777 #1778 #1795
* [FEATURE] Added `mimir-rules-action` GitHub action, located at `operations/mimir-rules-action/`, used to lint, prepare, verify, diff, and sync rules to a Mimir cluster. #1723

## 2.0.0

### Grafana Mimir

_Changes since Cortex 1.10.0._

* [CHANGE] Remove chunks storage engine. #86 #119 #510 #545 #743 #744 #748 #753 #755 #757 #758 #759 #760 #762 #764 #789 #812 #813
  * The following CLI flags (and their respective YAML config options) have been removed:
    * `-store.engine`
    * `-schema-config-file`
    * `-ingester.checkpoint-duration`
    * `-ingester.checkpoint-enabled`
    * `-ingester.chunk-encoding`
    * `-ingester.chunk-age-jitter`
    * `-ingester.concurrent-flushes`
    * `-ingester.flush-on-shutdown-with-wal-enabled`
    * `-ingester.flush-op-timeout`
    * `-ingester.flush-period`
    * `-ingester.max-chunk-age`
    * `-ingester.max-chunk-idle`
    * `-ingester.max-series-per-query` (and `max_series_per_query` from runtime config)
    * `-ingester.max-stale-chunk-idle`
    * `-ingester.max-transfer-retries`
    * `-ingester.min-chunk-length`
    * `-ingester.recover-from-wal`
    * `-ingester.retain-period`
    * `-ingester.spread-flushes`
    * `-ingester.wal-dir`
    * `-ingester.wal-enabled`
    * `-querier.query-parallelism`
    * `-querier.second-store-engine`
    * `-querier.use-second-store-before-time`
    * `-flusher.wal-dir`
    * `-flusher.concurrent-flushes`
    * `-flusher.flush-op-timeout`
    * All `-table-manager.*` flags
    * All `-deletes.*` flags
    * All `-purger.*` flags
    * All `-metrics.*` flags
    * All `-dynamodb.*` flags
    * All `-s3.*` flags
    * All `-azure.*` flags
    * All `-bigtable.*` flags
    * All `-gcs.*` flags
    * All `-cassandra.*` flags
    * All `-boltdb.*` flags
    * All `-local.*` flags
    * All `-swift.*` flags
    * All `-store.*` flags except `-store.engine`, `-store.max-query-length`, `-store.max-labels-query-length`
    * All `-grpc-store.*` flags
  * The following API endpoints have been removed:
    * `/api/v1/chunks` and `/chunks`
  * The following metrics have been removed:
    * `cortex_ingester_flush_queue_length`
    * `cortex_ingester_queried_chunks`
    * `cortex_ingester_chunks_created_total`
    * `cortex_ingester_wal_replay_duration_seconds`
    * `cortex_ingester_wal_corruptions_total`
    * `cortex_ingester_sent_chunks`
    * `cortex_ingester_received_chunks`
    * `cortex_ingester_flush_series_in_progress`
    * `cortex_ingester_chunk_utilization`
    * `cortex_ingester_chunk_length`
    * `cortex_ingester_chunk_size_bytes`
    * `cortex_ingester_chunk_age_seconds`
    * `cortex_ingester_memory_chunks`
    * `cortex_ingester_flushing_enqueued_series_total`
    * `cortex_ingester_flushing_dequeued_series_total`
    * `cortex_ingester_dropped_chunks_total`
    * `cortex_oldest_unflushed_chunk_timestamp_seconds`
    * `prometheus_local_storage_chunk_ops_total`
    * `prometheus_local_storage_chunkdesc_ops_total`
    * `prometheus_local_storage_memory_chunkdescs`
* [CHANGE] Changed default storage backends from `s3` to `filesystem` #833
  This effects the following flags:
  * `-blocks-storage.backend` now defaults to `filesystem`
  * `-blocks-storage.filesystem.dir` now defaults to `blocks`
  * `-alertmanager-storage.backend` now defaults to `filesystem`
  * `-alertmanager-storage.filesystem.dir` now defaults to `alertmanager`
  * `-ruler-storage.backend` now defaults to `filesystem`
  * `-ruler-storage.filesystem.dir` now defaults to `ruler`
* [CHANGE] Renamed metric `cortex_experimental_features_in_use_total` as `cortex_experimental_features_used_total` and added `feature` label. #32 #658
* [CHANGE] Removed `log_messages_total` metric. #32
* [CHANGE] Some files and directories created by Mimir components on local disk now have stricter permissions, and are only readable by owner, but not group or others. #58
* [CHANGE] Memcached client DNS resolution switched from golang built-in to [`miekg/dns`](https://github.com/miekg/dns). #142
* [CHANGE] The metric `cortex_deprecated_flags_inuse_total` has been renamed to `deprecated_flags_inuse_total` as part of using grafana/dskit functionality. #185
* [CHANGE] API: The `-api.response-compression-enabled` flag has been removed, and GZIP response compression is always enabled except on `/api/v1/push` and `/push` endpoints. #880
* [CHANGE] Update Go version to 1.17.3. #480
* [CHANGE] The `status_code` label on gRPC client metrics has changed from '200' and '500' to '2xx', '5xx', '4xx', 'cancel' or 'error'. #537
* [CHANGE] Removed the deprecated `-<prefix>.fifocache.size` flag. #618
* [CHANGE] Enable index header lazy loading by default. #693
  * `-blocks-storage.bucket-store.index-header-lazy-loading-enabled` default from `false` to `true`
  * `-blocks-storage.bucket-store.index-header-lazy-loading-idle-timeout` default from `20m` to `1h`
* [CHANGE] Shuffle-sharding:
  * `-distributor.sharding-strategy` option has been removed, and shuffle sharding is enabled by default. Default shard size is set to 0, which disables shuffle sharding for the tenant (all ingesters will receive tenants's samples). #888
  * `-ruler.sharding-strategy` option has been removed from ruler. Ruler now uses shuffle-sharding by default, but respects `ruler_tenant_shard_size`, which defaults to 0 (ie. use all rulers for tenant). #889
  * `-store-gateway.sharding-strategy` option has been removed store-gateways. Store-gateway now uses shuffle-sharding by default, but respects `store_gateway_tenant_shard_size` for tenant, and this value defaults to 0. #891
* [CHANGE] Server: `-server.http-listen-port` (yaml: `server.http_listen_port`) now defaults to `8080` (previously `80`). #871
* [CHANGE] Changed the default value of `-blocks-storage.bucket-store.ignore-deletion-marks-delay` from 6h to 1h. #892
* [CHANGE] Changed default settings for memcached clients: #959 #1000
  * The default value for the following config options has changed from `10000` to `25000`:
    * `-blocks-storage.bucket-store.chunks-cache.memcached.max-async-buffer-size`
    * `-blocks-storage.bucket-store.index-cache.memcached.max-async-buffer-size`
    * `-blocks-storage.bucket-store.metadata-cache.memcached.max-async-buffer-size`
    * `-query-frontend.results-cache.memcached.max-async-buffer-size`
  * The default value for the following config options has changed from `0` (unlimited) to `100`:
    * `-blocks-storage.bucket-store.chunks-cache.memcached.max-get-multi-batch-size`
    * `-blocks-storage.bucket-store.index-cache.memcached.max-get-multi-batch-size`
    * `-blocks-storage.bucket-store.metadata-cache.memcached.max-get-multi-batch-size`
    * `-query-frontend.results-cache.memcached.max-get-multi-batch-size`
  * The default value for the following config options has changed from `16` to `100`:
    * `-blocks-storage.bucket-store.chunks-cache.memcached.max-idle-connections`
    * `-blocks-storage.bucket-store.index-cache.memcached.max-idle-connections`
    * `-blocks-storage.bucket-store.metadata-cache.memcached.max-idle-connections`
    * `-query-frontend.results-cache.memcached.max-idle-connections`
  * The default value for the following config options has changed from `100ms` to `200ms`:
    * `-blocks-storage.bucket-store.metadata-cache.memcached.timeout`
    * `-blocks-storage.bucket-store.index-cache.memcached.timeout`
    * `-blocks-storage.bucket-store.chunks-cache.memcached.timeout`
    * `-query-frontend.results-cache.memcached.timeout`
* [CHANGE] Changed the default value of `-blocks-storage.bucket-store.bucket-index.enabled` to `true`. The default configuration must now run the compactor in order to write the bucket index or else queries to long term storage will fail. #924
* [CHANGE] Option `-auth.enabled` has been renamed to `-auth.multitenancy-enabled`. #1130
* [CHANGE] Default tenant ID used with disabled auth (`-auth.multitenancy-enabled=false`) has changed from `fake` to `anonymous`. This tenant ID can now be changed with `-auth.no-auth-tenant` option. #1063
* [CHANGE] The default values for the following local directories have changed: #1072
  * `-alertmanager.storage.path` default value changed to `./data-alertmanager/`
  * `-compactor.data-dir` default value changed to `./data-compactor/`
  * `-ruler.rule-path` default value changed to `./data-ruler/`
* [CHANGE] The default value for gRPC max send message size has been changed from 16MB to 100MB. This affects the following parameters: #1152
  * `-query-frontend.grpc-client-config.grpc-max-send-msg-size`
  * `-ingester.client.grpc-max-send-msg-size`
  * `-querier.frontend-client.grpc-max-send-msg-size`
  * `-query-scheduler.grpc-client-config.grpc-max-send-msg-size`
  * `-ruler.client.grpc-max-send-msg-size`
* [CHANGE] Remove `-http.prefix` flag (and `http_prefix` config file option). #763
* [CHANGE] Remove legacy endpoints. Please use their alternatives listed below. As part of the removal process we are
  introducing two new sets of endpoints for the ruler configuration API: `<prometheus-http-prefix>/rules` and
  `<prometheus-http-prefix>/config/v1/rules/**`. We are also deprecating `<prometheus-http-prefix>/rules` and `/api/v1/rules`;
  and will remove them in Mimir 2.2.0. #763 #1222
  * Query endpoints

    | Legacy                                                  | Alternative                                                |
    | ------------------------------------------------------- | ---------------------------------------------------------- |
    | `/<legacy-http-prefix>/api/v1/query`                    | `<prometheus-http-prefix>/api/v1/query`                    |
    | `/<legacy-http-prefix>/api/v1/query_range`              | `<prometheus-http-prefix>/api/v1/query_range`              |
    | `/<legacy-http-prefix>/api/v1/query_exemplars`          | `<prometheus-http-prefix>/api/v1/query_exemplars`          |
    | `/<legacy-http-prefix>/api/v1/series`                   | `<prometheus-http-prefix>/api/v1/series`                   |
    | `/<legacy-http-prefix>/api/v1/labels`                   | `<prometheus-http-prefix>/api/v1/labels`                   |
    | `/<legacy-http-prefix>/api/v1/label/{name}/values`      | `<prometheus-http-prefix>/api/v1/label/{name}/values`      |
    | `/<legacy-http-prefix>/api/v1/metadata`                 | `<prometheus-http-prefix>/api/v1/metadata`                 |
    | `/<legacy-http-prefix>/api/v1/read`                     | `<prometheus-http-prefix>/api/v1/read`                     |
    | `/<legacy-http-prefix>/api/v1/cardinality/label_names`  | `<prometheus-http-prefix>/api/v1/cardinality/label_names`  |
    | `/<legacy-http-prefix>/api/v1/cardinality/label_values` | `<prometheus-http-prefix>/api/v1/cardinality/label_values` |
    | `/api/prom/user_stats`                                  | `/api/v1/user_stats`                                       |

  * Distributor endpoints

    | Legacy endpoint               | Alternative                   |
    | ----------------------------- | ----------------------------- |
    | `/<legacy-http-prefix>/push`  | `/api/v1/push`                |
    | `/all_user_stats`             | `/distributor/all_user_stats` |
    | `/ha-tracker`                 | `/distributor/ha_tracker`     |

  * Ingester endpoints

    | Legacy          | Alternative           |
    | --------------- | --------------------- |
    | `/ring`         | `/ingester/ring`      |
    | `/shutdown`     | `/ingester/shutdown`  |
    | `/flush`        | `/ingester/flush`     |
    | `/push`         | `/ingester/push`      |

  * Ruler endpoints

    | Legacy                                                | Alternative                                         | Alternative #2 (not available before Mimir 2.0.0)                    |
    | ----------------------------------------------------- | --------------------------------------------------- | ------------------------------------------------------------------- |
    | `/<legacy-http-prefix>/api/v1/rules`                  | `<prometheus-http-prefix>/api/v1/rules`             |                                                                     |
    | `/<legacy-http-prefix>/api/v1/alerts`                 | `<prometheus-http-prefix>/api/v1/alerts`            |                                                                     |
    | `/<legacy-http-prefix>/rules`                         | `/api/v1/rules` (see below)                         |  `<prometheus-http-prefix>/config/v1/rules`                         |
    | `/<legacy-http-prefix>/rules/{namespace}`             | `/api/v1/rules/{namespace}` (see below)             |  `<prometheus-http-prefix>/config/v1/rules/{namespace}`             |
    | `/<legacy-http-prefix>/rules/{namespace}/{groupName}` | `/api/v1/rules/{namespace}/{groupName}` (see below) |  `<prometheus-http-prefix>/config/v1/rules/{namespace}/{groupName}` |
    | `/<legacy-http-prefix>/rules/{namespace}`             | `/api/v1/rules/{namespace}` (see below)             |  `<prometheus-http-prefix>/config/v1/rules/{namespace}`             |
    | `/<legacy-http-prefix>/rules/{namespace}/{groupName}` | `/api/v1/rules/{namespace}/{groupName}` (see below) |  `<prometheus-http-prefix>/config/v1/rules/{namespace}/{groupName}` |
    | `/<legacy-http-prefix>/rules/{namespace}`             | `/api/v1/rules/{namespace}` (see below)             |  `<prometheus-http-prefix>/config/v1/rules/{namespace}`             |
    | `/ruler_ring`                                         | `/ruler/ring`                                       |                                                                     |

    > __Note:__ The `/api/v1/rules/**` endpoints are considered deprecated with Mimir 2.0.0 and will be removed
    in Mimir 2.2.0. After upgrading to 2.0.0 we recommend switching uses to the equivalent
    `/<prometheus-http-prefix>/config/v1/**` endpoints that Mimir 2.0.0 introduces.

  * Alertmanager endpoints

    | Legacy                      | Alternative                        |
    | --------------------------- | ---------------------------------- |
    | `/<legacy-http-prefix>`     | `/alertmanager`                    |
    | `/status`                   | `/multitenant_alertmanager/status` |

* [CHANGE] Ingester: changed `-ingester.stream-chunks-when-using-blocks` default value from `false` to `true`. #717
* [CHANGE] Ingester: default `-ingester.ring.min-ready-duration` reduced from 1m to 15s. #126
* [CHANGE] Ingester: `-ingester.ring.min-ready-duration` now start counting the delay after the ring's health checks have passed instead of when the ring client was started. #126
* [CHANGE] Ingester: allow experimental ingester max-exemplars setting to be changed dynamically #144
  * CLI flag `-blocks-storage.tsdb.max-exemplars` is renamed to `-ingester.max-global-exemplars-per-user`.
  * YAML `max_exemplars` is moved from `tsdb` to `overrides` and renamed to `max_global_exemplars_per_user`.
* [CHANGE] Ingester: active series metrics `cortex_ingester_active_series` and `cortex_ingester_active_series_custom_tracker` are now removed when their value is zero. #672 #690
* [CHANGE] Ingester: changed default value of `-blocks-storage.tsdb.retention-period` from `6h` to `24h`. #966
* [CHANGE] Ingester: changed default value of `-blocks-storage.tsdb.close-idle-tsdb-timeout` from `0` to `13h`. #967
* [CHANGE] Ingester: changed default value of `-ingester.ring.final-sleep` from `30s` to `0s`. #981
* [CHANGE] Ingester: the following low level settings have been removed: #1153
  * `-ingester-client.expected-labels`
  * `-ingester-client.expected-samples-per-series`
  * `-ingester-client.expected-timeseries`
* [CHANGE] Ingester: following command line options related to ingester ring were renamed: #1155
  * `-consul.*` changed to `-ingester.ring.consul.*`
  * `-etcd.*` changed to `-ingester.ring.etcd.*`
  * `-multi.*` changed to `-ingester.ring.multi.*`
  * `-distributor.excluded-zones` changed to `-ingester.ring.excluded-zones`
  * `-distributor.replication-factor` changed to `-ingester.ring.replication-factor`
  * `-distributor.zone-awareness-enabled` changed to `-ingester.ring.zone-awareness-enabled`
  * `-ingester.availability-zone` changed to `-ingester.ring.instance-availability-zone`
  * `-ingester.final-sleep` changed to `-ingester.ring.final-sleep`
  * `-ingester.heartbeat-period` changed to `-ingester.ring.heartbeat-period`
  * `-ingester.join-after` changed to `-ingester.ring.join-after`
  * `-ingester.lifecycler.ID` changed to `-ingester.ring.instance-id`
  * `-ingester.lifecycler.addr` changed to `-ingester.ring.instance-addr`
  * `-ingester.lifecycler.interface` changed to `-ingester.ring.instance-interface-names`
  * `-ingester.lifecycler.port` changed to `-ingester.ring.instance-port`
  * `-ingester.min-ready-duration` changed to `-ingester.ring.min-ready-duration`
  * `-ingester.num-tokens` changed to `-ingester.ring.num-tokens`
  * `-ingester.observe-period` changed to `-ingester.ring.observe-period`
  * `-ingester.readiness-check-ring-health` changed to `-ingester.ring.readiness-check-ring-health`
  * `-ingester.tokens-file-path` changed to `-ingester.ring.tokens-file-path`
  * `-ingester.unregister-on-shutdown` changed to `-ingester.ring.unregister-on-shutdown`
  * `-ring.heartbeat-timeout` changed to `-ingester.ring.heartbeat-timeout`
  * `-ring.prefix` changed to `-ingester.ring.prefix`
  * `-ring.store` changed to `-ingester.ring.store`
* [CHANGE] Ingester: fields in YAML configuration for ingester ring have been changed: #1155
  * `ingester.lifecycler` changed to `ingester.ring`
  * Fields from `ingester.lifecycler.ring` moved to `ingester.ring`
  * `ingester.lifecycler.address` changed to `ingester.ring.instance_addr`
  * `ingester.lifecycler.id` changed to `ingester.ring.instance_id`
  * `ingester.lifecycler.port` changed to `ingester.ring.instance_port`
  * `ingester.lifecycler.availability_zone` changed to `ingester.ring.instance_availability_zone`
  * `ingester.lifecycler.interface_names` changed to `ingester.ring.instance_interface_names`
* [CHANGE] Distributor: removed the `-distributor.shard-by-all-labels` configuration option. It is now assumed to be true. #698
* [CHANGE] Distributor: change default value of `-distributor.instance-limits.max-inflight-push-requests` to `2000`. #964
* [CHANGE] Distributor: change default value of `-distributor.remote-timeout` from `2s` to `20s`. #970
* [CHANGE] Distributor: removed the `-distributor.extra-query-delay` flag (and its respective YAML config option). #1048
* [CHANGE] Query-frontend: Enable query stats by default, they can still be disabled with `-query-frontend.query-stats-enabled=false`. #83
* [CHANGE] Query-frontend: the `cortex_frontend_mapped_asts_total` metric has been renamed to `cortex_frontend_query_sharding_rewrites_attempted_total`. #150
* [CHANGE] Query-frontend: added `sharded` label to `cortex_query_seconds_total` metric. #235
* [CHANGE] Query-frontend: changed the flag name for controlling query sharding total shards from `-querier.total-shards` to `-query-frontend.query-sharding-total-shards`. #230
* [CHANGE] Query-frontend: flag `-querier.parallelise-shardable-queries` has been renamed to `-query-frontend.parallelize-shardable-queries` #284
* [CHANGE] Query-frontend: removed the deprecated (and unused) `-frontend.cache-split-interval`. Use `-query-frontend.split-queries-by-interval` instead. #587
* [CHANGE] Query-frontend: range query response now omits the `data` field when it's empty (error case) like Prometheus does, previously it was `"data":{"resultType":"","result":null}`. #629
* [CHANGE] Query-frontend: instant queries now honor the `-query-frontend.max-retries-per-request` flag. #630
* [CHANGE] Query-frontend: removed in-memory and Redis cache support. Reason is that these caching backends were just supported by query-frontend, while all other Mimir services only support memcached. #796
  * The following CLI flags (and their respective YAML config options) have been removed:
    * `-frontend.cache.enable-fifocache`
    * `-frontend.redis.*`
    * `-frontend.fifocache.*`
  * The following metrics have been removed:
    * `querier_cache_added_total`
    * `querier_cache_added_new_total`
    * `querier_cache_evicted_total`
    * `querier_cache_entries`
    * `querier_cache_gets_total`
    * `querier_cache_misses_total`
    * `querier_cache_stale_gets_total`
    * `querier_cache_memory_bytes`
    * `cortex_rediscache_request_duration_seconds`
* [CHANGE] Query-frontend: migrated memcached backend client to the same one used in other components (memcached config and metrics are now consistent across all Mimir services). #821
  * The following CLI flags (and their respective YAML config options) have been added:
    * `-query-frontend.results-cache.backend` (set it to `memcached` if `-query-frontend.cache-results=true`)
  * The following CLI flags (and their respective YAML config options) have been changed:
    * `-frontend.memcached.hostname` and `-frontend.memcached.service` have been removed: use `-query-frontend.results-cache.memcached.addresses` instead
  * The following CLI flags (and their respective YAML config options) have been renamed:
    * `-frontend.background.write-back-concurrency` renamed to `-query-frontend.results-cache.memcached.max-async-concurrency`
    * `-frontend.background.write-back-buffer` renamed to `-query-frontend.results-cache.memcached.max-async-buffer-size`
    * `-frontend.memcached.batchsize` renamed to `-query-frontend.results-cache.memcached.max-get-multi-batch-size`
    * `-frontend.memcached.parallelism` renamed to `-query-frontend.results-cache.memcached.max-get-multi-concurrency`
    * `-frontend.memcached.timeout` renamed to `-query-frontend.results-cache.memcached.timeout`
    * `-frontend.memcached.max-item-size` renamed to `-query-frontend.results-cache.memcached.max-item-size`
    * `-frontend.memcached.max-idle-conns` renamed to `-query-frontend.results-cache.memcached.max-idle-connections`
    * `-frontend.compression` renamed to `-query-frontend.results-cache.compression`
  * The following CLI flags (and their respective YAML config options) have been removed:
    * `-frontend.memcached.circuit-breaker-consecutive-failures`: feature removed
    * `-frontend.memcached.circuit-breaker-timeout`: feature removed
    * `-frontend.memcached.circuit-breaker-interval`: feature removed
    * `-frontend.memcached.update-interval`: new setting is hardcoded to 30s
    * `-frontend.memcached.consistent-hash`: new setting is always enabled
    * `-frontend.default-validity` and `-frontend.memcached.expiration`: new setting is hardcoded to 7 days
  * The following metrics have been changed:
    * `cortex_cache_dropped_background_writes_total{name}` changed to `thanos_memcached_operation_skipped_total{name, operation, reason}`
    * `cortex_cache_value_size_bytes{name, method}` changed to `thanos_memcached_operation_data_size_bytes{name}`
    * `cortex_cache_request_duration_seconds{name, method, status_code}` changed to `thanos_memcached_operation_duration_seconds{name, operation}`
    * `cortex_cache_fetched_keys{name}` changed to `thanos_cache_memcached_requests_total{name}`
    * `cortex_cache_hits{name}` changed to `thanos_cache_memcached_hits_total{name}`
    * `cortex_memcache_request_duration_seconds{name, method, status_code}` changed to `thanos_memcached_operation_duration_seconds{name, operation}`
    * `cortex_memcache_client_servers{name}` changed to `thanos_memcached_dns_provider_results{name, addr}`
    * `cortex_memcache_client_set_skip_total{name}` changed to `thanos_memcached_operation_skipped_total{name, operation, reason}`
    * `cortex_dns_lookups_total` changed to `thanos_memcached_dns_lookups_total`
    * For all metrics the value of the "name" label has changed from `frontend.memcached` to `frontend-cache`
  * The following metrics have been removed:
    * `cortex_cache_background_queue_length{name}`
* [CHANGE] Query-frontend: merged `query_range` into `frontend` in the YAML config (keeping the same keys) and renamed flags: #825
  * `-querier.max-retries-per-request` renamed to `-query-frontend.max-retries-per-request`
  * `-querier.split-queries-by-interval` renamed to `-query-frontend.split-queries-by-interval`
  * `-querier.align-querier-with-step` renamed to `-query-frontend.align-querier-with-step`
  * `-querier.cache-results` renamed to `-query-frontend.cache-results`
  * `-querier.parallelise-shardable-queries` renamed to `-query-frontend.parallelize-shardable-queries`
* [CHANGE] Query-frontend: the default value of `-query-frontend.split-queries-by-interval` has changed from `0` to `24h`. #1131
* [CHANGE] Query-frontend: `-frontend.` flags were renamed to `-query-frontend.`: #1167
* [CHANGE] Query-frontend / Query-scheduler: classified the `-query-frontend.querier-forget-delay` and `-query-scheduler.querier-forget-delay` flags (and their respective YAML config options) as experimental. #1208
* [CHANGE] Querier / ruler: Change `-querier.max-fetched-chunks-per-query` configuration to limit to maximum number of chunks that can be fetched in a single query. The number of chunks fetched by ingesters AND long-term storare combined should not exceed the value configured on `-querier.max-fetched-chunks-per-query`. [#4260](https://github.com/cortexproject/cortex/pull/4260)
* [CHANGE] Querier / ruler: Option `-querier.ingester-streaming` has been removed. Querier/ruler now always use streaming method to query ingesters. #204
* [CHANGE] Querier: always fetch labels from store and respect start/end times in request; the option `-querier.query-store-for-labels-enabled` has been removed and is now always on. #518 #1132
* [CHANGE] Querier / ruler: removed the `-store.query-chunk-limit` flag (and its respective YAML config option `max_chunks_per_query`). `-querier.max-fetched-chunks-per-query` (and its respective YAML config option `max_fetched_chunks_per_query`) should be used instead. #705
* [CHANGE] Querier/Ruler: `-querier.active-query-tracker-dir` option has been removed. Active query tracking is now done via Activity tracker configured by `-activity-tracker.filepath` and enabled by default. Limit for max number of concurrent queries (`-querier.max-concurrent`) is now respected even if activity tracking is not enabled. #661 #822
* [CHANGE] Querier/ruler/query-frontend: the experimental `-querier.at-modifier-enabled` CLI flag has been removed and the PromQL `@` modifier is always enabled. #941
* [CHANGE] Querier: removed `-querier.worker-match-max-concurrent` and `-querier.worker-parallelism` CLI flags (and their respective YAML config options). Mimir now behaves like if `-querier.worker-match-max-concurrent` is always enabled and you should configure the max concurrency per querier process using `-querier.max-concurrent` instead. #958
* [CHANGE] Querier: changed default value of `-querier.query-ingesters-within` from `0` to `13h`. #967
* [CHANGE] Querier: rename metric `cortex_query_fetched_chunks_bytes_total` to `cortex_query_fetched_chunk_bytes_total` to be consistent with the limit name. #476
* [CHANGE] Ruler: add two new metrics `cortex_ruler_list_rules_seconds` and `cortex_ruler_load_rule_groups_seconds` to the ruler. #906
* [CHANGE] Ruler: endpoints for listing configured rules now return HTTP status code 200 and an empty map when there are no rules instead of an HTTP 404 and plain text error message. The following endpoints are affected: #456
  * `<prometheus-http-prefix>/config/v1/rules`
  * `<prometheus-http-prefix>/config/v1/rules/{namespace}`
  * `<prometheus-http-prefix>/rules` (deprecated)
  * `<prometheus-http-prefix>/rules/{namespace}` (deprecated)
  * `/api/v1/rules` (deprecated)
  * `/api/v1/rules/{namespace}` (deprecated)
* [CHANGE] Ruler: removed `configdb` support from Ruler backend storages. #15 #38 #819
* [CHANGE] Ruler: removed the support for the deprecated storage configuration via `-ruler.storage.*` CLI flags (and their respective YAML config options). Use `-ruler-storage.*` instead. #628
* [CHANGE] Ruler: set new default limits for rule groups: `-ruler.max-rules-per-rule-group` to 20 (previously 0, disabled) and `-ruler.max-rule-groups-per-tenant` to 70 (previously 0, disabled). #847
* [CHANGE] Ruler: removed `-ruler.enable-sharding` option, and changed default value of `-ruler.ring.store` to `memberlist`. #943
* [CHANGE] Ruler: `-ruler.alertmanager-use-v2` has been removed. The ruler will always use the `v2` endpoints. #954 #1100
* [CHANGE] Ruler: `-experimental.ruler.enable-api` flag has been renamed to `-ruler.enable-api` and is now stable. The default value has also changed from `false` to `true`, so both ruler and alertmanager API are enabled by default. #913 #1065
* [CHANGE] Ruler: add support for [DNS service discovery format](./docs/sources/configuration/arguments.md#dns-service-discovery) for `-ruler.alertmanager-url`. `-ruler.alertmanager-discovery` flag has been removed. URLs following the prior SRV format, will be treated as a static target. To continue using service discovery for these URLs prepend `dnssrvnoa+` to them. #993
  * The following metrics for Alertmanager DNS service discovery are replaced:
    * `prometheus_sd_dns_lookups_total` replaced by `cortex_dns_lookups_total{component="ruler"}`
    * `prometheus_sd_dns_lookup_failures_total` replaced by `cortex_dns_failures_total{component="ruler"}`
* [CHANGE] Ruler: deprecate `/api/v1/rules/**` and `<prometheus-http-prefix/rules/**` configuration API endpoints in favour of `/<prometheus-http-prefix>/config/v1/rules/**`. Deprecated endpoints will be removed in Mimir 2.2.0. Main configuration API endpoints are now `/<prometheus-http-prefix>/config/api/v1/rules/**` introduced in Mimir 2.0.0. #1222
* [CHANGE] Store-gateway: index cache now includes tenant in cache keys, this invalidates previous cached entries. #607
* [CHANGE] Store-gateway: increased memcached index caching TTL from 1 day to 7 days. #718
* [CHANGE] Store-gateway: options `-store-gateway.sharding-enabled` and `-querier.store-gateway-addresses` were removed. Default value of `-store-gateway.sharding-ring.store` is now `memberlist` and default value for `-store-gateway.sharding-ring.wait-stability-min-duration` changed from `1m` to `0` (disabled). #976
* [CHANGE] Compactor: compactor will no longer try to compact blocks that are already marked for deletion. Previously compactor would consider blocks marked for deletion within `-compactor.deletion-delay / 2` period as eligible for compaction. [#4328](https://github.com/cortexproject/cortex/pull/4328)
* [CHANGE] Compactor: Removed support for block deletion marks migration. If you're upgrading from Cortex < 1.7.0 to Mimir, you should upgrade the compactor to Cortex >= 1.7.0 first, run it at least once and then upgrade to Mimir. #122
* [CHANGE] Compactor: removed the `cortex_compactor_group_vertical_compactions_total` metric. #278
* [CHANGE] Compactor: no longer waits for initial blocks cleanup to finish before starting compactions. #282
* [CHANGE] Compactor: removed overlapping sources detection. Overlapping sources may exist due to edge cases (timing issues) when horizontally sharding compactor, but are correctly handled by compactor. #494
* [CHANGE] Compactor: compactor now uses deletion marks from `<tenant>/markers` location in the bucket. Marker files are no longer fetched, only listed. #550
* [CHANGE] Compactor: Default value of `-compactor.block-sync-concurrency` has changed from 20 to 8. This flag is now only used to control number of goroutines for downloading and uploading blocks during compaction. #552
* [CHANGE] Compactor is now included in `all` target (single-binary). #866
* [CHANGE] Compactor: Removed `-compactor.sharding-enabled` option. Sharding in compactor is now always enabled. Default value of `-compactor.ring.store` has changed from `consul` to `memberlist`. Default value of `-compactor.ring.wait-stability-min-duration` is now 0, which disables the feature. #956
* [CHANGE] Alertmanager: removed `-alertmanager.configs.auto-webhook-root` #977
* [CHANGE] Alertmanager: removed `configdb` support from Alertmanager backend storages. #15 #38 #819
* [CHANGE] Alertmanager: Don't count user-not-found errors from replicas as failures in the `cortex_alertmanager_state_fetch_replica_state_failed_total` metric. #190
* [CHANGE] Alertmanager: Use distributor for non-API routes. #213
* [CHANGE] Alertmanager: removed `-alertmanager.storage.*` configuration options, with the exception of the CLI flags `-alertmanager.storage.path` and `-alertmanager.storage.retention`. Use `-alertmanager-storage.*` instead. #632
* [CHANGE] Alertmanager: set default value for `-alertmanager.web.external-url=http://localhost:8080/alertmanager` to match the default configuration. #808 #1067
* [CHANGE] Alertmanager: `-experimental.alertmanager.enable-api` flag has been renamed to `-alertmanager.enable-api` and is now stable. #913
* [CHANGE] Alertmanager: now always runs with sharding enabled; other modes of operation are removed. #1044 #1126
  * The following configuration options are removed:
    * `-alertmanager.sharding-enabled`
    * `-alertmanager.cluster.advertise-address`
    * `-alertmanager.cluster.gossip-interval`
    * `-alertmanager.cluster.listen-address`
    * `-alertmanager.cluster.peers`
    * `-alertmanager.cluster.push-pull-interval`
  * The following configuration options are renamed:
    * `-alertmanager.cluster.peer-timeout` to `-alertmanager.peer-timeout`
* [CHANGE] Alertmanager: the default value of `-alertmanager.sharding-ring.store` is now `memberlist`. #1171
* [CHANGE] Ring: changed default value of `-distributor.ring.store` (Distributor ring) and `-ring.store` (Ingester ring) to `memberlist`. #1046
* [CHANGE] Memberlist: the `memberlist_kv_store_value_bytes` metric has been removed due to values no longer being stored in-memory as encoded bytes. [#4345](https://github.com/cortexproject/cortex/pull/4345)
* [CHANGE] Memberlist: forward only changes, not entire original message. [#4419](https://github.com/cortexproject/cortex/pull/4419)
* [CHANGE] Memberlist: don't accept old tombstones as incoming change, and don't forward such messages to other gossip members. [#4420](https://github.com/cortexproject/cortex/pull/4420)
* [CHANGE] Memberlist: changed probe interval from `1s` to `5s` and probe timeout from `500ms` to `2s`. #563
* [CHANGE] Memberlist: the `name` label on metrics `cortex_dns_failures_total`, `cortex_dns_lookups_total` and `cortex_dns_provider_results` was renamed to `component`. #993
* [CHANGE] Limits: removed deprecated limits for rejecting old samples #799
  This removes the following flags:
  * `-validation.reject-old-samples`
  * `-validation.reject-old-samples.max-age`
* [CHANGE] Limits: removed local limit-related flags in favor of global limits. #725
  The distributor ring is now required, and can be configured via the `distributor.ring.*` flags.
  This removes the following flags:
  * `-distributor.ingestion-rate-strategy` -> will now always use the "global" strategy
  * `-ingester.max-series-per-user` -> set `-ingester.max-global-series-per-user` to `N` times the existing value of `-ingester.max-series-per-user` instead
  * `-ingester.max-series-per-metric` -> set `-ingester.max-global-series-per-metric`  to `N` times the existing value of `-ingester.max-series-per-metric` instead
  * `-ingester.max-metadata-per-user` -> set `-ingester.max-global-metadata-per-user` to `N` times the existing value of `-ingester.max-metadata-per-user` instead
  * `-ingester.max-metadata-per-metric` -> set `-ingester.max-global-metadata-per-metric` to `N` times the existing value of `-ingester.max-metadata-per-metric` instead
  * In the above notes, `N` refers to the number of ingester replicas
  Additionally, default values for the following flags have changed:
  * `-ingester.max-global-series-per-user` from `0` to `150000`
  * `-ingester.max-global-series-per-metric` from `0` to `20000`
  * `-distributor.ingestion-rate-limit` from `25000` to `10000`
  * `-distributor.ingestion-burst-size` from `50000` to `200000`
* [CHANGE] Limits: removed limit `enforce_metric_name`, now behave as if set to `true` always. #686
* [CHANGE] Limits: Option `-ingester.max-samples-per-query` and its YAML field `max_samples_per_query` have been removed. It required `-querier.ingester-streaming` option to be set to false, but since `-querier.ingester-streaming` is removed (always defaulting to true), the limit using it was removed as well. #204 #1132
* [CHANGE] Limits: Set the default max number of inflight ingester push requests (`-ingester.instance-limits.max-inflight-push-requests`) to 30000 in order to prevent clusters from being overwhelmed by request volume or temporary slow-downs. #259
* [CHANGE] Overrides exporter: renamed metric `cortex_overrides` to `cortex_limits_overrides`. #173 #407
* [FEATURE] The following features have been moved from experimental to stable: #913 #1002
  * Alertmanager config API
  * Alertmanager receiver firewall
  * Alertmanager sharding
  * Azure blob storage support
  * Blocks storage bucket index
  * Disable the ring health check in the readiness endpoint (`-ingester.readiness-check-ring-health=false`)
  * Distributor: do not extend writes on unhealthy ingesters
  * Do not unregister ingesters from ring on shutdown (`-ingester.unregister-on-shutdown=false`)
  * HA Tracker: cleanup of old replicas from KV Store
  * Instance limits in ingester and distributor
  * OpenStack Swift storage support
  * Query-frontend: query stats tracking
  * Query-scheduler
  * Querier: tenant federation
  * Ruler config API
  * S3 Server Side Encryption (SSE) using KMS
  * TLS configuration for gRPC, HTTP and etcd clients
  * Zone-aware replication
  * `/labels` API using matchers
  * The following querier limits:
    * `-querier.max-fetched-chunks-per-query`
    * `-querier.max-fetched-chunk-bytes-per-query`
    * `-querier.max-fetched-series-per-query`
  * The following alertmanager limits:
    * Notification rate (`-alertmanager.notification-rate-limit` and `-alertmanager.notification-rate-limit-per-integration`)
    * Dispatcher groups (`-alertmanager.max-dispatcher-aggregation-groups`)
    * User config size (`-alertmanager.max-config-size-bytes`)
    * Templates count in user config (`-alertmanager.max-templates-count`)
    * Max template size (`-alertmanager.max-template-size-bytes`)
* [FEATURE] The endpoints `/api/v1/status/buildinfo`, `<prometheus-http-prefix>/api/v1/status/buildinfo`, and `<alertmanager-http-prefix>/api/v1/status/buildinfo` have been added to display build information and enabled features. #1219 #1240
* [FEATURE] PromQL: added `present_over_time` support. #139
* [FEATURE] Added "Activity tracker" feature which can log ongoing activities from previous Mimir run in case of a crash. It is enabled by default and controlled by the `-activity-tracker.filepath` flag. It can be disabled by setting this path to an empty string. Currently, the Store-gateway, Ruler, Querier, Query-frontend and Ingester components use this feature to track queries. #631 #782 #822 #1121
* [FEATURE] Divide configuration parameters into categories "basic", "advanced", and "experimental". Only flags in the basic category are shown when invoking `-help`, whereas `-help-all` will include flags in all categories (basic, advanced, experimental). #840
* [FEATURE] Querier: Added support for tenant federation to exemplar endpoints. #927
* [FEATURE] Ingester: can expose metrics on active series matching custom trackers configured via `-ingester.active-series-custom-trackers` (or its respective YAML config option). When configured, active series for custom trackers are exposed by the `cortex_ingester_active_series_custom_tracker` metric. #42 #672
* [FEATURE] Ingester: Enable snapshotting of in-memory TSDB on disk during shutdown via `-blocks-storage.tsdb.memory-snapshot-on-shutdown` (experimental). #249
* [FEATURE] Ingester: Added `-blocks-storage.tsdb.isolation-enabled` flag, which allows disabling TSDB isolation feature. This is enabled by default (per TSDB default), but disabling can improve performance of write requests. #512
* [FEATURE] Ingester: Added `-blocks-storage.tsdb.head-chunks-write-queue-size` flag, which allows setting the size of the queue used by the TSDB before m-mapping chunks (experimental). #591
  * Added `cortex_ingester_tsdb_mmap_chunk_write_queue_operations_total` metric to track different operations of this queue.
* [FEATURE] Distributor: Added `-api.skip-label-name-validation-header-enabled` option to allow skipping label name validation on the HTTP write path based on `X-Mimir-SkipLabelNameValidation` header being `true` or not. #390
* [FEATURE] Query-frontend: Add `cortex_query_fetched_series_total` and `cortex_query_fetched_chunks_bytes_total` per-user counters to expose the number of series and bytes fetched as part of queries. These metrics can be enabled with the `-frontend.query-stats-enabled` flag (or its respective YAML config option `query_stats_enabled`). [#4343](https://github.com/cortexproject/cortex/pull/4343)
* [FEATURE] Query-frontend: Add `cortex_query_fetched_chunks_total` per-user counter to expose the number of chunks fetched as part of queries. This metric can be enabled with the `-query-frontend.query-stats-enabled` flag (or its respective YAML config option `query_stats_enabled`). #31
* [FEATURE] Query-frontend: Add query sharding for instant and range queries. You can enable querysharding by setting `-query-frontend.parallelize-shardable-queries` to `true`. The following additional config and exported metrics have been added. #79 #80 #100 #124 #140 #148 #150 #151 #153 #154 #155 #156 #157 #158 #159 #160 #163 #169 #172 #196 #205 #225 #226 #227 #228 #230 #235 #240 #239 #246 #244 #319 #330 #371 #385 #400 #458 #586 #630 #660 #707 #1542
  * New config options:
    * `-query-frontend.query-sharding-total-shards`: The amount of shards to use when doing parallelisation via query sharding.
    * `-query-frontend.query-sharding-max-sharded-queries`: The max number of sharded queries that can be run for a given received query. 0 to disable limit.
    * `-blocks-storage.bucket-store.series-hash-cache-max-size-bytes`: Max size - in bytes - of the in-memory series hash cache in the store-gateway.
    * `-blocks-storage.tsdb.series-hash-cache-max-size-bytes`: Max size - in bytes - of the in-memory series hash cache in the ingester.
  * New exported metrics:
    * `cortex_bucket_store_series_hash_cache_requests_total`
    * `cortex_bucket_store_series_hash_cache_hits_total`
    * `cortex_frontend_query_sharding_rewrites_succeeded_total`
    * `cortex_frontend_sharded_queries_per_query`
  * Renamed metrics:
    * `cortex_frontend_mapped_asts_total` to `cortex_frontend_query_sharding_rewrites_attempted_total`
  * Modified metrics:
    * added `sharded` label to `cortex_query_seconds_total`
  * When query sharding is enabled, the following querier config must be set on query-frontend too:
    * `-querier.max-concurrent`
    * `-querier.timeout`
    * `-querier.max-samples`
    * `-querier.at-modifier-enabled`
    * `-querier.default-evaluation-interval`
    * `-querier.active-query-tracker-dir`
    * `-querier.lookback-delta`
  * Sharding can be dynamically controlled per request using the `Sharding-Control: 64` header. (0 to disable)
  * Sharding can be dynamically controlled per tenant using the limit `query_sharding_total_shards`. (0 to disable)
  * Added `sharded_queries` count to the "query stats" log.
  * The number of shards is adjusted to be compatible with number of compactor shards that are used by a split-and-merge compactor. The querier can use this to avoid querying blocks that cannot have series in a given query shard.
* [FEATURE] Query-Frontend: Added `-query-frontend.cache-unaligned-requests` option to cache responses for requests that do not have step-aligned start and end times. This can improve speed of repeated queries, but can also pollute cache with results that are never reused. #432
* [FEATURE] Querier: Added label names cardinality endpoint `<prefix>/api/v1/cardinality/label_names` that is disabled by default. Can be enabled/disabled via the CLI flag `-querier.cardinality-analysis-enabled` or its respective YAML config option. Configurable on a per-tenant basis. #301 #377 #474
* [FEATURE] Querier: Added label values cardinality endpoint `<prefix>/api/v1/cardinality/label_values` that is disabled by default. Can be enabled/disabled via the CLI flag `-querier.cardinality-analysis-enabled` or its respective YAML config option, and configurable on a per-tenant basis. The maximum number of label names allowed to be queried in a single API call can be controlled via `-querier.label-values-max-cardinality-label-names-per-request`. #332 #395 #474
* [FEATURE] Querier: Added `-store.max-labels-query-length` to restrict the range of `/series`, label-names and label-values requests. #507
* [FEATURE] Ruler: Add new `-ruler.query-stats-enabled` which when enabled will report the `cortex_ruler_query_seconds_total` as a per-user metric that tracks the sum of the wall time of executing queries in the ruler in seconds. [#4317](https://github.com/cortexproject/cortex/pull/4317)
* [FEATURE] Ruler: Added federated rule groups. #533
  * Added `-ruler.tenant-federation.enabled` config flag.
  * Added support for `source_tenants` field on rule groups.
* [FEATURE] Store-gateway: Added `/store-gateway/tenants` and `/store-gateway/tenant/{tenant}/blocks` endpoints that provide functionality that was provided by `tools/listblocks`. #911 #973
* [FEATURE] Compactor: compactor now uses new algorithm that we call "split-and-merge". Previous compaction strategy was removed. With the `split-and-merge` compactor source blocks for a given tenant are grouped into `-compactor.split-groups` number of groups. Each group of blocks is then compacted separately, and is split into `-compactor.split-and-merge-shards` shards (configurable on a per-tenant basis). Compaction of each tenant shards can be horizontally scaled. Number of compactors that work on jobs for single tenant can be limited by using `-compactor.compactor-tenant-shard-size` parameter, or per-tenant `compactor_tenant_shard_size` override.  #275 #281 #282 #283 #288 #290 #303 #307 #317 #323 #324 #328 #353 #368 #479 #820
* [FEATURE] Compactor: Added `-compactor.max-compaction-time` to control how long can compaction for a single tenant take. If compactions for a tenant take longer, no new compactions are started in the same compaction cycle. Running compactions are not stopped however, and may take much longer. #523
* [FEATURE] Compactor: When compactor finds blocks with out-of-order chunks, it will mark them for no-compaction. Blocks marked for no-compaction are ignored in future compactions too. Added metric `cortex_compactor_blocks_marked_for_no_compaction_total` to track number of blocks marked for no-compaction. Added `CortexCompactorSkippedBlocksWithOutOfOrderChunks` alert based on new metric. Markers are only checked from `<tenant>/markers` location, but uploaded to the block directory too. #520 #535 #550
* [FEATURE] Compactor: multiple blocks are now downloaded and uploaded at once, which can shorten compaction process. #552
* [ENHANCEMENT] Exemplars are now emitted for all gRPC calls and many operations tracked by histograms. #180
* [ENHANCEMENT] New options `-server.http-listen-network` and `-server.grpc-listen-network` allow binding as 'tcp4' or 'tcp6'. #180
* [ENHANCEMENT] Query federation: improve performance in MergeQueryable by memoizing labels. #312
* [ENHANCEMENT] Add histogram metrics `cortex_distributor_sample_delay_seconds` and `cortex_ingester_tsdb_sample_out_of_order_delta_seconds` #488
* [ENHANCEMENT] Check internal directory access before starting up. #1217
* [ENHANCEMENT] Azure client: expose option to configure MSI URL and user-assigned identity. #584
* [ENHANCEMENT] Added a new metric `mimir_build_info` to coincide with `cortex_build_info`. The metric `cortex_build_info` has not been removed. #1022
* [ENHANCEMENT] Mimir runs a sanity check of storage config at startup and will fail to start if the sanity check doesn't pass. This is done to find potential config issues before starting up. #1180
* [ENHANCEMENT] Validate alertmanager and ruler storage configurations to ensure they don't use same bucket name and region values as those configured for the blocks storage. #1214
* [ENHANCEMENT] Ingester: added option `-ingester.readiness-check-ring-health` to disable the ring health check in the readiness endpoint. When disabled, the health checks are run against only the ingester itself instead of all ingesters in the ring. #48 #126
* [ENHANCEMENT] Ingester: reduce CPU and memory utilization if remote write requests contains a large amount of "out of bounds" samples. #413
* [ENHANCEMENT] Ingester: reduce CPU and memory utilization when querying chunks from ingesters. #430
* [ENHANCEMENT] Ingester: Expose ingester ring page on ingesters. #654
* [ENHANCEMENT] Distributor: added option `-distributor.excluded-zones` to exclude ingesters running in specific zones both on write and read path. #51
* [ENHANCEMENT] Distributor: add tags to tracing span for distributor push with user, cluster and replica. #210
* [ENHANCEMENT] Distributor: performance optimisations. #212 #217 #242
* [ENHANCEMENT] Distributor: reduce latency when HA-Tracking by doing KVStore updates in the background. #271
* [ENHANCEMENT] Distributor: make distributor inflight push requests count include background calls to ingester. #398
* [ENHANCEMENT] Distributor: silently drop exemplars more than 5 minutes older than samples in the same batch. #544
* [ENHANCEMENT] Distributor: reject exemplars with blank label names or values. The `cortex_discarded_exemplars_total` metric will use the `exemplar_labels_blank` reason in this case. #873
* [ENHANCEMENT] Query-frontend: added `cortex_query_frontend_workers_enqueued_requests_total` metric to track the number of requests enqueued in each query-scheduler. #384
* [ENHANCEMENT] Query-frontend: added `cortex_query_frontend_non_step_aligned_queries_total` to track the total number of range queries with start/end not aligned to step. #347 #357 #582
* [ENHANCEMENT] Query-scheduler: exported summary `cortex_query_scheduler_inflight_requests` tracking total number of inflight requests (both enqueued and processing) in percentile buckets. #675
* [ENHANCEMENT] Querier: can use the `LabelNames` call with matchers, if matchers are provided in the `/labels` API call, instead of using the more expensive `MetricsForLabelMatchers` call as before. #3 #1186
* [ENHANCEMENT] Querier / store-gateway: optimized regex matchers. #319 #334 #355
* [ENHANCEMENT] Querier: when fetching data for specific query-shard, we can ignore some blocks based on compactor-shard ID, since sharding of series by query sharding and compactor is the same. Added metrics: #438 #450
  * `cortex_querier_blocks_found_total`
  * `cortex_querier_blocks_queried_total`
  * `cortex_querier_blocks_with_compactor_shard_but_incompatible_query_shard_total`
* [ENHANCEMENT] Querier / ruler: reduce cpu usage, latency and peak memory consumption. #459 #463 #589
* [ENHANCEMENT] Querier: labels requests now obey `-querier.query-ingesters-within`, making them a little more efficient. #518
* [ENHANCEMENT] Querier: retry store-gateway in case of unexpected failure, instead of failing the query. #1003
* [ENHANCEMENT] Querier / ruler: reduce memory used by streaming queries, particularly in ruler. [#4341](https://github.com/cortexproject/cortex/pull/4341)
* [ENHANCEMENT] Ruler: Using shuffle sharding subring on GetRules API. [#4466](https://github.com/cortexproject/cortex/pull/4466)
* [ENHANCEMENT] Ruler: wait for ruler ring client to self-detect during startup. #990
* [ENHANCEMENT] Store-gateway: added `cortex_bucket_store_sent_chunk_size_bytes` metric, tracking the size of chunks sent from store-gateway to querier. #123
* [ENHANCEMENT] Store-gateway: reduced CPU and memory utilization due to exported metrics aggregation for instances with a large number of tenants. #123 #142
* [ENHANCEMENT] Store-gateway: added an in-memory LRU cache for chunks attributes. Can be enabled setting `-blocks-storage.bucket-store.chunks-cache.attributes-in-memory-max-items=X` where `X` is the max number of items to keep in the in-memory cache. The following new metrics are exposed: #279 #415 #437
  * `cortex_cache_memory_requests_total`
  * `cortex_cache_memory_hits_total`
  * `cortex_cache_memory_items_count`
* [ENHANCEMENT] Store-gateway: log index cache requests to tracing spans. #419
* [ENHANCEMENT] Store-gateway: store-gateway can now ignore blocks with minimum time within `-blocks-storage.bucket-store.ignore-blocks-within` duration. Useful when used together with `-querier.query-store-after`. #502
* [ENHANCEMENT] Store-gateway: label values with matchers now doesn't preload or list series, reducing latency and memory consumption. #534
* [ENHANCEMENT] Store-gateway: the results of `LabelNames()`, `LabelValues()` and `Series(skipChunks=true)` calls are now cached in the index cache. #590
* [ENHANCEMENT] Store-gateway: Added `-store-gateway.sharding-ring.unregister-on-shutdown` option that allows store-gateway to stay in the ring even after shutdown. Defaults to `true`, which is the same as current behaviour. #610 #614
* [ENHANCEMENT] Store-gateway: wait for ring tokens stability instead of ring stability to speed up startup and tests. #620
* [ENHANCEMENT] Compactor: add timeout for waiting on compactor to become ACTIVE in the ring. [#4262](https://github.com/cortexproject/cortex/pull/4262)
* [ENHANCEMENT] Compactor: skip already planned compaction jobs if the tenant doesn't belong to the compactor instance anymore. #303
* [ENHANCEMENT] Compactor: Blocks cleaner will ignore users that it no longer "owns" when sharding is enabled, and user ownership has changed since last scan. #325
* [ENHANCEMENT] Compactor: added `-compactor.compaction-jobs-order` support to configure which compaction jobs should run first for a given tenant (in case there are multiple ones). Supported values are: `smallest-range-oldest-blocks-first` (default), `newest-blocks-first`. #364
* [ENHANCEMENT] Compactor: delete blocks marked for deletion faster. #490
* [ENHANCEMENT] Compactor: expose low-level concurrency options for compactor: `-compactor.max-opening-blocks-concurrency`, `-compactor.max-closing-blocks-concurrency`, `-compactor.symbols-flushers-concurrency`. #569 #701
* [ENHANCEMENT] Compactor: expand compactor logs to include total compaction job time, total time for uploads and block counts. #549
* [ENHANCEMENT] Ring: allow experimental configuration of disabling of heartbeat timeouts by setting the relevant configuration value to zero. Applies to the following: [#4342](https://github.com/cortexproject/cortex/pull/4342)
  * `-distributor.ring.heartbeat-timeout`
  * `-ingester.ring.heartbeat-timeout`
  * `-ruler.ring.heartbeat-timeout`
  * `-alertmanager.sharding-ring.heartbeat-timeout`
  * `-compactor.ring.heartbeat-timeout`
  * `-store-gateway.sharding-ring.heartbeat-timeout`
* [ENHANCEMENT] Ring: allow heartbeats to be explicitly disabled by setting the interval to zero. This is considered experimental. This applies to the following configuration options: [#4344](https://github.com/cortexproject/cortex/pull/4344)
  * `-distributor.ring.heartbeat-period`
  * `-ingester.ring.heartbeat-period`
  * `-ruler.ring.heartbeat-period`
  * `-alertmanager.sharding-ring.heartbeat-period`
  * `-compactor.ring.heartbeat-period`
  * `-store-gateway.sharding-ring.heartbeat-period`
* [ENHANCEMENT] Memberlist: optimized receive path for processing ring state updates, to help reduce CPU utilization in large clusters. [#4345](https://github.com/cortexproject/cortex/pull/4345)
* [ENHANCEMENT] Memberlist: expose configuration of memberlist packet compression via `-memberlist.compression-enabled`. [#4346](https://github.com/cortexproject/cortex/pull/4346)
* [ENHANCEMENT] Memberlist: Add `-memberlist.advertise-addr` and `-memberlist.advertise-port` options for setting the address to advertise to other members of the cluster to enable NAT traversal. #260
* [ENHANCEMENT] Memberlist: reduce CPU utilization for rings with a large number of members. #537 #563 #634
* [ENHANCEMENT] Overrides exporter: include additional limits in the per-tenant override exporter. The following limits have been added to the `cortex_limit_overrides` metric: #21
  * `max_fetched_series_per_query`
  * `max_fetched_chunk_bytes_per_query`
  * `ruler_max_rules_per_rule_group`
  * `ruler_max_rule_groups_per_tenant`
* [ENHANCEMENT] Overrides exporter: add a metrics `cortex_limits_defaults` to expose the default values of limits. #173
* [ENHANCEMENT] Overrides exporter: Add `max_fetched_chunks_per_query` and `max_global_exemplars_per_user` limits to the default and per-tenant limits exported as metrics. #471 #515
* [ENHANCEMENT] Upgrade Go to 1.17.8. #1347 #1381
* [ENHANCEMENT] Upgrade Docker base images to `alpine:3.15.0`. #1348
* [BUGFIX] Azure storage: only create HTTP client once, to reduce memory utilization. #605
* [BUGFIX] Ingester: fixed ingester stuck on start up (LEAVING ring state) when `-ingester.ring.heartbeat-period=0` and `-ingester.unregister-on-shutdown=false`. [#4366](https://github.com/cortexproject/cortex/pull/4366)
* [BUGFIX] Ingester: prevent any reads or writes while the ingester is stopping. This will prevent accessing TSDB blocks once they have been already closed. [#4304](https://github.com/cortexproject/cortex/pull/4304)
* [BUGFIX] Ingester: TSDB now waits for pending readers before truncating Head block, fixing the `chunk not found` error and preventing wrong query results. #16
* [BUGFIX] Ingester: don't create TSDB or appender if no samples are sent by a tenant. #162
* [BUGFIX] Ingester: fix out-of-order chunks in TSDB head in-memory series after WAL replay in case some samples were appended to TSDB WAL before series. #530
* [BUGFIX] Distributor: when cleaning up obsolete elected replicas from KV store, HA tracker didn't update number of cluster per user correctly. [#4336](https://github.com/cortexproject/cortex/pull/4336)
* [BUGFIX] Distributor: fix bug in query-exemplar where some results would get dropped. #583
* [BUGFIX] Query-frontend: Fixes @ modifier functions (start/end) when splitting queries by time. #206
* [BUGFIX] Query-frontend: Ensure query_range requests handled by the query-frontend return JSON formatted errors. #360 #499
* [BUGFIX] Query-frontend: don't reuse cached results for queries that are not step-aligned. #424
* [BUGFIX] Query-frontend: fix API error messages that were mentioning Prometheus `--enable-feature=promql-negative-offset` and `--enable-feature=promql-at-modifier` flags. #688
* [BUGFIX] Query-frontend: worker's cancellation channels are now buffered to ensure that all request cancellations are properly handled. #741
* [BUGFIX] Querier: fixed `/api/v1/user_stats` endpoint. When zone-aware replication is enabled, `MaxUnavailableZones` param is used instead of `MaxErrors`, so setting `MaxErrors = 0` doesn't make the Querier wait for all Ingesters responses. #474
* [BUGFIX] Querier: Disable query scheduler SRV DNS lookup. #689
* [BUGFIX] Ruler: fixed counting of PromQL evaluation errors as user-errors when updating `cortex_ruler_queries_failed_total`. [#4335](https://github.com/cortexproject/cortex/pull/4335)
* [BUGFIX] Ruler: fix formatting of rule groups in `/ruler/rule_groups` endpoint. #655
* [BUGFIX] Ruler: do not log `unable to read rules directory` at startup if the directory hasn't been created yet. #1058
* [BUGFIX] Ruler: enable Prometheus-compatible endpoints regardless of `-ruler.enable-api`. The flag now only controls the configuration API. This is what the config flag description stated, but not what was happening. #1216
* [BUGFIX] Compactor: fixed panic while collecting Prometheus metrics. #28
* [BUGFIX] Compactor: compactor should now be able to correctly mark blocks for deletion and no-compaction, if such marking was previously interrupted. #1015
* [BUGFIX] Alertmanager: remove stale template files. #4495
* [BUGFIX] Alertmanager: don't replace user configurations with blank fallback configurations (when enabled), particularly during scaling up/down instances when sharding is enabled. #224
* [BUGFIX] Ring: multi KV runtime config changes are now propagated to all rings, not just ingester ring. #1047
* [BUGFIX] Memberlist: fixed corrupted packets when sending compound messages with more than 255 messages or messages bigger than 64KB. #551
* [BUGFIX] Overrides exporter: successfully startup even if runtime config is not set. #1056
* [BUGFIX] Fix internal modules to wait for other modules depending on them before stopping. #1472

### Mixin

_Changes since `grafana/cortex-jsonnet` `1.9.0`._

* [CHANGE] Removed chunks storage support from mixin. #641 #643 #645 #811 #812 #813
  * Removed `tsdb.libsonnet`: no need to import it anymore (its content is already automatically included when using Jsonnet)
  * Removed the following fields from `_config`:
    * `storage_engine` (defaults to `blocks`)
    * `chunk_index_backend`
    * `chunk_store_backend`
  * Removed schema config map
  * Removed the following dashboards:
    * "Cortex / Chunks"
    * "Cortex / WAL"
    * "Cortex / Blocks vs Chunks"
  * Removed the following alerts:
    * `CortexOldChunkInMemory`
    * `CortexCheckpointCreationFailed`
    * `CortexCheckpointDeletionFailed`
    * `CortexProvisioningMemcachedTooSmall`
    * `CortexWALCorruption`
    * `CortexTableSyncFailure`
    * `CortexTransferFailed`
  * Removed the following recording rules:
    * `cortex_chunk_store_index_lookups_per_query`
    * `cortex_chunk_store_series_pre_intersection_per_query`
    * `cortex_chunk_store_series_post_intersection_per_query`
    * `cortex_chunk_store_chunks_per_query`
    * `cortex_bigtable_request_duration_seconds`
    * `cortex_cassandra_request_duration_seconds`
    * `cortex_dynamo_request_duration_seconds`
    * `cortex_database_request_duration_seconds`
    * `cortex_gcs_request_duration_seconds`
* [CHANGE] Update grafana-builder dependency: use $__rate_interval in qpsPanel and latencyPanel. [#372](https://github.com/grafana/cortex-jsonnet/pull/372)
* [CHANGE] `namespace` template variable in dashboards now only selects namespaces for selected clusters. [#311](https://github.com/grafana/cortex-jsonnet/pull/311)
* [CHANGE] `CortexIngesterRestarts` alert severity changed from `critical` to `warning`. [#321](https://github.com/grafana/cortex-jsonnet/pull/321)
* [CHANGE] Dashboards: added overridable `job_labels` and `cluster_labels` to the configuration object as label lists to uniquely identify jobs and clusters in the metric names and group-by lists in dashboards. [#319](https://github.com/grafana/cortex-jsonnet/pull/319)
* [CHANGE] Dashboards: `alert_aggregation_labels` has been removed from the configuration and overriding this value has been deprecated. Instead the labels are now defined by the `cluster_labels` list, and should be overridden accordingly through that list. [#319](https://github.com/grafana/cortex-jsonnet/pull/319)
* [CHANGE] Renamed `CortexCompactorHasNotUploadedBlocksSinceStart` to `CortexCompactorHasNotUploadedBlocks`. [#334](https://github.com/grafana/cortex-jsonnet/pull/334)
* [CHANGE] Renamed `CortexCompactorRunFailed` to `CortexCompactorHasNotSuccessfullyRunCompaction`. [#334](https://github.com/grafana/cortex-jsonnet/pull/334)
* [CHANGE] Renamed `CortexInconsistentConfig` alert to `CortexInconsistentRuntimeConfig` and increased severity to `critical`. [#335](https://github.com/grafana/cortex-jsonnet/pull/335)
* [CHANGE] Increased `CortexBadRuntimeConfig` alert severity to `critical` and removed support for `cortex_overrides_last_reload_successful` metric (was removed in Cortex 1.3.0). [#335](https://github.com/grafana/cortex-jsonnet/pull/335)
* [CHANGE] Grafana 'min step' changed to 15s so dashboard show better detail. [#340](https://github.com/grafana/cortex-jsonnet/pull/340)
* [CHANGE] Replace `CortexRulerFailedEvaluations` with two new alerts: `CortexRulerTooManyFailedPushes` and `CortexRulerTooManyFailedQueries`. [#347](https://github.com/grafana/cortex-jsonnet/pull/347)
* [CHANGE] Removed `CortexCacheRequestErrors` alert. This alert was not working because the legacy Cortex cache client instrumentation doesn't track errors. [#346](https://github.com/grafana/cortex-jsonnet/pull/346)
* [CHANGE] Removed `CortexQuerierCapacityFull` alert. [#342](https://github.com/grafana/cortex-jsonnet/pull/342)
* [CHANGE] Changes blocks storage alerts to group metrics by the configured `cluster_labels` (supporting the deprecated `alert_aggregation_labels`). [#351](https://github.com/grafana/cortex-jsonnet/pull/351)
* [CHANGE] Increased `CortexIngesterReachingSeriesLimit` critical alert threshold from 80% to 85%. [#363](https://github.com/grafana/cortex-jsonnet/pull/363)
* [CHANGE] Changed default `job_names` for query-frontend, query-scheduler and querier to match custom deployments too. [#376](https://github.com/grafana/cortex-jsonnet/pull/376)
* [CHANGE] Split `cortex_api` recording rule group into three groups. This is a workaround for large clusters where this group can become slow to evaluate. [#401](https://github.com/grafana/cortex-jsonnet/pull/401)
* [CHANGE] Increased `CortexIngesterReachingSeriesLimit` warning threshold from 70% to 80% and critical threshold from 85% to 90%. [#404](https://github.com/grafana/cortex-jsonnet/pull/404)
* [CHANGE] Raised `CortexKVStoreFailure` alert severity from warning to critical. #493
* [CHANGE] Increase `CortexRolloutStuck` alert "for" duration from 15m to 30m. #493 #573
* [CHANGE] The Alertmanager and Ruler compiled dashboards (`alertmanager.json` and `ruler.json`) have been respectively renamed to `mimir-alertmanager.json` and `mimir-ruler.json`. #869
* [CHANGE] Removed `cortex_overrides_metric` from `_config`. #871
* [CHANGE] Renamed recording rule groups (`cortex_` prefix changed to `mimir_`). #871
* [CHANGE] Alerts name prefix has been changed from `Cortex` to `Mimir` (eg. alert `CortexIngesterUnhealthy` has been renamed to `MimirIngesterUnhealthy`). #879
* [CHANGE] Enabled resources dashboards by default. Can be disabled setting `resources_dashboards_enabled` config field to `false`. #920
* [FEATURE] Added `Cortex / Overrides` dashboard, displaying default limits and per-tenant overrides applied to Mimir. #673
* [FEATURE] Added `Mimir / Tenants` and `Mimir / Top tenants` dashboards, displaying user-based metrics. #776
* [FEATURE] Added querier autoscaling panels and alerts. #1006 #1016
* [FEATURE] Mimir / Top tenants dashboard now has tenants ranked by rule group size and evaluation time. #1338
* [ENHANCEMENT] cortex-mixin: Make `cluster_namespace_deployment:kube_pod_container_resource_requests_{cpu_cores,memory_bytes}:sum` backwards compatible with `kube-state-metrics` v2.0.0. [#317](https://github.com/grafana/cortex-jsonnet/pull/317)
* [ENHANCEMENT] Cortex-mixin: Include `cortex-gw-internal` naming variation in default `gateway` job names. [#328](https://github.com/grafana/cortex-jsonnet/pull/328)
* [ENHANCEMENT] Ruler dashboard: added object storage metrics. [#354](https://github.com/grafana/cortex-jsonnet/pull/354)
* [ENHANCEMENT] Alertmanager dashboard: added object storage metrics. [#354](https://github.com/grafana/cortex-jsonnet/pull/354)
* [ENHANCEMENT] Added documentation text panels and descriptions to reads and writes dashboards. [#324](https://github.com/grafana/cortex-jsonnet/pull/324)
* [ENHANCEMENT] Dashboards: defined container functions for common resources panels: containerDiskWritesPanel, containerDiskReadsPanel, containerDiskSpaceUtilization. [#331](https://github.com/grafana/cortex-jsonnet/pull/331)
* [ENHANCEMENT] cortex-mixin: Added `alert_excluded_routes` config to exclude specific routes from alerts. [#338](https://github.com/grafana/cortex-jsonnet/pull/338)
* [ENHANCEMENT] Added `CortexMemcachedRequestErrors` alert. [#346](https://github.com/grafana/cortex-jsonnet/pull/346)
* [ENHANCEMENT] Ruler dashboard: added "Per route p99 latency" panel in the "Configuration API" row. [#353](https://github.com/grafana/cortex-jsonnet/pull/353)
* [ENHANCEMENT] Increased the `for` duration of the `CortexIngesterReachingSeriesLimit` warning alert to 3h. [#362](https://github.com/grafana/cortex-jsonnet/pull/362)
* [ENHANCEMENT] Added a new tier (`medium_small_user`) so we have another tier between 100K and 1Mil active series. [#364](https://github.com/grafana/cortex-jsonnet/pull/364)
* [ENHANCEMENT] Extend Alertmanager dashboard: [#313](https://github.com/grafana/cortex-jsonnet/pull/313)
  * "Tenants" stat panel - shows number of discovered tenant configurations.
  * "Replication" row - information about the replication of tenants/alerts/silences over instances.
  * "Tenant Configuration Sync" row - information about the configuration sync procedure.
  * "Sharding Initial State Sync" row - information about the initial state sync procedure when sharding is enabled.
  * "Sharding Runtime State Sync" row - information about various state operations which occur when sharding is enabled (replication, fetch, marge, persist).
* [ENHANCEMENT] Update gsutil command for `not healthy index found` playbook [#370](https://github.com/grafana/cortex-jsonnet/pull/370)
* [ENHANCEMENT] Added Alertmanager alerts and playbooks covering configuration syncs and sharding operation: [#377 [#378](https://github.com/grafana/cortex-jsonnet/pull/378)
  * `CortexAlertmanagerSyncConfigsFailing`
  * `CortexAlertmanagerRingCheckFailing`
  * `CortexAlertmanagerPartialStateMergeFailing`
  * `CortexAlertmanagerReplicationFailing`
  * `CortexAlertmanagerPersistStateFailing`
  * `CortexAlertmanagerInitialSyncFailed`
* [ENHANCEMENT] Add recording rules to improve responsiveness of Alertmanager dashboard. [#387](https://github.com/grafana/cortex-jsonnet/pull/387)
* [ENHANCEMENT] Add `CortexRolloutStuck` alert. [#405](https://github.com/grafana/cortex-jsonnet/pull/405)
* [ENHANCEMENT] Added `CortexKVStoreFailure` alert. [#406](https://github.com/grafana/cortex-jsonnet/pull/406)
* [ENHANCEMENT] Use configured `ruler` jobname for ruler dashboard panels. [#409](https://github.com/grafana/cortex-jsonnet/pull/409)
* [ENHANCEMENT] Add ability to override `datasource` for generated dashboards. [#407](https://github.com/grafana/cortex-jsonnet/pull/407)
* [ENHANCEMENT] Use alertmanager jobname for alertmanager dashboard panels [#411](https://github.com/grafana/cortex-jsonnet/pull/411)
* [ENHANCEMENT] Added `CortexDistributorReachingInflightPushRequestLimit` alert. [#408](https://github.com/grafana/cortex-jsonnet/pull/408)
* [ENHANCEMENT] Added `CortexReachingTCPConnectionsLimit` alert. #403
* [ENHANCEMENT] Added "Cortex / Writes Networking" and "Cortex / Reads Networking" dashboards. #405
* [ENHANCEMENT] Improved "Queue length" panel in "Cortex / Queries" dashboard. #408
* [ENHANCEMENT] Add `CortexDistributorReachingInflightPushRequestLimit` alert and playbook. #401
* [ENHANCEMENT] Added "Recover accidentally deleted blocks (Google Cloud specific)" playbook. #475
* [ENHANCEMENT] Added support to multi-zone store-gateway deployments. #608 #615
* [ENHANCEMENT] Show supplementary alertmanager services in the Rollout Progress dashboard. #738 #855
* [ENHANCEMENT] Added `mimir` to default job names. This makes dashboards and alerts working when Mimir is installed in single-binary mode and the deployment is named `mimir`. #921
* [ENHANCEMENT] Introduced a new alert for the Alertmanager: `MimirAlertmanagerAllocatingTooMuchMemory`. It has two severities based on the memory usage against limits, a `warning` level at 80% and a `critical` level at 90%. #1206
* [ENHANCEMENT] Faster memcached cache requests. #2720
* [BUGFIX] Fixed `CortexIngesterHasNotShippedBlocks` alert false positive in case an ingester instance had ingested samples in the past, then no traffic was received for a long period and then it started receiving samples again. [#308](https://github.com/grafana/cortex-jsonnet/pull/308)
* [BUGFIX] Fixed `CortexInconsistentRuntimeConfig` metric. [#335](https://github.com/grafana/cortex-jsonnet/pull/335)
* [BUGFIX] Fixed scaling dashboard to correctly work when a Cortex service deployment spans across multiple zones (a zone is expected to have the `zone-[a-z]` suffix). [#365](https://github.com/grafana/cortex-jsonnet/pull/365)
* [BUGFIX] Fixed rollout progress dashboard to correctly work when a Cortex service deployment spans across multiple zones (a zone is expected to have the `zone-[a-z]` suffix). [#366](https://github.com/grafana/cortex-jsonnet/pull/366)
* [BUGFIX] Fixed rollout progress dashboard to include query-scheduler too. [#376](https://github.com/grafana/cortex-jsonnet/pull/376)
* [BUGFIX] Upstream recording rule `node_namespace_pod_container:container_cpu_usage_seconds_total:sum_irate` renamed. [#379](https://github.com/grafana/cortex-jsonnet/pull/379)
* [BUGFIX] Fixed writes/reads/alertmanager resources dashboards to use `$._config.job_names.gateway`. [#403](https://github.com/grafana/cortex-jsonnet/pull/403)
* [BUGFIX] Span the annotation.message in alerts as YAML multiline strings. [#412](https://github.com/grafana/cortex-jsonnet/pull/412)
* [BUGFIX] Fixed "Instant queries / sec" in "Cortex / Reads" dashboard. #445
* [BUGFIX] Fixed and added missing KV store panels in Writes, Reads, Ruler and Compactor dashboards. #448
* [BUGFIX] Fixed Alertmanager dashboard when alertmanager is running as part of single binary. #1064
* [BUGFIX] Fixed Ruler dashboard when ruler is running as part of single binary. #1260
* [BUGFIX] Query-frontend: fixed bad querier status code mapping with query-sharding enabled. #1227

### Jsonnet

_Changes since `grafana/cortex-jsonnet` `1.9.0`._

* [CHANGE] Removed chunks storage support. #639
  * Removed the following fields from `_config`:
    * `storage_engine` (defaults to `blocks`)
    * `querier_second_storage_engine` (not supported anymore)
    * `table_manager_enabled`, `table_prefix`
    * `memcached_index_writes_enabled` and `memcached_index_writes_max_item_size_mb`
    * `storeMemcachedChunksConfig`
    * `storeConfig`
    * `max_chunk_idle`
    * `schema` (the schema configmap is still added for backward compatibility reasons)
    * `bigtable_instance` and `bigtable_project`
    * `client_configs`
    * `enabledBackends`
    * `storage_backend`
    * `cassandra_addresses`
    * `s3_bucket_name`
    * `ingester_deployment_without_wal` (was only used by chunks storage)
    * `ingester` (was only used to configure chunks storage WAL)
  * Removed the following CLI flags from `ingester_args`:
    * `ingester.max-chunk-age`
    * `ingester.max-stale-chunk-idle`
    * `ingester.max-transfer-retries`
    * `ingester.retain-period`
* [CHANGE] Changed `overrides-exporter.libsonnet` from being based on cortex-tools to Mimir `overrides-exporter` target. #646
* [CHANGE] Store gateway: set `-blocks-storage.bucket-store.index-cache.memcached.max-get-multi-concurrency`,
  `-blocks-storage.bucket-store.chunks-cache.memcached.max-get-multi-concurrency`,
  `-blocks-storage.bucket-store.metadata-cache.memcached.max-get-multi-concurrency`,
  `-blocks-storage.bucket-store.index-cache.memcached.max-idle-connections`,
  `-blocks-storage.bucket-store.chunks-cache.memcached.max-idle-connections`,
  `-blocks-storage.bucket-store.metadata-cache.memcached.max-idle-connections` to 100 [#414](https://github.com/grafana/cortex-jsonnet/pull/414)
* [CHANGE] Alertmanager: mounted overrides configmap to alertmanager too. [#315](https://github.com/grafana/cortex-jsonnet/pull/315)
* [CHANGE] Memcached: upgraded memcached from `1.5.17` to `1.6.9`. [#316](https://github.com/grafana/cortex-jsonnet/pull/316)
* [CHANGE] Store-gateway: increased memory request and limit respectively from 6GB / 6GB to 12GB / 18GB. [#322](https://github.com/grafana/cortex-jsonnet/pull/322)
* [CHANGE] Store-gateway: increased `-blocks-storage.bucket-store.max-chunk-pool-bytes` from 2GB (default) to 12GB. [#322](https://github.com/grafana/cortex-jsonnet/pull/322)
* [CHANGE] Ingester/Ruler: set `-server.grpc-max-send-msg-size-bytes` and `-server.grpc-max-send-msg-size-bytes` to sensible default values (10MB). [#326](https://github.com/grafana/cortex-jsonnet/pull/326)
* [CHANGE] Decreased `-server.grpc-max-concurrent-streams` from 100k to 10k. [#369](https://github.com/grafana/cortex-jsonnet/pull/369)
* [CHANGE] Decreased blocks storage ingesters graceful termination period from 80m to 20m. [#369](https://github.com/grafana/cortex-jsonnet/pull/369)
* [CHANGE] Increase the rules per group and rule groups limits on different tiers. [#396](https://github.com/grafana/cortex-jsonnet/pull/396)
* [CHANGE] Removed `max_samples_per_query` limit, since it only works with chunks and only when using `-distributor.shard-by-all-labels=false`. [#397](https://github.com/grafana/cortex-jsonnet/pull/397)
* [CHANGE] Removed chunks storage query sharding config support. The following config options have been removed: [#398](https://github.com/grafana/cortex-jsonnet/pull/398)
  * `_config` > `queryFrontend` > `shard_factor`
  * `_config` > `queryFrontend` > `sharded_queries_enabled`
  * `_config` > `queryFrontend` > `query_split_factor`
* [CHANGE] Rename ruler_s3_bucket_name and ruler_gcs_bucket_name to ruler_storage_bucket_name: [#415](https://github.com/grafana/cortex-jsonnet/pull/415)
* [CHANGE] Fine-tuned rolling update policy for distributor, querier, query-frontend, query-scheduler. [#420](https://github.com/grafana/cortex-jsonnet/pull/420)
* [CHANGE] Increased memcached metadata/chunks/index-queries max connections from 4k to 16k. [#420](https://github.com/grafana/cortex-jsonnet/pull/420)
* [CHANGE] Disabled step alignment in query-frontend to be compliant with PromQL. [#420](https://github.com/grafana/cortex-jsonnet/pull/420)
* [CHANGE] Do not limit compactor CPU and request a number of cores equal to the configured concurrency. [#420](https://github.com/grafana/cortex-jsonnet/pull/420)
* [CHANGE] Configured split-and-merge compactor. #853
  * The following CLI flags are set on compactor:
    * `-compactor.split-and-merge-shards=0`
    * `-compactor.compactor-tenant-shard-size=1`
    * `-compactor.split-groups=1`
    * `-compactor.max-opening-blocks-concurrency=4`
    * `-compactor.max-closing-blocks-concurrency=2`
    * `-compactor.symbols-flushers-concurrency=4`
  * The following per-tenant overrides have been set on `super_user` and `mega_user` classes:
    ```
    compactor_split_and_merge_shards: 2,
    compactor_tenant_shard_size: 2,
    compactor_split_groups: 2,
    ```
* [CHANGE] The entrypoint file to include has been renamed from `cortex.libsonnet` to `mimir.libsonnet`. #897
* [CHANGE] The default image config field has been renamed from `cortex` to `mimir`. #896
   ```
   {
     _images+:: {
       mimir: '...',
     },
   }
   ```
* [CHANGE] Removed `cortex_` prefix from config fields. #898
  * The following config fields have been renamed:
    * `cortex_bucket_index_enabled` renamed to `bucket_index_enabled`
    * `cortex_compactor_cleanup_interval` renamed to `compactor_cleanup_interval`
    * `cortex_compactor_data_disk_class` renamed to `compactor_data_disk_class`
    * `cortex_compactor_data_disk_size` renamed to `compactor_data_disk_size`
    * `cortex_compactor_max_concurrency` renamed to `compactor_max_concurrency`
    * `cortex_distributor_allow_multiple_replicas_on_same_node` renamed to `distributor_allow_multiple_replicas_on_same_node`
    * `cortex_ingester_data_disk_class` renamed to `ingester_data_disk_class`
    * `cortex_ingester_data_disk_size` renamed to `ingester_data_disk_size`
    * `cortex_querier_allow_multiple_replicas_on_same_node` renamed to `querier_allow_multiple_replicas_on_same_node`
    * `cortex_query_frontend_allow_multiple_replicas_on_same_node` renamed to `query_frontend_allow_multiple_replicas_on_same_node`
    * `cortex_query_sharding_enabled` renamed to `query_sharding_enabled`
    * `cortex_query_sharding_msg_size_factor` renamed to `query_sharding_msg_size_factor`
    * `cortex_ruler_allow_multiple_replicas_on_same_node` renamed to `ruler_allow_multiple_replicas_on_same_node`
    * `cortex_store_gateway_data_disk_class` renamed to `store_gateway_data_disk_class`
    * `cortex_store_gateway_data_disk_size` renamed to `store_gateway_data_disk_size`
* [CHANGE] The overrides configmap default mountpoint has changed from `/etc/cortex` to `/etc/mimir`. It can be customized via the `overrides_configmap_mountpoint` config field. #899
* [CHANGE] Enabled in the querier the features to query label names with matchers, PromQL at modifier and query long-term storage for labels. #905
* [CHANGE] Reduced TSDB blocks retention on ingesters disk from 96h to 24h. #905
* [CHANGE] Enabled closing of idle TSDB in ingesters. #905
* [CHANGE] Disabled TSDB isolation in ingesters for better performances. #905
* [CHANGE] Changed log level of querier, query-frontend, query-scheduler and alertmanager from `debug` to `info`. #905
* [CHANGE] Enabled attributes in-memory cache in store-gateway. #905
* [CHANGE] Configured store-gateway to not load blocks containing samples more recent than 10h (because such samples are queried from ingesters). #905
* [CHANGE] Dynamically compute `-compactor.deletion-delay` based on other settings, in order to reduce the deletion delay as much as possible and lower the number of live blocks in the storage. #907
* [CHANGE] The config field `distributorConfig` has been renamed to `ingesterRingClientConfig`. Config field `ringClient` has been removed in favor of `ingesterRingClientConfig`. #997 #1057
* [CHANGE] Gossip.libsonnet has been fixed to modify all ring configurations, not only the ingester ring config. Furthermore it now supports migration via multi KV store. #1057 #1099
* [CHANGE] Changed the default of `bucket_index_enabled` to `true`. #924
* [CHANGE] Remove the support for the test-exporter. #1133
* [CHANGE] Removed `$.distributor_deployment_labels`, `$.ingester_deployment_labels` and `$.querier_deployment_labels` fields, that were used by gossip.libsonnet to inject additional label. Now the label is injected directly into pods of statefulsets and deployments. #1297
* [CHANGE] Disabled `-ingester.readiness-check-ring-health`. #1352
* [CHANGE] Changed Alertmanager CPU request from `100m` to `2` cores, and memory request from `1Gi` to `10Gi`. Set Alertmanager memory limit to `15Gi`. #1206
* [CHANGE] gossip.libsonnet has been renamed to memberlist.libsonnet, and is now imported by default. Use of memberlist for ring is enabled by setting `_config.memberlist_ring_enabled` to true. #1526
* [FEATURE] Added query sharding support. It can be enabled setting `cortex_query_sharding_enabled: true` in the `_config` object. #653
* [FEATURE] Added shuffle-sharding support. It can be enabled and configured using the following config: #902
   ```
   _config+:: {
     shuffle_sharding:: {
       ingester_write_path_enabled: true,
       ingester_read_path_enabled: true,
       querier_enabled: true,
       ruler_enabled: true,
       store_gateway_enabled: true,
     },
   }
   ```
* [FEATURE] Added multi-zone ingesters and store-gateways support. #1352 #1552
* [ENHANCEMENT] Add overrides config to compactor. This allows setting retention configs per user. [#386](https://github.com/grafana/cortex-jsonnet/pull/386)
* [ENHANCEMENT] Added 256MB memory ballast to querier. [#369](https://github.com/grafana/cortex-jsonnet/pull/369)
* [ENHANCEMENT] Update `etcd-operator` to latest version (see https://github.com/grafana/jsonnet-libs/pull/480). [#263](https://github.com/grafana/cortex-jsonnet/pull/263)
* [ENHANCEMENT] Add support for Azure storage in Alertmanager configuration. [#381](https://github.com/grafana/cortex-jsonnet/pull/381)
* [ENHANCEMENT] Add support for running Alertmanager in sharding mode. [#394](https://github.com/grafana/cortex-jsonnet/pull/394)
* [ENHANCEMENT] Allow to customize PromQL engine settings via `queryEngineConfig`. [#399](https://github.com/grafana/cortex-jsonnet/pull/399)
* [ENHANCEMENT] Define Azure object storage ruler args. [#416](https://github.com/grafana/cortex-jsonnet/pull/416)
* [ENHANCEMENT] Added the following config options to allow to schedule multiple replicas of the same service on the same node: [#418](https://github.com/grafana/cortex-jsonnet/pull/418)
  * `cortex_distributor_allow_multiple_replicas_on_same_node`
  * `cortex_ruler_allow_multiple_replicas_on_same_node`
  * `cortex_querier_allow_multiple_replicas_on_same_node`
  * `cortex_query_frontend_allow_multiple_replicas_on_same_node`
* [BUGFIX] Alertmanager: fixed `--alertmanager.cluster.peers` CLI flag passed to alertmanager when HA is enabled. [#329](https://github.com/grafana/cortex-jsonnet/pull/329)
* [BUGFIX] Fixed `-distributor.extend-writes` setting on ruler when `unregister_ingesters_on_shutdown` is disabled. [#369](https://github.com/grafana/cortex-jsonnet/pull/369)
* [BUGFIX] Treat `compactor_blocks_retention_period` type as string rather than int.[#395](https://github.com/grafana/cortex-jsonnet/pull/395)
* [BUGFIX] Pass `-ruler-storage.s3.endpoint` to ruler when using S3. [#421](https://github.com/grafana/cortex-jsonnet/pull/421)
* [BUGFIX] Remove service selector on label `gossip_ring_member` from other services than `gossip-ring`. [#1008](https://github.com/grafana/mimir/pull/1008)
* [BUGFIX] Rename `-ingester.readiness-check-ring-health` to `-ingester.ring.readiness-check-ring-health`, to reflect current name of flag. #1460

### Mimirtool

_Changes since cortextool `0.10.7`._

* [CHANGE] The following environment variables have been renamed: #883
  * `CORTEX_ADDRESS` to `MIMIR_ADDRESS`
  * `CORTEX_API_USER` to `MIMIR_API_USER`
  * `CORTEX_API_KEY` to `MIMIR_API_KEY`
  * `CORTEX_TENANT_ID` to `MIMIR_TENANT_ID`
  * `CORTEX_TLS_CA_PATH` to `MIMIR_TLS_CA_PATH`
  * `CORTEX_TLS_CERT_PATH` to `MIMIR_TLS_CERT_PATH`
  * `CORTEX_TLS_KEY_PATH` to `MIMIR_TLS_KEY_PATH`
* [CHANGE] Change `cortex` backend to `mimir`. #883
* [CHANGE] Do not publish `mimirtool` binary for 386 windows architecture. #1263
* [CHANGE] `analyse` command has been renamed to `analyze`. #1318
* [FEATURE] Support Arm64 on Darwin for all binaries (benchtool etc). https://github.com/grafana/cortex-tools/pull/215
* [ENHANCEMENT] Correctly support federated rules. #823
* [BUGFIX] Fix `cortextool rules` legends displaying wrong symbols for updates and deletions. https://github.com/grafana/cortex-tools/pull/226

### Query-tee

_Changes since Cortex `1.10.0`._

* [ENHANCEMENT] Added `/api/v1/query_exemplars` API endpoint support (no results comparison). #168
* [ENHANCEMENT] Add a flag (`--proxy.compare-use-relative-error`) in the query-tee to compare floating point values using relative error. #208
* [ENHANCEMENT] Add a flag (`--proxy.compare-skip-recent-samples`) in the query-tee to skip comparing recent samples. By default samples not older than 1 minute are skipped. #234
* [BUGFIX] Fixes a panic in the query-tee when comparing result. #207
* [BUGFIX] Ensure POST requests are handled correctly #286

### Blocksconvert

_Changes since Cortex `1.10.0`._

* [CHANGE] Blocksconvert tool was removed from Mimir. #637

### Metaconvert

_Changes since Cortex `1.10.0`._

* [CHANGE] `thanosconvert` tool has been renamed to `metaconvert`. `-config.file` option has been removed, while it now requires `-tenant` option to work on single tenant only. It now also preserves labels recognized by Mimir. #1120

### Test-exporter

_Changes since Cortex `1.10.0`._

* [CHANGE] Removed the test-exporter tool. #1133

### Tools

_Changes since Cortex `1.10.0`._

* [CHANGE] Removed `query-audit`. You can use `query-tee` to compare query results and performances of two Grafana Mimir backends. #1380

## Cortex 1.10.0 / 2021-08-03

* [CHANGE] Prevent path traversal attack from users able to control the HTTP header `X-Scope-OrgID`. #4375 (CVE-2021-36157)
  * Users only have control of the HTTP header when Cortex is not frontend by an auth proxy validating the tenant IDs
* [CHANGE] Enable strict JSON unmarshal for `pkg/util/validation.Limits` struct. The custom `UnmarshalJSON()` will now fail if the input has unknown fields. #4298
* [CHANGE] Cortex chunks storage has been deprecated and it's now in maintenance mode: all Cortex users are encouraged to migrate to the blocks storage. No new features will be added to the chunks storage. The default Cortex configuration still runs the chunks engine; please check out the [blocks storage doc](https://cortexmetrics.io/docs/blocks-storage/) on how to configure Cortex to run with the blocks storage.  #4268
* [CHANGE] The example Kubernetes manifests (stored at `k8s/`) have been removed due to a lack of proper support and maintenance. #4268
* [CHANGE] Querier / ruler: deprecated `-store.query-chunk-limit` CLI flag (and its respective YAML config option `max_chunks_per_query`) in favour of `-querier.max-fetched-chunks-per-query` (and its respective YAML config option `max_fetched_chunks_per_query`). The new limit specifies the maximum number of chunks that can be fetched in a single query from ingesters and long-term storage: the total number of actual fetched chunks could be 2x the limit, being independently applied when querying ingesters and long-term storage. #4125
* [CHANGE] Alertmanager: allowed to configure the experimental receivers firewall on a per-tenant basis. The following CLI flags (and their respective YAML config options) have been changed and moved to the limits config section: #4143
  - `-alertmanager.receivers-firewall.block.cidr-networks` renamed to `-alertmanager.receivers-firewall-block-cidr-networks`
  - `-alertmanager.receivers-firewall.block.private-addresses` renamed to `-alertmanager.receivers-firewall-block-private-addresses`
* [CHANGE] Change default value of `-server.grpc.keepalive.min-time-between-pings` from `5m` to `10s` and `-server.grpc.keepalive.ping-without-stream-allowed` to `true`. #4168
* [CHANGE] Ingester: Change default value of `-ingester.active-series-metrics-enabled` to `true`. This incurs a small increase in memory usage, between 1.2% and 1.6% as measured on ingesters with 1.3M active series. #4257
* [CHANGE] Dependency: update go-redis from v8.2.3 to v8.9.0. #4236
* [FEATURE] Querier: Added new `-querier.max-fetched-series-per-query` flag. When Cortex is running with blocks storage, the max series per query limit is enforced in the querier and applies to unique series received from ingesters and store-gateway (long-term storage). #4179
* [FEATURE] Querier/Ruler: Added new `-querier.max-fetched-chunk-bytes-per-query` flag. When Cortex is running with blocks storage, the max chunk bytes limit is enforced in the querier and ruler and limits the size of all aggregated chunks returned from ingesters and storage as bytes for a query. #4216
* [FEATURE] Alertmanager: support negative matchers, time-based muting - [upstream release notes](https://github.com/prometheus/alertmanager/releases/tag/v0.22.0). #4237
* [FEATURE] Alertmanager: Added rate-limits to notifiers. Rate limits used by all integrations can be configured using `-alertmanager.notification-rate-limit`, while per-integration rate limits can be specified via `-alertmanager.notification-rate-limit-per-integration` parameter. Both shared and per-integration limits can be overwritten using overrides mechanism. These limits are applied on individual (per-tenant) alertmanagers. Rate-limited notifications are failed notifications. It is possible to monitor rate-limited notifications via new `cortex_alertmanager_notification_rate_limited_total` metric. #4135 #4163
* [FEATURE] Alertmanager: Added `-alertmanager.max-config-size-bytes` limit to control size of configuration files that Cortex users can upload to Alertmanager via API. This limit is configurable per-tenant. #4201
* [FEATURE] Alertmanager: Added `-alertmanager.max-templates-count` and `-alertmanager.max-template-size-bytes` options to control number and size of templates uploaded to Alertmanager via API. These limits are configurable per-tenant. #4223
* [FEATURE] Added flag `-debug.block-profile-rate` to enable goroutine blocking events profiling. #4217
* [FEATURE] Alertmanager: The experimental sharding feature is now considered complete. Detailed information about the configuration options can be found [here for alertmanager](https://cortexmetrics.io/docs/configuration/configuration-file/#alertmanager_config) and [here for the alertmanager storage](https://cortexmetrics.io/docs/configuration/configuration-file/#alertmanager_storage_config). To use the feature: #3925 #4020 #4021 #4031 #4084 #4110 #4126 #4127 #4141 #4146 #4161 #4162 #4222
  * Ensure that a remote storage backend is configured for Alertmanager to store state using `-alertmanager-storage.backend`, and flags related to the backend. Note that the `local` and `configdb` storage backends are not supported.
  * Ensure that a ring store is configured using `-alertmanager.sharding-ring.store`, and set the flags relevant to the chosen store type.
  * Enable the feature using `-alertmanager.sharding-enabled`.
  * Note the prior addition of a new configuration option `-alertmanager.persist-interval`. This sets the interval between persisting the current alertmanager state (notification log and silences) to object storage. See the [configuration file reference](https://cortexmetrics.io/docs/configuration/configuration-file/#alertmanager_config) for more information.
* [ENHANCEMENT] Alertmanager: Cleanup persisted state objects from remote storage when a tenant configuration is deleted. #4167
* [ENHANCEMENT] Storage: Added the ability to disable Open Census within GCS client (e.g `-gcs.enable-opencensus=false`). #4219
* [ENHANCEMENT] Etcd: Added username and password to etcd config. #4205
* [ENHANCEMENT] Alertmanager: introduced new metrics to monitor operation when using `-alertmanager.sharding-enabled`: #4149
  * `cortex_alertmanager_state_fetch_replica_state_total`
  * `cortex_alertmanager_state_fetch_replica_state_failed_total`
  * `cortex_alertmanager_state_initial_sync_total`
  * `cortex_alertmanager_state_initial_sync_completed_total`
  * `cortex_alertmanager_state_initial_sync_duration_seconds`
  * `cortex_alertmanager_state_persist_total`
  * `cortex_alertmanager_state_persist_failed_total`
* [ENHANCEMENT] Blocks storage: support ingesting exemplars and querying of exemplars.  Enabled by setting new CLI flag `-blocks-storage.tsdb.max-exemplars=<n>` or config option `blocks_storage.tsdb.max_exemplars` to positive value. #4124 #4181
* [ENHANCEMENT] Distributor: Added distributors ring status section in the admin page. #4151
* [ENHANCEMENT] Added zone-awareness support to alertmanager for use when sharding is enabled. When zone-awareness is enabled, alerts will be replicated across availability zones. #4204
* [ENHANCEMENT] Added `tenant_ids` tag to tracing spans #4186
* [ENHANCEMENT] Ring, query-frontend: Avoid using automatic private IPs (APIPA) when discovering IP address from the interface during the registration of the instance in the ring, or by query-frontend when used with query-scheduler. APIPA still used as last resort with logging indicating usage. #4032
* [ENHANCEMENT] Memberlist: introduced new metrics to aid troubleshooting tombstone convergence: #4231
  * `memberlist_client_kv_store_value_tombstones`
  * `memberlist_client_kv_store_value_tombstones_removed_total`
  * `memberlist_client_messages_to_broadcast_dropped_total`
* [ENHANCEMENT] Alertmanager: Added `-alertmanager.max-dispatcher-aggregation-groups` option to control max number of active dispatcher groups in Alertmanager (per tenant, also overrideable). When the limit is reached, Dispatcher produces log message and increases `cortex_alertmanager_dispatcher_aggregation_group_limit_reached_total` metric. #4254
* [ENHANCEMENT] Alertmanager: Added `-alertmanager.max-alerts-count` and `-alertmanager.max-alerts-size-bytes` to control max number of alerts and total size of alerts that a single user can have in Alertmanager's memory. Adding more alerts will fail with a log message and incrementing `cortex_alertmanager_alerts_insert_limited_total` metric (per-user). These limits can be overrided by using per-tenant overrides. Current values are tracked in `cortex_alertmanager_alerts_limiter_current_alerts` and `cortex_alertmanager_alerts_limiter_current_alerts_size_bytes` metrics. #4253
* [ENHANCEMENT] Store-gateway: added `-store-gateway.sharding-ring.wait-stability-min-duration` and `-store-gateway.sharding-ring.wait-stability-max-duration` support to store-gateway, to wait for ring stability at startup. #4271
* [ENHANCEMENT] Ruler: added `rule_group` label to metrics `cortex_prometheus_rule_group_iterations_total` and `cortex_prometheus_rule_group_iterations_missed_total`. #4121
* [ENHANCEMENT] Ruler: added new metrics for tracking total number of queries and push requests sent to ingester, as well as failed queries and push requests. Failures are only counted for internal errors, but not user-errors like limits or invalid query. This is in contrast to existing `cortex_prometheus_rule_evaluation_failures_total`, which is incremented also when query or samples appending fails due to user-errors. #4281
  * `cortex_ruler_write_requests_total`
  * `cortex_ruler_write_requests_failed_total`
  * `cortex_ruler_queries_total`
  * `cortex_ruler_queries_failed_total`
* [ENHANCEMENT] Ingester: Added option `-ingester.ignore-series-limit-for-metric-names` with comma-separated list of metric names that will be ignored in max series per metric limit. #4302
* [ENHANCEMENT] Added instrumentation to Redis client, with the following metrics: #3976
  - `cortex_rediscache_request_duration_seconds`
* [BUGFIX] Purger: fix `Invalid null value in condition for column range` caused by `nil` value in range for WriteBatch query. #4128
* [BUGFIX] Ingester: fixed infrequent panic caused by a race condition between TSDB mmap-ed head chunks truncation and queries. #4176
* [BUGFIX] Alertmanager: fix Alertmanager status page if clustering via gossip is disabled or sharding is enabled. #4184
* [BUGFIX] Ruler: fix `/ruler/rule_groups` endpoint doesn't work when used with object store. #4182
* [BUGFIX] Ruler: Honor the evaluation delay for the `ALERTS` and `ALERTS_FOR_STATE` series. #4227
* [BUGFIX] Make multiple Get requests instead of MGet on Redis Cluster. #4056
* [BUGFIX] Ingester: fix issue where runtime limits erroneously override default limits. #4246
* [BUGFIX] Ruler: fix startup in single-binary mode when the new `ruler_storage` is used. #4252
* [BUGFIX] Querier: fix queries failing with "at least 1 healthy replica required, could only find 0" error right after scaling up store-gateways until they're ACTIVE in the ring. #4263
* [BUGFIX] Store-gateway: when blocks sharding is enabled, do not load all blocks in each store-gateway in case of a cold startup, but load only blocks owned by the store-gateway replica. #4271
* [BUGFIX] Memberlist: fix to setting the default configuration value for `-memberlist.retransmit-factor` when not provided. This should improve propagation delay of the ring state (including, but not limited to, tombstones). Note that if the configuration is already explicitly given, this fix has no effect. #4269
* [BUGFIX] Querier: Fix issue where samples in a chunk might get skipped by batch iterator. #4218

### Blocksconvert

* [ENHANCEMENT] Scanner: add support for DynamoDB (v9 schema only). #3828
* [ENHANCEMENT] Add Cassandra support. #3795
* [ENHANCEMENT] Scanner: retry failed uploads. #4188

## Cortex 1.9.0 / 2021-05-14

* [CHANGE] Alertmanager now removes local files after Alertmanager is no longer running for removed or resharded user. #3910
* [CHANGE] Alertmanager now stores local files in per-tenant folders. Files stored by Alertmanager previously are migrated to new hierarchy. Support for this migration will be removed in Cortex 1.11. #3910
* [CHANGE] Ruler: deprecated `-ruler.storage.*` CLI flags (and their respective YAML config options) in favour of `-ruler-storage.*`. The deprecated config will be removed in Cortex 1.11. #3945
* [CHANGE] Alertmanager: deprecated `-alertmanager.storage.*` CLI flags (and their respective YAML config options) in favour of `-alertmanager-storage.*`. This change doesn't apply to `alertmanager.storage.path` and `alertmanager.storage.retention`. The deprecated config will be removed in Cortex 1.11. #4002
* [CHANGE] Alertmanager: removed `-cluster.` CLI flags deprecated in Cortex 1.7. The new config options to use are: #3946
  * `-alertmanager.cluster.listen-address` instead of `-cluster.listen-address`
  * `-alertmanager.cluster.advertise-address` instead of `-cluster.advertise-address`
  * `-alertmanager.cluster.peers` instead of `-cluster.peer`
  * `-alertmanager.cluster.peer-timeout` instead of `-cluster.peer-timeout`
* [CHANGE] Blocks storage: removed the config option `-blocks-storage.bucket-store.index-cache.postings-compression-enabled`, which was deprecated in Cortex 1.6. Postings compression is always enabled. #4101
* [CHANGE] Querier: removed the config option `-store.max-look-back-period`, which was deprecated in Cortex 1.6 and was used only by the chunks storage. You should use `-querier.max-query-lookback` instead. #4101
* [CHANGE] Query Frontend: removed the config option `-querier.compress-http-responses`, which was deprecated in Cortex 1.6. You should use`-api.response-compression-enabled` instead. #4101
* [CHANGE] Runtime-config / overrides: removed the config options `-limits.per-user-override-config` (use `-runtime-config.file`) and `-limits.per-user-override-period` (use `-runtime-config.reload-period`), both deprecated since Cortex 0.6.0. #4112
* [CHANGE] Cortex now fails fast on startup if unable to connect to the ring backend. #4068
* [FEATURE] The following features have been marked as stable: #4101
  - Shuffle-sharding
  - Querier support for querying chunks and blocks store at the same time
  - Tracking of active series and exporting them as metrics (`-ingester.active-series-metrics-enabled` and related flags)
  - Blocks storage: lazy mmap of block indexes in the store-gateway (`-blocks-storage.bucket-store.index-header-lazy-loading-enabled`)
  - Ingester: close idle TSDB and remove them from local disk (`-blocks-storage.tsdb.close-idle-tsdb-timeout`)
* [FEATURE] Memberlist: add TLS configuration options for the memberlist transport layer used by the gossip KV store. #4046
  * New flags added for memberlist communication:
    * `-memberlist.tls-enabled`
    * `-memberlist.tls-cert-path`
    * `-memberlist.tls-key-path`
    * `-memberlist.tls-ca-path`
    * `-memberlist.tls-server-name`
    * `-memberlist.tls-insecure-skip-verify`
* [FEATURE] Ruler: added `local` backend support to the ruler storage configuration under the `-ruler-storage.` flag prefix. #3932
* [ENHANCEMENT] Store-gateway: cache object attributes looked up when fetching chunks in the metadata cache when configured (`-blocks-storage.bucket-store.metadata-cache.backend`) instead of the chunk cache. #270
* [ENHANCEMENT] Upgraded Docker base images to `alpine:3.13`. #4042
* [ENHANCEMENT] Blocks storage: reduce ingester memory by eliminating series reference cache. #3951
* [ENHANCEMENT] Ruler: optimized `<prefix>/api/v1/rules` and `<prefix>/api/v1/alerts` when ruler sharding is enabled. #3916
* [ENHANCEMENT] Ruler: added the following metrics when ruler sharding is enabled: #3916
  * `cortex_ruler_clients`
  * `cortex_ruler_client_request_duration_seconds`
* [ENHANCEMENT] Alertmanager: Add API endpoint to list all tenant alertmanager configs: `GET /multitenant_alertmanager/configs`. #3529
* [ENHANCEMENT] Ruler: Add API endpoint to list all tenant ruler rule groups: `GET /ruler/rule_groups`. #3529
* [ENHANCEMENT] Query-frontend/scheduler: added querier forget delay (`-query-frontend.querier-forget-delay` and `-query-scheduler.querier-forget-delay`) to mitigate the blast radius in the event queriers crash because of a repeatedly sent "query of death" when shuffle-sharding is enabled. #3901
* [ENHANCEMENT] Query-frontend: reduced memory allocations when serializing query response. #3964
* [ENHANCEMENT] Querier / ruler: some optimizations to PromQL query engine. #3934 #3989
* [ENHANCEMENT] Ingester: reduce CPU and memory when an high number of errors are returned by the ingester on the write path with the blocks storage. #3969 #3971 #3973
* [ENHANCEMENT] Distributor: reduce CPU and memory when an high number of errors are returned by the distributor on the write path. #3990
* [ENHANCEMENT] Put metric before label value in the "label value too long" error message. #4018
* [ENHANCEMENT] Allow use of `y|w|d` suffixes for duration related limits and per-tenant limits. #4044
* [ENHANCEMENT] Query-frontend: Small optimization on top of PR #3968 to avoid unnecessary Extents merging. #4026
* [ENHANCEMENT] Add a metric `cortex_compactor_compaction_interval_seconds` for the compaction interval config value. #4040
* [ENHANCEMENT] Ingester: added following per-ingester (instance) experimental limits: max number of series in memory (`-ingester.instance-limits.max-series`), max number of users in memory (`-ingester.instance-limits.max-tenants`), max ingestion rate (`-ingester.instance-limits.max-ingestion-rate`), and max inflight requests (`-ingester.instance-limits.max-inflight-push-requests`). These limits are only used when using blocks storage. Limits can also be configured using runtime-config feature, and current values are exported as `cortex_ingester_instance_limits` metric. #3992.
* [ENHANCEMENT] Cortex is now built with Go 1.16. #4062
* [ENHANCEMENT] Distributor: added per-distributor experimental limits: max number of inflight requests (`-distributor.instance-limits.max-inflight-push-requests`) and max ingestion rate in samples/sec (`-distributor.instance-limits.max-ingestion-rate`). If not set, these two are unlimited. Also added metrics to expose current values (`cortex_distributor_inflight_push_requests`, `cortex_distributor_ingestion_rate_samples_per_second`) as well as limits (`cortex_distributor_instance_limits` with various `limit` label values). #4071
* [ENHANCEMENT] Ruler: Added `-ruler.enabled-tenants` and `-ruler.disabled-tenants` to explicitly enable or disable rules processing for specific tenants. #4074
* [ENHANCEMENT] Block Storage Ingester: `/flush` now accepts two new parameters: `tenant` to specify tenant to flush and `wait=true` to make call synchronous. Multiple tenants can be specified by repeating `tenant` parameter. If no `tenant` is specified, all tenants are flushed, as before. #4073
* [ENHANCEMENT] Alertmanager: validate configured `-alertmanager.web.external-url` and fail if ends with `/`. #4081
* [ENHANCEMENT] Alertmanager: added `-alertmanager.receivers-firewall.block.cidr-networks` and `-alertmanager.receivers-firewall.block.private-addresses` to block specific network addresses in HTTP-based Alertmanager receiver integrations. #4085
* [ENHANCEMENT] Allow configuration of Cassandra's host selection policy. #4069
* [ENHANCEMENT] Store-gateway: retry synching blocks if a per-tenant sync fails. #3975 #4088
* [ENHANCEMENT] Add metric `cortex_tcp_connections` exposing the current number of accepted TCP connections. #4099
* [ENHANCEMENT] Querier: Allow federated queries to run concurrently. #4065
* [ENHANCEMENT] Label Values API call now supports `match[]` parameter when querying blocks on storage (assuming `-querier.query-store-for-labels-enabled` is enabled). #4133
* [BUGFIX] Ruler-API: fix bug where `/api/v1/rules/<namespace>/<group_name>` endpoint return `400` instead of `404`. #4013
* [BUGFIX] Distributor: reverted changes done to rate limiting in #3825. #3948
* [BUGFIX] Ingester: Fix race condition when opening and closing tsdb concurrently. #3959
* [BUGFIX] Querier: streamline tracing spans. #3924
* [BUGFIX] Ruler Storage: ignore objects with empty namespace or group in the name. #3999
* [BUGFIX] Distributor: fix issue causing distributors to not extend the replication set because of failing instances when zone-aware replication is enabled. #3977
* [BUGFIX] Query-frontend: Fix issue where cached entry size keeps increasing when making tiny query repeatedly. #3968
* [BUGFIX] Compactor: `-compactor.blocks-retention-period` now supports weeks (`w`) and years (`y`). #4027
* [BUGFIX] Querier: returning 422 (instead of 500) when query hits `max_chunks_per_query` limit with block storage, when the limit is hit in the store-gateway. #3937
* [BUGFIX] Ruler: Rule group limit enforcement should now allow the same number of rules in a group as the limit. #3616
* [BUGFIX] Frontend, Query-scheduler: allow querier to notify about shutdown without providing any authentication. #4066
* [BUGFIX] Querier: fixed race condition causing queries to fail right after querier startup with the "empty ring" error. #4068
* [BUGFIX] Compactor: Increment `cortex_compactor_runs_failed_total` if compactor failed compact a single tenant. #4094
* [BUGFIX] Tracing: hot fix to avoid the Jaeger tracing client to indefinitely block the Cortex process shutdown in case the HTTP connection to the tracing backend is blocked. #4134
* [BUGFIX] Forward proper EndsAt from ruler to Alertmanager inline with Prometheus behaviour. #4017
* [BUGFIX] Querier: support filtering LabelValues with matchers when using tenant federation. #4277

### Blocksconvert

* [ENHANCEMENT] Builder: add `-builder.timestamp-tolerance` option which may reduce block size by rounding timestamps to make difference whole seconds. #3891

## Cortex 1.8.1 / 2021-04-27

* [CHANGE] Fix for CVE-2021-31232: Local file disclosure vulnerability when `-experimental.alertmanager.enable-api` is used. The HTTP basic auth `password_file` can be used as an attack vector to send any file content via a webhook. The alertmanager templates can be used as an attack vector to send any file content because the alertmanager can load any text file specified in the templates list.

## Cortex 1.8.0 / 2021-03-24

* [CHANGE] Alertmanager: Don't expose cluster information to tenants via the `/alertmanager/api/v1/status` API endpoint when operating with clustering enabled. #3903
* [CHANGE] Ingester: don't update internal "last updated" timestamp of TSDB if tenant only sends invalid samples. This affects how "idle" time is computed. #3727
* [CHANGE] Require explicit flag `-<prefix>.tls-enabled` to enable TLS in GRPC clients. Previously it was enough to specify a TLS flag to enable TLS validation. #3156
* [CHANGE] Query-frontend: removed `-querier.split-queries-by-day` (deprecated in Cortex 0.4.0). Please use `-querier.split-queries-by-interval` instead. #3813
* [CHANGE] Store-gateway: the chunks pool controlled by `-blocks-storage.bucket-store.max-chunk-pool-bytes` is now shared across all tenants. #3830
* [CHANGE] Ingester: return error code 400 instead of 429 when per-user/per-tenant series/metadata limits are reached. #3833
* [CHANGE] Compactor: add `reason` label to `cortex_compactor_blocks_marked_for_deletion_total` metric. Source blocks marked for deletion by compactor are labelled as `compaction`, while blocks passing the retention period are labelled as `retention`. #3879
* [CHANGE] Alertmanager: the `DELETE /api/v1/alerts` is now idempotent. No error is returned if the alertmanager config doesn't exist. #3888
* [FEATURE] Experimental Ruler Storage: Add a separate set of configuration options to configure the ruler storage backend under the `-ruler-storage.` flag prefix. All blocks storage bucket clients and the config service are currently supported. Clients using this implementation will only be enabled if the existing `-ruler.storage` flags are left unset. #3805 #3864
* [FEATURE] Experimental Alertmanager Storage: Add a separate set of configuration options to configure the alertmanager storage backend under the `-alertmanager-storage.` flag prefix. All blocks storage bucket clients and the config service are currently supported. Clients using this implementation will only be enabled if the existing `-alertmanager.storage` flags are left unset. #3888
* [FEATURE] Adds support to S3 server-side encryption using KMS. The S3 server-side encryption config can be overridden on a per-tenant basis for the blocks storage, ruler and alertmanager. Deprecated `-<prefix>.s3.sse-encryption`, please use the following CLI flags that have been added. #3651 #3810 #3811 #3870 #3886 #3906
  - `-<prefix>.s3.sse.type`
  - `-<prefix>.s3.sse.kms-key-id`
  - `-<prefix>.s3.sse.kms-encryption-context`
* [FEATURE] Querier: Enable `@ <timestamp>` modifier in PromQL using the new `-querier.at-modifier-enabled` flag. #3744
* [FEATURE] Overrides Exporter: Add `overrides-exporter` module for exposing per-tenant resource limit overrides as metrics. It is not included in `all` target (single-binary mode), and must be explicitly enabled. #3785
* [FEATURE] Experimental thanosconvert: introduce an experimental tool `thanosconvert` to migrate Thanos block metadata to Cortex metadata. #3770
* [FEATURE] Alertmanager: It now shards the `/api/v1/alerts` API using the ring when sharding is enabled. #3671
  * Added `-alertmanager.max-recv-msg-size` (defaults to 16M) to limit the size of HTTP request body handled by the alertmanager.
  * New flags added for communication between alertmanagers:
    * `-alertmanager.max-recv-msg-size`
    * `-alertmanager.alertmanager-client.remote-timeout`
    * `-alertmanager.alertmanager-client.tls-enabled`
    * `-alertmanager.alertmanager-client.tls-cert-path`
    * `-alertmanager.alertmanager-client.tls-key-path`
    * `-alertmanager.alertmanager-client.tls-ca-path`
    * `-alertmanager.alertmanager-client.tls-server-name`
    * `-alertmanager.alertmanager-client.tls-insecure-skip-verify`
* [FEATURE] Compactor: added blocks storage per-tenant retention support. This is configured via `-compactor.retention-period`, and can be overridden on a per-tenant basis. #3879
* [ENHANCEMENT] Queries: Instrument queries that were discarded due to the configured `max_outstanding_requests_per_tenant`. #3894
  * `cortex_query_frontend_discarded_requests_total`
  * `cortex_query_scheduler_discarded_requests_total`
* [ENHANCEMENT] Ruler: Add TLS and explicit basis authentication configuration options for the HTTP client the ruler uses to communicate with the alertmanager. #3752
  * `-ruler.alertmanager-client.basic-auth-username`: Configure the basic authentication username used by the client. Takes precedent over a URL configured username.
  * `-ruler.alertmanager-client.basic-auth-password`: Configure the basic authentication password used by the client. Takes precedent over a URL configured password.
  * `-ruler.alertmanager-client.tls-ca-path`: File path to the CA file.
  * `-ruler.alertmanager-client.tls-cert-path`: File path to the TLS certificate.
  * `-ruler.alertmanager-client.tls-insecure-skip-verify`: Boolean to disable verifying the certificate.
  * `-ruler.alertmanager-client.tls-key-path`: File path to the TLS key certificate.
  * `-ruler.alertmanager-client.tls-server-name`: Expected name on the TLS certificate.
* [ENHANCEMENT] Ingester: exposed metric `cortex_ingester_oldest_unshipped_block_timestamp_seconds`, tracking the unix timestamp of the oldest TSDB block not shipped to the storage yet. #3705
* [ENHANCEMENT] Prometheus upgraded. #3739 #3806
  * Avoid unnecessary `runtime.GC()` during compactions.
  * Prevent compaction loop in TSDB on data gap.
* [ENHANCEMENT] Query-Frontend now returns server side performance metrics using `Server-Timing` header when query stats is enabled. #3685
* [ENHANCEMENT] Runtime Config: Add a `mode` query parameter for the runtime config endpoint. `/runtime_config?mode=diff` now shows the YAML runtime configuration with all values that differ from the defaults. #3700
* [ENHANCEMENT] Distributor: Enable downstream projects to wrap distributor push function and access the deserialized write requests berfore/after they are pushed. #3755
* [ENHANCEMENT] Add flag `-<prefix>.tls-server-name` to require a specific server name instead of the hostname on the certificate. #3156
* [ENHANCEMENT] Alertmanager: Remove a tenant's alertmanager instead of pausing it as we determine it is no longer needed. #3722
* [ENHANCEMENT] Blocks storage: added more configuration options to S3 client. #3775
  * `-blocks-storage.s3.tls-handshake-timeout`: Maximum time to wait for a TLS handshake. 0 means no limit.
  * `-blocks-storage.s3.expect-continue-timeout`: The time to wait for a server's first response headers after fully writing the request headers if the request has an Expect header. 0 to send the request body immediately.
  * `-blocks-storage.s3.max-idle-connections`: Maximum number of idle (keep-alive) connections across all hosts. 0 means no limit.
  * `-blocks-storage.s3.max-idle-connections-per-host`: Maximum number of idle (keep-alive) connections to keep per-host. If 0, a built-in default value is used.
  * `-blocks-storage.s3.max-connections-per-host`: Maximum number of connections per host. 0 means no limit.
* [ENHANCEMENT] Ingester: when tenant's TSDB is closed, Ingester now removes pushed metrics-metadata from memory, and removes metadata (`cortex_ingester_memory_metadata`, `cortex_ingester_memory_metadata_created_total`, `cortex_ingester_memory_metadata_removed_total`) and validation metrics (`cortex_discarded_samples_total`, `cortex_discarded_metadata_total`). #3782
* [ENHANCEMENT] Distributor: cleanup metrics for inactive tenants. #3784
* [ENHANCEMENT] Ingester: Have ingester to re-emit following TSDB metrics. #3800
  * `cortex_ingester_tsdb_blocks_loaded`
  * `cortex_ingester_tsdb_reloads_total`
  * `cortex_ingester_tsdb_reloads_failures_total`
  * `cortex_ingester_tsdb_symbol_table_size_bytes`
  * `cortex_ingester_tsdb_storage_blocks_bytes`
  * `cortex_ingester_tsdb_time_retentions_total`
* [ENHANCEMENT] Querier: distribute workload across `-store-gateway.sharding-ring.replication-factor` store-gateway replicas when querying blocks and `-store-gateway.sharding-enabled=true`. #3824
* [ENHANCEMENT] Distributor / HA Tracker: added cleanup of unused elected HA replicas from KV store. Added following metrics to monitor this process: #3809
  * `cortex_ha_tracker_replicas_cleanup_started_total`
  * `cortex_ha_tracker_replicas_cleanup_marked_for_deletion_total`
  * `cortex_ha_tracker_replicas_cleanup_deleted_total`
  * `cortex_ha_tracker_replicas_cleanup_delete_failed_total`
* [ENHANCEMENT] Ruler now has new API endpoint `/ruler/delete_tenant_config` that can be used to delete all ruler groups for tenant. It is intended to be used by administrators who wish to clean up state after removed user. Note that this endpoint is enabled regardless of `-experimental.ruler.enable-api`. #3750 #3899
* [ENHANCEMENT] Query-frontend, query-scheduler: cleanup metrics for inactive tenants. #3826
* [ENHANCEMENT] Blocks storage: added `-blocks-storage.s3.region` support to S3 client configuration. #3811
* [ENHANCEMENT] Distributor: Remove cached subrings for inactive users when using shuffle sharding. #3849
* [ENHANCEMENT] Store-gateway: Reduced memory used to fetch chunks at query time. #3855
* [ENHANCEMENT] Ingester: attempt to prevent idle compaction from happening in concurrent ingesters by introducing a 25% jitter to the configured idle timeout (`-blocks-storage.tsdb.head-compaction-idle-timeout`). #3850
* [ENHANCEMENT] Compactor: cleanup local files for users that are no longer owned by compactor. #3851
* [ENHANCEMENT] Store-gateway: close empty bucket stores, and delete leftover local files for tenants that no longer belong to store-gateway. #3853
* [ENHANCEMENT] Store-gateway: added metrics to track partitioner behaviour. #3877
  * `cortex_bucket_store_partitioner_requested_bytes_total`
  * `cortex_bucket_store_partitioner_requested_ranges_total`
  * `cortex_bucket_store_partitioner_expanded_bytes_total`
  * `cortex_bucket_store_partitioner_expanded_ranges_total`
* [ENHANCEMENT] Store-gateway: added metrics to monitor chunk buffer pool behaviour. #3880
  * `cortex_bucket_store_chunk_pool_requested_bytes_total`
  * `cortex_bucket_store_chunk_pool_returned_bytes_total`
* [ENHANCEMENT] Alertmanager: load alertmanager configurations from object storage concurrently, and only load necessary configurations, speeding configuration synchronization process and executing fewer "GET object" operations to the storage when sharding is enabled. #3898
* [ENHANCEMENT] Ingester (blocks storage): Ingester can now stream entire chunks instead of individual samples to the querier. At the moment this feature must be explicitly enabled either by using `-ingester.stream-chunks-when-using-blocks` flag or `ingester_stream_chunks_when_using_blocks` (boolean) field in runtime config file, but these configuration options are temporary and will be removed when feature is stable. #3889
* [ENHANCEMENT] Alertmanager: New endpoint `/multitenant_alertmanager/delete_tenant_config` to delete configuration for tenant identified by `X-Scope-OrgID` header. This is an internal endpoint, available even if Alertmanager API is not enabled by using `-experimental.alertmanager.enable-api`. #3900
* [ENHANCEMENT] MemCached: Add `max_item_size` support. #3929
* [BUGFIX] Cortex: Fixed issue where fatal errors and various log messages where not logged. #3778
* [BUGFIX] HA Tracker: don't track as error in the `cortex_kv_request_duration_seconds` metric a CAS operation intentionally aborted. #3745
* [BUGFIX] Querier / ruler: do not log "error removing stale clients" if the ring is empty. #3761
* [BUGFIX] Store-gateway: fixed a panic caused by a race condition when the index-header lazy loading is enabled. #3775 #3789
* [BUGFIX] Compactor: fixed "could not guess file size" log when uploading blocks deletion marks to the global location. #3807
* [BUGFIX] Prevent panic at start if the http_prefix setting doesn't have a valid value. #3796
* [BUGFIX] Memberlist: fixed panic caused by race condition in `armon/go-metrics` used by memberlist client. #3725
* [BUGFIX] Querier: returning 422 (instead of 500) when query hits `max_chunks_per_query` limit with block storage. #3895
* [BUGFIX] Alertmanager: Ensure that experimental `/api/v1/alerts` endpoints work when `-http.prefix` is empty. #3905
* [BUGFIX] Chunk store: fix panic in inverted index when deleted fingerprint is no longer in the index. #3543

## Cortex 1.7.1 / 2021-04-27

* [CHANGE] Fix for CVE-2021-31232: Local file disclosure vulnerability when `-experimental.alertmanager.enable-api` is used. The HTTP basic auth `password_file` can be used as an attack vector to send any file content via a webhook. The alertmanager templates can be used as an attack vector to send any file content because the alertmanager can load any text file specified in the templates list.

## Cortex 1.7.0 / 2021-02-23

Note the blocks storage compactor runs a migration task at startup in this version, which can take many minutes and use a lot of RAM.
[Turn this off after first run](https://cortexmetrics.io/docs/blocks-storage/production-tips/#ensure-deletion-marks-migration-is-disabled-after-first-run).

* [CHANGE] FramedSnappy encoding support has been removed from Push and Remote Read APIs. This means Prometheus 1.6 support has been removed and the oldest Prometheus version supported in the remote write is 1.7. #3682
* [CHANGE] Ruler: removed the flag `-ruler.evaluation-delay-duration-deprecated` which was deprecated in 1.4.0. Please use the `ruler_evaluation_delay_duration` per-tenant limit instead. #3694
* [CHANGE] Removed the flags `-<prefix>.grpc-use-gzip-compression` which were deprecated in 1.3.0: #3694
  * `-query-scheduler.grpc-client-config.grpc-use-gzip-compression`: use `-query-scheduler.grpc-client-config.grpc-compression` instead
  * `-frontend.grpc-client-config.grpc-use-gzip-compression`: use `-frontend.grpc-client-config.grpc-compression` instead
  * `-ruler.client.grpc-use-gzip-compression`: use `-ruler.client.grpc-compression` instead
  * `-bigtable.grpc-use-gzip-compression`: use `-bigtable.grpc-compression` instead
  * `-ingester.client.grpc-use-gzip-compression`: use `-ingester.client.grpc-compression` instead
  * `-querier.frontend-client.grpc-use-gzip-compression`: use `-querier.frontend-client.grpc-compression` instead
* [CHANGE] Querier: it's not required to set `-frontend.query-stats-enabled=true` in the querier anymore to enable query statistics logging in the query-frontend. The flag is now required to be configured only in the query-frontend and it will be propagated to the queriers. #3595 #3695
* [CHANGE] Blocks storage: compactor is now required when running a Cortex cluster with the blocks storage, because it also keeps the bucket index updated. #3583
* [CHANGE] Blocks storage: block deletion marks are now stored in a per-tenant global markers/ location too, other than within the block location. The compactor, at startup, will copy deletion marks from the block location to the global location. This migration is required only once, so it can be safely disabled via `-compactor.block-deletion-marks-migration-enabled=false` after new compactor has successfully started at least once in the cluster. #3583
* [CHANGE] OpenStack Swift: the default value for the `-ruler.storage.swift.container-name` and `-swift.container-name` config options has changed from `cortex` to empty string. If you were relying on the default value, please set it back to `cortex`. #3660
* [CHANGE] HA Tracker: configured replica label is now verified against label value length limit (`-validation.max-length-label-value`). #3668
* [CHANGE] Distributor: `extend_writes` field in YAML configuration has moved from `lifecycler` (inside `ingester_config`) to `distributor_config`. This doesn't affect command line option `-distributor.extend-writes`, which stays the same. #3719
* [CHANGE] Alertmanager: Deprecated `-cluster.` CLI flags in favor of their `-alertmanager.cluster.` equivalent. The deprecated flags (and their respective YAML config options) are: #3677
  * `-cluster.listen-address` in favor of `-alertmanager.cluster.listen-address`
  * `-cluster.advertise-address` in favor of `-alertmanager.cluster.advertise-address`
  * `-cluster.peer` in favor of `-alertmanager.cluster.peers`
  * `-cluster.peer-timeout` in favor of `-alertmanager.cluster.peer-timeout`
* [CHANGE] Blocks storage: the default value of `-blocks-storage.bucket-store.sync-interval` has been changed from `5m` to `15m`. #3724
* [FEATURE] Querier: Queries can be federated across multiple tenants. The tenants IDs involved need to be specified separated by a `|` character in the `X-Scope-OrgID` request header. This is an experimental feature, which can be enabled by setting `-tenant-federation.enabled=true` on all Cortex services. #3250
* [FEATURE] Alertmanager: introduced the experimental option `-alertmanager.sharding-enabled` to shard tenants across multiple Alertmanager instances. This feature is still under heavy development and its usage is discouraged. The following new metrics are exported by the Alertmanager: #3664
  * `cortex_alertmanager_ring_check_errors_total`
  * `cortex_alertmanager_sync_configs_total`
  * `cortex_alertmanager_sync_configs_failed_total`
  * `cortex_alertmanager_tenants_discovered`
  * `cortex_alertmanager_tenants_owned`
* [ENHANCEMENT] Allow specifying JAEGER_ENDPOINT instead of sampling server or local agent port. #3682
* [ENHANCEMENT] Blocks storage: introduced a per-tenant bucket index, periodically updated by the compactor, used to avoid full bucket scanning done by queriers, store-gateways and rulers. The bucket index is updated by the compactor during blocks cleanup, on every `-compactor.cleanup-interval`. #3553 #3555 #3561 #3583 #3625 #3711 #3715
* [ENHANCEMENT] Blocks storage: introduced an option `-blocks-storage.bucket-store.bucket-index.enabled` to enable the usage of the bucket index in the querier, store-gateway and ruler. When enabled, the querier, store-gateway and ruler will use the bucket index to find a tenant's blocks instead of running the periodic bucket scan. The following new metrics are exported by the querier and ruler: #3614 #3625
  * `cortex_bucket_index_loads_total`
  * `cortex_bucket_index_load_failures_total`
  * `cortex_bucket_index_load_duration_seconds`
  * `cortex_bucket_index_loaded`
* [ENHANCEMENT] Compactor: exported the following metrics. #3583 #3625
  * `cortex_bucket_blocks_count`: Total number of blocks per tenant in the bucket. Includes blocks marked for deletion, but not partial blocks.
  * `cortex_bucket_blocks_marked_for_deletion_count`: Total number of blocks per tenant marked for deletion in the bucket.
  * `cortex_bucket_blocks_partials_count`: Total number of partial blocks.
  * `cortex_bucket_index_last_successful_update_timestamp_seconds`: Timestamp of the last successful update of a tenant's bucket index.
* [ENHANCEMENT] Ruler: Add `cortex_prometheus_last_evaluation_samples` to expose the number of samples generated by a rule group per tenant. #3582
* [ENHANCEMENT] Memberlist: add status page (/memberlist) with available details about memberlist-based KV store and memberlist cluster. It's also possible to view KV values in Go struct or JSON format, or download for inspection. #3575
* [ENHANCEMENT] Memberlist: client can now keep a size-bounded buffer with sent and received messages and display them in the admin UI (/memberlist) for troubleshooting. #3581 #3602
* [ENHANCEMENT] Blocks storage: added block index attributes caching support to metadata cache. The TTL can be configured via `-blocks-storage.bucket-store.metadata-cache.block-index-attributes-ttl`. #3629
* [ENHANCEMENT] Alertmanager: Add support for Azure blob storage. #3634
* [ENHANCEMENT] Compactor: tenants marked for deletion will now be fully cleaned up after some delay since deletion of last block. Cleanup includes removal of remaining marker files (including tenant deletion mark file) and files under `debug/metas`. #3613
* [ENHANCEMENT] Compactor: retry compaction of a single tenant on failure instead of re-running compaction for all tenants. #3627
* [ENHANCEMENT] Querier: Implement result caching for tenant query federation. #3640
* [ENHANCEMENT] API: Add a `mode` query parameter for the config endpoint: #3645
  * `/config?mode=diff`: Shows the YAML configuration with all values that differ from the defaults.
  * `/config?mode=defaults`: Shows the YAML configuration with all the default values.
* [ENHANCEMENT] OpenStack Swift: added the following config options to OpenStack Swift backend client: #3660
  - Chunks storage: `-swift.auth-version`, `-swift.max-retries`, `-swift.connect-timeout`, `-swift.request-timeout`.
  - Blocks storage: ` -blocks-storage.swift.auth-version`, ` -blocks-storage.swift.max-retries`, ` -blocks-storage.swift.connect-timeout`, ` -blocks-storage.swift.request-timeout`.
  - Ruler: `-ruler.storage.swift.auth-version`, `-ruler.storage.swift.max-retries`, `-ruler.storage.swift.connect-timeout`, `-ruler.storage.swift.request-timeout`.
* [ENHANCEMENT] Disabled in-memory shuffle-sharding subring cache in the store-gateway, ruler and compactor. This should reduce the memory utilisation in these services when shuffle-sharding is enabled, without introducing a significantly increase CPU utilisation. #3601
* [ENHANCEMENT] Shuffle sharding: optimised subring generation used by shuffle sharding. #3601
* [ENHANCEMENT] New /runtime_config endpoint that returns the defined runtime configuration in YAML format. The returned configuration includes overrides. #3639
* [ENHANCEMENT] Query-frontend: included the parameter name failed to validate in HTTP 400 message. #3703
* [ENHANCEMENT] Fail to startup Cortex if provided runtime config is invalid. #3707
* [ENHANCEMENT] Alertmanager: Add flags to customize the cluster configuration: #3667
  * `-alertmanager.cluster.gossip-interval`: The interval between sending gossip messages. By lowering this value (more frequent) gossip messages are propagated across cluster more quickly at the expense of increased bandwidth usage.
  * `-alertmanager.cluster.push-pull-interval`: The interval between gossip state syncs. Setting this interval lower (more frequent) will increase convergence speeds across larger clusters at the expense of increased bandwidth usage.
* [ENHANCEMENT] Distributor: change the error message returned when a received series has too many label values. The new message format has the series at the end and this plays better with Prometheus logs truncation. #3718
  - From: `sample for '<series>' has <value> label names; limit <value>`
  - To: `series has too many labels (actual: <value>, limit: <value>) series: '<series>'`
* [ENHANCEMENT] Improve bucket index loader to handle edge case where new tenant has not had blocks uploaded to storage yet. #3717
* [BUGFIX] Allow `-querier.max-query-lookback` use `y|w|d` suffix like deprecated `-store.max-look-back-period`. #3598
* [BUGFIX] Memberlist: Entry in the ring should now not appear again after using "Forget" feature (unless it's still heartbeating). #3603
* [BUGFIX] Ingester: do not close idle TSDBs while blocks shipping is in progress. #3630 #3632
* [BUGFIX] Ingester: correctly update `cortex_ingester_memory_users` and `cortex_ingester_active_series` when a tenant's idle TSDB is closed, when running Cortex with the blocks storage. #3646
* [BUGFIX] Querier: fix default value incorrectly overriding `-querier.frontend-address` in single-binary mode. #3650
* [BUGFIX] Compactor: delete `deletion-mark.json` at last when deleting a block in order to not leave partial blocks without deletion mark in the bucket if the compactor is interrupted while deleting a block. #3660
* [BUGFIX] Blocks storage: do not cleanup a partially uploaded block when `meta.json` upload fails. Despite failure to upload `meta.json`, this file may in some cases still appear in the bucket later. By skipping early cleanup, we avoid having corrupted blocks in the storage. #3660
* [BUGFIX] Alertmanager: disable access to `/alertmanager/metrics` (which exposes all Cortex metrics), `/alertmanager/-/reload` and `/alertmanager/debug/*`, which were available to any authenticated user with enabled AlertManager. #3678
* [BUGFIX] Query-Frontend: avoid creating many small sub-queries by discarding cache extents under 5 minutes #3653
* [BUGFIX] Ruler: Ensure the stale markers generated for evaluated rules respect the configured `-ruler.evaluation-delay-duration`. This will avoid issues with samples with NaN be persisted with timestamps set ahead of the next rule evaluation. #3687
* [BUGFIX] Alertmanager: don't serve HTTP requests until Alertmanager has fully started. Serving HTTP requests earlier may result in loss of configuration for the user. #3679
* [BUGFIX] Do not log "failed to load config" if runtime config file is empty. #3706
* [BUGFIX] Do not allow to use a runtime config file containing multiple YAML documents. #3706
* [BUGFIX] HA Tracker: don't track as error in the `cortex_kv_request_duration_seconds` metric a CAS operation intentionally aborted. #3745

## Cortex 1.6.0 / 2020-12-29

* [CHANGE] Query Frontend: deprecate `-querier.compress-http-responses` in favour of `-api.response-compression-enabled`. #3544
* [CHANGE] Querier: deprecated `-store.max-look-back-period`. You should use `-querier.max-query-lookback` instead. #3452
* [CHANGE] Blocks storage: increased `-blocks-storage.bucket-store.chunks-cache.attributes-ttl` default from `24h` to `168h` (1 week). #3528
* [CHANGE] Blocks storage: the config option `-blocks-storage.bucket-store.index-cache.postings-compression-enabled` has been deprecated and postings compression is always enabled. #3538
* [CHANGE] Ruler: gRPC message size default limits on the Ruler-client side have changed: #3523
  - limit for outgoing gRPC messages has changed from 2147483647 to 16777216 bytes
  - limit for incoming gRPC messages has changed from 4194304 to 104857600 bytes
* [FEATURE] Distributor/Ingester: Provide ability to not overflow writes in the presence of a leaving or unhealthy ingester. This allows for more efficient ingester rolling restarts. #3305
* [FEATURE] Query-frontend: introduced query statistics logged in the query-frontend when enabled via `-frontend.query-stats-enabled=true`. When enabled, the metric `cortex_query_seconds_total` is tracked, counting the sum of the wall time spent across all queriers while running queries (on a per-tenant basis). The metrics `cortex_request_duration_seconds` and `cortex_query_seconds_total` are different: the first one tracks the request duration (eg. HTTP request from the client), while the latter tracks the sum of the wall time on all queriers involved executing the query. #3539
* [ENHANCEMENT] API: Add GZIP HTTP compression to the API responses. Compression can be enabled via `-api.response-compression-enabled`. #3536
* [ENHANCEMENT] Added zone-awareness support on queries. When zone-awareness is enabled, queries will still succeed if all ingesters in a single zone will fail. #3414
* [ENHANCEMENT] Blocks storage ingester: exported more TSDB-related metrics. #3412
  - `cortex_ingester_tsdb_wal_corruptions_total`
  - `cortex_ingester_tsdb_head_truncations_failed_total`
  - `cortex_ingester_tsdb_head_truncations_total`
  - `cortex_ingester_tsdb_head_gc_duration_seconds`
* [ENHANCEMENT] Enforced keepalive on all gRPC clients used for inter-service communication. #3431
* [ENHANCEMENT] Added `cortex_alertmanager_config_hash` metric to expose hash of Alertmanager Config loaded per user. #3388
* [ENHANCEMENT] Query-Frontend / Query-Scheduler: New component called "Query-Scheduler" has been introduced. Query-Scheduler is simply a queue of requests, moved outside of Query-Frontend. This allows Query-Frontend to be scaled separately from number of queues. To make Query-Frontend and Querier use Query-Scheduler, they need to be started with `-frontend.scheduler-address` and `-querier.scheduler-address` options respectively. #3374 #3471
* [ENHANCEMENT] Query-frontend / Querier / Ruler: added `-querier.max-query-lookback` to limit how long back data (series and metadata) can be queried. This setting can be overridden on a per-tenant basis and is enforced in the query-frontend, querier and ruler. #3452 #3458
* [ENHANCEMENT] Querier: added `-querier.query-store-for-labels-enabled` to query store for label names, label values and series APIs. Only works with blocks storage engine. #3461 #3520
* [ENHANCEMENT] Ingester: exposed `-blocks-storage.tsdb.wal-segment-size-bytes` config option to customise the TSDB WAL segment max size. #3476
* [ENHANCEMENT] Compactor: concurrently run blocks cleaner for multiple tenants. Concurrency can be configured via `-compactor.cleanup-concurrency`. #3483
* [ENHANCEMENT] Compactor: shuffle tenants before running compaction. #3483
* [ENHANCEMENT] Compactor: wait for a stable ring at startup, when sharding is enabled. #3484
* [ENHANCEMENT] Store-gateway: added `-blocks-storage.bucket-store.index-header-lazy-loading-enabled` to enable index-header lazy loading (experimental). When enabled, index-headers will be mmap-ed only once required by a query and will be automatically released after `-blocks-storage.bucket-store.index-header-lazy-loading-idle-timeout` time of inactivity. #3498
* [ENHANCEMENT] Alertmanager: added metrics `cortex_alertmanager_notification_requests_total` and `cortex_alertmanager_notification_requests_failed_total`. #3518
* [ENHANCEMENT] Ingester: added `-blocks-storage.tsdb.head-chunks-write-buffer-size-bytes` to fine-tune the TSDB head chunks write buffer size when running Cortex blocks storage. #3518
* [ENHANCEMENT] /metrics now supports OpenMetrics output. HTTP and gRPC servers metrics can now include exemplars. #3524
* [ENHANCEMENT] Expose gRPC keepalive policy options by gRPC server. #3524
* [ENHANCEMENT] Blocks storage: enabled caching of `meta.json` attributes, configurable via `-blocks-storage.bucket-store.metadata-cache.metafile-attributes-ttl`. #3528
* [ENHANCEMENT] Compactor: added a config validation check to fail fast if the compactor has been configured invalid block range periods (each period is expected to be a multiple of the previous one). #3534
* [ENHANCEMENT] Blocks storage: concurrently fetch deletion marks from object storage. #3538
* [ENHANCEMENT] Blocks storage ingester: ingester can now close idle TSDB and delete local data. #3491 #3552
* [ENHANCEMENT] Blocks storage: add option to use V2 signatures for S3 authentication. #3540
* [ENHANCEMENT] Exported process metrics to monitor the number of memory map areas allocated. #3537
  * - `process_memory_map_areas`
  * - `process_memory_map_areas_limit`
* [ENHANCEMENT] Ruler: Expose gRPC client options. #3523
* [ENHANCEMENT] Compactor: added metrics to track on-going compaction. #3535
  * `cortex_compactor_tenants_discovered`
  * `cortex_compactor_tenants_skipped`
  * `cortex_compactor_tenants_processing_succeeded`
  * `cortex_compactor_tenants_processing_failed`
* [ENHANCEMENT] Added new experimental API endpoints: `POST /purger/delete_tenant` and `GET /purger/delete_tenant_status` for deleting all tenant data. Only works with blocks storage. Compactor removes blocks that belong to user marked for deletion. #3549 #3558
* [ENHANCEMENT] Chunks storage: add option to use V2 signatures for S3 authentication. #3560
* [ENHANCEMENT] HA Tracker: Added new limit `ha_max_clusters` to set the max number of clusters tracked for single user. This limit is disabled by default. #3668
* [BUGFIX] Query-Frontend: `cortex_query_seconds_total` now return seconds not nanoseconds. #3589
* [BUGFIX] Blocks storage ingester: fixed some cases leading to a TSDB WAL corruption after a partial write to disk. #3423
* [BUGFIX] Blocks storage: Fix the race between ingestion and `/flush` call resulting in overlapping blocks. #3422
* [BUGFIX] Querier: fixed `-querier.max-query-into-future` which wasn't correctly enforced on range queries. #3452
* [BUGFIX] Fixed float64 precision stability when aggregating metrics before exposing them. This could have lead to false counters resets when querying some metrics exposed by Cortex. #3506
* [BUGFIX] Querier: the meta.json sync concurrency done when running Cortex with the blocks storage is now controlled by `-blocks-storage.bucket-store.meta-sync-concurrency` instead of the incorrect `-blocks-storage.bucket-store.block-sync-concurrency` (default values are the same). #3531
* [BUGFIX] Querier: fixed initialization order of querier module when using blocks storage. It now (again) waits until blocks have been synchronized. #3551

### Blocksconvert

* [ENHANCEMENT] Scheduler: ability to ignore users based on regexp, using `-scheduler.ignore-users-regex` flag. #3477
* [ENHANCEMENT] Builder: Parallelize reading chunks in the final stage of building block. #3470
* [ENHANCEMENT] Builder: remove duplicate label names from chunk. #3547

## Cortex 1.5.0 / 2020-11-09

* [CHANGE] Blocks storage: update the default HTTP configuration values for the S3 client to the upstream Thanos default values. #3244
  - `-blocks-storage.s3.http.idle-conn-timeout` is set 90 seconds.
  - `-blocks-storage.s3.http.response-header-timeout` is set to 2 minutes.
* [CHANGE] Improved shuffle sharding support in the write path. This work introduced some config changes: #3090
  * Introduced `-distributor.sharding-strategy` CLI flag (and its respective `sharding_strategy` YAML config option) to explicitly specify which sharding strategy should be used in the write path
  * `-experimental.distributor.user-subring-size` flag renamed to `-distributor.ingestion-tenant-shard-size`
  * `user_subring_size` limit YAML config option renamed to `ingestion_tenant_shard_size`
* [CHANGE] Dropped "blank Alertmanager configuration; using fallback" message from Info to Debug level. #3205
* [CHANGE] Zone-awareness replication for time-series now should be explicitly enabled in the distributor via the `-distributor.zone-awareness-enabled` CLI flag (or its respective YAML config option). Before, zone-aware replication was implicitly enabled if a zone was set on ingesters. #3200
* [CHANGE] Removed the deprecated CLI flag `-config-yaml`. You should use `-schema-config-file` instead. #3225
* [CHANGE] Enforced the HTTP method required by some API endpoints which did (incorrectly) allow any method before that. #3228
  - `GET /`
  - `GET /config`
  - `GET /debug/fgprof`
  - `GET /distributor/all_user_stats`
  - `GET /distributor/ha_tracker`
  - `GET /all_user_stats`
  - `GET /ha-tracker`
  - `GET /api/v1/user_stats`
  - `GET /api/v1/chunks`
  - `GET <legacy-http-prefix>/user_stats`
  - `GET <legacy-http-prefix>/chunks`
  - `GET /services`
  - `GET /multitenant_alertmanager/status`
  - `GET /status` (alertmanager microservice)
  - `GET|POST /ingester/ring`
  - `GET|POST /ring`
  - `GET|POST /store-gateway/ring`
  - `GET|POST /compactor/ring`
  - `GET|POST /ingester/flush`
  - `GET|POST /ingester/shutdown`
  - `GET|POST /flush`
  - `GET|POST /shutdown`
  - `GET|POST /ruler/ring`
  - `POST /api/v1/push`
  - `POST <legacy-http-prefix>/push`
  - `POST /push`
  - `POST /ingester/push`
* [CHANGE] Renamed CLI flags to configure the network interface names from which automatically detect the instance IP. #3295
  - `-compactor.ring.instance-interface` renamed to `-compactor.ring.instance-interface-names`
  - `-store-gateway.sharding-ring.instance-interface` renamed to `-store-gateway.sharding-ring.instance-interface-names`
  - `-distributor.ring.instance-interface` renamed to `-distributor.ring.instance-interface-names`
  - `-ruler.ring.instance-interface` renamed to `-ruler.ring.instance-interface-names`
* [CHANGE] Renamed `-<prefix>.redis.enable-tls` CLI flag to `-<prefix>.redis.tls-enabled`, and its respective YAML config option from `enable_tls` to `tls_enabled`. #3298
* [CHANGE] Increased default `-<prefix>.redis.timeout` from `100ms` to `500ms`. #3301
* [CHANGE] `cortex_alertmanager_config_invalid` has been removed in favor of `cortex_alertmanager_config_last_reload_successful`. #3289
* [CHANGE] Query-frontend: POST requests whose body size exceeds 10MiB will be rejected. The max body size can be customised via `-frontend.max-body-size`. #3276
* [FEATURE] Shuffle sharding: added support for shuffle-sharding queriers in the query-frontend. When configured (`-frontend.max-queriers-per-tenant` globally, or using per-tenant limit `max_queriers_per_tenant`), each tenants's requests will be handled by different set of queriers. #3113 #3257
* [FEATURE] Shuffle sharding: added support for shuffle-sharding ingesters on the read path. When ingesters shuffle-sharding is enabled and `-querier.shuffle-sharding-ingesters-lookback-period` is set, queriers will fetch in-memory series from the minimum set of required ingesters, selecting only ingesters which may have received series since 'now - lookback period'. #3252
* [FEATURE] Query-frontend: added `compression` config to support results cache with compression. #3217
* [FEATURE] Add OpenStack Swift support to blocks storage. #3303
* [FEATURE] Added support for applying Prometheus relabel configs on series received by the distributor. A `metric_relabel_configs` field has been added to the per-tenant limits configuration. #3329
* [FEATURE] Support for Cassandra client SSL certificates. #3384
* [ENHANCEMENT] Ruler: Introduces two new limits `-ruler.max-rules-per-rule-group` and `-ruler.max-rule-groups-per-tenant` to control the number of rules per rule group and the total number of rule groups for a given user. They are disabled by default. #3366
* [ENHANCEMENT] Allow to specify multiple comma-separated Cortex services to `-target` CLI option (or its respective YAML config option). For example, `-target=all,compactor` can be used to start Cortex single-binary with compactor as well. #3275
* [ENHANCEMENT] Expose additional HTTP configs for the S3 backend client. New flag are listed below: #3244
  - `-blocks-storage.s3.http.idle-conn-timeout`
  - `-blocks-storage.s3.http.response-header-timeout`
  - `-blocks-storage.s3.http.insecure-skip-verify`
* [ENHANCEMENT] Added `cortex_query_frontend_connected_clients` metric to show the number of workers currently connected to the frontend. #3207
* [ENHANCEMENT] Shuffle sharding: improved shuffle sharding in the write path. Shuffle sharding now should be explicitly enabled via `-distributor.sharding-strategy` CLI flag (or its respective YAML config option) and guarantees stability, consistency, shuffling and balanced zone-awareness properties. #3090 #3214
* [ENHANCEMENT] Ingester: added new metric `cortex_ingester_active_series` to track active series more accurately. Also added options to control whether active series tracking is enabled (`-ingester.active-series-metrics-enabled`, defaults to false), and how often this metric is updated (`-ingester.active-series-metrics-update-period`) and max idle time for series to be considered inactive (`-ingester.active-series-metrics-idle-timeout`). #3153
* [ENHANCEMENT] Store-gateway: added zone-aware replication support to blocks replication in the store-gateway. #3200
* [ENHANCEMENT] Store-gateway: exported new metrics. #3231
  - `cortex_bucket_store_cached_series_fetch_duration_seconds`
  - `cortex_bucket_store_cached_postings_fetch_duration_seconds`
  - `cortex_bucket_stores_gate_queries_max`
* [ENHANCEMENT] Added `-version` flag to Cortex. #3233
* [ENHANCEMENT] Hash ring: added instance registered timestamp to the ring. #3248
* [ENHANCEMENT] Reduce tail latency by smoothing out spikes in rate of chunk flush operations. #3191
* [ENHANCEMENT] User Cortex as User Agent in http requests issued by Configs DB client. #3264
* [ENHANCEMENT] Experimental Ruler API: Fetch rule groups from object storage in parallel. #3218
* [ENHANCEMENT] Chunks GCS object storage client uses the `fields` selector to limit the payload size when listing objects in the bucket. #3218 #3292
* [ENHANCEMENT] Added shuffle sharding support to ruler. Added new metric `cortex_ruler_sync_rules_total`. #3235
* [ENHANCEMENT] Return an explicit error when the store-gateway is explicitly requested without a blocks storage engine. #3287
* [ENHANCEMENT] Ruler: only load rules that belong to the ruler. Improves rules synching performances when ruler sharding is enabled. #3269
* [ENHANCEMENT] Added `-<prefix>.redis.tls-insecure-skip-verify` flag. #3298
* [ENHANCEMENT] Added `cortex_alertmanager_config_last_reload_successful_seconds` metric to show timestamp of last successful AM config reload. #3289
* [ENHANCEMENT] Blocks storage: reduced number of bucket listing operations to list block content (applies to newly created blocks only). #3363
* [ENHANCEMENT] Ruler: Include the tenant ID on the notifier logs. #3372
* [ENHANCEMENT] Blocks storage Compactor: Added `-compactor.enabled-tenants` and `-compactor.disabled-tenants` to explicitly enable or disable compaction of specific tenants. #3385
* [ENHANCEMENT] Blocks storage ingester: Creating checkpoint only once even when there are multiple Head compactions in a single `Compact()` call. #3373
* [BUGFIX] Blocks storage ingester: Read repair memory-mapped chunks file which can end up being empty on abrupt shutdowns combined with faulty disks. #3373
* [BUGFIX] Blocks storage ingester: Close TSDB resources on failed startup preventing ingester OOMing. #3373
* [BUGFIX] No-longer-needed ingester operations for queries triggered by queriers and rulers are now canceled. #3178
* [BUGFIX] Ruler: directories in the configured `rules-path` will be removed on startup and shutdown in order to ensure they don't persist between runs. #3195
* [BUGFIX] Handle hash-collisions in the query path. #3192
* [BUGFIX] Check for postgres rows errors. #3197
* [BUGFIX] Ruler Experimental API: Don't allow rule groups without names or empty rule groups. #3210
* [BUGFIX] Experimental Alertmanager API: Do not allow empty Alertmanager configurations or bad template filenames to be submitted through the configuration API. #3185
* [BUGFIX] Reduce failures to update heartbeat when using Consul. #3259
* [BUGFIX] When using ruler sharding, moving all user rule groups from ruler to a different one and then back could end up with some user groups not being evaluated at all. #3235
* [BUGFIX] Fixed shuffle sharding consistency when zone-awareness is enabled and the shard size is increased or instances in a new zone are added. #3299
* [BUGFIX] Use a valid grpc header when logging IP addresses. #3307
* [BUGFIX] Fixed the metric `cortex_prometheus_rule_group_duration_seconds` in the Ruler, it wouldn't report any values. #3310
* [BUGFIX] Fixed gRPC connections leaking in rulers when rulers sharding is enabled and APIs called. #3314
* [BUGFIX] Fixed shuffle sharding consistency when zone-awareness is enabled and the shard size is increased or instances in a new zone are added. #3299
* [BUGFIX] Fixed Gossip memberlist members joining when addresses are configured using DNS-based service discovery. #3360
* [BUGFIX] Ingester: fail to start an ingester running the blocks storage, if unable to load any existing TSDB at startup. #3354
* [BUGFIX] Blocks storage: Avoid deletion of blocks in the ingester which are not shipped to the storage yet. #3346
* [BUGFIX] Fix common prefixes returned by List method of S3 client. #3358
* [BUGFIX] Honor configured timeout in Azure and GCS object clients. #3285
* [BUGFIX] Blocks storage: Avoid creating blocks larger than configured block range period on forced compaction and when TSDB is idle. #3344
* [BUGFIX] Shuffle sharding: fixed max global series per user/metric limit when shuffle sharding and `-distributor.shard-by-all-labels=true` are both enabled in distributor. When using these global limits you should now set `-distributor.sharding-strategy` and `-distributor.zone-awareness-enabled` to ingesters too. #3369
* [BUGFIX] Slow query logging: when using downstream server request parameters were not logged. #3276
* [BUGFIX] Fixed tenant detection in the ruler and alertmanager API when running without auth. #3343

### Blocksconvert

* [ENHANCEMENT] Blocksconvert – Builder: download plan file locally before processing it. #3209
* [ENHANCEMENT] Blocksconvert – Cleaner: added new tool for deleting chunks data. #3283
* [ENHANCEMENT] Blocksconvert – Scanner: support for scanning specific date-range only. #3222
* [ENHANCEMENT] Blocksconvert – Scanner: metrics for tracking progress. #3222
* [ENHANCEMENT] Blocksconvert – Builder: retry block upload before giving up. #3245
* [ENHANCEMENT] Blocksconvert – Scanner: upload plans concurrently. #3340
* [BUGFIX] Blocksconvert: fix chunks ordering in the block. Chunks in different order than series work just fine in TSDB blocks at the moment, but it's not consistent with what Prometheus does and future Prometheus and Cortex optimizations may rely on this ordering. #3371

## Cortex 1.4.0 / 2020-10-02

* [CHANGE] TLS configuration for gRPC, HTTP and etcd clients is now marked as experimental. These features are not yet fully baked, and we expect possible small breaking changes in Cortex 1.5. #3198
* [CHANGE] Cassandra backend support is now GA (stable). #3180
* [CHANGE] Blocks storage is now GA (stable). The `-experimental` prefix has been removed from all CLI flags related to the blocks storage (no YAML config changes). #3180 #3201
  - `-experimental.blocks-storage.*` flags renamed to `-blocks-storage.*`
  - `-experimental.store-gateway.*` flags renamed to `-store-gateway.*`
  - `-experimental.querier.store-gateway-client.*` flags renamed to `-querier.store-gateway-client.*`
  - `-experimental.querier.store-gateway-addresses` flag renamed to `-querier.store-gateway-addresses`
  - `-store-gateway.replication-factor` flag renamed to `-store-gateway.sharding-ring.replication-factor`
  - `-store-gateway.tokens-file-path` flag renamed to `store-gateway.sharding-ring.tokens-file-path`
* [CHANGE] Ingester: Removed deprecated untyped record from chunks WAL. Only if you are running `v1.0` or below, it is recommended to first upgrade to `v1.1`/`v1.2`/`v1.3` and run it for a day before upgrading to `v1.4` to avoid data loss. #3115
* [CHANGE] Distributor API endpoints are no longer served unless target is set to `distributor` or `all`. #3112
* [CHANGE] Increase the default Cassandra client replication factor to 3. #3007
* [CHANGE] Blocks storage: removed the support to transfer blocks between ingesters on shutdown. When running the Cortex blocks storage, ingesters are expected to run with a persistent disk. The following metrics have been removed: #2996
  * `cortex_ingester_sent_files`
  * `cortex_ingester_received_files`
  * `cortex_ingester_received_bytes_total`
  * `cortex_ingester_sent_bytes_total`
* [CHANGE] The buckets for the `cortex_chunk_store_index_lookups_per_query` metric have been changed to 1, 2, 4, 8, 16. #3021
* [CHANGE] Blocks storage: the `operation` label value `getrange` has changed into `get_range` for the metrics `thanos_store_bucket_cache_operation_requests_total` and `thanos_store_bucket_cache_operation_hits_total`. #3000
* [CHANGE] Experimental Delete Series: `/api/v1/admin/tsdb/delete_series` and `/api/v1/admin/tsdb/cancel_delete_request` purger APIs to return status code `204` instead of `200` for success. #2946
* [CHANGE] Histogram `cortex_memcache_request_duration_seconds` `method` label value changes from `Memcached.Get` to `Memcached.GetBatched` for batched lookups, and is not reported for non-batched lookups (label value `Memcached.GetMulti` remains, and had exactly the same value as `Get` in nonbatched lookups).  The same change applies to tracing spans. #3046
* [CHANGE] TLS server validation is now enabled by default, a new parameter `tls_insecure_skip_verify` can be set to true to skip validation optionally. #3030
* [CHANGE] `cortex_ruler_config_update_failures_total` has been removed in favor of `cortex_ruler_config_last_reload_successful`. #3056
* [CHANGE] `ruler.evaluation_delay_duration` field in YAML config has been moved and renamed to `limits.ruler_evaluation_delay_duration`. #3098
* [CHANGE] Removed obsolete `results_cache.max_freshness` from YAML config (deprecated since Cortex 1.2). #3145
* [CHANGE] Removed obsolete `-promql.lookback-delta` option (deprecated since Cortex 1.2, replaced with `-querier.lookback-delta`). #3144
* [CHANGE] Cache: added support for Redis Cluster and Redis Sentinel. #2961
  - The following changes have been made in Redis configuration:
   - `-redis.master_name` added
   - `-redis.db` added
   - `-redis.max-active-conns` changed to `-redis.pool-size`
   - `-redis.max-conn-lifetime` changed to `-redis.max-connection-age`
   - `-redis.max-idle-conns` removed
   - `-redis.wait-on-pool-exhaustion` removed
* [CHANGE] TLS configuration for gRPC, HTTP and etcd clients is now marked as experimental. These features are not yet fully baked, and we expect possible small breaking changes in Cortex 1.5. #3198
* [CHANGE] Fixed store-gateway CLI flags inconsistencies. #3201
  - `-store-gateway.replication-factor` flag renamed to `-store-gateway.sharding-ring.replication-factor`
  - `-store-gateway.tokens-file-path` flag renamed to `store-gateway.sharding-ring.tokens-file-path`
* [FEATURE] Logging of the source IP passed along by a reverse proxy is now supported by setting the `-server.log-source-ips-enabled`. For non standard headers the settings `-server.log-source-ips-header` and `-server.log-source-ips-regex` can be used. #2985
* [FEATURE] Blocks storage: added shuffle sharding support to store-gateway blocks sharding. Added the following additional metrics to store-gateway: #3069
  * `cortex_bucket_stores_tenants_discovered`
  * `cortex_bucket_stores_tenants_synced`
* [FEATURE] Experimental blocksconvert: introduce an experimental tool `blocksconvert` to migrate long-term storage chunks to blocks. #3092 #3122 #3127 #3162
* [ENHANCEMENT] Improve the Alertmanager logging when serving requests from its API / UI. #3397
* [ENHANCEMENT] Add support for azure storage in China, German and US Government environments. #2988
* [ENHANCEMENT] Query-tee: added a small tolerance to floating point sample values comparison. #2994
* [ENHANCEMENT] Query-tee: add support for doing a passthrough of requests to preferred backend for unregistered routes #3018
* [ENHANCEMENT] Expose `storage.aws.dynamodb.backoff_config` configuration file field. #3026
* [ENHANCEMENT] Added `cortex_request_message_bytes` and `cortex_response_message_bytes` histograms to track received and sent gRPC message and HTTP request/response sizes. Added `cortex_inflight_requests` gauge to track number of inflight gRPC and HTTP requests. #3064
* [ENHANCEMENT] Publish ruler's ring metrics. #3074
* [ENHANCEMENT] Add config validation to the experimental Alertmanager API. Invalid configs are no longer accepted. #3053
* [ENHANCEMENT] Add "integration" as a label for `cortex_alertmanager_notifications_total` and `cortex_alertmanager_notifications_failed_total` metrics. #3056
* [ENHANCEMENT] Add `cortex_ruler_config_last_reload_successful` and `cortex_ruler_config_last_reload_successful_seconds` to check status of users rule manager. #3056
* [ENHANCEMENT] The configuration validation now fails if an empty YAML node has been set for a root YAML config property. #3080
* [ENHANCEMENT] Memcached dial() calls now have a circuit-breaker to avoid hammering a broken cache. #3051, #3189
* [ENHANCEMENT] `-ruler.evaluation-delay-duration` is now overridable as a per-tenant limit, `ruler_evaluation_delay_duration`. #3098
* [ENHANCEMENT] Add TLS support to etcd client. #3102
* [ENHANCEMENT] When a tenant accesses the Alertmanager UI or its API, if we have valid `-alertmanager.configs.fallback` we'll use that to start the manager and avoid failing the request. #3073
* [ENHANCEMENT] Add `DELETE api/v1/rules/{namespace}` to the Ruler. It allows all the rule groups of a namespace to be deleted. #3120
* [ENHANCEMENT] Experimental Delete Series: Retry processing of Delete requests during failures. #2926
* [ENHANCEMENT] Improve performance of QueryStream() in ingesters. #3177
* [ENHANCEMENT] Modules included in "All" target are now visible in output of `-modules` CLI flag. #3155
* [ENHANCEMENT] Added `/debug/fgprof` endpoint to debug running Cortex process using `fgprof`. This adds up to the existing `/debug/...` endpoints. #3131
* [ENHANCEMENT] Blocks storage: optimised `/api/v1/series` for blocks storage. (#2976)
* [BUGFIX] Ruler: when loading rules from "local" storage, check for directory after resolving symlink. #3137
* [BUGFIX] Query-frontend: Fixed rounding for incoming query timestamps, to be 100% Prometheus compatible. #2990
* [BUGFIX] Querier: Merge results from chunks and blocks ingesters when using streaming of results. #3013
* [BUGFIX] Querier: query /series from ingesters regardless the `-querier.query-ingesters-within` setting. #3035
* [BUGFIX] Blocks storage: Ingester is less likely to hit gRPC message size limit when streaming data to queriers. #3015
* [BUGFIX] Blocks storage: fixed memberlist support for the store-gateways and compactors ring used when blocks sharding is enabled. #3058 #3095
* [BUGFIX] Fix configuration for TLS server validation, TLS skip verify was hardcoded to true for all TLS configurations and prevented validation of server certificates. #3030
* [BUGFIX] Fixes the Alertmanager panicking when no `-alertmanager.web.external-url` is provided. #3017
* [BUGFIX] Fixes the registration of the Alertmanager API metrics `cortex_alertmanager_alerts_received_total` and `cortex_alertmanager_alerts_invalid_total`. #3065
* [BUGFIX] Fixes `flag needs an argument: -config.expand-env` error. #3087
* [BUGFIX] An index optimisation actually slows things down when using caching. Moved it to the right location. #2973
* [BUGFIX] Ingester: If push request contained both valid and invalid samples, valid samples were ingested but not stored to WAL of the chunks storage. This has been fixed. #3067
* [BUGFIX] Cassandra: fixed consistency setting in the CQL session when creating the keyspace. #3105
* [BUGFIX] Ruler: Config API would return both the `record` and `alert` in `YAML` response keys even when one of them must be empty. #3120
* [BUGFIX] Index page now uses configured HTTP path prefix when creating links. #3126
* [BUGFIX] Purger: fixed deadlock when reloading of tombstones failed. #3182
* [BUGFIX] Fixed panic in flusher job, when error writing chunks to the store would cause "idle" chunks to be flushed, which triggered panic. #3140
* [BUGFIX] Index page no longer shows links that are not valid for running Cortex instance. #3133
* [BUGFIX] Configs: prevent validation of templates to fail when using template functions. #3157
* [BUGFIX] Configuring the S3 URL with an `@` but without username and password doesn't enable the AWS static credentials anymore. #3170
* [BUGFIX] Limit errors on ranged queries (`api/v1/query_range`) no longer return a status code `500` but `422` instead. #3167
* [BUGFIX] Handle hash-collisions in the query path. Before this fix, Cortex could occasionally mix up two different series in a query, leading to invalid results, when `-querier.ingester-streaming` was used. #3192

## Cortex 1.3.0 / 2020-08-21

* [CHANGE] Replace the metric `cortex_alertmanager_configs` with `cortex_alertmanager_config_invalid` exposed by Alertmanager. #2960
* [CHANGE] Experimental Delete Series: Change target flag for purger from `data-purger` to `purger`. #2777
* [CHANGE] Experimental blocks storage: The max concurrent queries against the long-term storage, configured via `-experimental.blocks-storage.bucket-store.max-concurrent`, is now a limit shared across all tenants and not a per-tenant limit anymore. The default value has changed from `20` to `100` and the following new metrics have been added: #2797
  * `cortex_bucket_stores_gate_queries_concurrent_max`
  * `cortex_bucket_stores_gate_queries_in_flight`
  * `cortex_bucket_stores_gate_duration_seconds`
* [CHANGE] Metric `cortex_ingester_flush_reasons` has been renamed to `cortex_ingester_flushing_enqueued_series_total`, and new metric `cortex_ingester_flushing_dequeued_series_total` with `outcome` label (superset of reason) has been added. #2802 #2818 #2998
* [CHANGE] Experimental Delete Series: Metric `cortex_purger_oldest_pending_delete_request_age_seconds` would track age of delete requests since they are over their cancellation period instead of their creation time. #2806
* [CHANGE] Experimental blocks storage: the store-gateway service is required in a Cortex cluster running with the experimental blocks storage. Removed the `-experimental.tsdb.store-gateway-enabled` CLI flag and `store_gateway_enabled` YAML config option. The store-gateway is now always enabled when the storage engine is `blocks`. #2822
* [CHANGE] Experimental blocks storage: removed support for `-experimental.blocks-storage.bucket-store.max-sample-count` flag because the implementation was flawed. To limit the number of samples/chunks processed by a single query you can set `-store.query-chunk-limit`, which is now supported by the blocks storage too. #2852
* [CHANGE] Ingester: Chunks flushed via /flush stay in memory until retention period is reached. This affects `cortex_ingester_memory_chunks` metric. #2778
* [CHANGE] Querier: the error message returned when the query time range exceeds `-store.max-query-length` has changed from `invalid query, length > limit (X > Y)` to `the query time range exceeds the limit (query length: X, limit: Y)`. #2826
* [CHANGE] Add `component` label to metrics exposed by chunk, delete and index store clients. #2774
* [CHANGE] Querier: when `-querier.query-ingesters-within` is configured, the time range of the query sent to ingesters is now manipulated to ensure the query start time is not older than 'now - query-ingesters-within'. #2904
* [CHANGE] KV: The `role` label which was a label of `multi` KV store client only has been added to metrics of every KV store client. If KV store client is not `multi`, then the value of `role` label is `primary`. #2837
* [CHANGE] Added the `engine` label to the metrics exposed by the Prometheus query engine, to distinguish between `ruler` and `querier` metrics. #2854
* [CHANGE] Added ruler to the single binary when started with `-target=all` (default). #2854
* [CHANGE] Experimental blocks storage: compact head when opening TSDB. This should only affect ingester startup after it was unable to compact head in previous run. #2870
* [CHANGE] Metric `cortex_overrides_last_reload_successful` has been renamed to `cortex_runtime_config_last_reload_successful`. #2874
* [CHANGE] HipChat support has been removed from the alertmanager (because removed from the Prometheus upstream too). #2902
* [CHANGE] Add constant label `name` to metric `cortex_cache_request_duration_seconds`. #2903
* [CHANGE] Add `user` label to metric `cortex_query_frontend_queue_length`. #2939
* [CHANGE] Experimental blocks storage: cleaned up the config and renamed "TSDB" to "blocks storage". #2937
  - The storage engine setting value has been changed from `tsdb` to `blocks`; this affects `-store.engine` CLI flag and its respective YAML option.
  - The root level YAML config has changed from `tsdb` to `blocks_storage`
  - The prefix of all CLI flags has changed from `-experimental.tsdb.` to `-experimental.blocks-storage.`
  - The following settings have been grouped under `tsdb` property in the YAML config and their CLI flags changed:
    - `-experimental.tsdb.dir` changed to `-experimental.blocks-storage.tsdb.dir`
    - `-experimental.tsdb.block-ranges-period` changed to `-experimental.blocks-storage.tsdb.block-ranges-period`
    - `-experimental.tsdb.retention-period` changed to `-experimental.blocks-storage.tsdb.retention-period`
    - `-experimental.tsdb.ship-interval` changed to `-experimental.blocks-storage.tsdb.ship-interval`
    - `-experimental.tsdb.ship-concurrency` changed to `-experimental.blocks-storage.tsdb.ship-concurrency`
    - `-experimental.tsdb.max-tsdb-opening-concurrency-on-startup` changed to `-experimental.blocks-storage.tsdb.max-tsdb-opening-concurrency-on-startup`
    - `-experimental.tsdb.head-compaction-interval` changed to `-experimental.blocks-storage.tsdb.head-compaction-interval`
    - `-experimental.tsdb.head-compaction-concurrency` changed to `-experimental.blocks-storage.tsdb.head-compaction-concurrency`
    - `-experimental.tsdb.head-compaction-idle-timeout` changed to `-experimental.blocks-storage.tsdb.head-compaction-idle-timeout`
    - `-experimental.tsdb.stripe-size` changed to `-experimental.blocks-storage.tsdb.stripe-size`
    - `-experimental.tsdb.wal-compression-enabled` changed to `-experimental.blocks-storage.tsdb.wal-compression-enabled`
    - `-experimental.tsdb.flush-blocks-on-shutdown` changed to `-experimental.blocks-storage.tsdb.flush-blocks-on-shutdown`
* [CHANGE] Flags `-bigtable.grpc-use-gzip-compression`, `-ingester.client.grpc-use-gzip-compression`, `-querier.frontend-client.grpc-use-gzip-compression` are now deprecated. #2940
* [CHANGE] Limit errors reported by ingester during query-time now return HTTP status code 422. #2941
* [FEATURE] Introduced `ruler.for-outage-tolerance`, Max time to tolerate outage for restoring "for" state of alert. #2783
* [FEATURE] Introduced `ruler.for-grace-period`, Minimum duration between alert and restored "for" state. This is maintained only for alerts with configured "for" time greater than grace period. #2783
* [FEATURE] Introduced `ruler.resend-delay`, Minimum amount of time to wait before resending an alert to Alertmanager. #2783
* [FEATURE] Ruler: added `local` filesystem support to store rules (read-only). #2854
* [ENHANCEMENT] Upgraded Docker base images to `alpine:3.12`. #2862
* [ENHANCEMENT] Experimental: Querier can now optionally query secondary store. This is specified by using `-querier.second-store-engine` option, with values `chunks` or `blocks`. Standard configuration options for this store are used. Additionally, this querying can be configured to happen only for queries that need data older than `-querier.use-second-store-before-time`. Default value of zero will always query secondary store. #2747
* [ENHANCEMENT] Query-tee: increased the `cortex_querytee_request_duration_seconds` metric buckets granularity. #2799
* [ENHANCEMENT] Query-tee: fail to start if the configured `-backend.preferred` is unknown. #2799
* [ENHANCEMENT] Ruler: Added the following metrics: #2786
  * `cortex_prometheus_notifications_latency_seconds`
  * `cortex_prometheus_notifications_errors_total`
  * `cortex_prometheus_notifications_sent_total`
  * `cortex_prometheus_notifications_dropped_total`
  * `cortex_prometheus_notifications_queue_length`
  * `cortex_prometheus_notifications_queue_capacity`
  * `cortex_prometheus_notifications_alertmanagers_discovered`
* [ENHANCEMENT] The behavior of the `/ready` was changed for the query frontend to indicate when it was ready to accept queries. This is intended for use by a read path load balancer that would want to wait for the frontend to have attached queriers before including it in the backend. #2733
* [ENHANCEMENT] Experimental Delete Series: Add support for deletion of chunks for remaining stores. #2801
* [ENHANCEMENT] Add `-modules` command line flag to list possible values for `-target`. Also, log warning if given target is internal component. #2752
* [ENHANCEMENT] Added `-ingester.flush-on-shutdown-with-wal-enabled` option to enable chunks flushing even when WAL is enabled. #2780
* [ENHANCEMENT] Query-tee: Support for custom API prefix by using `-server.path-prefix` option. #2814
* [ENHANCEMENT] Query-tee: Forward `X-Scope-OrgId` header to backend, if present in the request. #2815
* [ENHANCEMENT] Experimental blocks storage: Added `-experimental.blocks-storage.tsdb.head-compaction-idle-timeout` option to force compaction of data in memory into a block. #2803
* [ENHANCEMENT] Experimental blocks storage: Added support for flushing blocks via `/flush`, `/shutdown` (previously these only worked for chunks storage) and by using `-experimental.blocks-storage.tsdb.flush-blocks-on-shutdown` option. #2794
* [ENHANCEMENT] Experimental blocks storage: Added support to enforce max query time range length via `-store.max-query-length`. #2826
* [ENHANCEMENT] Experimental blocks storage: Added support to limit the max number of chunks that can be fetched from the long-term storage while executing a query. The limit is enforced both in the querier and store-gateway, and is configurable via `-store.query-chunk-limit`. #2852 #2922
* [ENHANCEMENT] Ingester: Added new metric `cortex_ingester_flush_series_in_progress` that reports number of ongoing flush-series operations. Useful when calling `/flush` handler: if `cortex_ingester_flush_queue_length + cortex_ingester_flush_series_in_progress` is 0, all flushes are finished. #2778
* [ENHANCEMENT] Memberlist members can join cluster via SRV records. #2788
* [ENHANCEMENT] Added configuration options for chunks s3 client. #2831
  * `s3.endpoint`
  * `s3.region`
  * `s3.access-key-id`
  * `s3.secret-access-key`
  * `s3.insecure`
  * `s3.sse-encryption`
  * `s3.http.idle-conn-timeout`
  * `s3.http.response-header-timeout`
  * `s3.http.insecure-skip-verify`
* [ENHANCEMENT] Prometheus upgraded. #2798 #2849 #2867 #2902 #2918
  * Optimized labels regex matchers for patterns containing literals (eg. `foo.*`, `.*foo`, `.*foo.*`)
* [ENHANCEMENT] Add metric `cortex_ruler_config_update_failures_total` to Ruler to track failures of loading rules files. #2857
* [ENHANCEMENT] Experimental Alertmanager: Alertmanager configuration persisted to object storage using an experimental API that accepts and returns YAML-based Alertmanager configuration. #2768
* [ENHANCEMENT] Ruler: `-ruler.alertmanager-url` now supports multiple URLs. Each URL is treated as a separate Alertmanager group. Support for multiple Alertmanagers in a group can be achieved by using DNS service discovery. #2851
* [ENHANCEMENT] Experimental blocks storage: Cortex Flusher now works with blocks engine. Flusher needs to be provided with blocks-engine configuration, existing Flusher flags are not used (they are only relevant for chunks engine). Note that flush errors are only reported via log. #2877
* [ENHANCEMENT] Flusher: Added `-flusher.exit-after-flush` option (defaults to true) to control whether Cortex should stop completely after Flusher has finished its work. #2877
* [ENHANCEMENT] Added metrics `cortex_config_hash` and `cortex_runtime_config_hash` to expose hash of the currently active config file. #2874
* [ENHANCEMENT] Logger: added JSON logging support, configured via the `-log.format=json` CLI flag or its respective YAML config option. #2386
* [ENHANCEMENT] Added new flags `-bigtable.grpc-compression`, `-ingester.client.grpc-compression`, `-querier.frontend-client.grpc-compression` to configure compression used by gRPC. Valid values are `gzip`, `snappy`, or empty string (no compression, default). #2940
* [ENHANCEMENT] Clarify limitations of the `/api/v1/series`, `/api/v1/labels` and `/api/v1/label/{name}/values` endpoints. #2953
* [ENHANCEMENT] Ingester: added `Dropped` outcome to metric `cortex_ingester_flushing_dequeued_series_total`. #2998
* [BUGFIX] Fixed a bug with `api/v1/query_range` where no responses would return null values for `result` and empty values for `resultType`. #2962
* [BUGFIX] Fixed a bug in the index intersect code causing storage to return more chunks/series than required. #2796
* [BUGFIX] Fixed the number of reported keys in the background cache queue. #2764
* [BUGFIX] Fix race in processing of headers in sharded queries. #2762
* [BUGFIX] Query Frontend: Do not re-split sharded requests around ingester boundaries. #2766
* [BUGFIX] Experimental Delete Series: Fixed a problem with cache generation numbers prefixed to cache keys. #2800
* [BUGFIX] Ingester: Flushing chunks via `/flush` endpoint could previously lead to panic, if chunks were already flushed before and then removed from memory during the flush caused by `/flush` handler. Immediate flush now doesn't cause chunks to be flushed again. Samples received during flush triggered via `/flush` handler are no longer discarded. #2778
* [BUGFIX] Prometheus upgraded. #2849
  * Fixed unknown symbol error during head compaction
* [BUGFIX] Fix panic when using cassandra as store for both index and delete requests. #2774
* [BUGFIX] Experimental Delete Series: Fixed a data race in Purger. #2817
* [BUGFIX] KV: Fixed a bug that triggered a panic due to metrics being registered with the same name but different labels when using a `multi` configured KV client. #2837
* [BUGFIX] Query-frontend: Fix passing HTTP `Host` header if `-frontend.downstream-url` is configured. #2880
* [BUGFIX] Ingester: Improve time-series distribution when `-experimental.distributor.user-subring-size` is enabled. #2887
* [BUGFIX] Set content type to `application/x-protobuf` for remote_read responses. #2915
* [BUGFIX] Fixed ruler and store-gateway instance registration in the ring (when sharding is enabled) when a new instance replaces abruptly terminated one, and the only difference between the two instances is the address. #2954
* [BUGFIX] Fixed `Missing chunks and index config causing silent failure` Absence of chunks and index from schema config is not validated. #2732
* [BUGFIX] Fix panic caused by KVs from boltdb being used beyond their life. #2971
* [BUGFIX] Experimental blocks storage: `/api/v1/series`, `/api/v1/labels` and `/api/v1/label/{name}/values` only query the TSDB head regardless of the configured `-experimental.blocks-storage.tsdb.retention-period`. #2974
* [BUGFIX] Ingester: Avoid indefinite checkpointing in case of surge in number of series. #2955
* [BUGFIX] Querier: query /series from ingesters regardless the `-querier.query-ingesters-within` setting. #3035
* [BUGFIX] Ruler: fixed an unintentional breaking change introduced in the ruler's `alertmanager_url` YAML config option, which changed the value from a string to a list of strings. #2989

## Cortex 1.2.0 / 2020-07-01

* [CHANGE] Metric `cortex_kv_request_duration_seconds` now includes `name` label to denote which client is being used as well as the `backend` label to denote the KV backend implementation in use. #2648
* [CHANGE] Experimental Ruler: Rule groups persisted to object storage using the experimental API have an updated object key encoding to better handle special characters. Rule groups previously-stored using object storage must be renamed to the new format. #2646
* [CHANGE] Query Frontend now uses Round Robin to choose a tenant queue to service next. #2553
* [CHANGE] `-promql.lookback-delta` is now deprecated and has been replaced by `-querier.lookback-delta` along with `lookback_delta` entry under `querier` in the config file. `-promql.lookback-delta` will be removed in v1.4.0. #2604
* [CHANGE] Experimental TSDB: removed `-experimental.tsdb.bucket-store.binary-index-header-enabled` flag. Now the binary index-header is always enabled.
* [CHANGE] Experimental TSDB: Renamed index-cache metrics to use original metric names from Thanos, as Cortex is not aggregating them in any way: #2627
  * `cortex_<service>_blocks_index_cache_items_evicted_total` => `thanos_store_index_cache_items_evicted_total{name="index-cache"}`
  * `cortex_<service>_blocks_index_cache_items_added_total` => `thanos_store_index_cache_items_added_total{name="index-cache"}`
  * `cortex_<service>_blocks_index_cache_requests_total` => `thanos_store_index_cache_requests_total{name="index-cache"}`
  * `cortex_<service>_blocks_index_cache_items_overflowed_total` => `thanos_store_index_cache_items_overflowed_total{name="index-cache"}`
  * `cortex_<service>_blocks_index_cache_hits_total` => `thanos_store_index_cache_hits_total{name="index-cache"}`
  * `cortex_<service>_blocks_index_cache_items` => `thanos_store_index_cache_items{name="index-cache"}`
  * `cortex_<service>_blocks_index_cache_items_size_bytes` => `thanos_store_index_cache_items_size_bytes{name="index-cache"}`
  * `cortex_<service>_blocks_index_cache_total_size_bytes` => `thanos_store_index_cache_total_size_bytes{name="index-cache"}`
  * `cortex_<service>_blocks_index_cache_memcached_operations_total` =>  `thanos_memcached_operations_total{name="index-cache"}`
  * `cortex_<service>_blocks_index_cache_memcached_operation_failures_total` =>  `thanos_memcached_operation_failures_total{name="index-cache"}`
  * `cortex_<service>_blocks_index_cache_memcached_operation_duration_seconds` =>  `thanos_memcached_operation_duration_seconds{name="index-cache"}`
  * `cortex_<service>_blocks_index_cache_memcached_operation_skipped_total` =>  `thanos_memcached_operation_skipped_total{name="index-cache"}`
* [CHANGE] Experimental TSDB: Renamed metrics in bucket stores: #2627
  * `cortex_<service>_blocks_meta_syncs_total` => `cortex_blocks_meta_syncs_total{component="<service>"}`
  * `cortex_<service>_blocks_meta_sync_failures_total` => `cortex_blocks_meta_sync_failures_total{component="<service>"}`
  * `cortex_<service>_blocks_meta_sync_duration_seconds` => `cortex_blocks_meta_sync_duration_seconds{component="<service>"}`
  * `cortex_<service>_blocks_meta_sync_consistency_delay_seconds` => `cortex_blocks_meta_sync_consistency_delay_seconds{component="<service>"}`
  * `cortex_<service>_blocks_meta_synced` => `cortex_blocks_meta_synced{component="<service>"}`
  * `cortex_<service>_bucket_store_block_loads_total` => `cortex_bucket_store_block_loads_total{component="<service>"}`
  * `cortex_<service>_bucket_store_block_load_failures_total` => `cortex_bucket_store_block_load_failures_total{component="<service>"}`
  * `cortex_<service>_bucket_store_block_drops_total` => `cortex_bucket_store_block_drops_total{component="<service>"}`
  * `cortex_<service>_bucket_store_block_drop_failures_total` => `cortex_bucket_store_block_drop_failures_total{component="<service>"}`
  * `cortex_<service>_bucket_store_blocks_loaded` => `cortex_bucket_store_blocks_loaded{component="<service>"}`
  * `cortex_<service>_bucket_store_series_data_touched` => `cortex_bucket_store_series_data_touched{component="<service>"}`
  * `cortex_<service>_bucket_store_series_data_fetched` => `cortex_bucket_store_series_data_fetched{component="<service>"}`
  * `cortex_<service>_bucket_store_series_data_size_touched_bytes` => `cortex_bucket_store_series_data_size_touched_bytes{component="<service>"}`
  * `cortex_<service>_bucket_store_series_data_size_fetched_bytes` => `cortex_bucket_store_series_data_size_fetched_bytes{component="<service>"}`
  * `cortex_<service>_bucket_store_series_blocks_queried` => `cortex_bucket_store_series_blocks_queried{component="<service>"}`
  * `cortex_<service>_bucket_store_series_get_all_duration_seconds` => `cortex_bucket_store_series_get_all_duration_seconds{component="<service>"}`
  * `cortex_<service>_bucket_store_series_merge_duration_seconds` => `cortex_bucket_store_series_merge_duration_seconds{component="<service>"}`
  * `cortex_<service>_bucket_store_series_refetches_total` => `cortex_bucket_store_series_refetches_total{component="<service>"}`
  * `cortex_<service>_bucket_store_series_result_series` => `cortex_bucket_store_series_result_series{component="<service>"}`
  * `cortex_<service>_bucket_store_cached_postings_compressions_total` => `cortex_bucket_store_cached_postings_compressions_total{component="<service>"}`
  * `cortex_<service>_bucket_store_cached_postings_compression_errors_total` => `cortex_bucket_store_cached_postings_compression_errors_total{component="<service>"}`
  * `cortex_<service>_bucket_store_cached_postings_compression_time_seconds` => `cortex_bucket_store_cached_postings_compression_time_seconds{component="<service>"}`
  * `cortex_<service>_bucket_store_cached_postings_original_size_bytes_total` => `cortex_bucket_store_cached_postings_original_size_bytes_total{component="<service>"}`
  * `cortex_<service>_bucket_store_cached_postings_compressed_size_bytes_total` => `cortex_bucket_store_cached_postings_compressed_size_bytes_total{component="<service>"}`
  * `cortex_<service>_blocks_sync_seconds` => `cortex_bucket_stores_blocks_sync_seconds{component="<service>"}`
  * `cortex_<service>_blocks_last_successful_sync_timestamp_seconds` => `cortex_bucket_stores_blocks_last_successful_sync_timestamp_seconds{component="<service>"}`
* [CHANGE] Available command-line flags are printed to stdout, and only when requested via `-help`. Using invalid flag no longer causes printing of all available flags. #2691
* [CHANGE] Experimental Memberlist ring: randomize gossip node names to avoid conflicts when running multiple clients on the same host, or reusing host names (eg. pods in statefulset). Node name randomization can be disabled by using `-memberlist.randomize-node-name=false`. #2715
* [CHANGE] Memberlist KV client is no longer considered experimental. #2725
* [CHANGE] Experimental Delete Series: Make delete request cancellation duration configurable. #2760
* [CHANGE] Removed `-store.fullsize-chunks` option which was undocumented and unused (it broke ingester hand-overs). #2656
* [CHANGE] Query with no metric name that has previously resulted in HTTP status code 500 now returns status code 422 instead. #2571
* [FEATURE] TLS config options added for GRPC clients in Querier (Query-frontend client & Ingester client), Ruler, Store Gateway, as well as HTTP client in Config store client. #2502
* [FEATURE] The flag `-frontend.max-cache-freshness` is now supported within the limits overrides, to specify per-tenant max cache freshness values. The corresponding YAML config parameter has been changed from `results_cache.max_freshness` to `limits_config.max_cache_freshness`. The legacy YAML config parameter (`results_cache.max_freshness`) will continue to be supported till Cortex release `v1.4.0`. #2609
* [FEATURE] Experimental gRPC Store: Added support to 3rd parties index and chunk stores using gRPC client/server plugin mechanism. #2220
* [FEATURE] Add `-cassandra.table-options` flag to customize table options of Cassandra when creating the index or chunk table. #2575
* [ENHANCEMENT] Propagate GOPROXY value when building `build-image`. This is to help the builders building the code in a Network where default Go proxy is not accessible (e.g. when behind some corporate VPN). #2741
* [ENHANCEMENT] Querier: Added metric `cortex_querier_request_duration_seconds` for all requests to the querier. #2708
* [ENHANCEMENT] Cortex is now built with Go 1.14. #2480 #2749 #2753
* [ENHANCEMENT] Experimental TSDB: added the following metrics to the ingester: #2580 #2583 #2589 #2654
  * `cortex_ingester_tsdb_appender_add_duration_seconds`
  * `cortex_ingester_tsdb_appender_commit_duration_seconds`
  * `cortex_ingester_tsdb_refcache_purge_duration_seconds`
  * `cortex_ingester_tsdb_compactions_total`
  * `cortex_ingester_tsdb_compaction_duration_seconds`
  * `cortex_ingester_tsdb_wal_fsync_duration_seconds`
  * `cortex_ingester_tsdb_wal_page_flushes_total`
  * `cortex_ingester_tsdb_wal_completed_pages_total`
  * `cortex_ingester_tsdb_wal_truncations_failed_total`
  * `cortex_ingester_tsdb_wal_truncations_total`
  * `cortex_ingester_tsdb_wal_writes_failed_total`
  * `cortex_ingester_tsdb_checkpoint_deletions_failed_total`
  * `cortex_ingester_tsdb_checkpoint_deletions_total`
  * `cortex_ingester_tsdb_checkpoint_creations_failed_total`
  * `cortex_ingester_tsdb_checkpoint_creations_total`
  * `cortex_ingester_tsdb_wal_truncate_duration_seconds`
  * `cortex_ingester_tsdb_head_active_appenders`
  * `cortex_ingester_tsdb_head_series_not_found_total`
  * `cortex_ingester_tsdb_head_chunks`
  * `cortex_ingester_tsdb_mmap_chunk_corruptions_total`
  * `cortex_ingester_tsdb_head_chunks_created_total`
  * `cortex_ingester_tsdb_head_chunks_removed_total`
* [ENHANCEMENT] Experimental TSDB: added metrics useful to alert on critical conditions of the blocks storage: #2573
  * `cortex_compactor_last_successful_run_timestamp_seconds`
  * `cortex_querier_blocks_last_successful_sync_timestamp_seconds` (when store-gateway is disabled)
  * `cortex_querier_blocks_last_successful_scan_timestamp_seconds` (when store-gateway is enabled)
  * `cortex_storegateway_blocks_last_successful_sync_timestamp_seconds`
* [ENHANCEMENT] Experimental TSDB: added the flag `-experimental.tsdb.wal-compression-enabled` to allow to enable TSDB WAL compression. #2585
* [ENHANCEMENT] Experimental TSDB: Querier and store-gateway components can now use so-called "caching bucket", which can currently cache fetched chunks into shared memcached server. #2572
* [ENHANCEMENT] Ruler: Automatically remove unhealthy rulers from the ring. #2587
* [ENHANCEMENT] Query-tee: added support to `/metadata`, `/alerts`, and `/rules` endpoints #2600
* [ENHANCEMENT] Query-tee: added support to query results comparison between two different backends. The comparison is disabled by default and can be enabled via `-proxy.compare-responses=true`. #2611
* [ENHANCEMENT] Query-tee: improved the query-tee to not wait all backend responses before sending back the response to the client. The query-tee now sends back to the client first successful response, while honoring the `-backend.preferred` option. #2702
* [ENHANCEMENT] Thanos and Prometheus upgraded. #2602 #2604 #2634 #2659 #2686 #2756
  * TSDB now holds less WAL files after Head Truncation.
  * TSDB now does memory-mapping of Head chunks and reduces memory usage.
* [ENHANCEMENT] Experimental TSDB: decoupled blocks deletion from blocks compaction in the compactor, so that blocks deletion is not blocked by a busy compactor. The following metrics have been added: #2623
  * `cortex_compactor_block_cleanup_started_total`
  * `cortex_compactor_block_cleanup_completed_total`
  * `cortex_compactor_block_cleanup_failed_total`
  * `cortex_compactor_block_cleanup_last_successful_run_timestamp_seconds`
* [ENHANCEMENT] Experimental TSDB: Use shared cache for metadata. This is especially useful when running multiple querier and store-gateway components to reduce number of object store API calls. #2626 #2640
* [ENHANCEMENT] Experimental TSDB: when `-querier.query-store-after` is configured and running the experimental blocks storage, the time range of the query sent to the store is now manipulated to ensure the query end time is not more recent than 'now - query-store-after'. #2642
* [ENHANCEMENT] Experimental TSDB: small performance improvement in concurrent usage of RefCache, used during samples ingestion. #2651
* [ENHANCEMENT] The following endpoints now respond appropriately to an `Accept` header with the value `application/json` #2673
  * `/distributor/all_user_stats`
  * `/distributor/ha_tracker`
  * `/ingester/ring`
  * `/store-gateway/ring`
  * `/compactor/ring`
  * `/ruler/ring`
  * `/services`
* [ENHANCEMENT] Experimental Cassandra backend: Add `-cassandra.num-connections` to allow increasing the number of TCP connections to each Cassandra server. #2666
* [ENHANCEMENT] Experimental Cassandra backend: Use separate Cassandra clients and connections for reads and writes. #2666
* [ENHANCEMENT] Experimental Cassandra backend: Add `-cassandra.reconnect-interval` to allow specifying the reconnect interval to a Cassandra server that has been marked `DOWN` by the gocql driver. Also change the default value of the reconnect interval from `60s` to `1s`. #2687
* [ENHANCEMENT] Experimental Cassandra backend: Add option `-cassandra.convict-hosts-on-failure=false` to not convict host of being down when a request fails. #2684
* [ENHANCEMENT] Experimental TSDB: Applied a jitter to the period bucket scans in order to better distribute bucket operations over the time and increase the probability of hitting the shared cache (if configured). #2693
* [ENHANCEMENT] Experimental TSDB: Series limit per user and per metric now work in TSDB blocks. #2676
* [ENHANCEMENT] Experimental Memberlist: Added ability to periodically rejoin the memberlist cluster. #2724
* [ENHANCEMENT] Experimental Delete Series: Added the following metrics for monitoring processing of delete requests: #2730
  - `cortex_purger_load_pending_requests_attempts_total`: Number of attempts that were made to load pending requests with status.
  - `cortex_purger_oldest_pending_delete_request_age_seconds`: Age of oldest pending delete request in seconds.
  - `cortex_purger_pending_delete_requests_count`: Count of requests which are in process or are ready to be processed.
* [ENHANCEMENT] Experimental TSDB: Improved compactor to hard-delete also partial blocks with an deletion mark (even if the deletion mark threshold has not been reached). #2751
* [ENHANCEMENT] Experimental TSDB: Introduced a consistency check done by the querier to ensure all expected blocks have been queried via the store-gateway. If a block is missing on a store-gateway, the querier retries fetching series from missing blocks up to 3 times. If the consistency check fails once all retries have been exhausted, the query execution fails. The following metrics have been added: #2593 #2630 #2689 #2695
  * `cortex_querier_blocks_consistency_checks_total`
  * `cortex_querier_blocks_consistency_checks_failed_total`
  * `cortex_querier_storegateway_refetches_per_query`
* [ENHANCEMENT] Delete requests can now be canceled #2555
* [ENHANCEMENT] Table manager can now provision tables for delete store #2546
* [BUGFIX] Ruler: Ensure temporary rule files with special characters are properly mapped and cleaned up. #2506
* [BUGFIX] Fixes #2411, Ensure requests are properly routed to the prometheus api embedded in the query if `-server.path-prefix` is set. #2372
* [BUGFIX] Experimental TSDB: fixed chunk data corruption when querying back series using the experimental blocks storage. #2400
* [BUGFIX] Fixed collection of tracing spans from Thanos components used internally. #2655
* [BUGFIX] Experimental TSDB: fixed memory leak in ingesters. #2586
* [BUGFIX] QueryFrontend: fixed a situation where HTTP error is ignored and an incorrect status code is set. #2590
* [BUGFIX] Ingester: Fix an ingester starting up in the JOINING state and staying there forever. #2565
* [BUGFIX] QueryFrontend: fixed a panic (`integer divide by zero`) in the query-frontend. The query-frontend now requires the `-querier.default-evaluation-interval` config to be set to the same value of the querier. #2614
* [BUGFIX] Experimental TSDB: when the querier receives a `/series` request with a time range older than the data stored in the ingester, it now ignores the requested time range and returns known series anyway instead of returning an empty response. This aligns the behaviour with the chunks storage. #2617
* [BUGFIX] Cassandra: fixed an edge case leading to an invalid CQL query when querying the index on a Cassandra store. #2639
* [BUGFIX] Ingester: increment series per metric when recovering from WAL or transfer. #2674
* [BUGFIX] Fixed `wrong number of arguments for 'mget' command` Redis error when a query has no chunks to lookup from storage. #2700 #2796
* [BUGFIX] Ingester: Automatically remove old tmp checkpoints, fixing a potential disk space leak after an ingester crashes. #2726

## Cortex 1.1.0 / 2020-05-21

This release brings the usual mix of bugfixes and improvements. The biggest change is that WAL support for chunks is now considered to be production-ready!

Please make sure to review renamed metrics, and update your dashboards and alerts accordingly.

* [CHANGE] Added v1 API routes documented in #2327. #2372
  * Added `-http.alertmanager-http-prefix` flag which allows the configuration of the path where the Alertmanager API and UI can be reached. The default is set to `/alertmanager`.
  * Added `-http.prometheus-http-prefix` flag which allows the configuration of the path where the Prometheus API and UI can be reached. The default is set to `/prometheus`.
  * Updated the index hosted at the root prefix to point to the updated routes.
  * Legacy routes hardcoded with the `/api/prom` prefix now respect the `-http.prefix` flag.
* [CHANGE] The metrics `cortex_distributor_ingester_appends_total` and `distributor_ingester_append_failures_total` now include a `type` label to differentiate between `samples` and `metadata`. #2336
* [CHANGE] The metrics for number of chunks and bytes flushed to the chunk store are renamed. Note that previous metrics were counted pre-deduplication, while new metrics are counted after deduplication. #2463
  * `cortex_ingester_chunks_stored_total` > `cortex_chunk_store_stored_chunks_total`
  * `cortex_ingester_chunk_stored_bytes_total` > `cortex_chunk_store_stored_chunk_bytes_total`
* [CHANGE] Experimental TSDB: renamed blocks meta fetcher metrics: #2375
  * `cortex_querier_bucket_store_blocks_meta_syncs_total` > `cortex_querier_blocks_meta_syncs_total`
  * `cortex_querier_bucket_store_blocks_meta_sync_failures_total` > `cortex_querier_blocks_meta_sync_failures_total`
  * `cortex_querier_bucket_store_blocks_meta_sync_duration_seconds` > `cortex_querier_blocks_meta_sync_duration_seconds`
  * `cortex_querier_bucket_store_blocks_meta_sync_consistency_delay_seconds` > `cortex_querier_blocks_meta_sync_consistency_delay_seconds`
* [CHANGE] Experimental TSDB: Modified default values for `compactor.deletion-delay` option from 48h to 12h and `-experimental.tsdb.bucket-store.ignore-deletion-marks-delay` from 24h to 6h. #2414
* [CHANGE] WAL: Default value of `-ingester.checkpoint-enabled` changed to `true`. #2416
* [CHANGE] `trace_id` field in log files has been renamed to `traceID`. #2518
* [CHANGE] Slow query log has a different output now. Previously used `url` field has been replaced with `host` and `path`, and query parameters are logged as individual log fields with `qs_` prefix. #2520
* [CHANGE] WAL: WAL and checkpoint compression is now disabled. #2436
* [CHANGE] Update in dependency `go-kit/kit` from `v0.9.0` to `v0.10.0`. HTML escaping disabled in JSON Logger. #2535
* [CHANGE] Experimental TSDB: Removed `cortex_<service>_` prefix from Thanos objstore metrics and added `component` label to distinguish which Cortex component is doing API calls to the object storage when running in single-binary mode: #2568
  - `cortex_<service>_thanos_objstore_bucket_operations_total` renamed to `thanos_objstore_bucket_operations_total{component="<name>"}`
  - `cortex_<service>_thanos_objstore_bucket_operation_failures_total` renamed to `thanos_objstore_bucket_operation_failures_total{component="<name>"}`
  - `cortex_<service>_thanos_objstore_bucket_operation_duration_seconds` renamed to `thanos_objstore_bucket_operation_duration_seconds{component="<name>"}`
  - `cortex_<service>_thanos_objstore_bucket_last_successful_upload_time` renamed to `thanos_objstore_bucket_last_successful_upload_time{component="<name>"}`
* [CHANGE] FIFO cache: The `-<prefix>.fifocache.size` CLI flag has been renamed to `-<prefix>.fifocache.max-size-items` as well as its YAML config option `size` renamed to `max_size_items`. #2319
* [FEATURE] Ruler: The `-ruler.evaluation-delay` flag was added to allow users to configure a default evaluation delay for all rules in cortex. The default value is 0 which is the current behavior. #2423
* [FEATURE] Experimental: Added a new object storage client for OpenStack Swift. #2440
* [FEATURE] TLS config options added to the Server. #2535
* [FEATURE] Experimental: Added support for `/api/v1/metadata` Prometheus-based endpoint. #2549
* [FEATURE] Add ability to limit concurrent queries to Cassandra with `-cassandra.query-concurrency` flag. #2562
* [FEATURE] Experimental TSDB: Introduced store-gateway service used by the experimental blocks storage to load and query blocks. The store-gateway optionally supports blocks sharding and replication via a dedicated hash ring, configurable via `-experimental.store-gateway.sharding-enabled` and `-experimental.store-gateway.sharding-ring.*` flags. The following metrics have been added: #2433 #2458 #2469 #2523
  * `cortex_querier_storegateway_instances_hit_per_query`
* [ENHANCEMENT] Experimental TSDB: sample ingestion errors are now reported via existing `cortex_discarded_samples_total` metric. #2370
* [ENHANCEMENT] Failures on samples at distributors and ingesters return the first validation error as opposed to the last. #2383
* [ENHANCEMENT] Experimental TSDB: Added `cortex_querier_blocks_meta_synced`, which reflects current state of synced blocks over all tenants. #2392
* [ENHANCEMENT] Added `cortex_distributor_latest_seen_sample_timestamp_seconds` metric to see how far behind Prometheus servers are in sending data. #2371
* [ENHANCEMENT] FIFO cache to support eviction based on memory usage. Added `-<prefix>.fifocache.max-size-bytes` CLI flag and YAML config option `max_size_bytes` to specify memory limit of the cache. #2319, #2527
* [ENHANCEMENT] Added `-querier.worker-match-max-concurrent`. Force worker concurrency to match the `-querier.max-concurrent` option.  Overrides `-querier.worker-parallelism`.  #2456
* [ENHANCEMENT] Added the following metrics for monitoring delete requests: #2445
  - `cortex_purger_delete_requests_received_total`: Number of delete requests received per user.
  - `cortex_purger_delete_requests_processed_total`: Number of delete requests processed per user.
  - `cortex_purger_delete_requests_chunks_selected_total`: Number of chunks selected while building delete plans per user.
  - `cortex_purger_delete_requests_processing_failures_total`: Number of delete requests processing failures per user.
* [ENHANCEMENT] Single Binary: Added query-frontend to the single binary.  Single binary users will now benefit from various query-frontend features.  Primarily: sharding, parallelization, load shedding, additional caching (if configured), and query retries. #2437
* [ENHANCEMENT] Allow 1w (where w denotes week) and 1y (where y denotes year) when setting `-store.cache-lookups-older-than` and `-store.max-look-back-period`. #2454
* [ENHANCEMENT] Optimize index queries for matchers using "a|b|c"-type regex. #2446 #2475
* [ENHANCEMENT] Added per tenant metrics for queries and chunks and bytes read from chunk store: #2463
  * `cortex_chunk_store_fetched_chunks_total` and `cortex_chunk_store_fetched_chunk_bytes_total`
  * `cortex_query_frontend_queries_total` (per tenant queries counted by the frontend)
* [ENHANCEMENT] WAL: New metrics `cortex_ingester_wal_logged_bytes_total` and `cortex_ingester_checkpoint_logged_bytes_total` added to track total bytes logged to disk for WAL and checkpoints. #2497
* [ENHANCEMENT] Add de-duplicated chunks counter `cortex_chunk_store_deduped_chunks_total` which counts every chunk not sent to the store because it was already sent by another replica. #2485
* [ENHANCEMENT] Query-frontend now also logs the POST data of long queries. #2481
* [ENHANCEMENT] WAL: Ingester WAL records now have type header and the custom WAL records have been replaced by Prometheus TSDB's WAL records. Old records will not be supported from 1.3 onwards. Note: once this is deployed, you cannot downgrade without data loss. #2436
* [ENHANCEMENT] Redis Cache: Added `idle_timeout`, `wait_on_pool_exhaustion` and `max_conn_lifetime` options to redis cache configuration. #2550
* [ENHANCEMENT] WAL: the experimental tag has been removed on the WAL in ingesters. #2560
* [ENHANCEMENT] Use newer AWS API for paginated queries - removes 'Deprecated' message from logfiles. #2452
* [ENHANCEMENT] Experimental memberlist: Add retry with backoff on memberlist join other members. #2705
* [ENHANCEMENT] Experimental TSDB: when the store-gateway sharding is enabled, unhealthy store-gateway instances are automatically removed from the ring after 10 consecutive `-experimental.store-gateway.sharding-ring.heartbeat-timeout` periods. #2526
* [BUGFIX] Ruler: Ensure temporary rule files with special characters are properly mapped and cleaned up. #2506
* [BUGFIX] Ensure requests are properly routed to the prometheus api embedded in the query if `-server.path-prefix` is set. Fixes #2411. #2372
* [BUGFIX] Experimental TSDB: Fixed chunk data corruption when querying back series using the experimental blocks storage. #2400
* [BUGFIX] Cassandra Storage: Fix endpoint TLS host verification. #2109
* [BUGFIX] Experimental TSDB: Fixed response status code from `422` to `500` when an error occurs while iterating chunks with the experimental blocks storage. #2402
* [BUGFIX] Ring: Fixed a situation where upgrading from pre-1.0 cortex with a rolling strategy caused new 1.0 ingesters to lose their zone value in the ring until manually forced to re-register. #2404
* [BUGFIX] Distributor: `/all_user_stats` now show API and Rule Ingest Rate correctly. #2457
* [BUGFIX] Fixed `version`, `revision` and `branch` labels exported by the `cortex_build_info` metric. #2468
* [BUGFIX] QueryFrontend: fixed a situation where span context missed when downstream_url is used. #2539
* [BUGFIX] Querier: Fixed a situation where querier would crash because of an unresponsive frontend instance. #2569

## Cortex 1.0.1 / 2020-04-23

* [BUGFIX] Fix gaps when querying ingesters with replication factor = 3 and 2 ingesters in the cluster. #2503

## Cortex 1.0.0 / 2020-04-02

This is the first major release of Cortex. We made a lot of **breaking changes** in this release which have been detailed below. Please also see the stability guarantees we provide as part of a major release: https://cortexmetrics.io/docs/configuration/v1guarantees/

* [CHANGE] Remove the following deprecated flags: #2339
  - `-metrics.error-rate-query` (use `-metrics.write-throttle-query` instead).
  - `-store.cardinality-cache-size` (use `-store.index-cache-read.enable-fifocache` and `-store.index-cache-read.fifocache.size` instead).
  - `-store.cardinality-cache-validity` (use `-store.index-cache-read.enable-fifocache` and `-store.index-cache-read.fifocache.duration` instead).
  - `-distributor.limiter-reload-period` (flag unused)
  - `-ingester.claim-on-rollout` (flag unused)
  - `-ingester.normalise-tokens` (flag unused)
* [CHANGE] Renamed YAML file options to be more consistent. See [full config file changes below](#config-file-breaking-changes). #2273
* [CHANGE] AWS based autoscaling has been removed. You can only use metrics based autoscaling now. `-applicationautoscaling.url` has been removed. See https://cortexmetrics.io/docs/production/aws/#dynamodb-capacity-provisioning on how to migrate. #2328
* [CHANGE] Renamed the `memcache.write-back-goroutines` and `memcache.write-back-buffer` flags to `background.write-back-concurrency` and `background.write-back-buffer`. This affects the following flags: #2241
  - `-frontend.memcache.write-back-buffer` --> `-frontend.background.write-back-buffer`
  - `-frontend.memcache.write-back-goroutines` --> `-frontend.background.write-back-concurrency`
  - `-store.index-cache-read.memcache.write-back-buffer` --> `-store.index-cache-read.background.write-back-buffer`
  - `-store.index-cache-read.memcache.write-back-goroutines` --> `-store.index-cache-read.background.write-back-concurrency`
  - `-store.index-cache-write.memcache.write-back-buffer` --> `-store.index-cache-write.background.write-back-buffer`
  - `-store.index-cache-write.memcache.write-back-goroutines` --> `-store.index-cache-write.background.write-back-concurrency`
  - `-memcache.write-back-buffer` --> `-store.chunks-cache.background.write-back-buffer`. Note the next change log for the difference.
  - `-memcache.write-back-goroutines` --> `-store.chunks-cache.background.write-back-concurrency`. Note the next change log for the difference.

* [CHANGE] Renamed the chunk cache flags to have `store.chunks-cache.` as prefix. This means the following flags have been changed: #2241
  - `-cache.enable-fifocache` --> `-store.chunks-cache.cache.enable-fifocache`
  - `-default-validity` --> `-store.chunks-cache.default-validity`
  - `-fifocache.duration` --> `-store.chunks-cache.fifocache.duration`
  - `-fifocache.size` --> `-store.chunks-cache.fifocache.size`
  - `-memcache.write-back-buffer` --> `-store.chunks-cache.background.write-back-buffer`. Note the previous change log for the difference.
  - `-memcache.write-back-goroutines` --> `-store.chunks-cache.background.write-back-concurrency`. Note the previous change log for the difference.
  - `-memcached.batchsize` --> `-store.chunks-cache.memcached.batchsize`
  - `-memcached.consistent-hash` --> `-store.chunks-cache.memcached.consistent-hash`
  - `-memcached.expiration` --> `-store.chunks-cache.memcached.expiration`
  - `-memcached.hostname` --> `-store.chunks-cache.memcached.hostname`
  - `-memcached.max-idle-conns` --> `-store.chunks-cache.memcached.max-idle-conns`
  - `-memcached.parallelism` --> `-store.chunks-cache.memcached.parallelism`
  - `-memcached.service` --> `-store.chunks-cache.memcached.service`
  - `-memcached.timeout` --> `-store.chunks-cache.memcached.timeout`
  - `-memcached.update-interval` --> `-store.chunks-cache.memcached.update-interval`
  - `-redis.enable-tls` --> `-store.chunks-cache.redis.enable-tls`
  - `-redis.endpoint` --> `-store.chunks-cache.redis.endpoint`
  - `-redis.expiration` --> `-store.chunks-cache.redis.expiration`
  - `-redis.max-active-conns` --> `-store.chunks-cache.redis.max-active-conns`
  - `-redis.max-idle-conns` --> `-store.chunks-cache.redis.max-idle-conns`
  - `-redis.password` --> `-store.chunks-cache.redis.password`
  - `-redis.timeout` --> `-store.chunks-cache.redis.timeout`
* [CHANGE] Rename the `-store.chunk-cache-stubs` to `-store.chunks-cache.cache-stubs` to be more inline with above. #2241
* [CHANGE] Change prefix of flags `-dynamodb.periodic-table.*` to `-table-manager.index-table.*`. #2359
* [CHANGE] Change prefix of flags `-dynamodb.chunk-table.*` to `-table-manager.chunk-table.*`. #2359
* [CHANGE] Change the following flags: #2359
  - `-dynamodb.poll-interval` --> `-table-manager.poll-interval`
  - `-dynamodb.periodic-table.grace-period` --> `-table-manager.periodic-table.grace-period`
* [CHANGE] Renamed the following flags: #2273
  - `-dynamodb.chunk.gang.size` --> `-dynamodb.chunk-gang-size`
  - `-dynamodb.chunk.get.max.parallelism` --> `-dynamodb.chunk-get-max-parallelism`
* [CHANGE] Don't support mixed time units anymore for duration. For example, 168h5m0s doesn't work anymore, please use just one unit (s|m|h|d|w|y). #2252
* [CHANGE] Utilize separate protos for rule state and storage. Experimental ruler API will not be functional until the rollout is complete. #2226
* [CHANGE] Frontend worker in querier now starts after all Querier module dependencies are started. This fixes issue where frontend worker started to send queries to querier before it was ready to serve them (mostly visible when using experimental blocks storage). #2246
* [CHANGE] Lifecycler component now enters Failed state on errors, and doesn't exit the process. (Important if you're vendoring Cortex and use Lifecycler) #2251
* [CHANGE] `/ready` handler now returns 200 instead of 204. #2330
* [CHANGE] Better defaults for the following options: #2344
  - `-<prefix>.consul.consistent-reads`: Old default: `true`, new default: `false`. This reduces the load on Consul.
  - `-<prefix>.consul.watch-rate-limit`: Old default: 0, new default: 1. This rate limits the reads to 1 per second. Which is good enough for ring watches.
  - `-distributor.health-check-ingesters`: Old default: `false`, new default: `true`.
  - `-ingester.max-stale-chunk-idle`: Old default: 0, new default: 2m. This lets us expire series that we know are stale early.
  - `-ingester.spread-flushes`: Old default: false, new default: true. This allows to better de-duplicate data and use less space.
  - `-ingester.chunk-age-jitter`: Old default: 20mins, new default: 0. This is to enable the `-ingester.spread-flushes` to true.
  - `-<prefix>.memcached.batchsize`: Old default: 0, new default: 1024. This allows batching of requests and keeps the concurrent requests low.
  - `-<prefix>.memcached.consistent-hash`: Old default: false, new default: true. This allows for better cache hits when the memcaches are scaled up and down.
  - `-querier.batch-iterators`: Old default: false, new default: true.
  - `-querier.ingester-streaming`: Old default: false, new default: true.
* [CHANGE] Experimental TSDB: Added `-experimental.tsdb.bucket-store.postings-cache-compression-enabled` to enable postings compression when storing to cache. #2335
* [CHANGE] Experimental TSDB: Added `-compactor.deletion-delay`, which is time before a block marked for deletion is deleted from bucket. If not 0, blocks will be marked for deletion and compactor component will delete blocks marked for deletion from the bucket. If delete-delay is 0, blocks will be deleted straight away. Note that deleting blocks immediately can cause query failures, if store gateway / querier still has the block loaded, or compactor is ignoring the deletion because it's compacting the block at the same time. Default value is 48h. #2335
* [CHANGE] Experimental TSDB: Added `-experimental.tsdb.bucket-store.index-cache.postings-compression-enabled`, to set duration after which the blocks marked for deletion will be filtered out while fetching blocks used for querying. This option allows querier to ignore blocks that are marked for deletion with some delay. This ensures store can still serve blocks that are meant to be deleted but do not have a replacement yet. Default is 24h, half of the default value for `-compactor.deletion-delay`. #2335
* [CHANGE] Experimental TSDB: Added `-experimental.tsdb.bucket-store.index-cache.memcached.max-item-size` to control maximum size of item that is stored to memcached. Defaults to 1 MiB. #2335
* [FEATURE] Added experimental storage API to the ruler service that is enabled when the `-experimental.ruler.enable-api` is set to true #2269
  * `-ruler.storage.type` flag now allows `s3`,`gcs`, and `azure` values
  * `-ruler.storage.(s3|gcs|azure)` flags exist to allow the configuration of object clients set for rule storage
* [CHANGE] Renamed table manager metrics. #2307 #2359
  * `cortex_dynamo_sync_tables_seconds` -> `cortex_table_manager_sync_duration_seconds`
  * `cortex_dynamo_table_capacity_units` -> `cortex_table_capacity_units`
* [FEATURE] Flusher target to flush the WAL. #2075
  * `-flusher.wal-dir` for the WAL directory to recover from.
  * `-flusher.concurrent-flushes` for number of concurrent flushes.
  * `-flusher.flush-op-timeout` is duration after which a flush should timeout.
* [FEATURE] Ingesters can now have an optional availability zone set, to ensure metric replication is distributed across zones. This is set via the `-ingester.availability-zone` flag or the `availability_zone` field in the config file. #2317
* [ENHANCEMENT] Better re-use of connections to DynamoDB and S3. #2268
* [ENHANCEMENT] Reduce number of goroutines used while executing a single index query. #2280
* [ENHANCEMENT] Experimental TSDB: Add support for local `filesystem` backend. #2245
* [ENHANCEMENT] Experimental TSDB: Added memcached support for the TSDB index cache. #2290
* [ENHANCEMENT] Experimental TSDB: Removed gRPC server to communicate between querier and BucketStore. #2324
* [ENHANCEMENT] Allow 1w (where w denotes week) and 1y (where y denotes year) when setting table period and retention. #2252
* [ENHANCEMENT] Added FIFO cache metrics for current number of entries and memory usage. #2270
* [ENHANCEMENT] Output all config fields to /config API, including those with empty value. #2209
* [ENHANCEMENT] Add "missing_metric_name" and "metric_name_invalid" reasons to cortex_discarded_samples_total metric. #2346
* [ENHANCEMENT] Experimental TSDB: sample ingestion errors are now reported via existing `cortex_discarded_samples_total` metric. #2370
* [BUGFIX] Ensure user state metrics are updated if a transfer fails. #2338
* [BUGFIX] Fixed etcd client keepalive settings. #2278
* [BUGFIX] Register the metrics of the WAL. #2295
* [BUXFIX] Experimental TSDB: fixed error handling when ingesting out of bound samples. #2342

### Known issues

- This experimental blocks storage in Cortex `1.0.0` has a bug which may lead to the error `cannot iterate chunk for series` when running queries. This bug has been fixed in #2400. If you're running the experimental blocks storage, please build Cortex from `master`.

### Config file breaking changes

In this section you can find a config file diff showing the breaking changes introduced in Cortex. You can also find the [full configuration file reference doc](https://cortexmetrics.io/docs/configuration/configuration-file/) in the website.

```diff
### ingester_config

 # Period with which to attempt to flush chunks.
 # CLI flag: -ingester.flush-period
-[flushcheckperiod: <duration> | default = 1m0s]
+[flush_period: <duration> | default = 1m0s]

 # Period chunks will remain in memory after flushing.
 # CLI flag: -ingester.retain-period
-[retainperiod: <duration> | default = 5m0s]
+[retain_period: <duration> | default = 5m0s]

 # Maximum chunk idle time before flushing.
 # CLI flag: -ingester.max-chunk-idle
-[maxchunkidle: <duration> | default = 5m0s]
+[max_chunk_idle_time: <duration> | default = 5m0s]

 # Maximum chunk idle time for chunks terminating in stale markers before
 # flushing. 0 disables it and a stale series is not flushed until the
 # max-chunk-idle timeout is reached.
 # CLI flag: -ingester.max-stale-chunk-idle
-[maxstalechunkidle: <duration> | default = 0s]
+[max_stale_chunk_idle_time: <duration> | default = 2m0s]

 # Timeout for individual flush operations.
 # CLI flag: -ingester.flush-op-timeout
-[flushoptimeout: <duration> | default = 1m0s]
+[flush_op_timeout: <duration> | default = 1m0s]

 # Maximum chunk age before flushing.
 # CLI flag: -ingester.max-chunk-age
-[maxchunkage: <duration> | default = 12h0m0s]
+[max_chunk_age: <duration> | default = 12h0m0s]

-# Range of time to subtract from MaxChunkAge to spread out flushes
+# Range of time to subtract from -ingester.max-chunk-age to spread out flushes
 # CLI flag: -ingester.chunk-age-jitter
-[chunkagejitter: <duration> | default = 20m0s]
+[chunk_age_jitter: <duration> | default = 0]

 # Number of concurrent goroutines flushing to dynamodb.
 # CLI flag: -ingester.concurrent-flushes
-[concurrentflushes: <int> | default = 50]
+[concurrent_flushes: <int> | default = 50]

-# If true, spread series flushes across the whole period of MaxChunkAge
+# If true, spread series flushes across the whole period of
+# -ingester.max-chunk-age.
 # CLI flag: -ingester.spread-flushes
-[spreadflushes: <boolean> | default = false]
+[spread_flushes: <boolean> | default = true]

 # Period with which to update the per-user ingestion rates.
 # CLI flag: -ingester.rate-update-period
-[rateupdateperiod: <duration> | default = 15s]
+[rate_update_period: <duration> | default = 15s]


### querier_config

 # The maximum number of concurrent queries.
 # CLI flag: -querier.max-concurrent
-[maxconcurrent: <int> | default = 20]
+[max_concurrent: <int> | default = 20]

 # Use batch iterators to execute query, as opposed to fully materialising the
 # series in memory.  Takes precedent over the -querier.iterators flag.
 # CLI flag: -querier.batch-iterators
-[batchiterators: <boolean> | default = false]
+[batch_iterators: <boolean> | default = true]

 # Use streaming RPCs to query ingester.
 # CLI flag: -querier.ingester-streaming
-[ingesterstreaming: <boolean> | default = false]
+[ingester_streaming: <boolean> | default = true]

 # Maximum number of samples a single query can load into memory.
 # CLI flag: -querier.max-samples
-[maxsamples: <int> | default = 50000000]
+[max_samples: <int> | default = 50000000]

 # The default evaluation interval or step size for subqueries.
 # CLI flag: -querier.default-evaluation-interval
-[defaultevaluationinterval: <duration> | default = 1m0s]
+[default_evaluation_interval: <duration> | default = 1m0s]

### query_frontend_config

 # URL of downstream Prometheus.
 # CLI flag: -frontend.downstream-url
-[downstream: <string> | default = ""]
+[downstream_url: <string> | default = ""]


### ruler_config

 # URL of alerts return path.
 # CLI flag: -ruler.external.url
-[externalurl: <url> | default = ]
+[external_url: <url> | default = ]

 # How frequently to evaluate rules
 # CLI flag: -ruler.evaluation-interval
-[evaluationinterval: <duration> | default = 1m0s]
+[evaluation_interval: <duration> | default = 1m0s]

 # How frequently to poll for rule changes
 # CLI flag: -ruler.poll-interval
-[pollinterval: <duration> | default = 1m0s]
+[poll_interval: <duration> | default = 1m0s]

-storeconfig:
+storage:

 # file path to store temporary rule files for the prometheus rule managers
 # CLI flag: -ruler.rule-path
-[rulepath: <string> | default = "/rules"]
+[rule_path: <string> | default = "/rules"]

 # URL of the Alertmanager to send notifications to.
 # CLI flag: -ruler.alertmanager-url
-[alertmanagerurl: <url> | default = ]
+[alertmanager_url: <url> | default = ]

 # Use DNS SRV records to discover alertmanager hosts.
 # CLI flag: -ruler.alertmanager-discovery
-[alertmanagerdiscovery: <boolean> | default = false]
+[enable_alertmanager_discovery: <boolean> | default = false]

 # How long to wait between refreshing alertmanager hosts.
 # CLI flag: -ruler.alertmanager-refresh-interval
-[alertmanagerrefreshinterval: <duration> | default = 1m0s]
+[alertmanager_refresh_interval: <duration> | default = 1m0s]

 # If enabled requests to alertmanager will utilize the V2 API.
 # CLI flag: -ruler.alertmanager-use-v2
-[alertmanangerenablev2api: <boolean> | default = false]
+[enable_alertmanager_v2: <boolean> | default = false]

 # Capacity of the queue for notifications to be sent to the Alertmanager.
 # CLI flag: -ruler.notification-queue-capacity
-[notificationqueuecapacity: <int> | default = 10000]
+[notification_queue_capacity: <int> | default = 10000]

 # HTTP timeout duration when sending notifications to the Alertmanager.
 # CLI flag: -ruler.notification-timeout
-[notificationtimeout: <duration> | default = 10s]
+[notification_timeout: <duration> | default = 10s]

 # Distribute rule evaluation using ring backend
 # CLI flag: -ruler.enable-sharding
-[enablesharding: <boolean> | default = false]
+[enable_sharding: <boolean> | default = false]

 # Time to spend searching for a pending ruler when shutting down.
 # CLI flag: -ruler.search-pending-for
-[searchpendingfor: <duration> | default = 5m0s]
+[search_pending_for: <duration> | default = 5m0s]

 # Period with which to attempt to flush rule groups.
 # CLI flag: -ruler.flush-period
-[flushcheckperiod: <duration> | default = 1m0s]
+[flush_period: <duration> | default = 1m0s]

### alertmanager_config

 # Base path for data storage.
 # CLI flag: -alertmanager.storage.path
-[datadir: <string> | default = "data/"]
+[data_dir: <string> | default = "data/"]

 # will be used to prefix all HTTP endpoints served by Alertmanager. If omitted,
 # relevant URL components will be derived automatically.
 # CLI flag: -alertmanager.web.external-url
-[externalurl: <url> | default = ]
+[external_url: <url> | default = ]

 # How frequently to poll Cortex configs
 # CLI flag: -alertmanager.configs.poll-interval
-[pollinterval: <duration> | default = 15s]
+[poll_interval: <duration> | default = 15s]

 # Listen address for cluster.
 # CLI flag: -cluster.listen-address
-[clusterbindaddr: <string> | default = "0.0.0.0:9094"]
+[cluster_bind_address: <string> | default = "0.0.0.0:9094"]

 # Explicit address to advertise in cluster.
 # CLI flag: -cluster.advertise-address
-[clusteradvertiseaddr: <string> | default = ""]
+[cluster_advertise_address: <string> | default = ""]

 # Time to wait between peers to send notifications.
 # CLI flag: -cluster.peer-timeout
-[peertimeout: <duration> | default = 15s]
+[peer_timeout: <duration> | default = 15s]

 # Filename of fallback config to use if none specified for instance.
 # CLI flag: -alertmanager.configs.fallback
-[fallbackconfigfile: <string> | default = ""]
+[fallback_config_file: <string> | default = ""]

 # Root of URL to generate if config is http://internal.monitor
 # CLI flag: -alertmanager.configs.auto-webhook-root
-[autowebhookroot: <string> | default = ""]
+[auto_webhook_root: <string> | default = ""]

### table_manager_config

-store:
+storage:

-# How frequently to poll DynamoDB to learn our capacity.
-# CLI flag: -dynamodb.poll-interval
-[dynamodb_poll_interval: <duration> | default = 2m0s]
+# How frequently to poll backend to learn our capacity.
+# CLI flag: -table-manager.poll-interval
+[poll_interval: <duration> | default = 2m0s]

-# DynamoDB periodic tables grace period (duration which table will be
-# created/deleted before/after it's needed).
-# CLI flag: -dynamodb.periodic-table.grace-period
+# Periodic tables grace period (duration which table will be created/deleted
+# before/after it's needed).
+# CLI flag: -table-manager.periodic-table.grace-period
 [creation_grace_period: <duration> | default = 10m0s]

 index_tables_provisioning:
   # Enables on demand throughput provisioning for the storage provider (if
-  # supported). Applies only to tables which are not autoscaled
-  # CLI flag: -dynamodb.periodic-table.enable-ondemand-throughput-mode
-  [provisioned_throughput_on_demand_mode: <boolean> | default = false]
+  # supported). Applies only to tables which are not autoscaled. Supported by
+  # DynamoDB
+  # CLI flag: -table-manager.index-table.enable-ondemand-throughput-mode
+  [enable_ondemand_throughput_mode: <boolean> | default = false]


   # Enables on demand throughput provisioning for the storage provider (if
-  # supported). Applies only to tables which are not autoscaled
-  # CLI flag: -dynamodb.periodic-table.inactive-enable-ondemand-throughput-mode
-  [inactive_throughput_on_demand_mode: <boolean> | default = false]
+  # supported). Applies only to tables which are not autoscaled. Supported by
+  # DynamoDB
+  # CLI flag: -table-manager.index-table.inactive-enable-ondemand-throughput-mode
+  [enable_inactive_throughput_on_demand_mode: <boolean> | default = false]


 chunk_tables_provisioning:
   # Enables on demand throughput provisioning for the storage provider (if
-  # supported). Applies only to tables which are not autoscaled
-  # CLI flag: -dynamodb.chunk-table.enable-ondemand-throughput-mode
-  [provisioned_throughput_on_demand_mode: <boolean> | default = false]
+  # supported). Applies only to tables which are not autoscaled. Supported by
+  # DynamoDB
+  # CLI flag: -table-manager.chunk-table.enable-ondemand-throughput-mode
+  [enable_ondemand_throughput_mode: <boolean> | default = false]

### storage_config

 aws:
-  dynamodbconfig:
+  dynamodb:
     # DynamoDB endpoint URL with escaped Key and Secret encoded. If only region
     # is specified as a host, proper endpoint will be deduced. Use
     # inmemory:///<table-name> to use a mock in-memory implementation.
     # CLI flag: -dynamodb.url
-    [dynamodb: <url> | default = ]
+    [dynamodb_url: <url> | default = ]

     # DynamoDB table management requests per second limit.
     # CLI flag: -dynamodb.api-limit
-    [apilimit: <float> | default = 2]
+    [api_limit: <float> | default = 2]

     # DynamoDB rate cap to back off when throttled.
     # CLI flag: -dynamodb.throttle-limit
-    [throttlelimit: <float> | default = 10]
+    [throttle_limit: <float> | default = 10]
-
-    # ApplicationAutoscaling endpoint URL with escaped Key and Secret encoded.
-    # CLI flag: -applicationautoscaling.url
-    [applicationautoscaling: <url> | default = ]


       # Queue length above which we will scale up capacity
       # CLI flag: -metrics.target-queue-length
-      [targetqueuelen: <int> | default = 100000]
+      [target_queue_length: <int> | default = 100000]

       # Scale up capacity by this multiple
       # CLI flag: -metrics.scale-up-factor
-      [scaleupfactor: <float> | default = 1.3]
+      [scale_up_factor: <float> | default = 1.3]

       # Ignore throttling below this level (rate per second)
       # CLI flag: -metrics.ignore-throttle-below
-      [minthrottling: <float> | default = 1]
+      [ignore_throttle_below: <float> | default = 1]

       # query to fetch ingester queue length
       # CLI flag: -metrics.queue-length-query
-      [queuelengthquery: <string> | default = "sum(avg_over_time(cortex_ingester_flush_queue_length{job=\"cortex/ingester\"}[2m]))"]
+      [queue_length_query: <string> | default = "sum(avg_over_time(cortex_ingester_flush_queue_length{job=\"cortex/ingester\"}[2m]))"]

       # query to fetch throttle rates per table
       # CLI flag: -metrics.write-throttle-query
-      [throttlequery: <string> | default = "sum(rate(cortex_dynamo_throttled_total{operation=\"DynamoDB.BatchWriteItem\"}[1m])) by (table) > 0"]
+      [write_throttle_query: <string> | default = "sum(rate(cortex_dynamo_throttled_total{operation=\"DynamoDB.BatchWriteItem\"}[1m])) by (table) > 0"]

       # query to fetch write capacity usage per table
       # CLI flag: -metrics.usage-query
-      [usagequery: <string> | default = "sum(rate(cortex_dynamo_consumed_capacity_total{operation=\"DynamoDB.BatchWriteItem\"}[15m])) by (table) > 0"]
+      [write_usage_query: <string> | default = "sum(rate(cortex_dynamo_consumed_capacity_total{operation=\"DynamoDB.BatchWriteItem\"}[15m])) by (table) > 0"]

       # query to fetch read capacity usage per table
       # CLI flag: -metrics.read-usage-query
-      [readusagequery: <string> | default = "sum(rate(cortex_dynamo_consumed_capacity_total{operation=\"DynamoDB.QueryPages\"}[1h])) by (table) > 0"]
+      [read_usage_query: <string> | default = "sum(rate(cortex_dynamo_consumed_capacity_total{operation=\"DynamoDB.QueryPages\"}[1h])) by (table) > 0"]

       # query to fetch read errors per table
       # CLI flag: -metrics.read-error-query
-      [readerrorquery: <string> | default = "sum(increase(cortex_dynamo_failures_total{operation=\"DynamoDB.QueryPages\",error=\"ProvisionedThroughputExceededException\"}[1m])) by (table) > 0"]
+      [read_error_query: <string> | default = "sum(increase(cortex_dynamo_failures_total{operation=\"DynamoDB.QueryPages\",error=\"ProvisionedThroughputExceededException\"}[1m])) by (table) > 0"]

     # Number of chunks to group together to parallelise fetches (zero to
     # disable)
-    # CLI flag: -dynamodb.chunk.gang.size
-    [chunkgangsize: <int> | default = 10]
+    # CLI flag: -dynamodb.chunk-gang-size
+    [chunk_gang_size: <int> | default = 10]

     # Max number of chunk-get operations to start in parallel
-    # CLI flag: -dynamodb.chunk.get.max.parallelism
-    [chunkgetmaxparallelism: <int> | default = 32]
+    # CLI flag: -dynamodb.chunk.get-max-parallelism
+    [chunk_get_max_parallelism: <int> | default = 32]

     backoff_config:
       # Minimum delay when backing off.
       # CLI flag: -bigtable.backoff-min-period
-      [minbackoff: <duration> | default = 100ms]
+      [min_period: <duration> | default = 100ms]

       # Maximum delay when backing off.
       # CLI flag: -bigtable.backoff-max-period
-      [maxbackoff: <duration> | default = 10s]
+      [max_period: <duration> | default = 10s]

       # Number of times to backoff and retry before failing.
       # CLI flag: -bigtable.backoff-retries
-      [maxretries: <int> | default = 10]
+      [max_retries: <int> | default = 10]

   # If enabled, once a tables info is fetched, it is cached.
   # CLI flag: -bigtable.table-cache.enabled
-  [tablecacheenabled: <boolean> | default = true]
+  [table_cache_enabled: <boolean> | default = true]

   # Duration to cache tables before checking again.
   # CLI flag: -bigtable.table-cache.expiration
-  [tablecacheexpiration: <duration> | default = 30m0s]
+  [table_cache_expiration: <duration> | default = 30m0s]

 # Cache validity for active index entries. Should be no higher than
 # -ingester.max-chunk-idle.
 # CLI flag: -store.index-cache-validity
-[indexcachevalidity: <duration> | default = 5m0s]
+[index_cache_validity: <duration> | default = 5m0s]

### ingester_client_config

 grpc_client_config:
   backoff_config:
     # Minimum delay when backing off.
     # CLI flag: -ingester.client.backoff-min-period
-    [minbackoff: <duration> | default = 100ms]
+    [min_period: <duration> | default = 100ms]

     # Maximum delay when backing off.
     # CLI flag: -ingester.client.backoff-max-period
-    [maxbackoff: <duration> | default = 10s]
+    [max_period: <duration> | default = 10s]

     # Number of times to backoff and retry before failing.
     # CLI flag: -ingester.client.backoff-retries
-    [maxretries: <int> | default = 10]
+    [max_retries: <int> | default = 10]

### frontend_worker_config

-# Address of query frontend service.
+# Address of query frontend service, in host:port format.
 # CLI flag: -querier.frontend-address
-[address: <string> | default = ""]
+[frontend_address: <string> | default = ""]

 # How often to query DNS.
 # CLI flag: -querier.dns-lookup-period
-[dnslookupduration: <duration> | default = 10s]
+[dns_lookup_duration: <duration> | default = 10s]

 grpc_client_config:
   backoff_config:
     # Minimum delay when backing off.
     # CLI flag: -querier.frontend-client.backoff-min-period
-    [minbackoff: <duration> | default = 100ms]
+    [min_period: <duration> | default = 100ms]

     # Maximum delay when backing off.
     # CLI flag: -querier.frontend-client.backoff-max-period
-    [maxbackoff: <duration> | default = 10s]
+    [max_period: <duration> | default = 10s]

     # Number of times to backoff and retry before failing.
     # CLI flag: -querier.frontend-client.backoff-retries
-    [maxretries: <int> | default = 10]
+    [max_retries: <int> | default = 10]

### consul_config

 # ACL Token used to interact with Consul.
-# CLI flag: -<prefix>.consul.acltoken
-[acltoken: <string> | default = ""]
+# CLI flag: -<prefix>.consul.acl-token
+[acl_token: <string> | default = ""]

 # HTTP timeout when talking to Consul
 # CLI flag: -<prefix>.consul.client-timeout
-[httpclienttimeout: <duration> | default = 20s]
+[http_client_timeout: <duration> | default = 20s]

 # Enable consistent reads to Consul.
 # CLI flag: -<prefix>.consul.consistent-reads
-[consistentreads: <boolean> | default = true]
+[consistent_reads: <boolean> | default = false]

 # Rate limit when watching key or prefix in Consul, in requests per second. 0
 # disables the rate limit.
 # CLI flag: -<prefix>.consul.watch-rate-limit
-[watchkeyratelimit: <float> | default = 0]
+[watch_rate_limit: <float> | default = 1]

 # Burst size used in rate limit. Values less than 1 are treated as 1.
 # CLI flag: -<prefix>.consul.watch-burst-size
-[watchkeyburstsize: <int> | default = 1]
+[watch_burst_size: <int> | default = 1]


### configstore_config
 # URL of configs API server.
 # CLI flag: -<prefix>.configs.url
-[configsapiurl: <url> | default = ]
+[configs_api_url: <url> | default = ]

 # Timeout for requests to Weave Cloud configs service.
 # CLI flag: -<prefix>.configs.client-timeout
-[clienttimeout: <duration> | default = 5s]
+[client_timeout: <duration> | default = 5s]
```

## Cortex 0.7.0 / 2020-03-16

Cortex `0.7.0` is a major step forward the upcoming `1.0` release. In this release, we've got 164 contributions from 26 authors. Thanks to all contributors! ❤️

Please be aware that Cortex `0.7.0` introduces some **breaking changes**. You're encouraged to read all the `[CHANGE]` entries below before upgrading your Cortex cluster. In particular:

- Cleaned up some configuration options in preparation for the Cortex `1.0.0` release (see also the [annotated config file breaking changes](#annotated-config-file-breaking-changes) below):
  - Removed CLI flags support to configure the schema (see [how to migrate from flags to schema file](https://cortexmetrics.io/docs/configuration/schema-configuration/#migrating-from-flags-to-schema-file))
  - Renamed CLI flag `-config-yaml` to `-schema-config-file`
  - Removed CLI flag `-store.min-chunk-age` in favor of `-querier.query-store-after`. The corresponding YAML config option `ingestermaxquerylookback` has been renamed to [`query_ingesters_within`](https://cortexmetrics.io/docs/configuration/configuration-file/#querier-config)
  - Deprecated CLI flag `-frontend.cache-split-interval` in favor of `-querier.split-queries-by-interval`
  - Renamed the YAML config option `defaul_validity` to `default_validity`
  - Removed the YAML config option `config_store` (in the [`alertmanager YAML config`](https://cortexmetrics.io/docs/configuration/configuration-file/#alertmanager-config)) in favor of `store`
  - Removed the YAML config root block `configdb` in favor of [`configs`](https://cortexmetrics.io/docs/configuration/configuration-file/#configs-config). This change is also reflected in the following CLI flags renaming:
      * `-database.*` -> `-configs.database.*`
      * `-database.migrations` -> `-configs.database.migrations-dir`
  - Removed the fluentd-based billing infrastructure including the CLI flags:
      * `-distributor.enable-billing`
      * `-billing.max-buffered-events`
      * `-billing.retry-delay`
      * `-billing.ingester`
- Removed support for using denormalised tokens in the ring. Before upgrading, make sure your Cortex cluster is already running `v0.6.0` or an earlier version with `-ingester.normalise-tokens=true`

### Full changelog

* [CHANGE] Removed support for flags to configure schema. Further, the flag for specifying the config file (`-config-yaml`) has been deprecated. Please use `-schema-config-file`. See the [Schema Configuration documentation](https://cortexmetrics.io/docs/configuration/schema-configuration/) for more details on how to configure the schema using the YAML file. #2221
* [CHANGE] In the config file, the root level `config_store` config option has been moved to `alertmanager` > `store` > `configdb`. #2125
* [CHANGE] Removed unnecessary `frontend.cache-split-interval` in favor of `querier.split-queries-by-interval` both to reduce configuration complexity and guarantee alignment of these two configs. Starting from now, `-querier.cache-results` may only be enabled in conjunction with `-querier.split-queries-by-interval` (previously the cache interval default was `24h` so if you want to preserve the same behaviour you should set `-querier.split-queries-by-interval=24h`). #2040
* [CHANGE] Renamed Configs configuration options. #2187
  * configuration options
    * `-database.*` -> `-configs.database.*`
    * `-database.migrations` -> `-configs.database.migrations-dir`
  * config file
    * `configdb.uri:` -> `configs.database.uri:`
    * `configdb.migrationsdir:` -> `configs.database.migrations_dir:`
    * `configdb.passwordfile:` -> `configs.database.password_file:`
* [CHANGE] Moved `-store.min-chunk-age` to the Querier config as `-querier.query-store-after`, allowing the store to be skipped during query time if the metrics wouldn't be found. The YAML config option `ingestermaxquerylookback` has been renamed to `query_ingesters_within` to match its CLI flag. #1893
* [CHANGE] Renamed the cache configuration setting `defaul_validity` to `default_validity`. #2140
* [CHANGE] Remove fluentd-based billing infrastructure and flags such as `-distributor.enable-billing`. #1491
* [CHANGE] Removed remaining support for using denormalised tokens in the ring. If you're still running ingesters with denormalised tokens (Cortex 0.4 or earlier, with `-ingester.normalise-tokens=false`), such ingesters will now be completely invisible to distributors and need to be either switched to Cortex 0.6.0 or later, or be configured to use normalised tokens. #2034
* [CHANGE] The frontend http server will now send 502 in case of deadline exceeded and 499 if the user requested cancellation. #2156
* [CHANGE] We now enforce queries to be up to `-querier.max-query-into-future` into the future (defaults to 10m). #1929
  * `-store.min-chunk-age` has been removed
  * `-querier.query-store-after` has been added in it's place.
* [CHANGE] Removed unused `/validate_expr endpoint`. #2152
* [CHANGE] Updated Prometheus dependency to v2.16.0. This Prometheus version uses Active Query Tracker to limit concurrent queries. In order to keep `-querier.max-concurrent` working, Active Query Tracker is enabled by default, and is configured to store its data to `active-query-tracker` directory (relative to current directory when Cortex started). This can be changed by using `-querier.active-query-tracker-dir` option. Purpose of Active Query Tracker is to log queries that were running when Cortex crashes. This logging happens on next Cortex start. #2088
* [CHANGE] Default to BigChunk encoding; may result in slightly higher disk usage if many timeseries have a constant value, but should generally result in fewer, bigger chunks. #2207
* [CHANGE] WAL replays are now done while the rest of Cortex is starting, and more specifically, when HTTP server is running. This makes it possible to scrape metrics during WAL replays. Applies to both chunks and experimental blocks storage. #2222
* [CHANGE] Cortex now has `/ready` probe for all services, not just ingester and querier as before. In single-binary mode, /ready reports 204 only if all components are running properly. #2166
* [CHANGE] If you are vendoring Cortex and use its components in your project, be aware that many Cortex components no longer start automatically when they are created. You may want to review PR and attached document. #2166
* [CHANGE] Experimental TSDB: the querier in-memory index cache used by the experimental blocks storage shifted from per-tenant to per-querier. The `-experimental.tsdb.bucket-store.index-cache-size-bytes` now configures the per-querier index cache max size instead of a per-tenant cache and its default has been increased to 1GB. #2189
* [CHANGE] Experimental TSDB: TSDB head compaction interval and concurrency is now configurable (defaults to 1 min interval and 5 concurrent head compactions). New options: `-experimental.tsdb.head-compaction-interval` and `-experimental.tsdb.head-compaction-concurrency`. #2172
* [CHANGE] Experimental TSDB: switched the blocks storage index header to the binary format. This change is expected to have no visible impact, except lower startup times and memory usage in the queriers. It's possible to switch back to the old JSON format via the flag `-experimental.tsdb.bucket-store.binary-index-header-enabled=false`. #2223
* [CHANGE] Experimental Memberlist KV store can now be used in single-binary Cortex. Attempts to use it previously would fail with panic. This change also breaks existing binary protocol used to exchange gossip messages, so this version will not be able to understand gossiped Ring when used in combination with the previous version of Cortex. Easiest way to upgrade is to shutdown old Cortex installation, and restart it with new version. Incremental rollout works too, but with reduced functionality until all components run the same version. #2016
* [FEATURE] Added a read-only local alertmanager config store using files named corresponding to their tenant id. #2125
* [FEATURE] Added flag `-experimental.ruler.enable-api` to enable the ruler api which implements the Prometheus API `/api/v1/rules` and `/api/v1/alerts` endpoints under the configured `-http.prefix`. #1999
* [FEATURE] Added sharding support to compactor when using the experimental TSDB blocks storage. #2113
* [FEATURE] Added ability to override YAML config file settings using environment variables. #2147
  * `-config.expand-env`
* [FEATURE] Added flags to disable Alertmanager notifications methods. #2187
  * `-configs.notifications.disable-email`
  * `-configs.notifications.disable-webhook`
* [FEATURE] Add /config HTTP endpoint which exposes the current Cortex configuration as YAML. #2165
* [FEATURE] Allow Prometheus remote write directly to ingesters. #1491
* [FEATURE] Introduced new standalone service `query-tee` that can be used for testing purposes to send the same Prometheus query to multiple backends (ie. two Cortex clusters ingesting the same metrics) and compare the performances. #2203
* [FEATURE] Fan out parallelizable queries to backend queriers concurrently. #1878
  * `querier.parallelise-shardable-queries` (bool)
  * Requires a shard-compatible schema (v10+)
  * This causes the number of traces to increase accordingly.
  * The query-frontend now requires a schema config to determine how/when to shard queries, either from a file or from flags (i.e. by the `config-yaml` CLI flag). This is the same schema config the queriers consume. The schema is only required to use this option.
  * It's also advised to increase downstream concurrency controls as well:
    * `querier.max-outstanding-requests-per-tenant`
    * `querier.max-query-parallelism`
    * `querier.max-concurrent`
    * `server.grpc-max-concurrent-streams` (for both query-frontends and queriers)
* [FEATURE] Added user sub rings to distribute users to a subset of ingesters. #1947
  * `-experimental.distributor.user-subring-size`
* [FEATURE] Add flag `-experimental.tsdb.stripe-size` to expose TSDB stripe size option. #2185
* [FEATURE] Experimental Delete Series: Added support for Deleting Series with Prometheus style API. Needs to be enabled first by setting `-purger.enable` to `true`. Deletion only supported when using `boltdb` and `filesystem` as index and object store respectively. Support for other stores to follow in separate PRs #2103
* [ENHANCEMENT] Alertmanager: Expose Per-tenant alertmanager metrics #2124
* [ENHANCEMENT] Add `status` label to `cortex_alertmanager_configs` metric to gauge the number of valid and invalid configs. #2125
* [ENHANCEMENT] Cassandra Authentication: added the `custom_authenticators` config option that allows users to authenticate with cassandra clusters using password authenticators that are not approved by default in [gocql](https://github.com/gocql/gocql/blob/81b8263d9fe526782a588ef94d3fa5c6148e5d67/conn.go#L27) #2093
* [ENHANCEMENT] Cassandra Storage: added `max_retries`, `retry_min_backoff` and `retry_max_backoff` configuration options to enable retrying recoverable errors. #2054
* [ENHANCEMENT] Allow to configure HTTP and gRPC server listen address, maximum number of simultaneous connections and connection keepalive settings.
  * `-server.http-listen-address`
  * `-server.http-conn-limit`
  * `-server.grpc-listen-address`
  * `-server.grpc-conn-limit`
  * `-server.grpc.keepalive.max-connection-idle`
  * `-server.grpc.keepalive.max-connection-age`
  * `-server.grpc.keepalive.max-connection-age-grace`
  * `-server.grpc.keepalive.time`
  * `-server.grpc.keepalive.timeout`
* [ENHANCEMENT] PostgreSQL: Bump up `github.com/lib/pq` from `v1.0.0` to `v1.3.0` to support PostgreSQL SCRAM-SHA-256 authentication. #2097
* [ENHANCEMENT] Cassandra Storage: User no longer need `CREATE` privilege on `<all keyspaces>` if given keyspace exists. #2032
* [ENHANCEMENT] Cassandra Storage: added `password_file` configuration options to enable reading Cassandra password from file. #2096
* [ENHANCEMENT] Configs API: Allow GET/POST configs in YAML format. #2181
* [ENHANCEMENT] Background cache writes are batched to improve parallelism and observability. #2135
* [ENHANCEMENT] Add automatic repair for checkpoint and WAL. #2105
* [ENHANCEMENT] Support `lastEvaluation` and `evaluationTime` in `/api/v1/rules` endpoints and make order of groups stable. #2196
* [ENHANCEMENT] Skip expired requests in query-frontend scheduling. #2082
* [ENHANCEMENT] Add ability to configure gRPC keepalive settings. #2066
* [ENHANCEMENT] Experimental TSDB: Export TSDB Syncer metrics from Compactor component, they are prefixed with `cortex_compactor_`. #2023
* [ENHANCEMENT] Experimental TSDB: Added dedicated flag `-experimental.tsdb.bucket-store.tenant-sync-concurrency` to configure the maximum number of concurrent tenants for which blocks are synched. #2026
* [ENHANCEMENT] Experimental TSDB: Expose metrics for objstore operations (prefixed with `cortex_<component>_thanos_objstore_`, component being one of `ingester`, `querier` and `compactor`). #2027
* [ENHANCEMENT] Experimental TSDB: Added support for Azure Storage to be used for block storage, in addition to S3 and GCS. #2083
* [ENHANCEMENT] Experimental TSDB: Reduced memory allocations in the ingesters when using the experimental blocks storage. #2057
* [ENHANCEMENT] Experimental Memberlist KV: expose `-memberlist.gossip-to-dead-nodes-time` and `-memberlist.dead-node-reclaim-time` options to control how memberlist library handles dead nodes and name reuse. #2131
* [BUGFIX] Alertmanager: fixed panic upon applying a new config, caused by duplicate metrics registration in the `NewPipelineBuilder` function. #211
* [BUGFIX] Azure Blob ChunkStore: Fixed issue causing `invalid chunk checksum` errors. #2074
* [BUGFIX] The gauge `cortex_overrides_last_reload_successful` is now only exported by components that use a `RuntimeConfigManager`. Previously, for components that do not initialize a `RuntimeConfigManager` (such as the compactor) the gauge was initialized with 0 (indicating error state) and then never updated, resulting in a false-negative permanent error state. #2092
* [BUGFIX] Fixed WAL metric names, added the `cortex_` prefix.
* [BUGFIX] Restored histogram `cortex_configs_request_duration_seconds` #2138
* [BUGFIX] Fix wrong syntax for `url` in config-file-reference. #2148
* [BUGFIX] Fixed some 5xx status code returned by the query-frontend when they should actually be 4xx. #2122
* [BUGFIX] Fixed leaked goroutines in the querier. #2070
* [BUGFIX] Experimental TSDB: fixed `/all_user_stats` and `/api/prom/user_stats` endpoints when using the experimental TSDB blocks storage. #2042
* [BUGFIX] Experimental TSDB: fixed ruler to correctly work with the experimental TSDB blocks storage. #2101

### Changes to denormalised tokens in the ring

Cortex 0.4.0 is the last version that can *write* denormalised tokens. Cortex 0.5.0 and above always write normalised tokens.

Cortex 0.6.0 is the last version that can *read* denormalised tokens. Starting with Cortex 0.7.0 only normalised tokens are supported, and ingesters writing denormalised tokens to the ring (running Cortex 0.4.0 or earlier with `-ingester.normalise-tokens=false`) are ignored by distributors. Such ingesters should either switch to using normalised tokens, or be upgraded to Cortex 0.5.0 or later.

### Known issues

- The gRPC streaming for ingesters doesn't work when using the experimental TSDB blocks storage. Please do not enable `-querier.ingester-streaming` if you're using the TSDB blocks storage. If you want to enable it, you can build Cortex from `master` given the issue has been fixed after Cortex `0.7` branch has been cut and the fix wasn't included in the `0.7` because related to an experimental feature.

### Annotated config file breaking changes

In this section you can find a config file diff showing the breaking changes introduced in Cortex `0.7`. You can also find the [full configuration file reference doc](https://cortexmetrics.io/docs/configuration/configuration-file/) in the website.

 ```diff
### Root level config

 # "configdb" has been moved to "alertmanager > store > configdb".
-[configdb: <configdb_config>]

 # "config_store" has been renamed to "configs".
-[config_store: <configstore_config>]
+[configs: <configs_config>]


### `distributor_config`

 # The support to hook an external billing system has been removed.
-[enable_billing: <boolean> | default = false]
-billing:
-  [maxbufferedevents: <int> | default = 1024]
-  [retrydelay: <duration> | default = 500ms]
-  [ingesterhostport: <string> | default = "localhost:24225"]


### `querier_config`

 # "ingestermaxquerylookback" has been renamed to "query_ingesters_within".
-[ingestermaxquerylookback: <duration> | default = 0s]
+[query_ingesters_within: <duration> | default = 0s]


### `queryrange_config`

results_cache:
  cache:
     # "defaul_validity" has been renamed to "default_validity".
-    [defaul_validity: <duration> | default = 0s]
+    [default_validity: <duration> | default = 0s]

   # "cache_split_interval" has been deprecated in favor of "split_queries_by_interval".
-  [cache_split_interval: <duration> | default = 24h0m0s]


### `alertmanager_config`

# The "store" config block has been added. This includes "configdb" which previously
# was the "configdb" root level config block.
+store:
+  [type: <string> | default = "configdb"]
+  [configdb: <configstore_config>]
+  local:
+    [path: <string> | default = ""]


### `storage_config`

index_queries_cache_config:
   # "defaul_validity" has been renamed to "default_validity".
-  [defaul_validity: <duration> | default = 0s]
+  [default_validity: <duration> | default = 0s]


### `chunk_store_config`

chunk_cache_config:
   # "defaul_validity" has been renamed to "default_validity".
-  [defaul_validity: <duration> | default = 0s]
+  [default_validity: <duration> | default = 0s]

write_dedupe_cache_config:
   # "defaul_validity" has been renamed to "default_validity".
-  [defaul_validity: <duration> | default = 0s]
+  [default_validity: <duration> | default = 0s]

 # "min_chunk_age" has been removed in favor of "querier > query_store_after".
-[min_chunk_age: <duration> | default = 0s]


### `configs_config`

-# "uri" has been moved to "database > uri".
-[uri: <string> | default = "postgres://postgres@configs-db.weave.local/configs?sslmode=disable"]

-# "migrationsdir" has been moved to "database > migrations_dir".
-[migrationsdir: <string> | default = ""]

-# "passwordfile" has been moved to "database > password_file".
-[passwordfile: <string> | default = ""]

+database:
+  [uri: <string> | default = "postgres://postgres@configs-db.weave.local/configs?sslmode=disable"]
+  [migrations_dir: <string> | default = ""]
+  [password_file: <string> | default = ""]
```

## Cortex 0.6.1 / 2020-02-05

* [BUGFIX] Fixed parsing of the WAL configuration when specified in the YAML config file. #2071

## Cortex 0.6.0 / 2020-01-28

Note that the ruler flags need to be changed in this upgrade. You're moving from a single node ruler to something that might need to be sharded.
Further, if you're using the configs service, we've upgraded the migration library and this requires some manual intervention. See full instructions below to upgrade your PostgreSQL.

* [CHANGE] The frontend component now does not cache results if it finds a `Cache-Control` header and if one of its values is `no-store`. #1974
* [CHANGE] Flags changed with transition to upstream Prometheus rules manager:
  * `-ruler.client-timeout` is now `ruler.configs.client-timeout` in order to match `ruler.configs.url`.
  * `-ruler.group-timeout`has been removed.
  * `-ruler.num-workers` has been removed.
  * `-ruler.rule-path` has been added to specify where the prometheus rule manager will sync rule files.
  * `-ruler.storage.type` has beem added to specify the rule store backend type, currently only the configdb.
  * `-ruler.poll-interval` has been added to specify the interval in which to poll new rule groups.
  * `-ruler.evaluation-interval` default value has changed from `15s` to `1m` to match the default evaluation interval in Prometheus.
  * Ruler sharding requires a ring which can be configured via the ring flags prefixed by `ruler.ring.`. #1987
* [CHANGE] Use relative links from /ring page to make it work when used behind reverse proxy. #1896
* [CHANGE] Deprecated `-distributor.limiter-reload-period` flag. #1766
* [CHANGE] Ingesters now write only normalised tokens to the ring, although they can still read denormalised tokens used by other ingesters. `-ingester.normalise-tokens` is now deprecated, and ignored. If you want to switch back to using denormalised tokens, you need to downgrade to Cortex 0.4.0. Previous versions don't handle claiming tokens from normalised ingesters correctly. #1809
* [CHANGE] Overrides mechanism has been renamed to "runtime config", and is now separate from limits. Runtime config is simply a file that is reloaded by Cortex every couple of seconds. Limits and now also multi KV use this mechanism.<br />New arguments were introduced: `-runtime-config.file` (defaults to empty) and `-runtime-config.reload-period` (defaults to 10 seconds), which replace previously used `-limits.per-user-override-config` and `-limits.per-user-override-period` options. Old options are still used if `-runtime-config.file` is not specified. This change is also reflected in YAML configuration, where old `limits.per_tenant_override_config` and `limits.per_tenant_override_period` fields are replaced with `runtime_config.file` and `runtime_config.period` respectively. #1749
* [CHANGE] Cortex now rejects data with duplicate labels. Previously, such data was accepted, with duplicate labels removed with only one value left. #1964
* [CHANGE] Changed the default value for `-distributor.ha-tracker.prefix` from `collectors/` to `ha-tracker/` in order to not clash with other keys (ie. ring) stored in the same key-value store. #1940
* [FEATURE] Experimental: Write-Ahead-Log added in ingesters for more data reliability against ingester crashes. #1103
  * `--ingester.wal-enabled`: Setting this to `true` enables writing to WAL during ingestion.
  * `--ingester.wal-dir`: Directory where the WAL data should be stored and/or recovered from.
  * `--ingester.checkpoint-enabled`: Set this to `true` to enable checkpointing of in-memory chunks to disk.
  * `--ingester.checkpoint-duration`: This is the interval at which checkpoints should be created.
  * `--ingester.recover-from-wal`: Set this to `true` to recover data from an existing WAL.
  * For more information, please checkout the ["Ingesters with WAL" guide](https://cortexmetrics.io/docs/guides/ingesters-with-wal/).
* [FEATURE] The distributor can now drop labels from samples (similar to the removal of the replica label for HA ingestion) per user via the `distributor.drop-label` flag. #1726
* [FEATURE] Added flag `debug.mutex-profile-fraction` to enable mutex profiling #1969
* [FEATURE] Added `global` ingestion rate limiter strategy. Deprecated `-distributor.limiter-reload-period` flag. #1766
* [FEATURE] Added support for Microsoft Azure blob storage to be used for storing chunk data. #1913
* [FEATURE] Added readiness probe endpoint`/ready` to queriers. #1934
* [FEATURE] Added "multi" KV store that can interact with two other KV stores, primary one for all reads and writes, and secondary one, which only receives writes. Primary/secondary store can be modified in runtime via runtime-config mechanism (previously "overrides"). #1749
* [FEATURE] Added support to store ring tokens to a file and read it back on startup, instead of generating/fetching the tokens to/from the ring. This feature can be enabled with the flag `-ingester.tokens-file-path`. #1750
* [FEATURE] Experimental TSDB: Added `/series` API endpoint support with TSDB blocks storage. #1830
* [FEATURE] Experimental TSDB: Added TSDB blocks `compactor` component, which iterates over users blocks stored in the bucket and compact them according to the configured block ranges. #1942
* [ENHANCEMENT] metric `cortex_ingester_flush_reasons` gets a new `reason` value: `Spread`, when `-ingester.spread-flushes` option is enabled. #1978
* [ENHANCEMENT] Added `password` and `enable_tls` options to redis cache configuration. Enables usage of Microsoft Azure Cache for Redis service. #1923
* [ENHANCEMENT] Upgraded Kubernetes API version for deployments from `extensions/v1beta1` to `apps/v1`. #1941
* [ENHANCEMENT] Experimental TSDB: Open existing TSDB on startup to prevent ingester from becoming ready before it can accept writes. The max concurrency is set via `--experimental.tsdb.max-tsdb-opening-concurrency-on-startup`. #1917
* [ENHANCEMENT] Experimental TSDB: Querier now exports aggregate metrics from Thanos bucket store and in memory index cache (many metrics to list, but all have `cortex_querier_bucket_store_` or `cortex_querier_blocks_index_cache_` prefix). #1996
* [ENHANCEMENT] Experimental TSDB: Improved multi-tenant bucket store. #1991
  * Allowed to configure the blocks sync interval via `-experimental.tsdb.bucket-store.sync-interval` (0 disables the sync)
  * Limited the number of tenants concurrently synched by `-experimental.tsdb.bucket-store.block-sync-concurrency`
  * Renamed `cortex_querier_sync_seconds` metric to `cortex_querier_blocks_sync_seconds`
  * Track `cortex_querier_blocks_sync_seconds` metric for the initial sync too
* [BUGFIX] Fixed unnecessary CAS operations done by the HA tracker when the jitter is enabled. #1861
* [BUGFIX] Fixed ingesters getting stuck in a LEAVING state after coming up from an ungraceful exit. #1921
* [BUGFIX] Reduce memory usage when ingester Push() errors. #1922
* [BUGFIX] Table Manager: Fixed calculation of expected tables and creation of tables from next active schema considering grace period. #1976
* [BUGFIX] Experimental TSDB: Fixed ingesters consistency during hand-over when using experimental TSDB blocks storage. #1854 #1818
* [BUGFIX] Experimental TSDB: Fixed metrics when using experimental TSDB blocks storage. #1981 #1982 #1990 #1983
* [BUGFIX] Experimental memberlist: Use the advertised address when sending packets to other peers of the Gossip memberlist. #1857
* [BUGFIX] Experimental TSDB: Fixed incorrect query results introduced in #2604 caused by a buffer incorrectly reused while iterating samples. #2697

### Upgrading PostgreSQL (if you're using configs service)

Reference: <https://github.com/golang-migrate/migrate/tree/master/database/postgres#upgrading-from-v1>

1. Install the migrate package cli tool: <https://github.com/golang-migrate/migrate/tree/master/cmd/migrate#installation>
2. Drop the `schema_migrations` table: `DROP TABLE schema_migrations;`.
2. Run the migrate command:

```bash
migrate  -path <absolute_path_to_cortex>/cmd/cortex/migrations -database postgres://localhost:5432/database force 2
```

### Known issues

- The `cortex_prometheus_rule_group_last_evaluation_timestamp_seconds` metric, tracked by the ruler, is not unregistered for rule groups not being used anymore. This issue will be fixed in the next Cortex release (see [2033](https://github.com/cortexproject/cortex/issues/2033)).

- Write-Ahead-Log (WAL) does not have automatic repair of corrupt checkpoint or WAL segments, which is possible if ingester crashes abruptly or the underlying disk corrupts. Currently the only way to resolve this is to manually delete the affected checkpoint and/or WAL segments. Automatic repair will be added in the future releases.

## Cortex 0.4.0 / 2019-12-02

* [CHANGE] The frontend component has been refactored to be easier to re-use. When upgrading the frontend, cache entries will be discarded and re-created with the new protobuf schema. #1734
* [CHANGE] Removed direct DB/API access from the ruler. `-ruler.configs.url` has been now deprecated. #1579
* [CHANGE] Removed `Delta` encoding. Any old chunks with `Delta` encoding cannot be read anymore. If `ingester.chunk-encoding` is set to `Delta` the ingester will fail to start. #1706
* [CHANGE] Setting `-ingester.max-transfer-retries` to 0 now disables hand-over when ingester is shutting down. Previously, zero meant infinite number of attempts. #1771
* [CHANGE] `dynamo` has been removed as a valid storage name to make it consistent for all components. `aws` and `aws-dynamo` remain as valid storage names.
* [CHANGE/FEATURE] The frontend split and cache intervals can now be configured using the respective flag `--querier.split-queries-by-interval` and `--frontend.cache-split-interval`.
  * If `--querier.split-queries-by-interval` is not provided request splitting is disabled by default.
  * __`--querier.split-queries-by-day` is still accepted for backward compatibility but has been deprecated. You should now use `--querier.split-queries-by-interval`. We recommend a to use a multiple of 24 hours.__
* [FEATURE] Global limit on the max series per user and metric #1760
  * `-ingester.max-global-series-per-user`
  * `-ingester.max-global-series-per-metric`
  * Requires `-distributor.replication-factor` and `-distributor.shard-by-all-labels` set for the ingesters too
* [FEATURE] Flush chunks with stale markers early with `ingester.max-stale-chunk-idle`. #1759
* [FEATURE] EXPERIMENTAL: Added new KV Store backend based on memberlist library. Components can gossip about tokens and ingester states, instead of using Consul or Etcd. #1721
* [FEATURE] EXPERIMENTAL: Use TSDB in the ingesters & flush blocks to S3/GCS ala Thanos. This will let us use an Object Store more efficiently and reduce costs. #1695
* [FEATURE] Allow Query Frontend to log slow queries with `frontend.log-queries-longer-than`. #1744
* [FEATURE] Add HTTP handler to trigger ingester flush & shutdown - used when running as a stateful set with the WAL enabled.  #1746
* [FEATURE] EXPERIMENTAL: Added GCS support to TSDB blocks storage. #1772
* [ENHANCEMENT] Reduce memory allocations in the write path. #1706
* [ENHANCEMENT] Consul client now follows recommended practices for blocking queries wrt returned Index value. #1708
* [ENHANCEMENT] Consul client can optionally rate-limit itself during Watch (used e.g. by ring watchers) and WatchPrefix (used by HA feature) operations. Rate limiting is disabled by default. New flags added: `--consul.watch-rate-limit`, and `--consul.watch-burst-size`. #1708
* [ENHANCEMENT] Added jitter to HA deduping heartbeats, configure using `distributor.ha-tracker.update-timeout-jitter-max` #1534
* [ENHANCEMENT] Add ability to flush chunks with stale markers early. #1759
* [BUGFIX] Stop reporting successful actions as 500 errors in KV store metrics. #1798
* [BUGFIX] Fix bug where duplicate labels can be returned through metadata APIs. #1790
* [BUGFIX] Fix reading of old, v3 chunk data. #1779
* [BUGFIX] Now support IAM roles in service accounts in AWS EKS. #1803
* [BUGFIX] Fixed duplicated series returned when querying both ingesters and store with the experimental TSDB blocks storage. #1778

In this release we updated the following dependencies:

- gRPC v1.25.0  (resulted in a drop of 30% CPU usage when compression is on)
- jaeger-client v2.20.0
- aws-sdk-go to v1.25.22

## Cortex 0.3.0 / 2019-10-11

This release adds support for Redis as an alternative to Memcached, and also includes many optimisations which reduce CPU and memory usage.

* [CHANGE] Gauge metrics were renamed to drop the `_total` suffix. #1685
  * In Alertmanager, `alertmanager_configs_total` is now `alertmanager_configs`
  * In Ruler, `scheduler_configs_total` is now `scheduler_configs`
  * `scheduler_groups_total` is now `scheduler_groups`.
* [CHANGE] `--alertmanager.configs.auto-slack-root` flag was dropped as auto Slack root is not supported anymore. #1597
* [CHANGE] In table-manager, default DynamoDB capacity was reduced from 3,000 units to 1,000 units. We recommend you do not run with the defaults: find out what figures are needed for your environment and set that via `-dynamodb.periodic-table.write-throughput` and `-dynamodb.chunk-table.write-throughput`.
* [FEATURE] Add Redis support for caching #1612
* [FEATURE] Allow spreading chunk writes across multiple S3 buckets #1625
* [FEATURE] Added `/shutdown` endpoint for ingester to shutdown all operations of the ingester. #1746
* [ENHANCEMENT] Upgraded Prometheus to 2.12.0 and Alertmanager to 0.19.0. #1597
* [ENHANCEMENT] Cortex is now built with Go 1.13 #1675, #1676, #1679
* [ENHANCEMENT] Many optimisations, mostly impacting ingester and querier: #1574, #1624, #1638, #1644, #1649, #1654, #1702

Full list of changes: <https://github.com/cortexproject/cortex/compare/v0.2.0...v0.3.0>

## Cortex 0.2.0 / 2019-09-05

This release has several exciting features, the most notable of them being setting `-ingester.spread-flushes` to potentially reduce your storage space by upto 50%.

* [CHANGE] Flags changed due to changes upstream in Prometheus Alertmanager #929:
  * `alertmanager.mesh.listen-address` is now `cluster.listen-address`
  * `alertmanager.mesh.peer.host` and `alertmanager.mesh.peer.service` can be replaced by `cluster.peer`
  * `alertmanager.mesh.hardware-address`, `alertmanager.mesh.nickname`, `alertmanager.mesh.password`, and `alertmanager.mesh.peer.refresh-interval` all disappear.
* [CHANGE] --claim-on-rollout flag deprecated; feature is now always on #1566
* [CHANGE] Retention period must now be a multiple of periodic table duration #1564
* [CHANGE] The value for the name label for the chunks memcache in all `cortex_cache_` metrics is now `chunksmemcache` (before it was `memcache`) #1569
* [FEATURE] Makes the ingester flush each timeseries at a specific point in the max-chunk-age cycle with `-ingester.spread-flushes`. This means multiple replicas of a chunk are very likely to contain the same contents which cuts chunk storage space by up to 66%. #1578
* [FEATURE] Make minimum number of chunk samples configurable per user #1620
* [FEATURE] Honor HTTPS for custom S3 URLs #1603
* [FEATURE] You can now point the query-frontend at a normal Prometheus for parallelisation and caching #1441
* [FEATURE] You can now specify `http_config` on alert receivers #929
* [FEATURE] Add option to use jump hashing to load balance requests to memcached #1554
* [FEATURE] Add status page for HA tracker to distributors #1546
* [FEATURE] The distributor ring page is now easier to read with alternate rows grayed out #1621

## Cortex 0.1.0 / 2019-08-07

* [CHANGE] HA Tracker flags were renamed to provide more clarity #1465
  * `distributor.accept-ha-labels` is now `distributor.ha-tracker.enable`
  * `distributor.accept-ha-samples` is now `distributor.ha-tracker.enable-for-all-users`
  * `ha-tracker.replica` is now `distributor.ha-tracker.replica`
  * `ha-tracker.cluster` is now `distributor.ha-tracker.cluster`
* [FEATURE] You can specify "heap ballast" to reduce Go GC Churn #1489
* [BUGFIX] HA Tracker no longer always makes a request to Consul/Etcd when a request is not from the active replica #1516
* [BUGFIX] Queries are now correctly cancelled by the query-frontend #1508<|MERGE_RESOLUTION|>--- conflicted
+++ resolved
@@ -9,12 +9,7 @@
 * [CHANGE] Ingester: removed deprecated `-blocks-storage.tsdb.isolation-enabled` option. TSDB-level isolation is now always disabled in Mimir. #2782
 * [CHANGE] Compactor: `-compactor.partial-block-deletion-delay` must either be set to 0 (to disable partial blocks deletion) or a value higher than `4h`. #2787
 * [FEATURE] Introduced an experimental anonymous usage statistics tracking (disabled by default), to help Mimir maintainers driving better decisions to support the opensource community. The tracking system anonymously collects non-sensitive and non-personal identifiable information about the running Mimir cluster, and is disabled by default. #2643 #2662 #2685 #2732 #2735
-<<<<<<< HEAD
 * [FEATURE] Introduced an experimental deployment mode called read-write and running a fully featured Mimir cluster with three components: write, read and backend. The read-write deployment mode is a trade-off between the monolithic mode (only one component, no isolation) and the microservices mode (many components, high isolation). #2754 #2838
-* [FEATURE] Query-frontend: introduced experimental support to split instant queries by time. The instant query splitting can be enabled setting `-query-frontend.split-instant-queries-by-interval`. #2469 #2564 #2565 #2570 #2571 #2572 #2573 #2574 #2575 #2576 #2581 #2582 #2601 #2632 #2633 #2634 #2641 #2642 #2766
-=======
-* [FEATURE] Introduced an experimental deployment mode called read-write and running a fully featured Mimir cluster with three components: write, read and backend. The read-write deployment mode is a trade-off between the monolithic mode (only one component, no isolation) and the microservices mode (many components, high isolation). #2754
->>>>>>> 8a038b40
 * [ENHANCEMENT] Distributor: Add `cortex_distributor_query_ingester_chunks_deduped_total` and `cortex_distributor_query_ingester_chunks_total` metrics for determining how effective ingester chunk deduplication at query time is. #2713
 * [ENHANCEMENT] Upgrade Docker base images to `alpine:3.16.2`. #2729
 * [ENHANCEMENT] Ruler: Add `<prometheus-http-prefix>/api/v1/status/buildinfo` endpoint. #2724
