# Changelog

## main / unreleased

### Grafana Mimir

* [CHANGE] Store-gateway / querier: enable streaming chunks from store-gateways to queriers by default. #6646
* [CHANGE] Querier: honor the start/end time range specified in the read hints when executing a remote read request. #8431
* [CHANGE] Querier: return only samples within the queried start/end time range when executing a remote read request using "SAMPLES" mode. Previously, samples outside of the range could have been returned. Samples outside of the queried time range may still be returned when executing a remote read request using "STREAMED_XOR_CHUNKS" mode. #8463
* [CHANGE] Store-gateway: enabled `-blocks-storage.bucket-store.max-concurrent-queue-timeout` by default with a timeout of 5 seconds. #8496
* [CHANGE] Store-gateway: enabled `-blocks-storage.bucket-store.index-header.lazy-loading-concurrency-queue-timeout` by default with a timeout of 5 seconds . #8667
* [CHANGE] Distributor: Incoming OTLP requests were previously size-limited by using limit from `-distributor.max-recv-msg-size` option. We have added option `-distributor.max-otlp-request-size` for limiting OTLP requests, with default value of 100 MiB. #8574
* [CHANGE] Distributor: remove metric `cortex_distributor_sample_delay_seconds`. #8698
* [CHANGE] Query-frontend: Remove deprecated `frontend.align_queries_with_step` YAML configuration. The configuration option has been moved to per-tenant and default `limits` since Mimir 2.12. #8733 #8735
* [CHANGE] Store-gateway: Change default of `-blocks-storage.bucket-store.max-concurrent` to 200. #8768
* [FEATURE] Querier: add experimental streaming PromQL engine, enabled with `-querier.query-engine=mimir`. #8422 #8430 #8454 #8455 #8360 #8490 #8508 #8577 #8671
* [FEATURE] Experimental Kafka-based ingest storage. #6888 #6894 #6929 #6940 #6951 #6974 #6982 #7029 #7030 #7091 #7142 #7147 #7148 #7153 #7160 #7193 #7349 #7376 #7388 #7391 #7393 #7394 #7402 #7404 #7423 #7424 #7437 #7486 #7503 #7508 #7540 #7621 #7682 #7685 #7694 #7695 #7696 #7697 #7701 #7733 #7734 #7741 #7752 #7838 #7851 #7871 #7877 #7880 #7882 #7887 #7891 #7925 #7955 #7967 #8031 #8063 #8077 #8088 #8135 #8176 #8184 #8194 #8216 #8217 #8222 #8233 #8503 #8542 #8579 #8657 #8686 #8688 #8703 #8706 #8708 #8738 #8750
  * What it is:
    * When the new ingest storage architecture is enabled, distributors write incoming write requests to a Kafka-compatible backend, and the ingesters asynchronously replay ingested data from Kafka. In this architecture, the write and read path are de-coupled through a Kafka-compatible backend. The write path and Kafka load is a function of the incoming write traffic, the read path load is a function of received queries. Whatever the load on the read path, it doesn't affect the write path.
  * New configuration options:
    * `-ingest-storage.enabled`
    * `-ingest-storage.kafka.*`: configures Kafka-compatible backend and how clients interact with it.
    * `-ingest-storage.ingestion-partition-tenant-shard-size`: configures the per-tenant shuffle-sharding shard size used by partitions ring.
    * `-ingest-storage.read-consistency`: configures the default read consistency.
    * `-ingest-storage.migration.distributor-send-to-ingesters-enabled`: enabled tee-ing writes to classic ingesters and Kafka, used during a live migration to the new ingest storage architecture.
    * `-ingester.partition-ring.*`: configures partitions ring backend.
* [FEATURE] Querier: added support for `limitk()` and `limit_ratio()` experimental PromQL functions. Experimental functions are disabled by default, but can be enabled setting `-querier.promql-experimental-functions-enabled=true` in the query-frontend and querier. #8632
* [FEATURE] Querier: experimental support for `X-Mimir-Chunk-Info-Logger` header that triggers logging information about TSDB chunks loaded from ingesters and store-gateways in the querier. The header should contain the comma separated list of labels for which their value will be included in the logs. #8599
* [ENHANCEMENT] Compactor: Add `cortex_compactor_compaction_job_duration_seconds` and `cortex_compactor_compaction_job_blocks` histogram metrics to track duration of individual compaction jobs and number of blocks per job. #8371
* [ENHANCEMENT] Rules: Added per namespace max rules per rule group limit. The maximum number of rules per rule groups for all namespaces continues to be configured by `-ruler.max-rules-per-rule-group`, but now, this can be superseded by the new `-ruler.max-rules-per-rule-group-by-namespace` option on a per namespace basis. This new limit can be overridden using the overrides mechanism to be applied per-tenant. #8378
* [ENHANCEMENT] Rules: Added per namespace max rule groups per tenant limit. The maximum number of rule groups per rule tenant for all namespaces continues to be configured by `-ruler.max-rule-groups-per-tenant`, but now, this can be superseded by the new `-ruler.max-rule-groups-per-tenant-by-namespace` option on a per namespace basis. This new limit can be overridden using the overrides mechanism to be applied per-tenant. #8425
* [ENHANCEMENT] Ruler: Added support to protect rules namespaces from modification. The `-ruler.protected-namespaces` flag can be used to specify namespaces that are protected from rule modifications. The header `X-Mimir-Ruler-Override-Namespace-Protection` can be used to override the protection. #8444
* [ENHANCEMENT] Query-frontend: be able to block remote read queries via the per tenant runtime override `blocked_queries`. #8372 #8415
* [ENHANCEMENT] Query-frontend: added `remote_read` to `op` supported label values for the `cortex_query_frontend_queries_total` metric. #8412
* [ENHANCEMENT] Query-frontend: log the overall length and start, end time offset from current time for remote read requests. The start and end times are calculated as the miminum and maximum times of the individual queries in the remote read request. #8404
* [ENHANCEMENT] Storage Provider: Added option `-<prefix>.s3.dualstack-enabled` that allows disabling S3 client from resolving AWS S3 endpoint into dual-stack IPv4/IPv6 endpoint. Defaults to true. #8405
* [ENHANCEMENT] Use sd_notify to send events to systemd at start and stop of mimir services. Default systemd mimir.service config now wait for those events with a configurable timeout `TimeoutStartSec` default is 3 min to handle long start time (ex. store-gateway). #8220 #8555 #8658
* [ENHANCEMENT] Alertmanager: Reloading config and templates no longer needs to hit the disk. #4967
* [ENHANCEMENT] Compactor: Added experimantal `-compactor.in-memory-tenant-meta-cache-size` option to set size of in-memory cache (in number of items) for parsed meta.json files. This can help when tenant has many meta.json files and their parsing before each compaction cycle is using a lot of CPU time. #8544
* [ENHANCEMENT] Distributor: Interrupt OTLP write request translation when context is canceled or has timed out. #8524
* [ENHANCEMENT] Ingester, store-gateway: optimised regular expression matching for patterns like `1.*|2.*|3.*|...|1000.*`. #8632
* [ENHANCEMENT] Query-frontend: Add `header_cache_control` to query stats. #8590
* [ENHANCEMENT] Query-scheduler: Introduce `query-scheduler.use-multi-algorithm-query-queue`, which allows use of an experimental queue structure, with no change in external queue behavior. #7873
* [ENHANCEMENT] Expose a new `s3.trace.enabled` configuration option to enable detailed logging of operations against S3-compatible object stores. #8690
* [ENHANCEMENT] memberlist: locally-generated messages (e.g. ring updates) are sent to gossip network before forwarded messages. Introduced `-memberlist.broadcast-timeout-for-local-updates-on-shutdown` option to modify how long to wait until queue with locally-generated messages is empty when shutting down. Previously this was hard-coded to 10s, and wait included all messages (locally-generated and forwarded). Now it defaults to 10s, 0 means no timeout. Increasing this value may help to avoid problem when ring updates on shutdown are not propagated to other nodes, and ring entry is left in a wrong state. #8761
* [BUGFIX] Ruler: add support for draining any outstanding alert notifications before shutting down. This can be enabled with the `-ruler.drain-notification-queue-on-shutdown=true` CLI flag. #8346
* [BUGFIX] Query-frontend: fix `-querier.max-query-lookback` enforcement when `-compactor.blocks-retention-period` is not set, and viceversa. #8388
* [BUGFIX] Ingester: fix sporadic `not found` error causing an internal server error if label names are queried with matchers during head compaction. #8391
* [BUGFIX] Ingester, store-gateway: fix case insensitive regular expressions not matching correctly some Unicode characters. #8391
* [BUGFIX] Query-frontend: "query stats" log now includes the actual `status_code` when the request fails due to an error occurring in the query-frontend itself. #8407
* [BUGFIX] Store-gateway: fixed a case where, on a quick subsequent restart, the previous lazy-loaded index header snapshot was overwritten by a partially loaded one. #8281
* [BUGFIX] Ingester: fixed timestamp reported in the "the sample has been rejected because its timestamp is too old" error when the write request contains only histograms. #8462
* [BUGFIX] Store-gateway: store sparse index headers atomically to disk. #8485
* [BUGFIX] Query scheduler: fix a panic in request queueing. #8451
* [BUGFIX] Querier: fix issue where "context canceled" is logged for trace spans for requests to store-gateways that return no series when chunks streaming is enabled. #8510
* [BUGFIX] Alertmanager: Fix per-tenant silence limits not reloaded during runtime. #8456
* [BUGFIX] Alertmanager: Fixes a number of bugs in silences which could cause an existing silence to be deleted/expired when updating the silence failed. This could happen when the replacing silence was invalid or exceeded limits. #8525
* [BUGFIX] Alertmanager: Fix help message for utf-8-strict-mode. #8572
* [BUGFIX] Query-frontend: Ensure that internal errors result in an HTTP 500 response code instead of 422. #8595 #8666
* [BUGFIX] Configuration: Multi line envs variables are flatten during injection to be compatible with YAML syntax

### Mixin

* [CHANGE] Dashboards: set default auto-refresh rate to 5m. #8758
* [ENHANCEMENT] Dashboards: allow switching between using classic or native histograms in dashboards.
  * Overview dashboard: status, read/write latency and queries/ingestion per sec panels, `cortex_request_duration_seconds` metric. #7674 #8502 #8791
  * Writes dashboard: `cortex_request_duration_seconds` metric. #8757 #8791
  * Reads dashboard: `cortex_request_duration_seconds` metric. #8752
  * Rollout progress dashboard. #8779
* [ENHANCEMENT] Alerts: `MimirRunningIngesterReceiveDelayTooHigh` alert has been tuned to be more reactive to high receive delay. #8538
* [ENHANCEMENT] Dashboards: improve end-to-end latency and strong read consistency panels when experimental ingest storage is enabled. #8543
* [ENHANCEMENT] Dashboards: Add panels for monitoring ingester autoscaling when not using ingest-storage. These panels are disabled by default, but can be enabled using the `autoscaling.ingester.enabled: true` config option. #8484
* [ENHANCEMENT] Dashboards: add panels to show writes to experimental ingest storage backend in the "Mimir / Ruler" dashboard, when `_config.show_ingest_storage_panels` is enabled. #8732
* [ENHANCEMENT] Dashboards: show all series in tooltips on time series dashboard panels. #8748
* [BUGFIX] Dashboards: fix "current replicas" in autoscaling panels when HPA is not active. #8566
* [BUGFIX] Alerts: do not fire `MimirRingMembersMismatch` during the migration to experimental ingest storage. #8727

### Jsonnet

* [FEATURE] Add support for automatically deleting compactor, store-gateway and read-write mode backend PVCs when the corresponding StatefulSet is scaled down. #8382
* [ENHANCEMENT] Added the following config options to set the number of partition ingester replicas when migrating to experimental ingest storage. #8517
  * `ingest_storage_migration_partition_ingester_zone_a_replicas`
  * `ingest_storage_migration_partition_ingester_zone_b_replicas`
  * `ingest_storage_migration_partition_ingester_zone_c_replicas`
* [ENHANCEMENT] Distributor: increase `-distributor.remote-timeout` when the experimental ingest storage is enabled. #8518
* [ENHANCEMENT] Memcached: Update to Memcached 1.6.28 and memcached-exporter 0.14.4. #8557
* [ENHANCEMENT] Rollout-operator: Allow the rollout-operator to be used as Kubernetes statefulset webhook to enable `no-downscale` and `prepare-downscale` annotations to be used on ingesters or store-gateways. #8743
<<<<<<< HEAD
* [ENHANCEMENT] Do not deploy ingester-zone-c when experimental ingest storage is enabled and `ingest_storage_ingester_zones` is configured to `2`. #8776
=======
* [ENHANCEMENT] Added the config option `ingest_storage_migration_classic_ingesters_no_scale_down_delay` to disable the downscale delay on classic ingesters when migrating to experimental ingest storage. #8775
>>>>>>> d385d0a0

### Mimirtool

* [CHANGE] Analyze Rules: Count recording rules used in rules group as used. #6133

### Mimir Continuous Test

* [CHANGE] Use test metrics that do not pass through 0 to make identifying incorrect results easier. #8630
* [FEATURE] Experimental support for the `-tests.send-chunks-debugging-header` boolean flag to send the `X-Mimir-Chunk-Info-Logger: series_id` header with queries. #8599
* [ENHANCEMENT] Include human-friendly timestamps in diffs logged when a test fails. #8630
* [ENHANCEMENT] Add histograms to measure latency of read and write requests. #8583
* [BUGFIX] Initialize test result metrics to 0 at startup so that alerts can correctly identify the first failure after startup. #8630

### Query-tee

* [CHANGE] If a preferred backend is configured, then query-tee always returns its response, regardless of the response status code. Previously, query-tee would only return the response from the preferred backend if it did not have a 5xx status code. #8634
* [ENHANCEMENT] Emit trace spans from query-tee. #8419
* [ENHANCEMENT] Log trace ID (if present) with all log messages written while processing a request. #8419
* [ENHANCEMENT] Log user agent when processing a request. #8419
* [ENHANCEMENT] Add `time` parameter to proxied instant queries if it is not included in the incoming request. This is optional but enabled by default, and can be disabled with `-proxy.add-missing-time-parameter-to-instant-queries=false`. #8419
* [ENHANCEMENT] Add support for sending only a proportion of requests to all backends, with the remainder only sent to the preferred backend. The default behaviour is to send all requests to all backends. This can be configured with `-proxy.secondary-backends-request-proportion`. #8532
* [ENHANCEMENT] Compare native histograms in query results when comparing results between two backends. #8724
* [ENHANCEMENT] Don't consider responses to be different during response comparison if both backends' responses contain a different number of series, but all samples are within the recent sample window. #8749
* [BUGFIX] Ensure any errors encountered while forwarding a request to a backend (eg. DNS resolution failures) are logged. #8419

### Documentation

* [ENHANCEMENT] Specify in which component the configuration flags `-compactor.blocks-retention-period`, `-querier.max-query-lookback`, `-query-frontend.max-total-query-length`, `-query-frontend.max-query-expression-size-bytes` are applied and that they are applied to remote read as well. #8433

### Tools

* [CHANGE] `wal-reader`: Renamed `-series-entries` to `-print-series`. Renamed `-print-series-with-samples` to `-print-samples`. #8568
* [ENHANCEMENT] `wal-reader`: References to unknown series from Samples, Exemplars, histogram or tombstones records are now always logged. #8568
* [ENHANCEMENT] `tsdb-series`: added `-stats` option to print min/max time of chunks, total number of samples and DPM for each series. #8420

## 2.13.0

### Grafana Mimir

* [CHANGE] Build: `grafana/mimir` docker image is now based on `gcr.io/distroless/static-debian12` image. Alpine-based docker image is still available as `grafana/mimir-alpine`, until Mimir 2.15. #8204 #8235
* [CHANGE] Ingester: `/ingester/flush` endpoint is now only allowed to execute only while the ingester is in `Running` state. The 503 status code is returned if the endpoint is called while the ingester is not in `Running` state. #7486
* [CHANGE] Distributor: Include label name in `err-mimir-label-value-too-long` error message: #7740
* [CHANGE] Ingester: enabled 1 out 10 errors log sampling by default. All the discarded samples will still be tracked by the `cortex_discarded_samples_total` metric. The feature can be configured via `-ingester.error-sample-rate` (0 to log all errors). #7807
* [CHANGE] Query-frontend: Query results caching and experimental query blocking now utilize the PromQL string-formatted query format rather than the unvalidated query as submitted to the frontend. #7742
  * Query results caching should be more stable as all equivalent queries receive the same cache key, but there may be cache churn on first deploy with the updated format
  * Query blocking can no longer be circumvented with an equivalent query in a different format; see [Configure queries to block](https://grafana.com/docs/mimir/latest/configure/configure-blocked-queries/)
* [CHANGE] Query-frontend: stop using `-validation.create-grace-period` to clamp how far into the future a query can span. #8075
* [CHANGE] Clamp [`GOMAXPROCS`](https://pkg.go.dev/runtime#GOMAXPROCS) to [`runtime.NumCPU`](https://pkg.go.dev/runtime#NumCPU). #8201
* [CHANGE] Anonymous usage statistics tracking: add CPU usage percentage tracking. #8282
* [CHANGE] Added new metric `cortex_compactor_disk_out_of_space_errors_total` which counts how many times a compaction failed due to the compactor being out of disk. #8237
* [CHANGE] Anonymous usage statistics tracking: report active series in addition to in-memory series. #8279
* [CHANGE] Ruler: `evaluation_delay` field in the rule group configuration has been deprecated. Please use `query_offset` instead (it has the same exact meaning and behaviour). #8295
* [CHANGE] General: remove `-log.buffered`. The configuration option has been enabled by default and deprecated since Mimir 2.11. #8395
* [CHANGE] Ruler: promote tenant federation from experimental to stable. #8400
* [CHANGE] Ruler: promote `-ruler.recording-rules-evaluation-enabled` and `-ruler.alerting-rules-evaluation-enabled` from experimental to stable. #8400
* [CHANGE] General: promote `-tenant-federation.max-tenants` from experimental to stable. #8400
* [FEATURE] Continuous-test: now runable as a module with `mimir -target=continuous-test`. #7747
* [FEATURE] Store-gateway: Allow specific tenants to be enabled or disabled via `-store-gateway.enabled-tenants` or `-store-gateway.disabled-tenants` CLI flags or their corresponding YAML settings. #7653
* [FEATURE] New `-<prefix>.s3.bucket-lookup-type` flag configures lookup style type, used to access bucket in s3 compatible providers. #7684
* [FEATURE] Querier: add experimental streaming PromQL engine, enabled with `-querier.promql-engine=mimir`. #7693 #7898 #7899 #8023 #8058 #8096 #8121 #8197 #8230 #8247 #8270 #8276 #8277 #8291 #8303 #8340 #8256 #8348
* [FEATURE] New `/ingester/unregister-on-shutdown` HTTP endpoint allows dynamic access to ingesters' `-ingester.ring.unregister-on-shutdown` configuration. #7739
* [FEATURE] Server: added experimental [PROXY protocol support](https://www.haproxy.org/download/2.3/doc/proxy-protocol.txt). The PROXY protocol support can be enabled via `-server.proxy-protocol-enabled=true`. When enabled, the support is added both to HTTP and gRPC listening ports. #7698
* [FEATURE] Query-frontend, querier: new experimental `/cardinality/active_native_histogram_metrics` API to get active native histogram metric names with statistics about active native histogram buckets. #7982 #7986 #8008
* [FEATURE] Alertmanager: Added `-alertmanager.max-silences-count` and `-alertmanager.max-silence-size-bytes` to set limits on per tenant silences. Disabled by default. #8241 #8249
* [FEATURE] Ingester: add experimental support for the server-side circuit breakers when writing to and reading from ingesters. This can be enabled using `-ingester.push-circuit-breaker.enabled` and `-ingester.read-circuit-breaker.enabled` options. Further `-ingester.push-circuit-breaker.*` and `-ingester.read-circuit-breaker.*` options for configuring circuit-breaker are available. Added metrics `cortex_ingester_circuit_breaker_results_total`,  `cortex_ingester_circuit_breaker_transitions_total`, `cortex_ingester_circuit_breaker_current_state` and `cortex_ingester_circuit_breaker_request_timeouts_total`. #8180 #8285 #8315 #8446
* [FEATURE] Distributor, ingester: add new setting `-validation.past-grace-period` to limit how old (based on the wall clock minus OOO window) the ingested samples can be. The default 0 value disables this limit. #8262
* [ENHANCEMENT] Distributor: add metrics `cortex_distributor_samples_per_request` and `cortex_distributor_exemplars_per_request` to track samples/exemplars per request. #8265
* [ENHANCEMENT] Reduced memory allocations in functions used to propagate contextual information between gRPC calls. #7529
* [ENHANCEMENT] Distributor: add experimental limit for exemplars per series per request, enabled with `-distributor.max-exemplars-per-series-per-request`, the number of discarded exemplars are tracked with `cortex_discarded_exemplars_total{reason="too_many_exemplars_per_series_per_request"}` #7989 #8010
* [ENHANCEMENT] Store-gateway: merge series from different blocks concurrently. #7456
* [ENHANCEMENT] Store-gateway: Add `stage="wait_max_concurrent"` to `cortex_bucket_store_series_request_stage_duration_seconds` which records how long the query had to wait for its turn for `-blocks-storage.bucket-store.max-concurrent`. #7609
* [ENHANCEMENT] Querier: add `cortex_querier_federation_upstream_query_wait_duration_seconds` to observe time from when a querier picks up a cross-tenant query to when work begins on its single-tenant counterparts. #7209
* [ENHANCEMENT] Compactor: Add `cortex_compactor_block_compaction_delay_seconds` metric to track how long it takes to compact blocks since the blocks are created. #7635
* [ENHANCEMENT] Store-gateway: add `outcome` label to `cortex_bucket_stores_gate_duration_seconds` histogram metric. Possible values for the `outcome` label are: `rejected_canceled`, `rejected_deadline_exceeded`, `rejected_other`, and `permitted`. #7784
* [ENHANCEMENT] Query-frontend: use zero-allocation experimental decoder for active series queries via `-query-frontend.use-active-series-decoder`. #7665
* [ENHANCEMENT] Go: updated to 1.22.2. #7802
* [ENHANCEMENT] Query-frontend: support `limit` parameter on `/prometheus/api/v1/label/{name}/values` and `/prometheus/api/v1/labels` endpoints. #7722
* [ENHANCEMENT] Expose TLS configuration for the S3 backend client. #7959
* [ENHANCEMENT] Rules: Support expansion of native histogram values when using rule templates #7974
* [ENHANCEMENT] Rules: Add metric `cortex_prometheus_rule_group_last_restore_duration_seconds` which measures how long it takes to restore rule groups using the `ALERTS_FOR_STATE` series #7974
* [ENHANCEMENT] OTLP: Improve remote write format translation performance by using label set hashes for metric identifiers instead of string based ones. #8012
* [ENHANCEMENT] Querying: Remove OpEmptyMatch from regex concatenations. #8012
* [ENHANCEMENT] Store-gateway: add `-blocks-storage.bucket-store.max-concurrent-queue-timeout`. When set, queries at the store-gateway's query gate will not wait longer than that to execute. If a query reaches the wait timeout, then the querier will retry the blocks on a different store-gateway. If all store-gateways are unavailable, then the query will fail with `err-mimir-store-consistency-check-failed`. #7777 #8149
* [ENHANCEMENT] Store-gateway: add `-blocks-storage.bucket-store.index-header.lazy-loading-concurrency-queue-timeout`. When set, loads of index-headers at the store-gateway's index-header lazy load gate will not wait longer than that to execute. If a load reaches the wait timeout, then the querier will retry the blocks on a different store-gateway. If all store-gateways are unavailable, then the query will fail with `err-mimir-store-consistency-check-failed`. #8138
* [ENHANCEMENT] Ingester: Optimize querying with regexp matchers. #8106
* [ENHANCEMENT] Distributor: Introduce `-distributor.max-request-pool-buffer-size` to allow configuring the maximum size of the request pool buffers. #8082
* [ENHANCEMENT] Store-gateway: improve performance when streaming chunks to queriers is enabled (`-querier.prefer-streaming-chunks-from-store-gateways=true`) and the query selects fewer than `-blocks-storage.bucket-store.batch-series-size` series (defaults to 5000 series). #8039
* [ENHANCEMENT] Ingester: active series are now updated along with owned series. They decrease when series change ownership between ingesters. This helps provide a more accurate total of active series when ingesters are added. This is only enabled when `-ingester.track-ingester-owned-series` or `-ingester.use-ingester-owned-series-for-limits` are enabled. #8084
* [ENHANCEMENT] Query-frontend: include route name in query stats log lines. #8191
* [ENHANCEMENT] OTLP: Speed up conversion from OTel to Mimir format by about 8% and reduce memory consumption by about 30%. Can be disabled via `-distributor.direct-otlp-translation-enabled=false` #7957
* [ENHANCEMENT] Ingester/Querier: Optimise regexps with long lists of alternates. #8221, #8234
* [ENHANCEMENT] Ingester: Include more detail in tracing of queries. #8242
* [ENHANCEMENT] Distributor: add `insight=true` to remote-write and OTLP write handlers when the HTTP response status code is 4xx. #8294
* [ENHANCEMENT] Ingester: reduce locked time while matching postings for a label, improving the write latency and compaction speed. #8327
* [ENHANCEMENT] Ingester: reduce the amount of locks taken during the Head compaction's garbage-collection process, improving the write latency and compaction speed. #8327
* [ENHANCEMENT] Query-frontend: log the start, end time and matchers for remote read requests to the query stats logs. #8326 #8370 #8373
* [BUGFIX] Distributor: prometheus retry on 5xx and 429 errors, while otlp collector only retry on 429, 502, 503 and 504, mapping other 5xx errors to the retryable ones in otlp endpoint. #8324 #8339
* [BUGFIX] Distributor: make OTLP endpoint return marshalled proto bytes as response body for 4xx/5xx errors. #8227
* [BUGFIX] Rules: improve error handling when querier is local to the ruler. #7567
* [BUGFIX] Querier, store-gateway: Protect against panics raised during snappy encoding. #7520
* [BUGFIX] Ingester: Prevent timely compaction of empty blocks. #7624
* [BUGFIX] Querier: Don't cache context.Canceled errors for bucket index. #7620
* [BUGFIX] Store-gateway: account for `"other"` time in LabelValues and LabelNames requests. #7622
* [BUGFIX] Query-frontend: Don't panic when using the `-query-frontend.downstream-url` flag. #7651
* [BUGFIX] Ingester: when receiving multiple exemplars for a native histogram via remote write, sort them and only report an error if all are older than the latest exemplar as this could be a partial update. #7640 #7948 #8014
* [BUGFIX] Ingester: don't retain blocks if they finish exactly on the boundary of the retention window. #7656
* [BUGFIX] Bug-fixes and improvements to experimental native histograms. #7744 #7813
* [BUGFIX] Querier: return an error when a query uses `label_join` with an invalid destination label name. #7744
* [BUGFIX] Compactor: correct outstanding job estimation in metrics and `compaction-planner` tool when block labels differ. #7745
* [BUGFIX] Ingester: turn native histogram validation errors in TSDB into soft ingester errors that result in returning 4xx to the end-user instead of 5xx. In the case of TSDB validation errors, the counter `cortex_discarded_samples_total` will be increased with the `reason` label set to `"invalid-native-histogram"`. #7736 #7773
* [BUGFIX] Do not wrap error message with `sampled 1/<frequency>` if it's not actually sampled. #7784
* [BUGFIX] Store-gateway: do not track cortex_querier_blocks_consistency_checks_failed_total metric if query has been canceled or interrued due to any error not related to blocks consistency check failed. #7752
* [BUGFIX] Ingester: ignore instances with no tokens when calculating local limits to prevent discards during ingester scale-up #7881
* [BUGFIX] Ingester: do not reuse exemplars slice in the write request if there are more than 10 exemplars per series. This should help to reduce the in-use memory in case of few requests with a very large number of exemplars. #7936
* [BUGFIX] Distributor: fix down scaling of native histograms in the distributor when timeseries unmarshal cache is in use. #7947
* [BUGFIX] Distributor: fix cardinality API to return more accurate number of in-memory series when number of zones is larger than replication factor. #7984
* [BUGFIX] All: fix config validation for non-ingester modules, when ingester's ring is configured with spread-minimizing token generation strategy. #7990
* [BUGFIX] Ingester: copy LabelValues strings out of mapped memory to avoid a segmentation fault if the region becomes unmapped before the result is marshaled. #8003
* [BUGFIX] OTLP: Don't generate target_info unless at least one identifying label is defined. #8012
* [BUGFIX] OTLP: Don't generate target_info unless there are metrics. #8012
* [BUGFIX] Query-frontend: Experimental query queue splitting: fix issue where offset and range selector duration were not considered when predicting query component. #7742
* [BUGFIX] Querying: Empty matrix results were incorrectly returning `null` instead of `[]`. #8029
* [BUGFIX] All: don't increment `thanos_objstore_bucket_operation_failures_total` metric for cancelled requests. #8072
* [BUGFIX] Query-frontend: fix empty metric name matcher not being applied under certain conditions. #8076
* [BUGFIX] Querying: Fix regex matching of multibyte runes with dot operator. #8089
* [BUGFIX] Querying: matrix results returned from instant queries were not sorted by series. #8113
* [BUGFIX] Query scheduler: Fix a crash in result marshaling. #8140
* [BUGFIX] Store-gateway: Allow long-running index scans to be interrupted. #8154
* [BUGFIX] Query-frontend: fix splitting of queries using `@ start()` and `@end()` modifiers on a subquery. Previously the `start()` and `end()` would be evaluated using the start end end of the split query instead of the original query. #8162
* [BUGFIX] Distributor: Don't discard time series with invalid exemplars, just drop affected exemplars. #8224
* [BUGFIX] Ingester: fixed in-memory series count when replaying a corrupted WAL. #8295
* [BUGFIX] Ingester: fix context cancellation handling when a query is busy looking up series in the TSDB index and `-blocks-storage.tsdb.head-postings-for-matchers-cache*` or `-blocks-storage.tsdb.block-postings-for-matchers-cache*` are in use. #8337
* [BUGFIX] Querier: fix edge case where bucket indexes are sometimes cached forever instead of with the expected TTL. #8343
* [BUGFIX] OTLP handler: fix errors returned by OTLP handler when used via httpgrpc tunneling. #8363
* [BUGFIX] Update `github.com/hashicorp/go-retryablehttp` to address [CVE-2024-6104](https://github.com/advisories/GHSA-v6v8-xj6m-xwqh). #8539
* [BUGFIX] Alertmanager: Fixes a number of bugs in silences which could cause an existing silence to be deleted/expired when updating the silence failed. This could happen when the replacing silence was invalid or exceeded limits. #8525
* [BUGFIX] Alertmanager: Fix per-tenant silence limits not reloaded during runtime. #8456
* [BUGFIX] Alertmanager: Fix help message for utf-8-strict-mode. #8572
* [BUGFIX] Upgrade golang to 1.22.5 to address [CVE-2024-24791](https://nvd.nist.gov/vuln/detail/CVE-2024-24791). #8600

### Mixin

* [CHANGE] Alerts: Removed obsolete `MimirQueriesIncorrect` alert that used test-exporter metrics. Test-exporter support was however removed in Mimir 2.0 release. #7774
* [CHANGE] Alerts: Change threshold for `MimirBucketIndexNotUpdated` alert to fire before queries begin to fail due to bucket index age. #7879
* [FEATURE] Dashboards: added 'Remote ruler reads networking' dashboard. #7751
* [FEATURE] Alerts: Add `MimirIngesterStuckProcessingRecordsFromKafka` alert. #8147
* [ENHANCEMENT] Alerts: allow configuring alerts range interval via `_config.base_alerts_range_interval_minutes`. #7591
* [ENHANCEMENT] Dashboards: Add panels for monitoring distributor and ingester when using ingest-storage. These panels are disabled by default, but can be enabled using `show_ingest_storage_panels: true` config option. Similarly existing panels used when distributors and ingesters use gRPC for forwarding requests can be disabled by setting `show_grpc_ingestion_panels: false`. #7670 #7699
* [ENHANCEMENT] Alerts: add the following alerts when using ingest-storage: #7699 #7702 #7867
  * `MimirIngesterLastConsumedOffsetCommitFailed`
  * `MimirIngesterFailedToReadRecordsFromKafka`
  * `MimirIngesterKafkaFetchErrorsRateTooHigh`
  * `MimirStartingIngesterKafkaReceiveDelayIncreasing`
  * `MimirRunningIngesterReceiveDelayTooHigh`
  * `MimirIngesterFailsToProcessRecordsFromKafka`
  * `MimirIngesterFailsEnforceStrongConsistencyOnReadPath`
* [ENHANCEMENT] Dashboards: add in-flight queries scaling metric panel for ruler-querier. #7749
* [ENHANCEMENT] Dashboards: renamed rows in the "Remote ruler reads" and "Remote ruler reads resources" dashboards to match the actual component names. #7750
* [ENHANCEMENT] Dashboards: allow switching between using classic of native histograms in dashboards. #7627
  * Overview dashboard, Status panel, `cortex_request_duration_seconds` metric.
* [ENHANCEMENT] Alerts: exclude `529` and `598` status codes from failure codes in `MimirRequestsError`. #7889
* [ENHANCEMENT] Dashboards: renamed "TCP Connections" panel to "Ingress TCP Connections" in the networking dashboards. #8092
* [ENHANCEMENT] Dashboards: update the use of deprecated "table (old)" panels to "table". #8181
* [ENHANCEMENT] Dashboards: added a `component` variable to "Slow queries" dashboard to allow checking the slow queries of the remote ruler evaluation query path. #8309
* [BUGFIX] Dashboards: fix regular expression for matching read-path gRPC ingester methods to include querying of exemplars, label-related queries, or active series queries. #7676
* [BUGFIX] Dashboards: fix user id abbreviations and column heads for Top Tenants dashboard. #7724
* [BUGFIX] Dashboards: fix incorrect query used for "queue length" panel on "Ruler" dashboard. #8006
* [BUGFIX] Dashboards: fix disk space utilization panels when running with a recent version of kube-state-metrics. #8212

### Jsonnet

* [CHANGE] Memcached: Change default read timeout for chunks and index caches to `750ms` from `450ms`. #7778
* [CHANGE] Fine-tuned `terminationGracePeriodSeconds` for the following components: #7364
  * Querier: changed from `30` to `180`
  * Query-scheduler: changed from `30` to `180`
* [CHANGE] Change TCP port exposed by `mimir-continuous-test` deployment to match with updated defaults of its container image (see changes below). #7958
* [FEATURE] Add support to deploy Mimir with experimental ingest storage enabled. #8028 #8222
* [ENHANCEMENT] Compactor: add `$._config.cortex_compactor_concurrent_rollout_enabled` option (disabled by default) that makes use of rollout-operator to speed up the rollout of compactors. #7783 #7878
* [ENHANCEMENT] Shuffle-sharding: add `$._config.shuffle_sharding.ingest_storage_partitions_enabled` and `$._config.shuffle_sharding.ingester_partitions_shard_size` options, that allow configuring partitions shard size in ingest-storage mode. #7804
* [ENHANCEMENT] Update rollout-operator to `v0.17.0`. #8399
* [ENHANCEMENT] Add `_config.autoscaling_querier_predictive_scaling_enabled` to scale querier based on inflight queries 7 days ago. #7775
* [ENHANCEMENT] Add support to autoscale ruler-querier replicas based on in-flight queries too (in addition to CPU and memory based scaling). #8060 #8188
* [ENHANCEMENT] Distributor: improved distributor HPA scaling metric to only take in account ready pods. This requires the metric `kube_pod_status_ready` to be available in the data source used by KEDA to query scaling metrics (configured via `_config.autoscaling_prometheus_url`). #8251
* [BUGFIX] Guard against missing samples in KEDA queries. #7691
* [BUGFIX] Alertmanager: Set -server.http-idle-timeout to avoid EOF errors in ruler. #8192

### Mimirtool

* [CHANGE] Deprecated `--rule-files` flag in favor of CLI arguments. #7756
* [FEATURE] mimirtool: Add `runtime-config verify` sub-command, for verifying Mimir runtime config files. #8123
* [ENHANCEMENT] `mimirtool promql format`: Format PromQL query with Prometheus' string or pretty-print formatter. #7742
* [ENHANCEMENT] Add `mimir-http-prefix` configuration to set the Mimir URL prefix when using legacy routes. #8069
* [ENHANCEMENT] Add option `--output-dir` to `mimirtool rules get` and `mimirtool rules print` to allow persisting rule groups to a file for edit and re-upload. #8142
* [BUGFIX] Fix panic in `loadgen` subcommand. #7629
* [BUGFIX] `mimirtool rules prepare`: do not add aggregation label to `on()` clause if already present in `group_left()` or `group_right()`. #7839
* [BUGFIX] Analyze Grafana: fix parsing queries with variables. #8062
* [BUGFIX] `mimirtool rules sync`: detect a change when the `query_offset` or the deprecated `evaluation_delay` configuration changes. #8297

### Mimir Continuous Test

* [CHANGE] `mimir-continuous-test` has been deprecated and replaced by a Mimir module that can be run as a target from the `mimir` binary using `mimir -target=continuous-test`. #7753
* [CHANGE] `-server.metrics-port` flag is no longer available for use in the module run of mimir-continuous-test, including the grafana/mimir-continuous-test Docker image which uses the new module. Configuring this port is still possible in the binary, which is deprecated. #7747
* [CHANGE] Allowed authenticatication to Mimir using both Tenant ID and basic/bearer auth #7619.
* [BUGFIX] Set `User-Agent` header for all requests sent from the testing client. #7607

### Query-tee

* [ENHANCEMENT] Log queries that take longer than `proxy.log-slow-query-response-threshold` when compared to other backends. #7346
* [ENHANCEMENT] Add two new metrics for measuring the relative duration between backends: #7782 #8013 #8330
  * `cortex_querytee_backend_response_relative_duration_seconds`
  * `cortex_querytee_backend_response_relative_duration_proportional`

### Documentation

* [ENHANCEMENT] Clarify Compactor and its storage volume when configured under Kubernetes. #7675
* [ENHANCEMENT] Add OTLP route to _Mimir routes by path_ runbooks section. #8074
* [ENHANCEMENT] Document option server.log-source-ips-full. #8268

### Tools

* [ENHANCEMENT] ulidtime: add option to show random part of ULID, timestamp in milliseconds and header. #7615
* [ENHANCEMENT] copyblocks: add a flag to configure part-size for multipart uploads in s3 client-side copying. #8292
* [ENHANCEMENT] copyblocks: enable pprof HTTP endpoints. #8292

## 2.12.0

### Grafana Mimir

* [CHANGE] Alertmanager: Deprecates the `v1` API. All `v1` API endpoints now respond with a JSON deprecation notice and a status code of `410`. All endpoints have a `v2` equivalent. The list of endpoints is: #7103
  * `<alertmanager-web.external-url>/api/v1/alerts`
  * `<alertmanager-web.external-url>/api/v1/receivers`
  * `<alertmanager-web.external-url>/api/v1/silence/{id}`
  * `<alertmanager-web.external-url>/api/v1/silences`
  * `<alertmanager-web.external-url>/api/v1/status`
* [CHANGE] Ingester: Increase default value of `-blocks-storage.tsdb.head-postings-for-matchers-cache-max-bytes` and `-blocks-storage.tsdb.block-postings-for-matchers-cache-max-bytes` to 100 MiB (previous default value was 10 MiB). #6764
* [CHANGE] Validate tenant IDs according to [documented behavior](https://grafana.com/docs/mimir/latest/configure/about-tenant-ids/) even when tenant federation is not enabled. Note that this will cause some previously accepted tenant IDs to be rejected such as those longer than 150 bytes or containing `|` characters. #6959
* [CHANGE] Ruler: don't use backoff retry on remote evaluation in case of `4xx` errors. #7004
* [CHANGE] Server: responses with HTTP 4xx status codes are now treated as errors and used in `status_code` label of request duration metric. #7045
* [CHANGE] Memberlist: change default for `-memberlist.stream-timeout` from `10s` to `2s`. #7076
* [CHANGE] Memcached: remove legacy `thanos_cache_memcached_*` and `thanos_memcached_*` prefixed metrics. Instead, Memcached and Redis cache clients now emit `thanos_cache_*` prefixed metrics with a `backend` label. #7076
* [CHANGE] Ruler: the following metrics, exposed when the ruler is configured to discover Alertmanager instances via service discovery, have been renamed: #7057
  * `prometheus_sd_failed_configs` renamed to `cortex_prometheus_sd_failed_configs`
  * `prometheus_sd_discovered_targets` renamed to `cortex_prometheus_sd_discovered_targets`
  * `prometheus_sd_received_updates_total` renamed to `cortex_prometheus_sd_received_updates_total`
  * `prometheus_sd_updates_delayed_total` renamed to `cortex_prometheus_sd_updates_delayed_total`
  * `prometheus_sd_updates_total` renamed to `cortex_prometheus_sd_updates_total`
  * `prometheus_sd_refresh_failures_total` renamed to `cortex_prometheus_sd_refresh_failures_total`
  * `prometheus_sd_refresh_duration_seconds` renamed to `cortex_prometheus_sd_refresh_duration_seconds`
* [CHANGE] Query-frontend: the default value for `-query-frontend.not-running-timeout` has been changed from 0 (disabled) to 2s. The configuration option has also been moved from "experimental" to "advanced". #7127
* [CHANGE] Store-gateway: to reduce disk contention on HDDs the default value for `blocks-storage.bucket-store.tenant-sync-concurrency` has been changed from `10` to `1` and the default value for `blocks-storage.bucket-store.block-sync-concurrency` has been changed from `20` to `4`. #7136
* [CHANGE] Store-gateway: Remove deprecated CLI flags `-blocks-storage.bucket-store.index-header-lazy-loading-enabled` and `-blocks-storage.bucket-store.index-header-lazy-loading-idle-timeout` and their corresponding YAML settings. Instead, use `-blocks-storage.bucket-store.index-header.lazy-loading-enabled` and `-blocks-storage.bucket-store.index-header.lazy-loading-idle-timeout`. #7521
* [CHANGE] Store-gateway: Mark experimental CLI flag `-blocks-storage.bucket-store.index-header.lazy-loading-concurrency` and its corresponding YAML settings as advanced. #7521
* [CHANGE] Store-gateway: Remove experimental CLI flag `-blocks-storage.bucket-store.index-header.sparse-persistence-enabled` since this is now the default behavior. #7535
* [CHANGE] All: set `-server.report-grpc-codes-in-instrumentation-label-enabled` to `true` by default, which enables reporting gRPC status codes as `status_code` labels in the `cortex_request_duration_seconds` metric. #7144
* [CHANGE] Distributor: report gRPC status codes as `status_code` labels in the `cortex_ingester_client_request_duration_seconds` metric by default. #7144
* [CHANGE] Distributor: CLI flag `-ingester.client.report-grpc-codes-in-instrumentation-label-enabled` has been deprecated, and its default value is set to `true`. #7144
* [CHANGE] Ingester: CLI flag `-ingester.return-only-grpc-errors` has been deprecated, and its default value is set to `true`. To ensure backwards compatibility, during a migration from a version prior to 2.11.0 to 2.12 or later, `-ingester.return-only-grpc-errors` should be set to `false`. Once all the components are migrated, the flag can be removed.   #7151
* [CHANGE] Ingester: the following CLI flags have been moved from "experimental" to "advanced": #7169
  * `-ingester.ring.token-generation-strategy`
  * `-ingester.ring.spread-minimizing-zones`
  * `-ingester.ring.spread-minimizing-join-ring-in-order`
* [CHANGE] Query-frontend: the default value of the CLI flag `-query-frontend.max-cache-freshness` (and its respective YAML configuration parameter) has been changed from `1m` to `10m`. #7161
* [CHANGE] Distributor: default the optimization `-distributor.write-requests-buffer-pooling-enabled` to `true`. #7165
* [CHANGE] Tracing: Move query information to span attributes instead of span logs. #7046
* [CHANGE] Distributor: the default value of circuit breaker's CLI flag `-ingester.client.circuit-breaker.cooldown-period` has been changed from `1m` to `10s`. #7310
* [CHANGE] Store-gateway: remove `cortex_bucket_store_blocks_loaded_by_duration`. `cortex_bucket_store_series_blocks_queried` is better suited for detecting when compactors are not able to keep up with the number of blocks to compact. #7309
* [CHANGE] Ingester, Distributor: the support for rejecting push requests received via gRPC before reading them into memory, enabled via `-ingester.limit-inflight-requests-using-grpc-method-limiter` and `-distributor.limit-inflight-requests-using-grpc-method-limiter`, is now stable and enabled by default. The configuration options have been deprecated and will be removed in Mimir 2.14. #7360
* [CHANGE] Distributor: Change`-distributor.enable-otlp-metadata-storage` flag's default to true, and deprecate it. The flag will be removed in Mimir 2.14. #7366
* [CHANGE] Store-gateway: Use a shorter TTL for cached items related to temporary blocks. #7407 #7534
* [CHANGE] Standardise exemplar label as "trace_id". #7475
* [CHANGE] The configuration option `-querier.max-query-into-future` has been deprecated and will be removed in Mimir 2.14. #7496
* [CHANGE] Distributor: the metric `cortex_distributor_sample_delay_seconds` has been deprecated and will be removed in Mimir 2.14. #7516
* [CHANGE] Query-frontend: The deprecated YAML setting `frontend.cache_unaligned_requests` has been moved to `limits.cache_unaligned_requests`. #7519
* [CHANGE] Querier: the CLI flag `-querier.minimize-ingester-requests` has been moved from "experimental" to "advanced". #7638
* [CHANGE] Ingester: allow only POST method on `/ingester/shutdown`, as previously it was too easy to accidentally trigger through GET requests. At the same time, add an option to keep the existing behavior by introducing an `-api.get-request-for-ingester-shutdown-enabled` flag. This flag will be removed in Mimir 2.15. #7707
* [FEATURE] Introduce `-server.log-source-ips-full` option to log all IPs from `Forwarded`, `X-Real-IP`, `X-Forwarded-For` headers. #7250
* [FEATURE] Introduce `-tenant-federation.max-tenants` option to limit the max number of tenants allowed for requests when federation is enabled. #6959
* [FEATURE] Cardinality API: added a new `count_method` parameter which enables counting active label names. #7085
* [FEATURE] Querier / query-frontend: added `-querier.promql-experimental-functions-enabled` CLI flag (and respective YAML config option) to enable experimental PromQL functions. The experimental functions introduced are: `mad_over_time()`, `sort_by_label()` and `sort_by_label_desc()`. #7057
* [FEATURE] Alertmanager API: added `-alertmanager.grafana-alertmanager-compatibility-enabled` CLI flag (and respective YAML config option) to enable an experimental API endpoints that support the migration of the Grafana Alertmanager. #7057
* [FEATURE] Alertmanager: Added `-alertmanager.utf8-strict-mode-enabled` to control support for any UTF-8 character as part of Alertmanager configuration/API matchers and labels. It's default value is set to `false`. #6898
* [FEATURE] Querier: added `histogram_avg()` function support to PromQL. #7293
* [FEATURE] Ingester: added `-blocks-storage.tsdb.timely-head-compaction` flag, which enables more timely head compaction, and defaults to `false`. #7372
* [FEATURE] Compactor: Added `/compactor/tenants` and `/compactor/tenant/{tenant}/planned_jobs` endpoints that provide functionality that was provided by `tools/compaction-planner` -- listing of planned compaction jobs based on tenants' bucket index. #7381
* [FEATURE] Add experimental support for streaming response bodies from queriers to frontends via `-querier.response-streaming-enabled`. This is currently only supported for the `/api/v1/cardinality/active_series` endpoint. #7173
* [FEATURE] Release: Added mimir distroless docker image. #7371
* [FEATURE] Add support for the new grammar of `{"metric_name", "l1"="val"}` to promql and some of the exposition formats. #7475 #7541
* [ENHANCEMENT] Distributor: Add a new metric `cortex_distributor_otlp_requests_total` to track the total number of OTLP requests. #7385
* [ENHANCEMENT] Vault: add lifecycle manager for token used to authenticate to Vault. This ensures the client token is always valid. Includes a gauge (`cortex_vault_token_lease_renewal_active`) to check whether token renewal is active, and the counters `cortex_vault_token_lease_renewal_success_total` and `cortex_vault_auth_success_total` to see the total number of successful lease renewals / authentications. #7337
* [ENHANCEMENT] Store-gateway: add no-compact details column on store-gateway tenants admin UI. #6848
* [ENHANCEMENT] PromQL: ignore small errors for bucketQuantile #6766
* [ENHANCEMENT] Distributor: improve efficiency of some errors #6785
* [ENHANCEMENT] Ruler: exclude vector queries from being tracked in `cortex_ruler_queries_zero_fetched_series_total`. #6544
* [ENHANCEMENT] Ruler: local storage backend now supports reading a rule group via `/config/api/v1/rules/{namespace}/{groupName}` configuration API endpoint. #6632
* [ENHANCEMENT] Query-Frontend and Query-Scheduler: split tenant query request queues by query component with `query-frontend.additional-query-queue-dimensions-enabled` and `query-scheduler.additional-query-queue-dimensions-enabled`. #6772
* [ENHANCEMENT] Distributor: support disabling metric relabel rules per-tenant via the flag `-distributor.metric-relabeling-enabled` or associated YAML. #6970
* [ENHANCEMENT] Distributor: `-distributor.remote-timeout` is now accounted from the first ingester push request being sent. #6972
* [ENHANCEMENT] Storage Provider: `-<prefix>.s3.sts-endpoint` sets a custom endpoint for AWS Security Token Service (AWS STS) in s3 storage provider. #6172
* [ENHANCEMENT] Querier: add `cortex_querier_queries_storage_type_total ` metric that indicates how many queries have executed for a source, ingesters or store-gateways. Add `cortex_querier_query_storegateway_chunks_total` metric to count the number of chunks fetched from a store gateway. #7099,#7145
* [ENHANCEMENT] Query-frontend: add experimental support for sharding active series queries via `-query-frontend.shard-active-series-queries`. #6784
* [ENHANCEMENT] Distributor: set `-distributor.reusable-ingester-push-workers=2000` by default and mark feature as `advanced`. #7128
* [ENHANCEMENT] All: set `-server.grpc.num-workers=100` by default and mark feature as `advanced`. #7131
* [ENHANCEMENT] Distributor: invalid metric name error message gets cleaned up to not include non-ascii strings. #7146
* [ENHANCEMENT] Store-gateway: add `source`, `level`, and `out_or_order` to `cortex_bucket_store_series_blocks_queried` metric that indicates the number of blocks that were queried from store gateways by block metadata. #7112 #7262 #7267
* [ENHANCEMENT] Compactor: After updating bucket-index, compactor now also computes estimated number of compaction jobs based on current bucket-index, and reports the result in `cortex_bucket_index_estimated_compaction_jobs` metric. If computation of jobs fails, `cortex_bucket_index_estimated_compaction_jobs_errors_total` is updated instead. #7299
* [ENHANCEMENT] Mimir: Integrate profiling into tracing instrumentation. #7363
* [ENHANCEMENT] Alertmanager: Adds metric `cortex_alertmanager_notifications_suppressed_total` that counts the total number of notifications suppressed for being silenced, inhibited, outside of active time intervals or within muted time intervals. #7384
* [ENHANCEMENT] Query-scheduler: added more buckets to `cortex_query_scheduler_queue_duration_seconds` histogram metric, in order to better track queries staying in the queue for longer than 10s. #7470
* [ENHANCEMENT] A `type` label is added to `prometheus_tsdb_head_out_of_order_samples_appended_total` metric. #7475
* [ENHANCEMENT] Distributor: Optimize OTLP endpoint. #7475
* [ENHANCEMENT] API: Use github.com/klauspost/compress for faster gzip and deflate compression of API responses. #7475
* [ENHANCEMENT] Ingester: Limiting on owned series (`-ingester.use-ingester-owned-series-for-limits`) now prevents discards in cases where a tenant is sharded across all ingesters (or shuffle sharding is disabled) and the ingester count increases. #7411
* [ENHANCEMENT] Block upload: include converted timestamps in the error message if block is from the future. #7538
* [ENHANCEMENT] Query-frontend: Introduce `-query-frontend.active-series-write-timeout` to allow configuring the server-side write timeout for active series requests. #7553 #7569
* [BUGFIX] Ingester: don't ignore errors encountered while iterating through chunks or samples in response to a query request. #6451
* [BUGFIX] Fix issue where queries can fail or omit OOO samples if OOO head compaction occurs between creating a querier and reading chunks #6766
* [BUGFIX] Fix issue where concatenatingChunkIterator can obscure errors #6766
* [BUGFIX] Fix panic during tsdb Commit #6766
* [BUGFIX] tsdb/head: wlog exemplars after samples #6766
* [BUGFIX] Ruler: fix issue where "failed to remotely evaluate query expression, will retry" messages are logged without context such as the trace ID and do not appear in trace events. #6789
* [BUGFIX] Ruler: do not retry requests to remote querier when server's response exceeds its configured max payload size. #7216
* [BUGFIX] Querier: fix issue where spans in query request traces were not nested correctly. #6893
* [BUGFIX] Fix issue where all incoming HTTP requests have duplicate trace spans. #6920
* [BUGFIX] Querier: do not retry requests to store-gateway when a query gets canceled. #6934
* [BUGFIX] Querier: return 499 status code instead of 500 when a request to remote read endpoint gets canceled. #6934
* [BUGFIX] Querier: fix issue where `-querier.max-fetched-series-per-query` is not applied to `/series` endpoint if the series are loaded from ingesters. #7055
* [BUGFIX] Distributor: fix issue where `-distributor.metric-relabeling-enabled` may cause distributors to panic #7176
* [BUGFIX] Distributor: fix issue where `-distributor.metric-relabeling-enabled` may cause distributors to write unsorted labels and corrupt blocks #7326
* [BUGFIX] Query-frontend: the `cortex_query_frontend_queries_total` report incorrectly reported `op="query"` for any request which wasn't a range query. Now the `op` label value can be one of the following: #7207
  * `query`: instant query
  * `query_range`: range query
  * `cardinality`: cardinality query
  * `label_names_and_values`: label names / values query
  * `active_series`: active series query
  * `other`: any other request
* [BUGFIX] Fix performance regression introduced in Mimir 2.11.0 when uploading blocks to AWS S3. #7240
* [BUGFIX] Query-frontend: fix race condition when sharding active series is enabled (see above) and response is compressed with snappy. #7290
* [BUGFIX] Query-frontend: "query stats" log unsuccessful replies from downstream as "failed". #7296
* [BUGFIX] Packaging: remove reload from systemd file as mimir does not take into account SIGHUP. #7345
* [BUGFIX] Compactor: do not allow out-of-order blocks to prevent timely compaction. #7342
* [BUGFIX] Update `google.golang.org/grpc` to resolve occasional issues with gRPC server closing its side of connection before it was drained by the client. #7380
* [BUGFIX] Query-frontend: abort response streaming for `active_series` requests when the request context is canceled. #7378
* [BUGFIX] Compactor: improve compaction of sporadic blocks. #7329
* [BUGFIX] Ruler: fix regression that caused client errors to be tracked in `cortex_ruler_write_requests_failed_total` metric. #7472
* [BUGFIX] promql: Fix Range selectors with an @ modifier are wrongly scoped in range queries. #7475
* [BUGFIX] Fix metadata API using wrong JSON field names. #7475
* [BUGFIX] Ruler: fix native histogram recording rule result corruption. #7552
* [BUGFIX] Querier: fix HTTP status code translations for remote read requests. Previously, remote-read had conflicting behaviours: when returning samples all internal errors were translated to HTTP 400; when returning chunks all internal errors were translated to HTTP 500. #7487
* [BUGFIX] Query-frontend: Fix memory leak on every request. #7654

### Mixin

* [CHANGE] The `job` label matcher for distributor and gateway have been extended to include any deployment matching `distributor.*` and `cortex-gw.*` respectively. This change allows to match custom and multi-zone distributor and gateway deployments too. #6817
* [ENHANCEMENT] Dashboards: Add panels for alertmanager activity of a tenant #6826
* [ENHANCEMENT] Dashboards: Add graphs to "Slow Queries" dashboard. #6880
* [ENHANCEMENT] Dashboards: Update all deprecated "graph" panels to "timeseries" panels. #6864 #7413 #7457
* [ENHANCEMENT] Dashboards: Make most columns in "Slow Queries" sortable. #7000
* [ENHANCEMENT] Dashboards: Render graph panels at full resolution as opposed to at half resolution. #7027
* [ENHANCEMENT] Dashboards: show query-scheduler queue length on "Reads" and "Remote Ruler Reads" dashboards. #7088
* [ENHANCEMENT] Dashboards: Add estimated number of compaction jobs to "Compactor", "Tenants" and "Top tenants" dashboards. #7449 #7481
* [ENHANCEMENT] Recording rules: add native histogram recording rules to `cortex_request_duration_seconds`. #7528
* [ENHANCEMENT] Dashboards: Add total owned series, and per-ingester in-memory and owned series to "Tenants" dashboard. #7511
* [BUGFIX] Dashboards: drop `step` parameter from targets as it is not supported. #7157
* [BUGFIX] Recording rules: drop rules for metrics removed in 2.0: `cortex_memcache_request_duration_seconds` and `cortex_cache_request_duration_seconds`. #7514

### Jsonnet

* [CHANGE] Distributor: Increase `JAEGER_REPORTER_MAX_QUEUE_SIZE` from the default (100) to 1000, to avoid dropping tracing spans. #7259
* [CHANGE] Querier: Increase `JAEGER_REPORTER_MAX_QUEUE_SIZE` from 1000 to 5000, to avoid dropping tracing spans. #6764
* [CHANGE] rollout-operator: remove default CPU limit. #7066
* [CHANGE] Store-gateway: Increase `JAEGER_REPORTER_MAX_QUEUE_SIZE` from the default (100) to 1000, to avoid dropping tracing spans. #7068
* [CHANGE] Query-frontend, ingester, ruler, backend and write instances: Increase `JAEGER_REPORTER_MAX_QUEUE_SIZE` from the default (100), to avoid dropping tracing spans. #7086
* [CHANGE] Ring: relaxed the hash ring heartbeat period and timeout for distributor, ingester, store-gateway and compactor: #6860
  * `-distributor.ring.heartbeat-period` set to `1m`
  * `-distributor.ring.heartbeat-timeout` set to `4m`
  * `-ingester.ring.heartbeat-period` set to `2m`
  * `-store-gateway.sharding-ring.heartbeat-period` set to `1m`
  * `-store-gateway.sharding-ring.heartbeat-timeout` set to `4m`
  * `-compactor.ring.heartbeat-period` set to `1m`
  * `-compactor.ring.heartbeat-timeout` set to `4m`
* [CHANGE] Ruler-querier: the topology spread constrain max skew is now configured through the configuration option `ruler_querier_topology_spread_max_skew` instead of `querier_topology_spread_max_skew`. #7204
* [CHANGE] Distributor: `-server.grpc.keepalive.max-connection-age` lowered from `2m` to `60s` and configured `-shutdown-delay=90s` and termination grace period to `100` seconds in order to reduce the chances of failed gRPC write requests when distributors gracefully shutdown. #7361
* [FEATURE] Added support for the following root-level settings to configure the list of matchers to apply to node affinity: #6782 #6829
  * `alertmanager_node_affinity_matchers`
  * `compactor_node_affinity_matchers`
  * `continuous_test_node_affinity_matchers`
  * `distributor_node_affinity_matchers`
  * `ingester_node_affinity_matchers`
  * `ingester_zone_a_node_affinity_matchers`
  * `ingester_zone_b_node_affinity_matchers`
  * `ingester_zone_c_node_affinity_matchers`
  * `mimir_backend_node_affinity_matchers`
  * `mimir_backend_zone_a_node_affinity_matchers`
  * `mimir_backend_zone_b_node_affinity_matchers`
  * `mimir_backend_zone_c_node_affinity_matchers`
  * `mimir_read_node_affinity_matchers`
  * `mimir_write_node_affinity_matchers`
  * `mimir_write_zone_a_node_affinity_matchers`
  * `mimir_write_zone_b_node_affinity_matchers`
  * `mimir_write_zone_c_node_affinity_matchers`
  * `overrides_exporter_node_affinity_matchers`
  * `querier_node_affinity_matchers`
  * `query_frontend_node_affinity_matchers`
  * `query_scheduler_node_affinity_matchers`
  * `rollout_operator_node_affinity_matchers`
  * `ruler_node_affinity_matchers`
  * `ruler_node_affinity_matchers`
  * `ruler_querier_node_affinity_matchers`
  * `ruler_query_frontend_node_affinity_matchers`
  * `ruler_query_scheduler_node_affinity_matchers`
  * `store_gateway_node_affinity_matchers`
  * `store_gateway_node_affinity_matchers`
  * `store_gateway_zone_a_node_affinity_matchers`
  * `store_gateway_zone_b_node_affinity_matchers`
  * `store_gateway_zone_c_node_affinity_matchers`
* [FEATURE] Ingester: Allow automated zone-by-zone downscaling, that can be enabled via the `ingester_automated_downscale_enabled` flag. It is disabled by default. #6850
* [ENHANCEMENT] Alerts: Add `MimirStoreGatewayTooManyFailedOperations` warning alert that triggers when Mimir store-gateway report error when interacting with the object storage. #6831
* [ENHANCEMENT] Querier HPA: improved scaling metric and scaling policies, in order to scale up and down more gradually. #6971
* [ENHANCEMENT] Rollout-operator: upgraded to v0.13.0. #7469
* [ENHANCEMENT] Rollout-operator: add tracing configuration to rollout-operator container (when tracing is enabled and configured). #7469
* [ENHANCEMENT] Query-frontend: configured `-shutdown-delay`, `-server.grpc.keepalive.max-connection-age` and termination grace period to reduce the likelihood of queries hitting terminated query-frontends. #7129
* [ENHANCEMENT] Autoscaling: add support for KEDA's `ignoreNullValues` option for Prometheus scaler. #7471
* [BUGFIX] Update memcached-exporter to 0.14.1 due to CVE-2023-39325. #6861

### Mimirtool

* [FEATURE] Add command `migrate-utf8` to migrate Alertmanager configurations for Alertmanager versions 0.27.0 and later. #7383
* [ENHANCEMENT] Add template render command to render locally a template. #7325
* [ENHANCEMENT] Add `--extra-headers` option to `mimirtool rules` command to add extra headers to requests for auth. #7141
* [ENHANCEMENT] Analyze Prometheus: set tenant header. #6737
* [ENHANCEMENT] Add argument `--output-dir` to `mimirtool alertmanager get` where the config and templates will be written to and can be loaded via `mimirtool alertmanager load` #6760
* [BUGFIX] Analyze rule-file: .metricsUsed field wasn't populated. #6953

### Mimir Continuous Test

* [ENHANCEMENT] Include comparison of all expected and actual values when any float sample does not match. #6756

### Query-tee

* [BUGFIX] Fix issue where `Host` HTTP header was not being correctly changed for the proxy targets. #7386
* [ENHANCEMENT] Allow using the value of X-Scope-OrgID for basic auth username in the forwarded request if URL username is set as `__REQUEST_HEADER_X_SCOPE_ORGID__`. #7452

### Documentation

* [CHANGE] No longer mark OTLP distributor endpoint as experimental. #7348
* [ENHANCEMENT] Added runbook for `KubePersistentVolumeFillingUp` alert. #7297
* [ENHANCEMENT] Add Grafana Cloud recommendations to OTLP documentation. #7375
* [BUGFIX] Fixed typo on single zone->zone aware replication Helm page. #7327

### Tools

* [CHANGE] copyblocks: The flags for copyblocks have been changed to align more closely with other tools. #6607
* [CHANGE] undelete-blocks: undelete-blocks-gcs has been removed and replaced with undelete-blocks, which supports recovering deleted blocks in versioned buckets from ABS, GCS, and S3-compatible object storage. #6607
* [FEATURE] copyprefix: Add tool to copy objects between prefixes. Supports ABS, GCS, and S3-compatible object storage. #6607

## 2.11.0

### Grafana Mimir

* [CHANGE] The following deprecated configurations have been removed: #6673 #6779 #6808 #6814
  * `-querier.iterators`
  * `-querier.batch-iterators`
  * `-blocks-storage.bucket-store.max-chunk-pool-bytes`
  * `-blocks-storage.bucket-store.chunk-pool-min-bucket-size-bytes`
  * `-blocks-storage.bucket-store.chunk-pool-max-bucket-size-bytes`
  * `-blocks-storage.bucket-store.bucket-index.enabled`
* [CHANGE] Querier: Split worker GRPC config into separate client configs for the frontend and scheduler to allow TLS to be configured correctly when specifying the `tls_server_name`. The GRPC config specified under `-querier.frontend-client.*` will no longer apply to the scheduler client, and will need to be set explicitly under `-querier.scheduler-client.*`. #6445 #6573
* [CHANGE] Store-gateway: enable sparse index headers by default. Sparse index headers reduce the time to load an index header up to 90%. #6005
* [CHANGE] Store-gateway: lazy-loading concurrency limit default value is now 4. #6004
* [CHANGE] General: enabled `-log.buffered` by default. The `-log.buffered` has been deprecated and will be removed in Mimir 2.13. #6131
* [CHANGE] Ingester: changed default `-blocks-storage.tsdb.series-hash-cache-max-size-bytes` setting from `1GB` to `350MB`. The new default cache size is enough to store the hashes for all series in a ingester, assuming up to 2M in-memory series per ingester and using the default 13h retention period for local TSDB blocks in the ingesters. #6130
* [CHANGE] Query-frontend: removed `cortex_query_frontend_workers_enqueued_requests_total`. Use `cortex_query_frontend_enqueue_duration_seconds_count` instead. #6121
* [CHANGE] Ingester / querier: enable ingester to querier chunks streaming by default and mark it as stable. #6174
* [CHANGE] Ingester / querier: enable ingester query request minimisation by default and mark it as stable. #6174
* [CHANGE] Ingester: changed the default value for the experimental configuration parameter `-blocks-storage.tsdb.early-head-compaction-min-estimated-series-reduction-percentage` from 10 to 15. #6186
* [CHANGE] Ingester: `/ingester/push` HTTP endpoint has been removed. This endpoint was added for testing and troubleshooting, but was never documented or used for anything. #6299
* [CHANGE] Experimental setting `-log.rate-limit-logs-per-second-burst` renamed to `-log.rate-limit-logs-burst-size`. #6230
* [CHANGE] Ingester: by setting the newly introduced experimental CLI flag `-ingester.return-only-grpc-errors` to true, ingester will return only gRPC errors. #6443 #6680 #6723
* [CHANGE] Upgrade Node.js to v20. #6540
* [CHANGE] Querier: `cortex_querier_blocks_consistency_checks_failed_total` is now incremented when a block couldn't be queried from any attempted store-gateway as opposed to incremented after each attempt. Also `cortex_querier_blocks_consistency_checks_total` is incremented once per query as opposed to once per attempt (with 3 attempts). #6590
* [CHANGE] Ingester: Modify utilization based read path limiter to base memory usage on Go heap size. #6584
* [FEATURE] Distributor: added option `-distributor.retry-after-header.enabled` to include the `Retry-After` header in recoverable error responses. #6608
* [FEATURE] Query-frontend: add experimental support for query blocking. Queries are blocked on a per-tenant basis and is configured via the limit `blocked_queries`. #5609
* [FEATURE] Vault: Added support for new Vault authentication methods: `AppRole`, `Kubernetes`, `UserPass` and `Token`. #6143
* [FEATURE] Add experimental endpoint `/api/v1/cardinality/active_series` to return the set of active series for a given selector. #6536 #6619 #6651 #6667 #6717
* [FEATURE] Added `-<prefix>.s3.part-size` flag to configure the S3 minimum file size in bytes used for multipart uploads. #6592
* [FEATURE] Add the experimental `-<prefix>.s3.send-content-md5` flag (defaults to `false`) to configure S3 Put Object requests to send a `Content-MD5` header. Setting this flag is not recommended unless your object storage does not support checksums. #6622
* [FEATURE] Distributor: add an experimental flag `-distributor.reusable-ingester-push-worker` that can be used to pre-allocate a pool of workers to be used to send push requests to the ingesters. #6660
* [FEATURE] Distributor: Support enabling of automatically generated name suffixes for metrics ingested via OTLP, through the flag `-distributor.otel-metric-suffixes-enabled`. #6542
* [FEATURE] Ingester: ingester can now track which of the user's series the ingester actually owns according to the ring, and only consider owned series when checking for user series limit. This helps to avoid hitting the user's series limit when scaling up ingesters or changing user's ingester shard size. Feature is currently experimental, and disabled by default. It can be enabled by setting `-ingester.use-ingester-owned-series-for-limits` (to use owned series for limiting). This is currently limited to multi-zone ingester setup, with replication factor being equal to number of zones. #6718 #7087
* [ENHANCEMENT] Query-frontend: don't treat cancel as an error. #4648
* [ENHANCEMENT] Ingester: exported summary `cortex_ingester_inflight_push_requests_summary` tracking total number of inflight requests in percentile buckets. #5845
* [ENHANCEMENT] Query-scheduler: add `cortex_query_scheduler_enqueue_duration_seconds` metric that records the time taken to enqueue or reject a query request. #5879
* [ENHANCEMENT] Query-frontend: add `cortex_query_frontend_enqueue_duration_seconds` metric that records the time taken to enqueue or reject a query request. When query-scheduler is in use, the metric has the `scheduler_address` label to differentiate the enqueue duration by query-scheduler backend. #5879 #6087 #6120
* [ENHANCEMENT] Store-gateway: add metric `cortex_bucket_store_blocks_loaded_by_duration` for counting the loaded number of blocks based on their duration. #6074  #6129
* [ENHANCEMENT] Expose `/sync/mutex/wait/total:seconds` Go runtime metric as `go_sync_mutex_wait_total_seconds_total` from all components. #5879
* [ENHANCEMENT] Query-scheduler: improve latency with many concurrent queriers. #5880
* [ENHANCEMENT] Ruler: add new per-tenant `cortex_ruler_queries_zero_fetched_series_total` metric to track rules that fetched no series. #5925
* [ENHANCEMENT] Implement support for `limit`, `limit_per_metric` and `metric` parameters for `<Prometheus HTTP prefix>/api/v1/metadata` endpoint. #5890
* [ENHANCEMENT] Distributor: add experimental support for storing metadata when ingesting metrics via OTLP. This makes metrics description and type available when ingesting metrics via OTLP. Enable with `-distributor.enable-otlp-metadata-storage=true`. #5693 #6035 #6254
* [ENHANCEMENT] Ingester: added support for sampling errors, which can be enabled by setting `-ingester.error-sample-rate`. This way each error will be logged once in the configured number of times. All the discarded samples will still be tracked by the `cortex_discarded_samples_total` metric. #5584 #6014
* [ENHANCEMENT] Ruler: Fetch secrets used to configure TLS on the Alertmanager client from Vault when `-vault.enabled` is true. #5239
* [ENHANCEMENT] Query-frontend: added query-sharding support for `group by` aggregation queries. #6024
* [ENHANCEMENT] Fetch secrets used to configure server-side TLS from Vault when `-vault.enabled` is true. #6052.
* [ENHANCEMENT] Packaging: add logrotate config file. #6142
* [ENHANCEMENT] Ingester: add the experimental configuration options `-blocks-storage.tsdb.head-postings-for-matchers-cache-max-bytes` and `-blocks-storage.tsdb.block-postings-for-matchers-cache-max-bytes` to enforce a limit in bytes on the `PostingsForMatchers()` cache used by ingesters (the cache limit is per TSDB head and block basis, not a global one). The experimental configuration options `-blocks-storage.tsdb.head-postings-for-matchers-cache-size` and `-blocks-storage.tsdb.block-postings-for-matchers-cache-size` have been deprecated. #6151
* [ENHANCEMENT] Ingester: use the `PostingsForMatchers()` in-memory cache for label values queries with matchers too. #6151
* [ENHANCEMENT] Ingester / store-gateway: optimized regex matchers. #6168 #6250
* [ENHANCEMENT] Distributor: Include ingester IDs in circuit breaker related metrics and logs. #6206
* [ENHANCEMENT] Querier: improve errors and logging when streaming chunks from ingesters and store-gateways. #6194 #6309
* [ENHANCEMENT] Querier: Add `cortex_querier_federation_exemplar_tenants_queried` and `cortex_querier_federation_tenants_queried` metrics to track the number of tenants queried by multi-tenant queries. #6374 #6409
* [ENHANCEMENT] All: added an experimental `-server.grpc.num-workers` flag that configures the number of long-living workers used to process gRPC requests. This could decrease the CPU usage by reducing the number of stack allocations. #6311
* [ENHANCEMENT] All: improved IPv6 support by using the proper host:port formatting. #6311
* [ENHANCEMENT] Querier: always return error encountered during chunks streaming, rather than `the stream has already been exhausted`. #6345 #6433
* [ENHANCEMENT] Query-frontend: add `instance_enable_ipv6` to support IPv6. #6111
* [ENHANCEMENT] Store-gateway: return same detailed error messages as queriers when chunks or series limits are reached. #6347
* [ENHANCEMENT] Querier: reduce memory consumed for queries that hit store-gateways. #6348
* [ENHANCEMENT] Ruler: include corresponding trace ID with log messages associated with rule evaluation. #6379 #6520
* [ENHANCEMENT] Querier: clarify log messages and span events emitted while querying ingesters, and include both ingester name and address when relevant. #6381
* [ENHANCEMENT] Memcached: introduce new experimental configuration parameters `-<prefix>.memcached.write-buffer-size-bytes` `-<prefix>.memcached.read-buffer-size-bytes` to customise the memcached client write and read buffer size (the buffer is allocated for each memcached connection). #6468
* [ENHANCEMENT] Ingester, Distributor: added experimental support for rejecting push requests received via gRPC before reading them into memory, if ingester or distributor is unable to accept the request. This is activated by using `-ingester.limit-inflight-requests-using-grpc-method-limiter` for ingester, and `-distributor.limit-inflight-requests-using-grpc-method-limiter` for distributor. #5976 #6300
* [ENHANCEMENT] Add capability in store-gateways to accept number of tokens through config. `-store-gateway.sharding-ring.num-tokens`, `default-value=512` #4863
* [ENHANCEMENT] Query-frontend: return warnings generated during query evaluation. #6391
* [ENHANCEMENT] Server: Add the option `-server.http-read-header-timeout` to enable specifying a timeout for reading HTTP request headers. It defaults to 0, in which case reading of headers can take up to `-server.http-read-timeout`, leaving no time for reading body, if there's any. #6517
* [ENHANCEMENT] Add connection-string option, `-<prefix>.azure.connection-string`, for Azure Blob Storage. #6487
* [ENHANCEMENT] Ingester: Add `-ingester.instance-limits.max-inflight-push-requests-bytes`. This limit protects the ingester against requests that together may cause an OOM. #6492
* [ENHANCEMENT] Ingester: add new per-tenant `cortex_ingester_local_limits` metric to expose the calculated local per-tenant limits seen at each ingester. Exports the local per-tenant series limit with label `{limit="max_global_series_per_user"}` #6403
* [ENHANCEMENT] Query-frontend: added "queue_time_seconds" field to "query stats" log. This is total time that query and subqueries spent in the queue, before queriers picked it up. #6537
* [ENHANCEMENT] Server: Add `-server.report-grpc-codes-in-instrumentation-label-enabled` CLI flag to specify whether gRPC status codes should be used in `status_code` label of `cortex_request_duration_seconds` metric. It defaults to false, meaning that successful and erroneous gRPC status codes are represented with `success` and `error` respectively. #6562
* [ENHANCEMENT] Server: Add `-ingester.client.report-grpc-codes-in-instrumentation-label-enabled` CLI flag to specify whether gRPC status codes should be used in `status_code` label of `cortex_ingester_client_request_duration_seconds` metric. It defaults to false, meaning that successful and erroneous gRPC status codes are represented with `2xx` and `error` respectively. #6562
* [ENHANCEMENT] Server: Add `-server.http-log-closed-connections-without-response-enabled` option to log details about connections to HTTP server that were closed before any data was sent back. This can happen if client doesn't manage to send complete HTTP headers before timeout. #6612
* [ENHANCEMENT] Query-frontend: include length of query, time since the earliest and latest points of a query, time since the earliest and latest points of a query, cached/uncached bytes in "query stats" logs. Time parameters (start/end/time) are always formatted as RFC3339 now. #6473 #6477 #6709 #6710
* [ENHANCEMENT] Query-frontend: `-query-frontend.align-queries-with-step` has been moved from a global flag to a per-tenant override. #6714
* [ENHANCEMENT] Distributor: added support for reducing the resolution of native histogram samples upon ingestion if the sample has too many buckets compared to `-validation.max-native-histogram-buckets`. This is enabled by default and can be turned off by setting `-validation.reduce-native-histogram-over-max-buckets` to `false`. #6535
* [ENHANCEMENT] Query-frontend: optionally wait for the frontend to complete startup if requests are received while the frontend is still starting. Disabled by default, set `-query-frontend.not-running-timeout` to a non-zero value to enable. #6621
* [ENHANCEMENT] Distributor: Include source IPs in OTLP push handler logs. #6652
* [ENHANCEMENT] Query-frontend: return clearer error message when a query request is received while shutting down. #6675
* [ENHANCEMENT] Querier: return clearer error message when a query request is cancelled by the caller. #6697
* [ENHANCEMENT] Compactor: Mark corrupted blocks for no-compaction to avoid blocking compactor future runs. #6588
* [ENHANCEMENT] Distributor: Added an experimental configuration option `distributor.ingestion-burst-factor` that overrides the `distributor.ingestion-burst-size` option if set. The `distributor.ingestion-burst-factor` is used to set the underlying ingestion rate limiter token bucket's burst size to a multiple of the per distributor `distributor.ingestion-rate-limit` and the `distributor.ingestion-burst-factor`. This is disabled by default. #6662
* [ENHANCEMENT] Add debug message to track tenants sending queries that are not able to benefit from caches. #6732
* [BUGFIX] Distributor: return server overload error in the event of exceeding the ingestion rate limit. #6549
* [BUGFIX] Ring: Ensure network addresses used for component hash rings are formatted correctly when using IPv6. #6068
* [BUGFIX] Query-scheduler: don't retain connections from queriers that have shut down, leading to gradually increasing enqueue latency over time. #6100 #6145
* [BUGFIX] Ingester: prevent query logic from continuing to execute after queries are canceled. #6085
* [BUGFIX] Ensure correct nesting of children of the `querier.Select` tracing span. #6085
* [BUGFIX] Packaging: fix preremove script preventing upgrades on RHEL based OS. #6067
* [BUGFIX] Querier: return actual error rather than `attempted to read series at index XXX from stream, but the stream has already been exhausted` (or even no error at all) when streaming chunks from ingesters or store-gateways is enabled and an error occurs while streaming chunks. #6346
* [BUGFIX] Querier: reduce log volume when querying ingesters with zone-awareness enabled and one or more instances in a single zone unavailable. #6381
* [BUGFIX] Querier: don't try to query further ingesters if ingester query request minimization is enabled and a query limit is reached as a result of the responses from the initial set of ingesters. #6402
* [BUGFIX] Ingester: Don't cache context cancellation error when querying. #6446
* [BUGFIX] Ingester: don't ignore errors encountered while iterating through chunks or samples in response to a query request. #6469
* [BUGFIX] All: fix issue where traces for some inter-component gRPC calls would incorrectly show the call as failing due to cancellation. #6470
* [BUGFIX] Querier: correctly mark streaming requests to ingesters or store-gateways as successful, not cancelled, in metrics and traces. #6471 #6505
* [BUGFIX] Querier: fix issue where queries fail with "context canceled" error when an ingester or store-gateway fails healthcheck while the query is in progress. #6550
* [BUGFIX] Tracing: When creating an OpenTelemetry tracing span, add it to the context for later retrieval. #6614
* [BUGFIX] Querier: always report query results to query-frontends, even when cancelled, to ensure query-frontends don't wait for results that will otherwise never arrive. #6703
* [BUGFIX] Querier: attempt to query ingesters in PENDING state, to reduce the likelihood that scaling up the number of ingesters in multiple zones simultaneously causes a read outage. #6726 #6727
* [BUGFIX] Querier: don't cancel inflight queries from a query-scheduler if the stream between the querier and query-scheduler is broken. #6728
* [BUGFIX] Store-gateway: Fix double-counting of some duration metrics. #6616
* [BUGFIX] Fixed possible series matcher corruption leading to wrong series being included in query results. #6884

### Mixin

* [CHANGE] Dashboards: enabled reporting gRPC codes as `status_code` label in Mimir dashboards. In case of gRPC calls, the successful `status_code` label on `cortex_request_duration_seconds` and gRPC client request duration metrics has changed from 'success' and '2xx' to 'OK'. #6561
* [CHANGE] Alerts: remove `MimirGossipMembersMismatch` alert and replace it with `MimirGossipMembersTooHigh` and `MimirGossipMembersTooLow` alerts that should have a higher signal-to-noise ratio. #6508
* [ENHANCEMENT] Dashboards: Optionally show rejected requests on Mimir Writes dashboard. Useful when used together with "early request rejection" in ingester and distributor. #6132 #6556
* [ENHANCEMENT] Alerts: added a critical alert for `CompactorSkippedBlocksWithOutOfOrderChunks` when multiple blocks are affected. #6410
* [ENHANCEMENT] Dashboards: Added the min-replicas for autoscaling dashboards. #6528
* [ENHANCEMENT] Dashboards: Show queries per second for the `/api/v1/cardinality/` endpoints on the "Overview" dashboard. #6720
* [BUGFIX] Alerts: fixed issue where `GossipMembersMismatch` warning message referred to per-instance labels that were not produced by the alert query. #6146
* [BUGFIX] Dashboards: Fix autoscaling dashboard panels for KEDA > 2.9. [Requires scraping the KEDA operator for metrics since they moved](https://github.com/kedacore/keda/issues/3972). #6528
* [BUGFIX] Alerts: Fix autoscaling alerts for KEDA > 2.9. [Requires scraping the KEDA operator for metrics since they moved](https://github.com/kedacore/keda/issues/3972). #6528

### Jsonnet

* [CHANGE] Ingester: reduce `-server.grpc-max-concurrent-streams` to 500. #5666
* [CHANGE] Changed default `_config.cluster_domain` from `cluster.local` to `cluster.local.` to reduce the number of DNS lookups made by Mimir. #6389
* [CHANGE] Query-frontend: changed default `_config.autoscaling_query_frontend_cpu_target_utilization` from `1` to `0.75`. #6395
* [CHANGE] Distributor: Increase HPA scale down period such that distributors are slower to scale down after autoscaling up. #6589
* [CHANGE] Store-gateway: Change the default timeout used for index-queries caches from `200ms` to `450ms`. #6786
* [FEATURE] Store-gateway: Allow automated zone-by-zone downscaling, that can be enabled via the `store_gateway_automated_downscale_enabled` flag. It is disabled by default. #6149
* [FEATURE] Ingester: Allow to configure TSDB Head early compaction using the following `_config` parameters: #6181
  * `ingester_tsdb_head_early_compaction_enabled` (disabled by default)
  * `ingester_tsdb_head_early_compaction_reduction_percentage`
  * `ingester_tsdb_head_early_compaction_min_in_memory_series`
* [ENHANCEMENT] Double the amount of rule groups for each user tier. #5897
* [ENHANCEMENT] Set `maxUnavailable` to 0 for `distributor`, `overrides-exporter`, `querier`, `query-frontend`, `query-scheduler` `ruler-querier`, `ruler-query-frontend`, `ruler-query-scheduler` and `consul` deployments, to ensure they don't become completely unavailable during a rollout. #5924
* [ENHANCEMENT] Update rollout-operator to `v0.9.0`. #6022 #6110 #6558 #6681
* [ENHANCEMENT] Update memcached to `memcached:1.6.22-alpine`. #6585
* [ENHANCEMENT] Store-gateway: replaced the following deprecated CLI flags: #6319
  * `-blocks-storage.bucket-store.index-header-lazy-loading-enabled` replaced with `-blocks-storage.bucket-store.index-header.lazy-loading-enabled`
  * `-blocks-storage.bucket-store.index-header-lazy-loading-idle-timeout` replaced with `-blocks-storage.bucket-store.index-header.lazy-loading-idle-timeout`
* [ENHANCEMENT] Store-gateway: Allow selective enablement of store-gateway automated scaling on a per-zone basis. #6302
* [BUGFIX] Autoscaling: KEDA > 2.9 removed the ability to set metricName in the trigger metadata. To help discern which metric is used by the HPA, we set the trigger name to what was the metricName. This is available as the `scaler` label on `keda_*` metrics. #6528

### Mimirtool

* [ENHANCEMENT] Analyze Grafana: Improve support for variables in range. #6657
* [BUGFIX] Fix out of bounds error on export with large timespans and/or series count. #5700
* [BUGFIX] Fix the issue where `--read-timeout` was applied to the entire `mimirtool analyze grafana` invocation rather than to individual Grafana API calls. #5915
* [BUGFIX] Fix incorrect remote-read path joining for `mimirtool remote-read` commands on Windows. #6011
* [BUGFIX] Fix template files full path being sent in `mimirtool alertmanager load` command. #6138
* [BUGFIX] Analyze rule-file: .metricsUsed field wasn't populated. #6953

### Mimir Continuous Test

### Query-tee

### Documentation

* [ENHANCEMENT] Document the concept of native histograms and how to send them to Mimir, migration path. #5956 #6488 #6539 #6752
* [ENHANCEMENT] Document native histograms query and visualization. #6231

### Tools

* [CHANGE] tsdb-index: Rename tool to tsdb-series. #6317
* [FEATURE] tsdb-labels: Add tool to print label names and values of a TSDB block. #6317
* [ENHANCEMENT] trafficdump: Trafficdump can now parse OTEL requests. Entire request is dumped to output, there's no filtering of fields or matching of series done. #6108

## 2.10.5

### Grafana Mimir

* [ENHANCEMENT] Update Docker base images from `alpine:3.18.3` to `alpine:3.18.5`. #6897
* [BUGFIX] Fixed possible series matcher corruption leading to wrong series being included in query results. #6886

### Documentation

* [ENHANCEMENT] Document the concept of native histograms and how to send them to Mimir, migration path. #6757
* [ENHANCEMENT] Document native histograms query and visualization. #6757

## 2.10.4

### Grafana Mimir

* [BUGFIX] Update otelhttp library to v0.44.0 as a mitigation for CVE-2023-45142. #6634

## 2.10.3

### Grafana Mimir

* [BUGFIX] Update grpc-go library to 1.57.2-dev that includes a fix for a bug introduced in 1.57.1. #6419

## 2.10.2

### Grafana Mimir

* [BUGFIX] Update grpc-go library to 1.57.1 and `golang.org/x/net` to `0.17`, which include fix for CVE-2023-44487. #6349

## 2.10.1

### Grafana Mimir

* [CHANGE] Update Go version to 1.21.3. #6244 #6325
* [BUGFIX] Query-frontend: Don't retry read requests rejected by the ingester due to utilization based read path limiting. #6032
* [BUGFIX] Ingester: fix panic in WAL replay of certain native histograms. #6086

## 2.10.0

### Grafana Mimir

* [CHANGE] Store-gateway: skip verifying index header integrity upon loading. To enable verification set `blocks_storage.bucket_store.index_header.verify_on_load: true`. #5174
* [CHANGE] Querier: change the default value of the experimental `-querier.streaming-chunks-per-ingester-buffer-size` flag to 256. #5203
* [CHANGE] Querier: only initiate query requests to ingesters in the `ACTIVE` state in the ring. #5342
* [CHANGE] Querier: renamed `-querier.prefer-streaming-chunks` to `-querier.prefer-streaming-chunks-from-ingesters` to enable streaming chunks from ingesters to queriers. #5182
* [CHANGE] Querier: `-query-frontend.cache-unaligned-requests` has been moved from a global flag to a per-tenant override. #5312
* [CHANGE] Ingester: removed `cortex_ingester_shipper_dir_syncs_total` and `cortex_ingester_shipper_dir_sync_failures_total` metrics. The former metric was not much useful, and the latter was never incremented. #5396
* [CHANGE] Ingester: removed logging of errors related to hitting per-instance limits to reduce resource usage when ingesters are under pressure. #5585
* [CHANGE] gRPC clients: use default connect timeout of 5s, and therefore enable default connect backoff max delay of 5s. #5562
* [CHANGE] Ingester: the `-validation.create-grace-period` is now enforced in the ingester too, other than distributor and query-frontend. If you've configured `-validation.create-grace-period` then make sure the configuration is applied to ingesters too. #5712
* [CHANGE] Distributor: the `-validation.create-grace-period` is now enforced for examplars too in the distributor. If an examplar has timestamp greater than "now + grace_period", then the exemplar will be dropped and the metric `cortex_discarded_exemplars_total{reason="exemplar_too_far_in_future",user="..."}` increased. #5761
* [CHANGE] Query-frontend: the `-validation.create-grace-period` is now enforced in the query-frontend even when the configured value is 0. When the value is 0, the query end time range is truncated to the current real-world time. #5829
* [CHANGE] Store-gateway: deprecated configuration parameters for index header under `blocks-storage.bucket-store` and use a new configurations in `blocks-storage.bucket-store.index-header`, deprecated configuration will be removed in Mimir 2.12. Configuration changes: #5726
  * `-blocks-storage.bucket-store.index-header-lazy-loading-enabled` is deprecated, use the new configuration `-blocks-storage.bucket-store.index-header.lazy-loading-enabled`
  * `-blocks-storage.bucket-store.index-header-lazy-loading-idle-timeout` is deprecated, use the new configuration `-blocks-storage.bucket-store.index-header.lazy-loading-idle-timeout`
  * `-blocks-storage.bucket-store.index-header-lazy-loading-concurrency` is deprecated, use the new configuration `-blocks-storage.bucket-store.index-header.lazy-loading-concurrency`
* [CHANGE] Store-gateway: remove experimental fine-grained chunks caching. The following experimental configuration parameters have been removed `-blocks-storage.bucket-store.chunks-cache.fine-grained-chunks-caching-enabled`, `-blocks-storage.bucket-store.fine-grained-chunks-caching-ranges-per-series`. #5816 #5875
* [CHANGE] Ingester: remove deprecated `blocks-storage.tsdb.max-tsdb-opening-concurrency-on-startup`. #5850
* [FEATURE] Introduced `-distributor.service-overload-status-code-on-rate-limit-enabled` flag for configuring status code to 529 instead of 429 upon rate limit exhaustion. #5752
* [FEATURE] Cardinality API: added a new `count_method` parameter which enables counting active series. #5136
* [FEATURE] Query-frontend: added experimental support to cache cardinality, label names and label values query responses. The cache will be used when `-query-frontend.cache-results` is enabled, and `-query-frontend.results-cache-ttl-for-cardinality-query` or `-query-frontend.results-cache-ttl-for-labels-query` set to a value greater than 0. The following metrics have been added to track the query results cache hit ratio per `request_type`: #5212 #5235 #5426 #5524
  * `cortex_frontend_query_result_cache_requests_total{request_type="query_range|cardinality|label_names_and_values"}`
  * `cortex_frontend_query_result_cache_hits_total{request_type="query_range|cardinality|label_names_and_values"}`
* [FEATURE] Added `-<prefix>.s3.list-objects-version` flag to configure the S3 list objects version. #5099
* [FEATURE] Ingester: add optional CPU/memory utilization based read request limiting, considered experimental. Disabled by default, enable by configuring limits via both of the following flags: #5012 #5392 #5394 #5526 #5508 #5704
  * `-ingester.read-path-cpu-utilization-limit`
  * `-ingester.read-path-memory-utilization-limit`
  * `-ingester.log-utilization-based-limiter-cpu-samples`
* [FEATURE] Ruler: support filtering results from rule status endpoint by `file`, `rule_group` and `rule_name`. #5291
* [FEATURE] Ingester: add experimental support for creating tokens by using spread minimizing strategy. This can be enabled with `-ingester.ring.token-generation-strategy: spread-minimizing` and `-ingester.ring.spread-minimizing-zones: <all available zones>`. In that case `-ingester.ring.tokens-file-path` must be empty. #5308 #5324
* [FEATURE] Storegateway: Persist sparse index-headers to disk and read from disk on index-header loads instead of reconstructing. #5465 #5651 #5726
* [FEATURE] Ingester: add experimental CLI flag `-ingester.ring.spread-minimizing-join-ring-in-order` that allows an ingester to register tokens in the ring only after all previous ingesters (with ID lower than its own ID) have already been registered. #5541
* [FEATURE] Ingester: add experimental support to compact the TSDB Head when the number of in-memory series is equal or greater than `-blocks-storage.tsdb.early-head-compaction-min-in-memory-series`, and the ingester estimates that the per-tenant TSDB Head compaction will reduce in-memory series by at least `-blocks-storage.tsdb.early-head-compaction-min-estimated-series-reduction-percentage`. #5371
* [FEATURE] Ingester: add new metrics for tracking native histograms in active series: `cortex_ingester_active_native_histogram_series`, `cortex_ingester_active_native_histogram_series_custom_tracker`, `cortex_ingester_active_native_histogram_buckets`, `cortex_ingester_active_native_histogram_buckets_custom_tracker`. The first 2 are the subsets of the existing and unmodified `cortex_ingester_active_series` and `cortex_ingester_active_series_custom_tracker` respectively, only tracking native histogram series, and the last 2 are the equivalents for tracking the number of buckets in native histogram series. #5318
* [FEATURE] Add experimental CLI flag `-<prefix>.s3.native-aws-auth-enabled` that allows to enable the default credentials provider chain of the AWS SDK. #5636
* [FEATURE] Distributor: add experimental support for circuit breaking when writing to ingesters via `-ingester.client.circuit-breaker.enabled`, `-ingester.client.circuit-breaker.failure-threshold`, or `-ingester.client.circuit-breaker.cooldown-period` or their corresponding YAML. #5650
* [FEATURE] The following features are no longer considered experimental. #5701 #5872
  * Ruler storage cache (`-ruler-storage.cache.*`)
  * Exclude ingesters running in specific zones (`-ingester.ring.excluded-zones`)
  * Cardinality-based query sharding (`-query-frontend.query-sharding-target-series-per-shard`)
  * Cardinality query result caching (`-query-frontend.results-cache-ttl-for-cardinality-query`)
  * Label names and values query result caching (`-query-frontend.results-cache-ttl-for-labels-query`)
  * Query expression size limit (`-query-frontend.max-query-expression-size-bytes`)
  * Peer discovery / tenant sharding for overrides exporters (`-overrides-exporter.ring.enabled`)
  * Configuring enabled metrics in overrides exporter (`-overrides-exporter.enabled-metrics`)
  * Per-tenant results cache TTL (`-query-frontend.results-cache-ttl`, `-query-frontend.results-cache-ttl-for-out-of-order-time-window`)
  * Shutdown delay (`-shutdown-delay`)
* [FEATURE] Querier: add experimental CLI flag `-tenant-federation.max-concurrent` to adjust the max number of per-tenant queries that can be run at a time when executing a single multi-tenant query. #5874
* [FEATURE] Alertmanager: add Microsoft Teams as a supported integration. #5840
* [ENHANCEMENT] Overrides-exporter: Add new metrics for write path and alertmanager (`max_global_metadata_per_user`, `max_global_metadata_per_metric`, `request_rate`, `request_burst_size`, `alertmanager_notification_rate_limit`, `alertmanager_max_dispatcher_aggregation_groups`, `alertmanager_max_alerts_count`, `alertmanager_max_alerts_size_bytes`) and added flag `-overrides-exporter.enabled-metrics` to explicitly configure desired metrics, e.g. `-overrides-exporter.enabled-metrics=request_rate,ingestion_rate`. Default value for this flag is: `ingestion_rate,ingestion_burst_size,max_global_series_per_user,max_global_series_per_metric,max_global_exemplars_per_user,max_fetched_chunks_per_query,max_fetched_series_per_query,ruler_max_rules_per_rule_group,ruler_max_rule_groups_per_tenant`. #5376
* [ENHANCEMENT] Cardinality API: when zone aware replication is enabled, the label values cardinality API can now tolerate single zone failure #5178
* [ENHANCEMENT] Distributor: optimize sending requests to ingesters when incoming requests don't need to be modified. For now this feature can be disabled by setting `-timeseries-unmarshal-caching-optimization-enabled=false`. #5137
* [ENHANCEMENT] Add advanced CLI flags to control gRPC client behaviour: #5161
  * `-<prefix>.connect-timeout`
  * `-<prefix>.connect-backoff-base-delay`
  * `-<prefix>.connect-backoff-max-delay`
  * `-<prefix>.initial-stream-window-size`
  * `-<prefix>.initial-connection-window-size`
* [ENHANCEMENT] Query-frontend: added "response_size_bytes" field to "query stats" log. #5196
* [ENHANCEMENT] Querier: refine error messages for per-tenant query limits, informing the user of the preferred strategy for not hitting the limit, in addition to how they may tweak the limit. #5059
* [ENHANCEMENT] Distributor: optimize sending of requests to ingesters by reusing memory buffers for marshalling requests. This optimization can be enabled by setting `-distributor.write-requests-buffer-pooling-enabled` to `true`. #5195 #5805 #5830
* [ENHANCEMENT] Querier: add experimental `-querier.minimize-ingester-requests` option to initially query only the minimum set of ingesters required to reach quorum. #5202 #5259 #5263
* [ENHANCEMENT] Querier: improve error message when streaming chunks from ingesters to queriers and a query limit is reached. #5245
* [ENHANCEMENT] Use new data structure for labels, to reduce memory consumption. #3555 #5731
* [ENHANCEMENT] Update alpine base image to 3.18.2. #5276
* [ENHANCEMENT] Ruler: add `cortex_ruler_sync_rules_duration_seconds` metric, tracking the time spent syncing all rule groups owned by the ruler instance. #5311
* [ENHANCEMENT] Store-gateway: add experimental `blocks-storage.bucket-store.index-header-lazy-loading-concurrency` config option to limit the number of concurrent index-headers loads when lazy loading. #5313 #5605
* [ENHANCEMENT] Ingester and querier: improve level of detail in traces emitted for queries that hit ingesters. #5315
* [ENHANCEMENT] Querier: add `cortex_querier_queries_rejected_total` metric that counts the number of queries rejected due to hitting a limit (eg. max series per query or max chunks per query). #5316 #5440 #5450
* [ENHANCEMENT] Querier: add experimental `-querier.minimize-ingester-requests-hedging-delay` option to initiate requests to further ingesters when request minimisation is enabled and not all initial requests have completed. #5368
* [ENHANCEMENT] Clarify docs for `-ingester.client.*` flags to make it clear that these are used by both queriers and distributors. #5375
* [ENHANCEMENT] Querier and store-gateway: add experimental support for streaming chunks from store-gateways to queriers while evaluating queries. This can be enabled with `-querier.prefer-streaming-chunks-from-store-gateways=true`. #5182
* [ENHANCEMENT] Querier: enforce `max-chunks-per-query` limit earlier in query processing when streaming chunks from ingesters to queriers to avoid unnecessarily consuming resources for queries that will be aborted. #5369 #5447
* [ENHANCEMENT] Ingester: added `cortex_ingester_shipper_last_successful_upload_timestamp_seconds` metric tracking the last successful TSDB block uploaded to the bucket (unix timestamp in seconds). #5396
* [ENHANCEMENT] Ingester: add two metrics tracking resource utilization calculated by utilization based limiter: #5496
  * `cortex_ingester_utilization_limiter_current_cpu_load`: The current exponential weighted moving average of the ingester's CPU load
  * `cortex_ingester_utilization_limiter_current_memory_usage_bytes`: The current ingester memory utilization
* [ENHANCEMENT] Ruler: added `insight=true` field to ruler's prometheus component for rule evaluation logs. #5510
* [ENHANCEMENT] Distributor Ingester: add metrics to count the number of requests rejected for hitting per-instance limits, `cortex_distributor_instance_rejected_requests_total` and `cortex_ingester_instance_rejected_requests_total` respectively. #5551
* [ENHANCEMENT] Distributor: add support for ingesting exponential histograms that are over the native histogram scale limit of 8 in OpenTelemetry format by downscaling them. #5532 #5607
* [ENHANCEMENT] General: buffered logging: #5506
  * `-log.buffered` CLI flag enable buffered logging.
* [ENHANCEMENT] Distributor: add more detailed information to traces generated while processing OTLP write requests. #5539
* [ENHANCEMENT] Distributor: improve performance ingesting OTLP payloads. #5531 #5607 #5616
* [ENHANCEMENT] Ingester: optimize label-values with matchers call when number of matched series is small. #5600
* [ENHANCEMENT] Compactor: delete bucket-index, markers and debug files if there are no blocks left in the bucket index. This cleanup must be enabled by using `-compactor.no-blocks-file-cleanup-enabled` option. #5648
* [ENHANCEMENT] Ingester: reduce memory usage of active series tracker. #5665
* [ENHANCEMENT] Store-gateway: added `-store-gateway.sharding-ring.auto-forget-enabled` configuration parameter to control whether store-gateway auto-forget feature should be enabled or disabled (enabled by default). #5702
* [ENHANCEMENT] Compactor: added per tenant block upload counters `cortex_block_upload_api_blocks_total`, `cortex_block_upload_api_bytes_total`, and `cortex_block_upload_api_files_total`. #5738
* [ENHANCEMENT] Compactor: verify time range of compacted block(s) matches the time range of input blocks. #5760
* [ENHANCEMENT] Querier: improved observability of calls to ingesters during queries. #5724
* [ENHANCEMENT] Compactor: block backfilling logging is now more verbose. #5711
* [ENHANCEMENT] Added support to rate limit application logs: #5764
  * `-log.rate-limit-enabled`
  * `-log.rate-limit-logs-per-second`
  * `-log.rate-limit-logs-per-second-burst`
* [ENHANCEMENT] Ingester: added `cortex_ingester_tsdb_head_min_timestamp_seconds` and `cortex_ingester_tsdb_head_max_timestamp_seconds` metrics which return min and max time of all TSDB Heads open in an ingester. #5786 #5815
* [ENHANCEMENT] Querier: cancel query requests to ingesters in a zone upon first error received from the zone, to reduce wasted effort spent computing results that won't be used #5764
* [ENHANCEMENT] All: improve tracing of internal HTTP requests sent over httpgrpc. #5782
* [ENHANCEMENT] Querier: add experimental per-query chunks limit based on an estimate of the number of chunks that will be sent from ingesters and store-gateways that is enforced earlier during query evaluation. This limit is disabled by default and can be configured with `-querier.max-estimated-fetched-chunks-per-query-multiplier`. #5765
* [ENHANCEMENT] Ingester: add UI for listing tenants with TSDB on given ingester and viewing details of tenants's TSDB on given ingester. #5803 #5824
* [ENHANCEMENT] Querier: improve observability of calls to store-gateways during queries. #5809
* [ENHANCEMENT] Query-frontend: improve tracing of interactions with query-scheduler. #5818
* [ENHANCEMENT] Query-scheduler: improve tracing of requests when request is rejected by query-scheduler. #5848
* [ENHANCEMENT] Ingester: avoid logging some errors that could cause logging contention. #5494 #5581
* [ENHANCEMENT] Store-gateway: wait for query gate after loading blocks. #5507
* [ENHANCEMENT] Store-gateway: always include `__name__` posting group in selection in order to reduce the number of object storage API calls. #5246
* [ENHANCEMENT] Ingester: track active series by ref instead of hash/labels to reduce memory usage. #5134 #5193
* [ENHANCEMENT] Go: updated to 1.21.1. #5955 #5960
* [ENHANCEMENT] Alertmanager: updated to alertmanager 0.26.0. #5840
* [BUGFIX] Ingester: Handle when previous ring state is leaving and the number of tokens has changed. #5204
* [BUGFIX] Querier: fix issue where queries that use the `timestamp()` function fail with `execution: attempted to read series at index 0 from stream, but the stream has already been exhausted` if streaming chunks from ingesters to queriers is enabled. #5370
* [BUGFIX] memberlist: bring back `memberlist_client_kv_store_count` metric that used to exist in Cortex, but got lost during dskit updates before Mimir 2.0. #5377
* [BUGFIX] Querier: pass on HTTP 503 query response code. #5364
* [BUGFIX] Store-gateway: Fix issue where stopping a store-gateway could cause all store-gateways to unload all blocks. #5464
* [BUGFIX] Allocate ballast in smaller blocks to avoid problem when entire ballast was kept in memory working set. #5565
* [BUGFIX] Querier: retry frontend result notification when an error is returned. #5591
* [BUGFIX] Querier: fix issue where `cortex_ingester_client_request_duration_seconds` metric did not include streaming query requests that did not return any series. #5695
* [BUGFIX] Ingester: fix ActiveSeries tracker double-counting series that have been deleted from the Head while still being active and then recreated again. #5678
* [BUGFIX] Ingester: don't set "last update time" of TSDB into the future when opening TSDB. This could prevent detecting of idle TSDB for a long time, if sample in distant future was ingested. #5787
* [BUGFIX] Store-gateway: fix bug when lazy index header could be closed prematurely even when still in use. #5795
* [BUGFIX] Ruler: gracefully shut down rule evaluations. #5778
* [BUGFIX] Querier: fix performance when ingesters stream samples. #5836
* [BUGFIX] Ingester: fix spurious `not found` errors on label values API during head compaction. #5957
* [BUGFIX] All: updated Minio object storage client from 7.0.62 to 7.0.63 to fix auto-detection of AWS GovCloud environments. #5905

### Mixin

* [CHANGE] Dashboards: show all workloads in selected namespace on "rollout progress" dashboard. #5113
* [CHANGE] Dashboards: show the number of updated and ready pods for each workload in the "rollout progress" panel on the "rollout progress" dashboard. #5113
* [CHANGE] Dashboards: removed "Query results cache misses" panel on the "Mimir / Queries" dashboard. #5423
* [CHANGE] Dashboards: default to shared crosshair on all dashboards. #5489
* [CHANGE] Dashboards: sort variable drop-down lists from A to Z, rather than Z to A. #5490
* [CHANGE] Alerts: removed `MimirProvisioningTooManyActiveSeries` alert. You should configure `-ingester.instance-limits.max-series` and rely on `MimirIngesterReachingSeriesLimit` alert instead. #5593
* [CHANGE] Alerts: removed `MimirProvisioningTooManyWrites` alert. The alerting threshold used in this alert was chosen arbitrarily and ingesters receiving an higher number of samples / sec don't necessarily have any issue. You should rely on SLOs metrics and alerts instead. #5706
* [CHANGE] Alerts: don't raise `MimirRequestErrors` or `MimirRequestLatency` alert for the `/debug/pprof` endpoint. #5826
* [ENHANCEMENT] Dashboards: adjust layout of "rollout progress" dashboard panels so that the "rollout progress" panel doesn't require scrolling. #5113
* [ENHANCEMENT] Dashboards: show container name first in "pods count per version" panel on "rollout progress" dashboard. #5113
* [ENHANCEMENT] Dashboards: show time spend waiting for turn when lazy loading index headers in the "index-header lazy load gate latency" panel on the "queries" dashboard. #5313
* [ENHANCEMENT] Dashboards: split query results cache hit ratio by request type in "Query results cache hit ratio" panel on the "Mimir / Queries" dashboard. #5423
* [ENHANCEMENT] Dashboards: add "rejected queries" panel to "queries" dashboard. #5429
* [ENHANCEMENT] Dashboards: add native histogram active series and active buckets to "tenants" dashboard. #5543
* [ENHANCEMENT] Dashboards: add panels to "Mimir / Writes" for requests rejected for per-instance limits. #5638
* [ENHANCEMENT] Dashboards: rename "Blocks currently loaded" to "Blocks currently owned" in the "Mimir / Queries" dashboard. #5705
* [ENHANCEMENT] Alerts: Add `MimirIngestedDataTooFarInTheFuture` warning alert that triggers when Mimir ingests sample with timestamp more than 1h in the future. #5822
* [BUGFIX] Alerts: fix `MimirIngesterRestarts` to fire only when the ingester container is restarted, excluding the cases the pod is rescheduled. #5397
* [BUGFIX] Dashboards: fix "unhealthy pods" panel on "rollout progress" dashboard showing only a number rather than the name of the workload and the number of unhealthy pods if only one workload has unhealthy pods. #5113 #5200
* [BUGFIX] Alerts: fixed `MimirIngesterHasNotShippedBlocks` and `MimirIngesterHasNotShippedBlocksSinceStart` alerts. #5396
* [BUGFIX] Alerts: Fix `MimirGossipMembersMismatch` to include `admin-api` and custom compactor pods. `admin-api` is a GEM component. #5641 #5797
* [BUGFIX] Dashboards: fix autoscaling dashboard panels that could show multiple series for a single component. #5810
* [BUGFIX] Dashboards: fix ruler-querier scaling metric panel query and split into CPU and memory scaling metric panels. #5739

### Jsonnet

* [CHANGE] Removed `_config.querier.concurrency` configuration option and replaced it with `_config.querier_max_concurrency` and `_config.ruler_querier_max_concurrency` to allow to easily fine tune it for different querier deployments. #5322
* [CHANGE] Change `_config.multi_zone_ingester_max_unavailable` to 50. #5327
* [CHANGE] Change distributors rolling update strategy configuration: `maxSurge` and `maxUnavailable` are set to `15%` and `0`. #5714
* [FEATURE] Alertmanager: Add horizontal pod autoscaler config, that can be enabled using `autoscaling_alertmanager_enabled: true`. #5194 #5249
* [ENHANCEMENT] Enable the `track_sizes` feature for Memcached pods to help determine cache efficiency. #5209
* [ENHANCEMENT] Add per-container map for environment variables. #5181
* [ENHANCEMENT] Add `PodDisruptionBudget`s for compactor, continuous-test, distributor, overrides-exporter, querier, query-frontend, query-scheduler, rollout-operator, ruler, ruler-querier, ruler-query-frontend, ruler-query-scheduler, and all memcached workloads. #5098
* [ENHANCEMENT] Ruler: configure the ruler storage cache when the metadata cache is enabled. #5326 #5334
* [ENHANCEMENT] Shuffle-sharding: ingester shards in user-classes can now be configured to target different series and limit percentage utilization through `_config.shuffle_sharding.target_series_per_ingester` and `_config.shuffle_sharding.target_utilization_percentage` values. #5470
* [ENHANCEMENT] Distributor: allow adjustment of the targeted CPU usage as a percentage of requested CPU. This can be adjusted with `_config.autoscaling_distributor_cpu_target_utilization`. #5525
* [ENHANCEMENT] Ruler: add configuration option `_config.ruler_remote_evaluation_max_query_response_size_bytes` to easily set the maximum query response size allowed (in bytes). #5592
* [ENHANCEMENT] Distributor: dynamically set `GOMAXPROCS` based on the CPU request. This should reduce distributor CPU utilization, assuming the CPU request is set to a value close to the actual utilization. #5588
* [ENHANCEMENT] Querier: dynamically set `GOMAXPROCS` based on the CPU request. This should reduce noisy neighbour issues created by the querier, whose CPU utilization could eventually saturate the Kubernetes node if unbounded. #5646 #5658
* [ENHANCEMENT] Allow to remove an entry from the configured environment variable for a given component, setting the environment value to `null` in the `*_env_map` objects (e.g. `store_gateway_env_map+:: { 'field': null}`). #5599
* [ENHANCEMENT] Allow overriding the default number of replicas for `etcd`. #5589
* [ENHANCEMENT] Memcached: reduce memory request for results, chunks and metadata caches. The requested memory is 5% greater than the configured memcached max cache size. #5661
* [ENHANCEMENT] Autoscaling: Add the following configuration options to fine tune autoscaler target utilization: #5679 #5682 #5689
  * `autoscaling_querier_target_utilization` (defaults to `0.75`)
  * `autoscaling_mimir_read_target_utilization` (defaults to `0.75`)
  * `autoscaling_ruler_querier_cpu_target_utilization` (defaults to `1`)
  * `autoscaling_distributor_memory_target_utilization` (defaults to `1`)
  * `autoscaling_ruler_cpu_target_utilization` (defaults to `1`)
  * `autoscaling_query_frontend_cpu_target_utilization` (defaults to `1`)
  * `autoscaling_ruler_query_frontend_cpu_target_utilization` (defaults to `1`)
  * `autoscaling_alertmanager_cpu_target_utilization` (defaults to `1`)
* [ENHANCEMENT] Gossip-ring: add appProtocol for istio compatibility. #5680
* [ENHANCEMENT] Add _config.commonConfig to allow adding common configuration parameters for all Mimir components. #5703
* [ENHANCEMENT] Update rollout-operator to `v0.7.0`. #5718
* [ENHANCEMENT] Increase the default rollout speed for store-gateway when lazy loading is disabled. #5823
* [ENHANCEMENT] Add autoscaling on memory for ruler-queriers. #5739
* [ENHANCEMENT] Deduplicate scaled object creation for most objects that scale on CPU and memory. #6411
* [BUGFIX] Fix compilation when index, chunks or metadata caches are disabled. #5710
* [BUGFIX] Autoscaling: treat OOMing containers as though they are using their full memory request. #5739
* [BUGFIX] Autoscaling: if no containers are up, report 0 memory usage instead of no data. #6411

### Mimirtool

* [ENHANCEMENT] Mimirtool uses paging to fetch all dashboards from Grafana when running `mimirtool analyse grafana`. This allows the tool to work correctly when running against Grafana instances with more than a 1000 dashboards. #5825
* [ENHANCEMENT] Extract metric name from queries that have a `__name__` matcher. #5911
* [BUGFIX] Mimirtool no longer parses label names as metric names when handling templating variables that are populated using `label_values(<label_name>)` when running `mimirtool analyse grafana`. #5832
* [BUGFIX] Fix panic when analyzing a grafana dashboard with multiline queries in templating variables. #5911

### Query-tee

* [CHANGE] Proxy `Content-Type` response header from backend. Previously `Content-Type: text/plain; charset=utf-8` was returned on all requests. #5183
* [CHANGE] Increase default value of `-proxy.compare-skip-recent-samples` to avoid racing with recording rule evaluation. #5561
* [CHANGE] Add `-backend.skip-tls-verify` to optionally skip TLS verification on backends. #5656

### Documentation

* [CHANGE] Fix reference to `get-started` documentation directory. #5476
* [CHANGE] Fix link to external OTLP/HTTP documentation.
* [ENHANCEMENT] Improved `MimirRulerTooManyFailedQueries` runbook. #5586
* [ENHANCEMENT] Improved "Recover accidentally deleted blocks" runbook. #5620
* [ENHANCEMENT] Documented options and trade-offs to query label names and values. #5582
* [ENHANCEMENT] Improved `MimirRequestErrors` runbook for alertmanager. #5694

### Tools

* [CHANGE] copyblocks: add support for S3 and the ability to copy between different object storage services. Due to this, the `-source-service` and `-destination-service` flags are now required and the `-service` flag has been removed. #5486
* [FEATURE] undelete-block-gcs: Added new tool for undeleting blocks on GCS storage. #5610 #5855
* [FEATURE] wal-reader: Added new tool for printing entries in TSDB WAL. #5780
* [ENHANCEMENT] ulidtime: add -seconds flag to print timestamps as Unix timestamps. #5621
* [ENHANCEMENT] ulidtime: exit with status code 1 if some ULIDs can't be parsed. #5621
* [ENHANCEMENT] tsdb-index-toc: added index-header size estimates. #5652
* [BUGFIX] Stop tools from panicking when `-help` flag is passed. #5412
* [BUGFIX] Remove github.com/golang/glog command line flags from tools. #5413

## 2.9.4

### Grafana Mimir

* [ENHANCEMENT] Update Docker base images from `alpine:3.18.3` to `alpine:3.18.5`. #6895

## 2.9.3

### Grafana Mimir

* [BUGFIX] Update `go.opentelemetry.io/contrib/instrumentation/net/http/otelhttp` to `0.44` which includes a fix for CVE-2023-45142. #6637

## 2.9.2

### Grafana Mimir

* [BUGFIX] Update grpc-go library to 1.56.3 and `golang.org/x/net` to `0.17`, which include fix for CVE-2023-44487. #6353 #6364

## 2.9.1

### Grafana Mimir

* [ENHANCEMENT] Update alpine base image to 3.18.3. #6021

## 2.9.0

### Grafana Mimir

* [CHANGE] Store-gateway: change expanded postings, postings, and label values index cache key format. These caches will be invalidated when rolling out the new Mimir version. #4770 #4978 #5037
* [CHANGE] Distributor: remove the "forwarding" feature as it isn't necessary anymore. #4876
* [CHANGE] Query-frontend: Change the default value of `-query-frontend.query-sharding-max-regexp-size-bytes` from `0` to `4096`. #4932
* [CHANGE] Querier: `-querier.query-ingesters-within` has been moved from a global flag to a per-tenant override. #4287
* [CHANGE] Querier: Use `-blocks-storage.tsdb.retention-period` instead of `-querier.query-ingesters-within` for calculating the lookback period for shuffle sharded ingesters. Setting `-querier.query-ingesters-within=0` no longer disables shuffle sharding on the read path. #4287
* [CHANGE] Block upload: `/api/v1/upload/block/{block}/files` endpoint now allows file uploads with no `Content-Length`. #4956
* [CHANGE] Store-gateway: deprecate configuration parameters for chunk pooling, they will be removed in Mimir 2.11. The following options are now also ignored: #4996
  * `-blocks-storage.bucket-store.max-chunk-pool-bytes`
  * `-blocks-storage.bucket-store.chunk-pool-min-bucket-size-bytes`
  * `-blocks-storage.bucket-store.chunk-pool-max-bucket-size-bytes`
* [CHANGE] Store-gateway: remove metrics `cortex_bucket_store_chunk_pool_requested_bytes_total` and `cortex_bucket_store_chunk_pool_returned_bytes_total`. #4996
* [CHANGE] Compactor: change default of `-compactor.partial-block-deletion-delay` to `1d`. This will automatically clean up partial blocks that were a result of failed block upload or deletion. #5026
* [CHANGE] Compactor: the deprecated configuration parameter `-compactor.consistency-delay` has been removed. #5050
* [CHANGE] Store-gateway: the deprecated configuration parameter `-blocks-storage.bucket-store.consistency-delay` has been removed. #5050
* [CHANGE] The configuration parameter `-blocks-storage.bucket-store.bucket-index.enabled` has been deprecated and will be removed in Mimir 2.11. Mimir is running by default with the bucket index enabled since version 2.0, and starting from the version 2.11 it will not be possible to disable it. #5051
* [CHANGE] The configuration parameters `-querier.iterators` and `-query.batch-iterators` have been deprecated and will be removed in Mimir 2.11. Mimir runs by default with `-querier.batch-iterators=true`, and starting from version 2.11 it will not be possible to change this. #5114
* [CHANGE] Compactor: change default of `-compactor.first-level-compaction-wait-period` to 25m. #5128
* [CHANGE] Ruler: changed default of `-ruler.poll-interval` from `1m` to `10m`. Starting from this release, the configured rule groups will also be re-synced each time they're modified calling the ruler configuration API. #5170
* [FEATURE] Query-frontend: add `-query-frontend.log-query-request-headers` to enable logging of request headers in query logs. #5030
* [FEATURE] Store-gateway: add experimental feature to retain lazy-loaded index headers between restarts by eagerly loading them during startup. This is disabled by default and can only be enabled if lazy loading is enabled. To enable this set the following: #5606
  * `-blocks-storage.bucket-store.index-header-lazy-loading-enabled` must be set to true
  * `-blocks-storage.bucket-store.index-header.eager-loading-startup-enabled` must be set to true
* [ENHANCEMENT] Add per-tenant limit `-validation.max-native-histogram-buckets` to be able to ignore native histogram samples that have too many buckets. #4765
* [ENHANCEMENT] Store-gateway: reduce memory usage in some LabelValues calls. #4789
* [ENHANCEMENT] Store-gateway: add a `stage` label to the metric `cortex_bucket_store_series_data_touched`. This label now applies to `data_type="chunks"` and `data_type="series"`. The `stage` label has 2 values: `processed` - the number of series that parsed - and `returned` - the number of series selected from the processed bytes to satisfy the query. #4797 #4830
* [ENHANCEMENT] Distributor: make `__meta_tenant_id` label available in relabeling rules configured via `metric_relabel_configs`. #4725
* [ENHANCEMENT] Compactor: added the configurable limit `compactor.block-upload-max-block-size-bytes` or `compactor_block_upload_max_block_size_bytes` to limit the byte size of uploaded or validated blocks. #4680
* [ENHANCEMENT] Querier: reduce CPU utilisation when shuffle sharding is enabled with large shard sizes. #4851
* [ENHANCEMENT] Packaging: facilitate configuration management by instructing systemd to start mimir with a configuration file. #4810
* [ENHANCEMENT] Store-gateway: reduce memory allocations when looking up postings from cache. #4861 #4869 #4962 #5047
* [ENHANCEMENT] Store-gateway: retain only necessary bytes when reading series from the bucket. #4926
* [ENHANCEMENT] Ingester, store-gateway: clear the shutdown marker after a successful shutdown to enable reusing their persistent volumes in case the ingester or store-gateway is restarted. #4985
* [ENHANCEMENT] Store-gateway, query-frontend: Reduced memory allocations when looking up cached entries from Memcached. #4862
* [ENHANCEMENT] Alertmanager: Add additional template function `queryFromGeneratorURL` returning query URL decoded query from the `GeneratorURL` field of an alert. #4301
* [ENHANCEMENT] Ruler: added experimental ruler storage cache support. The cache should reduce the number of "list objects" API calls issued to the object storage when there are 2+ ruler replicas running in a Mimir cluster. The cache can be configured setting `-ruler-storage.cache.*` CLI flags or their respective YAML config options. #4950 #5054
* [ENHANCEMENT] Store-gateway: added HTTP `/store-gateway/prepare-shutdown` endpoint for gracefully scaling down of store-gateways. A gauge `cortex_store_gateway_prepare_shutdown_requested` has been introduced for tracing this process. #4955
* [ENHANCEMENT] Updated Kuberesolver dependency (github.com/sercand/kuberesolver) from v2.4.0 to v4.0.0 and gRPC dependency (google.golang.org/grpc) from v1.47.0 to v1.53.0. #4922
* [ENHANCEMENT] Introduced new options for logging HTTP request headers: `-server.log-request-headers` enables logging HTTP request headers, `-server.log-request-headers-exclude-list` lists headers which should not be logged. #4922
* [ENHANCEMENT] Block upload: `/api/v1/upload/block/{block}/files` endpoint now disables read and write HTTP timeout, overriding `-server.http-read-timeout` and `-server.http-write-timeout` values. This is done to allow large file uploads to succeed. #4956
* [ENHANCEMENT] Alertmanager: Introduce new metrics from upstream. #4918
  * `cortex_alertmanager_notifications_failed_total` (added `reason` label)
  * `cortex_alertmanager_nflog_maintenance_total`
  * `cortex_alertmanager_nflog_maintenance_errors_total`
  * `cortex_alertmanager_silences_maintenance_total`
  * `cortex_alertmanager_silences_maintenance_errors_total`
* [ENHANCEMENT] Add native histogram support for `cortex_request_duration_seconds` metric family. #4987
* [ENHANCEMENT] Ruler: do not list rule groups in the object storage for disabled tenants. #5004
* [ENHANCEMENT] Query-frontend and querier: add HTTP API endpoint `<prometheus-http-prefix>/api/v1/format_query` to format a PromQL query. #4373
* [ENHANCEMENT] Query-frontend: Add `cortex_query_frontend_regexp_matcher_count` and `cortex_query_frontend_regexp_matcher_optimized_count` metrics to track optimization of regular expression label matchers. #4813
* [ENHANCEMENT] Alertmanager: Add configuration option to enable or disable the deletion of alertmanager state from object storage. This is useful when migrating alertmanager tenants from one cluster to another, because it avoids a condition where the state object is copied but then deleted before the configuration object is copied. #4989
* [ENHANCEMENT] Querier: only use the minimum set of chunks from ingesters when querying, and cancel unnecessary requests to ingesters sooner if we know their results won't be used. #5016
* [ENHANCEMENT] Add `-enable-go-runtime-metrics` flag to expose all go runtime metrics as Prometheus metrics. #5009
* [ENHANCEMENT] Ruler: trigger a synchronization of tenant's rule groups as soon as they change the rules configuration via API. This synchronization is in addition of the periodic syncing done every `-ruler.poll-interval`. The new behavior is enabled by default, but can be disabled with `-ruler.sync-rules-on-changes-enabled=false` (configurable on a per-tenant basis too). If you disable the new behaviour, then you may want to revert `-ruler.poll-interval` to `1m`. #4975 #5053 #5115 #5170
* [ENHANCEMENT] Distributor: Improve invalid tenant shard size error message. #5024
* [ENHANCEMENT] Store-gateway: record index header loading time separately in `cortex_bucket_store_series_request_stage_duration_seconds{stage="load_index_header"}`. Now index header loading will be visible in the "Mimir / Queries" dashboard in the "Series request p99/average latency" panels. #5011 #5062
* [ENHANCEMENT] Querier and ingester: add experimental support for streaming chunks from ingesters to queriers while evaluating queries. This can be enabled with `-querier.prefer-streaming-chunks=true`. #4886 #5078 #5094 #5126
* [ENHANCEMENT] Update Docker base images from `alpine:3.17.3` to `alpine:3.18.0`. #5065
* [ENHANCEMENT] Compactor: reduced the number of "object exists" API calls issued by the compactor to the object storage when syncing block's `meta.json` files. #5063
* [ENHANCEMENT] Distributor: Push request rate limits (`-distributor.request-rate-limit` and `-distributor.request-burst-size`) and their associated YAML configuration are now stable. #5124
* [ENHANCEMENT] Go: updated to 1.20.5. #5185
* [ENHANCEMENT] Update alpine base image to 3.18.2. #5274 #5276
* [BUGFIX] Metadata API: Mimir will now return an empty object when no metadata is available, matching Prometheus. #4782
* [BUGFIX] Store-gateway: add collision detection on expanded postings and individual postings cache keys. #4770
* [BUGFIX] Ruler: Support the `type=alert|record` query parameter for the API endpoint `<prometheus-http-prefix>/api/v1/rules`. #4302
* [BUGFIX] Backend: Check that alertmanager's data-dir doesn't overlap with bucket-sync dir. #4921
* [BUGFIX] Alertmanager: Allow to rate-limit webex, telegram and discord notifications. #4979
* [BUGFIX] Store-gateway: panics when decoding LabelValues responses that contain more than 655360 values. These responses are no longer cached. #5021
* [BUGFIX] Querier: don't leak memory when processing query requests from query-frontends (ie. when the query-scheduler is disabled). #5199

### Documentation

* [ENHANCEMENT] Improve `MimirIngesterReachingTenantsLimit` runbook. #4744 #4752
* [ENHANCEMENT] Add `symbol table size exceeds` case to `MimirCompactorHasNotSuccessfullyRunCompaction` runbook. #4945
* [ENHANCEMENT] Clarify which APIs use query sharding. #4948

### Mixin

* [CHANGE] Alerts: Remove `MimirQuerierHighRefetchRate`. #4980
* [CHANGE] Alerts: Remove `MimirTenantHasPartialBlocks`. This is obsoleted by the changed default of `-compactor.partial-block-deletion-delay` to `1d`, which will auto remediate this alert. #5026
* [ENHANCEMENT] Alertmanager dashboard: display active aggregation groups #4772
* [ENHANCEMENT] Alerts: `MimirIngesterTSDBWALCorrupted` now only fires when there are more than one corrupted WALs in single-zone deployments and when there are more than two zones affected in multi-zone deployments. #4920
* [ENHANCEMENT] Alerts: added labels to duplicated `MimirRolloutStuck` and `MimirCompactorHasNotUploadedBlocks` rules in order to distinguish them. #5023
* [ENHANCEMENT] Dashboards: fix holes in graph for lightly loaded clusters #4915
* [ENHANCEMENT] Dashboards: allow configuring additional services for the Rollout Progress dashboard. #5007
* [ENHANCEMENT] Alerts: do not fire `MimirAllocatingTooMuchMemory` alert for any matching container outside of namespaces where Mimir is running. #5089
* [BUGFIX] Dashboards: show cancelled requests in a different color to successful requests in throughput panels on dashboards. #5039
* [BUGFIX] Dashboards: fix dashboard panels that showed percentages with axes from 0 to 10000%. #5084
* [BUGFIX] Remove dependency on upstream Kubernetes mixin. #4732

### Jsonnet

* [CHANGE] Ruler: changed ruler autoscaling policy, extended scale down period from 60s to 600s. #4786
* [CHANGE] Update to v0.5.0 rollout-operator. #4893
* [CHANGE] Backend: add `alertmanager_args` to `mimir-backend` when running in read-write deployment mode. Remove hardcoded `filesystem` alertmanager storage. This moves alertmanager's data-dir to `/data/alertmanager` by default. #4907 #4921
* [CHANGE] Remove `-pdb` suffix from `PodDisruptionBudget` names. This will create new `PodDisruptionBudget` resources. Make sure to prune the old resources; otherwise, rollouts will be blocked. #5109
* [CHANGE] Query-frontend: enable query sharding for cardinality estimation via `-query-frontend.query-sharding-target-series-per-shard` by default if the results cache is enabled. #5128
* [ENHANCEMENT] Ingester: configure `-blocks-storage.tsdb.head-compaction-interval=15m` to spread TSDB head compaction over a wider time range. #4870
* [ENHANCEMENT] Ingester: configure `-blocks-storage.tsdb.wal-replay-concurrency` to CPU request minus 1. #4864
* [ENHANCEMENT] Compactor: configure `-compactor.first-level-compaction-wait-period` to TSDB head compaction interval plus 10 minutes. #4872
* [ENHANCEMENT] Store-gateway: set `GOMEMLIMIT` to the memory request value. This should reduce the likelihood the store-gateway may go out of memory, at the cost of an higher CPU utilization due to more frequent garbage collections when the memory utilization gets closer or above the configured requested memory. #4971
* [ENHANCEMENT] Store-gateway: dynamically set `GOMAXPROCS` based on the CPU request. This should reduce the likelihood a high load on the store-gateway will slow down the entire Kubernetes node. #5104
* [ENHANCEMENT] Store-gateway: add `store_gateway_lazy_loading_enabled` configuration option which combines disabled lazy-loading and reducing blocks sync concurrency. Reducing blocks sync concurrency improves startup times with disabled lazy loading on HDDs. #5025
* [ENHANCEMENT] Update `rollout-operator` image to `v0.6.0`. #5155
* [BUGFIX] Backend: configure `-ruler.alertmanager-url` to `mimir-backend` when running in read-write deployment mode. #4892
* [ENHANCEMENT] Memcached: don't overwrite upsteam memcached statefulset jsonnet to allow chosing between antiAffinity and topologySpreadConstraints.

### Mimirtool

* [CHANGE] check rules: will fail on duplicate rules when `--strict` is provided. #5035
* [FEATURE] sync/diff can now include/exclude namespaces based on a regular expression using `--namespaces-regex` and `--ignore-namespaces-regex`. #5100
* [ENHANCEMENT] analyze prometheus: allow to specify `-prometheus-http-prefix`. #4966
* [ENHANCEMENT] analyze grafana: allow to specify `--folder-title` to limit dashboards analysis based on their exact folder title. #4973

### Tools

* [CHANGE] copyblocks: copying between Azure Blob Storage buckets is now supported in addition to copying between Google Cloud Storage buckets. As a result, the `--service` flag is now required to be specified (accepted values are `gcs` or `abs`). #4756

## 2.8.0

### Grafana Mimir

* [CHANGE] Ingester: changed experimental CLI flag from `-out-of-order-blocks-external-label-enabled` to `-ingester.out-of-order-blocks-external-label-enabled` #4440
* [CHANGE] Store-gateway: The following metrics have been removed: #4332
  * `cortex_bucket_store_series_get_all_duration_seconds`
  * `cortex_bucket_store_series_merge_duration_seconds`
* [CHANGE] Ingester: changed default value of `-blocks-storage.tsdb.retention-period` from `24h` to `13h`. If you're running Mimir with a custom configuration and you're overriding `-querier.query-store-after` to a value greater than the default `12h` then you should increase `-blocks-storage.tsdb.retention-period` accordingly. #4382
* [CHANGE] Ingester: the configuration parameter `-blocks-storage.tsdb.max-tsdb-opening-concurrency-on-startup` has been deprecated and will be removed in Mimir 2.10. #4445
* [CHANGE] Query-frontend: Cached results now contain timestamp which allows Mimir to check if cached results are still valid based on current TTL configured for tenant. Results cached by previous Mimir version are used until they expire from cache, which can take up to 7 days. If you need to use per-tenant TTL sooner, please flush results cache manually. #4439
* [CHANGE] Ingester: the `cortex_ingester_tsdb_wal_replay_duration_seconds` metrics has been removed. #4465
* [CHANGE] Query-frontend and ruler: use protobuf internal query result payload format by default. This feature is no longer considered experimental. #4557 #4709
* [CHANGE] Ruler: reject creating federated rule groups while tenant federation is disabled. Previously the rule groups would be silently dropped during bucket sync. #4555
* [CHANGE] Compactor: the `/api/v1/upload/block/{block}/finish` endpoint now returns a `429` status code when the compactor has reached the limit specified by `-compactor.max-block-upload-validation-concurrency`. #4598
* [CHANGE] Compactor: when starting a block upload the maximum byte size of the block metadata provided in the request body is now limited to 1 MiB. If this limit is exceeded a `413` status code is returned. #4683
* [CHANGE] Store-gateway: cache key format for expanded postings has changed. This will invalidate the expanded postings in the index cache when deployed. #4667
* [FEATURE] Cache: Introduce experimental support for using Redis for results, chunks, index, and metadata caches. #4371
* [FEATURE] Vault: Introduce experimental integration with Vault to fetch secrets used to configure TLS for clients. Server TLS secrets will still be read from a file. `tls-ca-path`, `tls-cert-path` and `tls-key-path` will denote the path in Vault for the following CLI flags when `-vault.enabled` is true: #4446.
  * `-distributor.ha-tracker.etcd.*`
  * `-distributor.ring.etcd.*`
  * `-distributor.forwarding.grpc-client.*`
  * `-querier.store-gateway-client.*`
  * `-ingester.client.*`
  * `-ingester.ring.etcd.*`
  * `-querier.frontend-client.*`
  * `-query-frontend.grpc-client-config.*`
  * `-query-frontend.results-cache.redis.*`
  * `-blocks-storage.bucket-store.index-cache.redis.*`
  * `-blocks-storage.bucket-store.chunks-cache.redis.*`
  * `-blocks-storage.bucket-store.metadata-cache.redis.*`
  * `-compactor.ring.etcd.*`
  * `-store-gateway.sharding-ring.etcd.*`
  * `-ruler.client.*`
  * `-ruler.alertmanager-client.*`
  * `-ruler.ring.etcd.*`
  * `-ruler.query-frontend.grpc-client-config.*`
  * `-alertmanager.sharding-ring.etcd.*`
  * `-alertmanager.alertmanager-client.*`
  * `-memberlist.*`
  * `-query-scheduler.grpc-client-config.*`
  * `-query-scheduler.ring.etcd.*`
  * `-overrides-exporter.ring.etcd.*`
* [FEATURE] Distributor, ingester, querier, query-frontend, store-gateway: add experimental support for native histograms. Requires that the experimental protobuf query result response format is enabled by `-query-frontend.query-result-response-format=protobuf` on the query frontend. #4286 #4352 #4354 #4376 #4377 #4387 #4396 #4425 #4442 #4494 #4512 #4513 #4526
* [FEATURE] Added `-<prefix>.s3.storage-class` flag to configure the S3 storage class for objects written to S3 buckets. #4300
* [FEATURE] Add `freebsd` to the target OS when generating binaries for a Mimir release. #4654
* [FEATURE] Ingester: Add `prepare-shutdown` endpoint which can be used as part of Kubernetes scale down automations. #4718
* [ENHANCEMENT] Add timezone information to Alpine Docker images. #4583
* [ENHANCEMENT] Ruler: Sync rules when ruler JOINING the ring instead of ACTIVE, In order to reducing missed rule iterations during ruler restarts. #4451
* [ENHANCEMENT] Allow to define service name used for tracing via `JAEGER_SERVICE_NAME` environment variable. #4394
* [ENHANCEMENT] Querier and query-frontend: add experimental, more performant protobuf query result response format enabled with `-query-frontend.query-result-response-format=protobuf`. #4304 #4318 #4375
* [ENHANCEMENT] Compactor: added experimental configuration parameter `-compactor.first-level-compaction-wait-period`, to configure how long the compactor should wait before compacting 1st level blocks (uploaded by ingesters). This configuration option allows to reduce the chances compactor begins compacting blocks before all ingesters have uploaded their blocks to the storage. #4401
* [ENHANCEMENT] Store-gateway: use more efficient chunks fetching and caching. #4255
* [ENHANCEMENT] Query-frontend and ruler: add experimental, more performant protobuf internal query result response format enabled with `-ruler.query-frontend.query-result-response-format=protobuf`. #4331
* [ENHANCEMENT] Ruler: increased tolerance for missed iterations on alerts, reducing the chances of flapping firing alerts during ruler restarts. #4432
* [ENHANCEMENT] Optimized `.*` and `.+` regular expression label matchers. #4432
* [ENHANCEMENT] Optimized regular expression label matchers with alternates (e.g. `a|b|c`). #4647
* [ENHANCEMENT] Added an in-memory cache for regular expression matchers, to avoid parsing and compiling the same expression multiple times when used in recurring queries. #4633
* [ENHANCEMENT] Query-frontend: results cache TTL is now configurable by using `-query-frontend.results-cache-ttl` and `-query-frontend.results-cache-ttl-for-out-of-order-time-window` options. These values can also be specified per tenant. Default values are unchanged (7 days and 10 minutes respectively). #4385
* [ENHANCEMENT] Ingester: added advanced configuration parameter `-blocks-storage.tsdb.wal-replay-concurrency` representing the maximum number of CPUs used during WAL replay. #4445
* [ENHANCEMENT] Ingester: added metrics `cortex_ingester_tsdb_open_duration_seconds_total` to measure the total time it takes to open all existing TSDBs. The time tracked by this metric also includes the TSDBs WAL replay duration. #4465
* [ENHANCEMENT] Store-gateway: use streaming implementation for LabelNames RPC. The batch size for streaming is controlled by `-blocks-storage.bucket-store.batch-series-size`. #4464
* [ENHANCEMENT] Memcached: Add support for TLS or mTLS connections to cache servers. #4535
* [ENHANCEMENT] Compactor: blocks index files are now validated for correctness for blocks uploaded via the TSDB block upload feature. #4503
* [ENHANCEMENT] Compactor: block chunks and segment files are now validated for correctness for blocks uploaded via the TSDB block upload feature. #4549
* [ENHANCEMENT] Ingester: added configuration options to configure the "postings for matchers" cache of each compacted block queried from ingesters: #4561
  * `-blocks-storage.tsdb.block-postings-for-matchers-cache-ttl`
  * `-blocks-storage.tsdb.block-postings-for-matchers-cache-size`
  * `-blocks-storage.tsdb.block-postings-for-matchers-cache-force`
* [ENHANCEMENT] Compactor: validation of blocks uploaded via the TSDB block upload feature is now configurable on a per tenant basis: #4585
  * `-compactor.block-upload-validation-enabled` has been added, `compactor_block_upload_validation_enabled` can be used to override per tenant
  * `-compactor.block-upload.block-validation-enabled` was the previous global flag and has been removed
* [ENHANCEMENT] TSDB Block Upload: block upload validation concurrency can now be limited with `-compactor.max-block-upload-validation-concurrency`. #4598
* [ENHANCEMENT] OTLP: Add support for converting OTel exponential histograms to Prometheus native histograms. The ingestion of native histograms must be enabled, please set `-ingester.native-histograms-ingestion-enabled` to `true`. #4063 #4639
* [ENHANCEMENT] Query-frontend: add metric `cortex_query_fetched_index_bytes_total` to measure TSDB index bytes fetched to execute a query. #4597
* [ENHANCEMENT] Query-frontend: add experimental limit to enforce a max query expression size in bytes via `-query-frontend.max-query-expression-size-bytes` or `max_query_expression_size_bytes`. #4604
* [ENHANCEMENT] Query-tee: improve message logged when comparing responses and one response contains a non-JSON payload. #4588
* [ENHANCEMENT] Distributor: add ability to set per-distributor limits via `distributor_limits` block in runtime configuration in addition to the existing configuration. #4619
* [ENHANCEMENT] Querier: reduce peak memory consumption for queries that touch a large number of chunks. #4625
* [ENHANCEMENT] Query-frontend: added experimental `-query-frontend.query-sharding-max-regexp-size-bytes` limit to query-frontend. When set to a value greater than 0, query-frontend disabled query sharding for any query with a regexp matcher longer than the configured limit. #4632
* [ENHANCEMENT] Store-gateway: include statistics from LabelValues and LabelNames calls in `cortex_bucket_store_series*` metrics. #4673
* [ENHANCEMENT] Query-frontend: improve readability of distributed tracing spans. #4656
* [ENHANCEMENT] Update Docker base images from `alpine:3.17.2` to `alpine:3.17.3`. #4685
* [ENHANCEMENT] Querier: improve performance when shuffle sharding is enabled and the shard size is large. #4711
* [ENHANCEMENT] Ingester: improve performance when Active Series Tracker is in use. #4717
* [ENHANCEMENT] Store-gateway: optionally select `-blocks-storage.bucket-store.series-selection-strategy`, which can limit the impact of large posting lists (when many series share the same label name and value). #4667 #4695 #4698
* [ENHANCEMENT] Querier: Cache the converted float histogram from chunk iterator, hence there is no need to lookup chunk every time to get the converted float histogram. #4684
* [ENHANCEMENT] Ruler: Improve rule upload performance when not enforcing per-tenant rule group limits. #4828
* [ENHANCEMENT] Improved memory limit on the in-memory cache used for regular expression matchers. #4751
* [BUGFIX] Querier: Streaming remote read will now continue to return multiple chunks per frame after the first frame. #4423
* [BUGFIX] Store-gateway: the values for `stage="processed"` for the metrics `cortex_bucket_store_series_data_touched` and  `cortex_bucket_store_series_data_size_touched_bytes` when using fine-grained chunks caching is now reporting the correct values of chunks held in memory. #4449
* [BUGFIX] Compactor: fixed reporting a compaction error when compactor is correctly shut down while populating blocks. #4580
* [BUGFIX] OTLP: Do not drop exemplars of the OTLP Monotonic Sum metric. #4063
* [BUGFIX] Packaging: flag `/etc/default/mimir` and `/etc/sysconfig/mimir` as config to prevent overwrite. #4587
* [BUGFIX] Query-frontend: don't retry queries which error inside PromQL. #4643
* [BUGFIX] Store-gateway & query-frontend: report more consistent statistics for fetched index bytes. #4671
* [BUGFIX] Native histograms: fix how IsFloatHistogram determines if mimirpb.Histogram is a float histogram. #4706
* [BUGFIX] Query-frontend: fix query sharding for native histograms. #4666
* [BUGFIX] Ring status page: fixed the owned tokens percentage value displayed. #4730
* [BUGFIX] Querier: fixed chunk iterator that can return sample with wrong timestamp. #4450
* [BUGFIX] Packaging: fix preremove script preventing upgrades. #4801
* [BUGFIX] Security: updates Go to version 1.20.4 to fix CVE-2023-24539, CVE-2023-24540, CVE-2023-29400. #4903

### Mixin

* [ENHANCEMENT] Queries: Display data touched per sec in bytes instead of number of items. #4492
* [ENHANCEMENT] `_config.job_names.<job>` values can now be arrays of regular expressions in addition to a single string. Strings are still supported and behave as before. #4543
* [ENHANCEMENT] Queries dashboard: remove mention to store-gateway "streaming enabled" in panels because store-gateway only support streaming series since Mimir 2.7. #4569
* [ENHANCEMENT] Ruler: Add panel description for Read QPS panel in Ruler dashboard to explain values when in remote ruler mode. #4675
* [BUGFIX] Ruler dashboard: show data for reads from ingesters. #4543
* [BUGFIX] Pod selector regex for deployments: change `(.*-mimir-)` to `(.*mimir-)`. #4603

### Jsonnet

* [CHANGE] Ruler: changed ruler deployment max surge from `0` to `50%`, and max unavailable from `1` to `0`. #4381
* [CHANGE] Memcached connections parameters `-blocks-storage.bucket-store.index-cache.memcached.max-idle-connections`, `-blocks-storage.bucket-store.chunks-cache.memcached.max-idle-connections` and `-blocks-storage.bucket-store.metadata-cache.memcached.max-idle-connections` settings are now configured based on `max-get-multi-concurrency` and `max-async-concurrency`. #4591
* [CHANGE] Add support to use external Redis as cache. Following are some changes in the jsonnet config: #4386 #4640
  * Renamed `memcached_*_enabled` config options to `cache_*_enabled`
  * Renamed `memcached_*_max_item_size_mb` config options to `cache_*_max_item_size_mb`
  * Added `cache_*_backend` config options
* [CHANGE] Store-gateway StatefulSets with disabled multi-zone deployment are also unregistered from the ring on shutdown. This eliminated resharding during rollouts, at the cost of extra effort during scaling down store-gateways. For more information see [Scaling down store-gateways](https://grafana.com/docs/mimir/v2.7.x/operators-guide/run-production-environment/scaling-out/#scaling-down-store-gateways). #4713
* [CHANGE] Removed `$._config.querier.replicas` and `$._config.queryFrontend.replicas`. If you need to customize the number of querier or query-frontend replicas, and autoscaling is disabled, please set an override as is done for other stateless components (e.g. distributors). #5130
* [ENHANCEMENT] Alertmanager: add `alertmanager_data_disk_size` and  `alertmanager_data_disk_class` configuration options, by default no storage class is set. #4389
* [ENHANCEMENT] Update `rollout-operator` to `v0.4.0`. #4524
* [ENHANCEMENT] Update memcached to `memcached:1.6.19-alpine`. #4581
* [ENHANCEMENT] Add support for mTLS connections to Memcached servers. #4553
* [ENHANCEMENT] Update the `memcached-exporter` to `v0.11.2`. #4570
* [ENHANCEMENT] Autoscaling: Add `autoscaling_query_frontend_memory_target_utilization`, `autoscaling_ruler_query_frontend_memory_target_utilization`, and `autoscaling_ruler_memory_target_utilization` configuration options, for controlling the corresponding autoscaler memory thresholds. Each has a default of 1, i.e. 100%. #4612
* [ENHANCEMENT] Distributor: add ability to set per-distributor limits via `distributor_instance_limits` using runtime configuration. #4627
* [BUGFIX] Add missing query sharding settings for user_24M and user_32M plans. #4374

### Mimirtool

* [ENHANCEMENT] Backfill: mimirtool will now sleep and retry if it receives a 429 response while trying to finish an upload due to validation concurrency limits. #4598
* [ENHANCEMENT] `gauge` panel type is supported now in `mimirtool analyze dashboard`. #4679
* [ENHANCEMENT] Set a `User-Agent` header on requests to Mimir or Prometheus servers. #4700

### Mimir Continuous Test

* [FEATURE] Allow continuous testing of native histograms as well by enabling the flag `-tests.write-read-series-test.histogram-samples-enabled`. The metrics exposed by the tool will now have a new label called `type` with possible values of `float`, `histogram_float_counter`, `histogram_float_gauge`, `histogram_int_counter`, `histogram_int_gauge`, the list of metrics impacted: #4457
  * `mimir_continuous_test_writes_total`
  * `mimir_continuous_test_writes_failed_total`
  * `mimir_continuous_test_queries_total`
  * `mimir_continuous_test_queries_failed_total`
  * `mimir_continuous_test_query_result_checks_total`
  * `mimir_continuous_test_query_result_checks_failed_total`
* [ENHANCEMENT] Added a new metric `mimir_continuous_test_build_info` that reports version information, similar to the existing `cortex_build_info` metric exposed by other Mimir components. #4712
* [ENHANCEMENT] Add coherency for the selected ranges and instants of test queries. #4704

### Query-tee

### Documentation

* [CHANGE] Clarify what deprecation means in the lifecycle of configuration parameters. #4499
* [CHANGE] Update compactor `split-groups` and `split-and-merge-shards` recommendation on component page. #4623
* [FEATURE] Add instructions about how to configure native histograms. #4527
* [ENHANCEMENT] Runbook for MimirCompactorHasNotSuccessfullyRunCompaction extended to include scenario where compaction has fallen behind. #4609
* [ENHANCEMENT] Add explanation for QPS values for reads in remote ruler mode and writes generally, to the Ruler dashboard page. #4629
* [ENHANCEMENT] Expand zone-aware replication page to cover single physical availability zone deployments. #4631
* [FEATURE] Add instructions to use puppet module. #4610
* [FEATURE] Add documentation on how deploy mixin with terraform. #4161

### Tools

* [ENHANCEMENT] tsdb-index: iteration over index is now faster when any equal matcher is supplied. #4515

## 2.7.3

### Grafana Mimir

* [BUGFIX] Security: updates Go to version 1.20.4 to fix CVE-2023-24539, CVE-2023-24540, CVE-2023-29400. #4905

## 2.7.2

### Grafana Mimir

* [BUGFIX] Security: updated Go version to 1.20.3 to fix CVE-2023-24538 #4795

## 2.7.1

**Note**: During the release process, version 2.7.0 was tagged too early, before completing the release checklist and production testing. Release 2.7.1 doesn't include any code changes since 2.7.0, but now has proper release notes, published documentation, and has been fully tested in our production environment.

### Grafana Mimir

* [CHANGE] Ingester: the configuration parameter `-ingester.ring.readiness-check-ring-health` has been deprecated and will be removed in Mimir 2.9. #4422
* [CHANGE] Ruler: changed default value of `-ruler.evaluation-delay-duration` option from 0 to 1m. #4250
* [CHANGE] Querier: Errors with status code `422` coming from the store-gateway are propagated and not converted to the consistency check error anymore. #4100
* [CHANGE] Store-gateway: When a query hits `max_fetched_chunks_per_query` and `max_fetched_series_per_query` limits, an error with the status code `422` is created and returned. #4056
* [CHANGE] Packaging: Migrate FPM packaging solution to NFPM. Rationalize packages dependencies and add package for all binaries. #3911
* [CHANGE] Store-gateway: Deprecate flag `-blocks-storage.bucket-store.chunks-cache.subrange-size` since there's no benefit to changing the default of `16000`. #4135
* [CHANGE] Experimental support for ephemeral storage introduced in Mimir 2.6.0 has been removed. Following options are no longer available: #4252
  * `-blocks-storage.ephemeral-tsdb.*`
  * `-distributor.ephemeral-series-enabled`
  * `-distributor.ephemeral-series-matchers`
  * `-ingester.max-ephemeral-series-per-user`
  * `-ingester.instance-limits.max-ephemeral-series`
Querying with using `{__mimir_storage__="ephemeral"}` selector no longer works. All label values with `ephemeral-` prefix in `reason` label of `cortex_discarded_samples_total` metric are no longer available. Following metrics have been removed:
  * `cortex_ingester_ephemeral_series`
  * `cortex_ingester_ephemeral_series_created_total`
  * `cortex_ingester_ephemeral_series_removed_total`
  * `cortex_ingester_ingested_ephemeral_samples_total`
  * `cortex_ingester_ingested_ephemeral_samples_failures_total`
  * `cortex_ingester_memory_ephemeral_users`
  * `cortex_ingester_queries_ephemeral_total`
  * `cortex_ingester_queried_ephemeral_samples`
  * `cortex_ingester_queried_ephemeral_series`
* [CHANGE] Store-gateway: use mmap-less index-header reader by default and remove mmap-based index header reader. The following flags have changed: #4280
   * `-blocks-storage.bucket-store.index-header.map-populate-enabled` has been removed
   * `-blocks-storage.bucket-store.index-header.stream-reader-enabled` has been removed
   * `-blocks-storage.bucket-store.index-header.stream-reader-max-idle-file-handles` has been renamed to `-blocks-storage.bucket-store.index-header.max-idle-file-handles`, and the corresponding configuration file option has been renamed from `stream_reader_max_idle_file_handles` to `max_idle_file_handles`
* [CHANGE] Store-gateway: the streaming store-gateway is now enabled by default. The new default setting for `-blocks-storage.bucket-store.batch-series-size` is `5000`. #4330
* [CHANGE] Compactor: the configuration parameter `-compactor.consistency-delay` has been deprecated and will be removed in Mimir 2.9. #4409
* [CHANGE] Store-gateway: the configuration parameter `-blocks-storage.bucket-store.consistency-delay` has been deprecated and will be removed in Mimir 2.9. #4409
* [FEATURE] Ruler: added `keep_firing_for` support to alerting rules. #4099
* [FEATURE] Distributor, ingester: ingestion of native histograms. The new per-tenant limit `-ingester.native-histograms-ingestion-enabled` controls whether native histograms are stored or ignored. #4159
* [FEATURE] Query-frontend: Introduce experimental `-query-frontend.query-sharding-target-series-per-shard` to allow query sharding to take into account cardinality of similar requests executed previously. This feature uses the same cache that's used for results caching. #4121 #4177 #4188 #4254
* [ENHANCEMENT] Go: update go to 1.20.1. #4266
* [ENHANCEMENT] Ingester: added `out_of_order_blocks_external_label_enabled` shipper option to label out-of-order blocks before shipping them to cloud storage. #4182 #4297
* [ENHANCEMENT] Ruler: introduced concurrency when loading per-tenant rules configuration. This improvement is expected to speed up the ruler start up time in a Mimir cluster with a large number of tenants. #4258
* [ENHANCEMENT] Compactor: Add `reason` label to `cortex_compactor_runs_failed_total`. The value can be `shutdown` or `error`. #4012
* [ENHANCEMENT] Store-gateway: enforce `max_fetched_series_per_query`. #4056
* [ENHANCEMENT] Query-frontend: Disambiguate logs for failed queries. #4067
* [ENHANCEMENT] Query-frontend: log caller user agent in query stats logs. #4093
* [ENHANCEMENT] Store-gateway: add `data_type` label with values on `cortex_bucket_store_partitioner_extended_ranges_total`, `cortex_bucket_store_partitioner_expanded_ranges_total`, `cortex_bucket_store_partitioner_requested_ranges_total`, `cortex_bucket_store_partitioner_expanded_bytes_total`, `cortex_bucket_store_partitioner_requested_bytes_total` for `postings`, `series`, and `chunks`. #4095
* [ENHANCEMENT] Store-gateway: Reduce memory allocation rate when loading TSDB chunks from Memcached. #4074
* [ENHANCEMENT] Query-frontend: track `cortex_frontend_query_response_codec_duration_seconds` and `cortex_frontend_query_response_codec_payload_bytes` metrics to measure the time taken and bytes read / written while encoding and decoding query result payloads. #4110
* [ENHANCEMENT] Alertmanager: expose additional upstream metrics `cortex_alertmanager_dispatcher_aggregation_groups`, `cortex_alertmanager_dispatcher_alert_processing_duration_seconds`. #4151
* [ENHANCEMENT] Querier and query-frontend: add experimental, more performant protobuf internal query result response format enabled with `-query-frontend.query-result-response-format=protobuf`. #4153
* [ENHANCEMENT] Store-gateway: use more efficient chunks fetching and caching. This should reduce CPU, memory utilization, and receive bandwidth of a store-gateway. Enable with `-blocks-storage.bucket-store.chunks-cache.fine-grained-chunks-caching-enabled=true`. #4163 #4174 #4227
* [ENHANCEMENT] Query-frontend: Wait for in-flight queries to finish before shutting down. #4073 #4170
* [ENHANCEMENT] Store-gateway: added `encode` and `other` stage to `cortex_bucket_store_series_request_stage_duration_seconds` metric. #4179
* [ENHANCEMENT] Ingester: log state of TSDB when shipping or forced compaction can't be done due to unexpected state of TSDB. #4211
* [ENHANCEMENT] Update Docker base images from `alpine:3.17.1` to `alpine:3.17.2`. #4240
* [ENHANCEMENT] Store-gateway: add a `stage` label to the metrics `cortex_bucket_store_series_data_fetched`, `cortex_bucket_store_series_data_size_fetched_bytes`, `cortex_bucket_store_series_data_touched`, `cortex_bucket_store_series_data_size_touched_bytes`. This label only applies to `data_type="chunks"`. For `fetched` metrics with `data_type="chunks"` the `stage` label has 2 values: `fetched` - the chunks or bytes that were fetched from the cache or the object store, `refetched` - the chunks or bytes that had to be refetched from the cache or the object store because their size was underestimated during the first fetch. For `touched` metrics with `data_type="chunks"` the `stage` label has 2 values: `processed` - the chunks or bytes that were read from the fetched chunks or bytes and were processed in memory, `returned` - the chunks or bytes that were selected from the processed bytes to satisfy the query. #4227 #4316
* [ENHANCEMENT] Compactor: improve the partial block check related to `compactor.partial-block-deletion-delay` to potentially issue less requests to object storage. #4246
* [ENHANCEMENT] Memcached: added `-*.memcached.min-idle-connections-headroom-percentage` support to configure the minimum number of idle connections to keep open as a percentage (0-100) of the number of recently used idle connections. This feature is disabled when set to a negative value (default), which means idle connections are kept open indefinitely. #4249
* [ENHANCEMENT] Querier and store-gateway: optimized regular expression label matchers with case insensitive alternate operator. #4340 #4357
* [ENHANCEMENT] Compactor: added the experimental flag `-compactor.block-upload.block-validation-enabled` with the default `true` to configure whether block validation occurs on backfilled blocks. #3411
* [ENHANCEMENT] Ingester: apply a jitter to the first TSDB head compaction interval configured via `-blocks-storage.tsdb.head-compaction-interval`. Subsequent checks will happen at the configured interval. This should help to spread the TSDB head compaction among different ingesters over the configured interval. #4364
* [ENHANCEMENT] Ingester: the maximum accepted value for `-blocks-storage.tsdb.head-compaction-interval` has been increased from 5m to 15m. #4364
* [BUGFIX] Store-gateway: return `Canceled` rather than `Aborted` or `Internal` error when the calling querier cancels a label names or values request, and return `Internal` if processing the request fails for another reason. #4061
* [BUGFIX] Querier: track canceled requests with status code `499` in the metrics instead of `503` or `422`. #4099
* [BUGFIX] Ingester: compact out-of-order data during `/ingester/flush` or when TSDB is idle. #4180
* [BUGFIX] Ingester: conversion of global limits `max-series-per-user`, `max-series-per-metric`, `max-metadata-per-user` and `max-metadata-per-metric` into corresponding local limits now takes into account the number of ingesters in each zone. #4238
* [BUGFIX] Ingester: track `cortex_ingester_memory_series` metric consistently with `cortex_ingester_memory_series_created_total` and `cortex_ingester_memory_series_removed_total`. #4312
* [BUGFIX] Querier: fixed a bug which was incorrectly matching series with regular expression label matchers with begin/end anchors in the middle of the regular expression. #4340

### Mixin

* [CHANGE] Move auto-scaling panel rows down beneath logical network path in Reads and Writes dashboards. #4049
* [CHANGE] Make distributor auto-scaling metric panels show desired number of replicas. #4218
* [CHANGE] Alerts: The alert `MimirMemcachedRequestErrors` has been renamed to `MimirCacheRequestErrors`. #4242
* [ENHANCEMENT] Alerts: Added `MimirAutoscalerKedaFailing` alert firing when a KEDA scaler is failing. #4045
* [ENHANCEMENT] Add auto-scaling panels to ruler dashboard. #4046
* [ENHANCEMENT] Add gateway auto-scaling panels to Reads and Writes dashboards. #4049 #4216
* [ENHANCEMENT] Dashboards: distinguish between label names and label values queries. #4065
* [ENHANCEMENT] Add query-frontend and ruler-query-frontend auto-scaling panels to Reads and Ruler dashboards. #4199
* [BUGFIX] Alerts: Fixed `MimirAutoscalerNotActive` to not fire if scaling metric does not exist, to avoid false positives on scaled objects with 0 min replicas. #4045
* [BUGFIX] Alerts: `MimirCompactorHasNotSuccessfullyRunCompaction` is no longer triggered by frequent compactor restarts. #4012
* [BUGFIX] Tenants dashboard: Correctly show the ruler-query-scheduler queue size. #4152

### Jsonnet

* [CHANGE] Create the `query-frontend-discovery` service only when Mimir is deployed in microservice mode without query-scheduler. #4353
* [CHANGE] Add results cache backend config to `ruler-query-frontend` configuration to allow cache reuse for cardinality-estimation based sharding. #4257
* [ENHANCEMENT] Add support for ruler auto-scaling. #4046
* [ENHANCEMENT] Add optional `weight` param to `newQuerierScaledObject` and `newRulerQuerierScaledObject` to allow running multiple querier deployments on different node types. #4141
* [ENHANCEMENT] Add support for query-frontend and ruler-query-frontend auto-scaling. #4199
* [BUGFIX] Shuffle sharding: when applying user class limits, honor the minimum shard size configured in `$._config.shuffle_sharding.*`. #4363

### Mimirtool

* [FEATURE] Added `keep_firing_for` support to rules configuration. #4099
* [ENHANCEMENT] Add `-tls-insecure-skip-verify` to rules, alertmanager and backfill commands. #4162

### Query-tee

* [CHANGE] Increase default value of `-backend.read-timeout` to 150s, to accommodate default querier and query frontend timeout of 120s. #4262
* [ENHANCEMENT] Log errors that occur while performing requests to compare two endpoints. #4262
* [ENHANCEMENT] When comparing two responses that both contain an error, only consider the comparison failed if the errors differ. Previously, if either response contained an error, the comparison always failed, even if both responses contained the same error. #4262
* [ENHANCEMENT] Include the value of the `X-Scope-OrgID` header when logging a comparison failure. #4262
* [BUGFIX] Parameters (expression, time range etc.) for a query request where the parameters are in the HTTP request body rather than in the URL are now logged correctly when responses differ. #4265

### Documentation

* [ENHANCEMENT] Add guide on alternative migration method for Thanos to Mimir #3554
* [ENHANCEMENT] Restore "Migrate from Cortex" for Jsonnet. #3929
* [ENHANCEMENT] Document migration from microservices to read-write deployment mode. #3951
* [ENHANCEMENT] Do not error when there is nothing to commit as part of a publish #4058
* [ENHANCEMENT] Explain how to run Mimir locally using docker-compose #4079
* [ENHANCEMENT] Docs: use long flag names in runbook commands. #4088
* [ENHANCEMENT] Clarify how ingester replication happens. #4101
* [ENHANCEMENT] Improvements to the Get Started guide. #4315
* [BUGFIX] Added indentation to Azure and SWIFT backend definition. #4263

### Tools

* [ENHANCEMENT] Adapt tsdb-print-chunk for native histograms. #4186
* [ENHANCEMENT] Adapt tsdb-index-health for blocks containing native histograms. #4186
* [ENHANCEMENT] Adapt tsdb-chunks tool to handle native histograms. #4186

## 2.6.2

* [BUGFIX] Security: updates Go to version 1.20.4 to fix CVE-2023-24539, CVE-2023-24540, CVE-2023-29400. #4903

## 2.6.1

### Grafana Mimir

* [BUGFIX] Security: updates Go to version 1.20.3 to fix CVE-2023-24538 #4798

## 2.6.0

### Grafana Mimir

* [CHANGE] Querier: Introduce `-querier.max-partial-query-length` to limit the time range for partial queries at the querier level and deprecate `-store.max-query-length`. #3825 #4017
* [CHANGE] Store-gateway: Remove experimental `-blocks-storage.bucket-store.max-concurrent-reject-over-limit` flag. #3706
* [CHANGE] Ingester: If shipping is enabled block retention will now be relative to the upload time to cloud storage. If shipping is disabled block retention will be relative to the creation time of the block instead of the mintime of the last block created. #3816
* [CHANGE] Query-frontend: Deprecated CLI flag `-query-frontend.align-querier-with-step` has been removed. #3982
* [CHANGE] Alertmanager: added default configuration for `-alertmanager.configs.fallback`. Allows tenants to send alerts without first uploading an Alertmanager configuration. #3541
* [FEATURE] Store-gateway: streaming of series. The store-gateway can now stream results back to the querier instead of buffering them. This is expected to greatly reduce peak memory consumption while keeping latency the same. You can enable this feature by setting `-blocks-storage.bucket-store.batch-series-size` to a value in the high thousands (5000-10000). This is still an experimental feature and is subject to a changing API and instability. #3540 #3546 #3587 #3606 #3611 #3620 #3645 #3355 #3697 #3666 #3687 #3728 #3739 #3751 #3779 #3839
* [FEATURE] Alertmanager: Added support for the Webex receiver. #3758
* [FEATURE] Limits: Added the `-validation.separate-metrics-group-label` flag. This allows further separation of the `cortex_discarded_samples_total` metric by an additional `group` label - which is configured by this flag to be the value of a specific label on an incoming timeseries. Active groups are tracked and inactive groups are cleaned up on a defined interval. The maximum number of groups tracked is controlled by the `-max-separate-metrics-groups-per-user` flag. #3439
* [FEATURE] Overrides-exporter: Added experimental ring support to overrides-exporter via `-overrides-exporter.ring.enabled`. When enabled, the ring is used to establish a leader replica for the export of limit override metrics. #3908 #3953
* [FEATURE] Ephemeral storage (experimental): Mimir can now accept samples into "ephemeral storage". Such samples are available for querying for a short amount of time (`-blocks-storage.ephemeral-tsdb.retention-period`, defaults to 10 minutes), and then removed from memory. To use ephemeral storage, distributor must be configured with `-distributor.ephemeral-series-enabled` option. Series matching `-distributor.ephemeral-series-matchers` will be marked for storing into ephemeral storage in ingesters. Each tenant needs to have ephemeral storage enabled by using `-ingester.max-ephemeral-series-per-user` limit, which defaults to 0 (no ephemeral storage). Ingesters have new `-ingester.instance-limits.max-ephemeral-series` limit for total number of series in ephemeral storage across all tenants. If ingestion of samples into ephemeral storage fails, `cortex_discarded_samples_total` metric will use values prefixed with `ephemeral-` for `reason` label. Querying of ephemeral storage is possible by using `{__mimir_storage__="ephemeral"}` as metric selector. Following new metrics related to ephemeral storage are introduced: #3897 #3922 #3961 #3997 #4004
  * `cortex_ingester_ephemeral_series`
  * `cortex_ingester_ephemeral_series_created_total`
  * `cortex_ingester_ephemeral_series_removed_total`
  * `cortex_ingester_ingested_ephemeral_samples_total`
  * `cortex_ingester_ingested_ephemeral_samples_failures_total`
  * `cortex_ingester_memory_ephemeral_users`
  * `cortex_ingester_queries_ephemeral_total`
  * `cortex_ingester_queried_ephemeral_samples`
  * `cortex_ingester_queried_ephemeral_series`
* [ENHANCEMENT] Added new metric `thanos_shipper_last_successful_upload_time`: Unix timestamp (in seconds) of the last successful TSDB block uploaded to the bucket. #3627
* [ENHANCEMENT] Ruler: Added `-ruler.alertmanager-client.tls-enabled` configuration for alertmanager client. #3432 #3597
* [ENHANCEMENT] Activity tracker logs now have `component=activity-tracker` label. #3556
* [ENHANCEMENT] Distributor: remove labels with empty values #2439
* [ENHANCEMENT] Query-frontend: track query HTTP requests in the Activity Tracker. #3561
* [ENHANCEMENT] Store-gateway: Add experimental alternate implementation of index-header reader that does not use memory mapped files. The index-header reader is expected to improve stability of the store-gateway. You can enable this implementation with the flag `-blocks-storage.bucket-store.index-header.stream-reader-enabled`. #3639 #3691 #3703 #3742 #3785 #3787 #3797
* [ENHANCEMENT] Query-scheduler: add `cortex_query_scheduler_cancelled_requests_total` metric to track the number of requests that are already cancelled when dequeued. #3696
* [ENHANCEMENT] Store-gateway: add `cortex_bucket_store_partitioner_extended_ranges_total` metric to keep track of the ranges that the partitioner decided to overextend and merge in order to save API call to the object storage. #3769
* [ENHANCEMENT] Compactor: Auto-forget unhealthy compactors after ten failed ring heartbeats. #3771
* [ENHANCEMENT] Ruler: change default value of `-ruler.for-grace-period` from `10m` to `2m` and update help text. The new default value reflects how we operate Mimir at Grafana Labs. #3817
* [ENHANCEMENT] Ingester: Added experimental flags to force usage of _postings for matchers cache_. These flags will be removed in the future and it's not recommended to change them. #3823
  * `-blocks-storage.tsdb.head-postings-for-matchers-cache-ttl`
  * `-blocks-storage.tsdb.head-postings-for-matchers-cache-size`
  * `-blocks-storage.tsdb.head-postings-for-matchers-cache-force`
* [ENHANCEMENT] Ingester: Improved series selection performance when some of the matchers do not match any series. #3827
* [ENHANCEMENT] Alertmanager: Add new additional template function `tenantID` returning id of the tenant owning the alert. #3758
* [ENHANCEMENT] Alertmanager: Add additional template function `grafanaExploreURL` returning URL to grafana explore with range query. #3849
* [ENHANCEMENT] Reduce overhead of debug logging when filtered out. #3875
* [ENHANCEMENT] Update Docker base images from `alpine:3.16.2` to `alpine:3.17.1`. #3898
* [ENHANCEMENT] Ingester: Add new `/ingester/tsdb_metrics` endpoint to return tenant-specific TSDB metrics. #3923
* [ENHANCEMENT] Query-frontend: CLI flag `-query-frontend.max-total-query-length` and its associated YAML configuration is now stable. #3882
* [ENHANCEMENT] Ruler: rule groups now support optional and experimental `align_evaluation_time_on_interval` field, which causes all evaluations to happen on interval-aligned timestamp. #4013
* [ENHANCEMENT] Query-scheduler: ring-based service discovery is now stable. #4028
* [ENHANCEMENT] Store-gateway: improved performance of prefix matching on the labels. #4055 #4080
* [BUGFIX] Log the names of services that are not yet running rather than `unsupported value type` when calling `/ready` and some services are not running. #3625
* [BUGFIX] Alertmanager: Fix template spurious deletion with relative data dir. #3604
* [BUGFIX] Security: update prometheus/exporter-toolkit for CVE-2022-46146. #3675
* [BUGFIX] Security: update golang.org/x/net for CVE-2022-41717. #3755
* [BUGFIX] Debian package: Fix post-install, environment file path and user creation. #3720
* [BUGFIX] memberlist: Fix panic during Mimir startup when Mimir receives gossip message before it's ready. #3746
* [BUGFIX] Store-gateway: fix `cortex_bucket_store_partitioner_requested_bytes_total` metric to not double count overlapping ranges. #3769
* [BUGFIX] Update `github.com/thanos-io/objstore` to address issue with Multipart PUT on s3-compatible Object Storage. #3802 #3821
* [BUGFIX] Distributor, Query-scheduler: Make sure ring metrics include a `cortex_` prefix as expected by dashboards. #3809
* [BUGFIX] Querier: canceled requests are no longer reported as "consistency check" failures. #3837 #3927
* [BUGFIX] Distributor: don't panic when `metric_relabel_configs` in overrides contains null element. #3868
* [BUGFIX] Distributor: don't panic when OTLP histograms don't have any buckets. #3853
* [BUGFIX] Ingester, Compactor: fix panic that can occur when compaction fails. #3955
* [BUGFIX] Store-gateway: return `Canceled` rather than `Aborted` error when the calling querier cancels the request. #4007

### Mixin

* [ENHANCEMENT] Alerts: Added `MimirIngesterInstanceHasNoTenants` alert that fires when an ingester replica is not receiving write requests for any tenant. #3681
* [ENHANCEMENT] Alerts: Extended `MimirAllocatingTooMuchMemory` to check read-write deployment containers. #3710
* [ENHANCEMENT] Alerts: Added `MimirAlertmanagerInstanceHasNoTenants` alert that fires when an alertmanager instance ows no tenants. #3826
* [ENHANCEMENT] Alerts: Added `MimirRulerInstanceHasNoRuleGroups` alert that fires when a ruler replica is not assigned any rule group to evaluate. #3723
* [ENHANCEMENT] Support for baremetal deployment for alerts and scaling recording rules. #3719
* [ENHANCEMENT] Dashboards: querier autoscaling now supports multiple scaled objects (configurable via `$._config.autoscale.querier.hpa_name`). #3962
* [BUGFIX] Alerts: Fixed `MimirIngesterRestarts` alert when Mimir is deployed in read-write mode. #3716
* [BUGFIX] Alerts: Fixed `MimirIngesterHasNotShippedBlocks` and `MimirIngesterHasNotShippedBlocksSinceStart` alerts for when Mimir is deployed in read-write or monolithic modes and updated them to use new `thanos_shipper_last_successful_upload_time` metric. #3627
* [BUGFIX] Alerts: Fixed `MimirMemoryMapAreasTooHigh` alert when Mimir is deployed in read-write mode. #3626
* [BUGFIX] Alerts: Fixed `MimirCompactorSkippedBlocksWithOutOfOrderChunks` matching on non-existent label. #3628
* [BUGFIX] Dashboards: Fix `Rollout Progress` dashboard incorrectly using Gateway metrics when Gateway was not enabled. #3709
* [BUGFIX] Tenants dashboard: Make it compatible with all deployment types. #3754
* [BUGFIX] Alerts: Fixed `MimirCompactorHasNotUploadedBlocks` to not fire if compactor has nothing to do. #3793
* [BUGFIX] Alerts: Fixed `MimirAutoscalerNotActive` to not fire if scaling metric is 0, to avoid false positives on scaled objects with 0 min replicas. #3999

### Jsonnet

* [CHANGE] Replaced the deprecated `policy/v1beta1` with `policy/v1` when configuring a PodDisruptionBudget for read-write deployment mode. #3811
* [CHANGE] Removed `-server.http-write-timeout` default option value from querier and query-frontend, as it defaults to a higher value in the code now, and cannot be lower than `-querier.timeout`. #3836
* [CHANGE] Replaced `-store.max-query-length` with `-query-frontend.max-total-query-length` in the query-frontend config. #3879
* [CHANGE] Changed default `mimir_backend_data_disk_size` from `100Gi` to `250Gi`. #3894
* [ENHANCEMENT] Update `rollout-operator` to `v0.2.0`. #3624
* [ENHANCEMENT] Add `user_24M` and `user_32M` classes to operations config. #3367
* [ENHANCEMENT] Update memcached image from `memcached:1.6.16-alpine` to `memcached:1.6.17-alpine`. #3914
* [ENHANCEMENT] Allow configuring the ring for overrides-exporter. #3995
* [BUGFIX] Apply ingesters and store-gateways per-zone CLI flags overrides to read-write deployment mode too. #3766
* [BUGFIX] Apply overrides-exporter CLI flags to mimir-backend when running Mimir in read-write deployment mode. #3790
* [BUGFIX] Fixed `mimir-write` and `mimir-read` Kubernetes service to correctly balance requests among pods. #3855 #3864 #3906
* [BUGFIX] Fixed `ruler-query-frontend` and `mimir-read` gRPC server configuration to force clients to periodically re-resolve the backend addresses. #3862
* [BUGFIX] Fixed `mimir-read` CLI flags to ensure query-frontend configuration takes precedence over querier configuration. #3877

### Mimirtool

* [ENHANCEMENT] Update `mimirtool config convert` to work with Mimir 2.4, 2.5, 2.6 changes. #3952
* [ENHANCEMENT] Mimirtool is now available to install through Homebrew with `brew install mimirtool`. #3776
* [ENHANCEMENT] Added `--concurrency` to `mimirtool rules sync` command. #3996
* [BUGFIX] Fix summary output from `mimirtool rules sync` to display correct number of groups created and updated. #3918

### Documentation

* [BUGFIX] Querier: Remove assertion that the `-querier.max-concurrent` flag must also be set for the query-frontend. #3678
* [ENHANCEMENT] Update migration from cortex documentation. #3662
* [ENHANCEMENT] Query-scheduler: documented how to migrate from DNS-based to ring-based service discovery. #4028

### Tools

## 2.5.0

### Grafana Mimir

* [CHANGE] Flag `-azure.msi-resource` is now ignored, and will be removed in Mimir 2.7. This setting is now made automatically by Azure. #2682
* [CHANGE] Experimental flag `-blocks-storage.tsdb.out-of-order-capacity-min` has been removed. #3261
* [CHANGE] Distributor: Wrap errors from pushing to ingesters with useful context, for example clarifying timeouts. #3307
* [CHANGE] The default value of `-server.http-write-timeout` has changed from 30s to 2m. #3346
* [CHANGE] Reduce period of health checks in connection pools for querier->store-gateway, ruler->ruler, and alertmanager->alertmanager clients to 10s. This reduces the time to fail a gRPC call when the remote stops responding. #3168
* [CHANGE] Hide TSDB block ranges period config from doc and mark it experimental. #3518
* [FEATURE] Alertmanager: added Discord support. #3309
* [ENHANCEMENT] Added `-server.tls-min-version` and `-server.tls-cipher-suites` flags to configure cipher suites and min TLS version supported by HTTP and gRPC servers. #2898
* [ENHANCEMENT] Distributor: Add age filter to forwarding functionality, to not forward samples which are older than defined duration. If such samples are not ingested, `cortex_discarded_samples_total{reason="forwarded-sample-too-old"}` is increased. #3049 #3113
* [ENHANCEMENT] Store-gateway: Reduce memory allocation when generating ids in index cache. #3179
* [ENHANCEMENT] Query-frontend: truncate queries based on the configured creation grace period (`--validation.create-grace-period`) to avoid querying too far into the future. #3172
* [ENHANCEMENT] Ingester: Reduce activity tracker memory allocation. #3203
* [ENHANCEMENT] Query-frontend: Log more detailed information in the case of a failed query. #3190
* [ENHANCEMENT] Added `-usage-stats.installation-mode` configuration to track the installation mode via the anonymous usage statistics. #3244
* [ENHANCEMENT] Compactor: Add new `cortex_compactor_block_max_time_delta_seconds` histogram for detecting if compaction of blocks is lagging behind. #3240 #3429
* [ENHANCEMENT] Ingester: reduced the memory footprint of active series custom trackers. #2568
* [ENHANCEMENT] Distributor: Include `X-Scope-OrgId` header in requests forwarded to configured forwarding endpoint. #3283 #3385
* [ENHANCEMENT] Alertmanager: reduced memory utilization in Mimir clusters with a large number of tenants. #3309
* [ENHANCEMENT] Add experimental flag `-shutdown-delay` to allow components to wait after receiving SIGTERM and before stopping. In this time the component returns 503 from /ready endpoint. #3298
* [ENHANCEMENT] Go: update to go 1.19.3. #3371
* [ENHANCEMENT] Alerts: added `RulerRemoteEvaluationFailing` alert, firing when communication between ruler and frontend fails in remote operational mode. #3177 #3389
* [ENHANCEMENT] Clarify which S3 signature versions are supported in the error "unsupported signature version". #3376
* [ENHANCEMENT] Store-gateway: improved index header reading performance. #3393 #3397 #3436
* [ENHANCEMENT] Store-gateway: improved performance of series matching. #3391
* [ENHANCEMENT] Move the validation of incoming series before the distributor's forwarding functionality, so that we don't forward invalid series. #3386 #3458
* [ENHANCEMENT] S3 bucket configuration now validates that the endpoint does not have the bucket name prefix. #3414
* [ENHANCEMENT] Query-frontend: added "fetched index bytes" to query statistics, so that the statistics contain the total bytes read by store-gateways from TSDB block indexes. #3206
* [ENHANCEMENT] Distributor: push wrapper should only receive unforwarded samples. #2980
* [ENHANCEMENT] Added `/api/v1/status/config` and `/api/v1/status/flags` APIs to maintain compatibility with prometheus. #3596 #3983
* [BUGFIX] Flusher: Add `Overrides` as a dependency to prevent panics when starting with `-target=flusher`. #3151
* [BUGFIX] Updated `golang.org/x/text` dependency to fix CVE-2022-32149. #3285
* [BUGFIX] Query-frontend: properly close gRPC streams to the query-scheduler to stop memory and goroutines leak. #3302
* [BUGFIX] Ruler: persist evaluation delay configured in the rulegroup. #3392
* [BUGFIX] Ring status pages: show 100% ownership as "100%", not "1e+02%". #3435
* [BUGFIX] Fix panics in OTLP ingest path when parse errors exist. #3538

### Mixin

* [CHANGE] Alerts: Change `MimirSchedulerQueriesStuck` `for` time to 7 minutes to account for the time it takes for HPA to scale up. #3223
* [CHANGE] Dashboards: Removed the `Querier > Stages` panel from the `Mimir / Queries` dashboard. #3311
* [CHANGE] Configuration: The format of the `autoscaling` section of the configuration has changed to support more components. #3378
  * Instead of specific config variables for each component, they are listed in a dictionary. For example, `autoscaling.querier_enabled` becomes `autoscaling.querier.enabled`.
* [FEATURE] Dashboards: Added "Mimir / Overview resources" dashboard, providing an high level view over a Mimir cluster resources utilization. #3481
* [FEATURE] Dashboards: Added "Mimir / Overview networking" dashboard, providing an high level view over a Mimir cluster network bandwidth, inflight requests and TCP connections. #3487
* [FEATURE] Compile baremetal mixin along k8s mixin. #3162 #3514
* [ENHANCEMENT] Alerts: Add MimirRingMembersMismatch firing when a component does not have the expected number of running jobs. #2404
* [ENHANCEMENT] Dashboards: Add optional row about the Distributor's metric forwarding feature to the `Mimir / Writes` dashboard. #3182 #3394 #3394 #3461
* [ENHANCEMENT] Dashboards: Remove the "Instance Mapper" row from the "Alertmanager Resources Dashboard". This is a Grafana Cloud specific service and not relevant for external users. #3152
* [ENHANCEMENT] Dashboards: Add "remote read", "metadata", and "exemplar" queries to "Mimir / Overview" dashboard. #3245
* [ENHANCEMENT] Dashboards: Use non-red colors for non-error series in the "Mimir / Overview" dashboard. #3246
* [ENHANCEMENT] Dashboards: Add support to multi-zone deployments for the experimental read-write deployment mode. #3256
* [ENHANCEMENT] Dashboards: If enabled, add new row to the `Mimir / Writes` for distributor autoscaling metrics. #3378
* [ENHANCEMENT] Dashboards: Add read path insights row to the "Mimir / Tenants" dashboard. #3326
* [ENHANCEMENT] Alerts: Add runbook urls for alerts. #3452
* [ENHANCEMENT] Configuration: Make it possible to configure namespace label, job label, and job prefix. #3482
* [ENHANCEMENT] Dashboards: improved resources and networking dashboards to work with read-write deployment mode too. #3497 #3504 #3519 #3531
* [ENHANCEMENT] Alerts: Added "MimirDistributorForwardingErrorRate" alert, which fires on high error rates in the distributor’s forwarding feature. #3200
* [ENHANCEMENT] Improve phrasing in Overview dashboard. #3488
* [BUGFIX] Dashboards: Fix legend showing `persistentvolumeclaim` when using `deployment_type=baremetal` for `Disk space utilization` panels. #3173 #3184
* [BUGFIX] Alerts: Fixed `MimirGossipMembersMismatch` alert when Mimir is deployed in read-write mode. #3489
* [BUGFIX] Dashboards: Remove "Inflight requests" from object store panels because the panel is not tracking the inflight requests to object storage. #3521

### Jsonnet

* [CHANGE] Replaced the deprecated `policy/v1beta1` with `policy/v1` when configuring a PodDisruptionBudget. #3284
* [CHANGE] [Common storage configuration](https://grafana.com/docs/mimir/v2.3.x/operators-guide/configure/configure-object-storage-backend/#common-configuration) is now used to configure object storage in all components. This is a breaking change in terms of Jsonnet manifests and also a CLI flag update for components that use object storage, so it will require a rollout of those components. The changes include: #3257
  * `blocks_storage_backend` was renamed to `storage_backend` and is now used as the common storage backend for all components.
    * So were the related `blocks_storage_azure_account_(name|key)` and `blocks_storage_s3_endpoint` configurations.
  * `storage_s3_endpoint` is now rendered by default using the `aws_region` configuration instead of a hardcoded `us-east-1`.
  * `ruler_client_type` and `alertmanager_client_type` were renamed to `ruler_storage_backend` and `alertmanager_storage_backend` respectively, and their corresponding CLI flags won't be rendered unless explicitly set to a value different from the one in `storage_backend` (like `local`).
  * `alertmanager_s3_bucket_name`, `alertmanager_gcs_bucket_name` and `alertmanager_azure_container_name` have been removed, and replaced by a single `alertmanager_storage_bucket_name` configuration used for all object storages.
  * `genericBlocksStorageConfig` configuration object was removed, and so any extensions to it will be now ignored. Use `blockStorageConfig` instead.
  * `rulerClientConfig` and `alertmanagerStorageClientConfig` configuration objects were renamed to `rulerStorageConfig` and `alertmanagerStorageConfig` respectively, and so any extensions to their previous names will be now ignored. Use the new names instead.
  * The CLI flags `*.s3.region` are no longer rendered as they are optional and the region can be inferred by Mimir by performing an initial API call to the endpoint.
  * The migration to this change should usually consist of:
    * Renaming `blocks_storage_backend` key to `storage_backend`.
    * For Azure/S3:
      * Renaming `blocks_storage_(azure|s3)_*` configurations to `storage_(azure|s3)_*`.
      * If `ruler_storage_(azure|s3)_*` and `alertmanager_storage_(azure|s3)_*` keys were different from the `block_storage_*` ones, they should be now provided using CLI flags, see [configuration reference](https://grafana.com/docs/mimir/v2.3.x/operators-guide/configure/reference-configuration-parameters/) for more details.
    * Removing `ruler_client_type` and `alertmanager_client_type` if their value match the `storage_backend`, or renaming them to their new names otherwise.
    * Reviewing any possible extensions to `genericBlocksStorageConfig`, `rulerClientConfig` and `alertmanagerStorageClientConfig` and moving them to the corresponding new options.
    * Renaming the alertmanager's bucket name configuration from provider-specific to the new `alertmanager_storage_bucket_name` key.
* [CHANGE] The `overrides-exporter.libsonnet` file is now always imported. The overrides-exporter can be enabled in jsonnet setting the following: #3379
  ```jsonnet
  {
    _config+:: {
      overrides_exporter_enabled: true,
    }
  }
  ```
* [FEATURE] Added support for experimental read-write deployment mode. Enabling the read-write deployment mode on a existing Mimir cluster is a destructive operation, because the cluster will be re-created. If you're creating a new Mimir cluster, you can deploy it in read-write mode adding the following configuration: #3379 #3475 #3405
  ```jsonnet
  {
    _config+:: {
      deployment_mode: 'read-write',

      // See operations/mimir/read-write-deployment.libsonnet for more configuration options.
      mimir_write_replicas: 3,
      mimir_read_replicas: 2,
      mimir_backend_replicas: 3,
    }
  }
  ```
* [ENHANCEMENT] Add autoscaling support to the `mimir-read` component when running the read-write-deployment model. #3419
* [ENHANCEMENT] Added `$._config.usageStatsConfig` to track the installation mode via the anonymous usage statistics. #3294
* [ENHANCEMENT] The query-tee node port (`$._config.query_tee_node_port`) is now optional. #3272
* [ENHANCEMENT] Add support for autoscaling distributors. #3378
* [ENHANCEMENT] Make auto-scaling logic ensure integer KEDA thresholds. #3512
* [BUGFIX] Fixed query-scheduler ring configuration for dedicated ruler's queries and query-frontends. #3237 #3239
* [BUGFIX] Jsonnet: Fix auto-scaling so that ruler-querier CPU threshold is a string-encoded integer millicores value. #3520

### Mimirtool

* [FEATURE] Added `mimirtool alertmanager verify` command to validate configuration without uploading. #3440
* [ENHANCEMENT] Added `mimirtool rules delete-namespace` command to delete all of the rule groups in a namespace including the namespace itself. #3136
* [ENHANCEMENT] Refactor `mimirtool analyze prometheus`: add concurrency and resiliency #3349
  * Add `--concurrency` flag. Default: number of logical CPUs
* [BUGFIX] `--log.level=debug` now correctly prints the response from the remote endpoint when a request fails. #3180

### Documentation

* [ENHANCEMENT] Documented how to configure HA deduplication using Consul in a Mimir Helm deployment. #2972
* [ENHANCEMENT] Improve `MimirQuerierAutoscalerNotActive` runbook. #3186
* [ENHANCEMENT] Improve `MimirSchedulerQueriesStuck` runbook to reflect debug steps with querier auto-scaling enabled. #3223
* [ENHANCEMENT] Use imperative for docs titles. #3178 #3332 #3343
* [ENHANCEMENT] Docs: mention gRPC compression in "Production tips". #3201
* [ENHANCEMENT] Update ADOPTERS.md. #3224 #3225
* [ENHANCEMENT] Add a note for jsonnet deploying. #3213
* [ENHANCEMENT] out-of-order runbook update with use case. #3253
* [ENHANCEMENT] Fixed TSDB retention mentioned in the "Recover source blocks from ingesters" runbook. #3280
* [ENHANCEMENT] Run Grafana Mimir in production using the Helm chart. #3072
* [ENHANCEMENT] Use common configuration in the tutorial. #3282
* [ENHANCEMENT] Updated detailed steps for migrating blocks from Thanos to Mimir. #3290
* [ENHANCEMENT] Add scheme to DNS service discovery docs. #3450
* [BUGFIX] Remove reference to file that no longer exists in contributing guide. #3404
* [BUGFIX] Fix some minor typos in the contributing guide and on the runbooks page. #3418
* [BUGFIX] Fix small typos in API reference. #3526
* [BUGFIX] Fixed TSDB retention mentioned in the "Recover source blocks from ingesters" runbook. #3278
* [BUGFIX] Fixed configuration example in the "Configuring the Grafana Mimir query-frontend to work with Prometheus" guide. #3374

### Tools

* [FEATURE] Add `copyblocks` tool, to copy Mimir blocks between two GCS buckets. #3264
* [ENHANCEMENT] copyblocks: copy no-compact global markers and optimize min time filter check. #3268
* [ENHANCEMENT] Mimir rules GitHub action: Added the ability to change default value of `label` when running `prepare` command. #3236
* [BUGFIX] Mimir rules Github action: Fix single line output. #3421

## 2.4.0

### Grafana Mimir

* [CHANGE] Distributor: change the default value of `-distributor.remote-timeout` to `2s` from `20s` and `-distributor.forwarding.request-timeout` to `2s` from `10s` to improve distributor resource usage when ingesters crash. #2728 #2912
* [CHANGE] Anonymous usage statistics tracking: added the `-ingester.ring.store` value. #2981
* [CHANGE] Series metadata `HELP` that is longer than `-validation.max-metadata-length` is now truncated silently, instead of being dropped with a 400 status code. #2993
* [CHANGE] Ingester: changed default setting for `-ingester.ring.readiness-check-ring-health` from `true` to `false`. #2953
* [CHANGE] Anonymous usage statistics tracking has been enabled by default, to help Mimir maintainers make better decisions to support the open source community. #2939 #3034
* [CHANGE] Anonymous usage statistics tracking: added the minimum and maximum value of `-ingester.out-of-order-time-window`. #2940
* [CHANGE] The default hash ring heartbeat period for distributors, ingesters, rulers and compactors has been increased from `5s` to `15s`. Now the default heartbeat period for all Mimir hash rings is `15s`. #3033
* [CHANGE] Reduce the default TSDB head compaction concurrency (`-blocks-storage.tsdb.head-compaction-concurrency`) from 5 to 1, in order to reduce CPU spikes. #3093
* [CHANGE] Ruler: the ruler's [remote evaluation mode](https://grafana.com/docs/mimir/latest/operators-guide/architecture/components/ruler/#remote) (`-ruler.query-frontend.address`) is now stable. #3109
* [CHANGE] Limits: removed the deprecated YAML configuration option `active_series_custom_trackers_config`. Please use `active_series_custom_trackers` instead. #3110
* [CHANGE] Ingester: removed the deprecated configuration option `-ingester.ring.join-after`. #3111
* [CHANGE] Querier: removed the deprecated configuration option `-querier.shuffle-sharding-ingesters-lookback-period`. The value of `-querier.query-ingesters-within` is now used internally for shuffle sharding lookback, while you can use `-querier.shuffle-sharding-ingesters-enabled` to enable or disable shuffle sharding on the read path. #3111
* [CHANGE] Memberlist: cluster label verification feature (`-memberlist.cluster-label` and `-memberlist.cluster-label-verification-disabled`) is now marked as stable. #3108
* [CHANGE] Distributor: only single per-tenant forwarding endpoint can be configured now. Support for per-rule endpoint has been removed. #3095
* [FEATURE] Query-scheduler: added an experimental ring-based service discovery support for the query-scheduler. Refer to [query-scheduler configuration](https://grafana.com/docs/mimir/next/operators-guide/architecture/components/query-scheduler/#configuration) for more information. #2957
* [FEATURE] Introduced the experimental endpoint `/api/v1/user_limits` exposed by all components that load runtime configuration. This endpoint exposes realtime limits for the authenticated tenant, in JSON format. #2864 #3017
* [FEATURE] Query-scheduler: added the experimental configuration option `-query-scheduler.max-used-instances` to restrict the number of query-schedulers effectively used regardless how many replicas are running. This feature can be useful when using the experimental read-write deployment mode. #3005
* [ENHANCEMENT] Go: updated to go 1.19.2. #2637 #3127 #3129
* [ENHANCEMENT] Runtime config: don't unmarshal runtime configuration files if they haven't changed. This can save a bit of CPU and memory on every component using runtime config. #2954
* [ENHANCEMENT] Query-frontend: Add `cortex_frontend_query_result_cache_skipped_total` and `cortex_frontend_query_result_cache_attempted_total` metrics to track the reason why query results are not cached. #2855
* [ENHANCEMENT] Distributor: pool more connections per host when forwarding request. Mark requests as idempotent so they can be retried under some conditions. #2968
* [ENHANCEMENT] Distributor: failure to send request to forwarding target now also increments `cortex_distributor_forward_errors_total`, with `status_code="failed"`. #2968
* [ENHANCEMENT] Distributor: added support forwarding push requests via gRPC, using `httpgrpc` messages from weaveworks/common library. #2996
* [ENHANCEMENT] Query-frontend / Querier: increase internal backoff period used to retry connections to query-frontend / query-scheduler. #3011
* [ENHANCEMENT] Querier: do not log "error processing requests from scheduler" when the query-scheduler is shutting down. #3012
* [ENHANCEMENT] Query-frontend: query sharding process is now time-bounded and it is cancelled if the request is aborted. #3028
* [ENHANCEMENT] Query-frontend: improved Prometheus response JSON encoding performance. #2450
* [ENHANCEMENT] TLS: added configuration parameters to configure the client's TLS cipher suites and minimum version. The following new CLI flags have been added: #3070
  * `-alertmanager.alertmanager-client.tls-cipher-suites`
  * `-alertmanager.alertmanager-client.tls-min-version`
  * `-alertmanager.sharding-ring.etcd.tls-cipher-suites`
  * `-alertmanager.sharding-ring.etcd.tls-min-version`
  * `-compactor.ring.etcd.tls-cipher-suites`
  * `-compactor.ring.etcd.tls-min-version`
  * `-distributor.forwarding.grpc-client.tls-cipher-suites`
  * `-distributor.forwarding.grpc-client.tls-min-version`
  * `-distributor.ha-tracker.etcd.tls-cipher-suites`
  * `-distributor.ha-tracker.etcd.tls-min-version`
  * `-distributor.ring.etcd.tls-cipher-suites`
  * `-distributor.ring.etcd.tls-min-version`
  * `-ingester.client.tls-cipher-suites`
  * `-ingester.client.tls-min-version`
  * `-ingester.ring.etcd.tls-cipher-suites`
  * `-ingester.ring.etcd.tls-min-version`
  * `-memberlist.tls-cipher-suites`
  * `-memberlist.tls-min-version`
  * `-querier.frontend-client.tls-cipher-suites`
  * `-querier.frontend-client.tls-min-version`
  * `-querier.store-gateway-client.tls-cipher-suites`
  * `-querier.store-gateway-client.tls-min-version`
  * `-query-frontend.grpc-client-config.tls-cipher-suites`
  * `-query-frontend.grpc-client-config.tls-min-version`
  * `-query-scheduler.grpc-client-config.tls-cipher-suites`
  * `-query-scheduler.grpc-client-config.tls-min-version`
  * `-query-scheduler.ring.etcd.tls-cipher-suites`
  * `-query-scheduler.ring.etcd.tls-min-version`
  * `-ruler.alertmanager-client.tls-cipher-suites`
  * `-ruler.alertmanager-client.tls-min-version`
  * `-ruler.client.tls-cipher-suites`
  * `-ruler.client.tls-min-version`
  * `-ruler.query-frontend.grpc-client-config.tls-cipher-suites`
  * `-ruler.query-frontend.grpc-client-config.tls-min-version`
  * `-ruler.ring.etcd.tls-cipher-suites`
  * `-ruler.ring.etcd.tls-min-version`
  * `-store-gateway.sharding-ring.etcd.tls-cipher-suites`
  * `-store-gateway.sharding-ring.etcd.tls-min-version`
* [ENHANCEMENT] Store-gateway: Add `-blocks-storage.bucket-store.max-concurrent-reject-over-limit` option to allow requests that exceed the max number of inflight object storage requests to be rejected. #2999
* [ENHANCEMENT] Query-frontend: allow setting a separate limit on the total (before splitting/sharding) query length of range queries with the new experimental `-query-frontend.max-total-query-length` flag, which defaults to `-store.max-query-length` if unset or set to 0. #3058
* [ENHANCEMENT] Query-frontend: Lower TTL for cache entries overlapping the out-of-order samples ingestion window (re-using `-ingester.out-of-order-allowance` from ingesters). #2935
* [ENHANCEMENT] Ruler: added support to forcefully disable recording and/or alerting rules evaluation. The following new configuration options have been introduced, which can be overridden on a per-tenant basis in the runtime configuration: #3088
  * `-ruler.recording-rules-evaluation-enabled`
  * `-ruler.alerting-rules-evaluation-enabled`
* [ENHANCEMENT] Distributor: Improved error messages reported when the distributor fails to remote write to ingesters. #3055
* [ENHANCEMENT] Improved tracing spans tracked by distributors, ingesters and store-gateways. #2879 #3099 #3089
* [ENHANCEMENT] Ingester: improved the performance of label value cardinality endpoint. #3044
* [ENHANCEMENT] Ruler: use backoff retry on remote evaluation #3098
* [ENHANCEMENT] Query-frontend: Include multiple tenant IDs in query logs when present instead of dropping them. #3125
* [ENHANCEMENT] Query-frontend: truncate queries based on the configured blocks retention period (`-compactor.blocks-retention-period`) to avoid querying past this period. #3134
* [ENHANCEMENT] Alertmanager: reduced memory utilization in Mimir clusters with a large number of tenants. #3143
* [ENHANCEMENT] Store-gateway: added extra span logging to improve observability. #3131
* [ENHANCEMENT] Compactor: cleaning up different tenants' old blocks and updating bucket indexes is now more independent. This prevents a single tenant from delaying cleanup for other tenants. #2631
* [ENHANCEMENT] Distributor: request rate, ingestion rate, and inflight requests limits are now enforced before reading and parsing the body of the request. This makes the distributor more resilient against a burst of requests over those limit. #2419
* [BUGFIX] Querier: Fix 400 response while handling streaming remote read. #2963
* [BUGFIX] Fix a bug causing query-frontend, query-scheduler, and querier not failing if one of their internal components fail. #2978
* [BUGFIX] Querier: re-balance the querier worker connections when a query-frontend or query-scheduler is terminated. #3005
* [BUGFIX] Distributor: Now returns the quorum error from ingesters. For example, with replication_factor=3, two HTTP 400 errors and one HTTP 500 error, now the distributor will always return HTTP 400. Previously the behaviour was to return the error which the distributor first received. #2979
* [BUGFIX] Ruler: fix panic when ruler.external_url is explicitly set to an empty string ("") in YAML. #2915
* [BUGFIX] Alertmanager: Fix support for the Telegram API URL in the global settings. #3097
* [BUGFIX] Alertmanager: Fix parsing of label matchers without label value in the API used to retrieve alerts. #3097
* [BUGFIX] Ruler: Fix not restoring alert state for rule groups when other ruler replicas shut down. #3156
* [BUGFIX] Updated `golang.org/x/net` dependency to fix CVE-2022-27664. #3124
* [BUGFIX] Fix distributor from returning a `500` status code when a `400` was received from the ingester. #3211
* [BUGFIX] Fix incorrect OS value set in Mimir v2.3.* RPM packages. #3221

### Mixin

* [CHANGE] Alerts: MimirQuerierAutoscalerNotActive is now critical and fires after 1h instead of 15m. #2958
* [FEATURE] Dashboards: Added "Mimir / Overview" dashboards, providing an high level view over a Mimir cluster. #3122 #3147 #3155
* [ENHANCEMENT] Dashboards: Updated the "Writes" and "Rollout progress" dashboards to account for samples ingested via the new OTLP ingestion endpoint. #2919 #2938
* [ENHANCEMENT] Dashboards: Include per-tenant request rate in "Tenants" dashboard. #2874
* [ENHANCEMENT] Dashboards: Include inflight object store requests in "Reads" dashboard. #2914
* [ENHANCEMENT] Dashboards: Make queries used to find job, cluster and namespace for dropdown menus configurable. #2893
* [ENHANCEMENT] Dashboards: Include rate of label and series queries in "Reads" dashboard. #3065 #3074
* [ENHANCEMENT] Dashboards: Fix legend showing on per-pod panels. #2944
* [ENHANCEMENT] Dashboards: Use the "req/s" unit on panels showing the requests rate. #3118
* [ENHANCEMENT] Dashboards: Use a consistent color across dashboards for the error rate. #3154

### Jsonnet

* [FEATURE] Added support for query-scheduler ring-based service discovery. #3128
* [ENHANCEMENT] Querier autoscaling is now slower on scale downs: scale down 10% every 1m instead of 100%. #2962
* [BUGFIX] Memberlist: `gossip_member_label` is now set for ruler-queriers. #3141

### Mimirtool

* [ENHANCEMENT] mimirtool analyze: Store the query errors instead of exit during the analysis. #3052
* [BUGFIX] mimir-tool remote-read: fix returns where some conditions [return nil error even if there is error](https://github.com/grafana/cortex-tools/issues/260). #3053

### Documentation

* [ENHANCEMENT] Added documentation on how to configure storage retention. #2970
* [ENHANCEMENT] Improved gRPC clients config documentation. #3020
* [ENHANCEMENT] Added documentation on how to manage alerting and recording rules. #2983
* [ENHANCEMENT] Improved `MimirSchedulerQueriesStuck` runbook. #3006
* [ENHANCEMENT] Added "Cluster label verification" section to memberlist documentation. #3096
* [ENHANCEMENT] Mention compression in multi-zone replication documentation. #3107
* [BUGFIX] Fixed configuration option names in "Enabling zone-awareness via the Grafana Mimir Jsonnet". #3018
* [BUGFIX] Fixed `mimirtool analyze` parameters documentation. #3094
* [BUGFIX] Fixed YAML configuraton in the "Manage the configuration of Grafana Mimir with Helm" guide. #3042
* [BUGFIX] Fixed Alertmanager capacity planning documentation. #3132

### Tools

- [BUGFIX] trafficdump: Fixed panic occurring when `-success-only=true` and the captured request failed. #2863

## 2.3.1

### Grafana Mimir
* [BUGFIX] Query-frontend: query sharding took exponential time to map binary expressions. #3027
* [BUGFIX] Distributor: Stop panics on OTLP endpoint when a single metric has multiple timeseries. #3040

## 2.3.0

### Grafana Mimir

* [CHANGE] Ingester: Added user label to ingester metric `cortex_ingester_tsdb_out_of_order_samples_appended_total`. On multitenant clusters this helps us find the rate of appended out-of-order samples for a specific tenant. #2493
* [CHANGE] Compactor: delete source and output blocks from local disk on compaction failed, to reduce likelihood that subsequent compactions fail because of no space left on disk. #2261
* [CHANGE] Ruler: Remove unused CLI flags `-ruler.search-pending-for` and `-ruler.flush-period` (and their respective YAML config options). #2288
* [CHANGE] Successful gRPC requests are no longer logged (only affects internal API calls). #2309
* [CHANGE] Add new `-*.consul.cas-retry-delay` flags. They have a default value of `1s`, while previously there was no delay between retries. #2309
* [CHANGE] Store-gateway: Remove the experimental ability to run requests in a dedicated OS thread pool and associated CLI flag `-store-gateway.thread-pool-size`. #2423
* [CHANGE] Memberlist: disabled TCP-based ping fallback, because Mimir already uses a custom transport based on TCP. #2456
* [CHANGE] Change default value for `-distributor.ha-tracker.max-clusters` to `100` to provide a DoS protection. #2465
* [CHANGE] Experimental block upload API exposed by compactor has changed: Previous `/api/v1/upload/block/{block}` endpoint for starting block upload is now `/api/v1/upload/block/{block}/start`, and previous endpoint `/api/v1/upload/block/{block}?uploadComplete=true` for finishing block upload is now `/api/v1/upload/block/{block}/finish`. New API endpoint has been added: `/api/v1/upload/block/{block}/check`. #2486 #2548
* [CHANGE] Compactor: changed `-compactor.max-compaction-time` default from `0s` (disabled) to `1h`. When compacting blocks for a tenant, the compactor will move to compact blocks of another tenant or re-plan blocks to compact at least every 1h. #2514
* [CHANGE] Distributor: removed previously deprecated `extend_writes` (see #1856) YAML key and `-distributor.extend-writes` CLI flag from the distributor config. #2551
* [CHANGE] Ingester: removed previously deprecated `active_series_custom_trackers` (see #1188) YAML key from the ingester config. #2552
* [CHANGE] The tenant ID `__mimir_cluster` is reserved by Mimir and not allowed to store metrics. #2643
* [CHANGE] Purger: removed the purger component and moved its API endpoints `/purger/delete_tenant` and `/purger/delete_tenant_status` to the compactor at `/compactor/delete_tenant` and `/compactor/delete_tenant_status`. The new endpoints on the compactor are stable. #2644
* [CHANGE] Memberlist: Change the leave timeout duration (`-memberlist.leave-timeout duration`) from 5s to 20s and connection timeout (`-memberlist.packet-dial-timeout`) from 5s to 2s. This makes leave timeout 10x the connection timeout, so that we can communicate the leave to at least 1 node, if the first 9 we try to contact times out. #2669
* [CHANGE] Alertmanager: return status code `412 Precondition Failed` and log info message when alertmanager isn't configured for a tenant. #2635
* [CHANGE] Distributor: if forwarding rules are used to forward samples, exemplars are now removed from the request. #2710 #2725
* [CHANGE] Limits: change the default value of `max_global_series_per_metric` limit to `0` (disabled). Setting this limit by default does not provide much benefit because series are sharded by all labels. #2714
* [CHANGE] Ingester: experimental `-blocks-storage.tsdb.new-chunk-disk-mapper` has been removed, new chunk disk mapper is now always used, and is no longer marked experimental. Default value of `-blocks-storage.tsdb.head-chunks-write-queue-size` has changed to 1000000, this enables async chunk queue by default, which leads to improved latency on the write path when new chunks are created in ingesters. #2762
* [CHANGE] Ingester: removed deprecated `-blocks-storage.tsdb.isolation-enabled` option. TSDB-level isolation is now always disabled in Mimir. #2782
* [CHANGE] Compactor: `-compactor.partial-block-deletion-delay` must either be set to 0 (to disable partial blocks deletion) or a value higher than `4h`. #2787
* [CHANGE] Query-frontend: CLI flag `-query-frontend.align-querier-with-step` has been deprecated. Please use `-query-frontend.align-queries-with-step` instead. #2840
* [FEATURE] Compactor: Adds the ability to delete partial blocks after a configurable delay. This option can be configured per tenant. #2285
  - `-compactor.partial-block-deletion-delay`, as a duration string, allows you to set the delay since a partial block has been modified before marking it for deletion. A value of `0`, the default, disables this feature.
  - The metric `cortex_compactor_blocks_marked_for_deletion_total` has a new value for the `reason` label `reason="partial"`, when a block deletion marker is triggered by the partial block deletion delay.
* [FEATURE] Querier: enabled support for queries with negative offsets, which are not cached in the query results cache. #2429
* [FEATURE] EXPERIMENTAL: OpenTelemetry Metrics ingestion path on `/otlp/v1/metrics`. #695 #2436 #2461
* [FEATURE] Querier: Added support for tenant federation to metric metadata endpoint. #2467
* [FEATURE] Query-frontend: introduced experimental support to split instant queries by time. The instant query splitting can be enabled setting `-query-frontend.split-instant-queries-by-interval`. #2469 #2564 #2565 #2570 #2571 #2572 #2573 #2574 #2575 #2576 #2581 #2582 #2601 #2632 #2633 #2634 #2641 #2642 #2766
* [FEATURE] Introduced an experimental anonymous usage statistics tracking (disabled by default), to help Mimir maintainers make better decisions to support the open source community. The tracking system anonymously collects non-sensitive, non-personally identifiable information about the running Mimir cluster, and is disabled by default. #2643 #2662 #2685 #2732 #2733 #2735
* [FEATURE] Introduced an experimental deployment mode called read-write and running a fully featured Mimir cluster with three components: write, read and backend. The read-write deployment mode is a trade-off between the monolithic mode (only one component, no isolation) and the microservices mode (many components, high isolation). #2754 #2838
* [ENHANCEMENT] Distributor: Decreased distributor tests execution time. #2562
* [ENHANCEMENT] Alertmanager: Allow the HTTP `proxy_url` configuration option in the receiver's configuration. #2317
* [ENHANCEMENT] ring: optimize shuffle-shard computation when lookback is used, and all instances have registered timestamp within the lookback window. In that case we can immediately return origial ring, because we would select all instances anyway. #2309
* [ENHANCEMENT] Memberlist: added experimental memberlist cluster label support via `-memberlist.cluster-label` and `-memberlist.cluster-label-verification-disabled` CLI flags (and their respective YAML config options). #2354
* [ENHANCEMENT] Object storage can now be configured for all components using the `common` YAML config option key (or `-common.storage.*` CLI flags). #2330 #2347
* [ENHANCEMENT] Go: updated to go 1.18.4. #2400
* [ENHANCEMENT] Store-gateway, listblocks: list of blocks now includes stats from `meta.json` file: number of series, samples and chunks. #2425
* [ENHANCEMENT] Added more buckets to `cortex_ingester_client_request_duration_seconds` histogram metric, to correctly track requests taking longer than 1s (up until 16s). #2445
* [ENHANCEMENT] Azure client: Improve memory usage for large object storage downloads. #2408
* [ENHANCEMENT] Distributor: Add `-distributor.instance-limits.max-inflight-push-requests-bytes`. This limit protects the distributor against multiple large requests that together may cause an OOM, but are only a few, so do not trigger the `max-inflight-push-requests` limit. #2413
* [ENHANCEMENT] Distributor: Drop exemplars in distributor for tenants where exemplars are disabled. #2504
* [ENHANCEMENT] Runtime Config: Allow operator to specify multiple comma-separated yaml files in `-runtime-config.file` that will be merged in left to right order. #2583
* [ENHANCEMENT] Query sharding: shard binary operations only if it doesn't lead to non-shardable vector selectors in one of the operands. #2696
* [ENHANCEMENT] Add packaging for both debian based deb file and redhat based rpm file using FPM. #1803
* [ENHANCEMENT] Distributor: Add `cortex_distributor_query_ingester_chunks_deduped_total` and `cortex_distributor_query_ingester_chunks_total` metrics for determining how effective ingester chunk deduplication at query time is. #2713
* [ENHANCEMENT] Upgrade Docker base images to `alpine:3.16.2`. #2729
* [ENHANCEMENT] Ruler: Add `<prometheus-http-prefix>/api/v1/status/buildinfo` endpoint. #2724
* [ENHANCEMENT] Querier: Ensure all queries pulled from query-frontend or query-scheduler are immediately executed. The maximum workers concurrency in each querier is configured by `-querier.max-concurrent`. #2598
* [ENHANCEMENT] Distributor: Add `cortex_distributor_received_requests_total` and `cortex_distributor_requests_in_total` metrics to provide visiblity into appropriate per-tenant request limits. #2770
* [ENHANCEMENT] Distributor: Add single forwarding remote-write endpoint for a tenant (`forwarding_endpoint`), instead of using per-rule endpoints. This takes precendence over per-rule endpoints. #2801
* [ENHANCEMENT] Added `err-mimir-distributor-max-write-message-size` to the errors catalog. #2470
* [ENHANCEMENT] Add sanity check at startup to ensure the configured filesystem directories don't overlap for different components. #2828 #2947
* [BUGFIX] TSDB: Fixed a bug on the experimental out-of-order implementation that led to wrong query results. #2701
* [BUGFIX] Compactor: log the actual error on compaction failed. #2261
* [BUGFIX] Alertmanager: restore state from storage even when running a single replica. #2293
* [BUGFIX] Ruler: do not block "List Prometheus rules" API endpoint while syncing rules. #2289
* [BUGFIX] Ruler: return proper `*status.Status` error when running in remote operational mode. #2417
* [BUGFIX] Alertmanager: ensure the configured `-alertmanager.web.external-url` is either a path starting with `/`, or a full URL including the scheme and hostname. #2381 #2542
* [BUGFIX] Memberlist: fix problem with loss of some packets, typically ring updates when instances were removed from the ring during shutdown. #2418
* [BUGFIX] Ingester: fix misfiring `MimirIngesterHasUnshippedBlocks` and stale `cortex_ingester_oldest_unshipped_block_timestamp_seconds` when some block uploads fail. #2435
* [BUGFIX] Query-frontend: fix incorrect mapping of http status codes 429 to 500 when request queue is full. #2447
* [BUGFIX] Memberlist: Fix problem with ring being empty right after startup. Memberlist KV store now tries to "fast-join" the cluster to avoid serving empty KV store. #2505
* [BUGFIX] Compactor: Fix bug when using `-compactor.partial-block-deletion-delay`: compactor didn't correctly check for modification time of all block files. #2559
* [BUGFIX] Query-frontend: fix wrong query sharding results for queries with boolean result like `1 < bool 0`. #2558
* [BUGFIX] Fixed error messages related to per-instance limits incorrectly reporting they can be set on a per-tenant basis. #2610
* [BUGFIX] Perform HA-deduplication before forwarding samples according to forwarding rules in the distributor. #2603 #2709
* [BUGFIX] Fix reporting of tracing spans from PromQL engine. #2707
* [BUGFIX] Apply relabel and drop_label rules before forwarding rules in the distributor. #2703
* [BUGFIX] Distributor: Register `cortex_discarded_requests_total` metric, which previously was not registered and therefore not exported. #2712
* [BUGFIX] Ruler: fix not restoring alerts' state at startup. #2648
* [BUGFIX] Ingester: Fix disk filling up after restarting ingesters with out-of-order support disabled while it was enabled before. #2799
* [BUGFIX] Memberlist: retry joining memberlist cluster on startup when no nodes are resolved. #2837
* [BUGFIX] Query-frontend: fix incorrect mapping of http status codes 413 to 500 when request is too large. #2819
* [BUGFIX] Alertmanager: revert upstream alertmananger to v0.24.0 to fix panic when unmarshalling email headers #2924 #2925

### Mixin

* [CHANGE] Dashboards: "Slow Queries" dashboard no longer works with versions older than Grafana 9.0. #2223
* [CHANGE] Alerts: use RSS memory instead of working set memory in the `MimirAllocatingTooMuchMemory` alert for ingesters. #2480
* [CHANGE] Dashboards: remove the "Cache - Latency (old)" panel from the "Mimir / Queries" dashboard. #2796
* [FEATURE] Dashboards: added support to experimental read-write deployment mode. #2780
* [ENHANCEMENT] Dashboards: added missed rule evaluations to the "Evaluations per second" panel in the "Mimir / Ruler" dashboard. #2314
* [ENHANCEMENT] Dashboards: add k8s resource requests to CPU and memory panels. #2346
* [ENHANCEMENT] Dashboards: add RSS memory utilization panel for ingesters, store-gateways and compactors. #2479
* [ENHANCEMENT] Dashboards: allow to configure graph tooltip. #2647
* [ENHANCEMENT] Alerts: MimirFrontendQueriesStuck and MimirSchedulerQueriesStuck alerts are more reliable now as they consider all the intermediate samples in the minute prior to the evaluation. #2630
* [ENHANCEMENT] Alerts: added `RolloutOperatorNotReconciling` alert, firing if the optional rollout-operator is not successfully reconciling. #2700
* [ENHANCEMENT] Dashboards: added support to query-tee in front of ruler-query-frontend in the "Remote ruler reads" dashboard. #2761
* [ENHANCEMENT] Dashboards: Introduce support for baremetal deployment, setting `deployment_type: 'baremetal'` in the mixin `_config`. #2657
* [ENHANCEMENT] Dashboards: use timeseries panel to show exemplars. #2800
* [BUGFIX] Dashboards: fixed unit of latency panels in the "Mimir / Ruler" dashboard. #2312
* [BUGFIX] Dashboards: fixed "Intervals per query" panel in the "Mimir / Queries" dashboard. #2308
* [BUGFIX] Dashboards: Make "Slow Queries" dashboard works with Grafana 9.0. #2223
* [BUGFIX] Dashboards: add missing API routes to Ruler dashboard. #2412
* [BUGFIX] Dashboards: stop setting 'interval' in dashboards; it should be set on your datasource. #2802

### Jsonnet

* [CHANGE] query-scheduler is enabled by default. We advise to deploy the query-scheduler to improve the scalability of the query-frontend. #2431
* [CHANGE] Replaced anti-affinity rules with pod topology spread constraints for distributor, query-frontend, querier and ruler. #2517
  - The following configuration options have been removed:
    - `distributor_allow_multiple_replicas_on_same_node`
    - `query_frontend_allow_multiple_replicas_on_same_node`
    - `querier_allow_multiple_replicas_on_same_node`
    - `ruler_allow_multiple_replicas_on_same_node`
  - The following configuration options have been added:
    - `distributor_topology_spread_max_skew`
    - `query_frontend_topology_spread_max_skew`
    - `querier_topology_spread_max_skew`
    - `ruler_topology_spread_max_skew`
* [CHANGE] Change `max_global_series_per_metric` to 0 in all plans, and as a default value. #2669
* [FEATURE] Memberlist: added support for experimental memberlist cluster label, through the jsonnet configuration options `memberlist_cluster_label` and `memberlist_cluster_label_verification_disabled`. #2349
* [FEATURE] Added ruler-querier autoscaling support. It requires [KEDA](https://keda.sh) installed in the Kubernetes cluster. Ruler-querier autoscaler can be enabled and configure through the following options in the jsonnet config: #2545
  * `autoscaling_ruler_querier_enabled`: `true` to enable autoscaling.
  * `autoscaling_ruler_querier_min_replicas`: minimum number of ruler-querier replicas.
  * `autoscaling_ruler_querier_max_replicas`: maximum number of ruler-querier replicas.
  * `autoscaling_prometheus_url`: Prometheus base URL from which to scrape Mimir metrics (e.g. `http://prometheus.default:9090/prometheus`).
* [ENHANCEMENT] Memberlist now uses DNS service-discovery by default. #2549
* [ENHANCEMENT] Upgrade memcached image tag to `memcached:1.6.16-alpine`. #2740
* [ENHANCEMENT] Added `$._config.configmaps` and `$._config.runtime_config_files` to make it easy to add new configmaps or runtime config file to all components. #2748

### Mimirtool

* [ENHANCEMENT] Added `mimirtool backfill` command to upload Prometheus blocks using API available in the compactor. #1822
* [ENHANCEMENT] mimirtool bucket-validation: Verify existing objects can be overwritten by subsequent uploads. #2491
* [ENHANCEMENT] mimirtool config convert: Now supports migrating to the current version of Mimir. #2629
* [BUGFIX] mimirtool analyze: Fix dashboard JSON unmarshalling errors by using custom parsing. #2386
* [BUGFIX] Version checking no longer prompts for updating when already on latest version. #2723

### Mimir Continuous Test

* [ENHANCEMENT] Added basic authentication and bearer token support for when Mimir is behind a gateway authenticating the calls. #2717

### Query-tee

* [CHANGE] Renamed CLI flag `-server.service-port` to `-server.http-service-port`. #2683
* [CHANGE] Renamed metric `cortex_querytee_request_duration_seconds` to `cortex_querytee_backend_request_duration_seconds`. Metric `cortex_querytee_request_duration_seconds` is now reported without label `backend`. #2683
* [ENHANCEMENT] Added HTTP over gRPC support to `query-tee` to allow testing gRPC requests to Mimir instances. #2683

### Documentation

* [ENHANCEMENT] Referenced `mimirtool` commands in the HTTP API documentation. #2516
* [ENHANCEMENT] Improved DNS service discovery documentation. #2513

### Tools

* [ENHANCEMENT] `markblocks` now processes multiple blocks concurrently. #2677

## 2.2.0

### Grafana Mimir

* [CHANGE] Increased default configuration for `-server.grpc-max-recv-msg-size-bytes` and `-server.grpc-max-send-msg-size-bytes` from 4MB to 100MB. #1884
* [CHANGE] Default values have changed for the following settings. This improves query performance for recent data (within 12h) by only reading from ingesters: #1909 #1921
    - `-blocks-storage.bucket-store.ignore-blocks-within` now defaults to `10h` (previously `0`)
    - `-querier.query-store-after` now defaults to `12h` (previously `0`)
* [CHANGE] Alertmanager: removed support for migrating local files from Cortex 1.8 or earlier. Related to original Cortex PR https://github.com/cortexproject/cortex/pull/3910. #2253
* [CHANGE] The following settings are now classified as advanced because the defaults should work for most users and tuning them requires in-depth knowledge of how the read path works: #1929
    - `-querier.query-ingesters-within`
    - `-querier.query-store-after`
* [CHANGE] Config flag category overrides can be set dynamically at runtime. #1934
* [CHANGE] Ingester: deprecated `-ingester.ring.join-after`. Mimir now behaves as this setting is always set to 0s. This configuration option will be removed in Mimir 2.4.0. #1965
* [CHANGE] Blocks uploaded by ingester no longer contain `__org_id__` label. Compactor now ignores this label and will compact blocks with and without this label together. `mimirconvert` tool will remove the label from blocks as "unknown" label. #1972
* [CHANGE] Querier: deprecated `-querier.shuffle-sharding-ingesters-lookback-period`, instead adding `-querier.shuffle-sharding-ingesters-enabled` to enable or disable shuffle sharding on the read path. The value of `-querier.query-ingesters-within` is now used internally for shuffle sharding lookback. #2110
* [CHANGE] Memberlist: `-memberlist.abort-if-join-fails` now defaults to false. Previously it defaulted to true. #2168
* [CHANGE] Ruler: `/api/v1/rules*` and `/prometheus/rules*` configuration endpoints are removed. Use `/prometheus/config/v1/rules*`. #2182
* [CHANGE] Ingester: `-ingester.exemplars-update-period` has been renamed to `-ingester.tsdb-config-update-period`. You can use it to update multiple, per-tenant TSDB configurations. #2187
* [FEATURE] Ingester: (Experimental) Add the ability to ingest out-of-order samples up to an allowed limit. If you enable this feature, it requires additional memory and disk space. This feature also enables a write-behind log, which might lead to longer ingester-start replays. When this feature is disabled, there is no overhead on memory, disk space, or startup times. #2187
  * `-ingester.out-of-order-time-window`, as duration string, allows you to set how back in time a sample can be. The default is `0s`, where `s` is seconds.
  * `cortex_ingester_tsdb_out_of_order_samples_appended_total` metric tracks the total number of out-of-order samples ingested by the ingester.
  * `cortex_discarded_samples_total` has a new label `reason="sample-too-old"`, when the `-ingester.out-of-order-time-window` flag is greater than zero. The label tracks the number of samples that were discarded for being too old; they were out of order, but beyond the time window allowed. The labels `reason="sample-out-of-order"` and `reason="sample-out-of-bounds"` are not used when out-of-order ingestion is enabled.
* [ENHANCEMENT] Distributor: Added limit to prevent tenants from sending excessive number of requests: #1843
  * The following CLI flags (and their respective YAML config options) have been added:
    * `-distributor.request-rate-limit`
    * `-distributor.request-burst-limit`
  * The following metric is exposed to tell how many requests have been rejected:
    * `cortex_discarded_requests_total`
* [ENHANCEMENT] Store-gateway: Add the experimental ability to run requests in a dedicated OS thread pool. This feature can be configured using `-store-gateway.thread-pool-size` and is disabled by default. Replaces the ability to run index header operations in a dedicated thread pool. #1660 #1812
* [ENHANCEMENT] Improved error messages to make them easier to understand; each now have a unique, global identifier that you can use to look up in the runbooks for more information. #1907 #1919 #1888 #1939 #1984 #2009 #2056 #2066 #2104 #2150 #2234
* [ENHANCEMENT] Memberlist KV: incoming messages are now processed on per-key goroutine. This may reduce loss of "maintanance" packets in busy memberlist installations, but use more CPU. New `memberlist_client_received_broadcasts_dropped_total` counter tracks number of dropped per-key messages. #1912
* [ENHANCEMENT] Blocks Storage, Alertmanager, Ruler: add support a prefix to the bucket store (`*_storage.storage_prefix`). This enables using the same bucket for the three components. #1686 #1951
* [ENHANCEMENT] Upgrade Docker base images to `alpine:3.16.0`. #2028
* [ENHANCEMENT] Store-gateway: Add experimental configuration option for the store-gateway to attempt to pre-populate the file system cache when memory-mapping index-header files. Enabled with `-blocks-storage.bucket-store.index-header.map-populate-enabled=true`. Note this flag only has an effect when running on Linux. #2019 #2054
* [ENHANCEMENT] Chunk Mapper: reduce memory usage of async chunk mapper. #2043
* [ENHANCEMENT] Ingester: reduce sleep time when reading WAL. #2098
* [ENHANCEMENT] Compactor: Run sanity check on blocks storage configuration at startup. #2144
* [ENHANCEMENT] Compactor: Add HTTP API for uploading TSDB blocks. Enabled with `-compactor.block-upload-enabled`. #1694 #2126
* [ENHANCEMENT] Ingester: Enable querying overlapping blocks by default. #2187
* [ENHANCEMENT] Distributor: Auto-forget unhealthy distributors after ten failed ring heartbeats. #2154
* [ENHANCEMENT] Distributor: Add new metric `cortex_distributor_forward_errors_total` for error codes resulting from forwarding requests. #2077
* [ENHANCEMENT] `/ready` endpoint now returns and logs detailed services information. #2055
* [ENHANCEMENT] Memcached client: Reduce number of connections required to fetch cached keys from memcached. #1920
* [ENHANCEMENT] Improved error message returned when `-querier.query-store-after` validation fails. #1914
* [BUGFIX] Fix regexp parsing panic for regexp label matchers with start/end quantifiers. #1883
* [BUGFIX] Ingester: fixed deceiving error log "failed to update cached shipped blocks after shipper initialisation", occurring for each new tenant in the ingester. #1893
* [BUGFIX] Ring: fix bug where instances may appear unhealthy in the hash ring web UI even though they are not. #1933
* [BUGFIX] API: gzip is now enforced when identity encoding is explicitly rejected. #1864
* [BUGFIX] Fix panic at startup when Mimir is running in monolithic mode and query sharding is enabled. #2036
* [BUGFIX] Ruler: report `cortex_ruler_queries_failed_total` metric for any remote query error except 4xx when remote operational mode is enabled. #2053 #2143
* [BUGFIX] Ingester: fix slow rollout when using `-ingester.ring.unregister-on-shutdown=false` with long `-ingester.ring.heartbeat-period`. #2085
* [BUGFIX] Ruler: add timeout for remote rule evaluation queries to prevent rule group evaluations getting stuck indefinitely. The duration is configurable with `-querier.timeout` (default `2m`). #2090 #2222
* [BUGFIX] Limits: Active series custom tracker configuration has been named back from `active_series_custom_trackers_config` to `active_series_custom_trackers`. For backwards compatibility both version is going to be supported for until Mimir v2.4. When both fields are specified, `active_series_custom_trackers_config` takes precedence over `active_series_custom_trackers`. #2101
* [BUGFIX] Ingester: fixed the order of labels applied when incrementing the `cortex_discarded_metadata_total` metric. #2096
* [BUGFIX] Ingester: fixed bug where retrieving metadata for a metric with multiple metadata entries would return multiple copies of a single metadata entry rather than all available entries. #2096
* [BUGFIX] Distributor: canceled requests are no longer accounted as internal errors. #2157
* [BUGFIX] Memberlist: Fix typo in memberlist admin UI. #2202
* [BUGFIX] Ruler: fixed typo in error message when ruler failed to decode a rule group. #2151
* [BUGFIX] Active series custom tracker configuration is now displayed properly on `/runtime_config` page. #2065
* [BUGFIX] Query-frontend: `vector` and `time` functions were sharded, which made expressions like `vector(1) > 0 and vector(1)` fail. #2355

### Mixin

* [CHANGE] Split `mimir_queries` rules group into `mimir_queries` and `mimir_ingester_queries` to keep number of rules per group within the default per-tenant limit. #1885
* [CHANGE] Dashboards: Expose full image tag in "Mimir / Rollout progress" dashboard's "Pod per version panel." #1932
* [CHANGE] Dashboards: Disabled gateway panels by default, because most users don't have a gateway exposing the metrics expected by Mimir dashboards. You can re-enable it setting `gateway_enabled: true` in the mixin config and recompiling the mixin running `make build-mixin`. #1955
* [CHANGE] Alerts: adapt `MimirFrontendQueriesStuck` and `MimirSchedulerQueriesStuck` to consider ruler query path components. #1949
* [CHANGE] Alerts: Change `MimirRulerTooManyFailedQueries` severity to `critical`. #2165
* [ENHANCEMENT] Dashboards: Add config option `datasource_regex` to customise the regular expression used to select valid datasources for Mimir dashboards. #1802
* [ENHANCEMENT] Dashboards: Added "Mimir / Remote ruler reads" and "Mimir / Remote ruler reads resources" dashboards. #1911 #1937
* [ENHANCEMENT] Dashboards: Make networking panels work for pods created by the mimir-distributed helm chart. #1927
* [ENHANCEMENT] Alerts: Add `MimirStoreGatewayNoSyncedTenants` alert that fires when there is a store-gateway owning no tenants. #1882
* [ENHANCEMENT] Rules: Make `recording_rules_range_interval` configurable for cases where Mimir metrics are scraped less often that every 30 seconds. #2118
* [ENHANCEMENT] Added minimum Grafana version to mixin dashboards. #1943
* [BUGFIX] Fix `container_memory_usage_bytes:sum` recording rule. #1865
* [BUGFIX] Fix `MimirGossipMembersMismatch` alerts if Mimir alertmanager is activated. #1870
* [BUGFIX] Fix `MimirRulerMissedEvaluations` to show % of missed alerts as a value between 0 and 100 instead of 0 and 1. #1895
* [BUGFIX] Fix `MimirCompactorHasNotUploadedBlocks` alert false positive when Mimir is deployed in monolithic mode. #1902
* [BUGFIX] Fix `MimirGossipMembersMismatch` to make it less sensitive during rollouts and fire one alert per installation, not per job. #1926
* [BUGFIX] Do not trigger `MimirAllocatingTooMuchMemory` alerts if no container limits are supplied. #1905
* [BUGFIX] Dashboards: Remove empty "Chunks per query" panel from `Mimir / Queries` dashboard. #1928
* [BUGFIX] Dashboards: Use Grafana's `$__rate_interval` for rate queries in dashboards to support scrape intervals of >15s. #2011
* [BUGFIX] Alerts: Make each version of `MimirCompactorHasNotUploadedBlocks` distinct to avoid rule evaluation failures due to duplicate series being generated. #2197
* [BUGFIX] Fix `MimirGossipMembersMismatch` alert when using remote ruler evaluation. #2159

### Jsonnet

* [CHANGE] Remove use of `-querier.query-store-after`, `-querier.shuffle-sharding-ingesters-lookback-period`, `-blocks-storage.bucket-store.ignore-blocks-within`, and `-blocks-storage.tsdb.close-idle-tsdb-timeout` CLI flags since the values now match defaults. #1915 #1921
* [CHANGE] Change default value for `-blocks-storage.bucket-store.chunks-cache.memcached.timeout` to `450ms` to increase use of cached data. #2035
* [CHANGE] The `memberlist_ring_enabled` configuration now applies to Alertmanager. #2102 #2103 #2107
* [CHANGE] Default value for `memberlist_ring_enabled` is now true. It means that all hash rings use Memberlist as default KV store instead of Consul (previous default). #2161
* [CHANGE] Configure `-ingester.max-global-metadata-per-user` to correspond to 20% of the configured max number of series per tenant. #2250
* [CHANGE] Configure `-ingester.max-global-metadata-per-metric` to be 10. #2250
* [CHANGE] Change `_config.multi_zone_ingester_max_unavailable` to 25. #2251
* [FEATURE] Added querier autoscaling support. It requires [KEDA](https://keda.sh) installed in the Kubernetes cluster and query-scheduler enabled in the Mimir cluster. Querier autoscaler can be enabled and configure through the following options in the jsonnet config: #2013 #2023
  * `autoscaling_querier_enabled`: `true` to enable autoscaling.
  * `autoscaling_querier_min_replicas`: minimum number of querier replicas.
  * `autoscaling_querier_max_replicas`: maximum number of querier replicas.
  * `autoscaling_prometheus_url`: Prometheus base URL from which to scrape Mimir metrics (e.g. `http://prometheus.default:9090/prometheus`).
* [FEATURE] Jsonnet: Add support for ruler remote evaluation mode (`ruler_remote_evaluation_enabled`), which deploys and uses a dedicated query path for rule evaluation. This enables the benefits of the query-frontend for rule evaluation, such as query sharding. #2073
* [ENHANCEMENT] Added `compactor` service, that can be used to route requests directly to compactor (e.g. admin UI). #2063
* [ENHANCEMENT] Added a `consul_enabled` configuration option to provide the ability to disable consul. It is automatically set to false when `memberlist_ring_enabled` is true and `multikv_migration_enabled` (used for migration from Consul to memberlist) is not set. #2093 #2152
* [BUGFIX] Querier: Fix disabling shuffle sharding on the read path whilst keeping it enabled on write path. #2164

### Mimirtool

* [CHANGE] mimirtool rules: `--use-legacy-routes` now toggles between using `/prometheus/config/v1/rules` (default) and `/api/v1/rules` (legacy) endpoints. #2182
* [FEATURE] Added bearer token support for when Mimir is behind a gateway authenticating by bearer token. #2146
* [BUGFIX] mimirtool analyze: Fix dashboard JSON unmarshalling errors (#1840). #1973
* [BUGFIX] Make mimirtool build for Windows work again. #2273

### Mimir Continuous Test

* [ENHANCEMENT] Added the `-tests.smoke-test` flag to run the `mimir-continuous-test` suite once and immediately exit. #2047 #2094
* [ENHANCEMENT] Added the `-tests.write-protocol` flag to write using the `prometheus` remote write protocol or `otlp-http` in the `mimir-continuous-test` suite. #5719

### Documentation

* [ENHANCEMENT] Published Grafana Mimir runbooks as part of documentation. #1970
* [ENHANCEMENT] Improved ruler's "remote operational mode" documentation. #1906
* [ENHANCEMENT] Recommend fast disks for ingesters and store-gateways in production tips. #1903
* [ENHANCEMENT] Explain the runtime override of active series matchers. #1868
* [ENHANCEMENT] Clarify "Set rule group" API specification. #1869
* [ENHANCEMENT] Published Mimir jsonnet documentation. #2024
* [ENHANCEMENT] Documented required scrape interval for using alerting and recording rules from Mimir jsonnet. #2147
* [ENHANCEMENT] Runbooks: Mention memberlist as possible source of problems for various alerts. #2158
* [ENHANCEMENT] Added step-by-step article about migrating from Consul to Memberlist KV store using jsonnet without downtime. #2166
* [ENHANCEMENT] Documented `/memberlist` admin page. #2166
* [ENHANCEMENT] Documented how to configure Grafana Mimir's ruler with Jsonnet. #2127
* [ENHANCEMENT] Documented how to configure queriers’ autoscaling with Jsonnet. #2128
* [ENHANCEMENT] Updated mixin building instructions in "Installing Grafana Mimir dashboards and alerts" article. #2015 #2163
* [ENHANCEMENT] Fix location of "Monitoring Grafana Mimir" article in the documentation hierarchy. #2130
* [ENHANCEMENT] Runbook for `MimirRequestLatency` was expanded with more practical advice. #1967
* [BUGFIX] Fixed ruler configuration used in the getting started guide. #2052
* [BUGFIX] Fixed Mimir Alertmanager datasource in Grafana used by "Play with Grafana Mimir" tutorial. #2115
* [BUGFIX] Fixed typos in "Scaling out Grafana Mimir" article. #2170
* [BUGFIX] Added missing ring endpoint exposed by Ingesters. #1918

## 2.1.0

### Grafana Mimir

* [CHANGE] Compactor: No longer upload debug meta files to object storage. #1257
* [CHANGE] Default values have changed for the following settings: #1547
    - `-alertmanager.alertmanager-client.grpc-max-recv-msg-size` now defaults to 100 MiB (previously was not configurable and set to 16 MiB)
    - `-alertmanager.alertmanager-client.grpc-max-send-msg-size` now defaults to 100 MiB (previously was not configurable and set to 4 MiB)
    - `-alertmanager.max-recv-msg-size` now defaults to 100 MiB (previously was 16 MiB)
* [CHANGE] Ingester: Add `user` label to metrics `cortex_ingester_ingested_samples_total` and `cortex_ingester_ingested_samples_failures_total`. #1533
* [CHANGE] Ingester: Changed `-blocks-storage.tsdb.isolation-enabled` default from `true` to `false`. The config option has also been deprecated and will be removed in 2 minor version. #1655
* [CHANGE] Query-frontend: results cache keys are now versioned, this will cause cache to be re-filled when rolling out this version. #1631
* [CHANGE] Store-gateway: enabled attributes in-memory cache by default. New default configuration is `-blocks-storage.bucket-store.chunks-cache.attributes-in-memory-max-items=50000`. #1727
* [CHANGE] Compactor: Removed the metric `cortex_compactor_garbage_collected_blocks_total` since it duplicates `cortex_compactor_blocks_marked_for_deletion_total`. #1728
* [CHANGE] All: Logs that used the`org_id` label now use `user` label. #1634 #1758
* [CHANGE] Alertmanager: the following metrics are not exported for a given `user` and `integration` when the metric value is zero: #1783
  * `cortex_alertmanager_notifications_total`
  * `cortex_alertmanager_notifications_failed_total`
  * `cortex_alertmanager_notification_requests_total`
  * `cortex_alertmanager_notification_requests_failed_total`
  * `cortex_alertmanager_notification_rate_limited_total`
* [CHANGE] Removed the following metrics exposed by the Mimir hash rings: #1791
  * `cortex_member_ring_tokens_owned`
  * `cortex_member_ring_tokens_to_own`
  * `cortex_ring_tokens_owned`
  * `cortex_ring_member_ownership_percent`
* [CHANGE] Querier / Ruler: removed the following metrics tracking number of query requests send to each ingester. You can use `cortex_request_duration_seconds_count{route=~"/cortex.Ingester/(QueryStream|QueryExemplars)"}` instead. #1797
  * `cortex_distributor_ingester_queries_total`
  * `cortex_distributor_ingester_query_failures_total`
* [CHANGE] Distributor: removed the following metrics tracking the number of requests from a distributor to ingesters: #1799
  * `cortex_distributor_ingester_appends_total`
  * `cortex_distributor_ingester_append_failures_total`
* [CHANGE] Distributor / Ruler: deprecated `-distributor.extend-writes`. Now Mimir always behaves as if this setting was set to `false`, which we expect to be safe for every Mimir cluster setup. #1856
* [FEATURE] Querier: Added support for [streaming remote read](https://prometheus.io/blog/2019/10/10/remote-read-meets-streaming/). Should be noted that benefits of chunking the response are partial here, since in a typical `query-frontend` setup responses will be buffered until they've been completed. #1735
* [FEATURE] Ruler: Allow setting `evaluation_delay` for each rule group via rules group configuration file. #1474
* [FEATURE] Ruler: Added support for expression remote evaluation. #1536 #1818
  * The following CLI flags (and their respective YAML config options) have been added:
    * `-ruler.query-frontend.address`
    * `-ruler.query-frontend.grpc-client-config.grpc-max-recv-msg-size`
    * `-ruler.query-frontend.grpc-client-config.grpc-max-send-msg-size`
    * `-ruler.query-frontend.grpc-client-config.grpc-compression`
    * `-ruler.query-frontend.grpc-client-config.grpc-client-rate-limit`
    * `-ruler.query-frontend.grpc-client-config.grpc-client-rate-limit-burst`
    * `-ruler.query-frontend.grpc-client-config.backoff-on-ratelimits`
    * `-ruler.query-frontend.grpc-client-config.backoff-min-period`
    * `-ruler.query-frontend.grpc-client-config.backoff-max-period`
    * `-ruler.query-frontend.grpc-client-config.backoff-retries`
    * `-ruler.query-frontend.grpc-client-config.tls-enabled`
    * `-ruler.query-frontend.grpc-client-config.tls-ca-path`
    * `-ruler.query-frontend.grpc-client-config.tls-cert-path`
    * `-ruler.query-frontend.grpc-client-config.tls-key-path`
    * `-ruler.query-frontend.grpc-client-config.tls-server-name`
    * `-ruler.query-frontend.grpc-client-config.tls-insecure-skip-verify`
* [FEATURE] Distributor: Added the ability to forward specifics metrics to alternative remote_write API endpoints. #1052
* [FEATURE] Ingester: Active series custom trackers now supports runtime tenant-specific overrides. The configuration has been moved to limit config, the ingester config has been deprecated.  #1188
* [ENHANCEMENT] Alertmanager API: Concurrency limit for GET requests is now configurable using `-alertmanager.max-concurrent-get-requests-per-tenant`. #1547
* [ENHANCEMENT] Alertmanager: Added the ability to configure additional gRPC client settings for the Alertmanager distributor #1547
  - `-alertmanager.alertmanager-client.backoff-max-period`
  - `-alertmanager.alertmanager-client.backoff-min-period`
  - `-alertmanager.alertmanager-client.backoff-on-ratelimits`
  - `-alertmanager.alertmanager-client.backoff-retries`
  - `-alertmanager.alertmanager-client.grpc-client-rate-limit`
  - `-alertmanager.alertmanager-client.grpc-client-rate-limit-burst`
  - `-alertmanager.alertmanager-client.grpc-compression`
  - `-alertmanager.alertmanager-client.grpc-max-recv-msg-size`
  - `-alertmanager.alertmanager-client.grpc-max-send-msg-size`
* [ENHANCEMENT] Ruler: Add more detailed query information to ruler query stats logging. #1411
* [ENHANCEMENT] Admin: Admin API now has some styling. #1482 #1549 #1821 #1824
* [ENHANCEMENT] Alertmanager: added `insight=true` field to alertmanager dispatch logs. #1379
* [ENHANCEMENT] Store-gateway: Add the experimental ability to run index header operations in a dedicated thread pool. This feature can be configured using `-blocks-storage.bucket-store.index-header-thread-pool-size` and is disabled by default. #1660
* [ENHANCEMENT] Store-gateway: don't drop all blocks if instance finds itself as unhealthy or missing in the ring. #1806 #1823
* [ENHANCEMENT] Querier: wait until inflight queries are completed when shutting down queriers. #1756 #1767
* [BUGFIX] Query-frontend: do not shard queries with a subquery unless the subquery is inside a shardable aggregation function call. #1542
* [BUGFIX] Query-frontend: added `component=query-frontend` label to results cache memcached metrics to fix a panic when Mimir is running in single binary mode and results cache is enabled. #1704
* [BUGFIX] Mimir: services' status content-type is now correctly set to `text/html`. #1575
* [BUGFIX] Multikv: Fix panic when using using runtime config to set primary KV store used by `multi` KV. #1587
* [BUGFIX] Multikv: Fix watching for runtime config changes in `multi` KV store in ruler and querier. #1665
* [BUGFIX] Memcached: allow to use CNAME DNS records for the memcached backend addresses. #1654
* [BUGFIX] Querier: fixed temporary partial query results when shuffle sharding is enabled and hash ring backend storage is flushed / reset. #1829
* [BUGFIX] Alertmanager: prevent more file traversal cases related to template names. #1833
* [BUGFUX] Alertmanager: Allow usage with `-alertmanager-storage.backend=local`. Note that when using this storage type, the Alertmanager is not able persist state remotely, so it not recommended for production use. #1836
* [BUGFIX] Alertmanager: Do not validate alertmanager configuration if it's not running. #1835

### Mixin

* [CHANGE] Dashboards: Remove per-user series legends from Tenants dashboard. #1605
* [CHANGE] Dashboards: Show in-memory series and the per-user series limit on Tenants dashboard. #1613
* [CHANGE] Dashboards: Slow-queries dashboard now uses `user` label from logs instead of `org_id`. #1634
* [CHANGE] Dashboards: changed all Grafana dashboards UIDs to not conflict with Cortex ones, to let people install both while migrating from Cortex to Mimir: #1801 #1808
  * Alertmanager from `a76bee5913c97c918d9e56a3cc88cc28` to `b0d38d318bbddd80476246d4930f9e55`
  * Alertmanager Resources from `68b66aed90ccab448009089544a8d6c6` to `a6883fb22799ac74479c7db872451092`
  * Compactor from `9c408e1d55681ecb8a22c9fab46875cc` to `1b3443aea86db629e6efdb7d05c53823`
  * Compactor Resources from `df9added6f1f4332f95848cca48ebd99` to `09a5c49e9cdb2f2b24c6d184574a07fd`
  * Config from `61bb048ced9817b2d3e07677fb1c6290` to `5d9d0b4724c0f80d68467088ec61e003`
  * Object Store from `d5a3a4489d57c733b5677fb55370a723` to `e1324ee2a434f4158c00a9ee279d3292`
  * Overrides from `b5c95fee2e5e7c4b5930826ff6e89a12` to `1e2c358600ac53f09faea133f811b5bb`
  * Queries from `d9931b1054053c8b972d320774bb8f1d` to `b3abe8d5c040395cc36615cb4334c92d`
  * Reads from `8d6ba60eccc4b6eedfa329b24b1bd339` to `e327503188913dc38ad571c647eef643`
  * Reads Networking from `c0464f0d8bd026f776c9006b05910000` to `54b2a0a4748b3bd1aefa92ce5559a1c2`
  * Reads Resources from `2fd2cda9eea8d8af9fbc0a5960425120` to `cc86fd5aa9301c6528986572ad974db9`
  * Rollout Progress from `7544a3a62b1be6ffd919fc990ab8ba8f` to `7f0b5567d543a1698e695b530eb7f5de`
  * Ruler from `44d12bcb1f95661c6ab6bc946dfc3473` to `631e15d5d85afb2ca8e35d62984eeaa0`
  * Scaling from `88c041017b96856c9176e07cf557bdcf` to `64bbad83507b7289b514725658e10352`
  * Slow queries from `e6f3091e29d2636e3b8393447e925668` to `6089e1ce1e678788f46312a0a1e647e6`
  * Tenants from `35fa247ce651ba189debf33d7ae41611` to `35fa247ce651ba189debf33d7ae41611`
  * Top Tenants from `bc6e12d4fe540e4a1785b9d3ca0ffdd9` to `bc6e12d4fe540e4a1785b9d3ca0ffdd9`
  * Writes from `0156f6d15aa234d452a33a4f13c838e3` to `8280707b8f16e7b87b840fc1cc92d4c5`
  * Writes Networking from `681cd62b680b7154811fe73af55dcfd4` to `978c1cb452585c96697a238eaac7fe2d`
  * Writes Resources from `c0464f0d8bd026f776c9006b0591bb0b` to `bc9160e50b52e89e0e49c840fea3d379`
* [FEATURE] Alerts: added the following alerts on `mimir-continuous-test` tool: #1676
  - `MimirContinuousTestNotRunningOnWrites`
  - `MimirContinuousTestNotRunningOnReads`
  - `MimirContinuousTestFailed`
* [ENHANCEMENT] Added `per_cluster_label` support to allow to change the label name used to differentiate between Kubernetes clusters. #1651
* [ENHANCEMENT] Dashboards: Show QPS and latency of the Alertmanager Distributor. #1696
* [ENHANCEMENT] Playbooks: Add Alertmanager suggestions for `MimirRequestErrors` and `MimirRequestLatency` #1702
* [ENHANCEMENT] Dashboards: Allow custom datasources. #1749
* [ENHANCEMENT] Dashboards: Add config option `gateway_enabled` (defaults to `true`) to disable gateway panels from dashboards. #1761
* [ENHANCEMENT] Dashboards: Extend Top tenants dashboard with queries for tenants with highest sample rate, discard rate, and discard rate growth. #1842
* [ENHANCEMENT] Dashboards: Show ingestion rate limit and rule group limit on Tenants dashboard. #1845
* [ENHANCEMENT] Dashboards: Add "last successful run" panel to compactor dashboard. #1628
* [BUGFIX] Dashboards: Fix "Failed evaluation rate" panel on Tenants dashboard. #1629
* [BUGFIX] Honor the configured `per_instance_label` in all dashboards and alerts. #1697

### Jsonnet

* [FEATURE] Added support for `mimir-continuous-test`. To deploy `mimir-continuous-test` you can use the following configuration: #1675 #1850
  ```jsonnet
  _config+: {
    continuous_test_enabled: true,
    continuous_test_tenant_id: 'type-tenant-id',
    continuous_test_write_endpoint: 'http://type-write-path-hostname',
    continuous_test_read_endpoint: 'http://type-read-path-hostname/prometheus',
  },
  ```
* [ENHANCEMENT] Ingester anti-affinity can now be disabled by using `ingester_allow_multiple_replicas_on_same_node` configuration key. #1581
* [ENHANCEMENT] Added `node_selector` configuration option to select Kubernetes nodes where Mimir should run. #1596
* [ENHANCEMENT] Alertmanager: Added a `PodDisruptionBudget` of `withMaxUnavailable = 1`, to ensure we maintain quorum during rollouts. #1683
* [ENHANCEMENT] Store-gateway anti-affinity can now be enabled/disabled using `store_gateway_allow_multiple_replicas_on_same_node` configuration key. #1730
* [ENHANCEMENT] Added `store_gateway_zone_a_args`, `store_gateway_zone_b_args` and `store_gateway_zone_c_args` configuration options. #1807
* [BUGFIX] Pass primary and secondary multikv stores via CLI flags. Introduced new `multikv_switch_primary_secondary` config option to flip primary and secondary in runtime config.

### Mimirtool

* [BUGFIX] `config convert`: Retain Cortex defaults for `blocks_storage.backend`, `ruler_storage.backend`, `alertmanager_storage.backend`, `auth.type`, `activity_tracker.filepath`, `alertmanager.data_dir`, `blocks_storage.filesystem.dir`, `compactor.data_dir`, `ruler.rule_path`, `ruler_storage.filesystem.dir`, and `graphite.querier.schemas.backend`. #1626 #1762

### Tools

* [FEATURE] Added a `markblocks` tool that creates `no-compact` and `delete` marks for the blocks. #1551
* [FEATURE] Added `mimir-continuous-test` tool to continuously run smoke tests on live Mimir clusters. #1535 #1540 #1653 #1603 #1630 #1691 #1675 #1676 #1692 #1706 #1709 #1775 #1777 #1778 #1795
* [FEATURE] Added `mimir-rules-action` GitHub action, located at `operations/mimir-rules-action/`, used to lint, prepare, verify, diff, and sync rules to a Mimir cluster. #1723

## 2.0.0

### Grafana Mimir

_Changes since Cortex 1.10.0._

* [CHANGE] Remove chunks storage engine. #86 #119 #510 #545 #743 #744 #748 #753 #755 #757 #758 #759 #760 #762 #764 #789 #812 #813
  * The following CLI flags (and their respective YAML config options) have been removed:
    * `-store.engine`
    * `-schema-config-file`
    * `-ingester.checkpoint-duration`
    * `-ingester.checkpoint-enabled`
    * `-ingester.chunk-encoding`
    * `-ingester.chunk-age-jitter`
    * `-ingester.concurrent-flushes`
    * `-ingester.flush-on-shutdown-with-wal-enabled`
    * `-ingester.flush-op-timeout`
    * `-ingester.flush-period`
    * `-ingester.max-chunk-age`
    * `-ingester.max-chunk-idle`
    * `-ingester.max-series-per-query` (and `max_series_per_query` from runtime config)
    * `-ingester.max-stale-chunk-idle`
    * `-ingester.max-transfer-retries`
    * `-ingester.min-chunk-length`
    * `-ingester.recover-from-wal`
    * `-ingester.retain-period`
    * `-ingester.spread-flushes`
    * `-ingester.wal-dir`
    * `-ingester.wal-enabled`
    * `-querier.query-parallelism`
    * `-querier.second-store-engine`
    * `-querier.use-second-store-before-time`
    * `-flusher.wal-dir`
    * `-flusher.concurrent-flushes`
    * `-flusher.flush-op-timeout`
    * All `-table-manager.*` flags
    * All `-deletes.*` flags
    * All `-purger.*` flags
    * All `-metrics.*` flags
    * All `-dynamodb.*` flags
    * All `-s3.*` flags
    * All `-azure.*` flags
    * All `-bigtable.*` flags
    * All `-gcs.*` flags
    * All `-cassandra.*` flags
    * All `-boltdb.*` flags
    * All `-local.*` flags
    * All `-swift.*` flags
    * All `-store.*` flags except `-store.engine`, `-store.max-query-length`, `-store.max-labels-query-length`
    * All `-grpc-store.*` flags
  * The following API endpoints have been removed:
    * `/api/v1/chunks` and `/chunks`
  * The following metrics have been removed:
    * `cortex_ingester_flush_queue_length`
    * `cortex_ingester_queried_chunks`
    * `cortex_ingester_chunks_created_total`
    * `cortex_ingester_wal_replay_duration_seconds`
    * `cortex_ingester_wal_corruptions_total`
    * `cortex_ingester_sent_chunks`
    * `cortex_ingester_received_chunks`
    * `cortex_ingester_flush_series_in_progress`
    * `cortex_ingester_chunk_utilization`
    * `cortex_ingester_chunk_length`
    * `cortex_ingester_chunk_size_bytes`
    * `cortex_ingester_chunk_age_seconds`
    * `cortex_ingester_memory_chunks`
    * `cortex_ingester_flushing_enqueued_series_total`
    * `cortex_ingester_flushing_dequeued_series_total`
    * `cortex_ingester_dropped_chunks_total`
    * `cortex_oldest_unflushed_chunk_timestamp_seconds`
    * `prometheus_local_storage_chunk_ops_total`
    * `prometheus_local_storage_chunkdesc_ops_total`
    * `prometheus_local_storage_memory_chunkdescs`
* [CHANGE] Changed default storage backends from `s3` to `filesystem` #833
  This effects the following flags:
  * `-blocks-storage.backend` now defaults to `filesystem`
  * `-blocks-storage.filesystem.dir` now defaults to `blocks`
  * `-alertmanager-storage.backend` now defaults to `filesystem`
  * `-alertmanager-storage.filesystem.dir` now defaults to `alertmanager`
  * `-ruler-storage.backend` now defaults to `filesystem`
  * `-ruler-storage.filesystem.dir` now defaults to `ruler`
* [CHANGE] Renamed metric `cortex_experimental_features_in_use_total` as `cortex_experimental_features_used_total` and added `feature` label. #32 #658
* [CHANGE] Removed `log_messages_total` metric. #32
* [CHANGE] Some files and directories created by Mimir components on local disk now have stricter permissions, and are only readable by owner, but not group or others. #58
* [CHANGE] Memcached client DNS resolution switched from golang built-in to [`miekg/dns`](https://github.com/miekg/dns). #142
* [CHANGE] The metric `cortex_deprecated_flags_inuse_total` has been renamed to `deprecated_flags_inuse_total` as part of using grafana/dskit functionality. #185
* [CHANGE] API: The `-api.response-compression-enabled` flag has been removed, and GZIP response compression is always enabled except on `/api/v1/push` and `/push` endpoints. #880
* [CHANGE] Update Go version to 1.17.3. #480
* [CHANGE] The `status_code` label on gRPC client metrics has changed from '200' and '500' to '2xx', '5xx', '4xx', 'cancel' or 'error'. #537
* [CHANGE] Removed the deprecated `-<prefix>.fifocache.size` flag. #618
* [CHANGE] Enable index header lazy loading by default. #693
  * `-blocks-storage.bucket-store.index-header-lazy-loading-enabled` default from `false` to `true`
  * `-blocks-storage.bucket-store.index-header-lazy-loading-idle-timeout` default from `20m` to `1h`
* [CHANGE] Shuffle-sharding:
  * `-distributor.sharding-strategy` option has been removed, and shuffle sharding is enabled by default. Default shard size is set to 0, which disables shuffle sharding for the tenant (all ingesters will receive tenants's samples). #888
  * `-ruler.sharding-strategy` option has been removed from ruler. Ruler now uses shuffle-sharding by default, but respects `ruler_tenant_shard_size`, which defaults to 0 (ie. use all rulers for tenant). #889
  * `-store-gateway.sharding-strategy` option has been removed store-gateways. Store-gateway now uses shuffle-sharding by default, but respects `store_gateway_tenant_shard_size` for tenant, and this value defaults to 0. #891
* [CHANGE] Server: `-server.http-listen-port` (yaml: `server.http_listen_port`) now defaults to `8080` (previously `80`). #871
* [CHANGE] Changed the default value of `-blocks-storage.bucket-store.ignore-deletion-marks-delay` from 6h to 1h. #892
* [CHANGE] Changed default settings for memcached clients: #959 #1000
  * The default value for the following config options has changed from `10000` to `25000`:
    * `-blocks-storage.bucket-store.chunks-cache.memcached.max-async-buffer-size`
    * `-blocks-storage.bucket-store.index-cache.memcached.max-async-buffer-size`
    * `-blocks-storage.bucket-store.metadata-cache.memcached.max-async-buffer-size`
    * `-query-frontend.results-cache.memcached.max-async-buffer-size`
  * The default value for the following config options has changed from `0` (unlimited) to `100`:
    * `-blocks-storage.bucket-store.chunks-cache.memcached.max-get-multi-batch-size`
    * `-blocks-storage.bucket-store.index-cache.memcached.max-get-multi-batch-size`
    * `-blocks-storage.bucket-store.metadata-cache.memcached.max-get-multi-batch-size`
    * `-query-frontend.results-cache.memcached.max-get-multi-batch-size`
  * The default value for the following config options has changed from `16` to `100`:
    * `-blocks-storage.bucket-store.chunks-cache.memcached.max-idle-connections`
    * `-blocks-storage.bucket-store.index-cache.memcached.max-idle-connections`
    * `-blocks-storage.bucket-store.metadata-cache.memcached.max-idle-connections`
    * `-query-frontend.results-cache.memcached.max-idle-connections`
  * The default value for the following config options has changed from `100ms` to `200ms`:
    * `-blocks-storage.bucket-store.metadata-cache.memcached.timeout`
    * `-blocks-storage.bucket-store.index-cache.memcached.timeout`
    * `-blocks-storage.bucket-store.chunks-cache.memcached.timeout`
    * `-query-frontend.results-cache.memcached.timeout`
* [CHANGE] Changed the default value of `-blocks-storage.bucket-store.bucket-index.enabled` to `true`. The default configuration must now run the compactor in order to write the bucket index or else queries to long term storage will fail. #924
* [CHANGE] Option `-auth.enabled` has been renamed to `-auth.multitenancy-enabled`. #1130
* [CHANGE] Default tenant ID used with disabled auth (`-auth.multitenancy-enabled=false`) has changed from `fake` to `anonymous`. This tenant ID can now be changed with `-auth.no-auth-tenant` option. #1063
* [CHANGE] The default values for the following local directories have changed: #1072
  * `-alertmanager.storage.path` default value changed to `./data-alertmanager/`
  * `-compactor.data-dir` default value changed to `./data-compactor/`
  * `-ruler.rule-path` default value changed to `./data-ruler/`
* [CHANGE] The default value for gRPC max send message size has been changed from 16MB to 100MB. This affects the following parameters: #1152
  * `-query-frontend.grpc-client-config.grpc-max-send-msg-size`
  * `-ingester.client.grpc-max-send-msg-size`
  * `-querier.frontend-client.grpc-max-send-msg-size`
  * `-query-scheduler.grpc-client-config.grpc-max-send-msg-size`
  * `-ruler.client.grpc-max-send-msg-size`
* [CHANGE] Remove `-http.prefix` flag (and `http_prefix` config file option). #763
* [CHANGE] Remove legacy endpoints. Please use their alternatives listed below. As part of the removal process we are
  introducing two new sets of endpoints for the ruler configuration API: `<prometheus-http-prefix>/rules` and
  `<prometheus-http-prefix>/config/v1/rules/**`. We are also deprecating `<prometheus-http-prefix>/rules` and `/api/v1/rules`;
  and will remove them in Mimir 2.2.0. #763 #1222
  * Query endpoints

    | Legacy                                                  | Alternative                                                |
    | ------------------------------------------------------- | ---------------------------------------------------------- |
    | `/<legacy-http-prefix>/api/v1/query`                    | `<prometheus-http-prefix>/api/v1/query`                    |
    | `/<legacy-http-prefix>/api/v1/query_range`              | `<prometheus-http-prefix>/api/v1/query_range`              |
    | `/<legacy-http-prefix>/api/v1/query_exemplars`          | `<prometheus-http-prefix>/api/v1/query_exemplars`          |
    | `/<legacy-http-prefix>/api/v1/series`                   | `<prometheus-http-prefix>/api/v1/series`                   |
    | `/<legacy-http-prefix>/api/v1/labels`                   | `<prometheus-http-prefix>/api/v1/labels`                   |
    | `/<legacy-http-prefix>/api/v1/label/{name}/values`      | `<prometheus-http-prefix>/api/v1/label/{name}/values`      |
    | `/<legacy-http-prefix>/api/v1/metadata`                 | `<prometheus-http-prefix>/api/v1/metadata`                 |
    | `/<legacy-http-prefix>/api/v1/read`                     | `<prometheus-http-prefix>/api/v1/read`                     |
    | `/<legacy-http-prefix>/api/v1/cardinality/label_names`  | `<prometheus-http-prefix>/api/v1/cardinality/label_names`  |
    | `/<legacy-http-prefix>/api/v1/cardinality/label_values` | `<prometheus-http-prefix>/api/v1/cardinality/label_values` |
    | `/api/prom/user_stats`                                  | `/api/v1/user_stats`                                       |

  * Distributor endpoints

    | Legacy endpoint               | Alternative                   |
    | ----------------------------- | ----------------------------- |
    | `/<legacy-http-prefix>/push`  | `/api/v1/push`                |
    | `/all_user_stats`             | `/distributor/all_user_stats` |
    | `/ha-tracker`                 | `/distributor/ha_tracker`     |

  * Ingester endpoints

    | Legacy          | Alternative           |
    | --------------- | --------------------- |
    | `/ring`         | `/ingester/ring`      |
    | `/shutdown`     | `/ingester/shutdown`  |
    | `/flush`        | `/ingester/flush`     |
    | `/push`         | `/ingester/push`      |

  * Ruler endpoints

    | Legacy                                                | Alternative                                         | Alternative #2 (not available before Mimir 2.0.0)                    |
    | ----------------------------------------------------- | --------------------------------------------------- | ------------------------------------------------------------------- |
    | `/<legacy-http-prefix>/api/v1/rules`                  | `<prometheus-http-prefix>/api/v1/rules`             |                                                                     |
    | `/<legacy-http-prefix>/api/v1/alerts`                 | `<prometheus-http-prefix>/api/v1/alerts`            |                                                                     |
    | `/<legacy-http-prefix>/rules`                         | `/api/v1/rules` (see below)                         |  `<prometheus-http-prefix>/config/v1/rules`                         |
    | `/<legacy-http-prefix>/rules/{namespace}`             | `/api/v1/rules/{namespace}` (see below)             |  `<prometheus-http-prefix>/config/v1/rules/{namespace}`             |
    | `/<legacy-http-prefix>/rules/{namespace}/{groupName}` | `/api/v1/rules/{namespace}/{groupName}` (see below) |  `<prometheus-http-prefix>/config/v1/rules/{namespace}/{groupName}` |
    | `/<legacy-http-prefix>/rules/{namespace}`             | `/api/v1/rules/{namespace}` (see below)             |  `<prometheus-http-prefix>/config/v1/rules/{namespace}`             |
    | `/<legacy-http-prefix>/rules/{namespace}/{groupName}` | `/api/v1/rules/{namespace}/{groupName}` (see below) |  `<prometheus-http-prefix>/config/v1/rules/{namespace}/{groupName}` |
    | `/<legacy-http-prefix>/rules/{namespace}`             | `/api/v1/rules/{namespace}` (see below)             |  `<prometheus-http-prefix>/config/v1/rules/{namespace}`             |
    | `/ruler_ring`                                         | `/ruler/ring`                                       |                                                                     |

    > __Note:__ The `/api/v1/rules/**` endpoints are considered deprecated with Mimir 2.0.0 and will be removed
    in Mimir 2.2.0. After upgrading to 2.0.0 we recommend switching uses to the equivalent
    `/<prometheus-http-prefix>/config/v1/**` endpoints that Mimir 2.0.0 introduces.

  * Alertmanager endpoints

    | Legacy                      | Alternative                        |
    | --------------------------- | ---------------------------------- |
    | `/<legacy-http-prefix>`     | `/alertmanager`                    |
    | `/status`                   | `/multitenant_alertmanager/status` |

* [CHANGE] Ingester: changed `-ingester.stream-chunks-when-using-blocks` default value from `false` to `true`. #717
* [CHANGE] Ingester: default `-ingester.ring.min-ready-duration` reduced from 1m to 15s. #126
* [CHANGE] Ingester: `-ingester.ring.min-ready-duration` now start counting the delay after the ring's health checks have passed instead of when the ring client was started. #126
* [CHANGE] Ingester: allow experimental ingester max-exemplars setting to be changed dynamically #144
  * CLI flag `-blocks-storage.tsdb.max-exemplars` is renamed to `-ingester.max-global-exemplars-per-user`.
  * YAML `max_exemplars` is moved from `tsdb` to `overrides` and renamed to `max_global_exemplars_per_user`.
* [CHANGE] Ingester: active series metrics `cortex_ingester_active_series` and `cortex_ingester_active_series_custom_tracker` are now removed when their value is zero. #672 #690
* [CHANGE] Ingester: changed default value of `-blocks-storage.tsdb.retention-period` from `6h` to `24h`. #966
* [CHANGE] Ingester: changed default value of `-blocks-storage.tsdb.close-idle-tsdb-timeout` from `0` to `13h`. #967
* [CHANGE] Ingester: changed default value of `-ingester.ring.final-sleep` from `30s` to `0s`. #981
* [CHANGE] Ingester: the following low level settings have been removed: #1153
  * `-ingester-client.expected-labels`
  * `-ingester-client.expected-samples-per-series`
  * `-ingester-client.expected-timeseries`
* [CHANGE] Ingester: following command line options related to ingester ring were renamed: #1155
  * `-consul.*` changed to `-ingester.ring.consul.*`
  * `-etcd.*` changed to `-ingester.ring.etcd.*`
  * `-multi.*` changed to `-ingester.ring.multi.*`
  * `-distributor.excluded-zones` changed to `-ingester.ring.excluded-zones`
  * `-distributor.replication-factor` changed to `-ingester.ring.replication-factor`
  * `-distributor.zone-awareness-enabled` changed to `-ingester.ring.zone-awareness-enabled`
  * `-ingester.availability-zone` changed to `-ingester.ring.instance-availability-zone`
  * `-ingester.final-sleep` changed to `-ingester.ring.final-sleep`
  * `-ingester.heartbeat-period` changed to `-ingester.ring.heartbeat-period`
  * `-ingester.join-after` changed to `-ingester.ring.join-after`
  * `-ingester.lifecycler.ID` changed to `-ingester.ring.instance-id`
  * `-ingester.lifecycler.addr` changed to `-ingester.ring.instance-addr`
  * `-ingester.lifecycler.interface` changed to `-ingester.ring.instance-interface-names`
  * `-ingester.lifecycler.port` changed to `-ingester.ring.instance-port`
  * `-ingester.min-ready-duration` changed to `-ingester.ring.min-ready-duration`
  * `-ingester.num-tokens` changed to `-ingester.ring.num-tokens`
  * `-ingester.observe-period` changed to `-ingester.ring.observe-period`
  * `-ingester.readiness-check-ring-health` changed to `-ingester.ring.readiness-check-ring-health`
  * `-ingester.tokens-file-path` changed to `-ingester.ring.tokens-file-path`
  * `-ingester.unregister-on-shutdown` changed to `-ingester.ring.unregister-on-shutdown`
  * `-ring.heartbeat-timeout` changed to `-ingester.ring.heartbeat-timeout`
  * `-ring.prefix` changed to `-ingester.ring.prefix`
  * `-ring.store` changed to `-ingester.ring.store`
* [CHANGE] Ingester: fields in YAML configuration for ingester ring have been changed: #1155
  * `ingester.lifecycler` changed to `ingester.ring`
  * Fields from `ingester.lifecycler.ring` moved to `ingester.ring`
  * `ingester.lifecycler.address` changed to `ingester.ring.instance_addr`
  * `ingester.lifecycler.id` changed to `ingester.ring.instance_id`
  * `ingester.lifecycler.port` changed to `ingester.ring.instance_port`
  * `ingester.lifecycler.availability_zone` changed to `ingester.ring.instance_availability_zone`
  * `ingester.lifecycler.interface_names` changed to `ingester.ring.instance_interface_names`
* [CHANGE] Distributor: removed the `-distributor.shard-by-all-labels` configuration option. It is now assumed to be true. #698
* [CHANGE] Distributor: change default value of `-distributor.instance-limits.max-inflight-push-requests` to `2000`. #964
* [CHANGE] Distributor: change default value of `-distributor.remote-timeout` from `2s` to `20s`. #970
* [CHANGE] Distributor: removed the `-distributor.extra-query-delay` flag (and its respective YAML config option). #1048
* [CHANGE] Query-frontend: Enable query stats by default, they can still be disabled with `-query-frontend.query-stats-enabled=false`. #83
* [CHANGE] Query-frontend: the `cortex_frontend_mapped_asts_total` metric has been renamed to `cortex_frontend_query_sharding_rewrites_attempted_total`. #150
* [CHANGE] Query-frontend: added `sharded` label to `cortex_query_seconds_total` metric. #235
* [CHANGE] Query-frontend: changed the flag name for controlling query sharding total shards from `-querier.total-shards` to `-query-frontend.query-sharding-total-shards`. #230
* [CHANGE] Query-frontend: flag `-querier.parallelise-shardable-queries` has been renamed to `-query-frontend.parallelize-shardable-queries` #284
* [CHANGE] Query-frontend: removed the deprecated (and unused) `-frontend.cache-split-interval`. Use `-query-frontend.split-queries-by-interval` instead. #587
* [CHANGE] Query-frontend: range query response now omits the `data` field when it's empty (error case) like Prometheus does, previously it was `"data":{"resultType":"","result":null}`. #629
* [CHANGE] Query-frontend: instant queries now honor the `-query-frontend.max-retries-per-request` flag. #630
* [CHANGE] Query-frontend: removed in-memory and Redis cache support. Reason is that these caching backends were just supported by query-frontend, while all other Mimir services only support memcached. #796
  * The following CLI flags (and their respective YAML config options) have been removed:
    * `-frontend.cache.enable-fifocache`
    * `-frontend.redis.*`
    * `-frontend.fifocache.*`
  * The following metrics have been removed:
    * `querier_cache_added_total`
    * `querier_cache_added_new_total`
    * `querier_cache_evicted_total`
    * `querier_cache_entries`
    * `querier_cache_gets_total`
    * `querier_cache_misses_total`
    * `querier_cache_stale_gets_total`
    * `querier_cache_memory_bytes`
    * `cortex_rediscache_request_duration_seconds`
* [CHANGE] Query-frontend: migrated memcached backend client to the same one used in other components (memcached config and metrics are now consistent across all Mimir services). #821
  * The following CLI flags (and their respective YAML config options) have been added:
    * `-query-frontend.results-cache.backend` (set it to `memcached` if `-query-frontend.cache-results=true`)
  * The following CLI flags (and their respective YAML config options) have been changed:
    * `-frontend.memcached.hostname` and `-frontend.memcached.service` have been removed: use `-query-frontend.results-cache.memcached.addresses` instead
  * The following CLI flags (and their respective YAML config options) have been renamed:
    * `-frontend.background.write-back-concurrency` renamed to `-query-frontend.results-cache.memcached.max-async-concurrency`
    * `-frontend.background.write-back-buffer` renamed to `-query-frontend.results-cache.memcached.max-async-buffer-size`
    * `-frontend.memcached.batchsize` renamed to `-query-frontend.results-cache.memcached.max-get-multi-batch-size`
    * `-frontend.memcached.parallelism` renamed to `-query-frontend.results-cache.memcached.max-get-multi-concurrency`
    * `-frontend.memcached.timeout` renamed to `-query-frontend.results-cache.memcached.timeout`
    * `-frontend.memcached.max-item-size` renamed to `-query-frontend.results-cache.memcached.max-item-size`
    * `-frontend.memcached.max-idle-conns` renamed to `-query-frontend.results-cache.memcached.max-idle-connections`
    * `-frontend.compression` renamed to `-query-frontend.results-cache.compression`
  * The following CLI flags (and their respective YAML config options) have been removed:
    * `-frontend.memcached.circuit-breaker-consecutive-failures`: feature removed
    * `-frontend.memcached.circuit-breaker-timeout`: feature removed
    * `-frontend.memcached.circuit-breaker-interval`: feature removed
    * `-frontend.memcached.update-interval`: new setting is hardcoded to 30s
    * `-frontend.memcached.consistent-hash`: new setting is always enabled
    * `-frontend.default-validity` and `-frontend.memcached.expiration`: new setting is hardcoded to 7 days
  * The following metrics have been changed:
    * `cortex_cache_dropped_background_writes_total{name}` changed to `thanos_memcached_operation_skipped_total{name, operation, reason}`
    * `cortex_cache_value_size_bytes{name, method}` changed to `thanos_memcached_operation_data_size_bytes{name}`
    * `cortex_cache_request_duration_seconds{name, method, status_code}` changed to `thanos_memcached_operation_duration_seconds{name, operation}`
    * `cortex_cache_fetched_keys{name}` changed to `thanos_cache_memcached_requests_total{name}`
    * `cortex_cache_hits{name}` changed to `thanos_cache_memcached_hits_total{name}`
    * `cortex_memcache_request_duration_seconds{name, method, status_code}` changed to `thanos_memcached_operation_duration_seconds{name, operation}`
    * `cortex_memcache_client_servers{name}` changed to `thanos_memcached_dns_provider_results{name, addr}`
    * `cortex_memcache_client_set_skip_total{name}` changed to `thanos_memcached_operation_skipped_total{name, operation, reason}`
    * `cortex_dns_lookups_total` changed to `thanos_memcached_dns_lookups_total`
    * For all metrics the value of the "name" label has changed from `frontend.memcached` to `frontend-cache`
  * The following metrics have been removed:
    * `cortex_cache_background_queue_length{name}`
* [CHANGE] Query-frontend: merged `query_range` into `frontend` in the YAML config (keeping the same keys) and renamed flags: #825
  * `-querier.max-retries-per-request` renamed to `-query-frontend.max-retries-per-request`
  * `-querier.split-queries-by-interval` renamed to `-query-frontend.split-queries-by-interval`
  * `-querier.align-querier-with-step` renamed to `-query-frontend.align-querier-with-step`
  * `-querier.cache-results` renamed to `-query-frontend.cache-results`
  * `-querier.parallelise-shardable-queries` renamed to `-query-frontend.parallelize-shardable-queries`
* [CHANGE] Query-frontend: the default value of `-query-frontend.split-queries-by-interval` has changed from `0` to `24h`. #1131
* [CHANGE] Query-frontend: `-frontend.` flags were renamed to `-query-frontend.`: #1167
* [CHANGE] Query-frontend / Query-scheduler: classified the `-query-frontend.querier-forget-delay` and `-query-scheduler.querier-forget-delay` flags (and their respective YAML config options) as experimental. #1208
* [CHANGE] Querier / ruler: Change `-querier.max-fetched-chunks-per-query` configuration to limit to maximum number of chunks that can be fetched in a single query. The number of chunks fetched by ingesters AND long-term storare combined should not exceed the value configured on `-querier.max-fetched-chunks-per-query`. [#4260](https://github.com/cortexproject/cortex/pull/4260)
* [CHANGE] Querier / ruler: Option `-querier.ingester-streaming` has been removed. Querier/ruler now always use streaming method to query ingesters. #204
* [CHANGE] Querier: always fetch labels from store and respect start/end times in request; the option `-querier.query-store-for-labels-enabled` has been removed and is now always on. #518 #1132
* [CHANGE] Querier / ruler: removed the `-store.query-chunk-limit` flag (and its respective YAML config option `max_chunks_per_query`). `-querier.max-fetched-chunks-per-query` (and its respective YAML config option `max_fetched_chunks_per_query`) should be used instead. #705
* [CHANGE] Querier/Ruler: `-querier.active-query-tracker-dir` option has been removed. Active query tracking is now done via Activity tracker configured by `-activity-tracker.filepath` and enabled by default. Limit for max number of concurrent queries (`-querier.max-concurrent`) is now respected even if activity tracking is not enabled. #661 #822
* [CHANGE] Querier/ruler/query-frontend: the experimental `-querier.at-modifier-enabled` CLI flag has been removed and the PromQL `@` modifier is always enabled. #941
* [CHANGE] Querier: removed `-querier.worker-match-max-concurrent` and `-querier.worker-parallelism` CLI flags (and their respective YAML config options). Mimir now behaves like if `-querier.worker-match-max-concurrent` is always enabled and you should configure the max concurrency per querier process using `-querier.max-concurrent` instead. #958
* [CHANGE] Querier: changed default value of `-querier.query-ingesters-within` from `0` to `13h`. #967
* [CHANGE] Querier: rename metric `cortex_query_fetched_chunks_bytes_total` to `cortex_query_fetched_chunk_bytes_total` to be consistent with the limit name. #476
* [CHANGE] Ruler: add two new metrics `cortex_ruler_list_rules_seconds` and `cortex_ruler_load_rule_groups_seconds` to the ruler. #906
* [CHANGE] Ruler: endpoints for listing configured rules now return HTTP status code 200 and an empty map when there are no rules instead of an HTTP 404 and plain text error message. The following endpoints are affected: #456
  * `<prometheus-http-prefix>/config/v1/rules`
  * `<prometheus-http-prefix>/config/v1/rules/{namespace}`
  * `<prometheus-http-prefix>/rules` (deprecated)
  * `<prometheus-http-prefix>/rules/{namespace}` (deprecated)
  * `/api/v1/rules` (deprecated)
  * `/api/v1/rules/{namespace}` (deprecated)
* [CHANGE] Ruler: removed `configdb` support from Ruler backend storages. #15 #38 #819
* [CHANGE] Ruler: removed the support for the deprecated storage configuration via `-ruler.storage.*` CLI flags (and their respective YAML config options). Use `-ruler-storage.*` instead. #628
* [CHANGE] Ruler: set new default limits for rule groups: `-ruler.max-rules-per-rule-group` to 20 (previously 0, disabled) and `-ruler.max-rule-groups-per-tenant` to 70 (previously 0, disabled). #847
* [CHANGE] Ruler: removed `-ruler.enable-sharding` option, and changed default value of `-ruler.ring.store` to `memberlist`. #943
* [CHANGE] Ruler: `-ruler.alertmanager-use-v2` has been removed. The ruler will always use the `v2` endpoints. #954 #1100
* [CHANGE] Ruler: `-experimental.ruler.enable-api` flag has been renamed to `-ruler.enable-api` and is now stable. The default value has also changed from `false` to `true`, so both ruler and alertmanager API are enabled by default. #913 #1065
* [CHANGE] Ruler: add support for [DNS service discovery format](./docs/sources/configuration/arguments.md#dns-service-discovery) for `-ruler.alertmanager-url`. `-ruler.alertmanager-discovery` flag has been removed. URLs following the prior SRV format, will be treated as a static target. To continue using service discovery for these URLs prepend `dnssrvnoa+` to them. #993
  * The following metrics for Alertmanager DNS service discovery are replaced:
    * `prometheus_sd_dns_lookups_total` replaced by `cortex_dns_lookups_total{component="ruler"}`
    * `prometheus_sd_dns_lookup_failures_total` replaced by `cortex_dns_failures_total{component="ruler"}`
* [CHANGE] Ruler: deprecate `/api/v1/rules/**` and `<prometheus-http-prefix/rules/**` configuration API endpoints in favour of `/<prometheus-http-prefix>/config/v1/rules/**`. Deprecated endpoints will be removed in Mimir 2.2.0. Main configuration API endpoints are now `/<prometheus-http-prefix>/config/api/v1/rules/**` introduced in Mimir 2.0.0. #1222
* [CHANGE] Store-gateway: index cache now includes tenant in cache keys, this invalidates previous cached entries. #607
* [CHANGE] Store-gateway: increased memcached index caching TTL from 1 day to 7 days. #718
* [CHANGE] Store-gateway: options `-store-gateway.sharding-enabled` and `-querier.store-gateway-addresses` were removed. Default value of `-store-gateway.sharding-ring.store` is now `memberlist` and default value for `-store-gateway.sharding-ring.wait-stability-min-duration` changed from `1m` to `0` (disabled). #976
* [CHANGE] Compactor: compactor will no longer try to compact blocks that are already marked for deletion. Previously compactor would consider blocks marked for deletion within `-compactor.deletion-delay / 2` period as eligible for compaction. [#4328](https://github.com/cortexproject/cortex/pull/4328)
* [CHANGE] Compactor: Removed support for block deletion marks migration. If you're upgrading from Cortex < 1.7.0 to Mimir, you should upgrade the compactor to Cortex >= 1.7.0 first, run it at least once and then upgrade to Mimir. #122
* [CHANGE] Compactor: removed the `cortex_compactor_group_vertical_compactions_total` metric. #278
* [CHANGE] Compactor: no longer waits for initial blocks cleanup to finish before starting compactions. #282
* [CHANGE] Compactor: removed overlapping sources detection. Overlapping sources may exist due to edge cases (timing issues) when horizontally sharding compactor, but are correctly handled by compactor. #494
* [CHANGE] Compactor: compactor now uses deletion marks from `<tenant>/markers` location in the bucket. Marker files are no longer fetched, only listed. #550
* [CHANGE] Compactor: Default value of `-compactor.block-sync-concurrency` has changed from 20 to 8. This flag is now only used to control number of goroutines for downloading and uploading blocks during compaction. #552
* [CHANGE] Compactor is now included in `all` target (single-binary). #866
* [CHANGE] Compactor: Removed `-compactor.sharding-enabled` option. Sharding in compactor is now always enabled. Default value of `-compactor.ring.store` has changed from `consul` to `memberlist`. Default value of `-compactor.ring.wait-stability-min-duration` is now 0, which disables the feature. #956
* [CHANGE] Alertmanager: removed `-alertmanager.configs.auto-webhook-root` #977
* [CHANGE] Alertmanager: removed `configdb` support from Alertmanager backend storages. #15 #38 #819
* [CHANGE] Alertmanager: Don't count user-not-found errors from replicas as failures in the `cortex_alertmanager_state_fetch_replica_state_failed_total` metric. #190
* [CHANGE] Alertmanager: Use distributor for non-API routes. #213
* [CHANGE] Alertmanager: removed `-alertmanager.storage.*` configuration options, with the exception of the CLI flags `-alertmanager.storage.path` and `-alertmanager.storage.retention`. Use `-alertmanager-storage.*` instead. #632
* [CHANGE] Alertmanager: set default value for `-alertmanager.web.external-url=http://localhost:8080/alertmanager` to match the default configuration. #808 #1067
* [CHANGE] Alertmanager: `-experimental.alertmanager.enable-api` flag has been renamed to `-alertmanager.enable-api` and is now stable. #913
* [CHANGE] Alertmanager: now always runs with sharding enabled; other modes of operation are removed. #1044 #1126
  * The following configuration options are removed:
    * `-alertmanager.sharding-enabled`
    * `-alertmanager.cluster.advertise-address`
    * `-alertmanager.cluster.gossip-interval`
    * `-alertmanager.cluster.listen-address`
    * `-alertmanager.cluster.peers`
    * `-alertmanager.cluster.push-pull-interval`
  * The following configuration options are renamed:
    * `-alertmanager.cluster.peer-timeout` to `-alertmanager.peer-timeout`
* [CHANGE] Alertmanager: the default value of `-alertmanager.sharding-ring.store` is now `memberlist`. #1171
* [CHANGE] Ring: changed default value of `-distributor.ring.store` (Distributor ring) and `-ring.store` (Ingester ring) to `memberlist`. #1046
* [CHANGE] Memberlist: the `memberlist_kv_store_value_bytes` metric has been removed due to values no longer being stored in-memory as encoded bytes. [#4345](https://github.com/cortexproject/cortex/pull/4345)
* [CHANGE] Memberlist: forward only changes, not entire original message. [#4419](https://github.com/cortexproject/cortex/pull/4419)
* [CHANGE] Memberlist: don't accept old tombstones as incoming change, and don't forward such messages to other gossip members. [#4420](https://github.com/cortexproject/cortex/pull/4420)
* [CHANGE] Memberlist: changed probe interval from `1s` to `5s` and probe timeout from `500ms` to `2s`. #563
* [CHANGE] Memberlist: the `name` label on metrics `cortex_dns_failures_total`, `cortex_dns_lookups_total` and `cortex_dns_provider_results` was renamed to `component`. #993
* [CHANGE] Limits: removed deprecated limits for rejecting old samples #799
  This removes the following flags:
  * `-validation.reject-old-samples`
  * `-validation.reject-old-samples.max-age`
* [CHANGE] Limits: removed local limit-related flags in favor of global limits. #725
  The distributor ring is now required, and can be configured via the `distributor.ring.*` flags.
  This removes the following flags:
  * `-distributor.ingestion-rate-strategy` -> will now always use the "global" strategy
  * `-ingester.max-series-per-user` -> set `-ingester.max-global-series-per-user` to `N` times the existing value of `-ingester.max-series-per-user` instead
  * `-ingester.max-series-per-metric` -> set `-ingester.max-global-series-per-metric`  to `N` times the existing value of `-ingester.max-series-per-metric` instead
  * `-ingester.max-metadata-per-user` -> set `-ingester.max-global-metadata-per-user` to `N` times the existing value of `-ingester.max-metadata-per-user` instead
  * `-ingester.max-metadata-per-metric` -> set `-ingester.max-global-metadata-per-metric` to `N` times the existing value of `-ingester.max-metadata-per-metric` instead
  * In the above notes, `N` refers to the number of ingester replicas
  Additionally, default values for the following flags have changed:
  * `-ingester.max-global-series-per-user` from `0` to `150000`
  * `-ingester.max-global-series-per-metric` from `0` to `20000`
  * `-distributor.ingestion-rate-limit` from `25000` to `10000`
  * `-distributor.ingestion-burst-size` from `50000` to `200000`
* [CHANGE] Limits: removed limit `enforce_metric_name`, now behave as if set to `true` always. #686
* [CHANGE] Limits: Option `-ingester.max-samples-per-query` and its YAML field `max_samples_per_query` have been removed. It required `-querier.ingester-streaming` option to be set to false, but since `-querier.ingester-streaming` is removed (always defaulting to true), the limit using it was removed as well. #204 #1132
* [CHANGE] Limits: Set the default max number of inflight ingester push requests (`-ingester.instance-limits.max-inflight-push-requests`) to 30000 in order to prevent clusters from being overwhelmed by request volume or temporary slow-downs. #259
* [CHANGE] Overrides exporter: renamed metric `cortex_overrides` to `cortex_limits_overrides`. #173 #407
* [FEATURE] The following features have been moved from experimental to stable: #913 #1002
  * Alertmanager config API
  * Alertmanager receiver firewall
  * Alertmanager sharding
  * Azure blob storage support
  * Blocks storage bucket index
  * Disable the ring health check in the readiness endpoint (`-ingester.readiness-check-ring-health=false`)
  * Distributor: do not extend writes on unhealthy ingesters
  * Do not unregister ingesters from ring on shutdown (`-ingester.unregister-on-shutdown=false`)
  * HA Tracker: cleanup of old replicas from KV Store
  * Instance limits in ingester and distributor
  * OpenStack Swift storage support
  * Query-frontend: query stats tracking
  * Query-scheduler
  * Querier: tenant federation
  * Ruler config API
  * S3 Server Side Encryption (SSE) using KMS
  * TLS configuration for gRPC, HTTP and etcd clients
  * Zone-aware replication
  * `/labels` API using matchers
  * The following querier limits:
    * `-querier.max-fetched-chunks-per-query`
    * `-querier.max-fetched-chunk-bytes-per-query`
    * `-querier.max-fetched-series-per-query`
  * The following alertmanager limits:
    * Notification rate (`-alertmanager.notification-rate-limit` and `-alertmanager.notification-rate-limit-per-integration`)
    * Dispatcher groups (`-alertmanager.max-dispatcher-aggregation-groups`)
    * User config size (`-alertmanager.max-config-size-bytes`)
    * Templates count in user config (`-alertmanager.max-templates-count`)
    * Max template size (`-alertmanager.max-template-size-bytes`)
* [FEATURE] The endpoints `/api/v1/status/buildinfo`, `<prometheus-http-prefix>/api/v1/status/buildinfo`, and `<alertmanager-http-prefix>/api/v1/status/buildinfo` have been added to display build information and enabled features. #1219 #1240
* [FEATURE] PromQL: added `present_over_time` support. #139
* [FEATURE] Added "Activity tracker" feature which can log ongoing activities from previous Mimir run in case of a crash. It is enabled by default and controlled by the `-activity-tracker.filepath` flag. It can be disabled by setting this path to an empty string. Currently, the Store-gateway, Ruler, Querier, Query-frontend and Ingester components use this feature to track queries. #631 #782 #822 #1121
* [FEATURE] Divide configuration parameters into categories "basic", "advanced", and "experimental". Only flags in the basic category are shown when invoking `-help`, whereas `-help-all` will include flags in all categories (basic, advanced, experimental). #840
* [FEATURE] Querier: Added support for tenant federation to exemplar endpoints. #927
* [FEATURE] Ingester: can expose metrics on active series matching custom trackers configured via `-ingester.active-series-custom-trackers` (or its respective YAML config option). When configured, active series for custom trackers are exposed by the `cortex_ingester_active_series_custom_tracker` metric. #42 #672
* [FEATURE] Ingester: Enable snapshotting of in-memory TSDB on disk during shutdown via `-blocks-storage.tsdb.memory-snapshot-on-shutdown` (experimental). #249
* [FEATURE] Ingester: Added `-blocks-storage.tsdb.isolation-enabled` flag, which allows disabling TSDB isolation feature. This is enabled by default (per TSDB default), but disabling can improve performance of write requests. #512
* [FEATURE] Ingester: Added `-blocks-storage.tsdb.head-chunks-write-queue-size` flag, which allows setting the size of the queue used by the TSDB before m-mapping chunks (experimental). #591
  * Added `cortex_ingester_tsdb_mmap_chunk_write_queue_operations_total` metric to track different operations of this queue.
* [FEATURE] Distributor: Added `-api.skip-label-name-validation-header-enabled` option to allow skipping label name validation on the HTTP write path based on `X-Mimir-SkipLabelNameValidation` header being `true` or not. #390
* [FEATURE] Query-frontend: Add `cortex_query_fetched_series_total` and `cortex_query_fetched_chunks_bytes_total` per-user counters to expose the number of series and bytes fetched as part of queries. These metrics can be enabled with the `-frontend.query-stats-enabled` flag (or its respective YAML config option `query_stats_enabled`). [#4343](https://github.com/cortexproject/cortex/pull/4343)
* [FEATURE] Query-frontend: Add `cortex_query_fetched_chunks_total` per-user counter to expose the number of chunks fetched as part of queries. This metric can be enabled with the `-query-frontend.query-stats-enabled` flag (or its respective YAML config option `query_stats_enabled`). #31
* [FEATURE] Query-frontend: Add query sharding for instant and range queries. You can enable querysharding by setting `-query-frontend.parallelize-shardable-queries` to `true`. The following additional config and exported metrics have been added. #79 #80 #100 #124 #140 #148 #150 #151 #153 #154 #155 #156 #157 #158 #159 #160 #163 #169 #172 #196 #205 #225 #226 #227 #228 #230 #235 #240 #239 #246 #244 #319 #330 #371 #385 #400 #458 #586 #630 #660 #707 #1542
  * New config options:
    * `-query-frontend.query-sharding-total-shards`: The amount of shards to use when doing parallelisation via query sharding.
    * `-query-frontend.query-sharding-max-sharded-queries`: The max number of sharded queries that can be run for a given received query. 0 to disable limit.
    * `-blocks-storage.bucket-store.series-hash-cache-max-size-bytes`: Max size - in bytes - of the in-memory series hash cache in the store-gateway.
    * `-blocks-storage.tsdb.series-hash-cache-max-size-bytes`: Max size - in bytes - of the in-memory series hash cache in the ingester.
  * New exported metrics:
    * `cortex_bucket_store_series_hash_cache_requests_total`
    * `cortex_bucket_store_series_hash_cache_hits_total`
    * `cortex_frontend_query_sharding_rewrites_succeeded_total`
    * `cortex_frontend_sharded_queries_per_query`
  * Renamed metrics:
    * `cortex_frontend_mapped_asts_total` to `cortex_frontend_query_sharding_rewrites_attempted_total`
  * Modified metrics:
    * added `sharded` label to `cortex_query_seconds_total`
  * When query sharding is enabled, the following querier config must be set on query-frontend too:
    * `-querier.max-concurrent`
    * `-querier.timeout`
    * `-querier.max-samples`
    * `-querier.at-modifier-enabled`
    * `-querier.default-evaluation-interval`
    * `-querier.active-query-tracker-dir`
    * `-querier.lookback-delta`
  * Sharding can be dynamically controlled per request using the `Sharding-Control: 64` header. (0 to disable)
  * Sharding can be dynamically controlled per tenant using the limit `query_sharding_total_shards`. (0 to disable)
  * Added `sharded_queries` count to the "query stats" log.
  * The number of shards is adjusted to be compatible with number of compactor shards that are used by a split-and-merge compactor. The querier can use this to avoid querying blocks that cannot have series in a given query shard.
* [FEATURE] Query-Frontend: Added `-query-frontend.cache-unaligned-requests` option to cache responses for requests that do not have step-aligned start and end times. This can improve speed of repeated queries, but can also pollute cache with results that are never reused. #432
* [FEATURE] Querier: Added label names cardinality endpoint `<prefix>/api/v1/cardinality/label_names` that is disabled by default. Can be enabled/disabled via the CLI flag `-querier.cardinality-analysis-enabled` or its respective YAML config option. Configurable on a per-tenant basis. #301 #377 #474
* [FEATURE] Querier: Added label values cardinality endpoint `<prefix>/api/v1/cardinality/label_values` that is disabled by default. Can be enabled/disabled via the CLI flag `-querier.cardinality-analysis-enabled` or its respective YAML config option, and configurable on a per-tenant basis. The maximum number of label names allowed to be queried in a single API call can be controlled via `-querier.label-values-max-cardinality-label-names-per-request`. #332 #395 #474
* [FEATURE] Querier: Added `-store.max-labels-query-length` to restrict the range of `/series`, label-names and label-values requests. #507
* [FEATURE] Ruler: Add new `-ruler.query-stats-enabled` which when enabled will report the `cortex_ruler_query_seconds_total` as a per-user metric that tracks the sum of the wall time of executing queries in the ruler in seconds. [#4317](https://github.com/cortexproject/cortex/pull/4317)
* [FEATURE] Ruler: Added federated rule groups. #533
  * Added `-ruler.tenant-federation.enabled` config flag.
  * Added support for `source_tenants` field on rule groups.
* [FEATURE] Store-gateway: Added `/store-gateway/tenants` and `/store-gateway/tenant/{tenant}/blocks` endpoints that provide functionality that was provided by `tools/listblocks`. #911 #973
* [FEATURE] Compactor: compactor now uses new algorithm that we call "split-and-merge". Previous compaction strategy was removed. With the `split-and-merge` compactor source blocks for a given tenant are grouped into `-compactor.split-groups` number of groups. Each group of blocks is then compacted separately, and is split into `-compactor.split-and-merge-shards` shards (configurable on a per-tenant basis). Compaction of each tenant shards can be horizontally scaled. Number of compactors that work on jobs for single tenant can be limited by using `-compactor.compactor-tenant-shard-size` parameter, or per-tenant `compactor_tenant_shard_size` override.  #275 #281 #282 #283 #288 #290 #303 #307 #317 #323 #324 #328 #353 #368 #479 #820
* [FEATURE] Compactor: Added `-compactor.max-compaction-time` to control how long can compaction for a single tenant take. If compactions for a tenant take longer, no new compactions are started in the same compaction cycle. Running compactions are not stopped however, and may take much longer. #523
* [FEATURE] Compactor: When compactor finds blocks with out-of-order chunks, it will mark them for no-compaction. Blocks marked for no-compaction are ignored in future compactions too. Added metric `cortex_compactor_blocks_marked_for_no_compaction_total` to track number of blocks marked for no-compaction. Added `CortexCompactorSkippedBlocksWithOutOfOrderChunks` alert based on new metric. Markers are only checked from `<tenant>/markers` location, but uploaded to the block directory too. #520 #535 #550
* [FEATURE] Compactor: multiple blocks are now downloaded and uploaded at once, which can shorten compaction process. #552
* [ENHANCEMENT] Exemplars are now emitted for all gRPC calls and many operations tracked by histograms. #180
* [ENHANCEMENT] New options `-server.http-listen-network` and `-server.grpc-listen-network` allow binding as 'tcp4' or 'tcp6'. #180
* [ENHANCEMENT] Query federation: improve performance in MergeQueryable by memoizing labels. #312
* [ENHANCEMENT] Add histogram metrics `cortex_distributor_sample_delay_seconds` and `cortex_ingester_tsdb_sample_out_of_order_delta_seconds` #488
* [ENHANCEMENT] Check internal directory access before starting up. #1217
* [ENHANCEMENT] Azure client: expose option to configure MSI URL and user-assigned identity. #584
* [ENHANCEMENT] Added a new metric `mimir_build_info` to coincide with `cortex_build_info`. The metric `cortex_build_info` has not been removed. #1022
* [ENHANCEMENT] Mimir runs a sanity check of storage config at startup and will fail to start if the sanity check doesn't pass. This is done to find potential config issues before starting up. #1180
* [ENHANCEMENT] Validate alertmanager and ruler storage configurations to ensure they don't use same bucket name and region values as those configured for the blocks storage. #1214
* [ENHANCEMENT] Ingester: added option `-ingester.readiness-check-ring-health` to disable the ring health check in the readiness endpoint. When disabled, the health checks are run against only the ingester itself instead of all ingesters in the ring. #48 #126
* [ENHANCEMENT] Ingester: reduce CPU and memory utilization if remote write requests contains a large amount of "out of bounds" samples. #413
* [ENHANCEMENT] Ingester: reduce CPU and memory utilization when querying chunks from ingesters. #430
* [ENHANCEMENT] Ingester: Expose ingester ring page on ingesters. #654
* [ENHANCEMENT] Distributor: added option `-distributor.excluded-zones` to exclude ingesters running in specific zones both on write and read path. #51
* [ENHANCEMENT] Distributor: add tags to tracing span for distributor push with user, cluster and replica. #210
* [ENHANCEMENT] Distributor: performance optimisations. #212 #217 #242
* [ENHANCEMENT] Distributor: reduce latency when HA-Tracking by doing KVStore updates in the background. #271
* [ENHANCEMENT] Distributor: make distributor inflight push requests count include background calls to ingester. #398
* [ENHANCEMENT] Distributor: silently drop exemplars more than 5 minutes older than samples in the same batch. #544
* [ENHANCEMENT] Distributor: reject exemplars with blank label names or values. The `cortex_discarded_exemplars_total` metric will use the `exemplar_labels_blank` reason in this case. #873
* [ENHANCEMENT] Query-frontend: added `cortex_query_frontend_workers_enqueued_requests_total` metric to track the number of requests enqueued in each query-scheduler. #384
* [ENHANCEMENT] Query-frontend: added `cortex_query_frontend_non_step_aligned_queries_total` to track the total number of range queries with start/end not aligned to step. #347 #357 #582
* [ENHANCEMENT] Query-scheduler: exported summary `cortex_query_scheduler_inflight_requests` tracking total number of inflight requests (both enqueued and processing) in percentile buckets. #675
* [ENHANCEMENT] Querier: can use the `LabelNames` call with matchers, if matchers are provided in the `/labels` API call, instead of using the more expensive `MetricsForLabelMatchers` call as before. #3 #1186
* [ENHANCEMENT] Querier / store-gateway: optimized regex matchers. #319 #334 #355
* [ENHANCEMENT] Querier: when fetching data for specific query-shard, we can ignore some blocks based on compactor-shard ID, since sharding of series by query sharding and compactor is the same. Added metrics: #438 #450
  * `cortex_querier_blocks_found_total`
  * `cortex_querier_blocks_queried_total`
  * `cortex_querier_blocks_with_compactor_shard_but_incompatible_query_shard_total`
* [ENHANCEMENT] Querier / ruler: reduce cpu usage, latency and peak memory consumption. #459 #463 #589
* [ENHANCEMENT] Querier: labels requests now obey `-querier.query-ingesters-within`, making them a little more efficient. #518
* [ENHANCEMENT] Querier: retry store-gateway in case of unexpected failure, instead of failing the query. #1003
* [ENHANCEMENT] Querier / ruler: reduce memory used by streaming queries, particularly in ruler. [#4341](https://github.com/cortexproject/cortex/pull/4341)
* [ENHANCEMENT] Ruler: Using shuffle sharding subring on GetRules API. [#4466](https://github.com/cortexproject/cortex/pull/4466)
* [ENHANCEMENT] Ruler: wait for ruler ring client to self-detect during startup. #990
* [ENHANCEMENT] Store-gateway: added `cortex_bucket_store_sent_chunk_size_bytes` metric, tracking the size of chunks sent from store-gateway to querier. #123
* [ENHANCEMENT] Store-gateway: reduced CPU and memory utilization due to exported metrics aggregation for instances with a large number of tenants. #123 #142
* [ENHANCEMENT] Store-gateway: added an in-memory LRU cache for chunks attributes. Can be enabled setting `-blocks-storage.bucket-store.chunks-cache.attributes-in-memory-max-items=X` where `X` is the max number of items to keep in the in-memory cache. The following new metrics are exposed: #279 #415 #437
  * `cortex_cache_memory_requests_total`
  * `cortex_cache_memory_hits_total`
  * `cortex_cache_memory_items_count`
* [ENHANCEMENT] Store-gateway: log index cache requests to tracing spans. #419
* [ENHANCEMENT] Store-gateway: store-gateway can now ignore blocks with minimum time within `-blocks-storage.bucket-store.ignore-blocks-within` duration. Useful when used together with `-querier.query-store-after`. #502
* [ENHANCEMENT] Store-gateway: label values with matchers now doesn't preload or list series, reducing latency and memory consumption. #534
* [ENHANCEMENT] Store-gateway: the results of `LabelNames()`, `LabelValues()` and `Series(skipChunks=true)` calls are now cached in the index cache. #590
* [ENHANCEMENT] Store-gateway: Added `-store-gateway.sharding-ring.unregister-on-shutdown` option that allows store-gateway to stay in the ring even after shutdown. Defaults to `true`, which is the same as current behaviour. #610 #614
* [ENHANCEMENT] Store-gateway: wait for ring tokens stability instead of ring stability to speed up startup and tests. #620
* [ENHANCEMENT] Compactor: add timeout for waiting on compactor to become ACTIVE in the ring. [#4262](https://github.com/cortexproject/cortex/pull/4262)
* [ENHANCEMENT] Compactor: skip already planned compaction jobs if the tenant doesn't belong to the compactor instance anymore. #303
* [ENHANCEMENT] Compactor: Blocks cleaner will ignore users that it no longer "owns" when sharding is enabled, and user ownership has changed since last scan. #325
* [ENHANCEMENT] Compactor: added `-compactor.compaction-jobs-order` support to configure which compaction jobs should run first for a given tenant (in case there are multiple ones). Supported values are: `smallest-range-oldest-blocks-first` (default), `newest-blocks-first`. #364
* [ENHANCEMENT] Compactor: delete blocks marked for deletion faster. #490
* [ENHANCEMENT] Compactor: expose low-level concurrency options for compactor: `-compactor.max-opening-blocks-concurrency`, `-compactor.max-closing-blocks-concurrency`, `-compactor.symbols-flushers-concurrency`. #569 #701
* [ENHANCEMENT] Compactor: expand compactor logs to include total compaction job time, total time for uploads and block counts. #549
* [ENHANCEMENT] Ring: allow experimental configuration of disabling of heartbeat timeouts by setting the relevant configuration value to zero. Applies to the following: [#4342](https://github.com/cortexproject/cortex/pull/4342)
  * `-distributor.ring.heartbeat-timeout`
  * `-ingester.ring.heartbeat-timeout`
  * `-ruler.ring.heartbeat-timeout`
  * `-alertmanager.sharding-ring.heartbeat-timeout`
  * `-compactor.ring.heartbeat-timeout`
  * `-store-gateway.sharding-ring.heartbeat-timeout`
* [ENHANCEMENT] Ring: allow heartbeats to be explicitly disabled by setting the interval to zero. This is considered experimental. This applies to the following configuration options: [#4344](https://github.com/cortexproject/cortex/pull/4344)
  * `-distributor.ring.heartbeat-period`
  * `-ingester.ring.heartbeat-period`
  * `-ruler.ring.heartbeat-period`
  * `-alertmanager.sharding-ring.heartbeat-period`
  * `-compactor.ring.heartbeat-period`
  * `-store-gateway.sharding-ring.heartbeat-period`
* [ENHANCEMENT] Memberlist: optimized receive path for processing ring state updates, to help reduce CPU utilization in large clusters. [#4345](https://github.com/cortexproject/cortex/pull/4345)
* [ENHANCEMENT] Memberlist: expose configuration of memberlist packet compression via `-memberlist.compression-enabled`. [#4346](https://github.com/cortexproject/cortex/pull/4346)
* [ENHANCEMENT] Memberlist: Add `-memberlist.advertise-addr` and `-memberlist.advertise-port` options for setting the address to advertise to other members of the cluster to enable NAT traversal. #260
* [ENHANCEMENT] Memberlist: reduce CPU utilization for rings with a large number of members. #537 #563 #634
* [ENHANCEMENT] Overrides exporter: include additional limits in the per-tenant override exporter. The following limits have been added to the `cortex_limit_overrides` metric: #21
  * `max_fetched_series_per_query`
  * `max_fetched_chunk_bytes_per_query`
  * `ruler_max_rules_per_rule_group`
  * `ruler_max_rule_groups_per_tenant`
* [ENHANCEMENT] Overrides exporter: add a metrics `cortex_limits_defaults` to expose the default values of limits. #173
* [ENHANCEMENT] Overrides exporter: Add `max_fetched_chunks_per_query` and `max_global_exemplars_per_user` limits to the default and per-tenant limits exported as metrics. #471 #515
* [ENHANCEMENT] Upgrade Go to 1.17.8. #1347 #1381
* [ENHANCEMENT] Upgrade Docker base images to `alpine:3.15.0`. #1348
* [BUGFIX] Azure storage: only create HTTP client once, to reduce memory utilization. #605
* [BUGFIX] Ingester: fixed ingester stuck on start up (LEAVING ring state) when `-ingester.ring.heartbeat-period=0` and `-ingester.unregister-on-shutdown=false`. [#4366](https://github.com/cortexproject/cortex/pull/4366)
* [BUGFIX] Ingester: prevent any reads or writes while the ingester is stopping. This will prevent accessing TSDB blocks once they have been already closed. [#4304](https://github.com/cortexproject/cortex/pull/4304)
* [BUGFIX] Ingester: TSDB now waits for pending readers before truncating Head block, fixing the `chunk not found` error and preventing wrong query results. #16
* [BUGFIX] Ingester: don't create TSDB or appender if no samples are sent by a tenant. #162
* [BUGFIX] Ingester: fix out-of-order chunks in TSDB head in-memory series after WAL replay in case some samples were appended to TSDB WAL before series. #530
* [BUGFIX] Distributor: when cleaning up obsolete elected replicas from KV store, HA tracker didn't update number of cluster per user correctly. [#4336](https://github.com/cortexproject/cortex/pull/4336)
* [BUGFIX] Distributor: fix bug in query-exemplar where some results would get dropped. #583
* [BUGFIX] Query-frontend: Fixes @ modifier functions (start/end) when splitting queries by time. #206
* [BUGFIX] Query-frontend: Ensure query_range requests handled by the query-frontend return JSON formatted errors. #360 #499
* [BUGFIX] Query-frontend: don't reuse cached results for queries that are not step-aligned. #424
* [BUGFIX] Query-frontend: fix API error messages that were mentioning Prometheus `--enable-feature=promql-negative-offset` and `--enable-feature=promql-at-modifier` flags. #688
* [BUGFIX] Query-frontend: worker's cancellation channels are now buffered to ensure that all request cancellations are properly handled. #741
* [BUGFIX] Querier: fixed `/api/v1/user_stats` endpoint. When zone-aware replication is enabled, `MaxUnavailableZones` param is used instead of `MaxErrors`, so setting `MaxErrors = 0` doesn't make the Querier wait for all Ingesters responses. #474
* [BUGFIX] Querier: Disable query scheduler SRV DNS lookup. #689
* [BUGFIX] Ruler: fixed counting of PromQL evaluation errors as user-errors when updating `cortex_ruler_queries_failed_total`. [#4335](https://github.com/cortexproject/cortex/pull/4335)
* [BUGFIX] Ruler: fix formatting of rule groups in `/ruler/rule_groups` endpoint. #655
* [BUGFIX] Ruler: do not log `unable to read rules directory` at startup if the directory hasn't been created yet. #1058
* [BUGFIX] Ruler: enable Prometheus-compatible endpoints regardless of `-ruler.enable-api`. The flag now only controls the configuration API. This is what the config flag description stated, but not what was happening. #1216
* [BUGFIX] Compactor: fixed panic while collecting Prometheus metrics. #28
* [BUGFIX] Compactor: compactor should now be able to correctly mark blocks for deletion and no-compaction, if such marking was previously interrupted. #1015
* [BUGFIX] Alertmanager: remove stale template files. #4495
* [BUGFIX] Alertmanager: don't replace user configurations with blank fallback configurations (when enabled), particularly during scaling up/down instances when sharding is enabled. #224
* [BUGFIX] Ring: multi KV runtime config changes are now propagated to all rings, not just ingester ring. #1047
* [BUGFIX] Memberlist: fixed corrupted packets when sending compound messages with more than 255 messages or messages bigger than 64KB. #551
* [BUGFIX] Overrides exporter: successfully startup even if runtime config is not set. #1056
* [BUGFIX] Fix internal modules to wait for other modules depending on them before stopping. #1472

### Mixin

_Changes since `grafana/cortex-jsonnet` `1.9.0`._

* [CHANGE] Removed chunks storage support from mixin. #641 #643 #645 #811 #812 #813
  * Removed `tsdb.libsonnet`: no need to import it anymore (its content is already automatically included when using Jsonnet)
  * Removed the following fields from `_config`:
    * `storage_engine` (defaults to `blocks`)
    * `chunk_index_backend`
    * `chunk_store_backend`
  * Removed schema config map
  * Removed the following dashboards:
    * "Cortex / Chunks"
    * "Cortex / WAL"
    * "Cortex / Blocks vs Chunks"
  * Removed the following alerts:
    * `CortexOldChunkInMemory`
    * `CortexCheckpointCreationFailed`
    * `CortexCheckpointDeletionFailed`
    * `CortexProvisioningMemcachedTooSmall`
    * `CortexWALCorruption`
    * `CortexTableSyncFailure`
    * `CortexTransferFailed`
  * Removed the following recording rules:
    * `cortex_chunk_store_index_lookups_per_query`
    * `cortex_chunk_store_series_pre_intersection_per_query`
    * `cortex_chunk_store_series_post_intersection_per_query`
    * `cortex_chunk_store_chunks_per_query`
    * `cortex_bigtable_request_duration_seconds`
    * `cortex_cassandra_request_duration_seconds`
    * `cortex_dynamo_request_duration_seconds`
    * `cortex_database_request_duration_seconds`
    * `cortex_gcs_request_duration_seconds`
* [CHANGE] Update grafana-builder dependency: use $__rate_interval in qpsPanel and latencyPanel. [#372](https://github.com/grafana/cortex-jsonnet/pull/372)
* [CHANGE] `namespace` template variable in dashboards now only selects namespaces for selected clusters. [#311](https://github.com/grafana/cortex-jsonnet/pull/311)
* [CHANGE] `CortexIngesterRestarts` alert severity changed from `critical` to `warning`. [#321](https://github.com/grafana/cortex-jsonnet/pull/321)
* [CHANGE] Dashboards: added overridable `job_labels` and `cluster_labels` to the configuration object as label lists to uniquely identify jobs and clusters in the metric names and group-by lists in dashboards. [#319](https://github.com/grafana/cortex-jsonnet/pull/319)
* [CHANGE] Dashboards: `alert_aggregation_labels` has been removed from the configuration and overriding this value has been deprecated. Instead the labels are now defined by the `cluster_labels` list, and should be overridden accordingly through that list. [#319](https://github.com/grafana/cortex-jsonnet/pull/319)
* [CHANGE] Renamed `CortexCompactorHasNotUploadedBlocksSinceStart` to `CortexCompactorHasNotUploadedBlocks`. [#334](https://github.com/grafana/cortex-jsonnet/pull/334)
* [CHANGE] Renamed `CortexCompactorRunFailed` to `CortexCompactorHasNotSuccessfullyRunCompaction`. [#334](https://github.com/grafana/cortex-jsonnet/pull/334)
* [CHANGE] Renamed `CortexInconsistentConfig` alert to `CortexInconsistentRuntimeConfig` and increased severity to `critical`. [#335](https://github.com/grafana/cortex-jsonnet/pull/335)
* [CHANGE] Increased `CortexBadRuntimeConfig` alert severity to `critical` and removed support for `cortex_overrides_last_reload_successful` metric (was removed in Cortex 1.3.0). [#335](https://github.com/grafana/cortex-jsonnet/pull/335)
* [CHANGE] Grafana 'min step' changed to 15s so dashboard show better detail. [#340](https://github.com/grafana/cortex-jsonnet/pull/340)
* [CHANGE] Replace `CortexRulerFailedEvaluations` with two new alerts: `CortexRulerTooManyFailedPushes` and `CortexRulerTooManyFailedQueries`. [#347](https://github.com/grafana/cortex-jsonnet/pull/347)
* [CHANGE] Removed `CortexCacheRequestErrors` alert. This alert was not working because the legacy Cortex cache client instrumentation doesn't track errors. [#346](https://github.com/grafana/cortex-jsonnet/pull/346)
* [CHANGE] Removed `CortexQuerierCapacityFull` alert. [#342](https://github.com/grafana/cortex-jsonnet/pull/342)
* [CHANGE] Changes blocks storage alerts to group metrics by the configured `cluster_labels` (supporting the deprecated `alert_aggregation_labels`). [#351](https://github.com/grafana/cortex-jsonnet/pull/351)
* [CHANGE] Increased `CortexIngesterReachingSeriesLimit` critical alert threshold from 80% to 85%. [#363](https://github.com/grafana/cortex-jsonnet/pull/363)
* [CHANGE] Changed default `job_names` for query-frontend, query-scheduler and querier to match custom deployments too. [#376](https://github.com/grafana/cortex-jsonnet/pull/376)
* [CHANGE] Split `cortex_api` recording rule group into three groups. This is a workaround for large clusters where this group can become slow to evaluate. [#401](https://github.com/grafana/cortex-jsonnet/pull/401)
* [CHANGE] Increased `CortexIngesterReachingSeriesLimit` warning threshold from 70% to 80% and critical threshold from 85% to 90%. [#404](https://github.com/grafana/cortex-jsonnet/pull/404)
* [CHANGE] Raised `CortexKVStoreFailure` alert severity from warning to critical. #493
* [CHANGE] Increase `CortexRolloutStuck` alert "for" duration from 15m to 30m. #493 #573
* [CHANGE] The Alertmanager and Ruler compiled dashboards (`alertmanager.json` and `ruler.json`) have been respectively renamed to `mimir-alertmanager.json` and `mimir-ruler.json`. #869
* [CHANGE] Removed `cortex_overrides_metric` from `_config`. #871
* [CHANGE] Renamed recording rule groups (`cortex_` prefix changed to `mimir_`). #871
* [CHANGE] Alerts name prefix has been changed from `Cortex` to `Mimir` (eg. alert `CortexIngesterUnhealthy` has been renamed to `MimirIngesterUnhealthy`). #879
* [CHANGE] Enabled resources dashboards by default. Can be disabled setting `resources_dashboards_enabled` config field to `false`. #920
* [FEATURE] Added `Cortex / Overrides` dashboard, displaying default limits and per-tenant overrides applied to Mimir. #673
* [FEATURE] Added `Mimir / Tenants` and `Mimir / Top tenants` dashboards, displaying user-based metrics. #776
* [FEATURE] Added querier autoscaling panels and alerts. #1006 #1016
* [FEATURE] Mimir / Top tenants dashboard now has tenants ranked by rule group size and evaluation time. #1338
* [ENHANCEMENT] cortex-mixin: Make `cluster_namespace_deployment:kube_pod_container_resource_requests_{cpu_cores,memory_bytes}:sum` backwards compatible with `kube-state-metrics` v2.0.0. [#317](https://github.com/grafana/cortex-jsonnet/pull/317)
* [ENHANCEMENT] Cortex-mixin: Include `cortex-gw-internal` naming variation in default `gateway` job names. [#328](https://github.com/grafana/cortex-jsonnet/pull/328)
* [ENHANCEMENT] Ruler dashboard: added object storage metrics. [#354](https://github.com/grafana/cortex-jsonnet/pull/354)
* [ENHANCEMENT] Alertmanager dashboard: added object storage metrics. [#354](https://github.com/grafana/cortex-jsonnet/pull/354)
* [ENHANCEMENT] Added documentation text panels and descriptions to reads and writes dashboards. [#324](https://github.com/grafana/cortex-jsonnet/pull/324)
* [ENHANCEMENT] Dashboards: defined container functions for common resources panels: containerDiskWritesPanel, containerDiskReadsPanel, containerDiskSpaceUtilization. [#331](https://github.com/grafana/cortex-jsonnet/pull/331)
* [ENHANCEMENT] cortex-mixin: Added `alert_excluded_routes` config to exclude specific routes from alerts. [#338](https://github.com/grafana/cortex-jsonnet/pull/338)
* [ENHANCEMENT] Added `CortexMemcachedRequestErrors` alert. [#346](https://github.com/grafana/cortex-jsonnet/pull/346)
* [ENHANCEMENT] Ruler dashboard: added "Per route p99 latency" panel in the "Configuration API" row. [#353](https://github.com/grafana/cortex-jsonnet/pull/353)
* [ENHANCEMENT] Increased the `for` duration of the `CortexIngesterReachingSeriesLimit` warning alert to 3h. [#362](https://github.com/grafana/cortex-jsonnet/pull/362)
* [ENHANCEMENT] Added a new tier (`medium_small_user`) so we have another tier between 100K and 1Mil active series. [#364](https://github.com/grafana/cortex-jsonnet/pull/364)
* [ENHANCEMENT] Extend Alertmanager dashboard: [#313](https://github.com/grafana/cortex-jsonnet/pull/313)
  * "Tenants" stat panel - shows number of discovered tenant configurations.
  * "Replication" row - information about the replication of tenants/alerts/silences over instances.
  * "Tenant Configuration Sync" row - information about the configuration sync procedure.
  * "Sharding Initial State Sync" row - information about the initial state sync procedure when sharding is enabled.
  * "Sharding Runtime State Sync" row - information about various state operations which occur when sharding is enabled (replication, fetch, marge, persist).
* [ENHANCEMENT] Update gsutil command for `not healthy index found` playbook [#370](https://github.com/grafana/cortex-jsonnet/pull/370)
* [ENHANCEMENT] Added Alertmanager alerts and playbooks covering configuration syncs and sharding operation: [#377 [#378](https://github.com/grafana/cortex-jsonnet/pull/378)
  * `CortexAlertmanagerSyncConfigsFailing`
  * `CortexAlertmanagerRingCheckFailing`
  * `CortexAlertmanagerPartialStateMergeFailing`
  * `CortexAlertmanagerReplicationFailing`
  * `CortexAlertmanagerPersistStateFailing`
  * `CortexAlertmanagerInitialSyncFailed`
* [ENHANCEMENT] Add recording rules to improve responsiveness of Alertmanager dashboard. [#387](https://github.com/grafana/cortex-jsonnet/pull/387)
* [ENHANCEMENT] Add `CortexRolloutStuck` alert. [#405](https://github.com/grafana/cortex-jsonnet/pull/405)
* [ENHANCEMENT] Added `CortexKVStoreFailure` alert. [#406](https://github.com/grafana/cortex-jsonnet/pull/406)
* [ENHANCEMENT] Use configured `ruler` jobname for ruler dashboard panels. [#409](https://github.com/grafana/cortex-jsonnet/pull/409)
* [ENHANCEMENT] Add ability to override `datasource` for generated dashboards. [#407](https://github.com/grafana/cortex-jsonnet/pull/407)
* [ENHANCEMENT] Use alertmanager jobname for alertmanager dashboard panels [#411](https://github.com/grafana/cortex-jsonnet/pull/411)
* [ENHANCEMENT] Added `CortexDistributorReachingInflightPushRequestLimit` alert. [#408](https://github.com/grafana/cortex-jsonnet/pull/408)
* [ENHANCEMENT] Added `CortexReachingTCPConnectionsLimit` alert. #403
* [ENHANCEMENT] Added "Cortex / Writes Networking" and "Cortex / Reads Networking" dashboards. #405
* [ENHANCEMENT] Improved "Queue length" panel in "Cortex / Queries" dashboard. #408
* [ENHANCEMENT] Add `CortexDistributorReachingInflightPushRequestLimit` alert and playbook. #401
* [ENHANCEMENT] Added "Recover accidentally deleted blocks (Google Cloud specific)" playbook. #475
* [ENHANCEMENT] Added support to multi-zone store-gateway deployments. #608 #615
* [ENHANCEMENT] Show supplementary alertmanager services in the Rollout Progress dashboard. #738 #855
* [ENHANCEMENT] Added `mimir` to default job names. This makes dashboards and alerts working when Mimir is installed in single-binary mode and the deployment is named `mimir`. #921
* [ENHANCEMENT] Introduced a new alert for the Alertmanager: `MimirAlertmanagerAllocatingTooMuchMemory`. It has two severities based on the memory usage against limits, a `warning` level at 80% and a `critical` level at 90%. #1206
* [ENHANCEMENT] Faster memcached cache requests. #2720
* [BUGFIX] Fixed `CortexIngesterHasNotShippedBlocks` alert false positive in case an ingester instance had ingested samples in the past, then no traffic was received for a long period and then it started receiving samples again. [#308](https://github.com/grafana/cortex-jsonnet/pull/308)
* [BUGFIX] Fixed `CortexInconsistentRuntimeConfig` metric. [#335](https://github.com/grafana/cortex-jsonnet/pull/335)
* [BUGFIX] Fixed scaling dashboard to correctly work when a Cortex service deployment spans across multiple zones (a zone is expected to have the `zone-[a-z]` suffix). [#365](https://github.com/grafana/cortex-jsonnet/pull/365)
* [BUGFIX] Fixed rollout progress dashboard to correctly work when a Cortex service deployment spans across multiple zones (a zone is expected to have the `zone-[a-z]` suffix). [#366](https://github.com/grafana/cortex-jsonnet/pull/366)
* [BUGFIX] Fixed rollout progress dashboard to include query-scheduler too. [#376](https://github.com/grafana/cortex-jsonnet/pull/376)
* [BUGFIX] Upstream recording rule `node_namespace_pod_container:container_cpu_usage_seconds_total:sum_irate` renamed. [#379](https://github.com/grafana/cortex-jsonnet/pull/379)
* [BUGFIX] Fixed writes/reads/alertmanager resources dashboards to use `$._config.job_names.gateway`. [#403](https://github.com/grafana/cortex-jsonnet/pull/403)
* [BUGFIX] Span the annotation.message in alerts as YAML multiline strings. [#412](https://github.com/grafana/cortex-jsonnet/pull/412)
* [BUGFIX] Fixed "Instant queries / sec" in "Cortex / Reads" dashboard. #445
* [BUGFIX] Fixed and added missing KV store panels in Writes, Reads, Ruler and Compactor dashboards. #448
* [BUGFIX] Fixed Alertmanager dashboard when alertmanager is running as part of single binary. #1064
* [BUGFIX] Fixed Ruler dashboard when ruler is running as part of single binary. #1260
* [BUGFIX] Query-frontend: fixed bad querier status code mapping with query-sharding enabled. #1227

### Jsonnet

_Changes since `grafana/cortex-jsonnet` `1.9.0`._

* [CHANGE] Removed chunks storage support. #639
  * Removed the following fields from `_config`:
    * `storage_engine` (defaults to `blocks`)
    * `querier_second_storage_engine` (not supported anymore)
    * `table_manager_enabled`, `table_prefix`
    * `memcached_index_writes_enabled` and `memcached_index_writes_max_item_size_mb`
    * `storeMemcachedChunksConfig`
    * `storeConfig`
    * `max_chunk_idle`
    * `schema` (the schema configmap is still added for backward compatibility reasons)
    * `bigtable_instance` and `bigtable_project`
    * `client_configs`
    * `enabledBackends`
    * `storage_backend`
    * `cassandra_addresses`
    * `s3_bucket_name`
    * `ingester_deployment_without_wal` (was only used by chunks storage)
    * `ingester` (was only used to configure chunks storage WAL)
  * Removed the following CLI flags from `ingester_args`:
    * `ingester.max-chunk-age`
    * `ingester.max-stale-chunk-idle`
    * `ingester.max-transfer-retries`
    * `ingester.retain-period`
* [CHANGE] Changed `overrides-exporter.libsonnet` from being based on cortex-tools to Mimir `overrides-exporter` target. #646
* [CHANGE] Store gateway: set `-blocks-storage.bucket-store.index-cache.memcached.max-get-multi-concurrency`,
  `-blocks-storage.bucket-store.chunks-cache.memcached.max-get-multi-concurrency`,
  `-blocks-storage.bucket-store.metadata-cache.memcached.max-get-multi-concurrency`,
  `-blocks-storage.bucket-store.index-cache.memcached.max-idle-connections`,
  `-blocks-storage.bucket-store.chunks-cache.memcached.max-idle-connections`,
  `-blocks-storage.bucket-store.metadata-cache.memcached.max-idle-connections` to 100 [#414](https://github.com/grafana/cortex-jsonnet/pull/414)
* [CHANGE] Alertmanager: mounted overrides configmap to alertmanager too. [#315](https://github.com/grafana/cortex-jsonnet/pull/315)
* [CHANGE] Memcached: upgraded memcached from `1.5.17` to `1.6.9`. [#316](https://github.com/grafana/cortex-jsonnet/pull/316)
* [CHANGE] Store-gateway: increased memory request and limit respectively from 6GB / 6GB to 12GB / 18GB. [#322](https://github.com/grafana/cortex-jsonnet/pull/322)
* [CHANGE] Store-gateway: increased `-blocks-storage.bucket-store.max-chunk-pool-bytes` from 2GB (default) to 12GB. [#322](https://github.com/grafana/cortex-jsonnet/pull/322)
* [CHANGE] Ingester/Ruler: set `-server.grpc-max-send-msg-size-bytes` and `-server.grpc-max-send-msg-size-bytes` to sensible default values (10MB). [#326](https://github.com/grafana/cortex-jsonnet/pull/326)
* [CHANGE] Decreased `-server.grpc-max-concurrent-streams` from 100k to 10k. [#369](https://github.com/grafana/cortex-jsonnet/pull/369)
* [CHANGE] Decreased blocks storage ingesters graceful termination period from 80m to 20m. [#369](https://github.com/grafana/cortex-jsonnet/pull/369)
* [CHANGE] Increase the rules per group and rule groups limits on different tiers. [#396](https://github.com/grafana/cortex-jsonnet/pull/396)
* [CHANGE] Removed `max_samples_per_query` limit, since it only works with chunks and only when using `-distributor.shard-by-all-labels=false`. [#397](https://github.com/grafana/cortex-jsonnet/pull/397)
* [CHANGE] Removed chunks storage query sharding config support. The following config options have been removed: [#398](https://github.com/grafana/cortex-jsonnet/pull/398)
  * `_config` > `queryFrontend` > `shard_factor`
  * `_config` > `queryFrontend` > `sharded_queries_enabled`
  * `_config` > `queryFrontend` > `query_split_factor`
* [CHANGE] Rename ruler_s3_bucket_name and ruler_gcs_bucket_name to ruler_storage_bucket_name: [#415](https://github.com/grafana/cortex-jsonnet/pull/415)
* [CHANGE] Fine-tuned rolling update policy for distributor, querier, query-frontend, query-scheduler. [#420](https://github.com/grafana/cortex-jsonnet/pull/420)
* [CHANGE] Increased memcached metadata/chunks/index-queries max connections from 4k to 16k. [#420](https://github.com/grafana/cortex-jsonnet/pull/420)
* [CHANGE] Disabled step alignment in query-frontend to be compliant with PromQL. [#420](https://github.com/grafana/cortex-jsonnet/pull/420)
* [CHANGE] Do not limit compactor CPU and request a number of cores equal to the configured concurrency. [#420](https://github.com/grafana/cortex-jsonnet/pull/420)
* [CHANGE] Configured split-and-merge compactor. #853
  * The following CLI flags are set on compactor:
    * `-compactor.split-and-merge-shards=0`
    * `-compactor.compactor-tenant-shard-size=1`
    * `-compactor.split-groups=1`
    * `-compactor.max-opening-blocks-concurrency=4`
    * `-compactor.max-closing-blocks-concurrency=2`
    * `-compactor.symbols-flushers-concurrency=4`
  * The following per-tenant overrides have been set on `super_user` and `mega_user` classes:
    ```
    compactor_split_and_merge_shards: 2,
    compactor_tenant_shard_size: 2,
    compactor_split_groups: 2,
    ```
* [CHANGE] The entrypoint file to include has been renamed from `cortex.libsonnet` to `mimir.libsonnet`. #897
* [CHANGE] The default image config field has been renamed from `cortex` to `mimir`. #896
   ```
   {
     _images+:: {
       mimir: '...',
     },
   }
   ```
* [CHANGE] Removed `cortex_` prefix from config fields. #898
  * The following config fields have been renamed:
    * `cortex_bucket_index_enabled` renamed to `bucket_index_enabled`
    * `cortex_compactor_cleanup_interval` renamed to `compactor_cleanup_interval`
    * `cortex_compactor_data_disk_class` renamed to `compactor_data_disk_class`
    * `cortex_compactor_data_disk_size` renamed to `compactor_data_disk_size`
    * `cortex_compactor_max_concurrency` renamed to `compactor_max_concurrency`
    * `cortex_distributor_allow_multiple_replicas_on_same_node` renamed to `distributor_allow_multiple_replicas_on_same_node`
    * `cortex_ingester_data_disk_class` renamed to `ingester_data_disk_class`
    * `cortex_ingester_data_disk_size` renamed to `ingester_data_disk_size`
    * `cortex_querier_allow_multiple_replicas_on_same_node` renamed to `querier_allow_multiple_replicas_on_same_node`
    * `cortex_query_frontend_allow_multiple_replicas_on_same_node` renamed to `query_frontend_allow_multiple_replicas_on_same_node`
    * `cortex_query_sharding_enabled` renamed to `query_sharding_enabled`
    * `cortex_query_sharding_msg_size_factor` renamed to `query_sharding_msg_size_factor`
    * `cortex_ruler_allow_multiple_replicas_on_same_node` renamed to `ruler_allow_multiple_replicas_on_same_node`
    * `cortex_store_gateway_data_disk_class` renamed to `store_gateway_data_disk_class`
    * `cortex_store_gateway_data_disk_size` renamed to `store_gateway_data_disk_size`
* [CHANGE] The overrides configmap default mountpoint has changed from `/etc/cortex` to `/etc/mimir`. It can be customized via the `overrides_configmap_mountpoint` config field. #899
* [CHANGE] Enabled in the querier the features to query label names with matchers, PromQL at modifier and query long-term storage for labels. #905
* [CHANGE] Reduced TSDB blocks retention on ingesters disk from 96h to 24h. #905
* [CHANGE] Enabled closing of idle TSDB in ingesters. #905
* [CHANGE] Disabled TSDB isolation in ingesters for better performances. #905
* [CHANGE] Changed log level of querier, query-frontend, query-scheduler and alertmanager from `debug` to `info`. #905
* [CHANGE] Enabled attributes in-memory cache in store-gateway. #905
* [CHANGE] Configured store-gateway to not load blocks containing samples more recent than 10h (because such samples are queried from ingesters). #905
* [CHANGE] Dynamically compute `-compactor.deletion-delay` based on other settings, in order to reduce the deletion delay as much as possible and lower the number of live blocks in the storage. #907
* [CHANGE] The config field `distributorConfig` has been renamed to `ingesterRingClientConfig`. Config field `ringClient` has been removed in favor of `ingesterRingClientConfig`. #997 #1057
* [CHANGE] Gossip.libsonnet has been fixed to modify all ring configurations, not only the ingester ring config. Furthermore it now supports migration via multi KV store. #1057 #1099
* [CHANGE] Changed the default of `bucket_index_enabled` to `true`. #924
* [CHANGE] Remove the support for the test-exporter. #1133
* [CHANGE] Removed `$.distributor_deployment_labels`, `$.ingester_deployment_labels` and `$.querier_deployment_labels` fields, that were used by gossip.libsonnet to inject additional label. Now the label is injected directly into pods of statefulsets and deployments. #1297
* [CHANGE] Disabled `-ingester.readiness-check-ring-health`. #1352
* [CHANGE] Changed Alertmanager CPU request from `100m` to `2` cores, and memory request from `1Gi` to `10Gi`. Set Alertmanager memory limit to `15Gi`. #1206
* [CHANGE] gossip.libsonnet has been renamed to memberlist.libsonnet, and is now imported by default. Use of memberlist for ring is enabled by setting `_config.memberlist_ring_enabled` to true. #1526
* [FEATURE] Added query sharding support. It can be enabled setting `cortex_query_sharding_enabled: true` in the `_config` object. #653
* [FEATURE] Added shuffle-sharding support. It can be enabled and configured using the following config: #902
   ```
   _config+:: {
     shuffle_sharding:: {
       ingester_write_path_enabled: true,
       ingester_read_path_enabled: true,
       querier_enabled: true,
       ruler_enabled: true,
       store_gateway_enabled: true,
     },
   }
   ```
* [FEATURE] Added multi-zone ingesters and store-gateways support. #1352 #1552
* [ENHANCEMENT] Add overrides config to compactor. This allows setting retention configs per user. [#386](https://github.com/grafana/cortex-jsonnet/pull/386)
* [ENHANCEMENT] Added 256MB memory ballast to querier. [#369](https://github.com/grafana/cortex-jsonnet/pull/369)
* [ENHANCEMENT] Update `etcd-operator` to latest version (see https://github.com/grafana/jsonnet-libs/pull/480). [#263](https://github.com/grafana/cortex-jsonnet/pull/263)
* [ENHANCEMENT] Add support for Azure storage in Alertmanager configuration. [#381](https://github.com/grafana/cortex-jsonnet/pull/381)
* [ENHANCEMENT] Add support for running Alertmanager in sharding mode. [#394](https://github.com/grafana/cortex-jsonnet/pull/394)
* [ENHANCEMENT] Allow to customize PromQL engine settings via `queryEngineConfig`. [#399](https://github.com/grafana/cortex-jsonnet/pull/399)
* [ENHANCEMENT] Define Azure object storage ruler args. [#416](https://github.com/grafana/cortex-jsonnet/pull/416)
* [ENHANCEMENT] Added the following config options to allow to schedule multiple replicas of the same service on the same node: [#418](https://github.com/grafana/cortex-jsonnet/pull/418)
  * `cortex_distributor_allow_multiple_replicas_on_same_node`
  * `cortex_ruler_allow_multiple_replicas_on_same_node`
  * `cortex_querier_allow_multiple_replicas_on_same_node`
  * `cortex_query_frontend_allow_multiple_replicas_on_same_node`
* [BUGFIX] Alertmanager: fixed `--alertmanager.cluster.peers` CLI flag passed to alertmanager when HA is enabled. [#329](https://github.com/grafana/cortex-jsonnet/pull/329)
* [BUGFIX] Fixed `-distributor.extend-writes` setting on ruler when `unregister_ingesters_on_shutdown` is disabled. [#369](https://github.com/grafana/cortex-jsonnet/pull/369)
* [BUGFIX] Treat `compactor_blocks_retention_period` type as string rather than int.[#395](https://github.com/grafana/cortex-jsonnet/pull/395)
* [BUGFIX] Pass `-ruler-storage.s3.endpoint` to ruler when using S3. [#421](https://github.com/grafana/cortex-jsonnet/pull/421)
* [BUGFIX] Remove service selector on label `gossip_ring_member` from other services than `gossip-ring`. [#1008](https://github.com/grafana/mimir/pull/1008)
* [BUGFIX] Rename `-ingester.readiness-check-ring-health` to `-ingester.ring.readiness-check-ring-health`, to reflect current name of flag. #1460

### Mimirtool

_Changes since cortextool `0.10.7`._

* [CHANGE] The following environment variables have been renamed: #883
  * `CORTEX_ADDRESS` to `MIMIR_ADDRESS`
  * `CORTEX_API_USER` to `MIMIR_API_USER`
  * `CORTEX_API_KEY` to `MIMIR_API_KEY`
  * `CORTEX_TENANT_ID` to `MIMIR_TENANT_ID`
  * `CORTEX_TLS_CA_PATH` to `MIMIR_TLS_CA_PATH`
  * `CORTEX_TLS_CERT_PATH` to `MIMIR_TLS_CERT_PATH`
  * `CORTEX_TLS_KEY_PATH` to `MIMIR_TLS_KEY_PATH`
* [CHANGE] Change `cortex` backend to `mimir`. #883
* [CHANGE] Do not publish `mimirtool` binary for 386 windows architecture. #1263
* [CHANGE] `analyse` command has been renamed to `analyze`. #1318
* [FEATURE] Support Arm64 on Darwin for all binaries (benchtool etc). https://github.com/grafana/cortex-tools/pull/215
* [ENHANCEMENT] Correctly support federated rules. #823
* [BUGFIX] Fix `cortextool rules` legends displaying wrong symbols for updates and deletions. https://github.com/grafana/cortex-tools/pull/226

### Query-tee

_Changes since Cortex `1.10.0`._

* [ENHANCEMENT] Added `/api/v1/query_exemplars` API endpoint support (no results comparison). #168
* [ENHANCEMENT] Add a flag (`--proxy.compare-use-relative-error`) in the query-tee to compare floating point values using relative error. #208
* [ENHANCEMENT] Add a flag (`--proxy.compare-skip-recent-samples`) in the query-tee to skip comparing recent samples. By default samples not older than 1 minute are skipped. #234
* [BUGFIX] Fixes a panic in the query-tee when comparing result. #207
* [BUGFIX] Ensure POST requests are handled correctly #286

### Blocksconvert

_Changes since Cortex `1.10.0`._

* [CHANGE] Blocksconvert tool was removed from Mimir. #637

### Metaconvert

_Changes since Cortex `1.10.0`._

* [CHANGE] `thanosconvert` tool has been renamed to `metaconvert`. `-config.file` option has been removed, while it now requires `-tenant` option to work on single tenant only. It now also preserves labels recognized by Mimir. #1120

### Test-exporter

_Changes since Cortex `1.10.0`._

* [CHANGE] Removed the test-exporter tool. #1133

### Tools

_Changes since Cortex `1.10.0`._

* [CHANGE] Removed `query-audit`. You can use `query-tee` to compare query results and performances of two Grafana Mimir backends. #1380

## [Cortex 1.10.0 CHANGELOG](https://github.com/grafana/mimir/blob/a13959db5d38ff65c2b7ef52c56331d2f4dbc00c/CHANGELOG.md#cortex-1100--2021-08-03)<|MERGE_RESOLUTION|>--- conflicted
+++ resolved
@@ -85,11 +85,8 @@
 * [ENHANCEMENT] Distributor: increase `-distributor.remote-timeout` when the experimental ingest storage is enabled. #8518
 * [ENHANCEMENT] Memcached: Update to Memcached 1.6.28 and memcached-exporter 0.14.4. #8557
 * [ENHANCEMENT] Rollout-operator: Allow the rollout-operator to be used as Kubernetes statefulset webhook to enable `no-downscale` and `prepare-downscale` annotations to be used on ingesters or store-gateways. #8743
-<<<<<<< HEAD
 * [ENHANCEMENT] Do not deploy ingester-zone-c when experimental ingest storage is enabled and `ingest_storage_ingester_zones` is configured to `2`. #8776
-=======
 * [ENHANCEMENT] Added the config option `ingest_storage_migration_classic_ingesters_no_scale_down_delay` to disable the downscale delay on classic ingesters when migrating to experimental ingest storage. #8775
->>>>>>> d385d0a0
 
 ### Mimirtool
 
