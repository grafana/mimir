# Changelog

## main / unreleased

### Grafana Mimir

* [CHANGE] Ingester: limiting CPU and memory utilized by the read path (`-ingester.read-path-cpu-utilization-limit` and `-ingester.read-path-memory-utilization-limit`) is now considered stable. #13167
* [CHANGE] Distributor: removed experimental flag `-distributor.metric-relabeling-enabled`. #13143
* [CHANGE] Querier: `-querier.max-estimated-fetched-chunks-per-query-multiplier` is now stable and no longer experimental. #13120
* [CHANGE] Compactor: removed experimental flag `-compactor.no-blocks-file-cleanup-enabled`. Cleanup of remaining files when no blocks exist is now always enabled. #13108
* [CHANGE] Ruler: Add "unknown" alert rule state to alerts and rules on the `GET <prometheus-http-prefix>/api/v1/alerts` end point. Alerts are in the "unknown" state when they haven't yet been evaluated since the ruler started.  #13060
* [CHANGE] Promote the logger rate-limiting configuration parameters from experimental to stable. #13128
* [CHANGE] Ingester: Out-of-order ingestion support is now stable, use `-ingester.out-of-order-time-window` and `-ingester.out-of-order-blocks-external-label-enabled` to configure it. #13132
* [CHANGE] Ruler: `align_evaluation_time_on_interval` is now stable and no longer experimental. #13103
* [CHANGE] Query-frontend: query blocking (configured with `blocked_queries` limit) is now stable and no longer experimental. #13107
* [CHANGE] Querier: `-querier.active-series-results-max-size-bytes` is now stable and no longer experimental. #13110
* [CHANGE] All: remove experimental feature that allowed disabling ring heartbeats and timeouts. #13142
* [CHANGE] Store-gateway: Removed experimental `-blocks-storage.bucket-store.index-header.eager-loading-startup-enabled` flag. The eager loading feature is now always enabled when lazy loading is enabled. #13126
* [CHANGE] API: The `/api/v1/cardinality/active_series` endpoint is now stable and no longer experimental. #13111
* [CHANGE] Compactor: remove experimental `-compactor.in-memory-tenant-meta-cache-size`. #13131
* [CHANGE] Distributor: Replace per-label-value warning on value length exceeded by an aggregated summary per metric and label name. #13189
* [FEATURE] Distributor: add `-distributor.otel-label-name-underscore-sanitization` and `-distributor.otel-label-name-preserve-underscores` that control sanitization of underscores during OTLP translation. #13133
* [FEATURE] Query-frontends: Automatically adjust features used in query plans generated for remote execution based on what the available queriers support. #13017 #13164
* [FEATURE] Memberlist: Add experimental support for zone-aware routing, in order to reduce memberlist cross-AZ data transfer. #13129
* [ENHANCEMENT] Compactor, Store-gateway: Change default value of `-compactor.upload-sparse-index-headers` to `true`. This improves lazy loading performance in the store-gateway. #13089
* [ENHANCEMENT] Ingester: the per-tenant postings for matchers cache is now stable. Use the following configuration options: #13101
  * `-blocks-storage.tsdb.head-postings-for-matchers-cache-ttl`
  * `-blocks-storage.tsdb.head-postings-for-matchers-cache-max-bytes`
  * `-blocks-storage.tsdb.head-postings-for-matchers-cache-force`
  * `-blocks-storage.tsdb.block-postings-for-matchers-cache-ttl`
  * `-blocks-storage.tsdb.block-postings-for-matchers-cache-max-bytes`
  * `-blocks-storage.tsdb.block-postings-for-matchers-cache-force`
* [BUGFIX] Compactor: Fix potential concurrent map writes. #13053
* [BUGFIX] Query-frontend: Fix issue where queries sometimes fail with `failed to receive query result stream message: rpc error: code = Canceled desc = context canceled` if remote execution is enabled. #13084
* [BUGFIX] Query-frontend: Fix issue where query stats, such as series read, did not include the parameters to the `histogram_quantile` and `histogram_fraction` functions if remote execution was enabled. #13084
* [BUGFIX] Query-frontend: Fix issue where requests that are canceled or time out are sometimes cached if remote execution is enabled. #13098
* [BUGFIX] Querier: Fix issue where errors are logged as "EOF" when sending results to query-frontends in response to remote execution requests fails. #13099 #13121
* [BUGFIX] Usage-Tracker: Fix underflow in current limit calculation when series >= limit. #13113
* [BUGFIX] Querier: Fix issue where a problem sending a response to a query-frontend may cause all other responses from the same querier to the same query-frontend to fail or be delayed. #13123
* [BUGFIX] Ingester: fix index lookup planning with regular expressions which match empty strings on non-existent labels. #13117
* [BUGFIX] Memberlist: Fix memberlist initialization when Mimir is executed with `-target=memberlist-kv`. #13129
* [BUGFIX] Query-frontend: Fix issue where queriers may receive a `rpc error: code = Internal desc = cardinality violation: expected <EOF> for non server-streaming RPCs, but received another message` error while sending a query result to a query-frontend if remote execution is enabled. #13147
* [BUGFIX] Querier: Fix issue where cancelled queries may cause a `error notifying scheduler about finished query` message to be logged. #13186
* [BUGFIX] Memcached: Ignore invalid responses when discovering cache servers using `dnssrv+` or `dnssrvnoa+` service discovery prefixes. #13194
<<<<<<< HEAD
* [BUGFIX] Query-frontend: Fix issue where queries containing subqueries could fail with `slice capacity must be a power of two, but is X` if remote execution is enabled. #13211
=======
* [BUGFIX] Querier: Fix issue where evaluation metrics and logs aren't emitted if remote execution is enabled. #13207
>>>>>>> 23a8d277

### Mixin

* [ENHANCEMENT] Alerts: Add `MimirFewerIngestersConsumingThanActivePartitions` alert. #13159
* [ENHANCEMENT] Querier and query-frontend: Add alerts for querier ring, which is used when performing query planning in query-frontends and distributing portions of the plan to queriers for execution. #13165
* [BUGFIX] Dashboards: Fix issue where throughput dashboard panels would group all gRPC requests that resulted in a status containing an underscore into one series with no name. #13184

### Jsonnet

* [CHANGE] Mimir-continuous-test: Use `mimir -target=continuous-test` instead of standalone binary/image. #13097 #13144
* [CHANGE] Store-gateway: The store-gateway disk class now honors the one configured via `$._config.store_gateway_data_disk_class` and doesn't replace `fast` with `fast-dont-retain`. #13152
* [ENHANCEMENT] Ruler querier and query-frontend: Add support for newly-introduced querier ring, which is used when performing query planning in query-frontends and distributing portions of the plan to queriers for execution. #13017

### Documentation

### Tools

* [CHANGE] Mimir-continuous-test: Remove standalone binary and image. #13097

## 3.0.0-rc.0

### Grafana Mimir

* [CHANGE] Build: Include updated Mozilla CA bundle from Debian Testing. #12247
* [CHANGE] Query-frontend: Add support for UTF-8 label and metric names in `/api/v1/cardinality/{label_values|label_values|active_series}` endpoints. #11848.
* [CHANGE] Querier: Add support for UTF-8 label and metric names in `label_join`, `label_replace` and `count_values` PromQL functions. #11848.
* [CHANGE] Remove support for Redis as a cache backend. #12163
* [CHANGE] Memcached: Remove experimental `-<prefix>.memcached.addresses-provider` flag to use alternate DNS service discovery backends. The more reliable backend introduced in 2.16.0 (#10895) is now the default. As a result of this change, DNS-based cache service discovery no longer supports search domains. #12175 #12385
* [CHANGE] Query-frontend: Remove the CLI flag `-query-frontend.downstream-url` and corresponding YAML configuration and the ability to use the query-frontend to proxy arbitrary Prometheus backends. #12191 #12517
* [CHANGE] Query-frontend: Remove experimental instant query splitting feature. #12267
* [CHANGE] Query-frontend, querier: Replace `query-frontend.prune-queries` flag with `querier.mimir-query-engine.enable-prune-toggles` as pruning middleware has been moved into MQE. #12303 #12375
* [CHANGE] Distributor: Remove deprecated global HA tracker timeout configuration flags. #12321
* [CHANGE] Query-frontend: Use the Mimir Query Engine (MQE) by default. #12361
* [CHANGE] Query-frontend: Remove the CLI flags `-querier.frontend-address`, `-querier.max-outstanding-requests-per-tenant`, and `-query-frontend.querier-forget-delay` and corresponding YAML configurations. This is part of a change that makes the query-scheduler a required component. This removes the ability to run the query-frontend with an embedded query-scheduler. Instead, you must run a dedicated query-scheduler component. #12200
* [CHANGE] Ingester: Remove deprecated `-ingester.stream-chunks-when-using-blocks` CLI flag and `ingester_stream_chunks_when_using_blocks` runtime configuration option. #12615
* [CHANGE] Querier: Require non-zero values for `-querier.streaming-chunks-per-ingester-buffer-size` and `-querier.streaming-chunks-per-store-gateway-buffer-size` CLI flags and corresponding YAML configurations. This is part of a change that makes streaming required between queriers, ingesters, and store-gateways. Streaming has been the default since Mimir 2.14. #12790 #12818 #12897 #12929 #12973
* [CHANGE] Remove support for the experimental read-write deployment mode. #12584
* [CHANGE] Store-gateway: Update default value of `-store-gateway.dynamic-replication.multiple` to `5` to increase replication of recent blocks. #12433
* [CHANGE] Cost attribution: Reduce the default maximum per-user cardinality of cost attribution labels to 2000. #12625
* [CHANGE] Querier, query-frontend: Add `_total` suffix to `cortex_mimir_query_engine_common_subexpression_elimination_duplication_nodes_introduced`, `cortex_mimir_query_engine_common_subexpression_elimination_selectors_eliminated` and `cortex_mimir_query_engine_common_subexpression_elimination_selectors_inspected` metric names. #12636
* [CHANGE] Distributor: Remove the experimental setting `service_overload_status_code_on_rate_limit_enabled` which used an HTTP 529 error (non-standard) instead of HTTP 429 for rate limiting. #13012
* [CHANGE] Alertmanager: Change the severity for InitialSyncFailed from 'critical' to 'warning'. #12824
* [CHANGE] Ingester: Renamed experimental reactive limiter options. #12773
* [CHANGE] Distributor: gRPC errors with the `mimirpb.ERROR_CAUSE_INSTANCE_LIMIT` cause are now mapped to `codes.Unavailable` and `http.StatusServiceUnavailable` instead of `codes.Internal` and `http.StatusInternalServerError`. #13003 #13032
* [CHANGE] Admin: use relative links instead of absolute ones in the administration web UI. #13034
* [CHANGE] Distributor: Use memberlist by default for the HA tracker. #12998
* [CHANGE] Block-builder: Remove `cortex_blockbuilder_process_partition_duration_seconds` metric and related dashboard panels. #12631
* [FEATURE] Ingester: Expose the number of active series ingested via OTLP as `cortex_ingester_active_otlp_series`. #12678
* [FEATURE] Distributor, ruler: Add experimental `-validation.name-validation-scheme` flag to specify the validation scheme for metric and label names. #12215
* [FEATURE] Ruler: Add support to use a Prometheus-compatible HTTP endpoint for remote rule evaluation. See [remote evaluation mode](https://grafana.com/docs/mimir/latest/operators-guide/architecture/components/ruler/#remote-over-http-https) for more details. This feature can be used to federate data from multiple Mimir instances. #11415 #11833
* [FEATURE] Distributor: Add experimental `-distributor.otel-translation-strategy` flag to support configuring the metric and label name translation strategy in the OTLP endpoint. #12284 #12306 #12369
* [FEATURE] Query-frontend: Add `query-frontend.rewrite-propagate-matchers` flag that enables a new MQE AST optimization pass that copies relevant label matchers across binary operations. #12304
* [FEATURE] Query-frontend: Add `query-frontend.rewrite-histogram-queries` flag that enables a new MQE AST optimization pass that rewrites histogram queries for a more efficient order of execution. #12305
* [FEATURE] Query-frontend: Support delayed name removal (Prometheus experimental feature) in MQE. #12509
* [FEATURE] Usage-tracker: Introduce a new experimental service to enforce active series limits before Kafka ingestion. #12358 #12895 #12940 #12942 #12970 #13085
* [FEATURE] Ingester: Add experimental `-include-tenant-id-in-profile-labels` flag to include tenant ID in pprof profiling labels for sampled traces. Currently only supported by the ingester. This can help debug performance issues for specific tenants. #12404
* [FEATURE] Alertmanager: Add experimental `-alertmanager.storage.state-read-timeout` flag to configure the timeout for reading the Alertmanager state (notification log, silences) from object storage during the initial sync. #12425
* [FEATURE] Ingester: Add experimental `-blocks-storage.tsdb.index-lookup-planning.*` flags to configure use of a cost-based index lookup planner. This should reduce the cost of queries in the ingester. #12197 #12199 #12245 #12248 #12457 #12530 #12407 #12460 #12550 #12597 #12603 #12608 #12658 #12696 #12731 #12755 #12738 #12752 #12807 #12830 #12896 #13039
* [FEATURE] MQE: Add support for applying extra selectors to one side of a binary operation to reduce data fetched. #12577
* [FEATURE] Query-frontend: Add a native histogram presenting the length of query expressions handled by the query-frontend #12571
* [FEATURE] Query-frontend and querier: Add experimental support for performing query planning in query-frontends and distributing portions of the plan to queriers for execution. #12302 #12551 #12665 #12687 #12745 #12757 #12798 #12808 #12809 #12835 #12856 #12870 #12883 #12885 #12886 #12911 #12933 #12934 #12961 #13016 #13027 #13058
* [FEATURE] Alertmanager: add Microsoft Teams V2 as a supported integration. #12680
* [FEATURE] Distributor: Add experimental flag `-validation.label-value-length-over-limit-strategy` to configure how to handle label values over the length limit. #12627 #12844
* [FEATURE] Ingester: Introduce metric `cortex_ingester_owned_target_info_series` for counting the number of owned `target_info` series by tenant. #12681
* [FEATURE] MQE: Add support for step invariant expression handling in query planning and evaluation. #12931
* [FEATURE] MQE: Add support for experimental `ts_of_min_over_time`, `ts_of_max_over_time`, `ts_of_first_over_time` and `ts_of_last_over_time` PromQL functions. #12819
* [FEATURE] Ingester: Add experimental flags `-ingest-storage.write-logs-fsync-before-kafka-commit-enabled` and `-ingest-storage.write-logs-fsync-before-kafka-commit-concurrency` to fsync write logs before the offset is committed to Kafka. This is enabled by default. #12816
* [FEATURE] MQE: Add support for experimental `mad_over_time` PromQL function. #12995
* [FEATURE] Continuous test: Add experimental `-tests.ingest-storage-record.enabled` flag to verify ingest-storage record correctness by validating the V2 record format against live write requests. #12500
* [ENHANCEMENT] Query-frontend: CLI flag `-query-frontend.enabled-promql-experimental-functions` and its associated YAML configuration is now stable. #12368
* [ENHANCEMENT] Query-scheduler/query-frontend: Add native histogram definitions to `cortex_query_{scheduler|frontend}_queue_duration_seconds`. #12288
* [ENHANCEMENT] Querier: Add native histogram definition to `cortex_bucket_index_load_duration_seconds`. #12094
* [ENHANCEMENT] Query-frontend: Allow users to set the `query-frontend.extra-propagated-headers` flag to specify the extra headers allowed to pass through to the rest of the query path. #12174
* [ENHANCEMENT] MQE: Add support for applying common subexpression elimination to range vector expressions in instant queries. #12236
* [ENHANCEMENT] Ingester: Improve the performance of active series custom trackers matchers. #12184
* [ENHANCEMENT] Ingester: Add postings cache sharing and invalidation. You can enable sharing and head cache invalidation via `-blocks-storage.tsdb.shared-postings-for-matchers-cache` and `-blocks-storage.tsdb.head-postings-for-matchers-cache-invalidation` respectively, and you can configure the number of metric versions per cache via `-blocks-storage.tsdb.head-postings-for-matchers-cache-versions`. #12333 #12932
* [ENHANCEMENT] Overrides-exporter: The overrides-exporter can now export arbitrary fields from the limits configuration. Metric names are automatically discovered from YAML tags in the limits structure, eliminating the need to maintain hardcoded lists when adding new exportable metrics. #12244
* [ENHANCEMENT] OTLP: Stick to OTLP vocabulary on invalid label value length error. #12273
* [ENHANCEMENT] Elide SeriesChunksStreamReader.StartBuffering span on queries; show as events on parent span. #12257
* [ENHANCEMENT] Ruler: Add `-ruler.max-notification-batch-size` CLI flag that can be used to configure the maximum Alertmanager notification batch size. #12469
* [ENHANCEMENT] Ingester: Skip read path load shedding when an ingester is the only available replica. #12448
* [ENHANCEMENT] Querier: Include more information about inflight queries in the activity tracker. A querier logs this information after it restarts following a crash. #12526
* [ENHANCEMENT] Ruler: Add native histogram version of `cortex_ruler_sync_rules_duration_seconds`. #12628
* [ENHANCEMENT] Block-builder: Implement concurrent consumption within a job when `-ingest-storage.kafka.fetch-concurrency-max` is given. #12222
* [ENHANCEMENT] Query-frontend: Labels query optimizer is no longer experimental and is enabled by default. It can be disabled with `-query-frontend.labels-query-optimizer-enabled=false` CLI flag. #12606
* [ENHANCEMENT] Distributor: Add value length to "label value too long" error. #12583
* [ENHANCEMENT] Distributor: The metric `cortex_distributor_uncompressed_request_body_size_bytes` now differentiates by the handler serving the request. #12661
* [ENHANCEMENT] Query-frontend, querier: Add support for experimental `first_over_time` PromQL function. #12662
* [ENHANCEMENT] OTLP: native support for OpenTelemetry metric start time to Prometheus metric created timestamp conversion, instead of converting to QuietZeroNaNs introduced in #10238. The configuration parameter `-distributor.otel-start-time-quiet-zero` is therefore deprecated and will be removed. Now supports start time for exponential histograms. This is a major rewrite of the endpoint in upstream Prometheus and Mimir. #12652
* [ENHANCEMENT] Distributor: Support zstd decompression of OTLP messages. #12229
* [ENHANCEMENT] Distributor: Optimize Remote Write 1.0 to 2.0 translation by improving symbolization and reducing allocations. #12329
* [ENHANCEMENT] Ingester: Improved the performance of active series custom trackers matchers. #12663
* [ENHANCEMENT] Compactor: Log sizes of downloaded and uploaded blocks. #12656
* [ENHANCEMENT] Block-builder-scheduler: The scheduler now handles multiple concurrent jobs within a partition if allowed by `-block-builder-scheduler.max-jobs-per-partition`. #12772
* [ENHANCEMENT] Ingester: Add `cortex_ingest_storage_reader_receive_and_consume_delay_seconds` metric tracking the time between when a write request is received in the distributor and its content is ingested in ingesters, when the ingest storage is enabled. #12751
* [ENHANCEMENT] Ruler: Add `ruler_evaluation_consistency_max_delay` per-tenant configuration option support, to specify the maximum tolerated ingestion delay for eventually consistent rule evaluations. This feature is used only when ingest storage is enabled. By default, no maximum delay is enforced. #12751
* [ENHANCEMENT] Ingester: Export `cortex_attributed_series_overflow_labels` metric on the `/usage-metrics` metrics endpoint with the configured cost-attribution labels set to overflow value. #12846
* [ENHANCEMENT] Usage stats: Report ingest-storage mode as part of usage statistics. #12753
* [ENHANCEMENT] All: Add cluster validation flag `-server.cluster-validation.additional-labels` configuration support, to accept multiple cluster labels during cluster migrations. #12850
* [ENHANCEMENT] Distributor: Add new optional config flag `distributor.ha-tracker.failover-sample-timeout` for HA tracker as an additional failover timeout check based on sample time instead of server time. #12331
* [ENHANCEMENT] Distributor: Add reactive concurrency limiters to protect push operations from overload. #12923 #13003 #13033
* [ENHANCEMENT] Ingester: Add experimental matcher set reduction to cost-based lookup planning. #12831
* [ENHANCEMENT] Ruler: Add `reason` label to `cortex_prometheus_rule_evaluation_failures_total` metric to distinguish between "user" and "operator" errors. #12971
* [ENHANCEMENT] Update Docker base images from `alpine:3.22.1` to `alpine:3.22.2`. #12991
* [ENHANCEMENT] Ruler: Add the `ruler_max_rule_evaluation_results` per-tenant configuration option to limit the maximum number of alerts an alerting rule or series a recording rule can produce for the group. By default, no limit is enforced. #12832
* [ENHANCEMENT] Jsonnet: Changed the default KV store for the HA tracker from etcd to memberlist. Etcd and Consul are now deprecated for HA tracker usage but remain supported for backward compatibility. #13000
* [ENHANCEMENT] Querier: prefer querying ingesters and store-gateways in a specific zone when `-querier.prefer-availability-zone` is configured. Added the following metrics tracking the data transfer between the querier and ingesters / store-gateways respectively: #13045
  * `cortex_ingester_client_transferred_bytes_total{ingester_zone="..."}`
  * `cortex_storegateway_client_transferred_bytes_total{store_gateway_zone="..."}`
* [ENHANCEMENT] Compactor: Add experimental `-compactor.first-level-compaction-skip-future-max-time` flag to skip first-level compaction if any source block has a MaxTime more recent than the wait period threshold. #13040
* [ENHANCEMENT] Block-builder-scheduler: Add gap monitoring for planned and completed jobs via `cortex_blockbuilder_scheduler_job_gap_detected` metric. #11867
* [ENHANCEMENT] Compactor, Store-gateway: Add metrics to track performance of in-memory and disk-based metadata caches. #13150
* [ENHANCEMENT] Ruler: Removed disk interaction when loading rules. #13156
* [BUGFIX] Distributor: Calculate `WriteResponseStats` before validation and `PushWrappers`. This prevents clients using Remote-Write 2.0 from seeing a diff in written samples, histograms and exemplars. #12682
* [BUGFIX] Compactor: Fix cortex_compactor_block_uploads_failed_total metric showing type="unknown". #12477
* [BUGFIX] Querier: Samples with the same timestamp are merged deterministically. Previously, this could lead to flapping query results when an out-of-order sample is ingested that conflicts with a previously ingested in-order sample's value. #8673
* [BUGFIX] Store-gateway: Fix potential goroutine leak by passing the scoped context in LabelValues. #12048
* [BUGFIX] Distributor: Fix pooled memory reuse bug that can cause corrupt data to appear in the err-mimir-label-value-too-long error message. #12266
* [BUGFIX] Querier: Fix timeout responding to query-frontend when response size is very close to `-querier.frontend-client.grpc-max-send-msg-size`. #12261
* [BUGFIX] Block-builder-scheduler: Fix a caching bug in initial job probing causing excessive memory usage at startup. #12389
* [BUGFIX] Ruler: Support labels at the rule group level. These were previously ignored even when set via the API. #12397
* [BUGFIX] Distributor: Fix metric metadata of type Unknown being silently dropped from RW2 requests. #12461
* [BUGFIX] Distributor: Preserve inconsistent metric metadata in Remote Write 1.0 to 2.0 conversion. Previously, when converting RW1.0 requests with multiple different metadata for the same series, only the first metadata was kept. Now all inconsistent metadata are preserved to match Prometheus behavior. This only affects experimental Remote Write 2.0. #12541 #12804
* [BUGFIX] Ruler: Fix ruler remotequerier request body consumption on retries. #12514
* [BUGFIX] Block-builder: Fix a bug where a consumption error can cause a job to stay assigned to a worker for the remainder of its lifetime. #12522
* [BUGFIX] Querier: Fix possible panic when evaluating a nested subquery where the parent has no steps. #12524
* [BUGFIX] Querier: Fix bug where the pruning toggles AST optimization pass doesn't work in the query planner. #12783
* [BUGFIX] Ingester: Fix a bug where prepare-instance-ring-downscale endpoint would return an error while compacting and not read-only. #12548
* [BUGFIX] Block-builder: Fix a bug where lease renewals would cease during graceful shutdown, leading to an elevated rate of job reassignments. #12643
* [BUGFIX] OTLP: Return HTTP OK for partially rejected requests, e.g. due to OOO exemplars. #12579
* [BUGFIX] Store-gateway: Fix a panic in BucketChunkReader when chunk loading encounter a broken chunk length. #12693 #12729
* [BUGFIX] Ingester, Block-builder: silently ignore duplicate sample if it's due to zero sample from created timestamp. Created timestamp equal to the timestamp of the first sample of series is a common case if created timestamp comes from OTLP where start time equal to timestamp of the first sample simply means unknown start time. #12726
* [BUGFIX] Distributor: Fix error when native histograms bucket limit is set then no NHCB passes validation. #12741
* [BUGFIX] Ingester: Fix continous reload of active series counters when cost-attribution labels are above the max cardinality. #12822
* [BUGFIX] Distributor: Report the correct size in the `err-mimir-distributor-max-write-message-size` error. #12799
* [BUGFIX] Query-frontend: Fix issue where expressions containing unary negation could be sharded incorrectly in some cases. #12911
* [BUGFIX] Query-frontend: Fix issue where shardable expressions containing aggregations with a shardable parameter (eg. `sum(foo)` in `topk(scalar(sum(foo)), sum by (pod) (bar))`) would not have the parameter sharded. #12958
* [BUGFIX] Ingester: Fix `max_inflight_push_requests` metric and internal counter not decremented under pressure, possibly causing the rejection of all push requests. #12975
* [BUGFIX] Store-gateway: Fix not being able to scale down via the `POST /prepare-shutdown` endpoint unless there are some active tenants with sharded blocks to the store-gateway replica. #12972
* [BUGFIX] MQE: Fix invalid source label name in `label_join` error message, so it refers to the source label rather than the destination label. #12185
* [BUGFIX] Continuous test: Fix false positive in metadata assertion when duplicate metadata is present in ingest-storage record correctness test. #12891
* [BUGFIX] Query-frontend: Fix issue where the query-frontend could behave unpredictably if a response was received from queriers multiple times for the same query. #12639

### Mixin

* [CHANGE] Enable ingest storage panels by default in all compiled mixins. #13023
* [CHANGE] Alerts: Removed `MimirFrontendQueriesStuck` alert given this is not relevant when the query-scheduler is running and the query-scheduler is now a required component. #12810
* [CHANGE] Alerts: Make `MimirIngesterHasNotShippedBlocksSinceStart` weaker to account for block-builder restarts. The change only affects the block-builder version of the alert. #12319
* [ENHANCEMENT] Rollout progress dashboard: make panels higher to fit more components. #12429
* [ENHANCEMENT] Add `max_series` limit to Writes Resources > Ingester > In-memory series panel. #12476
* [ENHANCEMENT] Alerts: Add `MimirHighGRPCConcurrentStreamsPerConnection` alert. #11947
* [ENHANCEMENT] Alerts: Add `rollout_stuck_alert_ignore_deployments` and `rollout_stuck_alert_ignore_statefulsets` configuration options to exclude particular Deployments or StatefulSets from the `MimirRolloutStuck` alert. #12951
* [ENHANCEMENT] Alerts: Replace experimental `BlockBuilderLagging` alert with `BlockBuilderSchedulerPendingJobs` alert. The new alert triggers when the block-builder scheduler has pending jobs, indicating that block-builders are unable to keep up with the workload. #12593
* [ENHANCEMENT] Rollout-operator: Vendor rollout-operator monitoring dashboard from rollout-operator repository. #12688
* [BUGFIX] Block-builder dashboard: fix reference to detected gaps metric in errors panel. #12401

### Jsonnet

* [CHANGE] Removed etcd-operator from the Jsonnet configuration. Users can still use etcd as a KV store for rings, but need to deploy and manage etcd themselves rather than via the operator. #13049
* [CHANGE] Distributor: Reduce calculated `GOMAXPROCS` to be closer to the requested number of CPUs. #12150
* [CHANGE] Query-scheduler: The query-scheduler is now a required component that is always used by queriers and query-frontends. #12187
* [CHANGE] Rollout-operator: Add `watch` permission to the rollout-operators's cluster role. #12360. See [rollout-operator#262](https://github.com/grafana/rollout-operator/pull/262)
* [CHANGE] Updates to CPU and memory scaling metric. Use `irate()` when calculating the CPU metric and remove `or vector(0)` from a leg of the memory query. These changes prevent downscaling deployments when scraping fails. #12406
* [CHANGE] Memcached: Remove configuration for enabling mTLS connections to Memcached servers. #12434
* [CHANGE] Ingester: Disable shipping of blocks on the third zone (zone-c) when using `ingest_storage_ingester_zones: 3` on ingest storage #12743 #12744
* [CHANGE] Distributor: Increase `server.grpc-max-concurrent-streams` from 100 to 1000. #12742
* [CHANGE] Ruler Query Frontend: Increase `server.grpc-max-concurrent-streams` from 100 to 300. #12742
* [CHANGE] Rollout-operator: Vendor jsonnet from rollout-operator repository. #12688 #12962 #12996
* [CHANGE] Removed per-component configuration options to set the pods toleration when multi-zone is enabled. Tolerations can still be configured globally using `_config.multi_zone_schedule_toleration`. The following configuration options have been removed: #13043
  * `_config.multi_zone_distributor_schedule_toleration`
  * `_config.multi_zone_etcd_schedule_toleration`
* [FEATURE] Memcached: Allow `minReadySeconds` to be set via `_config.cache_frontend_min_ready_seconds` (etc.) to slow down Memcached rollouts. #12938
* [FEATURE] Distributor: Allow setting GOMEMLIMIT equal to memory request, via `_config.distributor_gomemlimit_enabled`. If enabled, distributor horizontal auto-scaling memory trigger is also removed, since it doesn't make sense in combination with GOMEMLIMIT. #12963
* [ENHANCEMENT] Add timeout validation for querier and query-frontend. Enhanced `parseDuration` to support milliseconds and combined formats (e.g., "4m30s"). #12766
* [ENHANCEMENT] Allow the max number of OTEL events in a span to be configure via `_config.otel_span_event_count_limit`. #12865
* [ENHANCEMENT] Memcached: added the following fields to customise the memcached's node affinity matchers: #12987
  * `$.memcached_frontend_node_affinity_matchers`
  * `$.memcached_index_queries_node_affinity_matchers`
  * `$.memcached_chunks_node_affinity_matchers`
  * `$.memcached_metadata_node_affinity_matchers`
* [ENHANCEMENT] Rollout-operator: expose `rollout_operator_enabled` in `$._config`. #12419

### Documentation

* [CHANGE] Remove references to queriers having a Prometheus HTTP API. Instead, the query-frontend is now required for a Prometheus HTTP API. #12949
* [CHANGE] Helm: Remove GEM (Grafana Enterprise Metrics) references from Helm chart documentation. #13019 #13020 #13021
* [CHANGE] Update HA tracker documentation to use memberlist as the default KV store instead of consul/etcd. Consul and etcd are now marked as deprecated for the HA tracker as of Mimir 3.0. #13002
* [ENHANCEMENT] Add migration guide for HA tracker from Consul or etcd to memberlist. #13011
* [ENHANCEMENT] Improve the MimirIngesterReachingSeriesLimit runbook. #12356
* [ENHANCEMENT] Improve the description of how to limit the number of buckets in native histograms. #12797
* [ENHANCEMENT] Document native histograms with custom buckets. #12823
* [BUGFIX] Add a missing attribute to the list of default promoted OTel resource attributes in the docs: deployment.environment. #12181

### Tools

* [ENHANCEMENT] Base `mimirtool`, `metaconvert`, `copyblocks`, and `query-tee` images on `distroless/static-debian12`. #13014
* [ENHANCEMENT] kafkatool: add `format=json` to `kafkatool dump print`. #12737

### Query-tee

* [CHANGE] If you configure multiple secondary backends and enable comparisons, query-tee reports comparison results of the preferred backend against each of the secondaries. #13022
* [CHANGE] Add backend configuration options for request proportion sampling and time-based query filtering. #13037

## 2.17.1

### Grafana Mimir

* [BUGFIX] Ingester: Fix a bug ingesters would get stuck in read-only mode after compactions. #12538
* [BUGFIX] Update to Go v1.24.6 to address [CVE-2025-4674](https://www.cve.org/CVERecord?id=CVE-2025-4674), [CVE-2025-47907](https://www.cve.org/CVERecord?id=CVE-2025-47907). #12580

## 2.17.0

### Grafana Mimir

* [CHANGE] Query-frontend: Ensure that cache keys generated from cardinality estimate middleware are less than 250 bytes in length by hashing the tenant IDs that are included in them. This change invalidates all cardinality estimates in the cache. #11568
* [CHANGE] Ruler: Remove experimental CLI flag `-ruler-storage.cache.rule-group-enabled` to enable or disable caching the contents of rule groups. Caching rule group contents is now always enabled when a cache is configured for the ruler. #10949
* [CHANGE] Ingester: Out-of-order native histograms are now enabled whenever both native histogram and out-of-order ingestion is enabled. The `-ingester.ooo-native-histograms-ingestion-enabled` CLI flag and corresponding `ooo_native_histograms_ingestion_enabled` runtime configuration option have been removed. #10956
* [CHANGE] Distributor: removed the `cortex_distributor_label_values_with_newlines_total` metric. #10977
* [CHANGE] Ingester/Distributor: renamed the experimental `max_cost_attribution_cardinality_per_user` config to `max_cost_attribution_cardinality`. #11092
* [CHANGE] Frontend: The subquery spin-off feature is now enabled with `-query-frontend.subquery-spin-off-enabled=true` instead of `-query-frontend.instant-queries-with-subquery-spin-off=.*` #11153
* [CHANGE] Overrides-exporter: Don't export per-tenant overrides that are set to their default values. #11173
* [CHANGE] gRPC/HTTP clients: Rename metric `cortex_client_request_invalid_cluster_validation_labels_total` to `cortex_client_invalid_cluster_validation_label_requests_total`. #11237
* [CHANGE] Querier: Use Mimir Query Engine (MQE) by default. Set `-querier.query-engine=prometheus` to continue using Prometheus' engine. #11501
* [CHANGE] Memcached: Ignore initial DNS resolution failure, meaning don't depend on Memcached on startup. #11602
* [CHANGE] Ingester: The `-ingester.stream-chunks-when-using-blocks` CLI flag and `ingester_stream_chunks_when_using_blocks` runtime configuration option have been deprecated and will be removed in a future release. #11711
* [CHANGE] Distributor: track `cortex_ingest_storage_writer_latency_seconds` metric for failed writes too. Added `outcome` label to distinguish between `success` and `failure`. #11770
* [CHANGE] Distributor: renamed few metrics used by experimental ingest storage. #11766
  * Renamed `cortex_ingest_storage_writer_produce_requests_total` to `cortex_ingest_storage_writer_produce_records_enqueued_total`
  * Renamed `cortex_ingest_storage_writer_produce_failures_total` to `cortex_ingest_storage_writer_produce_records_failed_total`
* [CHANGE] Distributor: moved HA tracker timeout config to limits. #11774
  * Moved `distributor.ha_tracker.ha_tracker_update_timeout` to `limits.ha_tracker_update_timeout`.
  * Moved `distributor.ha_tracker.ha_tracker_update_timeout_jitter_max` to `limits.ha_tracker_update_timeout_jitter_max`.
  * Moved `distributor.ha_tracker.ha_tracker_failover_timeout` to `limits.ha_tracker_failover_timeout`.
* [CHANGE] Distributor: `Memberlist` marked as stable as an option for backend storage for the HA tracker. #11861
* [CHANGE] Distributor: `etcd` deprecated as an option for backend storage for the HA tracker. #12047
* [CHANGE] Memberlist: Apply new default configuration values for MemberlistKV. This unlocks using it as backend storage for the HA Tracker. We have observed better performance with these defaults across different production loads. #11874
  * `memberlist.packet-dial-timeout`: `500ms`
  * `memberlist.packet-write-timeout`: `500ms`
  * `memberlist.max-concurrent-writes`: `5`
  * `memberlist.acquire-writer-timeout`: `1s`
    These defaults perform better but may cause long-running packets to be dropped in high-latency networks.
* [CHANGE] Query-frontend: Apply query pruning and check for disabled experimental functions earlier in query processing. #11939
* [FEATURE] Distributor: Experimental support for Prometheus Remote-Write 2.0 protocol. Limitations: Created timestamp is ignored, per series metadata is merged on metric family level automatically, ingestion might fail if client sends ProtoBuf fields out of order. The label `version` is added to the metric `cortex_distributor_requests_in_total` with a value of either `1.0` or `2.0` depending on the detected Remote-Write protocol. #11100 #11101 #11192 #11143
* [FEATURE] Query-frontend: expand `query-frontend.cache-errors` and `query-frontend.results-cache-ttl-for-errors` configuration options to cache non-transient response failures for instant queries. #11120
* [FEATURE] Query-frontend: Allow use of Mimir Query Engine (MQE) via the experimental CLI flags `-query-frontend.query-engine` or `-query-frontend.enable-query-engine-fallback` or corresponding YAML. #11417 #11775
* [FEATURE] Querier, query-frontend, ruler: Enable experimental support for duration expressions in PromQL, which are simple arithmetics on numbers in offset and range specification. #11344
* [FEATURE] You can configure Mimir to export traces in OTLP exposition format through the standard `OTEL_` environment variables. #11618
* [FEATURE] distributor: Allow configuring tenant-specific HA tracker failover timeouts. #11774
* [FEATURE] OTLP: Add experimental support for promoting OTel scope metadata (name, version, schema URL, attributes) to metric labels, prefixed with `otel_scope_`. Enable via the `-distributor.otel-promote-scope-metadata` flag. #11795
* [FEATURE] Distributor: Add experimental `-distributor.otel-native-delta-ingestion` option to allow primitive delta metrics ingestion via the OTLP endpoint. #11631
* [FEATURE] MQE: Add support for experimental `sort_by_label` and `sort_by_label_desc` PromQL functions. #11930
* [FEATURE] Ingester/Block-builder: Handle the created timestamp field for remote-write requests. #11977
* [FEATURE] Cost attribution: Labels specified in the limit configuration may specify an output label in order to override emitted label names. #12035
* [ENHANCEMENT] Dashboards: Add "Influx write requests" row to Writes Dashboard. #11731
* [ENHANCEMENT] Mixin: Add `MimirHighVolumeLevel1BlocksQueried` alert that fires when level 1 blocks are queried for more than 6 hours, indicating potential compactor performance issues. #11803
* [ENHANCEMENT] Querier: Make the maximum series limit for cardinality API requests configurable on a per-tenant basis with the `cardinality_analysis_max_results` option. #11456
* [ENHANCEMENT] Querier: Add configurable concurrency limit for remote read queries with the `--querier.max-concurrent-remote-read-queries` flag. Defaults to 2. Set to 0 for unlimited concurrency. #11892
* [ENHANCEMENT] Dashboards: Add "Queries / sec by read path" to Queries Dashboard. #11640
* [ENHANCEMENT] Dashboards: Add "Added Latency" row to Writes Dashboard. #11579
* [ENHANCEMENT] Ingester: Add support for exporting native histogram cost attribution metrics (`cortex_ingester_attributed_active_native_histogram_series` and `cortex_ingester_attributed_active_native_histogram_buckets`) with labels specified by customers to a custom Prometheus registry. #10892
* [ENHANCEMENT] Distributor: Add new metrics `cortex_distributor_received_native_histogram_samples_total` and `cortex_distributor_received_native_histogram_buckets_total` to track native histogram samples and bucket counts separately for billing calculations. Updated `cortex_distributor_received_samples_total` description to clarify it includes native histogram samples. #11728
* [ENHANCEMENT] Store-gateway: Download sparse headers uploaded by compactors. Compactors have to be configured with `-compactor.upload-sparse-index-headers=true` option. #10879 #11072.
* [ENHANCEMENT] Compactor: Upload block index file and multiple segment files concurrently. Concurrency scales linearly with block size up to `-compactor.max-per-block-upload-concurrency`. #10947
* [ENHANCEMENT] Ingester: Add per-user `cortex_ingester_tsdb_wal_replay_unknown_refs_total` and `cortex_ingester_tsdb_wbl_replay_unknown_refs_total` metrics to track unknown series references during WAL/WBL replay. #10981
* [ENHANCEMENT] Added `-ingest-storage.kafka.fetch-max-wait` configuration option to configure the maximum amount of time a Kafka broker waits for some records before a Fetch response is returned. #11012
* [ENHANCEMENT] Ingester: Add `cortex_ingester_tsdb_forced_compactions_in_progress` metric reporting a value of 1 when there's a forced TSDB head compaction in progress. #11006
* [ENHANCEMENT] Ingester: Add `cortex_ingest_storage_reader_records_batch_fetch_max_bytes` metric reporting the distribution of `MaxBytes` specified in the Fetch requests sent to Kafka. #11014
* [ENHANCEMENT] All: Add experimental support for cluster validation in HTTP calls. When it is enabled, HTTP server verifies if a request coming from an HTTP client comes from an expected cluster. This validation can be configured by the following experimental configuration options: #11010 #11549
  * `-server.cluster-validation.label`
  * `-server.cluster-validation.http.enabled`
  * `-server.cluster-validation.http.soft-validation`
  * `-server.cluster-validation.http.exclude-paths`
* [ENHANCEMENT] Query-frontend: Add experimental support to include the cluster validation label in HTTP request headers. When cluster validation is enabled on the HTTP server side, cluster validation labels from HTTP request headers are compared with the HTTP server's cluster validation label. #11010 #11145
  * By setting `-query-frontend.client-cluster-validation.label`, you configure the query-frontend's client cluster validation label.
  * The flag `-common.client-cluster-validation.label`, if set, provides the default for `-query-frontend.client-cluster-validation.label`.
* [ENHANCEMENT] Distributor: Add  `ignore_ingest_storage_errors` and `ingest_storage_max_wait_time` flags to control error handling and timeout behavior during ingest storage migration. #11291
  * `-ingest-storage.migration.ignore-ingest-storage-errors`
  * `-ingest-storage.migration.ingest-storage-max-wait-time`
* [ENHANCEMENT] Memberlist: Add `-memberlist.abort-if-fast-join-fails` support and retries on DNS resolution. #11067
* [ENHANCEMENT] Querier: Allow configuring all gRPC options for store-gateway client, similar to other gRPC clients. #11074
* [ENHANCEMENT] Ruler: Log the number of series returned for each query as `result_series_count` as part of `query stats` log lines. #11081
* [ENHANCEMENT] Ruler: Don't log statistics that are not available when using a remote query-frontend as part of `query stats` log lines. #11083
* [ENHANCEMENT] Ingester: Remove cost-attribution experimental `max_cost_attribution_labels_per_user` limit. #11090
* [ENHANCEMENT] Update Go to 1.24.2. #11114
* [ENHANCEMENT] Query-frontend: Add `cortex_query_samples_processed_total` metric. #11110
* [ENHANCEMENT] Query-frontend: Add `cortex_query_samples_processed_cache_adjusted_total` metric. #11164
* [ENHANCEMENT] Ingester/Distributor: Add `cortex_cost_attribution_*` metrics to observe the state of the cost-attribution trackers. #11112
* [ENHANCEMENT] Querier: Process multiple remote read queries concurrently instead of sequentially for improved performance. #11732
* [ENHANCEMENT] gRPC/HTTP servers: Add `cortex_server_invalid_cluster_validation_label_requests_total` metric, that is increased for every request with an invalid cluster validation label. #11241 #11277
* [ENHANCEMENT] OTLP: Add support for converting OTel explicit bucket histograms to Prometheus native histograms with custom buckets using the `distributor.otel-convert-histograms-to-nhcb` flag. #11077
* [ENHANCEMENT] Add configurable per-tenant `limited_queries`, which you can only run at or less than an allowed frequency. #11097
* [ENHANCEMENT] Ingest-Storage: Add `ingest-storage.kafka.producer-record-version` to allow control Kafka record versioning. #11244
* [ENHANCEMENT] Ruler: Update `<prometheus-http-prefix>/api/v1/rules` and `<prometheus-http-prefix>/api/v1/alerts` to reply with HTTP error 422 if rule evaluation is completely disabled for the tenant. If only recording rule or alerting rule evaluation is disabled for the tenant, the response now includes a corresponding warning. #11321 #11495 #11511
* [ENHANCEMENT] Add tenant configuration block `ruler_alertmanager_client_config` which allows the Ruler's Alertmanager client options to be specified on a per-tenant basis. #10816
* [ENHANCEMENT] Distributor: Trace when deduplicating a metric's samples or histograms. #11159 #11715
* [ENHANCEMENT] Store-gateway: Retry querying blocks from store-gateways with dynamic replication until trying all possible store-gateways. #11354 #11398
* [ENHANCEMENT] Mimirtool: Support multiple `--selector` flags in remote read commands to send multiple queries in a single protobuf request, leveraging the remote read protocol's native batching capabilities. #11733
* [ENHANCEMENT] Mimirtool: Added `--use-chunks` flag to remote read commands to control response type preference (chunked streaming vs sampled). #11733
* [ENHANCEMENT] Query-frontend: Add optional reason to blocked_queries config. #11407 #11434
* [ENHANCEMENT] Distributor: Gracefully handle type assertion of WatchPrefix in HA Tracker to continue checking for updates. #11411 #11461
* [ENHANCEMENT] Querier: Include chunks streamed from store-gateway in Mimir Query Engine memory estimate of query memory usage. #11453 #11465
* [ENHANCEMENT] Querier: Include chunks streamed from ingester in Mimir Query Engine memory estimate of query memory usage. #11457
* [ENHANCEMENT] Query-frontend: Add retry mechanism for remote reads, series, and cardinality prometheus endpoints #11533
* [ENHANCEMENT] Ruler: Ignore rulers in non-operation states when getting and syncing rules #11569
* [ENHANCEMENT] Query-frontend: add optional reason to blocked_queries config. #11407 #11434
* [ENHANCEMENT] Tracing: Add HTTP headers as span attributes when `-server.trace-request-headers` is enabled. You can configure which headers to exclude using the `-server.trace-request-headers-exclude-list` flag. #11655
* [ENHANCEMENT] Ruler: Add new per-tenant limit on minimum rule evaluation interval. #11665
* [ENHANCEMENT] store-gateway: download sparse headers on startup when lazy loading is enabled. #11686
* [ENHANCEMENT] Distributor: added more metrics to troubleshoot Kafka records production latency when experimental ingest storage is enabled: #11766 #11771
  * `cortex_ingest_storage_writer_produce_remaining_deadline_seconds`: measures the remaining deadline (in seconds) when records are requested to be produced.
  * `cortex_ingest_storage_writer_produce_records_enqueue_duration_seconds`: measures how long it takes to enqueue produced Kafka records in the client.
  * `cortex_ingest_storage_writer_kafka_write_wait_seconds`: measures the time spent waiting to write to Kafka backend.
  * `cortex_ingest_storage_writer_kafka_write_time_seconds`: measures the time spent writing to Kafka backend.
  * `cortex_ingest_storage_writer_kafka_read_wait_seconds`: measures the time spent waiting to read from Kafka backend.
  * `cortex_ingest_storage_writer_kafka_read_time_seconds`: measures the time spent reading from Kafka backend.
  * `cortex_ingest_storage_writer_kafka_request_duration_e2e_seconds`: measures the time from the start of when a Kafka request is written to the end of when the response for that request was fully read from the Kafka backend.
  * `cortex_ingest_storage_writer_kafka_request_throttled_seconds`: measures how long Kafka requests have been throttled by the Kafka client.
* [ENHANCEMENT] Distributor: Add per-user `cortex_distributor_sample_delay_seconds` to track delay of ingested samples with regard to wall clock. #11573
* [ENHANCEMENT] Distributor: added circuit breaker to not produce Kafka records at all if the context is already canceled / expired. This applied only when experimental ingest storage is enabled. #11768
* [ENHANCEMENT] Compactor: Optimize the planning phase for tenants with a very large number of blocks, such as tens or hundreds of thousands, at the cost of making it slightly slower for tenants with a very a small number of blocks. #11819
* [ENHANCEMENT] Query-frontend: Accurate tracking of samples processed from cache. #11719
* [ENHANCEMENT] Store-gateway: Change level 0 blocks to be reported as 'unknown/old_block' in metrics instead of '0' to improve clarity. Level 0 indicates blocks with metadata from before compaction level tracking was added to the bucket index. #11891
* [ENHANCEMENT] Compactor, distributor, ruler, scheduler and store-gateway: Makes `-<component-ring-config>.auto-forget-unhealthy-periods` configurable for each component. Deprecates the `-store-gateway.sharding-ring.auto-forget-enabled` flag. #11923
* [ENHANCEMENT] otlp: Stick to OTLP vocabulary on invalid label value length error. #11889
* [ENHANCEMENT] Ingester: Display user grace interval in the tenant list obtained through the `/ingester/tenants` endpoint. #11961
* [ENHANCEMENT] `kafkatool`: add `consumer-group delete-offset` command as a way to delete the committed offset for a consumer group. #11988
* [ENHANCEMENT] Block-builder-scheduler: Detect gaps in scheduled and completed jobs. #11867
* [ENHANCEMENT] Distributor: Experimental support for Prometheus Remote-Write 2.0 protocol has been updated. Created timestamps are now supported. This feature includes some limitations. If samples in a write request aren't ordered by time, the created timestamp might be dropped. Additionally, per-series metadata is automatically merged on the metric family level. Ingestion might fail if the client sends ProtoBuf fields out-of-order. The label `version` is added to the metric `cortex_distributor_requests_in_total` with a value of either `1.0` or `2.0`, depending on the detected remote-write protocol. #11977
* [ENHANCEMENT] Query-frontend: Added labels query optimizer that automatically removes redundant `__name__!=""` matchers from label names and label values queries, improving query performance. You can enable the optimizer per-tenant with the `labels_query_optimizer_enabled` runtime configuration flag. #12054 #12066 #12076 #12080
* [ENHANCEMENT] Query-frontend: Standardise non-regex patterns in query blocking upon loading of config. #12102
* [ENHANCEMENT] Ruler: Propagate GCS object mutation rate limit for rule group uploads. #12086
* [ENHANCEMENT] Stagger head compaction intervals across zones to prevent compactions from aligning simultaneously, which could otherwise cause strong consistency queries to fail when experimental ingest storage is enabled. #12090
* [ENHANCEMENT] Compactor: Add `-compactor.update-blocks-concurrency` flag to control concurrency for updating block metadata during bucket index updates, separate from deletion marker concurrency. #12117
* [ENHANCEMENT] Query-frontend: Allow users to set the `query-frontend.extra-propagated-headers` flag to specify the extra headers allowed to pass through to the rest of the query path. #12174
* [BUGFIX] OTLP: Fix response body and Content-Type header to align with spec. #10852
* [BUGFIX] Compactor: fix issue where block becomes permanently stuck when the Compactor's block cleanup job partially deletes a block. #10888
* [BUGFIX] Storage: fix intermittent failures in S3 upload retries. #10952
* [BUGFIX] Querier: return NaN from `irate()` if the second-last sample in the range is NaN and Prometheus' query engine is in use. #10956
* [BUGFIX] Ruler: don't count alerts towards `cortex_prometheus_notifications_dropped_total` if they are dropped due to alert relabelling. #10956
* [BUGFIX] Querier: Fix issue where an entire store-gateway zone leaving caused high CPU usage trying to find active members of the leaving zone. #11028
* [BUGFIX] Query-frontend: Fix blocks retention period enforcement when a request has multiple tenants (tenant federation). #11069
* [BUGFIX] Query-frontend: Fix `-query-frontend.query-sharding-max-sharded-queries` enforcement for instant queries with binary operators. #11086
* [BUGFIX] Memberlist: Fix hash ring updates before the full-join has been completed, when `-memberlist.notify-interval` is configured. #11098
* [BUGFIX] Query-frontend: Fix an issue where transient errors could be inadvertently cached. #11198
* [BUGFIX] Ingester: read reactive limiters should activate and deactivate when the ingester changes state. #11234
* [BUGFIX] Query-frontend: Fix an issue where errors from date/time parsing methods did not include the name of the invalid parameter. #11304
* [BUGFIX] Query-frontend: Fix a panic in monolithic mode caused by a clash in labels of the `cortex_client_invalid_cluster_validation_label_requests_total` metric definition. #11455
* [BUGFIX] Compactor: Fix issue where `MimirBucketIndexNotUpdated` can fire even though the index has been updated within the alert threshold. #11303
* [BUGFIX] Distributor: fix old entries in the HA Tracker with zero valued "elected at" timestamp. #11462
* [BUGFIX] Query-scheduler: Fix issue where deregistered querier goroutines can cause a panic if their backlogged dequeue requests are serviced. #11510
* [BUGFIX] Ruler: Failures during initial sync must be fatal for the service's startup. #11545
* [BUGFIX] Querier and query-frontend: Fix issue where aggregation functions like `topk` and `quantile` could return incorrect results if the scalar parameter is not a constant and Prometheus' query engine is in use. #11548
* [BUGFIX] Querier and query-frontend: Fix issue where range vector selectors could incorrectly ignore samples at the beginning of the range. #11548
* [BUGFIX] Querier: Fix rare panic if a query is canceled while a request to ingesters or store-gateways has just begun. #11613
* [BUGFIX] Ruler: Fix QueryOffset and AlignEvaluationTimeOnInterval being ignored when either recording or alerting rule evaluation is disabled. #11647
* [BUGFIX] Ingester: Fix issue where ingesters could leave read-only mode during forced compactions, resulting in write errors. #11664
* [BUGFIX] Ruler: Fix rare panic when the ruler is shutting down. #11781
* [BUGFIX] Block-builder-scheduler: Fix data loss bug in job assignment. #11785
* [BUGFIX] Compactor: start tracking `-compactor.max-compaction-time` after the initial compaction planning phase, to avoid rare cases where planning takes longer than `-compactor.max-compaction-time` and so actual compaction never runs for a tenant. #11834
* [BUGFIX] Distributor: Validate the RW2 symbols field and reject invalid requests that don't have an empty string as the first symbol. #11953
* [BUGFIX] Distributor: Check `max_inflight_push_requests_bytes` before decompressing incoming requests. #11967
* [BUGFIX] Query-frontend: Allow limit parameter to be 0 in label queries to explicitly request unlimited results. #12054
* [BUGFIX] Distributor: Fix a possible panic in the OTLP push path while handling a gRPC status error. #12072
* [BUGFIX] Query-frontend: Evaluate experimental duration expressions before sharding, splitting, and caching. Otherwise, the result is not correct. #12038
* [BUGFIX] Block-builder-scheduler: Fix bugs in handling of partitions with no commit. #12130
* [BUGFIX] Ingester: Fix issue where ingesters can exit read-only mode during idle compactions, resulting in write errors. #12128
* [BUGFIX] otlp: Reverts #11889 which has a pooled memory re-use bug. #12266

### Mixin

* [CHANGE] Alerts: Update the query for `MimirBucketIndexNotUpdated` to use `max_over_time` to prevent alert firing when pods rotate. #11311, #11426
* [CHANGE] Alerts: Make alerting threshold for `DistributorGcUsesTooMuchCpu` configurable. #11508
* [CHANGE] Remove support for the experimental read-write deployment mode. #11975
* [CHANGE] Alerts: Replace namespace with job label in golang_alerts. #11957
* [FEATURE] Add an alert if the block-builder-scheduler detects that it has skipped data. #12118
* [ENHANCEMENT] Dashboards: Include absolute number of notifications attempted to alertmanager in 'Mimir / Ruler'. #10918
* [ENHANCEMENT] Alerts: Make `MimirRolloutStuck` a critical alert if it has been firing for 6h. #10890
* [ENHANCEMENT] Dashboards: Add panels to the `Mimir / Tenants` and `Mimir / Top Tenants` dashboards showing the rate of gateway requests. #10978
* [ENHANCEMENT] Alerts: Improve `MimirIngesterFailsToProcessRecordsFromKafka` to not fire during forced TSDB head compaction. #11006
* [ENHANCEMENT] Alerts: Add alerts for invalid cluster validation labels. #11255 #11282 #11413
* [ENHANCEMENT] Dashboards: Improve "Kafka 100th percentile end-to-end latency when ingesters are running (outliers)" panel, computing the baseline latency on `max(10, 10%)` of ingesters instead of a fixed 10 replicas. #11581
* [ENHANCEMENT] Dashboards: Add "per-query memory consumption" and "fallback to Prometheus' query engine" panels to the Queries dashboard. #11626
* [ENHANCEMENT] Alerts: Add `MimirGoThreadsTooHigh` alert. #11836 #11845
* [ENHANCEMENT] Dashboards: Add autoscaling row for ruler query-frontends to `Mimir / Remote ruler reads` dashboard. #11838
* [BUGFIX] Dashboards: fix "Mimir / Tenants" legends for non-Kubernetes deployments. #10891
* [BUGFIX] Dashboards: fix Query-scheduler RPS panel legend in "Mimir / Reads". #11515
* [BUGFIX] Recording rules: fix `cluster_namespace_deployment:actual_replicas:count` recording rule when there's a mix on single-zone and multi-zone deployments. #11287
* [BUGFIX] Alerts: Enhance the `MimirRolloutStuck` alert, so it checks whether rollout groups as a whole (and not spread across instances) are changing or stuck. #11288

### Jsonnet

* [CHANGE] Increase the allowed number of rule groups for small, medium_small, and extra_small user tiers by 20%. #11152
* [CHANGE] Update rollout-operator to latest release. #11232 #11748
* [CHANGE] Memcached: Set a timeout of `500ms` for the `ruler-storage` cache instead of the default `200ms`. #11231
* [CHANGE] Ruler: If ingest storage is enabled, set the maximum buffered bytes in the Kafka client used by the ruler based on the expected maximum rule evaluation response size, clamping it between 1 GB (default) and 4 GB. #11602
* [CHANGE] All: Environment variable `JAEGER_REPORTER_MAX_QUEUE_SIZE` is no longer set. Components will use OTel's default value of `2048` unless explicitly configured. You can still configure `JAEGER_REPORTER_MAX_QUEUE_SIZE` if you configure tracing using Jaeger env vars, and you can always set `OTEL_BSP_MAX_QUEUE_SIZE` OTel configuration. #11700
* [CHANGE] Removed jaeger-agent-mixin and `_config.jaeger_agent_host` configuration. You can configure tracing using an OTLP endpoint through `_config.otlp_traces_endpoint`, see `tracing.libsonnet` for more configuration options. #11773
* [CHANGE] Removed `ingester_stream_chunks_when_using_blocks` option. #11711
* [CHANGE] Enable `memberlist.abort-if-fast-join-fails` for ingesters using memberlist #11931 #11950
* [CHANGE] Remove average per-pod series scaling trigger for ingest storage ingester HPA and use one based on max owned series instead. #11952
* [CHANGE] Add `store_gateway_grpc_max_query_response_size_bytes` config option to set the max store-gateway gRCP query response send size (and corresponsing querier receive size), and set to 200MB by default. #11968
* [CHANGE] Removed support for the experimental read-write deployment mode. #11974
* [FEATURE] Make ingest storage ingester HPA behavior configurable through `_config.ingest_storage_ingester_hpa_behavior`. #11168
* [FEATURE] Add an alternate ingest storage HPA trigger that targets maximum owned series per pod. #11356
* [FEATURE] Make tracing of HTTP headers as span attributes configurable through `_config.trace_request_headers`. You can exclude certain headers from being traced using `_config.trace_request_exclude_headers_list`. #11655 #11714
* [FEATURE] Allow configuring tracing with OTel environment variables through `$._config.otlp_traces_endpoint`. When configured, the `$.jaeger_mixin` is no longer available for use. #11773 #11981 #12074
* [FEATURE] Updated rollout-operator to support `OTEL_` environment variables for tracing. #11787
* [ENHANCEMENT] Add `query_frontend_only_args` option to specify CLI flags that apply only to query-frontends but not ruler-query-frontends. #11799
* [ENHANCEMENT] Make querier scale up (`$_config.autoscaling_querier_scaleup_percent_cap`) and scale down rates (`$_config.autoscaling_querier_scaledown_percent_cap`) configurable. #11862
* [ENHANCEMENT] Set resource requests and limits for the Memcached Prometheus exporter. #11933 #11946
* [ENHANCEMENT] Add assertion to ensure ingester ScaledObject has minimum and maximum replicas set to a value greater than 0. #11979
* [ENHANCEMENT] Add `ingest_storage_migration_ignore_ingest_storage_errors` and `ingest_storage_migration_ingest_storage_max_wait_time` configs to control error handling of the partition ingesters during ingest storage migrations. #12105
* [ENHANCEMENT] Add block-builder job processing duration timings and offset-skipped errors to the Block-builder dashboard. #12118
* [BUGFIX] Honor `weight` argument when building memory HPA query for resource scaled objects. #11935

### Mimirtool

* [FEATURE] Add `--enable-experimental-functions` flag to commands that parse PromQL to allow parsing experimental functions such as `sort_by_label()`.
* [ENHANCEMENT] Add `--block-size` CLI flag to `remote-read export` that allows setting the output block size. #12025
* [BUGFIX] Fix issue where `remote-read` doesn't behave like other mimirtool commands for authentication. #11402
* [BUGFIX] Fix issue where `remote-read export` could omit some samples if the query time range spans multiple blocks. #12025
* [BUGFIX] Fix issue where `remote-read export` could omit some output blocks in the list printed to the console or fail with `read/write on closed pipe`. #12025

### Mimir Continuous Test

* [FEATURE] Add `-tests.client.cluster-validation.label` flag to send the `X-Cluster` header with queries. #11418

### Query-tee

### Documentation

* [ENHANCEMENT] Update Thanos to Mimir migration guide with a tip to add the `__tenant_id__` label. #11584
* [ENHANCEMENT] Update the `MimirIngestedDataTooFarInTheFuture` runbook with a note about false positives and the endpoint to flush TSDB blocks by user. #11961

### Tools

* [ENHANCEMENT] `kafkatool`: Add `offsets` command for querying various partition offsets. #11115
* [ENHANCEMENT] `listblocks`: Output can now also be JSON or YAML for easier parsing. #11184
* [ENHANCEMENT] `mark-blocks`: Allow specifying blocks from multiple tenants. #11343
* [ENHANCEMENT] `undelete-blocks`: Support removing S3 delete markers to avoid copying data when recovering blocks. #11256
* [BUGFIX] `screenshots`: Update to tar-fs v3.1.0 to address [CVE-2025-48387](https://nvd.nist.gov/vuln/detail/CVE-2025-48387). #12030

## 2.16.2

### Grafana Mimir

* [BUGFIX] Update to Go v1.23.12 to address [CVE-2025-22871](https://nvd.nist.gov/vuln/detail/CVE-2025-22871), [CVE-2025-4673](https://nvd.nist.gov/vuln/detail/CVE-2025-4673), [CVE-2025-0913](https://nvd.nist.gov/vuln/detail/CVE-2025-0913). #12582
* [BUGFIX] Update Docker base images for tools from `alpine:3.21.3` to `alpine:3.21.5` to address [CVE-2025-9230](https://nvd.nist.gov/vuln/detail/CVE-2025-9230), [CVE-2025-9231](https://nvd.nist.gov/vuln/detail/CVE-2025-9231), [CVE-2025-2025-9232](https://nvd.nist.gov/vuln/detail/CVE-2025-9232). #12990

## 2.16.1

### Grafana Mimir

* [BUGFIX] Update to Go v1.23.9 to address [CVE-2025-22871](https://nvd.nist.gov/vuln/detail/CVE-2025-22871). #11543
* [BUGFIX] Update `golang.org/x/net` to v0.38.0 to address [CVE-2025-22872](https://nvd.nist.gov/vuln/detail/CVE-2025-22872). #11281
* [BUGFIX] Query-frontend: Fix a panic in monolithic mode caused by a clash in labels of the `cortex_client_invalid_cluster_validation_label_requests_total` metric definition. #11455

## 2.16.0

### Grafana Mimir

* [CHANGE] Querier: pass context to queryable `IsApplicable` hook. #10451
* [CHANGE] Distributor: OTLP and push handler replace all non-UTF8 characters with the unicode replacement character `\uFFFD` in error messages before propagating them. #10236
* [CHANGE] Querier: pass query matchers to queryable `IsApplicable` hook. #10256
* [CHANGE] Build: removed Mimir Alpine Docker image and related CI tests. #10469
* [CHANGE] Query-frontend: Add `topic` label to `cortex_ingest_storage_strong_consistency_requests_total`, `cortex_ingest_storage_strong_consistency_failures_total`, and `cortex_ingest_storage_strong_consistency_wait_duration_seconds` metrics. #10220
* [CHANGE] Ruler: cap the rate of retries for remote query evaluation to 170/sec. This is configurable via `-ruler.query-frontend.max-retries-rate`. #10375 #10403
* [CHANGE] Query-frontend: Add `topic` label to `cortex_ingest_storage_reader_last_produced_offset_requests_total`, `cortex_ingest_storage_reader_last_produced_offset_failures_total`, `cortex_ingest_storage_reader_last_produced_offset_request_duration_seconds`, `cortex_ingest_storage_reader_partition_start_offset_requests_total`, `cortex_ingest_storage_reader_partition_start_offset_failures_total`, `cortex_ingest_storage_reader_partition_start_offset_request_duration_seconds` metrics. #10462
* [CHANGE] Ingester: Set `-ingester.ooo-native-histograms-ingestion-enabled` to true by default. #10483
* [CHANGE] Ruler: Add `user` and `reason` labels to `cortex_ruler_write_requests_failed_total` and `cortex_ruler_queries_failed_total`; add `user` to
    `cortex_ruler_write_requests_total` and `cortex_ruler_queries_total` metrics. #10536
* [CHANGE] Querier / Query-frontend: Remove experimental `-querier.promql-experimental-functions-enabled` and `-query-frontend.block-promql-experimental-functions` CLI flags and respective YAML configuration options to enable experimental PromQL functions. Instead access to experimental PromQL functions is always blocked. You can enable them using the per-tenant setting `enabled_promql_experimental_functions`. #10660 #10712
* [CHANGE] Store-gateway: Include posting sampling rate in sparse index headers. When the sampling rate isn't set in a sparse index header, store gateway rebuilds the sparse header with the configured `blocks-storage.bucket-store.posting-offsets-in-mem-sampling` value. If the sparse header's sampling rate is set but doesn't match the configured rate, store gateway either rebuilds the sparse header or downsamples to the configured sampling rate. #10684 #10878
* [CHANGE] Distributor: Return specific error message when burst size limit is exceeded. #10835
* [CHANGE] Ingester: enable native histograms ingestion by default, meaning`ingester.native-histograms-ingestion-enabled` defaults to true. #10867
* [FEATURE] Query Frontend: Expose query stats in the `Server-Timing` header when the `X-Mimir-Response-Query-Stats: true` header is present in the request. #10192
* [FEATURE] Distributor: Add experimental `-distributor.otel-keep-identifying-resource-attributes` option to allow keeping `service.instance.id`, `service.name` and `service.namespace` in `target_info` on top of converting them to the `instance` and `job` labels. #10216
* [FEATURE] Ingester/Distributor: Add support for exporting cost attribution metrics (`cortex_ingester_attributed_active_series`, `cortex_distributor_received_attributed_samples_total`, and `cortex_discarded_attributed_samples_total`) with labels specified by customers to a custom Prometheus registry. This feature enables more flexible billing data tracking. #10269 #10702
* [FEATURE] Ruler: Added `/ruler/tenants` endpoints to list the discovered tenants with rule groups. #10738
* [FEATURE] Distributor: Add experimental Influx handler. #10153
* [FEATURE] Query-frontend: Configuration options `query-frontend.cache-errors` and `query-frontend.results-cache-ttl-for-errors` for caching non-transient error responses are no longer experimental. #10927
* [FEATURE] Distributor: Add experimental `memberlist` KV store for ha_tracker. You can enable it using the `-distributor.ha-tracker.kvstore.store` flag. You can configure Memberlist parameters via the `-memberlist-*` flags. #10054
* [ENHANCEMENT] Compactor: Expose `cortex_bucket_index_last_successful_update_timestamp_seconds` for all tenants assigned to the compactor before starting the block cleanup job. #10569
* [ENHANCEMENT] Query Frontend: Return server-side `samples_processed` statistics. #10103
* [ENHANCEMENT] Distributor: OTLP receiver now converts also metric metadata. See also https://github.com/prometheus/prometheus/pull/15416. #10168
* [ENHANCEMENT] Distributor: discard float and histogram samples with duplicated timestamps from each timeseries in a request before the request is forwarded to ingesters. Discarded samples are tracked by `cortex_discarded_samples_total` metrics with the reason `sample_duplicate_timestamp`. #10145 #10430
* [ENHANCEMENT] Ruler: Add `cortex_prometheus_rule_group_last_rule_duration_sum_seconds` metric to track the total evaluation duration of a rule group regardless of concurrency #10189
* [ENHANCEMENT] Distributor: Add native histogram support for `electedReplicaPropagationTime` metric in ha_tracker. #10264
* [ENHANCEMENT] Ingester: More efficient CPU/memory utilization-based read request limiting. #10325
* [ENHANCEMENT] OTLP: In addition to the flag `-distributor.otel-created-timestamp-zero-ingestion-enabled` there is now `-distributor.otel-start-time-quiet-zero` to convert OTel start timestamps to Prometheus QuietZeroNaNs. This flag is to make the change rollout safe between Ingesters and Distributors. #10238
* [ENHANCEMENT] Ruler: When rule concurrency is enabled for a rule group, its rules will now be reordered and run in batches based on their dependencies. This increases the number of rules that can potentially run concurrently. Note that the global and tenant-specific limits still apply #10400
* [ENHANCEMENT] Query-frontend: include more information about read consistency in trace spans produced when using experimental ingest storage. #10412
* [ENHANCEMENT] Ingester: Hide tokens in ingester ring status page when ingest storage is enabled #10399
* [ENHANCEMENT] Ingester: add `active_series_additional_custom_trackers` configuration, in addition to the already existing `active_series_custom_trackers`. The `active_series_additional_custom_trackers` configuration allows you to configure additional custom trackers that get merged with `active_series_custom_trackers` at runtime. #10428
* [ENHANCEMENT] Query-frontend: Allow blocking raw http requests with the `blocked_requests` configuration. Requests can be blocked based on their path, method or query parameters #10484
* [ENHANCEMENT] Ingester: Added the following metrics exported by `PostingsForMatchers` cache: #10500 #10525
  * `cortex_ingester_tsdb_head_postings_for_matchers_cache_hits_total`
  * `cortex_ingester_tsdb_head_postings_for_matchers_cache_misses_total`
  * `cortex_ingester_tsdb_head_postings_for_matchers_cache_requests_total`
  * `cortex_ingester_tsdb_head_postings_for_matchers_cache_skips_total`
  * `cortex_ingester_tsdb_head_postings_for_matchers_cache_evictions_total`
  * `cortex_ingester_tsdb_block_postings_for_matchers_cache_hits_total`
  * `cortex_ingester_tsdb_block_postings_for_matchers_cache_misses_total`
  * `cortex_ingester_tsdb_block_postings_for_matchers_cache_requests_total`
  * `cortex_ingester_tsdb_block_postings_for_matchers_cache_skips_total`
  * `cortex_ingester_tsdb_block_postings_for_matchers_cache_evictions_total`
* [ENHANCEMENT] Add support for the HTTP header `X-Filter-Queryables` which allows callers to decide which queryables should be used by the querier, useful for debugging and testing queryables in isolation. #10552 #10594
* [ENHANCEMENT] Compactor: Shuffle users' order in `BlocksCleaner`. Prevents bucket indexes from going an extended period without cleanup during compactor restarts. #10513
* [ENHANCEMENT] Distributor, querier, ingester and store-gateway: Add support for `limit` parameter for label names and values requests. #10410
* [ENHANCEMENT] Ruler: Adds support for filtering results from rule status endpoint by `file[]`, `rule_group[]` and `rule_name[]`. #10589
* [ENHANCEMENT] Query-frontend: Add option to "spin off" subqueries as actual range queries, so that they benefit from query acceleration techniques such as sharding, splitting, and caching. To enable this feature, set the `-query-frontend.instant-queries-with-subquery-spin-off=<comma separated list>` option on the frontend or the `instant_queries_with_subquery_spin_off` per-tenant override with regular expressions matching the queries to enable. #10460 #10603 #10621 #10742 #10796
* [ENHANCEMENT] Querier, ingester: The series API respects passed `limit` parameter. #10620 #10652
* [ENHANCEMENT] Store-gateway: Add experimental settings under `-store-gateway.dynamic-replication` to allow more than the default of 3 store-gateways to own recent blocks. #10382 #10637
* [ENHANCEMENT] Ingester: Add reactive concurrency limiters to protect push and read operations from overload. #10574
* [ENHANCEMENT] Compactor: Add experimental `-compactor.max-lookback` option to limit blocks considered in each compaction cycle. Blocks uploaded prior to the lookback period aren't processed. This option helps reduce CPU utilization in tenants with large block metadata files that are processed before each compaction. #10585 #10794
* [ENHANCEMENT] Distributor: Optionally expose the current HA replica for each tenant in the `cortex_ha_tracker_elected_replica_status` metric. This is enabled with the `-distributor.ha-tracker.enable-elected-replica-metric=true` flag. #10644
* [ENHANCEMENT] Enable three Go runtime metrics: #10641
  * `go_cpu_classes_gc_total_cpu_seconds_total`
  * `go_cpu_classes_total_cpu_seconds_total`
  * `go_cpu_classes_idle_cpu_seconds_total`
* [ENHANCEMENT] All: Add experimental support for cluster validation in gRPC calls. When it is enabled, gRPC server verifies if a request coming from a gRPC client comes from an expected cluster. This validation can be configured by the following experimental configuration options: #10767
  * `-server.cluster-validation.label`
  * `-server.cluster-validation.grpc.enabled`
  * `-server.cluster-validation.grpc.soft-validation`
* [ENHANCEMENT] gRPC clients: Add experimental support to include the cluster validation label in gRPC metadata. When cluster validation is enabled on gRPC server side, the cluster validation label from gRPC metadata is compared with the gRPC server's cluster validation label. #10869 #10883
  * By setting `-<grpc-client-config-path>.cluster-validation.label`, you configure the cluster validation label of _a single_ gRPC client, whose `grpcclient.Config` object is configurable through `-<grpc-client-config-path>`.
  * By setting `-common.client-cluster-validation.label`, you configure the cluster validation label of _all_ gRPC clients.
* [ENHANCEMENT] gRPC clients: Add `cortex_client_request_invalid_cluster_validation_labels_total` metrics, that are used by Mimir's gRPC clients to track invalid cluster validations. #10767
* [ENHANCEMENT] Add experimental metric `cortex_distributor_dropped_native_histograms_total` to measure native histograms silently dropped when native histograms are disabled for a tenant. #10760
* [ENHANCEMENT] Compactor: Add experimental `-compactor.upload-sparse-index-headers` option. When enabled, the compactor will attempt to upload sparse index headers to object storage. This prevents latency spikes after adding store-gateway replicas. #10684
* [ENHANCEMENT] Ruler: add support for YAML aliases in `alert`, `record` and `expr` fields in rule groups. https://github.com/prometheus/prometheus/pull/14957 #10884
* [ENHANCEMENT] Memcached: Add experimental `-<prefix>.memcached.addresses-provider` flag to use alternate DNS service discovery backends when discovering Memcached hosts. #10895
* [BUGFIX] Distributor: Use a boolean to track changes while merging the ReplicaDesc components, rather than comparing the objects directly. #10185
* [BUGFIX] Querier: fix timeout responding to query-frontend when response size is very close to `-querier.frontend-client.grpc-max-send-msg-size`. #10154
* [BUGFIX] Query-frontend and querier: show warning/info annotations in some cases where they were missing (if a lazy querier was used). #10277
* [BUGFIX] Query-frontend: Fix an issue where transient errors are inadvertently cached. #10537 #10631
* [BUGFIX] Ruler: fix indeterminate rules being always run concurrently (instead of never) when `-ruler.max-independent-rule-evaluation-concurrency` is set. https://github.com/prometheus/prometheus/pull/15560 #10258
* [BUGFIX] PromQL: Fix various UTF-8 bugs related to quoting. https://github.com/prometheus/prometheus/pull/15531 #10258
* [BUGFIX] Ruler: Fixed an issue when using the experimental `-ruler.max-independent-rule-evaluation-concurrency` feature, where if a rule group was eligible for concurrency, it would flap between running concurrently or not based on the time it took after running concurrently. #9726 #10189
* [BUGFIX] Mimirtool: `remote-read` commands will now return data. #10286
* [BUGFIX] PromQL: Fix deriv, predict_linear and double_exponential_smoothing with histograms https://github.com/prometheus/prometheus/pull/15686 #10383
* [BUGFIX] MQE: Fix deriv with histograms #10383
* [BUGFIX] PromQL: Fix <aggr_over_time> functions with histograms https://github.com/prometheus/prometheus/pull/15711 #10400
* [BUGFIX] MQE: Fix <aggr_over_time> functions with histograms #10400
* [BUGFIX] Distributor: return HTTP status 415 Unsupported Media Type instead of 200 Success for Remote Write 2.0 until we support it. #10423 #10916
* [BUGFIX] Query-frontend: Add flag `-query-frontend.prom2-range-compat` and corresponding YAML to rewrite queries with ranges that worked in Prometheus 2 but are invalid in Prometheus 3. #10445 #10461 #10502
* [BUGFIX] Distributor: Fix edge case at the HA-tracker with memberlist as KVStore, where when a replica in the KVStore is marked as deleted but not yet removed, it fails to update the KVStore. #10443
* [BUGFIX] Distributor: Fix panics in `DurationWithJitter` util functions when computed variance is zero. #10507
* [BUGFIX] Ingester: Fixed a race condition in the `PostingsForMatchers` cache that may have infrequently returned expired cached postings. #10500
* [BUGFIX] Distributor: Report partially converted OTLP requests with status 400 Bad Request. #10588
* [BUGFIX] Ruler: fix issue where rule evaluations could be missed while shutting down a ruler instance if that instance owns many rule groups. prometheus/prometheus#15804 #10762
* [BUGFIX] Ingester: Add additional check on reactive limiter queue sizes. #10722
* [BUGFIX] TSDB: fix unknown series errors and possible lost data during WAL replay when series are removed from the head due to inactivity and reappear before the next WAL checkpoint. https://github.com/prometheus/prometheus/pull/16060 https://github.com/prometheus/prometheus/pull/16231 #10824 #10955
* [BUGFIX] Querier: fix issue where `label_join` could incorrectly return multiple series with the same labels rather than failing with `vector cannot contain metrics with the same labelset`. https://github.com/prometheus/prometheus/pull/15975 #10826
* [BUGFIX] Querier: fix issue where counter resets on native histograms could be incorrectly under- or over-counted when using subqueries. https://github.com/prometheus/prometheus/pull/15987 #10871
* [BUGFIX] Querier: fix incorrect annotation emitted when `quantile_over_time` is evaluated over a range with both histograms and floats. https://github.com/prometheus/prometheus/pull/16018 #10884
* [BUGFIX] Querier: fix duplicated double quotes in invalid label name error from `count_values`. https://github.com/prometheus/prometheus/pull/16054 #10884
* [BUGFIX] Ingester: fix goroutines and memory leak when experimental ingest storage enabled and a server-side error occurs during metrics ingestion. #10915
* [BUGFIX] Alertmanager: Avoid fetching Grafana state if Grafana AM compatibility is not enabled. #10857
* [BUGFIX] Alertmanager: Fix decoding of queryFromGeneratorURL in templates. #8914
* [BUGFIX] Alertmanager: DedupStage to stop notification pipeline when the timestamp of notification log entry is after the pipeline was flushed #10989

### Mixin

* [CHANGE] Alerts: Only alert on errors performing cache operations if there are over 10 request/sec to avoid flapping. #10832
* [FEATURE] Add compiled mixin for GEM installations in `operations/mimir-mixin-compiled-gem`. #10690 #10877
* [ENHANCEMENT] Dashboards: clarify that the ingester and store-gateway panels on the 'Reads' dashboard show data from all query requests to that component, not just requests from the main query path (ie. requests from the ruler query path are included as well). #10598
* [ENHANCEMENT] Dashboards: add ingester and store-gateway panels from the 'Reads' dashboard to the 'Remote ruler reads' dashboard as well. #10598
* [ENHANCEMENT] Dashboards: add ingester and store-gateway panels showing only requests from the respective dashboard's query path to the 'Reads' and 'Remote ruler reads' dashboards. For example, the 'Remote ruler reads' dashboard now has panels showing the ingester query request rate from ruler-queriers. #10598
* [ENHANCEMENT] Dashboards: 'Writes' dashboard: show write requests broken down by request type. #10599
* [ENHANCEMENT] Dashboards: clarify when query-frontend and query-scheduler dashboard panels are expected to show no data. #10624
* [ENHANCEMENT] Alerts: Add warning alert `DistributorGcUsesTooMuchCpu`. #10641
* [ENHANCEMENT] Dashboards: Add "Federation-frontend" dashboard for GEM. #10697 #10736
* [ENHANCEMENT] Dashboards: Add Query-Scheduler <-> Querier Inflight Requests row to Query Reads and Remote Ruler reads dashboards. #10290
* [ENHANCEMENT] Alerts: Add "Federation-frontend" alert for remote clusters returning errors. #10698
* [BUGFIX] Dashboards: fix how we switch between classic and native histograms. #10018
* [BUGFIX] Alerts: Ignore cache errors performing `delete` operations since these are expected to fail when keys don't exist. #10287
* [BUGFIX] Dashboards: fix "Mimir / Rollout Progress" latency comparison when gateway is enabled. #10495
* [BUGFIX] Dashboards: fix autoscaling panels when Mimir is deployed using Helm. #10473
* [BUGFIX] Alerts: fix `MimirAutoscalerNotActive` alert. #10564

### Jsonnet

* [CHANGE] Update rollout-operator version to 0.23.0. #10229 #10750
* [CHANGE] Memcached: Update to Memcached 1.6.34. #10318
* [CHANGE] Change multi-AZ deployments default toleration value from 'multi-az' to 'secondary-az', and make it configurable via the following settings: #10596
  * `_config.multi_zone_schedule_toleration` (default)
  * `_config.multi_zone_distributor_schedule_toleration` (distributor's override)
  * `_config.multi_zone_etcd_schedule_toleration` (etcd's override)
* [CHANGE] Ring: relaxed the hash ring heartbeat timeout for store-gateways: #10634
  * `-store-gateway.sharding-ring.heartbeat-timeout` set to `10m`
* [CHANGE] Memcached: Use 3 replicas for all cache types by default. #10739
* [ENHANCEMENT] Enforce `persistentVolumeClaimRetentionPolicy` `Retain` policy on partition ingesters during migration to experimental ingest storage. #10395
* [ENHANCEMENT] Allow to not configure `topologySpreadConstraints` by setting the following configuration options to a negative value: #10540
  * `distributor_topology_spread_max_skew`
  * `query_frontend_topology_spread_max_skew`
  * `querier_topology_spread_max_skew`
  * `ruler_topology_spread_max_skew`
  * `ruler_querier_topology_spread_max_skew`
* [ENHANCEMENT] Validate the `$._config.shuffle_sharding.ingester_partitions_shard_size` value when partition shuffle sharding is enabled in the ingest-storage mode. #10746
* [BUGFIX] Ports in container rollout-operator. #10273
* [BUGFIX] When downscaling is enabled, the components must annotate `prepare-downscale-http-port` with the value set in `$._config.server_http_port`. #10367

### Mimirtool

* [BUGFIX] Fix issue where `MIMIR_HTTP_PREFIX` environment variable was ignored and the value from `MIMIR_MIMIR_HTTP_PREFIX` was used instead. #10207
* [ENHANCEMENT] Unify mimirtool authentication options and add extra-headers support for commands that depend on MimirClient. #10178
* [ENHANCEMENT] `mimirtool grafana analyze` now supports custom panels. #10669
* [ENHANCEMENT] `mimirtool grafana analyze` now supports bar chart, pie chart, state timeline, status history,
  histogram, candlestick, canvas, flame graph, geomap, node graph, trend, and XY chart panels. #10669

### Mimir Continuous Test

### Query-tee

* [ENHANCEMENT] Allow skipping comparisons when preferred backend fails. Disabled by default, enable with `-proxy.compare-skip-preferred-backend-failures=true`. #10612

### Documentation

* [CHANGE] Add production tips related to cache size, heavy multi-tenancy and latency spikes. #9978
* [ENHANCEMENT] Update `MimirAutoscalerNotActive` and `MimirAutoscalerKedaFailing` runbooks, with an instruction to check whether Prometheus has enough CPU allocated. #10257

### Tools

* [CHANGE] `copyblocks`: Remove /pprof endpoint. #10329
* [CHANGE] `mark-blocks`: Replace `markblocks` with added features including removing markers and reading block identifiers from a file. #10597

## 2.15.3

### Grafana Mimir

* [BUGFIX] Update to Go v1.23.9 to address [CVE-2025-22871](https://nvd.nist.gov/vuln/detail/CVE-2025-22871). #11537

### Mimirtool

* [BUGFIX] Upgrade Alpine Linux to 3.20.6, fixes CVE-2025-26519. #11530

### Mimir Continuous Test

* [BUGFIX] Upgrade Alpine Linux to 3.20.6, fixes CVE-2025-26519. #11530

## 2.15.2

### Grafana Mimir

* [BUGFIX] Update module golang.org/x/net to v0.36.0 to address [CVE-2025-22870](https://nvd.nist.gov/vuln/detail/CVE-2025-22870). #10875
* [BUGFIX] Update module github.com/golang-jwt/jwt/v5 to v5.2.2 to address [CVE-2025-30204](https://nvd.nist.gov/vuln/detail/CVE-2025-30204). #11045


## 2.15.1

### Grafana Mimir

* [BUGFIX] Update module github.com/golang/glog to v1.2.4 to address [CVE-2024-45339](https://nvd.nist.gov/vuln/detail/CVE-2024-45339). #10541
* [BUGFIX] Update module github.com/go-jose/go-jose/v4 to v4.0.5 to address [CVE-2025-27144](https://nvd.nist.gov/vuln/detail/CVE-2025-27144). #10783
* [BUGFIX] Update module golang.org/x/oauth2 to v0.27.0 to address [CVE-2025-22868](https://nvd.nist.gov/vuln/detail/CVE-2025-22868). #10803
* [BUGFIX] Update module golang.org/x/crypto to v0.35.0 to address [CVE-2025-22869](https://nvd.nist.gov/vuln/detail/CVE-2025-22869). #10804
* [BUGFIX] Upgrade Go to 1.23.7 to address [CVE-2024-45336](https://nvd.nist.gov/vuln/detail/CVE-2024-45336), [CVE-2024-45341](https://nvd.nist.gov/vuln/detail/CVE-2024-45341), and [CVE-2025-22866](https://nvd.nist.gov/vuln/detail/CVE-2025-22866). #10862


## 2.15.0

### Grafana Mimir

* [CHANGE] Alertmanager: the following metrics are not exported for a given `user` when the metric value is zero: #9359
  * `cortex_alertmanager_alerts_received_total`
  * `cortex_alertmanager_alerts_invalid_total`
  * `cortex_alertmanager_partial_state_merges_total`
  * `cortex_alertmanager_partial_state_merges_failed_total`
  * `cortex_alertmanager_state_replication_total`
  * `cortex_alertmanager_state_replication_failed_total`
  * `cortex_alertmanager_alerts`
  * `cortex_alertmanager_silences`
* [CHANGE] Distributor: Drop experimental `-distributor.direct-otlp-translation-enabled` flag, since direct OTLP translation is well tested at this point. #9647
* [CHANGE] Ingester: Change `-initial-delay` for circuit breakers to begin when the first request is received, rather than at breaker activation. #9842
* [CHANGE] Query-frontend: apply query pruning before query sharding instead of after. #9913
* [CHANGE] Ingester: remove experimental flags `-ingest-storage.kafka.ongoing-records-per-fetch` and `-ingest-storage.kafka.startup-records-per-fetch`. They are removed in favour of `-ingest-storage.kafka.max-buffered-bytes`. #9906
* [CHANGE] Ingester: Replace `cortex_discarded_samples_total` label from `sample-out-of-bounds` to `sample-timestamp-too-old`. #9885
* [CHANGE] Ruler: the `/prometheus/config/v1/rules` does not return an error anymore if a rule group is missing in the object storage after been successfully returned by listing the storage, because it could have been deleted in the meanwhile. #9936
* [CHANGE] Querier: The `.` pattern in regular expressions in PromQL matches newline characters. With this change regular expressions like `.*` match strings that include `\n`. To maintain the old behaviour, you will have to change regular expressions by replacing all `.` patterns with `[^\n]`, e.g. `foo[^\n]*`. This upgrades PromQL compatibility from Prometheus 2.0 to 3.0. #9844
* [CHANGE] Querier: Lookback and range selectors are left open and right closed (previously left closed and right closed). This change affects queries and subqueries when the evaluation time perfectly aligns with the sample timestamps. For example assume querying a timeseries with evenly spaced samples exactly 1 minute apart. Previously, a range query with `5m` would usually return 5 samples, or 6 samples if the query evaluation aligns perfectly with a scrape. Now, queries like this will always return 5 samples. This upgrades PromQL compatibility from Prometheus 2.0 to 3.0. #9844 #10188
* [CHANGE] Querier: promql(native histograms): Introduce exponential interpolation. #9844
* [CHANGE] Remove deprecated `api.get-request-for-ingester-shutdown-enabled` setting, which scheduled for removal in 2.15. #10197
* [FEATURE] Querier: add experimental streaming PromQL engine, enabled with `-querier.query-engine=mimir`. #10067
* [FEATURE] Distributor: Add support for `lz4` OTLP compression. #9763
* [FEATURE] Query-frontend: added experimental configuration options `query-frontend.cache-errors` and `query-frontend.results-cache-ttl-for-errors` to allow non-transient responses to be cached. When set to `true` error responses from hitting limits or bad data are cached for a short TTL. #9028
* [FEATURE] Query-frontend: add middleware to control access to specific PromQL experimental functions on a per-tenant basis. #9798
* [FEATURE] gRPC: Support S2 compression. #9322
  * `-alertmanager.alertmanager-client.grpc-compression=s2`
  * `-ingester.client.grpc-compression=s2`
  * `-querier.frontend-client.grpc-compression=s2`
  * `-querier.scheduler-client.grpc-compression=s2`
  * `-query-frontend.grpc-client-config.grpc-compression=s2`
  * `-query-scheduler.grpc-client-config.grpc-compression=s2`
  * `-ruler.client.grpc-compression=s2`
  * `-ruler.query-frontend.grpc-client-config.grpc-compression=s2`
* [FEATURE] Alertmanager: limit added for maximum size of the Grafana state (`-alertmanager.max-grafana-state-size-bytes`). #9475
* [FEATURE] Alertmanager: limit added for maximum size of the Grafana configuration (`-alertmanager.max-config-size-bytes`). #9402
* [FEATURE] Ingester: Experimental support for ingesting out-of-order native histograms. This is disabled by default and can be enabled by setting `-ingester.ooo-native-histograms-ingestion-enabled` to `true`. #7175
* [FEATURE] Distributor: Added `-api.skip-label-count-validation-header-enabled` option to allow skipping label count validation on the HTTP write path based on `X-Mimir-SkipLabelCountValidation` header being `true` or not. #9576
* [FEATURE] Ruler: Add experimental support for caching the contents of rule groups. This is disabled by default and can be enabled by setting `-ruler-storage.cache.rule-group-enabled`. #9595 #10024
* [FEATURE] PromQL: Add experimental `info` function. Experimental functions are disabled by default, but can be enabled setting `-querier.promql-experimental-functions-enabled=true` in the query-frontend and querier. #9879
* [FEATURE] Distributor: Support promotion of OTel resource attributes to labels. #8271
* [FEATURE] Querier: Add experimental `double_exponential_smoothing` PromQL function. Experimental functions are disabled by default, but can be enabled by setting `-querier.promql-experimental-functions-enabled=true` in the query-frontend and querier. #9844
* [ENHANCEMENT] Query Frontend: Return server-side `bytes_processed` statistics following Server-Timing format. #9645 #9985
* [ENHANCEMENT] mimirtool: Adds bearer token support for mimirtool's analyze ruler/prometheus commands. #9587
* [ENHANCEMENT] Ruler: Support `exclude_alerts` parameter in `<prometheus-http-prefix>/api/v1/rules` endpoint. #9300
* [ENHANCEMENT] Distributor: add a metric to track tenants who are sending newlines in their label values called `cortex_distributor_label_values_with_newlines_total`. #9400
* [ENHANCEMENT] Ingester: improve performance of reading the WAL. #9508
* [ENHANCEMENT] Query-scheduler: improve the errors and traces emitted by query-schedulers when communicating with queriers. #9519
* [ENHANCEMENT] Compactor: uploaded blocks cannot be bigger than max configured compactor time range, and cannot cross the boundary for given time range. #9524
* [ENHANCEMENT] The distributor now validates that received label values only contain allowed characters. #9185
* [ENHANCEMENT] Add SASL plain authentication support to Kafka client used by the experimental ingest storage. Configure SASL credentials via the following settings: #9584
  * `-ingest-storage.kafka.sasl-password`
  * `-ingest-storage.kafka.sasl-username`
* [ENHANCEMENT] memberlist: TCP transport write path is now non-blocking, and is configurable by new flags: #9594
  * `-memberlist.max-concurrent-writes`
  * `-memberlist.acquire-writer-timeout`
* [ENHANCEMENT] memberlist: Notifications can now be processed once per interval specified by `-memberlist.notify-interval` to reduce notify storm CPU activity in large clusters. #9594
* [ENHANCEMENT] Query-scheduler: Remove the experimental `query-scheduler.prioritize-query-components` flag. Request queues always prioritize query component dequeuing above tenant fairness. #9703
* [ENHANCEMENT] Ingester: Emit traces for block syncing, to join up block-upload traces. #9656
* [ENHANCEMENT] Querier: Enable the optional querying of additional storage queryables. #9712
* [ENHANCEMENT] Ingester: Disable the push circuit breaker when ingester is in read-only mode. #9760
* [ENHANCEMENT] Ingester: Reduced lock contention in the `PostingsForMatchers` cache. #9773
* [ENHANCEMENT] Storage: Allow HTTP client settings to be tuned for GCS and Azure backends via an `http` block or corresponding CLI flags. This was already supported by the S3 backend. #9778
* [ENHANCEMENT] Ruler: Support `group_limit` and `group_next_token` parameters in the `<prometheus-http-prefix>/api/v1/rules` endpoint. #9563
* [ENHANCEMENT] Ingester: improved lock contention affecting read and write latencies during TSDB head compaction. #9822
* [ENHANCEMENT] Distributor: when a label value fails validation due to invalid UTF-8 characters, don't include the invalid characters in the returned error. #9828
* [ENHANCEMENT] Ingester: when experimental ingest storage is enabled, do not buffer records in the Kafka client when fetch concurrency is in use. #9838 #9850
* [ENHANCEMENT] Compactor: refresh deletion marks when updating the bucket index concurrently. This speeds up updating the bucket index by up to 16 times when there is a lot of blocks churn (thousands of blocks churning every cleanup cycle). #9881
* [ENHANCEMENT] PromQL: make `sort_by_label` stable. #9879
* [ENHANCEMENT] Distributor: Initialize ha_tracker cache before ha_tracker and distributor reach running state and begin serving writes. #9826 #9976
* [ENHANCEMENT] Ingester: `-ingest-storage.kafka.max-buffered-bytes` to limit the memory for buffered records when using concurrent fetching. #9892
* [ENHANCEMENT] Querier: improve performance and memory consumption of queries that select many series. #9914
* [ENHANCEMENT] Ruler: Support OAuth2 and proxies in Alertmanager client #9945 #10030
* [ENHANCEMENT] Ingester: Add `-blocks-storage.tsdb.bigger-out-of-order-blocks-for-old-samples` to build 24h blocks for out-of-order data belonging to the previous days instead of building smaller 2h blocks. This reduces pressure on compactors and ingesters when the out-of-order samples span multiple days in the past. #9844 #10033 #10035
* [ENHANCEMENT] Distributor: allow a different limit for info series (series ending in `_info`) label count, via `-validation.max-label-names-per-info-series`. #10028
* [ENHANCEMENT] Ingester: do not reuse labels, samples and histograms slices in the write request if there are more entries than 10x the pre-allocated size. This should help to reduce the in-use memory in case of few requests with a very large number of labels, samples or histograms. #10040
* [ENHANCEMENT] Query-Frontend: prune `<subquery> and on() (vector(x)==y)` style queries and stop pruning `<subquery> < -Inf`. Triggered by https://github.com/prometheus/prometheus/pull/15245. #10026
* [ENHANCEMENT] Query-Frontend: perform request format validation before processing the request. #10093
* [BUGFIX] Fix issue where functions such as `rate()` over native histograms could return incorrect values if a float stale marker was present in the selected range. #9508
* [BUGFIX] Fix issue where negation of native histograms (eg. `-some_native_histogram_series`) did nothing. #9508
* [BUGFIX] Fix issue where `metric might not be a counter, name does not end in _total/_sum/_count/_bucket` annotation would be emitted even if `rate` or `increase` did not have enough samples to compute a result. #9508
* [BUGFIX] Fix issue where sharded queries could return annotations with incorrect or confusing position information. #9536
* [BUGFIX] Fix issue where downstream consumers may not generate correct cache keys for experimental error caching. #9644
* [BUGFIX] Fix issue where active series requests error when encountering a stale posting. #9580
* [BUGFIX] Fix pooling buffer reuse logic when `-distributor.max-request-pool-buffer-size` is set. #9666
* [BUGFIX] Fix issue when using the experimental `-ruler.max-independent-rule-evaluation-concurrency` feature, where the ruler could panic as it updates a running ruleset or shutdowns. #9726
* [BUGFIX] Always return unknown hint for first sample in non-gauge native histograms chunk to avoid incorrect counter reset hints when merging chunks from different sources. #10033
* [BUGFIX] Ensure native histograms counter reset hints are corrected when merging results from different sources. #9909
* [BUGFIX] Ingester: Fix race condition in per-tenant TSDB creation. #9708
* [BUGFIX] Ingester: Fix race condition in exemplar adding. #9765
* [BUGFIX] Ingester: Fix race condition in native histogram appending. #9765
* [BUGFIX] Ingester: Fix bug in concurrent fetching where a failure to list topics on startup would cause to use an invalid topic ID (0x00000000000000000000000000000000). #9883
* [BUGFIX] Ingester: Fix data loss bug in the experimental ingest storage when a Kafka Fetch is split into multiple requests and some of them return an error. #9963 #9964
* [BUGFIX] PromQL: `round` now removes the metric name again. #9879
* [BUGFIX] Query-Frontend: fix `QueryFrontendCodec` module initialization to set lookback delta from `-querier.lookback-delta`. #9984
* [BUGFIX] OTLP: Support integer exemplar value type. #9844
* [BUGFIX] Querier: Correct the behaviour of binary operators between native histograms and floats. #9844
* [BUGFIX] Querier: Fix stddev+stdvar aggregations to always ignore native histograms. #9844
* [BUGFIX] Querier: Fix stddev+stdvar aggregations to treat Infinity consistently. #9844
* [BUGFIX] Ingester: Chunks could have one unnecessary zero byte at the end. #9844
* [BUGFIX] OTLP receiver: Preserve colons and combine multiple consecutive underscores into one when generating metric names in suffix adding mode (`-distributor.otel-metric-suffixes-enabled`). #10075
* [BUGFIX] PromQL: Ignore native histograms in `clamp`, `clamp_max` and `clamp_min` functions. #10136
* [BUGFIX] PromQL: Ignore native histograms in `max`, `min`, `stdvar`, `stddev` aggregation operators and instead return an info annotation. #10136
* [BUGFIX] PromQL: Ignore native histograms when compared to float values with `==`, `!=`, `<`, `>`, `<=`, `>=` and instead return an info annotation. #10136
* [BUGFIX] PromQL: Return an info annotation if the `quantile` function is used on a float series that does not have `le` label. #10136
* [BUGFIX] PromQL: Fix `count_values` to take into account native histograms. #10168
* [BUGFIX] PromQL: Ignore native histograms in time functions `day_of_month`, `day_of_week`, `day_of_year`, `days_in_month`, `hour`, `minute`, `month` and `year`, which means they no longer yield any value when encountering a native histograms series. #10188
* [BUGFIX] PromQL: Ignore native histograms in `topk` and `bottomk` functions and return info annotation instead. #10188
* [BUGFIX] PromQL: Let `limitk` and `limit_ratio` include native histograms if applicable. #10188
* [BUGFIX] PromQL: Fix `changes` and `resets` functions to count switch between float and native histograms sample type as change and reset. #10188

### Mixin

* [CHANGE] Remove backwards compatibility for `thanos_memcached_` prefixed metrics in dashboards and alerts removed in 2.12. #9674 #9758
* [CHANGE] Reworked the alert `MimirIngesterStuckProcessingRecordsFromKafka` to also work when concurrent fetching is enabled. #9855
* [ENHANCEMENT] Unify ingester autoscaling panels on 'Mimir / Writes' dashboard to work for both ingest-storage and non-ingest-storage autoscaling. #9617
* [ENHANCEMENT] Alerts: Enable configuring job prefix for alerts to prevent clashes with metrics from Loki/Tempo. #9659
* [ENHANCEMENT] Dashboards: visualize the age of source blocks in the "Mimir / Compactor" dashboard. #9697
* [ENHANCEMENT] Dashboards: Include block compaction level on queried blocks in 'Mimir / Queries' dashboard. #9706
* [ENHANCEMENT] Alerts: add `MimirIngesterMissedRecordsFromKafka` to detect gaps in consumed records in the ingester when using the experimental Kafka-based storage. #9921 #9972
* [ENHANCEMENT] Dashboards: Add more panels to 'Mimir / Writes' for concurrent ingestion and fetching when using ingest storage. #10021
* [ENHANCEMENT] Dashboards: Include CPU and memory resources in 'Mimir / Ruler' dashboard. #10656
* [BUGFIX] Dashboards: Fix autoscaling metrics joins when series churn. #9412 #9450 #9432
* [BUGFIX] Alerts: Fix autoscaling metrics joins in `MimirAutoscalerNotActive` when series churn. #9412
* [BUGFIX] Alerts: Exclude failed cache "add" operations from alerting since failures are expected in normal operation. #9658
* [BUGFIX] Alerts: Exclude read-only replicas from `IngesterInstanceHasNoTenants` alert. #9843
* [BUGFIX] Alerts: Use resident set memory for the `EtcdAllocatingTooMuchMemory` alert so that ephemeral file cache memory doesn't cause the alert to misfire. #9997
* [BUGFIX] Query-frontend: support `X-Read-Consistency-Offsets` on labels queries too.

### Jsonnet

* [CHANGE] Remove support to set Redis as a cache backend from jsonnet. #9677
* [CHANGE] Rollout-operator now defaults to storing scaling operation metadata in a Kubernetes ConfigMap. This avoids recursively invoking the admission webhook in some Kubernetes environments. #9699
* [CHANGE] Update rollout-operator version to 0.20.0. #9995
* [CHANGE] Remove the `track_sizes` feature for Memcached pods since it is unused. #10032
* [CHANGE] The configuration options `autoscaling_distributor_min_replicas` and `autoscaling_distributor_max_replicas` has been renamed to `autoscaling_distributor_min_replicas_per_zone` and `autoscaling_distributor_max_replicas_per_zone` respectively. #10019
* [FEATURE] Add support to deploy distributors in multi availability zones. #9548
* [FEATURE] Add configuration settings to set the number of Memcached replicas for each type of cache (`memcached_frontend_replicas`, `memcached_index_queries_replicas`, `memcached_chunks_replicas`, `memcached_metadata_replicas`). #9679
* [ENHANCEMENT] Add `ingest_storage_ingester_autoscaling_triggers` option to specify multiple triggers in ScaledObject created for ingest-store ingester autoscaling. #9422
* [ENHANCEMENT] Add `ingest_storage_ingester_autoscaling_scale_up_stabilization_window_seconds` and `ingest_storage_ingester_autoscaling_scale_down_stabilization_window_seconds` config options to make stabilization window for ingester autoscaling when using ingest-storage configurable. #9445
* [ENHANCEMENT] Make label-selector in ReplicaTemplate/ingester-zone-a object configurable when using ingest-storage. #9480
* [ENHANCEMENT] Add `querier_only_args` option to specify CLI flags that apply only to queriers but not ruler-queriers. #9503
* [ENHANCEMENT] Validate the Kafka client ID configured when ingest storage is enabled. #9573
* [ENHANCEMENT] Configure pod anti-affinity and tolerations to run etcd pods multi-AZ when `_config.multi_zone_etcd_enabled` is set to `true`. #9725

### Mimirtool

### Mimir Continuous Test

### Query-tee

* [FEATURE] Added `-proxy.compare-skip-samples-before` to skip samples before the given time when comparing responses. The time can be in RFC3339 format (or) RFC3339 without the timezone and seconds (or) date only. #9515
* [FEATURE] Add `-backend.config-file` for a YAML configuration file for per-backend options. Currently, it only supports additional HTTP request headers. #10081
* [ENHANCEMENT] Added human-readable timestamps to comparison failure messages. #9665

### Documentation

* [BUGFIX] Send native histograms: update the migration guide with the corrected dashboard query for switching between classic and native histograms queries. #10052

### Tools

* [FEATURE] `splitblocks`: add new tool to split blocks larger than a specified duration into multiple blocks. #9517, #9779
* [ENHANCEMENT] `copyblocks`: add `--skip-no-compact-block-duration-check`, which defaults to `false`, to simplify targeting blocks that are not awaiting compaction. #9439
* [ENHANCEMENT] `copyblocks`: add `--user-mapping` to support copying blocks between users. #10110
* [ENHANCEMENT] `kafkatool`: add SASL plain authentication support. The following new CLI flags have been added: #9584
  * `--kafka-sasl-username`
  * `--kafka-sasl-password`
* [ENHANCEMENT] `kafkatool`: add `dump print` command to print the content of write requests from a dump. #9942
* [ENHANCEMENT] Updated `KubePersistentVolumeFillingUp` runbook, including a sample command to debug the distroless image. #9802

## 2.14.3

### Grafana Mimir

* [BUGFIX] Update `golang.org/x/crypto` to address [CVE-2024-45337](https://github.com/advisories/GHSA-v778-237x-gjrc). #10251
* [BUGFIX] Update `golang.org/x/net` to address [CVE-2024-45338](https://github.com/advisories/GHSA-w32m-9786-jp63). #10298

## 2.14.2

### Grafana Mimir

* [BUGFIX] Query-frontend: Do not break scheduler connection on malformed queries. #9833

## 2.14.1

### Grafana Mimir

* [BUGFIX] Update objstore library to resolve issues observed for some S3-compatible object stores, which respond to `StatObject` with `Range` incorrectly. #9625

## 2.14.0

### Grafana Mimir

* [CHANGE] Update minimal supported version of Go to 1.22. #9134
* [CHANGE] Store-gateway / querier: enable streaming chunks from store-gateways to queriers by default. #6646
* [CHANGE] Querier: honor the start/end time range specified in the read hints when executing a remote read request. #8431
* [CHANGE] Querier: return only samples within the queried start/end time range when executing a remote read request using "SAMPLES" mode. Previously, samples outside of the range could have been returned. Samples outside of the queried time range may still be returned when executing a remote read request using "STREAMED_XOR_CHUNKS" mode. #8463
* [CHANGE] Querier: Set minimum for `-querier.max-concurrent` to four to prevent queue starvation with querier-worker queue prioritization algorithm; values below the minimum four are ignored and set to the minimum. #9054
* [CHANGE] Store-gateway: enabled `-blocks-storage.bucket-store.max-concurrent-queue-timeout` by default with a timeout of 5 seconds. #8496
* [CHANGE] Store-gateway: enabled `-blocks-storage.bucket-store.index-header.lazy-loading-concurrency-queue-timeout` by default with a timeout of 5 seconds . #8667
* [CHANGE] Distributor: Incoming OTLP requests were previously size-limited by using limit from `-distributor.max-recv-msg-size` option. We have added option `-distributor.max-otlp-request-size` for limiting OTLP requests, with default value of 100 MiB. #8574
* [CHANGE] Distributor: remove metric `cortex_distributor_sample_delay_seconds`. #8698
* [CHANGE] Query-frontend: Remove deprecated `frontend.align_queries_with_step` YAML configuration. The configuration option has been moved to per-tenant and default `limits` since Mimir 2.12. #8733 #8735
* [CHANGE] Store-gateway: Change default of `-blocks-storage.bucket-store.max-concurrent` to 200. #8768
* [CHANGE] Added new metric `cortex_compactor_disk_out_of_space_errors_total` which counts how many times a compaction failed due to the compactor being out of disk, alert if there is a single increase. #8237 #8278
* [CHANGE] Store-gateway: Remove experimental parameter `-blocks-storage.bucket-store.series-selection-strategy`. The default strategy is now `worst-case`. #8702
* [CHANGE] Store-gateway: Rename `-blocks-storage.bucket-store.series-selection-strategies.worst-case-series-preference` to `-blocks-storage.bucket-store.series-fetch-preference` and promote to stable. #8702
* [CHANGE] Querier, store-gateway: remove deprecated `-querier.prefer-streaming-chunks-from-store-gateways=true`. Streaming from store-gateways is now always enabled. #8696
* [CHANGE] Ingester: remove deprecated `-ingester.return-only-grpc-errors`. #8699 #8828
* [CHANGE] Distributor, ruler: remove deprecated `-ingester.client.report-grpc-codes-in-instrumentation-label-enabled`. #8700
* [CHANGE] Ingester client: experimental support for client-side circuit breakers, their configuration options (`-ingester.client.circuit-breaker.*`) and metrics (`cortex_ingester_client_circuit_breaker_results_total`, `cortex_ingester_client_circuit_breaker_transitions_total`) were removed. #8802
* [CHANGE] Ingester: circuit breakers do not open in case of per-instance limit errors anymore. Opening can be triggered only in case of push and pull requests exceeding the configured duration. #8854
* [CHANGE] Query-frontend: Return `413 Request Entity Too Large` if a response shard for an `/active_series` request is too large. #8861
* [CHANGE] Distributor: Promote replying with `Retry-After` header on retryable errors to stable and set `-distributor.retry-after-header.enabled=true` by default. #8694
* [CHANGE] Distributor: Replace `-distributor.retry-after-header.max-backoff-exponent` and `-distributor.retry-after-header.base-seconds` with `-distributor.retry-after-header.min-backoff` and `-distributor.retry-after-header.max-backoff` for easier configuration. #8694
* [CHANGE] Ingester: increase the default inactivity timeout of active series (`-ingester.active-series-metrics-idle-timeout`) from `10m` to `20m`. #8975
* [CHANGE] Distributor: Remove `-distributor.enable-otlp-metadata-storage` flag, which was deprecated in version 2.12. #9069
* [CHANGE] Ruler: Removed `-ruler.drain-notification-queue-on-shutdown` option, which is now enabled by default. #9115
* [CHANGE] Querier: allow wrapping errors with context errors only when the former actually correspond to `context.Canceled` and `context.DeadlineExceeded`. #9175
* [CHANGE] Query-scheduler: Remove the experimental `-query-scheduler.use-multi-algorithm-query-queue` flag. The new multi-algorithm tree queue is always used for the scheduler. #9210
* [CHANGE] Distributor: reject incoming requests until the distributor service has started. #9317
* [CHANGE] Ingester, Distributor: Remove deprecated `-ingester.limit-inflight-requests-using-grpc-method-limiter` and `-distributor.limit-inflight-requests-using-grpc-method-limiter`. The feature was deprecated and enabled by default in Mimir 2.12. #9407
* [CHANGE] Querier: Remove deprecated `-querier.max-query-into-future`. The feature was deprecated in Mimir 2.12. #9407
* [CHANGE] Cache: Deprecate experimental support for Redis as a cache backend. The support is set to be removed in the next major release. #9453
* [FEATURE] Alertmanager: Added `-alertmanager.log-parsing-label-matchers` to control logging when parsing label matchers. This flag is intended to be used with `-alertmanager.utf8-strict-mode-enabled` to validate UTF-8 strict mode is working as intended. The default value is `false`. #9173
* [FEATURE] Alertmanager: Added `-alertmanager.utf8-migration-logging-enabled` to enable logging of tenant configurations that are incompatible with UTF-8 strict mode. The default value is `false`. #9174
* [FEATURE] Querier: add experimental streaming PromQL engine, enabled with `-querier.query-engine=mimir`. #8422 #8430 #8454 #8455 #8360 #8490 #8508 #8577 #8660 #8671 #8677 #8747 #8850 #8872 #8838 #8911 #8909 #8923 #8924 #8925 #8932 #8933 #8934 #8962 #8986 #8993 #8995 #9008 #9017 #9018 #9019 #9120 #9121 #9136 #9139 #9140 #9145 #9191 #9192 #9194 #9196 #9201 #9212 #9225 #9260 #9272 #9277 #9278 #9280 #9281 #9342 #9343 #9371 #9859 #9858
* [FEATURE] Experimental Kafka-based ingest storage. #6888 #6894 #6929 #6940 #6951 #6974 #6982 #7029 #7030 #7091 #7142 #7147 #7148 #7153 #7160 #7193 #7349 #7376 #7388 #7391 #7393 #7394 #7402 #7404 #7423 #7424 #7437 #7486 #7503 #7508 #7540 #7621 #7682 #7685 #7694 #7695 #7696 #7697 #7701 #7733 #7734 #7741 #7752 #7838 #7851 #7871 #7877 #7880 #7882 #7887 #7891 #7925 #7955 #7967 #8031 #8063 #8077 #8088 #8135 #8176 #8184 #8194 #8216 #8217 #8222 #8233 #8503 #8542 #8579 #8657 #8686 #8688 #8703 #8706 #8708 #8738 #8750 #8778 #8808 #8809 #8841 #8842 #8845 #8853 #8886 #8988
  * What it is:
    * When the new ingest storage architecture is enabled, distributors write incoming write requests to a Kafka-compatible backend, and the ingesters asynchronously replay ingested data from Kafka. In this architecture, the write and read path are de-coupled through a Kafka-compatible backend. The write path and Kafka load is a function of the incoming write traffic, the read path load is a function of received queries. Whatever the load on the read path, it doesn't affect the write path.
  * New configuration options:
    * `-ingest-storage.enabled`
    * `-ingest-storage.kafka.*`: configures Kafka-compatible backend and how clients interact with it.
    * `-ingest-storage.ingestion-partition-tenant-shard-size`: configures the per-tenant shuffle-sharding shard size used by partitions ring.
    * `-ingest-storage.read-consistency`: configures the default read consistency.
    * `-ingest-storage.migration.distributor-send-to-ingesters-enabled`: enabled tee-ing writes to classic ingesters and Kafka, used during a live migration to the new ingest storage architecture.
    * `-ingester.partition-ring.*`: configures partitions ring backend.
* [FEATURE] Querier: added support for `limitk()` and `limit_ratio()` experimental PromQL functions. Experimental functions are disabled by default, but can be enabled setting `-querier.promql-experimental-functions-enabled=true` in the query-frontend and querier. #8632
* [FEATURE] Querier: experimental support for `X-Mimir-Chunk-Info-Logger` header that triggers logging information about TSDB chunks loaded from ingesters and store-gateways in the querier. The header should contain the comma separated list of labels for which their value will be included in the logs. #8599
* [FEATURE] Query frontend: added new query pruning middleware to enable pruning dead code (eg. expressions that cannot produce any results) and simplifying expressions (eg. expressions that can be evaluated immediately) in queries. #9086
* [FEATURE] Ruler: added experimental configuration, `-ruler.rule-evaluation-write-enabled`, to disable writing the result of rule evaluation to ingesters. This feature can be used for testing purposes. #9060
* [FEATURE] Ingester: added experimental configuration `ingester.ignore-ooo-exemplars`. When set to `true` out of order exemplars are no longer reported to the remote write client. #9151
* [ENHANCEMENT] Compactor: Add `cortex_compactor_compaction_job_duration_seconds` and `cortex_compactor_compaction_job_blocks` histogram metrics to track duration of individual compaction jobs and number of blocks per job. #8371
* [ENHANCEMENT] Rules: Added per namespace max rules per rule group limit. The maximum number of rules per rule groups for all namespaces continues to be configured by `-ruler.max-rules-per-rule-group`, but now, this can be superseded by the new `-ruler.max-rules-per-rule-group-by-namespace` option on a per namespace basis. This new limit can be overridden using the overrides mechanism to be applied per-tenant. #8378
* [ENHANCEMENT] Rules: Added per namespace max rule groups per tenant limit. The maximum number of rule groups per rule tenant for all namespaces continues to be configured by `-ruler.max-rule-groups-per-tenant`, but now, this can be superseded by the new `-ruler.max-rule-groups-per-tenant-by-namespace` option on a per namespace basis. This new limit can be overridden using the overrides mechanism to be applied per-tenant. #8425
* [ENHANCEMENT] Ruler: Added support to protect rules namespaces from modification. The `-ruler.protected-namespaces` flag can be used to specify namespaces that are protected from rule modifications. The header `X-Mimir-Ruler-Override-Namespace-Protection` can be used to override the protection. #8444
* [ENHANCEMENT] Query-frontend: be able to block remote read queries via the per tenant runtime override `blocked_queries`. #8372 #8415
* [ENHANCEMENT] Query-frontend: added `remote_read` to `op` supported label values for the `cortex_query_frontend_queries_total` metric. #8412
* [ENHANCEMENT] Query-frontend: log the overall length and start, end time offset from current time for remote read requests. The start and end times are calculated as the miminum and maximum times of the individual queries in the remote read request. #8404
* [ENHANCEMENT] Storage Provider: Added option `-<prefix>.s3.dualstack-enabled` that allows disabling S3 client from resolving AWS S3 endpoint into dual-stack IPv4/IPv6 endpoint. Defaults to true. #8405
* [ENHANCEMENT] HA Tracker: Added reporting of most recent elected replica change via `cortex_ha_tracker_last_election_timestamp_seconds` gauge, logging, and a new column in the HA Tracker status page. #8507
* [ENHANCEMENT] Use sd_notify to send events to systemd at start and stop of mimir services. Default systemd mimir.service config now wait for those events with a configurable timeout `TimeoutStartSec` default is 3 min to handle long start time (ex. store-gateway). #8220 #8555 #8658
* [ENHANCEMENT] Alertmanager: Reloading config and templates no longer needs to hit the disk. #4967
* [ENHANCEMENT] Compactor: Added experimental `-compactor.in-memory-tenant-meta-cache-size` option to set size of in-memory cache (in number of items) for parsed meta.json files. This can help when a tenant has many meta.json files and their parsing before each compaction cycle is using a lot of CPU time. #8544
* [ENHANCEMENT] Distributor: Interrupt OTLP write request translation when context is canceled or has timed out. #8524
* [ENHANCEMENT] Ingester, store-gateway: optimised regular expression matching for patterns like `1.*|2.*|3.*|...|1000.*`. #8632
* [ENHANCEMENT] Query-frontend: Add `header_cache_control` to query stats. #8590
* [ENHANCEMENT] Query-scheduler: Introduce `query-scheduler.use-multi-algorithm-query-queue`, which allows use of an experimental queue structure, with no change in external queue behavior. #7873
* [ENHANCEMENT] Query-scheduler: Improve CPU/memory performance of experimental query-scheduler. #8871
* [ENHANCEMENT] Expose a new `s3.trace.enabled` configuration option to enable detailed logging of operations against S3-compatible object stores. #8690
* [ENHANCEMENT] memberlist: locally-generated messages (e.g. ring updates) are sent to gossip network before forwarded messages. Introduced `-memberlist.broadcast-timeout-for-local-updates-on-shutdown` option to modify how long to wait until queue with locally-generated messages is empty when shutting down. Previously this was hard-coded to 10s, and wait included all messages (locally-generated and forwarded). Now it defaults to 10s, 0 means no timeout. Increasing this value may help to avoid problem when ring updates on shutdown are not propagated to other nodes, and ring entry is left in a wrong state. #8761
* [ENHANCEMENT] Querier: allow using both raw numbers of seconds and duration literals in queries where previously only one or the other was permitted. For example, `predict_linear` now accepts a duration literal (eg. `predict_linear(..., 4h)`), and range vector selectors now accept a number of seconds (eg. `rate(metric[2])`). #8780
* [ENHANCEMENT] Ruler: Add `ruler.max-independent-rule-evaluation-concurrency` to allow independent rules of a tenant to be run concurrently. You can control the amount of concurrency per tenant is controlled via the `-ruler.max-independent-rule-evaluation-concurrency-per-tenan` as a limit. Use a `-ruler.max-independent-rule-evaluation-concurrency` value of `0` can be used to disable the feature for all tenants. By default, this feature is disabled. A rule is eligible for concurrency as long as it doesn't depend on any other rules, doesn't have any other rules that depend on it, and has a total rule group runtime that exceeds 50% of its interval by default. The threshold can can be adjusted with `-ruler.independent-rule-evaluation-concurrency-min-duration-percentage`. #8146 #8858 #8880 #8884
  * This work introduces the following metrics:
    * `cortex_ruler_independent_rule_evaluation_concurrency_slots_in_use`
    * `cortex_ruler_independent_rule_evaluation_concurrency_attempts_started_total`
    * `cortex_ruler_independent_rule_evaluation_concurrency_attempts_incomplete_total`
    * `cortex_ruler_independent_rule_evaluation_concurrency_attempts_completed_total`
* [ENHANCEMENT] Expose a new `s3.session-token` configuration option to enable using temporary security credentials. #8952
* [ENHANCEMENT] Add HA deduplication features to the `mimir-microservices-mode` development environment. #9012
* [ENHANCEMENT] Remove experimental `-query-frontend.additional-query-queue-dimensions-enabled` and `-query-scheduler.additional-query-queue-dimensions-enabled`. Mimir now always includes "query components" as a queue dimension. #8984 #9135
* [ENHANCEMENT] Add a new ingester endpoint to prepare instances to downscale. #8956
* [ENHANCEMENT] Query-scheduler: Add `query-scheduler.prioritize-query-components` which, when enabled, will primarily prioritize dequeuing fairly across queue components, and secondarily prioritize dequeuing fairly across tenants. When disabled, tenant fairness is primarily prioritized. `query-scheduler.use-multi-algorithm-query-queue` must be enabled in order to use this flag. #9016 #9071
* [ENHANCEMENT] Update runtime configuration to read gzip-compressed files with `.gz` extension. #9074
* [ENHANCEMENT] Ingester: add `cortex_lifecycler_read_only` metric which is set to 1 when ingester's lifecycler is set to read-only mode. #9095
* [ENHANCEMENT] Add a new field, `encode_time_seconds` to query stats log messages, to record the amount of time it takes the query-frontend to encode a response. This does not include any serialization time for downstream components. #9062
* [ENHANCEMENT] OTLP: If the flag `-distributor.otel-created-timestamp-zero-ingestion-enabled` is true, OTel start timestamps are converted to Prometheus zero samples to mark series start. #9131 #10053
* [ENHANCEMENT] Querier: attach logs emitted during query consistency check to trace span for query. #9213
* [ENHANCEMENT] Query-scheduler: Experimental `-query-scheduler.prioritize-query-components` flag enables the querier-worker queue priority algorithm to take precedence over tenant rotation when dequeuing requests. #9220
* [ENHANCEMENT] Add application credential arguments for Openstack Swift storage backend. #9181
* [ENHANCEMENT] Make MemberlistKV module targetable (can be run through `-target=memberlist-kv`). #9940
* [BUGFIX] Ruler: add support for draining any outstanding alert notifications before shutting down. This can be enabled with the `-ruler.drain-notification-queue-on-shutdown=true` CLI flag. #8346
* [BUGFIX] Query-frontend: fix `-querier.max-query-lookback` enforcement when `-compactor.blocks-retention-period` is not set, and viceversa. #8388
* [BUGFIX] Ingester: fix sporadic `not found` error causing an internal server error if label names are queried with matchers during head compaction. #8391
* [BUGFIX] Ingester, store-gateway: fix case insensitive regular expressions not matching correctly some Unicode characters. #8391
* [BUGFIX] Query-frontend: "query stats" log now includes the actual `status_code` when the request fails due to an error occurring in the query-frontend itself. #8407
* [BUGFIX] Store-gateway: fixed a case where, on a quick subsequent restart, the previous lazy-loaded index header snapshot was overwritten by a partially loaded one. #8281
* [BUGFIX] Ingester: fixed timestamp reported in the "the sample has been rejected because its timestamp is too old" error when the write request contains only histograms. #8462
* [BUGFIX] Store-gateway: store sparse index headers atomically to disk. #8485
* [BUGFIX] Query scheduler: fix a panic in request queueing. #8451
* [BUGFIX] Querier: fix issue where "context canceled" is logged for trace spans for requests to store-gateways that return no series when chunks streaming is enabled. #8510
* [BUGFIX] Alertmanager: Fix per-tenant silence limits not reloaded during runtime. #8456
* [BUGFIX] Alertmanager: Fixes a number of bugs in silences which could cause an existing silence to be deleted/expired when updating the silence failed. This could happen when the replacing silence was invalid or exceeded limits. #8525
* [BUGFIX] Alertmanager: Fix help message for utf-8-strict-mode. #8572
* [BUGFIX] Query-frontend: Ensure that internal errors result in an HTTP 500 response code instead of 422. #8595 #8666
* [BUGFIX] Configuration: Multi line envs variables are flatten during injection to be compatible with YAML syntax
* [BUGFIX] Querier: fix issue where queries can return incorrect results if a single store-gateway returns overlapping chunks for a series. #8827
* [BUGFIX] HA Tracker: store correct timestamp for last received request from elected replica. #8821
* [BUGFIX] Querier: do not return `grpc: the client connection is closing` errors as HTTP `499`. #8865 #8888
* [BUGFIX] Compactor: fix a race condition between different compactor replicas that may cause a deleted block to be still referenced as non-deleted in the bucket index. #8905
* [BUGFIX] Querier: fix issue where some native histogram-related warnings were not emitted when `rate()` was used over native histograms. #8918
* [BUGFIX] Ruler: map invalid org-id errors to 400 status code. #8935
* [BUGFIX] Querier: Fix invalid query results when multiple chunks are being merged. #8992
* [BUGFIX] Query-frontend: return annotations generated during evaluation of sharded queries. #9138
* [BUGFIX] Querier: Support optional start and end times on `/prometheus/api/v1/labels`, `/prometheus/api/v1/label/<label>/values`, and `/prometheus/api/v1/series` when `max_query_into_future: 0`. #9129
* [BUGFIX] Alertmanager: Fix config validation gap around unreferenced templates. #9207
* [BUGFIX] Alertmanager: Fix goroutine leak when stored config fails to apply and there is no existing tenant alertmanager #9211
* [BUGFIX] Querier: fix issue where both recently compacted blocks and their source blocks can be skipped during querying if store-gateways are restarting. #9224
* [BUGFIX] Alertmanager: fix receiver firewall to detect `0.0.0.0` and IPv6 interface-local multicast address as local addresses. #9308

### Mixin

* [CHANGE] Dashboards: set default auto-refresh rate to 5m. #8758
* [ENHANCEMENT] Dashboards: allow switching between using classic or native histograms in dashboards.
  * Overview dashboard: status, read/write latency and queries/ingestion per sec panels, `cortex_request_duration_seconds` metric. #7674 #8502 #8791
  * Writes dashboard: `cortex_request_duration_seconds` metric. #8757 #8791
  * Reads dashboard: `cortex_request_duration_seconds` metric. #8752
  * Rollout progress dashboard: `cortex_request_duration_seconds` metric. #8779
  * Alertmanager dashboard: `cortex_request_duration_seconds` metric. #8792
  * Ruler dashboard: `cortex_request_duration_seconds` metric. #8795
  * Queries dashboard: `cortex_request_duration_seconds` metric. #8800
  * Remote ruler reads dashboard: `cortex_request_duration_seconds` metric. #8801
* [ENHANCEMENT] Alerts: `MimirRunningIngesterReceiveDelayTooHigh` alert has been tuned to be more reactive to high receive delay. #8538
* [ENHANCEMENT] Dashboards: improve end-to-end latency and strong read consistency panels when experimental ingest storage is enabled. #8543 #8830
* [ENHANCEMENT] Dashboards: Add panels for monitoring ingester autoscaling when not using ingest-storage. These panels are disabled by default, but can be enabled using the `autoscaling.ingester.enabled: true` config option. #8484
* [ENHANCEMENT] Dashboards: Add panels for monitoring store-gateway autoscaling. These panels are disabled by default, but can be enabled using the `autoscaling.store_gateway.enabled: true` config option. #8824
* [ENHANCEMENT] Dashboards: add panels to show writes to experimental ingest storage backend in the "Mimir / Ruler" dashboard, when `_config.show_ingest_storage_panels` is enabled. #8732
* [ENHANCEMENT] Dashboards: show all series in tooltips on time series dashboard panels. #8748
* [ENHANCEMENT] Dashboards: add compactor autoscaling panels to "Mimir / Compactor" dashboard. The panels are disabled by default, but can be enabled setting `_config.autoscaling.compactor.enabled` to `true`. #8777
* [ENHANCEMENT] Alerts: added `MimirKafkaClientBufferedProduceBytesTooHigh` alert. #8763
* [ENHANCEMENT] Dashboards: added "Kafka produced records / sec" panel to "Mimir / Writes" dashboard. #8763
* [ENHANCEMENT] Alerts: added `MimirStrongConsistencyOffsetNotPropagatedToIngesters` alert, and rename `MimirIngesterFailsEnforceStrongConsistencyOnReadPath` alert to `MimirStrongConsistencyEnforcementFailed`. #8831
* [ENHANCEMENT] Dashboards: remove "All" option for namespace dropdown in dashboards. #8829
* [ENHANCEMENT] Dashboards: add Kafka end-to-end latency outliers panel in the "Mimir / Writes" dashboard. #8948
* [ENHANCEMENT] Dashboards: add "Out-of-order samples appended" panel to "Mimir / Tenants" dashboard. #8939
* [ENHANCEMENT] Alerts: `RequestErrors` and `RulerRemoteEvaluationFailing` have been enriched with a native histogram version. #9004
* [ENHANCEMENT] Dashboards: add 'Read path' selector to 'Mimir / Queries' dashboard. #8878
* [ENHANCEMENT] Dashboards: add annotation indicating active series are being reloaded to 'Mimir / Tenants' dashboard. #9257
* [ENHANCEMENT] Dashboards: limit results on the 'Failed evaluations rate' panel of the 'Mimir / Tenants' dashboard to 50 to avoid crashing the page when there are many failing groups. #9262
* [FEATURE] Alerts: add `MimirGossipMembersEndpointsOutOfSync` alert. #9347
* [BUGFIX] Dashboards: fix "current replicas" in autoscaling panels when HPA is not active. #8566
* [BUGFIX] Alerts: do not fire `MimirRingMembersMismatch` during the migration to experimental ingest storage. #8727
* [BUGFIX] Dashboards: avoid over-counting of ingesters metrics when migrating to experimental ingest storage. #9170
* [BUGFIX] Dashboards: fix `job_prefix` not utilized in `jobSelector`. #9155

### Jsonnet

* [CHANGE] Changed the following config options when the experimental ingest storage is enabled: #8874
  * `ingest_storage_ingester_autoscaling_min_replicas` changed to `ingest_storage_ingester_autoscaling_min_replicas_per_zone`
  * `ingest_storage_ingester_autoscaling_max_replicas` changed to `ingest_storage_ingester_autoscaling_max_replicas_per_zone`
* [CHANGE] Changed the overrides configmap generation to remove any field with `null` value. #9116
* [CHANGE] `$.replicaTemplate` function now takes replicas and labelSelector parameter. #9248
* [CHANGE] Renamed `ingest_storage_ingester_autoscaling_replica_template_custom_resource_definition_enabled` to `replica_template_custom_resource_definition_enabled`. #9248
* [FEATURE] Add support for automatically deleting compactor, store-gateway, ingester and read-write mode backend PVCs when the corresponding StatefulSet is scaled down. #8382 #8736
* [FEATURE] Automatically set GOMAXPROCS on ingesters. #9273
* [ENHANCEMENT] Added the following config options to set the number of partition ingester replicas when migrating to experimental ingest storage. #8517
  * `ingest_storage_migration_partition_ingester_zone_a_replicas`
  * `ingest_storage_migration_partition_ingester_zone_b_replicas`
  * `ingest_storage_migration_partition_ingester_zone_c_replicas`
* [ENHANCEMENT] Distributor: increase `-distributor.remote-timeout` when the experimental ingest storage is enabled. #8518
* [ENHANCEMENT] Memcached: Update to Memcached 1.6.28 and memcached-exporter 0.14.4. #8557
* [ENHANCEMENT] Rollout-operator: Allow the rollout-operator to be used as Kubernetes statefulset webhook to enable `no-downscale` and `prepare-downscale` annotations to be used on ingesters or store-gateways. #8743
* [ENHANCEMENT] Do not deploy ingester-zone-c when experimental ingest storage is enabled and `ingest_storage_ingester_zones` is configured to `2`. #8776
* [ENHANCEMENT] Added the config option `ingest_storage_migration_classic_ingesters_no_scale_down_delay` to disable the downscale delay on classic ingesters when migrating to experimental ingest storage. #8775 #8873
* [ENHANCEMENT] Configure experimental ingest storage on query-frontend too when enabled. #8843
* [ENHANCEMENT] Allow to override Kafka client ID on a per-component basis. #9026
* [ENHANCEMENT] Rollout-operator's access to ReplicaTemplate is now configured via config option `rollout_operator_replica_template_access_enabled`. #9252
* [ENHANCEMENT] Added support for new way of downscaling ingesters, using rollout-operator's resource-mirroring feature and read-only mode of ingesters. This can be enabled by using `ingester_automated_downscale_v2_enabled` config option. This is mutually exclusive with both `ingester_automated_downscale_enabled` (previous downscale mode) and `ingest_storage_ingester_autoscaling_enabled` (autoscaling for ingest-storage).
* [ENHANCEMENT] Update rollout-operator to `v0.19.1`. #9388
* [BUGFIX] Added missing node affinity matchers to write component. #8910

### Mimirtool

* [CHANGE] Disable colored output on mimirtool when the output is not to a terminal. #9423
* [CHANGE] Add `--force-color` flag to be able to enable colored output when the output is not to a terminal. #9423
* [CHANGE] Analyze Rules: Count recording rules used in rules group as used. #6133
* [CHANGE] Remove deprecated `--rule-files` flag in favor of CLI arguments for the following commands: #8701
  * `mimirtool rules load`
  * `mimirtool rules sync`
  * `mimirtool rules diff`
  * `mimirtool rules check`
  * `mimirtool rules prepare`
* [ENHANCEMENT] Remote read and backfill now supports the experimental native histograms. #9156

### Mimir Continuous Test

* [CHANGE] Use test metrics that do not pass through 0 to make identifying incorrect results easier. #8630
* [CHANGE] Allowed authentication to Mimir using both Tenant ID and basic/bearer auth. #9038
* [FEATURE] Experimental support for the `-tests.send-chunks-debugging-header` boolean flag to send the `X-Mimir-Chunk-Info-Logger: series_id` header with queries. #8599
* [ENHANCEMENT] Include human-friendly timestamps in diffs logged when a test fails. #8630
* [ENHANCEMENT] Add histograms to measure latency of read and write requests. #8583
* [ENHANCEMENT] Log successful test runs in addition to failed test runs. #8817
* [ENHANCEMENT] Series emitted by continuous-test now distribute more uniformly across ingesters. #9218 #9243
* [ENHANCEMENT] Configure `User-Agent` header for the Mimir client via `-tests.client.user-agent`. #9338
* [BUGFIX] Initialize test result metrics to 0 at startup so that alerts can correctly identify the first failure after startup. #8630

### Query-tee

* [CHANGE] If a preferred backend is configured, then query-tee always returns its response, regardless of the response status code. Previously, query-tee would only return the response from the preferred backend if it did not have a 5xx status code. #8634
* [ENHANCEMENT] Emit trace spans from query-tee. #8419
* [ENHANCEMENT] Log trace ID (if present) with all log messages written while processing a request. #8419
* [ENHANCEMENT] Log user agent when processing a request. #8419
* [ENHANCEMENT] Add `time` parameter to proxied instant queries if it is not included in the incoming request. This is optional but enabled by default, and can be disabled with `-proxy.add-missing-time-parameter-to-instant-queries=false`. #8419
* [ENHANCEMENT] Add support for sending only a proportion of requests to all backends, with the remainder only sent to the preferred backend. The default behaviour is to send all requests to all backends. This can be configured with `-proxy.secondary-backends-request-proportion`. #8532
* [ENHANCEMENT] Check annotations emitted by both backends are the same when comparing responses from two backends. #8660
* [ENHANCEMENT] Compare native histograms in query results when comparing results between two backends. #8724
* [ENHANCEMENT] Don't consider responses to be different during response comparison if both backends' responses contain different series, but all samples are within the recent sample window. #8749 #8894
* [ENHANCEMENT] When the expected and actual response for a matrix series is different, the full set of samples for that series from both backends will now be logged. #8947
* [ENHANCEMENT] Wait up to `-server.graceful-shutdown-timeout` for inflight requests to finish when shutting down, rather than immediately terminating inflight requests on shutdown. #8985
* [ENHANCEMENT] Optionally consider equivalent error messages the same when comparing responses. Enabled by default, disable with `-proxy.require-exact-error-match=true`. #9143 #9350 #9366
* [BUGFIX] Ensure any errors encountered while forwarding a request to a backend (eg. DNS resolution failures) are logged. #8419
* [BUGFIX] The comparison of the results should not fail when either side contains extra samples from within SkipRecentSamples duration. #8920
* [BUGFIX] When `-proxy.compare-skip-recent-samples` is enabled, compare sample timestamps with the time the query requests were made, rather than the time at which the comparison is occurring. #9416

### Documentation

* [ENHANCEMENT] Specify in which component the configuration flags `-compactor.blocks-retention-period`, `-querier.max-query-lookback`, `-query-frontend.max-total-query-length`, `-query-frontend.max-query-expression-size-bytes` are applied and that they are applied to remote read as well. #8433
* [ENHANCEMENT] Provide more detailed recommendations on how to migrate from classic to native histograms. #8864
* [ENHANCEMENT] Clarify that `{namespace}` and `{groupName}` path segments in the ruler config API should be URL-escaped. #8969
* [ENHANCEMENT] Include stalled compactor network drive information in runbooks. #9297
* [ENHANCEMENT] Document `/ingester/prepare-partition-downscale` and `/ingester/prepare-instance-ring-downscale` endpoints. #9132
* [ENHANCEMENT] Describe read-only mode of ingesters in component documentation. #9132

### Tools

* [CHANGE] `wal-reader`: Renamed `-series-entries` to `-print-series`. Renamed `-print-series-with-samples` to `-print-samples`. #8568
* [FEATURE] `query-bucket-index`: add new tool to query a bucket index file and print the blocks that would be used for a given query time range. #8818
* [FEATURE] `kafkatool`: add new CLI tool to operate Kafka. Supported commands: #9000
  * `brokers list-leaders-by-partition`
  * `consumer-group commit-offset`
  * `consumer-group copy-offset`
  * `consumer-group list-offsets`
  * `create-partitions`
* [ENHANCEMENT] `wal-reader`: References to unknown series from Samples, Exemplars, histogram or tombstones records are now always logged. #8568
* [ENHANCEMENT] `tsdb-series`: added `-stats` option to print min/max time of chunks, total number of samples and DPM for each series. #8420
* [ENHANCEMENT] `tsdb-print-chunk`: print counter reset information for native histograms. #8812
* [ENHANCEMENT] `grpcurl-query-ingesters`: print counter reset information for native histograms. #8820
* [ENHANCEMENT] `grpcurl-query-ingesters`: concurrently query ingesters. #9102
* [ENHANCEMENT] `grpcurl-query-ingesters`: sort series and chunks in output. #9180
* [ENHANCEMENT] `grpcurl-query-ingesters`: print full chunk timestamps, not just time component. #9180
* [ENHANCEMENT] `tsdb-series`: Added `-json` option to generate JSON output for easier post-processing. #8844
* [ENHANCEMENT] `tsdb-series`: Added `-min-time` and `-max-time` options to filter samples that are used for computing data-points per minute. #8844
* [ENHANCEMENT] `mimir-rules-action`: Added new input to support matching target namespaces by regex. #9244
* [ENHANCEMENT] `mimir-rules-action`: Added new inputs to support ignoring namespaces and ignoring namespaces by regex. #9258 #9324
* [BUGFIX] `copyblocks`, `undelete-blocks`, `copyprefix`: use a multipart upload to server-side copy objects greater than 5GiB in size on S3. #9357

## 2.13.1

### Grafana Mimir

* [BUGFIX] Upgrade Go to 1.22.9 to address [CVE-2024-34156](https://nvd.nist.gov/vuln/detail/CVE-2024-34156). #10097
* [BUGFIX] Update module google.golang.org/grpc to v1.64.1 to address [GHSA-xr7q-jx4m-x55m](https://github.com/advisories/GHSA-xr7q-jx4m-x55m). #8717
* [BUGFIX] Upgrade github.com/rs/cors to v1.11.0 address [GHSA-mh55-gqvf-xfwm](https://github.com/advisories/GHSA-mh55-gqvf-xfwm). #8611

## 2.13.0

### Grafana Mimir

* [CHANGE] Build: `grafana/mimir` docker image is now based on `gcr.io/distroless/static-debian12` image. Alpine-based docker image is still available as `grafana/mimir-alpine`, until Mimir 2.15. #8204 #8235
* [CHANGE] Ingester: `/ingester/flush` endpoint is now only allowed to execute only while the ingester is in `Running` state. The 503 status code is returned if the endpoint is called while the ingester is not in `Running` state. #7486
* [CHANGE] Distributor: Include label name in `err-mimir-label-value-too-long` error message: #7740
* [CHANGE] Ingester: enabled 1 out 10 errors log sampling by default. All the discarded samples will still be tracked by the `cortex_discarded_samples_total` metric. The feature can be configured via `-ingester.error-sample-rate` (0 to log all errors). #7807
* [CHANGE] Query-frontend: Query results caching and experimental query blocking now utilize the PromQL string-formatted query format rather than the unvalidated query as submitted to the frontend. #7742
  * Query results caching should be more stable as all equivalent queries receive the same cache key, but there may be cache churn on first deploy with the updated format
  * Query blocking can no longer be circumvented with an equivalent query in a different format; see [Configure queries to block](https://grafana.com/docs/mimir/latest/configure/configure-blocked-queries/)
* [CHANGE] Query-frontend: stop using `-validation.create-grace-period` to clamp how far into the future a query can span. #8075
* [CHANGE] Clamp [`GOMAXPROCS`](https://pkg.go.dev/runtime#GOMAXPROCS) to [`runtime.NumCPU`](https://pkg.go.dev/runtime#NumCPU). #8201
* [CHANGE] Anonymous usage statistics tracking: add CPU usage percentage tracking. #8282
* [CHANGE] Added new metric `cortex_compactor_disk_out_of_space_errors_total` which counts how many times a compaction failed due to the compactor being out of disk. #8237
* [CHANGE] Anonymous usage statistics tracking: report active series in addition to in-memory series. #8279
* [CHANGE] Ruler: `evaluation_delay` field in the rule group configuration has been deprecated. Please use `query_offset` instead (it has the same exact meaning and behaviour). #8295
* [CHANGE] General: remove `-log.buffered`. The configuration option has been enabled by default and deprecated since Mimir 2.11. #8395
* [CHANGE] Ruler: promote tenant federation from experimental to stable. #8400
* [CHANGE] Ruler: promote `-ruler.recording-rules-evaluation-enabled` and `-ruler.alerting-rules-evaluation-enabled` from experimental to stable. #8400
* [CHANGE] General: promote `-tenant-federation.max-tenants` from experimental to stable. #8400
* [FEATURE] Continuous-test: now runable as a module with `mimir -target=continuous-test`. #7747
* [FEATURE] Store-gateway: Allow specific tenants to be enabled or disabled via `-store-gateway.enabled-tenants` or `-store-gateway.disabled-tenants` CLI flags or their corresponding YAML settings. #7653
* [FEATURE] New `-<prefix>.s3.bucket-lookup-type` flag configures lookup style type, used to access bucket in s3 compatible providers. #7684
* [FEATURE] Querier: add experimental streaming PromQL engine, enabled with `-querier.promql-engine=mimir`. #7693 #7898 #7899 #8023 #8058 #8096 #8121 #8197 #8230 #8247 #8270 #8276 #8277 #8291 #8303 #8340 #8256 #8348
* [FEATURE] New `/ingester/unregister-on-shutdown` HTTP endpoint allows dynamic access to ingesters' `-ingester.ring.unregister-on-shutdown` configuration. #7739
* [FEATURE] Server: added experimental [PROXY protocol support](https://www.haproxy.org/download/2.3/doc/proxy-protocol.txt). The PROXY protocol support can be enabled via `-server.proxy-protocol-enabled=true`. When enabled, the support is added both to HTTP and gRPC listening ports. #7698
* [FEATURE] Query-frontend, querier: new experimental `/cardinality/active_native_histogram_metrics` API to get active native histogram metric names with statistics about active native histogram buckets. #7982 #7986 #8008
* [FEATURE] Alertmanager: Added `-alertmanager.max-silences-count` and `-alertmanager.max-silence-size-bytes` to set limits on per tenant silences. Disabled by default. #8241 #8249
* [FEATURE] Ingester: add experimental support for the server-side circuit breakers when writing to and reading from ingesters. This can be enabled using `-ingester.push-circuit-breaker.enabled` and `-ingester.read-circuit-breaker.enabled` options. Further `-ingester.push-circuit-breaker.*` and `-ingester.read-circuit-breaker.*` options for configuring circuit-breaker are available. Added metrics `cortex_ingester_circuit_breaker_results_total`,  `cortex_ingester_circuit_breaker_transitions_total`, `cortex_ingester_circuit_breaker_current_state` and `cortex_ingester_circuit_breaker_request_timeouts_total`. #8180 #8285 #8315 #8446
* [FEATURE] Distributor, ingester: add new setting `-validation.past-grace-period` to limit how old (based on the wall clock minus OOO window) the ingested samples can be. The default 0 value disables this limit. #8262
* [ENHANCEMENT] Distributor: add metrics `cortex_distributor_samples_per_request` and `cortex_distributor_exemplars_per_request` to track samples/exemplars per request. #8265
* [ENHANCEMENT] Reduced memory allocations in functions used to propagate contextual information between gRPC calls. #7529
* [ENHANCEMENT] Distributor: add experimental limit for exemplars per series per request, enabled with `-distributor.max-exemplars-per-series-per-request`, the number of discarded exemplars are tracked with `cortex_discarded_exemplars_total{reason="too_many_exemplars_per_series_per_request"}` #7989 #8010
* [ENHANCEMENT] Store-gateway: merge series from different blocks concurrently. #7456
* [ENHANCEMENT] Store-gateway: Add `stage="wait_max_concurrent"` to `cortex_bucket_store_series_request_stage_duration_seconds` which records how long the query had to wait for its turn for `-blocks-storage.bucket-store.max-concurrent`. #7609
* [ENHANCEMENT] Querier: add `cortex_querier_federation_upstream_query_wait_duration_seconds` to observe time from when a querier picks up a cross-tenant query to when work begins on its single-tenant counterparts. #7209
* [ENHANCEMENT] Compactor: Add `cortex_compactor_block_compaction_delay_seconds` metric to track how long it takes to compact blocks since the blocks are created. #7635
* [ENHANCEMENT] Store-gateway: add `outcome` label to `cortex_bucket_stores_gate_duration_seconds` histogram metric. Possible values for the `outcome` label are: `rejected_canceled`, `rejected_deadline_exceeded`, `rejected_other`, and `permitted`. #7784
* [ENHANCEMENT] Query-frontend: use zero-allocation experimental decoder for active series queries via `-query-frontend.use-active-series-decoder`. #7665
* [ENHANCEMENT] Go: updated to 1.22.2. #7802
* [ENHANCEMENT] Query-frontend: support `limit` parameter on `/prometheus/api/v1/label/{name}/values` and `/prometheus/api/v1/labels` endpoints. #7722
* [ENHANCEMENT] Expose TLS configuration for the S3 backend client. #7959
* [ENHANCEMENT] Rules: Support expansion of native histogram values when using rule templates #7974
* [ENHANCEMENT] Rules: Add metric `cortex_prometheus_rule_group_last_restore_duration_seconds` which measures how long it takes to restore rule groups using the `ALERTS_FOR_STATE` series #7974
* [ENHANCEMENT] OTLP: Improve remote write format translation performance by using label set hashes for metric identifiers instead of string based ones. #8012
* [ENHANCEMENT] Querying: Remove OpEmptyMatch from regex concatenations. #8012
* [ENHANCEMENT] Store-gateway: add `-blocks-storage.bucket-store.max-concurrent-queue-timeout`. When set, queries at the store-gateway's query gate will not wait longer than that to execute. If a query reaches the wait timeout, then the querier will retry the blocks on a different store-gateway. If all store-gateways are unavailable, then the query will fail with `err-mimir-store-consistency-check-failed`. #7777 #8149
* [ENHANCEMENT] Store-gateway: add `-blocks-storage.bucket-store.index-header.lazy-loading-concurrency-queue-timeout`. When set, loads of index-headers at the store-gateway's index-header lazy load gate will not wait longer than that to execute. If a load reaches the wait timeout, then the querier will retry the blocks on a different store-gateway. If all store-gateways are unavailable, then the query will fail with `err-mimir-store-consistency-check-failed`. #8138
* [ENHANCEMENT] Ingester: Optimize querying with regexp matchers. #8106
* [ENHANCEMENT] Distributor: Introduce `-distributor.max-request-pool-buffer-size` to allow configuring the maximum size of the request pool buffers. #8082
* [ENHANCEMENT] Store-gateway: improve performance when streaming chunks to queriers is enabled (`-querier.prefer-streaming-chunks-from-store-gateways=true`) and the query selects fewer than `-blocks-storage.bucket-store.batch-series-size` series (defaults to 5000 series). #8039
* [ENHANCEMENT] Ingester: active series are now updated along with owned series. They decrease when series change ownership between ingesters. This helps provide a more accurate total of active series when ingesters are added. This is only enabled when `-ingester.track-ingester-owned-series` or `-ingester.use-ingester-owned-series-for-limits` are enabled. #8084
* [ENHANCEMENT] Query-frontend: include route name in query stats log lines. #8191
* [ENHANCEMENT] OTLP: Speed up conversion from OTel to Mimir format by about 8% and reduce memory consumption by about 30%. Can be disabled via `-distributor.direct-otlp-translation-enabled=false` #7957
* [ENHANCEMENT] Ingester/Querier: Optimise regexps with long lists of alternates. #8221, #8234
* [ENHANCEMENT] Ingester: Include more detail in tracing of queries. #8242
* [ENHANCEMENT] Distributor: add `insight=true` to remote-write and OTLP write handlers when the HTTP response status code is 4xx. #8294
* [ENHANCEMENT] Ingester: reduce locked time while matching postings for a label, improving the write latency and compaction speed. #8327
* [ENHANCEMENT] Ingester: reduce the amount of locks taken during the Head compaction's garbage-collection process, improving the write latency and compaction speed. #8327
* [ENHANCEMENT] Query-frontend: log the start, end time and matchers for remote read requests to the query stats logs. #8326 #8370 #8373
* [BUGFIX] Distributor: prometheus retry on 5xx and 429 errors, while otlp collector only retry on 429, 502, 503 and 504, mapping other 5xx errors to the retryable ones in otlp endpoint. #8324 #8339
* [BUGFIX] Distributor: make OTLP endpoint return marshalled proto bytes as response body for 4xx/5xx errors. #8227
* [BUGFIX] Rules: improve error handling when querier is local to the ruler. #7567
* [BUGFIX] Querier, store-gateway: Protect against panics raised during snappy encoding. #7520
* [BUGFIX] Ingester: Prevent timely compaction of empty blocks. #7624
* [BUGFIX] Querier: Don't cache context.Canceled errors for bucket index. #7620
* [BUGFIX] Store-gateway: account for `"other"` time in LabelValues and LabelNames requests. #7622
* [BUGFIX] Query-frontend: Don't panic when using the `-query-frontend.downstream-url` flag. #7651
* [BUGFIX] Ingester: when receiving multiple exemplars for a native histogram via remote write, sort them and only report an error if all are older than the latest exemplar as this could be a partial update. #7640 #7948 #8014
* [BUGFIX] Ingester: don't retain blocks if they finish exactly on the boundary of the retention window. #7656
* [BUGFIX] Bug-fixes and improvements to experimental native histograms. #7744 #7813
* [BUGFIX] Querier: return an error when a query uses `label_join` with an invalid destination label name. #7744
* [BUGFIX] Compactor: correct outstanding job estimation in metrics and `compaction-planner` tool when block labels differ. #7745
* [BUGFIX] Ingester: turn native histogram validation errors in TSDB into soft ingester errors that result in returning 4xx to the end-user instead of 5xx. In the case of TSDB validation errors, the counter `cortex_discarded_samples_total` will be increased with the `reason` label set to `"invalid-native-histogram"`. #7736 #7773
* [BUGFIX] Do not wrap error message with `sampled 1/<frequency>` if it's not actually sampled. #7784
* [BUGFIX] Store-gateway: do not track cortex_querier_blocks_consistency_checks_failed_total metric if query has been canceled or interrued due to any error not related to blocks consistency check failed. #7752
* [BUGFIX] Ingester: ignore instances with no tokens when calculating local limits to prevent discards during ingester scale-up #7881
* [BUGFIX] Ingester: do not reuse exemplars slice in the write request if there are more than 10 exemplars per series. This should help to reduce the in-use memory in case of few requests with a very large number of exemplars. #7936
* [BUGFIX] Distributor: fix down scaling of native histograms in the distributor when timeseries unmarshal cache is in use. #7947
* [BUGFIX] Distributor: fix cardinality API to return more accurate number of in-memory series when number of zones is larger than replication factor. #7984
* [BUGFIX] All: fix config validation for non-ingester modules, when ingester's ring is configured with spread-minimizing token generation strategy. #7990
* [BUGFIX] Ingester: copy LabelValues strings out of mapped memory to avoid a segmentation fault if the region becomes unmapped before the result is marshaled. #8003
* [BUGFIX] OTLP: Don't generate target_info unless at least one identifying label is defined. #8012
* [BUGFIX] OTLP: Don't generate target_info unless there are metrics. #8012
* [BUGFIX] Query-frontend: Experimental query queue splitting: fix issue where offset and range selector duration were not considered when predicting query component. #7742
* [BUGFIX] Querying: Empty matrix results were incorrectly returning `null` instead of `[]`. #8029
* [BUGFIX] All: don't increment `thanos_objstore_bucket_operation_failures_total` metric for cancelled requests. #8072
* [BUGFIX] Query-frontend: fix empty metric name matcher not being applied under certain conditions. #8076
* [BUGFIX] Querying: Fix regex matching of multibyte runes with dot operator. #8089
* [BUGFIX] Querying: matrix results returned from instant queries were not sorted by series. #8113
* [BUGFIX] Query scheduler: Fix a crash in result marshaling. #8140
* [BUGFIX] Store-gateway: Allow long-running index scans to be interrupted. #8154
* [BUGFIX] Query-frontend: fix splitting of queries using `@ start()` and `@end()` modifiers on a subquery. Previously the `start()` and `end()` would be evaluated using the start end end of the split query instead of the original query. #8162
* [BUGFIX] Distributor: Don't discard time series with invalid exemplars, just drop affected exemplars. #8224
* [BUGFIX] Ingester: fixed in-memory series count when replaying a corrupted WAL. #8295
* [BUGFIX] Ingester: fix context cancellation handling when a query is busy looking up series in the TSDB index and `-blocks-storage.tsdb.head-postings-for-matchers-cache*` or `-blocks-storage.tsdb.block-postings-for-matchers-cache*` are in use. #8337
* [BUGFIX] Querier: fix edge case where bucket indexes are sometimes cached forever instead of with the expected TTL. #8343
* [BUGFIX] OTLP handler: fix errors returned by OTLP handler when used via httpgrpc tunneling. #8363
* [BUGFIX] Update `github.com/hashicorp/go-retryablehttp` to address [CVE-2024-6104](https://github.com/advisories/GHSA-v6v8-xj6m-xwqh). #8539
* [BUGFIX] Alertmanager: Fixes a number of bugs in silences which could cause an existing silence to be deleted/expired when updating the silence failed. This could happen when the replacing silence was invalid or exceeded limits. #8525
* [BUGFIX] Alertmanager: Fix per-tenant silence limits not reloaded during runtime. #8456
* [BUGFIX] Alertmanager: Fix help message for utf-8-strict-mode. #8572
* [BUGFIX] Upgrade golang to 1.22.5 to address [CVE-2024-24791](https://nvd.nist.gov/vuln/detail/CVE-2024-24791). #8600

### Mixin

* [CHANGE] Alerts: Removed obsolete `MimirQueriesIncorrect` alert that used test-exporter metrics. Test-exporter support was however removed in Mimir 2.0 release. #7774
* [CHANGE] Alerts: Change threshold for `MimirBucketIndexNotUpdated` alert to fire before queries begin to fail due to bucket index age. #7879
* [FEATURE] Dashboards: added 'Remote ruler reads networking' dashboard. #7751
* [FEATURE] Alerts: Add `MimirIngesterStuckProcessingRecordsFromKafka` alert. #8147
* [ENHANCEMENT] Alerts: allow configuring alerts range interval via `_config.base_alerts_range_interval_minutes`. #7591
* [ENHANCEMENT] Dashboards: Add panels for monitoring distributor and ingester when using ingest-storage. These panels are disabled by default, but can be enabled using `show_ingest_storage_panels: true` config option. Similarly existing panels used when distributors and ingesters use gRPC for forwarding requests can be disabled by setting `show_grpc_ingestion_panels: false`. #7670 #7699
* [ENHANCEMENT] Alerts: add the following alerts when using ingest-storage: #7699 #7702 #7867
  * `MimirIngesterLastConsumedOffsetCommitFailed`
  * `MimirIngesterFailedToReadRecordsFromKafka`
  * `MimirIngesterKafkaFetchErrorsRateTooHigh`
  * `MimirStartingIngesterKafkaReceiveDelayIncreasing`
  * `MimirRunningIngesterReceiveDelayTooHigh`
  * `MimirIngesterFailsToProcessRecordsFromKafka`
  * `MimirIngesterFailsEnforceStrongConsistencyOnReadPath`
* [ENHANCEMENT] Dashboards: add in-flight queries scaling metric panel for ruler-querier. #7749
* [ENHANCEMENT] Dashboards: renamed rows in the "Remote ruler reads" and "Remote ruler reads resources" dashboards to match the actual component names. #7750
* [ENHANCEMENT] Dashboards: allow switching between using classic of native histograms in dashboards. #7627
  * Overview dashboard, Status panel, `cortex_request_duration_seconds` metric.
* [ENHANCEMENT] Alerts: exclude `529` and `598` status codes from failure codes in `MimirRequestsError`. #7889
* [ENHANCEMENT] Dashboards: renamed "TCP Connections" panel to "Ingress TCP Connections" in the networking dashboards. #8092
* [ENHANCEMENT] Dashboards: update the use of deprecated "table (old)" panels to "table". #8181
* [ENHANCEMENT] Dashboards: added a `component` variable to "Slow queries" dashboard to allow checking the slow queries of the remote ruler evaluation query path. #8309
* [BUGFIX] Dashboards: fix regular expression for matching read-path gRPC ingester methods to include querying of exemplars, label-related queries, or active series queries. #7676
* [BUGFIX] Dashboards: fix user id abbreviations and column heads for Top Tenants dashboard. #7724
* [BUGFIX] Dashboards: fix incorrect query used for "queue length" panel on "Ruler" dashboard. #8006
* [BUGFIX] Dashboards: fix disk space utilization panels when running with a recent version of kube-state-metrics. #8212

### Jsonnet

* [CHANGE] Memcached: Change default read timeout for chunks and index caches to `750ms` from `450ms`. #7778
* [CHANGE] Fine-tuned `terminationGracePeriodSeconds` for the following components: #7364
  * Querier: changed from `30` to `180`
  * Query-scheduler: changed from `30` to `180`
* [CHANGE] Change TCP port exposed by `mimir-continuous-test` deployment to match with updated defaults of its container image (see changes below). #7958
* [FEATURE] Add support to deploy Mimir with experimental ingest storage enabled. #8028 #8222
* [ENHANCEMENT] Compactor: add `$._config.cortex_compactor_concurrent_rollout_enabled` option (disabled by default) that makes use of rollout-operator to speed up the rollout of compactors. #7783 #7878
* [ENHANCEMENT] Shuffle-sharding: add `$._config.shuffle_sharding.ingest_storage_partitions_enabled` and `$._config.shuffle_sharding.ingester_partitions_shard_size` options, that allow configuring partitions shard size in ingest-storage mode. #7804
* [ENHANCEMENT] Update rollout-operator to `v0.17.0`. #8399
* [ENHANCEMENT] Add `_config.autoscaling_querier_predictive_scaling_enabled` to scale querier based on inflight queries 7 days ago. #7775
* [ENHANCEMENT] Add support to autoscale ruler-querier replicas based on in-flight queries too (in addition to CPU and memory based scaling). #8060 #8188
* [ENHANCEMENT] Distributor: improved distributor HPA scaling metric to only take in account ready pods. This requires the metric `kube_pod_status_ready` to be available in the data source used by KEDA to query scaling metrics (configured via `_config.autoscaling_prometheus_url`). #8251
* [BUGFIX] Guard against missing samples in KEDA queries. #7691 #10013
* [BUGFIX] Alertmanager: Set -server.http-idle-timeout to avoid EOF errors in ruler. #8192

### Mimirtool

* [CHANGE] Deprecated `--rule-files` flag in favor of CLI arguments. #7756
* [FEATURE] mimirtool: Add `runtime-config verify` sub-command, for verifying Mimir runtime config files. #8123
* [ENHANCEMENT] `mimirtool promql format`: Format PromQL query with Prometheus' string or pretty-print formatter. #7742
* [ENHANCEMENT] Add `mimir-http-prefix` configuration to set the Mimir URL prefix when using legacy routes. #8069
* [ENHANCEMENT] Add option `--output-dir` to `mimirtool rules get` and `mimirtool rules print` to allow persisting rule groups to a file for edit and re-upload. #8142
* [BUGFIX] Fix panic in `loadgen` subcommand. #7629
* [BUGFIX] `mimirtool rules prepare`: do not add aggregation label to `on()` clause if already present in `group_left()` or `group_right()`. #7839
* [BUGFIX] Analyze Grafana: fix parsing queries with variables. #8062
* [BUGFIX] `mimirtool rules sync`: detect a change when the `query_offset` or the deprecated `evaluation_delay` configuration changes. #8297

### Mimir Continuous Test

* [CHANGE] `mimir-continuous-test` has been deprecated and replaced by a Mimir module that can be run as a target from the `mimir` binary using `mimir -target=continuous-test`. #7753
* [CHANGE] `-server.metrics-port` flag is no longer available for use in the module run of mimir-continuous-test, including the grafana/mimir-continuous-test Docker image which uses the new module. Configuring this port is still possible in the binary, which is deprecated. #7747
* [CHANGE] Allowed authenticatication to Mimir using both Tenant ID and basic/bearer auth #7619.
* [BUGFIX] Set `User-Agent` header for all requests sent from the testing client. #7607

### Query-tee

* [ENHANCEMENT] Log queries that take longer than `proxy.log-slow-query-response-threshold` when compared to other backends. #7346
* [ENHANCEMENT] Add two new metrics for measuring the relative duration between backends: #7782 #8013 #8330
  * `cortex_querytee_backend_response_relative_duration_seconds`
  * `cortex_querytee_backend_response_relative_duration_proportional`

### Documentation

* [CHANGE] Note that the _Play with Grafana Mimir_ tutorial directory path changed after the release of the video. #8319
* [ENHANCEMENT] Clarify Compactor and its storage volume when configured under Kubernetes. #7675
* [ENHANCEMENT] Add OTLP route to _Mimir routes by path_ runbooks section. #8074
* [ENHANCEMENT] Document option server.log-source-ips-full. #8268

### Tools

* [ENHANCEMENT] ulidtime: add option to show random part of ULID, timestamp in milliseconds and header. #7615
* [ENHANCEMENT] copyblocks: add a flag to configure part-size for multipart uploads in s3 client-side copying. #8292
* [ENHANCEMENT] copyblocks: enable pprof HTTP endpoints. #8292

## 2.12.0

### Grafana Mimir

* [CHANGE] Alertmanager: Deprecates the `v1` API. All `v1` API endpoints now respond with a JSON deprecation notice and a status code of `410`. All endpoints have a `v2` equivalent. The list of endpoints is: #7103
  * `<alertmanager-web.external-url>/api/v1/alerts`
  * `<alertmanager-web.external-url>/api/v1/receivers`
  * `<alertmanager-web.external-url>/api/v1/silence/{id}`
  * `<alertmanager-web.external-url>/api/v1/silences`
  * `<alertmanager-web.external-url>/api/v1/status`
* [CHANGE] Ingester: Increase default value of `-blocks-storage.tsdb.head-postings-for-matchers-cache-max-bytes` and `-blocks-storage.tsdb.block-postings-for-matchers-cache-max-bytes` to 100 MiB (previous default value was 10 MiB). #6764
* [CHANGE] Validate tenant IDs according to [documented behavior](https://grafana.com/docs/mimir/latest/configure/about-tenant-ids/) even when tenant federation is not enabled. Note that this will cause some previously accepted tenant IDs to be rejected such as those longer than 150 bytes or containing `|` characters. #6959
* [CHANGE] Ruler: don't use backoff retry on remote evaluation in case of `4xx` errors. #7004
* [CHANGE] Server: responses with HTTP 4xx status codes are now treated as errors and used in `status_code` label of request duration metric. #7045
* [CHANGE] Memberlist: change default for `-memberlist.stream-timeout` from `10s` to `2s`. #7076
* [CHANGE] Memcached: remove legacy `thanos_cache_memcached_*` and `thanos_memcached_*` prefixed metrics. Instead, Memcached and Redis cache clients now emit `thanos_cache_*` prefixed metrics with a `backend` label. #7076
* [CHANGE] Ruler: the following metrics, exposed when the ruler is configured to discover Alertmanager instances via service discovery, have been renamed: #7057
  * `prometheus_sd_failed_configs` renamed to `cortex_prometheus_sd_failed_configs`
  * `prometheus_sd_discovered_targets` renamed to `cortex_prometheus_sd_discovered_targets`
  * `prometheus_sd_received_updates_total` renamed to `cortex_prometheus_sd_received_updates_total`
  * `prometheus_sd_updates_delayed_total` renamed to `cortex_prometheus_sd_updates_delayed_total`
  * `prometheus_sd_updates_total` renamed to `cortex_prometheus_sd_updates_total`
  * `prometheus_sd_refresh_failures_total` renamed to `cortex_prometheus_sd_refresh_failures_total`
  * `prometheus_sd_refresh_duration_seconds` renamed to `cortex_prometheus_sd_refresh_duration_seconds`
* [CHANGE] Query-frontend: the default value for `-query-frontend.not-running-timeout` has been changed from 0 (disabled) to 2s. The configuration option has also been moved from "experimental" to "advanced". #7127
* [CHANGE] Store-gateway: to reduce disk contention on HDDs the default value for `blocks-storage.bucket-store.tenant-sync-concurrency` has been changed from `10` to `1` and the default value for `blocks-storage.bucket-store.block-sync-concurrency` has been changed from `20` to `4`. #7136
* [CHANGE] Store-gateway: Remove deprecated CLI flags `-blocks-storage.bucket-store.index-header-lazy-loading-enabled` and `-blocks-storage.bucket-store.index-header-lazy-loading-idle-timeout` and their corresponding YAML settings. Instead, use `-blocks-storage.bucket-store.index-header.lazy-loading-enabled` and `-blocks-storage.bucket-store.index-header.lazy-loading-idle-timeout`. #7521
* [CHANGE] Store-gateway: Mark experimental CLI flag `-blocks-storage.bucket-store.index-header.lazy-loading-concurrency` and its corresponding YAML settings as advanced. #7521
* [CHANGE] Store-gateway: Remove experimental CLI flag `-blocks-storage.bucket-store.index-header.sparse-persistence-enabled` since this is now the default behavior. #7535
* [CHANGE] All: set `-server.report-grpc-codes-in-instrumentation-label-enabled` to `true` by default, which enables reporting gRPC status codes as `status_code` labels in the `cortex_request_duration_seconds` metric. #7144
* [CHANGE] Distributor: report gRPC status codes as `status_code` labels in the `cortex_ingester_client_request_duration_seconds` metric by default. #7144
* [CHANGE] Distributor: CLI flag `-ingester.client.report-grpc-codes-in-instrumentation-label-enabled` has been deprecated, and its default value is set to `true`. #7144
* [CHANGE] Ingester: CLI flag `-ingester.return-only-grpc-errors` has been deprecated, and its default value is set to `true`. To ensure backwards compatibility, during a migration from a version prior to 2.11.0 to 2.12 or later, `-ingester.return-only-grpc-errors` should be set to `false`. Once all the components are migrated, the flag can be removed.   #7151
* [CHANGE] Ingester: the following CLI flags have been moved from "experimental" to "advanced": #7169
  * `-ingester.ring.token-generation-strategy`
  * `-ingester.ring.spread-minimizing-zones`
  * `-ingester.ring.spread-minimizing-join-ring-in-order`
* [CHANGE] Query-frontend: the default value of the CLI flag `-query-frontend.max-cache-freshness` (and its respective YAML configuration parameter) has been changed from `1m` to `10m`. #7161
* [CHANGE] Distributor: default the optimization `-distributor.write-requests-buffer-pooling-enabled` to `true`. #7165
* [CHANGE] Tracing: Move query information to span attributes instead of span logs. #7046
* [CHANGE] Distributor: the default value of circuit breaker's CLI flag `-ingester.client.circuit-breaker.cooldown-period` has been changed from `1m` to `10s`. #7310
* [CHANGE] Store-gateway: remove `cortex_bucket_store_blocks_loaded_by_duration`. `cortex_bucket_store_series_blocks_queried` is better suited for detecting when compactors are not able to keep up with the number of blocks to compact. #7309
* [CHANGE] Ingester, Distributor: the support for rejecting push requests received via gRPC before reading them into memory, enabled via `-ingester.limit-inflight-requests-using-grpc-method-limiter` and `-distributor.limit-inflight-requests-using-grpc-method-limiter`, is now stable and enabled by default. The configuration options have been deprecated and will be removed in Mimir 2.14. #7360
* [CHANGE] Distributor: Change`-distributor.enable-otlp-metadata-storage` flag's default to true, and deprecate it. The flag will be removed in Mimir 2.14. #7366
* [CHANGE] Store-gateway: Use a shorter TTL for cached items related to temporary blocks. #7407 #7534
* [CHANGE] Standardise exemplar label as "trace_id". #7475
* [CHANGE] The configuration option `-querier.max-query-into-future` has been deprecated and will be removed in Mimir 2.14. #7496
* [CHANGE] Distributor: the metric `cortex_distributor_sample_delay_seconds` has been deprecated and will be removed in Mimir 2.14. #7516
* [CHANGE] Query-frontend: The deprecated YAML setting `frontend.cache_unaligned_requests` has been moved to `limits.cache_unaligned_requests`. #7519
* [CHANGE] Querier: the CLI flag `-querier.minimize-ingester-requests` has been moved from "experimental" to "advanced". #7638
* [CHANGE] Ingester: allow only POST method on `/ingester/shutdown`, as previously it was too easy to accidentally trigger through GET requests. At the same time, add an option to keep the existing behavior by introducing an `-api.get-request-for-ingester-shutdown-enabled` flag. This flag will be removed in Mimir 2.15. #7707
* [FEATURE] Introduce `-server.log-source-ips-full` option to log all IPs from `Forwarded`, `X-Real-IP`, `X-Forwarded-For` headers. #7250
* [FEATURE] Introduce `-tenant-federation.max-tenants` option to limit the max number of tenants allowed for requests when federation is enabled. #6959
* [FEATURE] Cardinality API: added a new `count_method` parameter which enables counting active label names. #7085
* [FEATURE] Querier / query-frontend: added `-querier.promql-experimental-functions-enabled` CLI flag (and respective YAML config option) to enable experimental PromQL functions. The experimental functions introduced are: `mad_over_time()`, `sort_by_label()` and `sort_by_label_desc()`. #7057
* [FEATURE] Alertmanager API: added `-alertmanager.grafana-alertmanager-compatibility-enabled` CLI flag (and respective YAML config option) to enable an experimental API endpoints that support the migration of the Grafana Alertmanager. #7057
* [FEATURE] Alertmanager: Added `-alertmanager.utf8-strict-mode-enabled` to control support for any UTF-8 character as part of Alertmanager configuration/API matchers and labels. It's default value is set to `false`. #6898
* [FEATURE] Querier: added `histogram_avg()` function support to PromQL. #7293
* [FEATURE] Ingester: added `-blocks-storage.tsdb.timely-head-compaction` flag, which enables more timely head compaction, and defaults to `false`. #7372
* [FEATURE] Compactor: Added `/compactor/tenants` and `/compactor/tenant/{tenant}/planned_jobs` endpoints that provide functionality that was provided by `tools/compaction-planner` -- listing of planned compaction jobs based on tenants' bucket index. #7381
* [FEATURE] Add experimental support for streaming response bodies from queriers to frontends via `-querier.response-streaming-enabled`. This is currently only supported for the `/api/v1/cardinality/active_series` endpoint. #7173
* [FEATURE] Release: Added mimir distroless docker image. #7371
* [FEATURE] Add support for the new grammar of `{"metric_name", "l1"="val"}` to promql and some of the exposition formats. #7475 #7541
* [ENHANCEMENT] Distributor: Add a new metric `cortex_distributor_otlp_requests_total` to track the total number of OTLP requests. #7385
* [ENHANCEMENT] Vault: add lifecycle manager for token used to authenticate to Vault. This ensures the client token is always valid. Includes a gauge (`cortex_vault_token_lease_renewal_active`) to check whether token renewal is active, and the counters `cortex_vault_token_lease_renewal_success_total` and `cortex_vault_auth_success_total` to see the total number of successful lease renewals / authentications. #7337
* [ENHANCEMENT] Store-gateway: add no-compact details column on store-gateway tenants admin UI. #6848
* [ENHANCEMENT] PromQL: ignore small errors for bucketQuantile #6766
* [ENHANCEMENT] Distributor: improve efficiency of some errors #6785
* [ENHANCEMENT] Ruler: exclude vector queries from being tracked in `cortex_ruler_queries_zero_fetched_series_total`. #6544
* [ENHANCEMENT] Ruler: local storage backend now supports reading a rule group via `/config/api/v1/rules/{namespace}/{groupName}` configuration API endpoint. #6632
* [ENHANCEMENT] Query-Frontend and Query-Scheduler: split tenant query request queues by query component with `query-frontend.additional-query-queue-dimensions-enabled` and `query-scheduler.additional-query-queue-dimensions-enabled`. #6772
* [ENHANCEMENT] Distributor: support disabling metric relabel rules per-tenant via the flag `-distributor.metric-relabeling-enabled` or associated YAML. #6970
* [ENHANCEMENT] Distributor: `-distributor.remote-timeout` is now accounted from the first ingester push request being sent. #6972
* [ENHANCEMENT] Storage Provider: `-<prefix>.s3.sts-endpoint` sets a custom endpoint for AWS Security Token Service (AWS STS) in s3 storage provider. #6172
* [ENHANCEMENT] Querier: add `cortex_querier_queries_storage_type_total ` metric that indicates how many queries have executed for a source, ingesters or store-gateways. Add `cortex_querier_query_storegateway_chunks_total` metric to count the number of chunks fetched from a store gateway. #7099,#7145
* [ENHANCEMENT] Query-frontend: add experimental support for sharding active series queries via `-query-frontend.shard-active-series-queries`. #6784
* [ENHANCEMENT] Distributor: set `-distributor.reusable-ingester-push-workers=2000` by default and mark feature as `advanced`. #7128
* [ENHANCEMENT] All: set `-server.grpc.num-workers=100` by default and mark feature as `advanced`. #7131
* [ENHANCEMENT] Distributor: invalid metric name error message gets cleaned up to not include non-ascii strings. #7146
* [ENHANCEMENT] Store-gateway: add `source`, `level`, and `out_or_order` to `cortex_bucket_store_series_blocks_queried` metric that indicates the number of blocks that were queried from store gateways by block metadata. #7112 #7262 #7267
* [ENHANCEMENT] Compactor: After updating bucket-index, compactor now also computes estimated number of compaction jobs based on current bucket-index, and reports the result in `cortex_bucket_index_estimated_compaction_jobs` metric. If computation of jobs fails, `cortex_bucket_index_estimated_compaction_jobs_errors_total` is updated instead. #7299
* [ENHANCEMENT] Mimir: Integrate profiling into tracing instrumentation. #7363
* [ENHANCEMENT] Alertmanager: Adds metric `cortex_alertmanager_notifications_suppressed_total` that counts the total number of notifications suppressed for being silenced, inhibited, outside of active time intervals or within muted time intervals. #7384
* [ENHANCEMENT] Query-scheduler: added more buckets to `cortex_query_scheduler_queue_duration_seconds` histogram metric, in order to better track queries staying in the queue for longer than 10s. #7470
* [ENHANCEMENT] A `type` label is added to `prometheus_tsdb_head_out_of_order_samples_appended_total` metric. #7475
* [ENHANCEMENT] Distributor: Optimize OTLP endpoint. #7475
* [ENHANCEMENT] API: Use github.com/klauspost/compress for faster gzip and deflate compression of API responses. #7475
* [ENHANCEMENT] Ingester: Limiting on owned series (`-ingester.use-ingester-owned-series-for-limits`) now prevents discards in cases where a tenant is sharded across all ingesters (or shuffle sharding is disabled) and the ingester count increases. #7411
* [ENHANCEMENT] Block upload: include converted timestamps in the error message if block is from the future. #7538
* [ENHANCEMENT] Query-frontend: Introduce `-query-frontend.active-series-write-timeout` to allow configuring the server-side write timeout for active series requests. #7553 #7569
* [BUGFIX] Ingester: don't ignore errors encountered while iterating through chunks or samples in response to a query request. #6451
* [BUGFIX] Fix issue where queries can fail or omit OOO samples if OOO head compaction occurs between creating a querier and reading chunks #6766
* [BUGFIX] Fix issue where concatenatingChunkIterator can obscure errors #6766
* [BUGFIX] Fix panic during tsdb Commit #6766
* [BUGFIX] tsdb/head: wlog exemplars after samples #6766
* [BUGFIX] Ruler: fix issue where "failed to remotely evaluate query expression, will retry" messages are logged without context such as the trace ID and do not appear in trace events. #6789
* [BUGFIX] Ruler: do not retry requests to remote querier when server's response exceeds its configured max payload size. #7216
* [BUGFIX] Querier: fix issue where spans in query request traces were not nested correctly. #6893
* [BUGFIX] Fix issue where all incoming HTTP requests have duplicate trace spans. #6920
* [BUGFIX] Querier: do not retry requests to store-gateway when a query gets canceled. #6934
* [BUGFIX] Querier: return 499 status code instead of 500 when a request to remote read endpoint gets canceled. #6934
* [BUGFIX] Querier: fix issue where `-querier.max-fetched-series-per-query` is not applied to `/series` endpoint if the series are loaded from ingesters. #7055
* [BUGFIX] Distributor: fix issue where `-distributor.metric-relabeling-enabled` may cause distributors to panic #7176
* [BUGFIX] Distributor: fix issue where `-distributor.metric-relabeling-enabled` may cause distributors to write unsorted labels and corrupt blocks #7326
* [BUGFIX] Query-frontend: the `cortex_query_frontend_queries_total` report incorrectly reported `op="query"` for any request which wasn't a range query. Now the `op` label value can be one of the following: #7207
  * `query`: instant query
  * `query_range`: range query
  * `cardinality`: cardinality query
  * `label_names_and_values`: label names / values query
  * `active_series`: active series query
  * `other`: any other request
* [BUGFIX] Fix performance regression introduced in Mimir 2.11.0 when uploading blocks to AWS S3. #7240
* [BUGFIX] Query-frontend: fix race condition when sharding active series is enabled (see above) and response is compressed with snappy. #7290
* [BUGFIX] Query-frontend: "query stats" log unsuccessful replies from downstream as "failed". #7296
* [BUGFIX] Packaging: remove reload from systemd file as mimir does not take into account SIGHUP. #7345
* [BUGFIX] Compactor: do not allow out-of-order blocks to prevent timely compaction. #7342
* [BUGFIX] Update `google.golang.org/grpc` to resolve occasional issues with gRPC server closing its side of connection before it was drained by the client. #7380
* [BUGFIX] Query-frontend: abort response streaming for `active_series` requests when the request context is canceled. #7378
* [BUGFIX] Compactor: improve compaction of sporadic blocks. #7329
* [BUGFIX] Ruler: fix regression that caused client errors to be tracked in `cortex_ruler_write_requests_failed_total` metric. #7472
* [BUGFIX] promql: Fix Range selectors with an @ modifier are wrongly scoped in range queries. #7475
* [BUGFIX] Fix metadata API using wrong JSON field names. #7475
* [BUGFIX] Ruler: fix native histogram recording rule result corruption. #7552
* [BUGFIX] Querier: fix HTTP status code translations for remote read requests. Previously, remote-read had conflicting behaviours: when returning samples all internal errors were translated to HTTP 400; when returning chunks all internal errors were translated to HTTP 500. #7487
* [BUGFIX] Query-frontend: Fix memory leak on every request. #7654

### Mixin

* [CHANGE] The `job` label matcher for distributor and gateway have been extended to include any deployment matching `distributor.*` and `cortex-gw.*` respectively. This change allows to match custom and multi-zone distributor and gateway deployments too. #6817
* [ENHANCEMENT] Dashboards: Add panels for alertmanager activity of a tenant #6826
* [ENHANCEMENT] Dashboards: Add graphs to "Slow Queries" dashboard. #6880
* [ENHANCEMENT] Dashboards: Update all deprecated "graph" panels to "timeseries" panels. #6864 #7413 #7457
* [ENHANCEMENT] Dashboards: Make most columns in "Slow Queries" sortable. #7000
* [ENHANCEMENT] Dashboards: Render graph panels at full resolution as opposed to at half resolution. #7027
* [ENHANCEMENT] Dashboards: show query-scheduler queue length on "Reads" and "Remote Ruler Reads" dashboards. #7088
* [ENHANCEMENT] Dashboards: Add estimated number of compaction jobs to "Compactor", "Tenants" and "Top tenants" dashboards. #7449 #7481
* [ENHANCEMENT] Recording rules: add native histogram recording rules to `cortex_request_duration_seconds`. #7528
* [ENHANCEMENT] Dashboards: Add total owned series, and per-ingester in-memory and owned series to "Tenants" dashboard. #7511
* [BUGFIX] Dashboards: drop `step` parameter from targets as it is not supported. #7157
* [BUGFIX] Recording rules: drop rules for metrics removed in 2.0: `cortex_memcache_request_duration_seconds` and `cortex_cache_request_duration_seconds`. #7514

### Jsonnet

* [CHANGE] Distributor: Increase `JAEGER_REPORTER_MAX_QUEUE_SIZE` from the default (100) to 1000, to avoid dropping tracing spans. #7259
* [CHANGE] Querier: Increase `JAEGER_REPORTER_MAX_QUEUE_SIZE` from 1000 to 5000, to avoid dropping tracing spans. #6764
* [CHANGE] rollout-operator: remove default CPU limit. #7066
* [CHANGE] Store-gateway: Increase `JAEGER_REPORTER_MAX_QUEUE_SIZE` from the default (100) to 1000, to avoid dropping tracing spans. #7068
* [CHANGE] Query-frontend, ingester, ruler, backend and write instances: Increase `JAEGER_REPORTER_MAX_QUEUE_SIZE` from the default (100), to avoid dropping tracing spans. #7086
* [CHANGE] Ring: relaxed the hash ring heartbeat period and timeout for distributor, ingester, store-gateway and compactor: #6860
  * `-distributor.ring.heartbeat-period` set to `1m`
  * `-distributor.ring.heartbeat-timeout` set to `4m`
  * `-ingester.ring.heartbeat-period` set to `2m`
  * `-store-gateway.sharding-ring.heartbeat-period` set to `1m`
  * `-store-gateway.sharding-ring.heartbeat-timeout` set to `4m`
  * `-compactor.ring.heartbeat-period` set to `1m`
  * `-compactor.ring.heartbeat-timeout` set to `4m`
* [CHANGE] Ruler-querier: the topology spread constrain max skew is now configured through the configuration option `ruler_querier_topology_spread_max_skew` instead of `querier_topology_spread_max_skew`. #7204
* [CHANGE] Distributor: `-server.grpc.keepalive.max-connection-age` lowered from `2m` to `60s` and configured `-shutdown-delay=90s` and termination grace period to `100` seconds in order to reduce the chances of failed gRPC write requests when distributors gracefully shutdown. #7361
* [FEATURE] Added support for the following root-level settings to configure the list of matchers to apply to node affinity: #6782 #6829
  * `alertmanager_node_affinity_matchers`
  * `compactor_node_affinity_matchers`
  * `continuous_test_node_affinity_matchers`
  * `distributor_node_affinity_matchers`
  * `ingester_node_affinity_matchers`
  * `ingester_zone_a_node_affinity_matchers`
  * `ingester_zone_b_node_affinity_matchers`
  * `ingester_zone_c_node_affinity_matchers`
  * `mimir_backend_node_affinity_matchers`
  * `mimir_backend_zone_a_node_affinity_matchers`
  * `mimir_backend_zone_b_node_affinity_matchers`
  * `mimir_backend_zone_c_node_affinity_matchers`
  * `mimir_read_node_affinity_matchers`
  * `mimir_write_node_affinity_matchers`
  * `mimir_write_zone_a_node_affinity_matchers`
  * `mimir_write_zone_b_node_affinity_matchers`
  * `mimir_write_zone_c_node_affinity_matchers`
  * `overrides_exporter_node_affinity_matchers`
  * `querier_node_affinity_matchers`
  * `query_frontend_node_affinity_matchers`
  * `query_scheduler_node_affinity_matchers`
  * `rollout_operator_node_affinity_matchers`
  * `ruler_node_affinity_matchers`
  * `ruler_node_affinity_matchers`
  * `ruler_querier_node_affinity_matchers`
  * `ruler_query_frontend_node_affinity_matchers`
  * `ruler_query_scheduler_node_affinity_matchers`
  * `store_gateway_node_affinity_matchers`
  * `store_gateway_node_affinity_matchers`
  * `store_gateway_zone_a_node_affinity_matchers`
  * `store_gateway_zone_b_node_affinity_matchers`
  * `store_gateway_zone_c_node_affinity_matchers`
* [FEATURE] Ingester: Allow automated zone-by-zone downscaling, that can be enabled via the `ingester_automated_downscale_enabled` flag. It is disabled by default. #6850
* [ENHANCEMENT] Alerts: Add `MimirStoreGatewayTooManyFailedOperations` warning alert that triggers when Mimir store-gateway report error when interacting with the object storage. #6831
* [ENHANCEMENT] Querier HPA: improved scaling metric and scaling policies, in order to scale up and down more gradually. #6971
* [ENHANCEMENT] Rollout-operator: upgraded to v0.13.0. #7469
* [ENHANCEMENT] Rollout-operator: add tracing configuration to rollout-operator container (when tracing is enabled and configured). #7469
* [ENHANCEMENT] Query-frontend: configured `-shutdown-delay`, `-server.grpc.keepalive.max-connection-age` and termination grace period to reduce the likelihood of queries hitting terminated query-frontends. #7129
* [ENHANCEMENT] Autoscaling: add support for KEDA's `ignoreNullValues` option for Prometheus scaler. #7471
* [BUGFIX] Update memcached-exporter to 0.14.1 due to CVE-2023-39325. #6861

### Mimirtool

* [FEATURE] Add command `migrate-utf8` to migrate Alertmanager configurations for Alertmanager versions 0.27.0 and later. #7383
* [ENHANCEMENT] Add template render command to render locally a template. #7325
* [ENHANCEMENT] Add `--extra-headers` option to `mimirtool rules` command to add extra headers to requests for auth. #7141
* [ENHANCEMENT] Analyze Prometheus: set tenant header. #6737
* [ENHANCEMENT] Add argument `--output-dir` to `mimirtool alertmanager get` where the config and templates will be written to and can be loaded via `mimirtool alertmanager load` #6760
* [BUGFIX] Analyze rule-file: .metricsUsed field wasn't populated. #6953

### Mimir Continuous Test

* [ENHANCEMENT] Include comparison of all expected and actual values when any float sample does not match. #6756

### Query-tee

* [BUGFIX] Fix issue where `Host` HTTP header was not being correctly changed for the proxy targets. #7386
* [ENHANCEMENT] Allow using the value of X-Scope-OrgID for basic auth username in the forwarded request if URL username is set as `__REQUEST_HEADER_X_SCOPE_ORGID__`. #7452

### Documentation

* [CHANGE] No longer mark OTLP distributor endpoint as experimental. #7348
* [ENHANCEMENT] Added runbook for `KubePersistentVolumeFillingUp` alert. #7297
* [ENHANCEMENT] Add Grafana Cloud recommendations to OTLP documentation. #7375
* [BUGFIX] Fixed typo on single zone->zone aware replication Helm page. #7327

### Tools

* [CHANGE] copyblocks: The flags for copyblocks have been changed to align more closely with other tools. #6607
* [CHANGE] undelete-blocks: undelete-blocks-gcs has been removed and replaced with undelete-blocks, which supports recovering deleted blocks in versioned buckets from ABS, GCS, and S3-compatible object storage. #6607
* [FEATURE] copyprefix: Add tool to copy objects between prefixes. Supports ABS, GCS, and S3-compatible object storage. #6607

## 2.11.0

### Grafana Mimir

* [CHANGE] The following deprecated configurations have been removed: #6673 #6779 #6808 #6814
  * `-querier.iterators`
  * `-querier.batch-iterators`
  * `-blocks-storage.bucket-store.max-chunk-pool-bytes`
  * `-blocks-storage.bucket-store.chunk-pool-min-bucket-size-bytes`
  * `-blocks-storage.bucket-store.chunk-pool-max-bucket-size-bytes`
  * `-blocks-storage.bucket-store.bucket-index.enabled`
* [CHANGE] Querier: Split worker GRPC config into separate client configs for the frontend and scheduler to allow TLS to be configured correctly when specifying the `tls_server_name`. The GRPC config specified under `-querier.frontend-client.*` will no longer apply to the scheduler client, and will need to be set explicitly under `-querier.scheduler-client.*`. #6445 #6573
* [CHANGE] Store-gateway: enable sparse index headers by default. Sparse index headers reduce the time to load an index header up to 90%. #6005
* [CHANGE] Store-gateway: lazy-loading concurrency limit default value is now 4. #6004
* [CHANGE] General: enabled `-log.buffered` by default. The `-log.buffered` has been deprecated and will be removed in Mimir 2.13. #6131
* [CHANGE] Ingester: changed default `-blocks-storage.tsdb.series-hash-cache-max-size-bytes` setting from `1GB` to `350MB`. The new default cache size is enough to store the hashes for all series in a ingester, assuming up to 2M in-memory series per ingester and using the default 13h retention period for local TSDB blocks in the ingesters. #6130
* [CHANGE] Query-frontend: removed `cortex_query_frontend_workers_enqueued_requests_total`. Use `cortex_query_frontend_enqueue_duration_seconds_count` instead. #6121
* [CHANGE] Ingester / querier: enable ingester to querier chunks streaming by default and mark it as stable. #6174
* [CHANGE] Ingester / querier: enable ingester query request minimisation by default and mark it as stable. #6174
* [CHANGE] Ingester: changed the default value for the experimental configuration parameter `-blocks-storage.tsdb.early-head-compaction-min-estimated-series-reduction-percentage` from 10 to 15. #6186
* [CHANGE] Ingester: `/ingester/push` HTTP endpoint has been removed. This endpoint was added for testing and troubleshooting, but was never documented or used for anything. #6299
* [CHANGE] Experimental setting `-log.rate-limit-logs-per-second-burst` renamed to `-log.rate-limit-logs-burst-size`. #6230
* [CHANGE] Ingester: by setting the newly introduced experimental CLI flag `-ingester.return-only-grpc-errors` to true, ingester will return only gRPC errors. #6443 #6680 #6723
* [CHANGE] Upgrade Node.js to v20. #6540
* [CHANGE] Querier: `cortex_querier_blocks_consistency_checks_failed_total` is now incremented when a block couldn't be queried from any attempted store-gateway as opposed to incremented after each attempt. Also `cortex_querier_blocks_consistency_checks_total` is incremented once per query as opposed to once per attempt (with 3 attempts). #6590
* [CHANGE] Ingester: Modify utilization based read path limiter to base memory usage on Go heap size. #6584
* [FEATURE] Distributor: added option `-distributor.retry-after-header.enabled` to include the `Retry-After` header in recoverable error responses. #6608
* [FEATURE] Query-frontend: add experimental support for query blocking. Queries are blocked on a per-tenant basis and is configured via the limit `blocked_queries`. #5609
* [FEATURE] Vault: Added support for new Vault authentication methods: `AppRole`, `Kubernetes`, `UserPass` and `Token`. #6143
* [FEATURE] Add experimental endpoint `/api/v1/cardinality/active_series` to return the set of active series for a given selector. #6536 #6619 #6651 #6667 #6717
* [FEATURE] Added `-<prefix>.s3.part-size` flag to configure the S3 minimum file size in bytes used for multipart uploads. #6592
* [FEATURE] Add the experimental `-<prefix>.s3.send-content-md5` flag (defaults to `false`) to configure S3 Put Object requests to send a `Content-MD5` header. Setting this flag is not recommended unless your object storage does not support checksums. #6622
* [FEATURE] Distributor: add an experimental flag `-distributor.reusable-ingester-push-worker` that can be used to pre-allocate a pool of workers to be used to send push requests to the ingesters. #6660
* [FEATURE] Distributor: Support enabling of automatically generated name suffixes for metrics ingested via OTLP, through the flag `-distributor.otel-metric-suffixes-enabled`. #6542
* [FEATURE] Ingester: ingester can now track which of the user's series the ingester actually owns according to the ring, and only consider owned series when checking for user series limit. This helps to avoid hitting the user's series limit when scaling up ingesters or changing user's ingester shard size. Feature is currently experimental, and disabled by default. It can be enabled by setting `-ingester.use-ingester-owned-series-for-limits` (to use owned series for limiting). This is currently limited to multi-zone ingester setup, with replication factor being equal to number of zones. #6718 #7087
* [ENHANCEMENT] Query-frontend: don't treat cancel as an error. #4648
* [ENHANCEMENT] Ingester: exported summary `cortex_ingester_inflight_push_requests_summary` tracking total number of inflight requests in percentile buckets. #5845
* [ENHANCEMENT] Query-scheduler: add `cortex_query_scheduler_enqueue_duration_seconds` metric that records the time taken to enqueue or reject a query request. #5879
* [ENHANCEMENT] Query-frontend: add `cortex_query_frontend_enqueue_duration_seconds` metric that records the time taken to enqueue or reject a query request. When query-scheduler is in use, the metric has the `scheduler_address` label to differentiate the enqueue duration by query-scheduler backend. #5879 #6087 #6120
* [ENHANCEMENT] Store-gateway: add metric `cortex_bucket_store_blocks_loaded_by_duration` for counting the loaded number of blocks based on their duration. #6074  #6129
* [ENHANCEMENT] Expose `/sync/mutex/wait/total:seconds` Go runtime metric as `go_sync_mutex_wait_total_seconds_total` from all components. #5879
* [ENHANCEMENT] Query-scheduler: improve latency with many concurrent queriers. #5880
* [ENHANCEMENT] Ruler: add new per-tenant `cortex_ruler_queries_zero_fetched_series_total` metric to track rules that fetched no series. #5925
* [ENHANCEMENT] Implement support for `limit`, `limit_per_metric` and `metric` parameters for `<Prometheus HTTP prefix>/api/v1/metadata` endpoint. #5890
* [ENHANCEMENT] Distributor: add experimental support for storing metadata when ingesting metrics via OTLP. This makes metrics description and type available when ingesting metrics via OTLP. Enable with `-distributor.enable-otlp-metadata-storage=true`. #5693 #6035 #6254
* [ENHANCEMENT] Ingester: added support for sampling errors, which can be enabled by setting `-ingester.error-sample-rate`. This way each error will be logged once in the configured number of times. All the discarded samples will still be tracked by the `cortex_discarded_samples_total` metric. #5584 #6014
* [ENHANCEMENT] Ruler: Fetch secrets used to configure TLS on the Alertmanager client from Vault when `-vault.enabled` is true. #5239
* [ENHANCEMENT] Query-frontend: added query-sharding support for `group by` aggregation queries. #6024
* [ENHANCEMENT] Fetch secrets used to configure server-side TLS from Vault when `-vault.enabled` is true. #6052.
* [ENHANCEMENT] Packaging: add logrotate config file. #6142
* [ENHANCEMENT] Ingester: add the experimental configuration options `-blocks-storage.tsdb.head-postings-for-matchers-cache-max-bytes` and `-blocks-storage.tsdb.block-postings-for-matchers-cache-max-bytes` to enforce a limit in bytes on the `PostingsForMatchers()` cache used by ingesters (the cache limit is per TSDB head and block basis, not a global one). The experimental configuration options `-blocks-storage.tsdb.head-postings-for-matchers-cache-size` and `-blocks-storage.tsdb.block-postings-for-matchers-cache-size` have been deprecated. #6151
* [ENHANCEMENT] Ingester: use the `PostingsForMatchers()` in-memory cache for label values queries with matchers too. #6151
* [ENHANCEMENT] Ingester / store-gateway: optimized regex matchers. #6168 #6250
* [ENHANCEMENT] Distributor: Include ingester IDs in circuit breaker related metrics and logs. #6206
* [ENHANCEMENT] Querier: improve errors and logging when streaming chunks from ingesters and store-gateways. #6194 #6309
* [ENHANCEMENT] Querier: Add `cortex_querier_federation_exemplar_tenants_queried` and `cortex_querier_federation_tenants_queried` metrics to track the number of tenants queried by multi-tenant queries. #6374 #6409
* [ENHANCEMENT] All: added an experimental `-server.grpc.num-workers` flag that configures the number of long-living workers used to process gRPC requests. This could decrease the CPU usage by reducing the number of stack allocations. #6311
* [ENHANCEMENT] All: improved IPv6 support by using the proper host:port formatting. #6311
* [ENHANCEMENT] Querier: always return error encountered during chunks streaming, rather than `the stream has already been exhausted`. #6345 #6433
* [ENHANCEMENT] Query-frontend: add `instance_enable_ipv6` to support IPv6. #6111
* [ENHANCEMENT] Store-gateway: return same detailed error messages as queriers when chunks or series limits are reached. #6347
* [ENHANCEMENT] Querier: reduce memory consumed for queries that hit store-gateways. #6348
* [ENHANCEMENT] Ruler: include corresponding trace ID with log messages associated with rule evaluation. #6379 #6520
* [ENHANCEMENT] Querier: clarify log messages and span events emitted while querying ingesters, and include both ingester name and address when relevant. #6381
* [ENHANCEMENT] Memcached: introduce new experimental configuration parameters `-<prefix>.memcached.write-buffer-size-bytes` `-<prefix>.memcached.read-buffer-size-bytes` to customise the memcached client write and read buffer size (the buffer is allocated for each memcached connection). #6468
* [ENHANCEMENT] Ingester, Distributor: added experimental support for rejecting push requests received via gRPC before reading them into memory, if ingester or distributor is unable to accept the request. This is activated by using `-ingester.limit-inflight-requests-using-grpc-method-limiter` for ingester, and `-distributor.limit-inflight-requests-using-grpc-method-limiter` for distributor. #5976 #6300
* [ENHANCEMENT] Add capability in store-gateways to accept number of tokens through config. `-store-gateway.sharding-ring.num-tokens`, `default-value=512` #4863
* [ENHANCEMENT] Query-frontend: return warnings generated during query evaluation. #6391
* [ENHANCEMENT] Server: Add the option `-server.http-read-header-timeout` to enable specifying a timeout for reading HTTP request headers. It defaults to 0, in which case reading of headers can take up to `-server.http-read-timeout`, leaving no time for reading body, if there's any. #6517
* [ENHANCEMENT] Add connection-string option, `-<prefix>.azure.connection-string`, for Azure Blob Storage. #6487
* [ENHANCEMENT] Ingester: Add `-ingester.instance-limits.max-inflight-push-requests-bytes`. This limit protects the ingester against requests that together may cause an OOM. #6492
* [ENHANCEMENT] Ingester: add new per-tenant `cortex_ingester_local_limits` metric to expose the calculated local per-tenant limits seen at each ingester. Exports the local per-tenant series limit with label `{limit="max_global_series_per_user"}` #6403
* [ENHANCEMENT] Query-frontend: added "queue_time_seconds" field to "query stats" log. This is total time that query and subqueries spent in the queue, before queriers picked it up. #6537
* [ENHANCEMENT] Server: Add `-server.report-grpc-codes-in-instrumentation-label-enabled` CLI flag to specify whether gRPC status codes should be used in `status_code` label of `cortex_request_duration_seconds` metric. It defaults to false, meaning that successful and erroneous gRPC status codes are represented with `success` and `error` respectively. #6562
* [ENHANCEMENT] Server: Add `-ingester.client.report-grpc-codes-in-instrumentation-label-enabled` CLI flag to specify whether gRPC status codes should be used in `status_code` label of `cortex_ingester_client_request_duration_seconds` metric. It defaults to false, meaning that successful and erroneous gRPC status codes are represented with `2xx` and `error` respectively. #6562
* [ENHANCEMENT] Server: Add `-server.http-log-closed-connections-without-response-enabled` option to log details about connections to HTTP server that were closed before any data was sent back. This can happen if client doesn't manage to send complete HTTP headers before timeout. #6612
* [ENHANCEMENT] Query-frontend: include length of query, time since the earliest and latest points of a query, time since the earliest and latest points of a query, cached/uncached bytes in "query stats" logs. Time parameters (start/end/time) are always formatted as RFC3339 now. #6473 #6477 #6709 #6710
* [ENHANCEMENT] Query-frontend: `-query-frontend.align-queries-with-step` has been moved from a global flag to a per-tenant override. #6714
* [ENHANCEMENT] Distributor: added support for reducing the resolution of native histogram samples upon ingestion if the sample has too many buckets compared to `-validation.max-native-histogram-buckets`. This is enabled by default and can be turned off by setting `-validation.reduce-native-histogram-over-max-buckets` to `false`. #6535
* [ENHANCEMENT] Query-frontend: optionally wait for the frontend to complete startup if requests are received while the frontend is still starting. Disabled by default, set `-query-frontend.not-running-timeout` to a non-zero value to enable. #6621
* [ENHANCEMENT] Distributor: Include source IPs in OTLP push handler logs. #6652
* [ENHANCEMENT] Query-frontend: return clearer error message when a query request is received while shutting down. #6675
* [ENHANCEMENT] Querier: return clearer error message when a query request is cancelled by the caller. #6697
* [ENHANCEMENT] Compactor: Mark corrupted blocks for no-compaction to avoid blocking compactor future runs. #6588
* [ENHANCEMENT] Distributor: Added an experimental configuration option `distributor.ingestion-burst-factor` that overrides the `distributor.ingestion-burst-size` option if set. The `distributor.ingestion-burst-factor` is used to set the underlying ingestion rate limiter token bucket's burst size to a multiple of the per distributor `distributor.ingestion-rate-limit` and the `distributor.ingestion-burst-factor`. This is disabled by default. #6662
* [ENHANCEMENT] Add debug message to track tenants sending queries that are not able to benefit from caches. #6732
* [BUGFIX] Distributor: return server overload error in the event of exceeding the ingestion rate limit. #6549
* [BUGFIX] Ring: Ensure network addresses used for component hash rings are formatted correctly when using IPv6. #6068
* [BUGFIX] Query-scheduler: don't retain connections from queriers that have shut down, leading to gradually increasing enqueue latency over time. #6100 #6145
* [BUGFIX] Ingester: prevent query logic from continuing to execute after queries are canceled. #6085
* [BUGFIX] Ensure correct nesting of children of the `querier.Select` tracing span. #6085
* [BUGFIX] Packaging: fix preremove script preventing upgrades on RHEL based OS. #6067
* [BUGFIX] Querier: return actual error rather than `attempted to read series at index XXX from stream, but the stream has already been exhausted` (or even no error at all) when streaming chunks from ingesters or store-gateways is enabled and an error occurs while streaming chunks. #6346
* [BUGFIX] Querier: reduce log volume when querying ingesters with zone-awareness enabled and one or more instances in a single zone unavailable. #6381
* [BUGFIX] Querier: don't try to query further ingesters if ingester query request minimization is enabled and a query limit is reached as a result of the responses from the initial set of ingesters. #6402
* [BUGFIX] Ingester: Don't cache context cancellation error when querying. #6446
* [BUGFIX] Ingester: don't ignore errors encountered while iterating through chunks or samples in response to a query request. #6469
* [BUGFIX] All: fix issue where traces for some inter-component gRPC calls would incorrectly show the call as failing due to cancellation. #6470
* [BUGFIX] Querier: correctly mark streaming requests to ingesters or store-gateways as successful, not cancelled, in metrics and traces. #6471 #6505
* [BUGFIX] Querier: fix issue where queries fail with "context canceled" error when an ingester or store-gateway fails healthcheck while the query is in progress. #6550
* [BUGFIX] Tracing: When creating an OpenTelemetry tracing span, add it to the context for later retrieval. #6614
* [BUGFIX] Querier: always report query results to query-frontends, even when cancelled, to ensure query-frontends don't wait for results that will otherwise never arrive. #6703
* [BUGFIX] Querier: attempt to query ingesters in PENDING state, to reduce the likelihood that scaling up the number of ingesters in multiple zones simultaneously causes a read outage. #6726 #6727
* [BUGFIX] Querier: don't cancel inflight queries from a query-scheduler if the stream between the querier and query-scheduler is broken. #6728
* [BUGFIX] Store-gateway: Fix double-counting of some duration metrics. #6616
* [BUGFIX] Fixed possible series matcher corruption leading to wrong series being included in query results. #6884

### Mixin

* [CHANGE] Dashboards: enabled reporting gRPC codes as `status_code` label in Mimir dashboards. In case of gRPC calls, the successful `status_code` label on `cortex_request_duration_seconds` and gRPC client request duration metrics has changed from 'success' and '2xx' to 'OK'. #6561
* [CHANGE] Alerts: remove `MimirGossipMembersMismatch` alert and replace it with `MimirGossipMembersTooHigh` and `MimirGossipMembersTooLow` alerts that should have a higher signal-to-noise ratio. #6508
* [ENHANCEMENT] Dashboards: Optionally show rejected requests on Mimir Writes dashboard. Useful when used together with "early request rejection" in ingester and distributor. #6132 #6556
* [ENHANCEMENT] Alerts: added a critical alert for `CompactorSkippedBlocksWithOutOfOrderChunks` when multiple blocks are affected. #6410
* [ENHANCEMENT] Dashboards: Added the min-replicas for autoscaling dashboards. #6528
* [ENHANCEMENT] Dashboards: Show queries per second for the `/api/v1/cardinality/` endpoints on the "Overview" dashboard. #6720
* [BUGFIX] Alerts: fixed issue where `GossipMembersMismatch` warning message referred to per-instance labels that were not produced by the alert query. #6146
* [BUGFIX] Dashboards: Fix autoscaling dashboard panels for KEDA > 2.9. [Requires scraping the KEDA operator for metrics since they moved](https://github.com/kedacore/keda/issues/3972). #6528
* [BUGFIX] Alerts: Fix autoscaling alerts for KEDA > 2.9. [Requires scraping the KEDA operator for metrics since they moved](https://github.com/kedacore/keda/issues/3972). #6528

### Jsonnet

* [CHANGE] Ingester: reduce `-server.grpc-max-concurrent-streams` to 500. #5666
* [CHANGE] Changed default `_config.cluster_domain` from `cluster.local` to `cluster.local.` to reduce the number of DNS lookups made by Mimir. #6389
* [CHANGE] Query-frontend: changed default `_config.autoscaling_query_frontend_cpu_target_utilization` from `1` to `0.75`. #6395
* [CHANGE] Distributor: Increase HPA scale down period such that distributors are slower to scale down after autoscaling up. #6589
* [CHANGE] Store-gateway: Change the default timeout used for index-queries caches from `200ms` to `450ms`. #6786
* [FEATURE] Store-gateway: Allow automated zone-by-zone downscaling, that can be enabled via the `store_gateway_automated_downscale_enabled` flag. It is disabled by default. #6149
* [FEATURE] Ingester: Allow to configure TSDB Head early compaction using the following `_config` parameters: #6181
  * `ingester_tsdb_head_early_compaction_enabled` (disabled by default)
  * `ingester_tsdb_head_early_compaction_reduction_percentage`
  * `ingester_tsdb_head_early_compaction_min_in_memory_series`
* [ENHANCEMENT] Double the amount of rule groups for each user tier. #5897
* [ENHANCEMENT] Set `maxUnavailable` to 0 for `distributor`, `overrides-exporter`, `querier`, `query-frontend`, `query-scheduler` `ruler-querier`, `ruler-query-frontend`, `ruler-query-scheduler` and `consul` deployments, to ensure they don't become completely unavailable during a rollout. #5924
* [ENHANCEMENT] Update rollout-operator to `v0.9.0`. #6022 #6110 #6558 #6681
* [ENHANCEMENT] Update memcached to `memcached:1.6.22-alpine`. #6585
* [ENHANCEMENT] Store-gateway: replaced the following deprecated CLI flags: #6319
  * `-blocks-storage.bucket-store.index-header-lazy-loading-enabled` replaced with `-blocks-storage.bucket-store.index-header.lazy-loading-enabled`
  * `-blocks-storage.bucket-store.index-header-lazy-loading-idle-timeout` replaced with `-blocks-storage.bucket-store.index-header.lazy-loading-idle-timeout`
* [ENHANCEMENT] Store-gateway: Allow selective enablement of store-gateway automated scaling on a per-zone basis. #6302
* [BUGFIX] Autoscaling: KEDA > 2.9 removed the ability to set metricName in the trigger metadata. To help discern which metric is used by the HPA, we set the trigger name to what was the metricName. This is available as the `scaler` label on `keda_*` metrics. #6528

### Mimirtool

* [ENHANCEMENT] Analyze Grafana: Improve support for variables in range. #6657
* [BUGFIX] Fix out of bounds error on export with large timespans and/or series count. #5700
* [BUGFIX] Fix the issue where `--read-timeout` was applied to the entire `mimirtool analyze grafana` invocation rather than to individual Grafana API calls. #5915
* [BUGFIX] Fix incorrect remote-read path joining for `mimirtool remote-read` commands on Windows. #6011
* [BUGFIX] Fix template files full path being sent in `mimirtool alertmanager load` command. #6138
* [BUGFIX] Analyze rule-file: .metricsUsed field wasn't populated. #6953

### Mimir Continuous Test

### Query-tee

### Documentation

* [ENHANCEMENT] Document the concept of native histograms and how to send them to Mimir, migration path. #5956 #6488 #6539 #6752
* [ENHANCEMENT] Document native histograms query and visualization. #6231

### Tools

* [CHANGE] tsdb-index: Rename tool to tsdb-series. #6317
* [FEATURE] tsdb-labels: Add tool to print label names and values of a TSDB block. #6317
* [ENHANCEMENT] trafficdump: Trafficdump can now parse OTEL requests. Entire request is dumped to output, there's no filtering of fields or matching of series done. #6108

## 2.10.5

### Grafana Mimir

* [ENHANCEMENT] Update Docker base images from `alpine:3.18.3` to `alpine:3.18.5`. #6897
* [BUGFIX] Fixed possible series matcher corruption leading to wrong series being included in query results. #6886

### Documentation

* [ENHANCEMENT] Document the concept of native histograms and how to send them to Mimir, migration path. #6757
* [ENHANCEMENT] Document native histograms query and visualization. #6757

## 2.10.4

### Grafana Mimir

* [BUGFIX] Update otelhttp library to v0.44.0 as a mitigation for CVE-2023-45142. #6634

## 2.10.3

### Grafana Mimir

* [BUGFIX] Update grpc-go library to 1.57.2-dev that includes a fix for a bug introduced in 1.57.1. #6419

## 2.10.2

### Grafana Mimir

* [BUGFIX] Update grpc-go library to 1.57.1 and `golang.org/x/net` to `0.17`, which include fix for CVE-2023-44487. #6349

## 2.10.1

### Grafana Mimir

* [CHANGE] Update Go version to 1.21.3. #6244 #6325
* [BUGFIX] Query-frontend: Don't retry read requests rejected by the ingester due to utilization based read path limiting. #6032
* [BUGFIX] Ingester: fix panic in WAL replay of certain native histograms. #6086

## 2.10.0

### Grafana Mimir

* [CHANGE] Store-gateway: skip verifying index header integrity upon loading. To enable verification set `blocks_storage.bucket_store.index_header.verify_on_load: true`. #5174
* [CHANGE] Querier: change the default value of the experimental `-querier.streaming-chunks-per-ingester-buffer-size` flag to 256. #5203
* [CHANGE] Querier: only initiate query requests to ingesters in the `ACTIVE` state in the ring. #5342
* [CHANGE] Querier: renamed `-querier.prefer-streaming-chunks` to `-querier.prefer-streaming-chunks-from-ingesters` to enable streaming chunks from ingesters to queriers. #5182
* [CHANGE] Querier: `-query-frontend.cache-unaligned-requests` has been moved from a global flag to a per-tenant override. #5312
* [CHANGE] Ingester: removed `cortex_ingester_shipper_dir_syncs_total` and `cortex_ingester_shipper_dir_sync_failures_total` metrics. The former metric was not much useful, and the latter was never incremented. #5396
* [CHANGE] Ingester: removed logging of errors related to hitting per-instance limits to reduce resource usage when ingesters are under pressure. #5585
* [CHANGE] gRPC clients: use default connect timeout of 5s, and therefore enable default connect backoff max delay of 5s. #5562
* [CHANGE] Ingester: the `-validation.create-grace-period` is now enforced in the ingester too, other than distributor and query-frontend. If you've configured `-validation.create-grace-period` then make sure the configuration is applied to ingesters too. #5712
* [CHANGE] Distributor: the `-validation.create-grace-period` is now enforced for examplars too in the distributor. If an examplar has timestamp greater than "now + grace_period", then the exemplar will be dropped and the metric `cortex_discarded_exemplars_total{reason="exemplar_too_far_in_future",user="..."}` increased. #5761
* [CHANGE] Query-frontend: the `-validation.create-grace-period` is now enforced in the query-frontend even when the configured value is 0. When the value is 0, the query end time range is truncated to the current real-world time. #5829
* [CHANGE] Store-gateway: deprecated configuration parameters for index header under `blocks-storage.bucket-store` and use a new configurations in `blocks-storage.bucket-store.index-header`, deprecated configuration will be removed in Mimir 2.12. Configuration changes: #5726
  * `-blocks-storage.bucket-store.index-header-lazy-loading-enabled` is deprecated, use the new configuration `-blocks-storage.bucket-store.index-header.lazy-loading-enabled`
  * `-blocks-storage.bucket-store.index-header-lazy-loading-idle-timeout` is deprecated, use the new configuration `-blocks-storage.bucket-store.index-header.lazy-loading-idle-timeout`
  * `-blocks-storage.bucket-store.index-header-lazy-loading-concurrency` is deprecated, use the new configuration `-blocks-storage.bucket-store.index-header.lazy-loading-concurrency`
* [CHANGE] Store-gateway: remove experimental fine-grained chunks caching. The following experimental configuration parameters have been removed `-blocks-storage.bucket-store.chunks-cache.fine-grained-chunks-caching-enabled`, `-blocks-storage.bucket-store.fine-grained-chunks-caching-ranges-per-series`. #5816 #5875
* [CHANGE] Ingester: remove deprecated `blocks-storage.tsdb.max-tsdb-opening-concurrency-on-startup`. #5850
* [FEATURE] Introduced `-distributor.service-overload-status-code-on-rate-limit-enabled` flag for configuring status code to 529 instead of 429 upon rate limit exhaustion. #5752
* [FEATURE] Cardinality API: added a new `count_method` parameter which enables counting active series. #5136
* [FEATURE] Query-frontend: added experimental support to cache cardinality, label names and label values query responses. The cache will be used when `-query-frontend.cache-results` is enabled, and `-query-frontend.results-cache-ttl-for-cardinality-query` or `-query-frontend.results-cache-ttl-for-labels-query` set to a value greater than 0. The following metrics have been added to track the query results cache hit ratio per `request_type`: #5212 #5235 #5426 #5524
  * `cortex_frontend_query_result_cache_requests_total{request_type="query_range|cardinality|label_names_and_values"}`
  * `cortex_frontend_query_result_cache_hits_total{request_type="query_range|cardinality|label_names_and_values"}`
* [FEATURE] Added `-<prefix>.s3.list-objects-version` flag to configure the S3 list objects version. #5099
* [FEATURE] Ingester: add optional CPU/memory utilization based read request limiting, considered experimental. Disabled by default, enable by configuring limits via both of the following flags: #5012 #5392 #5394 #5526 #5508 #5704
  * `-ingester.read-path-cpu-utilization-limit`
  * `-ingester.read-path-memory-utilization-limit`
  * `-ingester.log-utilization-based-limiter-cpu-samples`
* [FEATURE] Ruler: support filtering results from rule status endpoint by `file`, `rule_group` and `rule_name`. #5291
* [FEATURE] Ingester: add experimental support for creating tokens by using spread minimizing strategy. This can be enabled with `-ingester.ring.token-generation-strategy: spread-minimizing` and `-ingester.ring.spread-minimizing-zones: <all available zones>`. In that case `-ingester.ring.tokens-file-path` must be empty. #5308 #5324
* [FEATURE] Storegateway: Persist sparse index-headers to disk and read from disk on index-header loads instead of reconstructing. #5465 #5651 #5726
* [FEATURE] Ingester: add experimental CLI flag `-ingester.ring.spread-minimizing-join-ring-in-order` that allows an ingester to register tokens in the ring only after all previous ingesters (with ID lower than its own ID) have already been registered. #5541
* [FEATURE] Ingester: add experimental support to compact the TSDB Head when the number of in-memory series is equal or greater than `-blocks-storage.tsdb.early-head-compaction-min-in-memory-series`, and the ingester estimates that the per-tenant TSDB Head compaction will reduce in-memory series by at least `-blocks-storage.tsdb.early-head-compaction-min-estimated-series-reduction-percentage`. #5371
* [FEATURE] Ingester: add new metrics for tracking native histograms in active series: `cortex_ingester_active_native_histogram_series`, `cortex_ingester_active_native_histogram_series_custom_tracker`, `cortex_ingester_active_native_histogram_buckets`, `cortex_ingester_active_native_histogram_buckets_custom_tracker`. The first 2 are the subsets of the existing and unmodified `cortex_ingester_active_series` and `cortex_ingester_active_series_custom_tracker` respectively, only tracking native histogram series, and the last 2 are the equivalents for tracking the number of buckets in native histogram series. #5318
* [FEATURE] Add experimental CLI flag `-<prefix>.s3.native-aws-auth-enabled` that allows to enable the default credentials provider chain of the AWS SDK. #5636
* [FEATURE] Distributor: add experimental support for circuit breaking when writing to ingesters via `-ingester.client.circuit-breaker.enabled`, `-ingester.client.circuit-breaker.failure-threshold`, or `-ingester.client.circuit-breaker.cooldown-period` or their corresponding YAML. #5650
* [FEATURE] The following features are no longer considered experimental. #5701 #5872
  * Ruler storage cache (`-ruler-storage.cache.*`)
  * Exclude ingesters running in specific zones (`-ingester.ring.excluded-zones`)
  * Cardinality-based query sharding (`-query-frontend.query-sharding-target-series-per-shard`)
  * Cardinality query result caching (`-query-frontend.results-cache-ttl-for-cardinality-query`)
  * Label names and values query result caching (`-query-frontend.results-cache-ttl-for-labels-query`)
  * Query expression size limit (`-query-frontend.max-query-expression-size-bytes`)
  * Peer discovery / tenant sharding for overrides exporters (`-overrides-exporter.ring.enabled`)
  * Configuring enabled metrics in overrides exporter (`-overrides-exporter.enabled-metrics`)
  * Per-tenant results cache TTL (`-query-frontend.results-cache-ttl`, `-query-frontend.results-cache-ttl-for-out-of-order-time-window`)
  * Shutdown delay (`-shutdown-delay`)
* [FEATURE] Querier: add experimental CLI flag `-tenant-federation.max-concurrent` to adjust the max number of per-tenant queries that can be run at a time when executing a single multi-tenant query. #5874
* [FEATURE] Alertmanager: add Microsoft Teams as a supported integration. #5840
* [ENHANCEMENT] Overrides-exporter: Add new metrics for write path and alertmanager (`max_global_metadata_per_user`, `max_global_metadata_per_metric`, `request_rate`, `request_burst_size`, `alertmanager_notification_rate_limit`, `alertmanager_max_dispatcher_aggregation_groups`, `alertmanager_max_alerts_count`, `alertmanager_max_alerts_size_bytes`) and added flag `-overrides-exporter.enabled-metrics` to explicitly configure desired metrics, e.g. `-overrides-exporter.enabled-metrics=request_rate,ingestion_rate`. Default value for this flag is: `ingestion_rate,ingestion_burst_size,max_global_series_per_user,max_global_series_per_metric,max_global_exemplars_per_user,max_fetched_chunks_per_query,max_fetched_series_per_query,ruler_max_rules_per_rule_group,ruler_max_rule_groups_per_tenant`. #5376
* [ENHANCEMENT] Cardinality API: when zone aware replication is enabled, the label values cardinality API can now tolerate single zone failure #5178
* [ENHANCEMENT] Distributor: optimize sending requests to ingesters when incoming requests don't need to be modified. For now this feature can be disabled by setting `-timeseries-unmarshal-caching-optimization-enabled=false`. #5137
* [ENHANCEMENT] Add advanced CLI flags to control gRPC client behaviour: #5161
  * `-<prefix>.connect-timeout`
  * `-<prefix>.connect-backoff-base-delay`
  * `-<prefix>.connect-backoff-max-delay`
  * `-<prefix>.initial-stream-window-size`
  * `-<prefix>.initial-connection-window-size`
* [ENHANCEMENT] Query-frontend: added "response_size_bytes" field to "query stats" log. #5196
* [ENHANCEMENT] Querier: refine error messages for per-tenant query limits, informing the user of the preferred strategy for not hitting the limit, in addition to how they may tweak the limit. #5059
* [ENHANCEMENT] Distributor: optimize sending of requests to ingesters by reusing memory buffers for marshalling requests. This optimization can be enabled by setting `-distributor.write-requests-buffer-pooling-enabled` to `true`. #5195 #5805 #5830
* [ENHANCEMENT] Querier: add experimental `-querier.minimize-ingester-requests` option to initially query only the minimum set of ingesters required to reach quorum. #5202 #5259 #5263
* [ENHANCEMENT] Querier: improve error message when streaming chunks from ingesters to queriers and a query limit is reached. #5245
* [ENHANCEMENT] Use new data structure for labels, to reduce memory consumption. #3555 #5731
* [ENHANCEMENT] Update alpine base image to 3.18.2. #5276
* [ENHANCEMENT] Ruler: add `cortex_ruler_sync_rules_duration_seconds` metric, tracking the time spent syncing all rule groups owned by the ruler instance. #5311
* [ENHANCEMENT] Store-gateway: add experimental `blocks-storage.bucket-store.index-header-lazy-loading-concurrency` config option to limit the number of concurrent index-headers loads when lazy loading. #5313 #5605
* [ENHANCEMENT] Ingester and querier: improve level of detail in traces emitted for queries that hit ingesters. #5315
* [ENHANCEMENT] Querier: add `cortex_querier_queries_rejected_total` metric that counts the number of queries rejected due to hitting a limit (eg. max series per query or max chunks per query). #5316 #5440 #5450
* [ENHANCEMENT] Querier: add experimental `-querier.minimize-ingester-requests-hedging-delay` option to initiate requests to further ingesters when request minimisation is enabled and not all initial requests have completed. #5368
* [ENHANCEMENT] Clarify docs for `-ingester.client.*` flags to make it clear that these are used by both queriers and distributors. #5375
* [ENHANCEMENT] Querier and store-gateway: add experimental support for streaming chunks from store-gateways to queriers while evaluating queries. This can be enabled with `-querier.prefer-streaming-chunks-from-store-gateways=true`. #5182
* [ENHANCEMENT] Querier: enforce `max-chunks-per-query` limit earlier in query processing when streaming chunks from ingesters to queriers to avoid unnecessarily consuming resources for queries that will be aborted. #5369 #5447
* [ENHANCEMENT] Ingester: added `cortex_ingester_shipper_last_successful_upload_timestamp_seconds` metric tracking the last successful TSDB block uploaded to the bucket (unix timestamp in seconds). #5396
* [ENHANCEMENT] Ingester: add two metrics tracking resource utilization calculated by utilization based limiter: #5496
  * `cortex_ingester_utilization_limiter_current_cpu_load`: The current exponential weighted moving average of the ingester's CPU load
  * `cortex_ingester_utilization_limiter_current_memory_usage_bytes`: The current ingester memory utilization
* [ENHANCEMENT] Ruler: added `insight=true` field to ruler's prometheus component for rule evaluation logs. #5510
* [ENHANCEMENT] Distributor Ingester: add metrics to count the number of requests rejected for hitting per-instance limits, `cortex_distributor_instance_rejected_requests_total` and `cortex_ingester_instance_rejected_requests_total` respectively. #5551
* [ENHANCEMENT] Distributor: add support for ingesting exponential histograms that are over the native histogram scale limit of 8 in OpenTelemetry format by downscaling them. #5532 #5607
* [ENHANCEMENT] General: buffered logging: #5506
  * `-log.buffered` CLI flag enable buffered logging.
* [ENHANCEMENT] Distributor: add more detailed information to traces generated while processing OTLP write requests. #5539
* [ENHANCEMENT] Distributor: improve performance ingesting OTLP payloads. #5531 #5607 #5616
* [ENHANCEMENT] Ingester: optimize label-values with matchers call when number of matched series is small. #5600
* [ENHANCEMENT] Compactor: delete bucket-index, markers and debug files if there are no blocks left in the bucket index. This cleanup must be enabled by using `-compactor.no-blocks-file-cleanup-enabled` option. #5648
* [ENHANCEMENT] Ingester: reduce memory usage of active series tracker. #5665
* [ENHANCEMENT] Store-gateway: added `-store-gateway.sharding-ring.auto-forget-enabled` configuration parameter to control whether store-gateway auto-forget feature should be enabled or disabled (enabled by default). #5702
* [ENHANCEMENT] Compactor: added per tenant block upload counters `cortex_block_upload_api_blocks_total`, `cortex_block_upload_api_bytes_total`, and `cortex_block_upload_api_files_total`. #5738
* [ENHANCEMENT] Compactor: verify time range of compacted block(s) matches the time range of input blocks. #5760
* [ENHANCEMENT] Querier: improved observability of calls to ingesters during queries. #5724
* [ENHANCEMENT] Compactor: block backfilling logging is now more verbose. #5711
* [ENHANCEMENT] Added support to rate limit application logs: #5764
  * `-log.rate-limit-enabled`
  * `-log.rate-limit-logs-per-second`
  * `-log.rate-limit-logs-per-second-burst`
* [ENHANCEMENT] Ingester: added `cortex_ingester_tsdb_head_min_timestamp_seconds` and `cortex_ingester_tsdb_head_max_timestamp_seconds` metrics which return min and max time of all TSDB Heads open in an ingester. #5786 #5815
* [ENHANCEMENT] Querier: cancel query requests to ingesters in a zone upon first error received from the zone, to reduce wasted effort spent computing results that won't be used #5764
* [ENHANCEMENT] All: improve tracing of internal HTTP requests sent over httpgrpc. #5782
* [ENHANCEMENT] Querier: add experimental per-query chunks limit based on an estimate of the number of chunks that will be sent from ingesters and store-gateways that is enforced earlier during query evaluation. This limit is disabled by default and can be configured with `-querier.max-estimated-fetched-chunks-per-query-multiplier`. #5765
* [ENHANCEMENT] Ingester: add UI for listing tenants with TSDB on given ingester and viewing details of tenants's TSDB on given ingester. #5803 #5824
* [ENHANCEMENT] Querier: improve observability of calls to store-gateways during queries. #5809
* [ENHANCEMENT] Query-frontend: improve tracing of interactions with query-scheduler. #5818
* [ENHANCEMENT] Query-scheduler: improve tracing of requests when request is rejected by query-scheduler. #5848
* [ENHANCEMENT] Ingester: avoid logging some errors that could cause logging contention. #5494 #5581
* [ENHANCEMENT] Store-gateway: wait for query gate after loading blocks. #5507
* [ENHANCEMENT] Store-gateway: always include `__name__` posting group in selection in order to reduce the number of object storage API calls. #5246
* [ENHANCEMENT] Ingester: track active series by ref instead of hash/labels to reduce memory usage. #5134 #5193
* [ENHANCEMENT] Go: updated to 1.21.1. #5955 #5960
* [ENHANCEMENT] Alertmanager: updated to alertmanager 0.26.0. #5840
* [BUGFIX] Ingester: Handle when previous ring state is leaving and the number of tokens has changed. #5204
* [BUGFIX] Querier: fix issue where queries that use the `timestamp()` function fail with `execution: attempted to read series at index 0 from stream, but the stream has already been exhausted` if streaming chunks from ingesters to queriers is enabled. #5370
* [BUGFIX] memberlist: bring back `memberlist_client_kv_store_count` metric that used to exist in Cortex, but got lost during dskit updates before Mimir 2.0. #5377
* [BUGFIX] Querier: pass on HTTP 503 query response code. #5364
* [BUGFIX] Store-gateway: Fix issue where stopping a store-gateway could cause all store-gateways to unload all blocks. #5464
* [BUGFIX] Allocate ballast in smaller blocks to avoid problem when entire ballast was kept in memory working set. #5565
* [BUGFIX] Querier: retry frontend result notification when an error is returned. #5591
* [BUGFIX] Querier: fix issue where `cortex_ingester_client_request_duration_seconds` metric did not include streaming query requests that did not return any series. #5695
* [BUGFIX] Ingester: fix ActiveSeries tracker double-counting series that have been deleted from the Head while still being active and then recreated again. #5678
* [BUGFIX] Ingester: don't set "last update time" of TSDB into the future when opening TSDB. This could prevent detecting of idle TSDB for a long time, if sample in distant future was ingested. #5787
* [BUGFIX] Store-gateway: fix bug when lazy index header could be closed prematurely even when still in use. #5795
* [BUGFIX] Ruler: gracefully shut down rule evaluations. #5778
* [BUGFIX] Querier: fix performance when ingesters stream samples. #5836
* [BUGFIX] Ingester: fix spurious `not found` errors on label values API during head compaction. #5957
* [BUGFIX] All: updated Minio object storage client from 7.0.62 to 7.0.63 to fix auto-detection of AWS GovCloud environments. #5905

### Mixin

* [CHANGE] Dashboards: show all workloads in selected namespace on "rollout progress" dashboard. #5113
* [CHANGE] Dashboards: show the number of updated and ready pods for each workload in the "rollout progress" panel on the "rollout progress" dashboard. #5113
* [CHANGE] Dashboards: removed "Query results cache misses" panel on the "Mimir / Queries" dashboard. #5423
* [CHANGE] Dashboards: default to shared crosshair on all dashboards. #5489
* [CHANGE] Dashboards: sort variable drop-down lists from A to Z, rather than Z to A. #5490
* [CHANGE] Alerts: removed `MimirProvisioningTooManyActiveSeries` alert. You should configure `-ingester.instance-limits.max-series` and rely on `MimirIngesterReachingSeriesLimit` alert instead. #5593
* [CHANGE] Alerts: removed `MimirProvisioningTooManyWrites` alert. The alerting threshold used in this alert was chosen arbitrarily and ingesters receiving an higher number of samples / sec don't necessarily have any issue. You should rely on SLOs metrics and alerts instead. #5706
* [CHANGE] Alerts: don't raise `MimirRequestErrors` or `MimirRequestLatency` alert for the `/debug/pprof` endpoint. #5826
* [ENHANCEMENT] Dashboards: adjust layout of "rollout progress" dashboard panels so that the "rollout progress" panel doesn't require scrolling. #5113
* [ENHANCEMENT] Dashboards: show container name first in "pods count per version" panel on "rollout progress" dashboard. #5113
* [ENHANCEMENT] Dashboards: show time spend waiting for turn when lazy loading index headers in the "index-header lazy load gate latency" panel on the "queries" dashboard. #5313
* [ENHANCEMENT] Dashboards: split query results cache hit ratio by request type in "Query results cache hit ratio" panel on the "Mimir / Queries" dashboard. #5423
* [ENHANCEMENT] Dashboards: add "rejected queries" panel to "queries" dashboard. #5429
* [ENHANCEMENT] Dashboards: add native histogram active series and active buckets to "tenants" dashboard. #5543
* [ENHANCEMENT] Dashboards: add panels to "Mimir / Writes" for requests rejected for per-instance limits. #5638
* [ENHANCEMENT] Dashboards: rename "Blocks currently loaded" to "Blocks currently owned" in the "Mimir / Queries" dashboard. #5705
* [ENHANCEMENT] Alerts: Add `MimirIngestedDataTooFarInTheFuture` warning alert that triggers when Mimir ingests sample with timestamp more than 1h in the future. #5822
* [BUGFIX] Alerts: fix `MimirIngesterRestarts` to fire only when the ingester container is restarted, excluding the cases the pod is rescheduled. #5397
* [BUGFIX] Dashboards: fix "unhealthy pods" panel on "rollout progress" dashboard showing only a number rather than the name of the workload and the number of unhealthy pods if only one workload has unhealthy pods. #5113 #5200
* [BUGFIX] Alerts: fixed `MimirIngesterHasNotShippedBlocks` and `MimirIngesterHasNotShippedBlocksSinceStart` alerts. #5396
* [BUGFIX] Alerts: Fix `MimirGossipMembersMismatch` to include `admin-api` and custom compactor pods. `admin-api` is a GEM component. #5641 #5797
* [BUGFIX] Dashboards: fix autoscaling dashboard panels that could show multiple series for a single component. #5810
* [BUGFIX] Dashboards: fix ruler-querier scaling metric panel query and split into CPU and memory scaling metric panels. #5739

### Jsonnet

* [CHANGE] Removed `_config.querier.concurrency` configuration option and replaced it with `_config.querier_max_concurrency` and `_config.ruler_querier_max_concurrency` to allow to easily fine tune it for different querier deployments. #5322
* [CHANGE] Change `_config.multi_zone_ingester_max_unavailable` to 50. #5327
* [CHANGE] Change distributors rolling update strategy configuration: `maxSurge` and `maxUnavailable` are set to `15%` and `0`. #5714
* [FEATURE] Alertmanager: Add horizontal pod autoscaler config, that can be enabled using `autoscaling_alertmanager_enabled: true`. #5194 #5249
* [ENHANCEMENT] Enable the `track_sizes` feature for Memcached pods to help determine cache efficiency. #5209
* [ENHANCEMENT] Add per-container map for environment variables. #5181
* [ENHANCEMENT] Add `PodDisruptionBudget`s for compactor, continuous-test, distributor, overrides-exporter, querier, query-frontend, query-scheduler, rollout-operator, ruler, ruler-querier, ruler-query-frontend, ruler-query-scheduler, and all memcached workloads. #5098
* [ENHANCEMENT] Ruler: configure the ruler storage cache when the metadata cache is enabled. #5326 #5334
* [ENHANCEMENT] Shuffle-sharding: ingester shards in user-classes can now be configured to target different series and limit percentage utilization through `_config.shuffle_sharding.target_series_per_ingester` and `_config.shuffle_sharding.target_utilization_percentage` values. #5470
* [ENHANCEMENT] Distributor: allow adjustment of the targeted CPU usage as a percentage of requested CPU. This can be adjusted with `_config.autoscaling_distributor_cpu_target_utilization`. #5525
* [ENHANCEMENT] Ruler: add configuration option `_config.ruler_remote_evaluation_max_query_response_size_bytes` to easily set the maximum query response size allowed (in bytes). #5592
* [ENHANCEMENT] Distributor: dynamically set `GOMAXPROCS` based on the CPU request. This should reduce distributor CPU utilization, assuming the CPU request is set to a value close to the actual utilization. #5588
* [ENHANCEMENT] Querier: dynamically set `GOMAXPROCS` based on the CPU request. This should reduce noisy neighbour issues created by the querier, whose CPU utilization could eventually saturate the Kubernetes node if unbounded. #5646 #5658
* [ENHANCEMENT] Allow to remove an entry from the configured environment variable for a given component, setting the environment value to `null` in the `*_env_map` objects (e.g. `store_gateway_env_map+:: { 'field': null}`). #5599
* [ENHANCEMENT] Allow overriding the default number of replicas for `etcd`. #5589
* [ENHANCEMENT] Memcached: reduce memory request for results, chunks and metadata caches. The requested memory is 5% greater than the configured memcached max cache size. #5661
* [ENHANCEMENT] Autoscaling: Add the following configuration options to fine tune autoscaler target utilization: #5679 #5682 #5689
  * `autoscaling_querier_target_utilization` (defaults to `0.75`)
  * `autoscaling_mimir_read_target_utilization` (defaults to `0.75`)
  * `autoscaling_ruler_querier_cpu_target_utilization` (defaults to `1`)
  * `autoscaling_distributor_memory_target_utilization` (defaults to `1`)
  * `autoscaling_ruler_cpu_target_utilization` (defaults to `1`)
  * `autoscaling_query_frontend_cpu_target_utilization` (defaults to `1`)
  * `autoscaling_ruler_query_frontend_cpu_target_utilization` (defaults to `1`)
  * `autoscaling_alertmanager_cpu_target_utilization` (defaults to `1`)
* [ENHANCEMENT] Gossip-ring: add appProtocol for istio compatibility. #5680
* [ENHANCEMENT] Add _config.commonConfig to allow adding common configuration parameters for all Mimir components. #5703
* [ENHANCEMENT] Update rollout-operator to `v0.7.0`. #5718
* [ENHANCEMENT] Increase the default rollout speed for store-gateway when lazy loading is disabled. #5823
* [ENHANCEMENT] Add autoscaling on memory for ruler-queriers. #5739
* [ENHANCEMENT] Deduplicate scaled object creation for most objects that scale on CPU and memory. #6411
* [BUGFIX] Fix compilation when index, chunks or metadata caches are disabled. #5710
* [BUGFIX] Autoscaling: treat OOMing containers as though they are using their full memory request. #5739
* [BUGFIX] Autoscaling: if no containers are up, report 0 memory usage instead of no data. #6411

### Mimirtool

* [ENHANCEMENT] Mimirtool uses paging to fetch all dashboards from Grafana when running `mimirtool analyse grafana`. This allows the tool to work correctly when running against Grafana instances with more than a 1000 dashboards. #5825
* [ENHANCEMENT] Extract metric name from queries that have a `__name__` matcher. #5911
* [BUGFIX] Mimirtool no longer parses label names as metric names when handling templating variables that are populated using `label_values(<label_name>)` when running `mimirtool analyse grafana`. #5832
* [BUGFIX] Fix panic when analyzing a grafana dashboard with multiline queries in templating variables. #5911

### Query-tee

* [CHANGE] Proxy `Content-Type` response header from backend. Previously `Content-Type: text/plain; charset=utf-8` was returned on all requests. #5183
* [CHANGE] Increase default value of `-proxy.compare-skip-recent-samples` to avoid racing with recording rule evaluation. #5561
* [CHANGE] Add `-backend.skip-tls-verify` to optionally skip TLS verification on backends. #5656

### Documentation

* [CHANGE] Fix reference to `get-started` documentation directory. #5476
* [CHANGE] Fix link to external OTLP/HTTP documentation.
* [ENHANCEMENT] Improved `MimirRulerTooManyFailedQueries` runbook. #5586
* [ENHANCEMENT] Improved "Recover accidentally deleted blocks" runbook. #5620
* [ENHANCEMENT] Documented options and trade-offs to query label names and values. #5582
* [ENHANCEMENT] Improved `MimirRequestErrors` runbook for alertmanager. #5694

### Tools

* [CHANGE] copyblocks: add support for S3 and the ability to copy between different object storage services. Due to this, the `-source-service` and `-destination-service` flags are now required and the `-service` flag has been removed. #5486
* [FEATURE] undelete-block-gcs: Added new tool for undeleting blocks on GCS storage. #5610 #5855
* [FEATURE] wal-reader: Added new tool for printing entries in TSDB WAL. #5780
* [ENHANCEMENT] ulidtime: add -seconds flag to print timestamps as Unix timestamps. #5621
* [ENHANCEMENT] ulidtime: exit with status code 1 if some ULIDs can't be parsed. #5621
* [ENHANCEMENT] tsdb-index-toc: added index-header size estimates. #5652
* [BUGFIX] Stop tools from panicking when `-help` flag is passed. #5412
* [BUGFIX] Remove github.com/golang/glog command line flags from tools. #5413

## 2.9.4

### Grafana Mimir

* [ENHANCEMENT] Update Docker base images from `alpine:3.18.3` to `alpine:3.18.5`. #6895

## 2.9.3

### Grafana Mimir

* [BUGFIX] Update `go.opentelemetry.io/contrib/instrumentation/net/http/otelhttp` to `0.44` which includes a fix for CVE-2023-45142. #6637

## 2.9.2

### Grafana Mimir

* [BUGFIX] Update grpc-go library to 1.56.3 and `golang.org/x/net` to `0.17`, which include fix for CVE-2023-44487. #6353 #6364

## 2.9.1

### Grafana Mimir

* [ENHANCEMENT] Update alpine base image to 3.18.3. #6021

## 2.9.0

### Grafana Mimir

* [CHANGE] Store-gateway: change expanded postings, postings, and label values index cache key format. These caches will be invalidated when rolling out the new Mimir version. #4770 #4978 #5037
* [CHANGE] Distributor: remove the "forwarding" feature as it isn't necessary anymore. #4876
* [CHANGE] Query-frontend: Change the default value of `-query-frontend.query-sharding-max-regexp-size-bytes` from `0` to `4096`. #4932
* [CHANGE] Querier: `-querier.query-ingesters-within` has been moved from a global flag to a per-tenant override. #4287
* [CHANGE] Querier: Use `-blocks-storage.tsdb.retention-period` instead of `-querier.query-ingesters-within` for calculating the lookback period for shuffle sharded ingesters. Setting `-querier.query-ingesters-within=0` no longer disables shuffle sharding on the read path. #4287
* [CHANGE] Block upload: `/api/v1/upload/block/{block}/files` endpoint now allows file uploads with no `Content-Length`. #4956
* [CHANGE] Store-gateway: deprecate configuration parameters for chunk pooling, they will be removed in Mimir 2.11. The following options are now also ignored: #4996
  * `-blocks-storage.bucket-store.max-chunk-pool-bytes`
  * `-blocks-storage.bucket-store.chunk-pool-min-bucket-size-bytes`
  * `-blocks-storage.bucket-store.chunk-pool-max-bucket-size-bytes`
* [CHANGE] Store-gateway: remove metrics `cortex_bucket_store_chunk_pool_requested_bytes_total` and `cortex_bucket_store_chunk_pool_returned_bytes_total`. #4996
* [CHANGE] Compactor: change default of `-compactor.partial-block-deletion-delay` to `1d`. This will automatically clean up partial blocks that were a result of failed block upload or deletion. #5026
* [CHANGE] Compactor: the deprecated configuration parameter `-compactor.consistency-delay` has been removed. #5050
* [CHANGE] Store-gateway: the deprecated configuration parameter `-blocks-storage.bucket-store.consistency-delay` has been removed. #5050
* [CHANGE] The configuration parameter `-blocks-storage.bucket-store.bucket-index.enabled` has been deprecated and will be removed in Mimir 2.11. Mimir is running by default with the bucket index enabled since version 2.0, and starting from the version 2.11 it will not be possible to disable it. #5051
* [CHANGE] The configuration parameters `-querier.iterators` and `-query.batch-iterators` have been deprecated and will be removed in Mimir 2.11. Mimir runs by default with `-querier.batch-iterators=true`, and starting from version 2.11 it will not be possible to change this. #5114
* [CHANGE] Compactor: change default of `-compactor.first-level-compaction-wait-period` to 25m. #5128
* [CHANGE] Ruler: changed default of `-ruler.poll-interval` from `1m` to `10m`. Starting from this release, the configured rule groups will also be re-synced each time they're modified calling the ruler configuration API. #5170
* [FEATURE] Query-frontend: add `-query-frontend.log-query-request-headers` to enable logging of request headers in query logs. #5030
* [FEATURE] Store-gateway: add experimental feature to retain lazy-loaded index headers between restarts by eagerly loading them during startup. This is disabled by default and can only be enabled if lazy loading is enabled. To enable this set the following: #5606
  * `-blocks-storage.bucket-store.index-header-lazy-loading-enabled` must be set to true
  * `-blocks-storage.bucket-store.index-header.eager-loading-startup-enabled` must be set to true
* [ENHANCEMENT] Add per-tenant limit `-validation.max-native-histogram-buckets` to be able to ignore native histogram samples that have too many buckets. #4765
* [ENHANCEMENT] Store-gateway: reduce memory usage in some LabelValues calls. #4789
* [ENHANCEMENT] Store-gateway: add a `stage` label to the metric `cortex_bucket_store_series_data_touched`. This label now applies to `data_type="chunks"` and `data_type="series"`. The `stage` label has 2 values: `processed` - the number of series that parsed - and `returned` - the number of series selected from the processed bytes to satisfy the query. #4797 #4830
* [ENHANCEMENT] Distributor: make `__meta_tenant_id` label available in relabeling rules configured via `metric_relabel_configs`. #4725
* [ENHANCEMENT] Compactor: added the configurable limit `compactor.block-upload-max-block-size-bytes` or `compactor_block_upload_max_block_size_bytes` to limit the byte size of uploaded or validated blocks. #4680
* [ENHANCEMENT] Querier: reduce CPU utilisation when shuffle sharding is enabled with large shard sizes. #4851
* [ENHANCEMENT] Packaging: facilitate configuration management by instructing systemd to start mimir with a configuration file. #4810
* [ENHANCEMENT] Store-gateway: reduce memory allocations when looking up postings from cache. #4861 #4869 #4962 #5047
* [ENHANCEMENT] Store-gateway: retain only necessary bytes when reading series from the bucket. #4926
* [ENHANCEMENT] Ingester, store-gateway: clear the shutdown marker after a successful shutdown to enable reusing their persistent volumes in case the ingester or store-gateway is restarted. #4985
* [ENHANCEMENT] Store-gateway, query-frontend: Reduced memory allocations when looking up cached entries from Memcached. #4862
* [ENHANCEMENT] Alertmanager: Add additional template function `queryFromGeneratorURL` returning query URL decoded query from the `GeneratorURL` field of an alert. #4301
* [ENHANCEMENT] Ruler: added experimental ruler storage cache support. The cache should reduce the number of "list objects" API calls issued to the object storage when there are 2+ ruler replicas running in a Mimir cluster. The cache can be configured setting `-ruler-storage.cache.*` CLI flags or their respective YAML config options. #4950 #5054
* [ENHANCEMENT] Store-gateway: added HTTP `/store-gateway/prepare-shutdown` endpoint for gracefully scaling down of store-gateways. A gauge `cortex_store_gateway_prepare_shutdown_requested` has been introduced for tracing this process. #4955
* [ENHANCEMENT] Updated Kuberesolver dependency (github.com/sercand/kuberesolver) from v2.4.0 to v4.0.0 and gRPC dependency (google.golang.org/grpc) from v1.47.0 to v1.53.0. #4922
* [ENHANCEMENT] Introduced new options for logging HTTP request headers: `-server.log-request-headers` enables logging HTTP request headers, `-server.log-request-headers-exclude-list` lists headers which should not be logged. #4922
* [ENHANCEMENT] Block upload: `/api/v1/upload/block/{block}/files` endpoint now disables read and write HTTP timeout, overriding `-server.http-read-timeout` and `-server.http-write-timeout` values. This is done to allow large file uploads to succeed. #4956
* [ENHANCEMENT] Alertmanager: Introduce new metrics from upstream. #4918
  * `cortex_alertmanager_notifications_failed_total` (added `reason` label)
  * `cortex_alertmanager_nflog_maintenance_total`
  * `cortex_alertmanager_nflog_maintenance_errors_total`
  * `cortex_alertmanager_silences_maintenance_total`
  * `cortex_alertmanager_silences_maintenance_errors_total`
* [ENHANCEMENT] Add native histogram support for `cortex_request_duration_seconds` metric family. #4987
* [ENHANCEMENT] Ruler: do not list rule groups in the object storage for disabled tenants. #5004
* [ENHANCEMENT] Query-frontend and querier: add HTTP API endpoint `<prometheus-http-prefix>/api/v1/format_query` to format a PromQL query. #4373
* [ENHANCEMENT] Query-frontend: Add `cortex_query_frontend_regexp_matcher_count` and `cortex_query_frontend_regexp_matcher_optimized_count` metrics to track optimization of regular expression label matchers. #4813
* [ENHANCEMENT] Alertmanager: Add configuration option to enable or disable the deletion of alertmanager state from object storage. This is useful when migrating alertmanager tenants from one cluster to another, because it avoids a condition where the state object is copied but then deleted before the configuration object is copied. #4989
* [ENHANCEMENT] Querier: only use the minimum set of chunks from ingesters when querying, and cancel unnecessary requests to ingesters sooner if we know their results won't be used. #5016
* [ENHANCEMENT] Add `-enable-go-runtime-metrics` flag to expose all go runtime metrics as Prometheus metrics. #5009
* [ENHANCEMENT] Ruler: trigger a synchronization of tenant's rule groups as soon as they change the rules configuration via API. This synchronization is in addition of the periodic syncing done every `-ruler.poll-interval`. The new behavior is enabled by default, but can be disabled with `-ruler.sync-rules-on-changes-enabled=false` (configurable on a per-tenant basis too). If you disable the new behaviour, then you may want to revert `-ruler.poll-interval` to `1m`. #4975 #5053 #5115 #5170
* [ENHANCEMENT] Distributor: Improve invalid tenant shard size error message. #5024
* [ENHANCEMENT] Store-gateway: record index header loading time separately in `cortex_bucket_store_series_request_stage_duration_seconds{stage="load_index_header"}`. Now index header loading will be visible in the "Mimir / Queries" dashboard in the "Series request p99/average latency" panels. #5011 #5062
* [ENHANCEMENT] Querier and ingester: add experimental support for streaming chunks from ingesters to queriers while evaluating queries. This can be enabled with `-querier.prefer-streaming-chunks=true`. #4886 #5078 #5094 #5126
* [ENHANCEMENT] Update Docker base images from `alpine:3.17.3` to `alpine:3.18.0`. #5065
* [ENHANCEMENT] Compactor: reduced the number of "object exists" API calls issued by the compactor to the object storage when syncing block's `meta.json` files. #5063
* [ENHANCEMENT] Distributor: Push request rate limits (`-distributor.request-rate-limit` and `-distributor.request-burst-size`) and their associated YAML configuration are now stable. #5124
* [ENHANCEMENT] Go: updated to 1.20.5. #5185
* [ENHANCEMENT] Update alpine base image to 3.18.2. #5274 #5276
* [BUGFIX] Metadata API: Mimir will now return an empty object when no metadata is available, matching Prometheus. #4782
* [BUGFIX] Store-gateway: add collision detection on expanded postings and individual postings cache keys. #4770
* [BUGFIX] Ruler: Support the `type=alert|record` query parameter for the API endpoint `<prometheus-http-prefix>/api/v1/rules`. #4302
* [BUGFIX] Backend: Check that alertmanager's data-dir doesn't overlap with bucket-sync dir. #4921
* [BUGFIX] Alertmanager: Allow to rate-limit webex, telegram and discord notifications. #4979
* [BUGFIX] Store-gateway: panics when decoding LabelValues responses that contain more than 655360 values. These responses are no longer cached. #5021
* [BUGFIX] Querier: don't leak memory when processing query requests from query-frontends (ie. when the query-scheduler is disabled). #5199

### Documentation

* [ENHANCEMENT] Improve `MimirIngesterReachingTenantsLimit` runbook. #4744 #4752
* [ENHANCEMENT] Add `symbol table size exceeds` case to `MimirCompactorHasNotSuccessfullyRunCompaction` runbook. #4945
* [ENHANCEMENT] Clarify which APIs use query sharding. #4948

### Mixin

* [CHANGE] Alerts: Remove `MimirQuerierHighRefetchRate`. #4980
* [CHANGE] Alerts: Remove `MimirTenantHasPartialBlocks`. This is obsoleted by the changed default of `-compactor.partial-block-deletion-delay` to `1d`, which will auto remediate this alert. #5026
* [ENHANCEMENT] Alertmanager dashboard: display active aggregation groups #4772
* [ENHANCEMENT] Alerts: `MimirIngesterTSDBWALCorrupted` now only fires when there are more than one corrupted WALs in single-zone deployments and when there are more than two zones affected in multi-zone deployments. #4920
* [ENHANCEMENT] Alerts: added labels to duplicated `MimirRolloutStuck` and `MimirCompactorHasNotUploadedBlocks` rules in order to distinguish them. #5023
* [ENHANCEMENT] Dashboards: fix holes in graph for lightly loaded clusters #4915
* [ENHANCEMENT] Dashboards: allow configuring additional services for the Rollout Progress dashboard. #5007
* [ENHANCEMENT] Alerts: do not fire `MimirAllocatingTooMuchMemory` alert for any matching container outside of namespaces where Mimir is running. #5089
* [BUGFIX] Dashboards: show cancelled requests in a different color to successful requests in throughput panels on dashboards. #5039
* [BUGFIX] Dashboards: fix dashboard panels that showed percentages with axes from 0 to 10000%. #5084
* [BUGFIX] Remove dependency on upstream Kubernetes mixin. #4732

### Jsonnet

* [CHANGE] Ruler: changed ruler autoscaling policy, extended scale down period from 60s to 600s. #4786
* [CHANGE] Update to v0.5.0 rollout-operator. #4893
* [CHANGE] Backend: add `alertmanager_args` to `mimir-backend` when running in read-write deployment mode. Remove hardcoded `filesystem` alertmanager storage. This moves alertmanager's data-dir to `/data/alertmanager` by default. #4907 #4921
* [CHANGE] Remove `-pdb` suffix from `PodDisruptionBudget` names. This will create new `PodDisruptionBudget` resources. Make sure to prune the old resources; otherwise, rollouts will be blocked. #5109
* [CHANGE] Query-frontend: enable query sharding for cardinality estimation via `-query-frontend.query-sharding-target-series-per-shard` by default if the results cache is enabled. #5128
* [ENHANCEMENT] Ingester: configure `-blocks-storage.tsdb.head-compaction-interval=15m` to spread TSDB head compaction over a wider time range. #4870
* [ENHANCEMENT] Ingester: configure `-blocks-storage.tsdb.wal-replay-concurrency` to CPU request minus 1. #4864
* [ENHANCEMENT] Compactor: configure `-compactor.first-level-compaction-wait-period` to TSDB head compaction interval plus 10 minutes. #4872
* [ENHANCEMENT] Store-gateway: set `GOMEMLIMIT` to the memory request value. This should reduce the likelihood the store-gateway may go out of memory, at the cost of an higher CPU utilization due to more frequent garbage collections when the memory utilization gets closer or above the configured requested memory. #4971
* [ENHANCEMENT] Store-gateway: dynamically set `GOMAXPROCS` based on the CPU request. This should reduce the likelihood a high load on the store-gateway will slow down the entire Kubernetes node. #5104
* [ENHANCEMENT] Store-gateway: add `store_gateway_lazy_loading_enabled` configuration option which combines disabled lazy-loading and reducing blocks sync concurrency. Reducing blocks sync concurrency improves startup times with disabled lazy loading on HDDs. #5025
* [ENHANCEMENT] Update `rollout-operator` image to `v0.6.0`. #5155
* [BUGFIX] Backend: configure `-ruler.alertmanager-url` to `mimir-backend` when running in read-write deployment mode. #4892
* [ENHANCEMENT] Memcached: don't overwrite upsteam memcached statefulset jsonnet to allow chosing between antiAffinity and topologySpreadConstraints.

### Mimirtool

* [CHANGE] check rules: will fail on duplicate rules when `--strict` is provided. #5035
* [FEATURE] sync/diff can now include/exclude namespaces based on a regular expression using `--namespaces-regex` and `--ignore-namespaces-regex`. #5100
* [ENHANCEMENT] analyze prometheus: allow to specify `-prometheus-http-prefix`. #4966
* [ENHANCEMENT] analyze grafana: allow to specify `--folder-title` to limit dashboards analysis based on their exact folder title. #4973

### Tools

* [CHANGE] copyblocks: copying between Azure Blob Storage buckets is now supported in addition to copying between Google Cloud Storage buckets. As a result, the `--service` flag is now required to be specified (accepted values are `gcs` or `abs`). #4756

## 2.8.0

### Grafana Mimir

* [CHANGE] Ingester: changed experimental CLI flag from `-out-of-order-blocks-external-label-enabled` to `-ingester.out-of-order-blocks-external-label-enabled` #4440
* [CHANGE] Store-gateway: The following metrics have been removed: #4332
  * `cortex_bucket_store_series_get_all_duration_seconds`
  * `cortex_bucket_store_series_merge_duration_seconds`
* [CHANGE] Ingester: changed default value of `-blocks-storage.tsdb.retention-period` from `24h` to `13h`. If you're running Mimir with a custom configuration and you're overriding `-querier.query-store-after` to a value greater than the default `12h` then you should increase `-blocks-storage.tsdb.retention-period` accordingly. #4382
* [CHANGE] Ingester: the configuration parameter `-blocks-storage.tsdb.max-tsdb-opening-concurrency-on-startup` has been deprecated and will be removed in Mimir 2.10. #4445
* [CHANGE] Query-frontend: Cached results now contain timestamp which allows Mimir to check if cached results are still valid based on current TTL configured for tenant. Results cached by previous Mimir version are used until they expire from cache, which can take up to 7 days. If you need to use per-tenant TTL sooner, please flush results cache manually. #4439
* [CHANGE] Ingester: the `cortex_ingester_tsdb_wal_replay_duration_seconds` metrics has been removed. #4465
* [CHANGE] Query-frontend and ruler: use protobuf internal query result payload format by default. This feature is no longer considered experimental. #4557 #4709
* [CHANGE] Ruler: reject creating federated rule groups while tenant federation is disabled. Previously the rule groups would be silently dropped during bucket sync. #4555
* [CHANGE] Compactor: the `/api/v1/upload/block/{block}/finish` endpoint now returns a `429` status code when the compactor has reached the limit specified by `-compactor.max-block-upload-validation-concurrency`. #4598
* [CHANGE] Compactor: when starting a block upload the maximum byte size of the block metadata provided in the request body is now limited to 1 MiB. If this limit is exceeded a `413` status code is returned. #4683
* [CHANGE] Store-gateway: cache key format for expanded postings has changed. This will invalidate the expanded postings in the index cache when deployed. #4667
* [FEATURE] Cache: Introduce experimental support for using Redis for results, chunks, index, and metadata caches. #4371
* [FEATURE] Vault: Introduce experimental integration with Vault to fetch secrets used to configure TLS for clients. Server TLS secrets will still be read from a file. `tls-ca-path`, `tls-cert-path` and `tls-key-path` will denote the path in Vault for the following CLI flags when `-vault.enabled` is true: #4446.
  * `-distributor.ha-tracker.etcd.*`
  * `-distributor.ring.etcd.*`
  * `-distributor.forwarding.grpc-client.*`
  * `-querier.store-gateway-client.*`
  * `-ingester.client.*`
  * `-ingester.ring.etcd.*`
  * `-querier.frontend-client.*`
  * `-query-frontend.grpc-client-config.*`
  * `-query-frontend.results-cache.redis.*`
  * `-blocks-storage.bucket-store.index-cache.redis.*`
  * `-blocks-storage.bucket-store.chunks-cache.redis.*`
  * `-blocks-storage.bucket-store.metadata-cache.redis.*`
  * `-compactor.ring.etcd.*`
  * `-store-gateway.sharding-ring.etcd.*`
  * `-ruler.client.*`
  * `-ruler.alertmanager-client.*`
  * `-ruler.ring.etcd.*`
  * `-ruler.query-frontend.grpc-client-config.*`
  * `-alertmanager.sharding-ring.etcd.*`
  * `-alertmanager.alertmanager-client.*`
  * `-memberlist.*`
  * `-query-scheduler.grpc-client-config.*`
  * `-query-scheduler.ring.etcd.*`
  * `-overrides-exporter.ring.etcd.*`
* [FEATURE] Distributor, ingester, querier, query-frontend, store-gateway: add experimental support for native histograms. Requires that the experimental protobuf query result response format is enabled by `-query-frontend.query-result-response-format=protobuf` on the query frontend. #4286 #4352 #4354 #4376 #4377 #4387 #4396 #4425 #4442 #4494 #4512 #4513 #4526
* [FEATURE] Added `-<prefix>.s3.storage-class` flag to configure the S3 storage class for objects written to S3 buckets. #4300
* [FEATURE] Add `freebsd` to the target OS when generating binaries for a Mimir release. #4654
* [FEATURE] Ingester: Add `prepare-shutdown` endpoint which can be used as part of Kubernetes scale down automations. #4718
* [ENHANCEMENT] Add timezone information to Alpine Docker images. #4583
* [ENHANCEMENT] Ruler: Sync rules when ruler JOINING the ring instead of ACTIVE, In order to reducing missed rule iterations during ruler restarts. #4451
* [ENHANCEMENT] Allow to define service name used for tracing via `JAEGER_SERVICE_NAME` environment variable. #4394
* [ENHANCEMENT] Querier and query-frontend: add experimental, more performant protobuf query result response format enabled with `-query-frontend.query-result-response-format=protobuf`. #4304 #4318 #4375
* [ENHANCEMENT] Compactor: added experimental configuration parameter `-compactor.first-level-compaction-wait-period`, to configure how long the compactor should wait before compacting 1st level blocks (uploaded by ingesters). This configuration option allows to reduce the chances compactor begins compacting blocks before all ingesters have uploaded their blocks to the storage. #4401
* [ENHANCEMENT] Store-gateway: use more efficient chunks fetching and caching. #4255
* [ENHANCEMENT] Query-frontend and ruler: add experimental, more performant protobuf internal query result response format enabled with `-ruler.query-frontend.query-result-response-format=protobuf`. #4331
* [ENHANCEMENT] Ruler: increased tolerance for missed iterations on alerts, reducing the chances of flapping firing alerts during ruler restarts. #4432
* [ENHANCEMENT] Optimized `.*` and `.+` regular expression label matchers. #4432
* [ENHANCEMENT] Optimized regular expression label matchers with alternates (e.g. `a|b|c`). #4647
* [ENHANCEMENT] Added an in-memory cache for regular expression matchers, to avoid parsing and compiling the same expression multiple times when used in recurring queries. #4633
* [ENHANCEMENT] Query-frontend: results cache TTL is now configurable by using `-query-frontend.results-cache-ttl` and `-query-frontend.results-cache-ttl-for-out-of-order-time-window` options. These values can also be specified per tenant. Default values are unchanged (7 days and 10 minutes respectively). #4385
* [ENHANCEMENT] Ingester: added advanced configuration parameter `-blocks-storage.tsdb.wal-replay-concurrency` representing the maximum number of CPUs used during WAL replay. #4445
* [ENHANCEMENT] Ingester: added metrics `cortex_ingester_tsdb_open_duration_seconds_total` to measure the total time it takes to open all existing TSDBs. The time tracked by this metric also includes the TSDBs WAL replay duration. #4465
* [ENHANCEMENT] Store-gateway: use streaming implementation for LabelNames RPC. The batch size for streaming is controlled by `-blocks-storage.bucket-store.batch-series-size`. #4464
* [ENHANCEMENT] Memcached: Add support for TLS or mTLS connections to cache servers. #4535
* [ENHANCEMENT] Compactor: blocks index files are now validated for correctness for blocks uploaded via the TSDB block upload feature. #4503
* [ENHANCEMENT] Compactor: block chunks and segment files are now validated for correctness for blocks uploaded via the TSDB block upload feature. #4549
* [ENHANCEMENT] Ingester: added configuration options to configure the "postings for matchers" cache of each compacted block queried from ingesters: #4561
  * `-blocks-storage.tsdb.block-postings-for-matchers-cache-ttl`
  * `-blocks-storage.tsdb.block-postings-for-matchers-cache-size`
  * `-blocks-storage.tsdb.block-postings-for-matchers-cache-force`
* [ENHANCEMENT] Compactor: validation of blocks uploaded via the TSDB block upload feature is now configurable on a per tenant basis: #4585
  * `-compactor.block-upload-validation-enabled` has been added, `compactor_block_upload_validation_enabled` can be used to override per tenant
  * `-compactor.block-upload.block-validation-enabled` was the previous global flag and has been removed
* [ENHANCEMENT] TSDB Block Upload: block upload validation concurrency can now be limited with `-compactor.max-block-upload-validation-concurrency`. #4598
* [ENHANCEMENT] OTLP: Add support for converting OTel exponential histograms to Prometheus native histograms. The ingestion of native histograms must be enabled, please set `-ingester.native-histograms-ingestion-enabled` to `true`. #4063 #4639
* [ENHANCEMENT] Query-frontend: add metric `cortex_query_fetched_index_bytes_total` to measure TSDB index bytes fetched to execute a query. #4597
* [ENHANCEMENT] Query-frontend: add experimental limit to enforce a max query expression size in bytes via `-query-frontend.max-query-expression-size-bytes` or `max_query_expression_size_bytes`. #4604
* [ENHANCEMENT] Query-tee: improve message logged when comparing responses and one response contains a non-JSON payload. #4588
* [ENHANCEMENT] Distributor: add ability to set per-distributor limits via `distributor_limits` block in runtime configuration in addition to the existing configuration. #4619
* [ENHANCEMENT] Querier: reduce peak memory consumption for queries that touch a large number of chunks. #4625
* [ENHANCEMENT] Query-frontend: added experimental `-query-frontend.query-sharding-max-regexp-size-bytes` limit to query-frontend. When set to a value greater than 0, query-frontend disabled query sharding for any query with a regexp matcher longer than the configured limit. #4632
* [ENHANCEMENT] Store-gateway: include statistics from LabelValues and LabelNames calls in `cortex_bucket_store_series*` metrics. #4673
* [ENHANCEMENT] Query-frontend: improve readability of distributed tracing spans. #4656
* [ENHANCEMENT] Update Docker base images from `alpine:3.17.2` to `alpine:3.17.3`. #4685
* [ENHANCEMENT] Querier: improve performance when shuffle sharding is enabled and the shard size is large. #4711
* [ENHANCEMENT] Ingester: improve performance when Active Series Tracker is in use. #4717
* [ENHANCEMENT] Store-gateway: optionally select `-blocks-storage.bucket-store.series-selection-strategy`, which can limit the impact of large posting lists (when many series share the same label name and value). #4667 #4695 #4698
* [ENHANCEMENT] Querier: Cache the converted float histogram from chunk iterator, hence there is no need to lookup chunk every time to get the converted float histogram. #4684
* [ENHANCEMENT] Ruler: Improve rule upload performance when not enforcing per-tenant rule group limits. #4828
* [ENHANCEMENT] Improved memory limit on the in-memory cache used for regular expression matchers. #4751
* [BUGFIX] Querier: Streaming remote read will now continue to return multiple chunks per frame after the first frame. #4423
* [BUGFIX] Store-gateway: the values for `stage="processed"` for the metrics `cortex_bucket_store_series_data_touched` and  `cortex_bucket_store_series_data_size_touched_bytes` when using fine-grained chunks caching is now reporting the correct values of chunks held in memory. #4449
* [BUGFIX] Compactor: fixed reporting a compaction error when compactor is correctly shut down while populating blocks. #4580
* [BUGFIX] OTLP: Do not drop exemplars of the OTLP Monotonic Sum metric. #4063
* [BUGFIX] Packaging: flag `/etc/default/mimir` and `/etc/sysconfig/mimir` as config to prevent overwrite. #4587
* [BUGFIX] Query-frontend: don't retry queries which error inside PromQL. #4643
* [BUGFIX] Store-gateway & query-frontend: report more consistent statistics for fetched index bytes. #4671
* [BUGFIX] Native histograms: fix how IsFloatHistogram determines if mimirpb.Histogram is a float histogram. #4706
* [BUGFIX] Query-frontend: fix query sharding for native histograms. #4666
* [BUGFIX] Ring status page: fixed the owned tokens percentage value displayed. #4730
* [BUGFIX] Querier: fixed chunk iterator that can return sample with wrong timestamp. #4450
* [BUGFIX] Packaging: fix preremove script preventing upgrades. #4801
* [BUGFIX] Security: updates Go to version 1.20.4 to fix CVE-2023-24539, CVE-2023-24540, CVE-2023-29400. #4903

### Mixin

* [ENHANCEMENT] Queries: Display data touched per sec in bytes instead of number of items. #4492
* [ENHANCEMENT] `_config.job_names.<job>` values can now be arrays of regular expressions in addition to a single string. Strings are still supported and behave as before. #4543
* [ENHANCEMENT] Queries dashboard: remove mention to store-gateway "streaming enabled" in panels because store-gateway only support streaming series since Mimir 2.7. #4569
* [ENHANCEMENT] Ruler: Add panel description for Read QPS panel in Ruler dashboard to explain values when in remote ruler mode. #4675
* [BUGFIX] Ruler dashboard: show data for reads from ingesters. #4543
* [BUGFIX] Pod selector regex for deployments: change `(.*-mimir-)` to `(.*mimir-)`. #4603

### Jsonnet

* [CHANGE] Ruler: changed ruler deployment max surge from `0` to `50%`, and max unavailable from `1` to `0`. #4381
* [CHANGE] Memcached connections parameters `-blocks-storage.bucket-store.index-cache.memcached.max-idle-connections`, `-blocks-storage.bucket-store.chunks-cache.memcached.max-idle-connections` and `-blocks-storage.bucket-store.metadata-cache.memcached.max-idle-connections` settings are now configured based on `max-get-multi-concurrency` and `max-async-concurrency`. #4591
* [CHANGE] Add support to use external Redis as cache. Following are some changes in the jsonnet config: #4386 #4640
  * Renamed `memcached_*_enabled` config options to `cache_*_enabled`
  * Renamed `memcached_*_max_item_size_mb` config options to `cache_*_max_item_size_mb`
  * Added `cache_*_backend` config options
* [CHANGE] Store-gateway StatefulSets with disabled multi-zone deployment are also unregistered from the ring on shutdown. This eliminated resharding during rollouts, at the cost of extra effort during scaling down store-gateways. For more information see [Scaling down store-gateways](https://grafana.com/docs/mimir/v2.7.x/operators-guide/run-production-environment/scaling-out/#scaling-down-store-gateways). #4713
* [CHANGE] Removed `$._config.querier.replicas` and `$._config.queryFrontend.replicas`. If you need to customize the number of querier or query-frontend replicas, and autoscaling is disabled, please set an override as is done for other stateless components (e.g. distributors). #5130
* [ENHANCEMENT] Alertmanager: add `alertmanager_data_disk_size` and  `alertmanager_data_disk_class` configuration options, by default no storage class is set. #4389
* [ENHANCEMENT] Update `rollout-operator` to `v0.4.0`. #4524
* [ENHANCEMENT] Update memcached to `memcached:1.6.19-alpine`. #4581
* [ENHANCEMENT] Add support for mTLS connections to Memcached servers. #4553
* [ENHANCEMENT] Update the `memcached-exporter` to `v0.11.2`. #4570
* [ENHANCEMENT] Autoscaling: Add `autoscaling_query_frontend_memory_target_utilization`, `autoscaling_ruler_query_frontend_memory_target_utilization`, and `autoscaling_ruler_memory_target_utilization` configuration options, for controlling the corresponding autoscaler memory thresholds. Each has a default of 1, i.e. 100%. #4612
* [ENHANCEMENT] Distributor: add ability to set per-distributor limits via `distributor_instance_limits` using runtime configuration. #4627
* [BUGFIX] Add missing query sharding settings for user_24M and user_32M plans. #4374

### Mimirtool

* [ENHANCEMENT] Backfill: mimirtool will now sleep and retry if it receives a 429 response while trying to finish an upload due to validation concurrency limits. #4598
* [ENHANCEMENT] `gauge` panel type is supported now in `mimirtool analyze dashboard`. #4679
* [ENHANCEMENT] Set a `User-Agent` header on requests to Mimir or Prometheus servers. #4700

### Mimir Continuous Test

* [FEATURE] Allow continuous testing of native histograms as well by enabling the flag `-tests.write-read-series-test.histogram-samples-enabled`. The metrics exposed by the tool will now have a new label called `type` with possible values of `float`, `histogram_float_counter`, `histogram_float_gauge`, `histogram_int_counter`, `histogram_int_gauge`, the list of metrics impacted: #4457
  * `mimir_continuous_test_writes_total`
  * `mimir_continuous_test_writes_failed_total`
  * `mimir_continuous_test_queries_total`
  * `mimir_continuous_test_queries_failed_total`
  * `mimir_continuous_test_query_result_checks_total`
  * `mimir_continuous_test_query_result_checks_failed_total`
* [ENHANCEMENT] Added a new metric `mimir_continuous_test_build_info` that reports version information, similar to the existing `cortex_build_info` metric exposed by other Mimir components. #4712
* [ENHANCEMENT] Add coherency for the selected ranges and instants of test queries. #4704

### Query-tee

### Documentation

* [CHANGE] Clarify what deprecation means in the lifecycle of configuration parameters. #4499
* [CHANGE] Update compactor `split-groups` and `split-and-merge-shards` recommendation on component page. #4623
* [FEATURE] Add instructions about how to configure native histograms. #4527
* [ENHANCEMENT] Runbook for MimirCompactorHasNotSuccessfullyRunCompaction extended to include scenario where compaction has fallen behind. #4609
* [ENHANCEMENT] Add explanation for QPS values for reads in remote ruler mode and writes generally, to the Ruler dashboard page. #4629
* [ENHANCEMENT] Expand zone-aware replication page to cover single physical availability zone deployments. #4631
* [FEATURE] Add instructions to use puppet module. #4610
* [FEATURE] Add documentation on how deploy mixin with terraform. #4161

### Tools

* [ENHANCEMENT] tsdb-index: iteration over index is now faster when any equal matcher is supplied. #4515

## 2.7.3

### Grafana Mimir

* [BUGFIX] Security: updates Go to version 1.20.4 to fix CVE-2023-24539, CVE-2023-24540, CVE-2023-29400. #4905

## 2.7.2

### Grafana Mimir

* [BUGFIX] Security: updated Go version to 1.20.3 to fix CVE-2023-24538 #4795

## 2.7.1

**Note**: During the release process, version 2.7.0 was tagged too early, before completing the release checklist and production testing. Release 2.7.1 doesn't include any code changes since 2.7.0, but now has proper release notes, published documentation, and has been fully tested in our production environment.

### Grafana Mimir

* [CHANGE] Ingester: the configuration parameter `-ingester.ring.readiness-check-ring-health` has been deprecated and will be removed in Mimir 2.9. #4422
* [CHANGE] Ruler: changed default value of `-ruler.evaluation-delay-duration` option from 0 to 1m. #4250
* [CHANGE] Querier: Errors with status code `422` coming from the store-gateway are propagated and not converted to the consistency check error anymore. #4100
* [CHANGE] Store-gateway: When a query hits `max_fetched_chunks_per_query` and `max_fetched_series_per_query` limits, an error with the status code `422` is created and returned. #4056
* [CHANGE] Packaging: Migrate FPM packaging solution to NFPM. Rationalize packages dependencies and add package for all binaries. #3911
* [CHANGE] Store-gateway: Deprecate flag `-blocks-storage.bucket-store.chunks-cache.subrange-size` since there's no benefit to changing the default of `16000`. #4135
* [CHANGE] Experimental support for ephemeral storage introduced in Mimir 2.6.0 has been removed. Following options are no longer available: #4252
  * `-blocks-storage.ephemeral-tsdb.*`
  * `-distributor.ephemeral-series-enabled`
  * `-distributor.ephemeral-series-matchers`
  * `-ingester.max-ephemeral-series-per-user`
  * `-ingester.instance-limits.max-ephemeral-series`
Querying with using `{__mimir_storage__="ephemeral"}` selector no longer works. All label values with `ephemeral-` prefix in `reason` label of `cortex_discarded_samples_total` metric are no longer available. Following metrics have been removed:
  * `cortex_ingester_ephemeral_series`
  * `cortex_ingester_ephemeral_series_created_total`
  * `cortex_ingester_ephemeral_series_removed_total`
  * `cortex_ingester_ingested_ephemeral_samples_total`
  * `cortex_ingester_ingested_ephemeral_samples_failures_total`
  * `cortex_ingester_memory_ephemeral_users`
  * `cortex_ingester_queries_ephemeral_total`
  * `cortex_ingester_queried_ephemeral_samples`
  * `cortex_ingester_queried_ephemeral_series`
* [CHANGE] Store-gateway: use mmap-less index-header reader by default and remove mmap-based index header reader. The following flags have changed: #4280
   * `-blocks-storage.bucket-store.index-header.map-populate-enabled` has been removed
   * `-blocks-storage.bucket-store.index-header.stream-reader-enabled` has been removed
   * `-blocks-storage.bucket-store.index-header.stream-reader-max-idle-file-handles` has been renamed to `-blocks-storage.bucket-store.index-header.max-idle-file-handles`, and the corresponding configuration file option has been renamed from `stream_reader_max_idle_file_handles` to `max_idle_file_handles`
* [CHANGE] Store-gateway: the streaming store-gateway is now enabled by default. The new default setting for `-blocks-storage.bucket-store.batch-series-size` is `5000`. #4330
* [CHANGE] Compactor: the configuration parameter `-compactor.consistency-delay` has been deprecated and will be removed in Mimir 2.9. #4409
* [CHANGE] Store-gateway: the configuration parameter `-blocks-storage.bucket-store.consistency-delay` has been deprecated and will be removed in Mimir 2.9. #4409
* [FEATURE] Ruler: added `keep_firing_for` support to alerting rules. #4099
* [FEATURE] Distributor, ingester: ingestion of native histograms. The new per-tenant limit `-ingester.native-histograms-ingestion-enabled` controls whether native histograms are stored or ignored. #4159
* [FEATURE] Query-frontend: Introduce experimental `-query-frontend.query-sharding-target-series-per-shard` to allow query sharding to take into account cardinality of similar requests executed previously. This feature uses the same cache that's used for results caching. #4121 #4177 #4188 #4254
* [ENHANCEMENT] Go: update go to 1.20.1. #4266
* [ENHANCEMENT] Ingester: added `out_of_order_blocks_external_label_enabled` shipper option to label out-of-order blocks before shipping them to cloud storage. #4182 #4297
* [ENHANCEMENT] Ruler: introduced concurrency when loading per-tenant rules configuration. This improvement is expected to speed up the ruler start up time in a Mimir cluster with a large number of tenants. #4258
* [ENHANCEMENT] Compactor: Add `reason` label to `cortex_compactor_runs_failed_total`. The value can be `shutdown` or `error`. #4012
* [ENHANCEMENT] Store-gateway: enforce `max_fetched_series_per_query`. #4056
* [ENHANCEMENT] Query-frontend: Disambiguate logs for failed queries. #4067
* [ENHANCEMENT] Query-frontend: log caller user agent in query stats logs. #4093
* [ENHANCEMENT] Store-gateway: add `data_type` label with values on `cortex_bucket_store_partitioner_extended_ranges_total`, `cortex_bucket_store_partitioner_expanded_ranges_total`, `cortex_bucket_store_partitioner_requested_ranges_total`, `cortex_bucket_store_partitioner_expanded_bytes_total`, `cortex_bucket_store_partitioner_requested_bytes_total` for `postings`, `series`, and `chunks`. #4095
* [ENHANCEMENT] Store-gateway: Reduce memory allocation rate when loading TSDB chunks from Memcached. #4074
* [ENHANCEMENT] Query-frontend: track `cortex_frontend_query_response_codec_duration_seconds` and `cortex_frontend_query_response_codec_payload_bytes` metrics to measure the time taken and bytes read / written while encoding and decoding query result payloads. #4110
* [ENHANCEMENT] Alertmanager: expose additional upstream metrics `cortex_alertmanager_dispatcher_aggregation_groups`, `cortex_alertmanager_dispatcher_alert_processing_duration_seconds`. #4151
* [ENHANCEMENT] Querier and query-frontend: add experimental, more performant protobuf internal query result response format enabled with `-query-frontend.query-result-response-format=protobuf`. #4153
* [ENHANCEMENT] Store-gateway: use more efficient chunks fetching and caching. This should reduce CPU, memory utilization, and receive bandwidth of a store-gateway. Enable with `-blocks-storage.bucket-store.chunks-cache.fine-grained-chunks-caching-enabled=true`. #4163 #4174 #4227
* [ENHANCEMENT] Query-frontend: Wait for in-flight queries to finish before shutting down. #4073 #4170
* [ENHANCEMENT] Store-gateway: added `encode` and `other` stage to `cortex_bucket_store_series_request_stage_duration_seconds` metric. #4179
* [ENHANCEMENT] Ingester: log state of TSDB when shipping or forced compaction can't be done due to unexpected state of TSDB. #4211
* [ENHANCEMENT] Update Docker base images from `alpine:3.17.1` to `alpine:3.17.2`. #4240
* [ENHANCEMENT] Store-gateway: add a `stage` label to the metrics `cortex_bucket_store_series_data_fetched`, `cortex_bucket_store_series_data_size_fetched_bytes`, `cortex_bucket_store_series_data_touched`, `cortex_bucket_store_series_data_size_touched_bytes`. This label only applies to `data_type="chunks"`. For `fetched` metrics with `data_type="chunks"` the `stage` label has 2 values: `fetched` - the chunks or bytes that were fetched from the cache or the object store, `refetched` - the chunks or bytes that had to be refetched from the cache or the object store because their size was underestimated during the first fetch. For `touched` metrics with `data_type="chunks"` the `stage` label has 2 values: `processed` - the chunks or bytes that were read from the fetched chunks or bytes and were processed in memory, `returned` - the chunks or bytes that were selected from the processed bytes to satisfy the query. #4227 #4316
* [ENHANCEMENT] Compactor: improve the partial block check related to `compactor.partial-block-deletion-delay` to potentially issue less requests to object storage. #4246
* [ENHANCEMENT] Memcached: added `-*.memcached.min-idle-connections-headroom-percentage` support to configure the minimum number of idle connections to keep open as a percentage (0-100) of the number of recently used idle connections. This feature is disabled when set to a negative value (default), which means idle connections are kept open indefinitely. #4249
* [ENHANCEMENT] Querier and store-gateway: optimized regular expression label matchers with case insensitive alternate operator. #4340 #4357
* [ENHANCEMENT] Compactor: added the experimental flag `-compactor.block-upload.block-validation-enabled` with the default `true` to configure whether block validation occurs on backfilled blocks. #3411
* [ENHANCEMENT] Ingester: apply a jitter to the first TSDB head compaction interval configured via `-blocks-storage.tsdb.head-compaction-interval`. Subsequent checks will happen at the configured interval. This should help to spread the TSDB head compaction among different ingesters over the configured interval. #4364
* [ENHANCEMENT] Ingester: the maximum accepted value for `-blocks-storage.tsdb.head-compaction-interval` has been increased from 5m to 15m. #4364
* [BUGFIX] Store-gateway: return `Canceled` rather than `Aborted` or `Internal` error when the calling querier cancels a label names or values request, and return `Internal` if processing the request fails for another reason. #4061
* [BUGFIX] Querier: track canceled requests with status code `499` in the metrics instead of `503` or `422`. #4099
* [BUGFIX] Ingester: compact out-of-order data during `/ingester/flush` or when TSDB is idle. #4180
* [BUGFIX] Ingester: conversion of global limits `max-series-per-user`, `max-series-per-metric`, `max-metadata-per-user` and `max-metadata-per-metric` into corresponding local limits now takes into account the number of ingesters in each zone. #4238
* [BUGFIX] Ingester: track `cortex_ingester_memory_series` metric consistently with `cortex_ingester_memory_series_created_total` and `cortex_ingester_memory_series_removed_total`. #4312
* [BUGFIX] Querier: fixed a bug which was incorrectly matching series with regular expression label matchers with begin/end anchors in the middle of the regular expression. #4340

### Mixin

* [CHANGE] Move auto-scaling panel rows down beneath logical network path in Reads and Writes dashboards. #4049
* [CHANGE] Make distributor auto-scaling metric panels show desired number of replicas. #4218
* [CHANGE] Alerts: The alert `MimirMemcachedRequestErrors` has been renamed to `MimirCacheRequestErrors`. #4242
* [ENHANCEMENT] Alerts: Added `MimirAutoscalerKedaFailing` alert firing when a KEDA scaler is failing. #4045
* [ENHANCEMENT] Add auto-scaling panels to ruler dashboard. #4046
* [ENHANCEMENT] Add gateway auto-scaling panels to Reads and Writes dashboards. #4049 #4216
* [ENHANCEMENT] Dashboards: distinguish between label names and label values queries. #4065
* [ENHANCEMENT] Add query-frontend and ruler-query-frontend auto-scaling panels to Reads and Ruler dashboards. #4199
* [BUGFIX] Alerts: Fixed `MimirAutoscalerNotActive` to not fire if scaling metric does not exist, to avoid false positives on scaled objects with 0 min replicas. #4045
* [BUGFIX] Alerts: `MimirCompactorHasNotSuccessfullyRunCompaction` is no longer triggered by frequent compactor restarts. #4012
* [BUGFIX] Tenants dashboard: Correctly show the ruler-query-scheduler queue size. #4152

### Jsonnet

* [CHANGE] Create the `query-frontend-discovery` service only when Mimir is deployed in microservice mode without query-scheduler. #4353
* [CHANGE] Add results cache backend config to `ruler-query-frontend` configuration to allow cache reuse for cardinality-estimation based sharding. #4257
* [ENHANCEMENT] Add support for ruler auto-scaling. #4046
* [ENHANCEMENT] Add optional `weight` param to `newQuerierScaledObject` and `newRulerQuerierScaledObject` to allow running multiple querier deployments on different node types. #4141
* [ENHANCEMENT] Add support for query-frontend and ruler-query-frontend auto-scaling. #4199
* [BUGFIX] Shuffle sharding: when applying user class limits, honor the minimum shard size configured in `$._config.shuffle_sharding.*`. #4363

### Mimirtool

* [FEATURE] Added `keep_firing_for` support to rules configuration. #4099
* [ENHANCEMENT] Add `-tls-insecure-skip-verify` to rules, alertmanager and backfill commands. #4162

### Query-tee

* [CHANGE] Increase default value of `-backend.read-timeout` to 150s, to accommodate default querier and query frontend timeout of 120s. #4262
* [ENHANCEMENT] Log errors that occur while performing requests to compare two endpoints. #4262
* [ENHANCEMENT] When comparing two responses that both contain an error, only consider the comparison failed if the errors differ. Previously, if either response contained an error, the comparison always failed, even if both responses contained the same error. #4262
* [ENHANCEMENT] Include the value of the `X-Scope-OrgID` header when logging a comparison failure. #4262
* [BUGFIX] Parameters (expression, time range etc.) for a query request where the parameters are in the HTTP request body rather than in the URL are now logged correctly when responses differ. #4265

### Documentation

* [ENHANCEMENT] Add guide on alternative migration method for Thanos to Mimir #3554
* [ENHANCEMENT] Restore "Migrate from Cortex" for Jsonnet. #3929
* [ENHANCEMENT] Document migration from microservices to read-write deployment mode. #3951
* [ENHANCEMENT] Do not error when there is nothing to commit as part of a publish #4058
* [ENHANCEMENT] Explain how to run Mimir locally using docker-compose #4079
* [ENHANCEMENT] Docs: use long flag names in runbook commands. #4088
* [ENHANCEMENT] Clarify how ingester replication happens. #4101
* [ENHANCEMENT] Improvements to the Get Started guide. #4315
* [BUGFIX] Added indentation to Azure and SWIFT backend definition. #4263

### Tools

* [ENHANCEMENT] Adapt tsdb-print-chunk for native histograms. #4186
* [ENHANCEMENT] Adapt tsdb-index-health for blocks containing native histograms. #4186
* [ENHANCEMENT] Adapt tsdb-chunks tool to handle native histograms. #4186

## 2.6.2

* [BUGFIX] Security: updates Go to version 1.20.4 to fix CVE-2023-24539, CVE-2023-24540, CVE-2023-29400. #4903

## 2.6.1

### Grafana Mimir

* [BUGFIX] Security: updates Go to version 1.20.3 to fix CVE-2023-24538 #4798

## 2.6.0

### Grafana Mimir

* [CHANGE] Querier: Introduce `-querier.max-partial-query-length` to limit the time range for partial queries at the querier level and deprecate `-store.max-query-length`. #3825 #4017
* [CHANGE] Store-gateway: Remove experimental `-blocks-storage.bucket-store.max-concurrent-reject-over-limit` flag. #3706
* [CHANGE] Ingester: If shipping is enabled block retention will now be relative to the upload time to cloud storage. If shipping is disabled block retention will be relative to the creation time of the block instead of the mintime of the last block created. #3816
* [CHANGE] Query-frontend: Deprecated CLI flag `-query-frontend.align-querier-with-step` has been removed. #3982
* [CHANGE] Alertmanager: added default configuration for `-alertmanager.configs.fallback`. Allows tenants to send alerts without first uploading an Alertmanager configuration. #3541
* [FEATURE] Store-gateway: streaming of series. The store-gateway can now stream results back to the querier instead of buffering them. This is expected to greatly reduce peak memory consumption while keeping latency the same. You can enable this feature by setting `-blocks-storage.bucket-store.batch-series-size` to a value in the high thousands (5000-10000). This is still an experimental feature and is subject to a changing API and instability. #3540 #3546 #3587 #3606 #3611 #3620 #3645 #3355 #3697 #3666 #3687 #3728 #3739 #3751 #3779 #3839
* [FEATURE] Alertmanager: Added support for the Webex receiver. #3758
* [FEATURE] Limits: Added the `-validation.separate-metrics-group-label` flag. This allows further separation of the `cortex_discarded_samples_total` metric by an additional `group` label - which is configured by this flag to be the value of a specific label on an incoming timeseries. Active groups are tracked and inactive groups are cleaned up on a defined interval. The maximum number of groups tracked is controlled by the `-max-separate-metrics-groups-per-user` flag. #3439
* [FEATURE] Overrides-exporter: Added experimental ring support to overrides-exporter via `-overrides-exporter.ring.enabled`. When enabled, the ring is used to establish a leader replica for the export of limit override metrics. #3908 #3953
* [FEATURE] Ephemeral storage (experimental): Mimir can now accept samples into "ephemeral storage". Such samples are available for querying for a short amount of time (`-blocks-storage.ephemeral-tsdb.retention-period`, defaults to 10 minutes), and then removed from memory. To use ephemeral storage, distributor must be configured with `-distributor.ephemeral-series-enabled` option. Series matching `-distributor.ephemeral-series-matchers` will be marked for storing into ephemeral storage in ingesters. Each tenant needs to have ephemeral storage enabled by using `-ingester.max-ephemeral-series-per-user` limit, which defaults to 0 (no ephemeral storage). Ingesters have new `-ingester.instance-limits.max-ephemeral-series` limit for total number of series in ephemeral storage across all tenants. If ingestion of samples into ephemeral storage fails, `cortex_discarded_samples_total` metric will use values prefixed with `ephemeral-` for `reason` label. Querying of ephemeral storage is possible by using `{__mimir_storage__="ephemeral"}` as metric selector. Following new metrics related to ephemeral storage are introduced: #3897 #3922 #3961 #3997 #4004
  * `cortex_ingester_ephemeral_series`
  * `cortex_ingester_ephemeral_series_created_total`
  * `cortex_ingester_ephemeral_series_removed_total`
  * `cortex_ingester_ingested_ephemeral_samples_total`
  * `cortex_ingester_ingested_ephemeral_samples_failures_total`
  * `cortex_ingester_memory_ephemeral_users`
  * `cortex_ingester_queries_ephemeral_total`
  * `cortex_ingester_queried_ephemeral_samples`
  * `cortex_ingester_queried_ephemeral_series`
* [ENHANCEMENT] Added new metric `thanos_shipper_last_successful_upload_time`: Unix timestamp (in seconds) of the last successful TSDB block uploaded to the bucket. #3627
* [ENHANCEMENT] Ruler: Added `-ruler.alertmanager-client.tls-enabled` configuration for alertmanager client. #3432 #3597
* [ENHANCEMENT] Activity tracker logs now have `component=activity-tracker` label. #3556
* [ENHANCEMENT] Distributor: remove labels with empty values #2439
* [ENHANCEMENT] Query-frontend: track query HTTP requests in the Activity Tracker. #3561
* [ENHANCEMENT] Store-gateway: Add experimental alternate implementation of index-header reader that does not use memory mapped files. The index-header reader is expected to improve stability of the store-gateway. You can enable this implementation with the flag `-blocks-storage.bucket-store.index-header.stream-reader-enabled`. #3639 #3691 #3703 #3742 #3785 #3787 #3797
* [ENHANCEMENT] Query-scheduler: add `cortex_query_scheduler_cancelled_requests_total` metric to track the number of requests that are already cancelled when dequeued. #3696
* [ENHANCEMENT] Store-gateway: add `cortex_bucket_store_partitioner_extended_ranges_total` metric to keep track of the ranges that the partitioner decided to overextend and merge in order to save API call to the object storage. #3769
* [ENHANCEMENT] Compactor: Auto-forget unhealthy compactors after ten failed ring heartbeats. #3771
* [ENHANCEMENT] Ruler: change default value of `-ruler.for-grace-period` from `10m` to `2m` and update help text. The new default value reflects how we operate Mimir at Grafana Labs. #3817
* [ENHANCEMENT] Ingester: Added experimental flags to force usage of _postings for matchers cache_. These flags will be removed in the future and it's not recommended to change them. #3823
  * `-blocks-storage.tsdb.head-postings-for-matchers-cache-ttl`
  * `-blocks-storage.tsdb.head-postings-for-matchers-cache-size`
  * `-blocks-storage.tsdb.head-postings-for-matchers-cache-force`
* [ENHANCEMENT] Ingester: Improved series selection performance when some of the matchers do not match any series. #3827
* [ENHANCEMENT] Alertmanager: Add new additional template function `tenantID` returning id of the tenant owning the alert. #3758
* [ENHANCEMENT] Alertmanager: Add additional template function `grafanaExploreURL` returning URL to grafana explore with range query. #3849
* [ENHANCEMENT] Reduce overhead of debug logging when filtered out. #3875
* [ENHANCEMENT] Update Docker base images from `alpine:3.16.2` to `alpine:3.17.1`. #3898
* [ENHANCEMENT] Ingester: Add new `/ingester/tsdb_metrics` endpoint to return tenant-specific TSDB metrics. #3923
* [ENHANCEMENT] Query-frontend: CLI flag `-query-frontend.max-total-query-length` and its associated YAML configuration is now stable. #3882
* [ENHANCEMENT] Ruler: rule groups now support optional and experimental `align_evaluation_time_on_interval` field, which causes all evaluations to happen on interval-aligned timestamp. #4013
* [ENHANCEMENT] Query-scheduler: ring-based service discovery is now stable. #4028
* [ENHANCEMENT] Store-gateway: improved performance of prefix matching on the labels. #4055 #4080
* [BUGFIX] Log the names of services that are not yet running rather than `unsupported value type` when calling `/ready` and some services are not running. #3625
* [BUGFIX] Alertmanager: Fix template spurious deletion with relative data dir. #3604
* [BUGFIX] Security: update prometheus/exporter-toolkit for CVE-2022-46146. #3675
* [BUGFIX] Security: update golang.org/x/net for CVE-2022-41717. #3755
* [BUGFIX] Debian package: Fix post-install, environment file path and user creation. #3720
* [BUGFIX] memberlist: Fix panic during Mimir startup when Mimir receives gossip message before it's ready. #3746
* [BUGFIX] Store-gateway: fix `cortex_bucket_store_partitioner_requested_bytes_total` metric to not double count overlapping ranges. #3769
* [BUGFIX] Update `github.com/thanos-io/objstore` to address issue with Multipart PUT on s3-compatible Object Storage. #3802 #3821
* [BUGFIX] Distributor, Query-scheduler: Make sure ring metrics include a `cortex_` prefix as expected by dashboards. #3809
* [BUGFIX] Querier: canceled requests are no longer reported as "consistency check" failures. #3837 #3927
* [BUGFIX] Distributor: don't panic when `metric_relabel_configs` in overrides contains null element. #3868
* [BUGFIX] Distributor: don't panic when OTLP histograms don't have any buckets. #3853
* [BUGFIX] Ingester, Compactor: fix panic that can occur when compaction fails. #3955
* [BUGFIX] Store-gateway: return `Canceled` rather than `Aborted` error when the calling querier cancels the request. #4007

### Mixin

* [ENHANCEMENT] Alerts: Added `MimirIngesterInstanceHasNoTenants` alert that fires when an ingester replica is not receiving write requests for any tenant. #3681
* [ENHANCEMENT] Alerts: Extended `MimirAllocatingTooMuchMemory` to check read-write deployment containers. #3710
* [ENHANCEMENT] Alerts: Added `MimirAlertmanagerInstanceHasNoTenants` alert that fires when an alertmanager instance ows no tenants. #3826
* [ENHANCEMENT] Alerts: Added `MimirRulerInstanceHasNoRuleGroups` alert that fires when a ruler replica is not assigned any rule group to evaluate. #3723
* [ENHANCEMENT] Support for baremetal deployment for alerts and scaling recording rules. #3719
* [ENHANCEMENT] Dashboards: querier autoscaling now supports multiple scaled objects (configurable via `$._config.autoscale.querier.hpa_name`). #3962
* [BUGFIX] Alerts: Fixed `MimirIngesterRestarts` alert when Mimir is deployed in read-write mode. #3716
* [BUGFIX] Alerts: Fixed `MimirIngesterHasNotShippedBlocks` and `MimirIngesterHasNotShippedBlocksSinceStart` alerts for when Mimir is deployed in read-write or monolithic modes and updated them to use new `thanos_shipper_last_successful_upload_time` metric. #3627
* [BUGFIX] Alerts: Fixed `MimirMemoryMapAreasTooHigh` alert when Mimir is deployed in read-write mode. #3626
* [BUGFIX] Alerts: Fixed `MimirCompactorSkippedBlocksWithOutOfOrderChunks` matching on non-existent label. #3628
* [BUGFIX] Dashboards: Fix `Rollout Progress` dashboard incorrectly using Gateway metrics when Gateway was not enabled. #3709
* [BUGFIX] Tenants dashboard: Make it compatible with all deployment types. #3754
* [BUGFIX] Alerts: Fixed `MimirCompactorHasNotUploadedBlocks` to not fire if compactor has nothing to do. #3793
* [BUGFIX] Alerts: Fixed `MimirAutoscalerNotActive` to not fire if scaling metric is 0, to avoid false positives on scaled objects with 0 min replicas. #3999

### Jsonnet

* [CHANGE] Replaced the deprecated `policy/v1beta1` with `policy/v1` when configuring a PodDisruptionBudget for read-write deployment mode. #3811
* [CHANGE] Removed `-server.http-write-timeout` default option value from querier and query-frontend, as it defaults to a higher value in the code now, and cannot be lower than `-querier.timeout`. #3836
* [CHANGE] Replaced `-store.max-query-length` with `-query-frontend.max-total-query-length` in the query-frontend config. #3879
* [CHANGE] Changed default `mimir_backend_data_disk_size` from `100Gi` to `250Gi`. #3894
* [ENHANCEMENT] Update `rollout-operator` to `v0.2.0`. #3624
* [ENHANCEMENT] Add `user_24M` and `user_32M` classes to operations config. #3367
* [ENHANCEMENT] Update memcached image from `memcached:1.6.16-alpine` to `memcached:1.6.17-alpine`. #3914
* [ENHANCEMENT] Allow configuring the ring for overrides-exporter. #3995
* [BUGFIX] Apply ingesters and store-gateways per-zone CLI flags overrides to read-write deployment mode too. #3766
* [BUGFIX] Apply overrides-exporter CLI flags to mimir-backend when running Mimir in read-write deployment mode. #3790
* [BUGFIX] Fixed `mimir-write` and `mimir-read` Kubernetes service to correctly balance requests among pods. #3855 #3864 #3906
* [BUGFIX] Fixed `ruler-query-frontend` and `mimir-read` gRPC server configuration to force clients to periodically re-resolve the backend addresses. #3862
* [BUGFIX] Fixed `mimir-read` CLI flags to ensure query-frontend configuration takes precedence over querier configuration. #3877

### Mimirtool

* [ENHANCEMENT] Update `mimirtool config convert` to work with Mimir 2.4, 2.5, 2.6 changes. #3952
* [ENHANCEMENT] Mimirtool is now available to install through Homebrew with `brew install mimirtool`. #3776
* [ENHANCEMENT] Added `--concurrency` to `mimirtool rules sync` command. #3996
* [BUGFIX] Fix summary output from `mimirtool rules sync` to display correct number of groups created and updated. #3918

### Documentation

* [BUGFIX] Querier: Remove assertion that the `-querier.max-concurrent` flag must also be set for the query-frontend. #3678
* [ENHANCEMENT] Update migration from cortex documentation. #3662
* [ENHANCEMENT] Query-scheduler: documented how to migrate from DNS-based to ring-based service discovery. #4028

### Tools

## 2.5.0

### Grafana Mimir

* [CHANGE] Flag `-azure.msi-resource` is now ignored, and will be removed in Mimir 2.7. This setting is now made automatically by Azure. #2682
* [CHANGE] Experimental flag `-blocks-storage.tsdb.out-of-order-capacity-min` has been removed. #3261
* [CHANGE] Distributor: Wrap errors from pushing to ingesters with useful context, for example clarifying timeouts. #3307
* [CHANGE] The default value of `-server.http-write-timeout` has changed from 30s to 2m. #3346
* [CHANGE] Reduce period of health checks in connection pools for querier->store-gateway, ruler->ruler, and alertmanager->alertmanager clients to 10s. This reduces the time to fail a gRPC call when the remote stops responding. #3168
* [CHANGE] Hide TSDB block ranges period config from doc and mark it experimental. #3518
* [FEATURE] Alertmanager: added Discord support. #3309
* [ENHANCEMENT] Added `-server.tls-min-version` and `-server.tls-cipher-suites` flags to configure cipher suites and min TLS version supported by HTTP and gRPC servers. #2898
* [ENHANCEMENT] Distributor: Add age filter to forwarding functionality, to not forward samples which are older than defined duration. If such samples are not ingested, `cortex_discarded_samples_total{reason="forwarded-sample-too-old"}` is increased. #3049 #3113
* [ENHANCEMENT] Store-gateway: Reduce memory allocation when generating ids in index cache. #3179
* [ENHANCEMENT] Query-frontend: truncate queries based on the configured creation grace period (`--validation.create-grace-period`) to avoid querying too far into the future. #3172
* [ENHANCEMENT] Ingester: Reduce activity tracker memory allocation. #3203
* [ENHANCEMENT] Query-frontend: Log more detailed information in the case of a failed query. #3190
* [ENHANCEMENT] Added `-usage-stats.installation-mode` configuration to track the installation mode via the anonymous usage statistics. #3244
* [ENHANCEMENT] Compactor: Add new `cortex_compactor_block_max_time_delta_seconds` histogram for detecting if compaction of blocks is lagging behind. #3240 #3429
* [ENHANCEMENT] Ingester: reduced the memory footprint of active series custom trackers. #2568
* [ENHANCEMENT] Distributor: Include `X-Scope-OrgId` header in requests forwarded to configured forwarding endpoint. #3283 #3385
* [ENHANCEMENT] Alertmanager: reduced memory utilization in Mimir clusters with a large number of tenants. #3309
* [ENHANCEMENT] Add experimental flag `-shutdown-delay` to allow components to wait after receiving SIGTERM and before stopping. In this time the component returns 503 from /ready endpoint. #3298
* [ENHANCEMENT] Go: update to go 1.19.3. #3371
* [ENHANCEMENT] Alerts: added `RulerRemoteEvaluationFailing` alert, firing when communication between ruler and frontend fails in remote operational mode. #3177 #3389
* [ENHANCEMENT] Clarify which S3 signature versions are supported in the error "unsupported signature version". #3376
* [ENHANCEMENT] Store-gateway: improved index header reading performance. #3393 #3397 #3436
* [ENHANCEMENT] Store-gateway: improved performance of series matching. #3391
* [ENHANCEMENT] Move the validation of incoming series before the distributor's forwarding functionality, so that we don't forward invalid series. #3386 #3458
* [ENHANCEMENT] S3 bucket configuration now validates that the endpoint does not have the bucket name prefix. #3414
* [ENHANCEMENT] Query-frontend: added "fetched index bytes" to query statistics, so that the statistics contain the total bytes read by store-gateways from TSDB block indexes. #3206
* [ENHANCEMENT] Distributor: push wrapper should only receive unforwarded samples. #2980
* [ENHANCEMENT] Added `/api/v1/status/config` and `/api/v1/status/flags` APIs to maintain compatibility with prometheus. #3596 #3983
* [BUGFIX] Flusher: Add `Overrides` as a dependency to prevent panics when starting with `-target=flusher`. #3151
* [BUGFIX] Updated `golang.org/x/text` dependency to fix CVE-2022-32149. #3285
* [BUGFIX] Query-frontend: properly close gRPC streams to the query-scheduler to stop memory and goroutines leak. #3302
* [BUGFIX] Ruler: persist evaluation delay configured in the rulegroup. #3392
* [BUGFIX] Ring status pages: show 100% ownership as "100%", not "1e+02%". #3435
* [BUGFIX] Fix panics in OTLP ingest path when parse errors exist. #3538

### Mixin

* [CHANGE] Alerts: Change `MimirSchedulerQueriesStuck` `for` time to 7 minutes to account for the time it takes for HPA to scale up. #3223
* [CHANGE] Dashboards: Removed the `Querier > Stages` panel from the `Mimir / Queries` dashboard. #3311
* [CHANGE] Configuration: The format of the `autoscaling` section of the configuration has changed to support more components. #3378
  * Instead of specific config variables for each component, they are listed in a dictionary. For example, `autoscaling.querier_enabled` becomes `autoscaling.querier.enabled`.
* [FEATURE] Dashboards: Added "Mimir / Overview resources" dashboard, providing an high level view over a Mimir cluster resources utilization. #3481
* [FEATURE] Dashboards: Added "Mimir / Overview networking" dashboard, providing an high level view over a Mimir cluster network bandwidth, inflight requests and TCP connections. #3487
* [FEATURE] Compile baremetal mixin along k8s mixin. #3162 #3514
* [ENHANCEMENT] Alerts: Add MimirRingMembersMismatch firing when a component does not have the expected number of running jobs. #2404
* [ENHANCEMENT] Dashboards: Add optional row about the Distributor's metric forwarding feature to the `Mimir / Writes` dashboard. #3182 #3394 #3394 #3461
* [ENHANCEMENT] Dashboards: Remove the "Instance Mapper" row from the "Alertmanager Resources Dashboard". This is a Grafana Cloud specific service and not relevant for external users. #3152
* [ENHANCEMENT] Dashboards: Add "remote read", "metadata", and "exemplar" queries to "Mimir / Overview" dashboard. #3245
* [ENHANCEMENT] Dashboards: Use non-red colors for non-error series in the "Mimir / Overview" dashboard. #3246
* [ENHANCEMENT] Dashboards: Add support to multi-zone deployments for the experimental read-write deployment mode. #3256
* [ENHANCEMENT] Dashboards: If enabled, add new row to the `Mimir / Writes` for distributor autoscaling metrics. #3378
* [ENHANCEMENT] Dashboards: Add read path insights row to the "Mimir / Tenants" dashboard. #3326
* [ENHANCEMENT] Alerts: Add runbook urls for alerts. #3452
* [ENHANCEMENT] Configuration: Make it possible to configure namespace label, job label, and job prefix. #3482
* [ENHANCEMENT] Dashboards: improved resources and networking dashboards to work with read-write deployment mode too. #3497 #3504 #3519 #3531
* [ENHANCEMENT] Alerts: Added "MimirDistributorForwardingErrorRate" alert, which fires on high error rates in the distributor’s forwarding feature. #3200
* [ENHANCEMENT] Improve phrasing in Overview dashboard. #3488
* [BUGFIX] Dashboards: Fix legend showing `persistentvolumeclaim` when using `deployment_type=baremetal` for `Disk space utilization` panels. #3173 #3184
* [BUGFIX] Alerts: Fixed `MimirGossipMembersMismatch` alert when Mimir is deployed in read-write mode. #3489
* [BUGFIX] Dashboards: Remove "Inflight requests" from object store panels because the panel is not tracking the inflight requests to object storage. #3521

### Jsonnet

* [CHANGE] Replaced the deprecated `policy/v1beta1` with `policy/v1` when configuring a PodDisruptionBudget. #3284
* [CHANGE] [Common storage configuration](https://grafana.com/docs/mimir/v2.3.x/operators-guide/configure/configure-object-storage-backend/#common-configuration) is now used to configure object storage in all components. This is a breaking change in terms of Jsonnet manifests and also a CLI flag update for components that use object storage, so it will require a rollout of those components. The changes include: #3257
  * `blocks_storage_backend` was renamed to `storage_backend` and is now used as the common storage backend for all components.
    * So were the related `blocks_storage_azure_account_(name|key)` and `blocks_storage_s3_endpoint` configurations.
  * `storage_s3_endpoint` is now rendered by default using the `aws_region` configuration instead of a hardcoded `us-east-1`.
  * `ruler_client_type` and `alertmanager_client_type` were renamed to `ruler_storage_backend` and `alertmanager_storage_backend` respectively, and their corresponding CLI flags won't be rendered unless explicitly set to a value different from the one in `storage_backend` (like `local`).
  * `alertmanager_s3_bucket_name`, `alertmanager_gcs_bucket_name` and `alertmanager_azure_container_name` have been removed, and replaced by a single `alertmanager_storage_bucket_name` configuration used for all object storages.
  * `genericBlocksStorageConfig` configuration object was removed, and so any extensions to it will be now ignored. Use `blockStorageConfig` instead.
  * `rulerClientConfig` and `alertmanagerStorageClientConfig` configuration objects were renamed to `rulerStorageConfig` and `alertmanagerStorageConfig` respectively, and so any extensions to their previous names will be now ignored. Use the new names instead.
  * The CLI flags `*.s3.region` are no longer rendered as they are optional and the region can be inferred by Mimir by performing an initial API call to the endpoint.
  * The migration to this change should usually consist of:
    * Renaming `blocks_storage_backend` key to `storage_backend`.
    * For Azure/S3:
      * Renaming `blocks_storage_(azure|s3)_*` configurations to `storage_(azure|s3)_*`.
      * If `ruler_storage_(azure|s3)_*` and `alertmanager_storage_(azure|s3)_*` keys were different from the `block_storage_*` ones, they should be now provided using CLI flags, see [configuration reference](https://grafana.com/docs/mimir/v2.3.x/operators-guide/configure/reference-configuration-parameters/) for more details.
    * Removing `ruler_client_type` and `alertmanager_client_type` if their value match the `storage_backend`, or renaming them to their new names otherwise.
    * Reviewing any possible extensions to `genericBlocksStorageConfig`, `rulerClientConfig` and `alertmanagerStorageClientConfig` and moving them to the corresponding new options.
    * Renaming the alertmanager's bucket name configuration from provider-specific to the new `alertmanager_storage_bucket_name` key.
* [CHANGE] The `overrides-exporter.libsonnet` file is now always imported. The overrides-exporter can be enabled in jsonnet setting the following: #3379
  ```jsonnet
  {
    _config+:: {
      overrides_exporter_enabled: true,
    }
  }
  ```
* [FEATURE] Added support for experimental read-write deployment mode. Enabling the read-write deployment mode on a existing Mimir cluster is a destructive operation, because the cluster will be re-created. If you're creating a new Mimir cluster, you can deploy it in read-write mode adding the following configuration: #3379 #3475 #3405
  ```jsonnet
  {
    _config+:: {
      deployment_mode: 'read-write',

      // See operations/mimir/read-write-deployment.libsonnet for more configuration options.
      mimir_write_replicas: 3,
      mimir_read_replicas: 2,
      mimir_backend_replicas: 3,
    }
  }
  ```
* [ENHANCEMENT] Add autoscaling support to the `mimir-read` component when running the read-write-deployment model. #3419
* [ENHANCEMENT] Added `$._config.usageStatsConfig` to track the installation mode via the anonymous usage statistics. #3294
* [ENHANCEMENT] The query-tee node port (`$._config.query_tee_node_port`) is now optional. #3272
* [ENHANCEMENT] Add support for autoscaling distributors. #3378
* [ENHANCEMENT] Make auto-scaling logic ensure integer KEDA thresholds. #3512
* [BUGFIX] Fixed query-scheduler ring configuration for dedicated ruler's queries and query-frontends. #3237 #3239
* [BUGFIX] Jsonnet: Fix auto-scaling so that ruler-querier CPU threshold is a string-encoded integer millicores value. #3520

### Mimirtool

* [FEATURE] Added `mimirtool alertmanager verify` command to validate configuration without uploading. #3440
* [ENHANCEMENT] Added `mimirtool rules delete-namespace` command to delete all of the rule groups in a namespace including the namespace itself. #3136
* [ENHANCEMENT] Refactor `mimirtool analyze prometheus`: add concurrency and resiliency #3349
  * Add `--concurrency` flag. Default: number of logical CPUs
* [BUGFIX] `--log.level=debug` now correctly prints the response from the remote endpoint when a request fails. #3180

### Documentation

* [ENHANCEMENT] Documented how to configure HA deduplication using Consul in a Mimir Helm deployment. #2972
* [ENHANCEMENT] Improve `MimirQuerierAutoscalerNotActive` runbook. #3186
* [ENHANCEMENT] Improve `MimirSchedulerQueriesStuck` runbook to reflect debug steps with querier auto-scaling enabled. #3223
* [ENHANCEMENT] Use imperative for docs titles. #3178 #3332 #3343
* [ENHANCEMENT] Docs: mention gRPC compression in "Production tips". #3201
* [ENHANCEMENT] Update ADOPTERS.md. #3224 #3225
* [ENHANCEMENT] Add a note for jsonnet deploying. #3213
* [ENHANCEMENT] out-of-order runbook update with use case. #3253
* [ENHANCEMENT] Fixed TSDB retention mentioned in the "Recover source blocks from ingesters" runbook. #3280
* [ENHANCEMENT] Run Grafana Mimir in production using the Helm chart. #3072
* [ENHANCEMENT] Use common configuration in the tutorial. #3282
* [ENHANCEMENT] Updated detailed steps for migrating blocks from Thanos to Mimir. #3290
* [ENHANCEMENT] Add scheme to DNS service discovery docs. #3450
* [BUGFIX] Remove reference to file that no longer exists in contributing guide. #3404
* [BUGFIX] Fix some minor typos in the contributing guide and on the runbooks page. #3418
* [BUGFIX] Fix small typos in API reference. #3526
* [BUGFIX] Fixed TSDB retention mentioned in the "Recover source blocks from ingesters" runbook. #3278
* [BUGFIX] Fixed configuration example in the "Configuring the Grafana Mimir query-frontend to work with Prometheus" guide. #3374

### Tools

* [FEATURE] Add `copyblocks` tool, to copy Mimir blocks between two GCS buckets. #3264
* [ENHANCEMENT] copyblocks: copy no-compact global markers and optimize min time filter check. #3268
* [ENHANCEMENT] Mimir rules GitHub action: Added the ability to change default value of `label` when running `prepare` command. #3236
* [BUGFIX] Mimir rules Github action: Fix single line output. #3421

## 2.4.0

### Grafana Mimir

* [CHANGE] Distributor: change the default value of `-distributor.remote-timeout` to `2s` from `20s` and `-distributor.forwarding.request-timeout` to `2s` from `10s` to improve distributor resource usage when ingesters crash. #2728 #2912
* [CHANGE] Anonymous usage statistics tracking: added the `-ingester.ring.store` value. #2981
* [CHANGE] Series metadata `HELP` that is longer than `-validation.max-metadata-length` is now truncated silently, instead of being dropped with a 400 status code. #2993
* [CHANGE] Ingester: changed default setting for `-ingester.ring.readiness-check-ring-health` from `true` to `false`. #2953
* [CHANGE] Anonymous usage statistics tracking has been enabled by default, to help Mimir maintainers make better decisions to support the open source community. #2939 #3034
* [CHANGE] Anonymous usage statistics tracking: added the minimum and maximum value of `-ingester.out-of-order-time-window`. #2940
* [CHANGE] The default hash ring heartbeat period for distributors, ingesters, rulers and compactors has been increased from `5s` to `15s`. Now the default heartbeat period for all Mimir hash rings is `15s`. #3033
* [CHANGE] Reduce the default TSDB head compaction concurrency (`-blocks-storage.tsdb.head-compaction-concurrency`) from 5 to 1, in order to reduce CPU spikes. #3093
* [CHANGE] Ruler: the ruler's [remote evaluation mode](https://grafana.com/docs/mimir/latest/operators-guide/architecture/components/ruler/#remote) (`-ruler.query-frontend.address`) is now stable. #3109
* [CHANGE] Limits: removed the deprecated YAML configuration option `active_series_custom_trackers_config`. Please use `active_series_custom_trackers` instead. #3110
* [CHANGE] Ingester: removed the deprecated configuration option `-ingester.ring.join-after`. #3111
* [CHANGE] Querier: removed the deprecated configuration option `-querier.shuffle-sharding-ingesters-lookback-period`. The value of `-querier.query-ingesters-within` is now used internally for shuffle sharding lookback, while you can use `-querier.shuffle-sharding-ingesters-enabled` to enable or disable shuffle sharding on the read path. #3111
* [CHANGE] Memberlist: cluster label verification feature (`-memberlist.cluster-label` and `-memberlist.cluster-label-verification-disabled`) is now marked as stable. #3108
* [CHANGE] Distributor: only single per-tenant forwarding endpoint can be configured now. Support for per-rule endpoint has been removed. #3095
* [FEATURE] Query-scheduler: added an experimental ring-based service discovery support for the query-scheduler. Refer to [query-scheduler configuration](https://grafana.com/docs/mimir/next/operators-guide/architecture/components/query-scheduler/#configuration) for more information. #2957
* [FEATURE] Introduced the experimental endpoint `/api/v1/user_limits` exposed by all components that load runtime configuration. This endpoint exposes realtime limits for the authenticated tenant, in JSON format. #2864 #3017
* [FEATURE] Query-scheduler: added the experimental configuration option `-query-scheduler.max-used-instances` to restrict the number of query-schedulers effectively used regardless how many replicas are running. This feature can be useful when using the experimental read-write deployment mode. #3005
* [ENHANCEMENT] Go: updated to go 1.19.2. #2637 #3127 #3129
* [ENHANCEMENT] Runtime config: don't unmarshal runtime configuration files if they haven't changed. This can save a bit of CPU and memory on every component using runtime config. #2954
* [ENHANCEMENT] Query-frontend: Add `cortex_frontend_query_result_cache_skipped_total` and `cortex_frontend_query_result_cache_attempted_total` metrics to track the reason why query results are not cached. #2855
* [ENHANCEMENT] Distributor: pool more connections per host when forwarding request. Mark requests as idempotent so they can be retried under some conditions. #2968
* [ENHANCEMENT] Distributor: failure to send request to forwarding target now also increments `cortex_distributor_forward_errors_total`, with `status_code="failed"`. #2968
* [ENHANCEMENT] Distributor: added support forwarding push requests via gRPC, using `httpgrpc` messages from weaveworks/common library. #2996
* [ENHANCEMENT] Query-frontend / Querier: increase internal backoff period used to retry connections to query-frontend / query-scheduler. #3011
* [ENHANCEMENT] Querier: do not log "error processing requests from scheduler" when the query-scheduler is shutting down. #3012
* [ENHANCEMENT] Query-frontend: query sharding process is now time-bounded and it is cancelled if the request is aborted. #3028
* [ENHANCEMENT] Query-frontend: improved Prometheus response JSON encoding performance. #2450
* [ENHANCEMENT] TLS: added configuration parameters to configure the client's TLS cipher suites and minimum version. The following new CLI flags have been added: #3070
  * `-alertmanager.alertmanager-client.tls-cipher-suites`
  * `-alertmanager.alertmanager-client.tls-min-version`
  * `-alertmanager.sharding-ring.etcd.tls-cipher-suites`
  * `-alertmanager.sharding-ring.etcd.tls-min-version`
  * `-compactor.ring.etcd.tls-cipher-suites`
  * `-compactor.ring.etcd.tls-min-version`
  * `-distributor.forwarding.grpc-client.tls-cipher-suites`
  * `-distributor.forwarding.grpc-client.tls-min-version`
  * `-distributor.ha-tracker.etcd.tls-cipher-suites`
  * `-distributor.ha-tracker.etcd.tls-min-version`
  * `-distributor.ring.etcd.tls-cipher-suites`
  * `-distributor.ring.etcd.tls-min-version`
  * `-ingester.client.tls-cipher-suites`
  * `-ingester.client.tls-min-version`
  * `-ingester.ring.etcd.tls-cipher-suites`
  * `-ingester.ring.etcd.tls-min-version`
  * `-memberlist.tls-cipher-suites`
  * `-memberlist.tls-min-version`
  * `-querier.frontend-client.tls-cipher-suites`
  * `-querier.frontend-client.tls-min-version`
  * `-querier.store-gateway-client.tls-cipher-suites`
  * `-querier.store-gateway-client.tls-min-version`
  * `-query-frontend.grpc-client-config.tls-cipher-suites`
  * `-query-frontend.grpc-client-config.tls-min-version`
  * `-query-scheduler.grpc-client-config.tls-cipher-suites`
  * `-query-scheduler.grpc-client-config.tls-min-version`
  * `-query-scheduler.ring.etcd.tls-cipher-suites`
  * `-query-scheduler.ring.etcd.tls-min-version`
  * `-ruler.alertmanager-client.tls-cipher-suites`
  * `-ruler.alertmanager-client.tls-min-version`
  * `-ruler.client.tls-cipher-suites`
  * `-ruler.client.tls-min-version`
  * `-ruler.query-frontend.grpc-client-config.tls-cipher-suites`
  * `-ruler.query-frontend.grpc-client-config.tls-min-version`
  * `-ruler.ring.etcd.tls-cipher-suites`
  * `-ruler.ring.etcd.tls-min-version`
  * `-store-gateway.sharding-ring.etcd.tls-cipher-suites`
  * `-store-gateway.sharding-ring.etcd.tls-min-version`
* [ENHANCEMENT] Store-gateway: Add `-blocks-storage.bucket-store.max-concurrent-reject-over-limit` option to allow requests that exceed the max number of inflight object storage requests to be rejected. #2999
* [ENHANCEMENT] Query-frontend: allow setting a separate limit on the total (before splitting/sharding) query length of range queries with the new experimental `-query-frontend.max-total-query-length` flag, which defaults to `-store.max-query-length` if unset or set to 0. #3058
* [ENHANCEMENT] Query-frontend: Lower TTL for cache entries overlapping the out-of-order samples ingestion window (re-using `-ingester.out-of-order-allowance` from ingesters). #2935
* [ENHANCEMENT] Ruler: added support to forcefully disable recording and/or alerting rules evaluation. The following new configuration options have been introduced, which can be overridden on a per-tenant basis in the runtime configuration: #3088
  * `-ruler.recording-rules-evaluation-enabled`
  * `-ruler.alerting-rules-evaluation-enabled`
* [ENHANCEMENT] Distributor: Improved error messages reported when the distributor fails to remote write to ingesters. #3055
* [ENHANCEMENT] Improved tracing spans tracked by distributors, ingesters and store-gateways. #2879 #3099 #3089
* [ENHANCEMENT] Ingester: improved the performance of label value cardinality endpoint. #3044
* [ENHANCEMENT] Ruler: use backoff retry on remote evaluation #3098
* [ENHANCEMENT] Query-frontend: Include multiple tenant IDs in query logs when present instead of dropping them. #3125
* [ENHANCEMENT] Query-frontend: truncate queries based on the configured blocks retention period (`-compactor.blocks-retention-period`) to avoid querying past this period. #3134
* [ENHANCEMENT] Alertmanager: reduced memory utilization in Mimir clusters with a large number of tenants. #3143
* [ENHANCEMENT] Store-gateway: added extra span logging to improve observability. #3131
* [ENHANCEMENT] Compactor: cleaning up different tenants' old blocks and updating bucket indexes is now more independent. This prevents a single tenant from delaying cleanup for other tenants. #2631
* [ENHANCEMENT] Distributor: request rate, ingestion rate, and inflight requests limits are now enforced before reading and parsing the body of the request. This makes the distributor more resilient against a burst of requests over those limit. #2419
* [BUGFIX] Querier: Fix 400 response while handling streaming remote read. #2963
* [BUGFIX] Fix a bug causing query-frontend, query-scheduler, and querier not failing if one of their internal components fail. #2978
* [BUGFIX] Querier: re-balance the querier worker connections when a query-frontend or query-scheduler is terminated. #3005
* [BUGFIX] Distributor: Now returns the quorum error from ingesters. For example, with replication_factor=3, two HTTP 400 errors and one HTTP 500 error, now the distributor will always return HTTP 400. Previously the behaviour was to return the error which the distributor first received. #2979
* [BUGFIX] Ruler: fix panic when ruler.external_url is explicitly set to an empty string ("") in YAML. #2915
* [BUGFIX] Alertmanager: Fix support for the Telegram API URL in the global settings. #3097
* [BUGFIX] Alertmanager: Fix parsing of label matchers without label value in the API used to retrieve alerts. #3097
* [BUGFIX] Ruler: Fix not restoring alert state for rule groups when other ruler replicas shut down. #3156
* [BUGFIX] Updated `golang.org/x/net` dependency to fix CVE-2022-27664. #3124
* [BUGFIX] Fix distributor from returning a `500` status code when a `400` was received from the ingester. #3211
* [BUGFIX] Fix incorrect OS value set in Mimir v2.3.* RPM packages. #3221

### Mixin

* [CHANGE] Alerts: MimirQuerierAutoscalerNotActive is now critical and fires after 1h instead of 15m. #2958
* [FEATURE] Dashboards: Added "Mimir / Overview" dashboards, providing an high level view over a Mimir cluster. #3122 #3147 #3155
* [ENHANCEMENT] Dashboards: Updated the "Writes" and "Rollout progress" dashboards to account for samples ingested via the new OTLP ingestion endpoint. #2919 #2938
* [ENHANCEMENT] Dashboards: Include per-tenant request rate in "Tenants" dashboard. #2874
* [ENHANCEMENT] Dashboards: Include inflight object store requests in "Reads" dashboard. #2914
* [ENHANCEMENT] Dashboards: Make queries used to find job, cluster and namespace for dropdown menus configurable. #2893
* [ENHANCEMENT] Dashboards: Include rate of label and series queries in "Reads" dashboard. #3065 #3074
* [ENHANCEMENT] Dashboards: Fix legend showing on per-pod panels. #2944
* [ENHANCEMENT] Dashboards: Use the "req/s" unit on panels showing the requests rate. #3118
* [ENHANCEMENT] Dashboards: Use a consistent color across dashboards for the error rate. #3154

### Jsonnet

* [FEATURE] Added support for query-scheduler ring-based service discovery. #3128
* [ENHANCEMENT] Querier autoscaling is now slower on scale downs: scale down 10% every 1m instead of 100%. #2962
* [BUGFIX] Memberlist: `gossip_member_label` is now set for ruler-queriers. #3141

### Mimirtool

* [ENHANCEMENT] mimirtool analyze: Store the query errors instead of exit during the analysis. #3052
* [BUGFIX] mimir-tool remote-read: fix returns where some conditions [return nil error even if there is error](https://github.com/grafana/cortex-tools/issues/260). #3053

### Documentation

* [ENHANCEMENT] Added documentation on how to configure storage retention. #2970
* [ENHANCEMENT] Improved gRPC clients config documentation. #3020
* [ENHANCEMENT] Added documentation on how to manage alerting and recording rules. #2983
* [ENHANCEMENT] Improved `MimirSchedulerQueriesStuck` runbook. #3006
* [ENHANCEMENT] Added "Cluster label verification" section to memberlist documentation. #3096
* [ENHANCEMENT] Mention compression in multi-zone replication documentation. #3107
* [BUGFIX] Fixed configuration option names in "Enabling zone-awareness via the Grafana Mimir Jsonnet". #3018
* [BUGFIX] Fixed `mimirtool analyze` parameters documentation. #3094
* [BUGFIX] Fixed YAML configuraton in the "Manage the configuration of Grafana Mimir with Helm" guide. #3042
* [BUGFIX] Fixed Alertmanager capacity planning documentation. #3132

### Tools

- [BUGFIX] trafficdump: Fixed panic occurring when `-success-only=true` and the captured request failed. #2863

## 2.3.1

### Grafana Mimir
* [BUGFIX] Query-frontend: query sharding took exponential time to map binary expressions. #3027
* [BUGFIX] Distributor: Stop panics on OTLP endpoint when a single metric has multiple timeseries. #3040

## 2.3.0

### Grafana Mimir

* [CHANGE] Ingester: Added user label to ingester metric `cortex_ingester_tsdb_out_of_order_samples_appended_total`. On multitenant clusters this helps us find the rate of appended out-of-order samples for a specific tenant. #2493
* [CHANGE] Compactor: delete source and output blocks from local disk on compaction failed, to reduce likelihood that subsequent compactions fail because of no space left on disk. #2261
* [CHANGE] Ruler: Remove unused CLI flags `-ruler.search-pending-for` and `-ruler.flush-period` (and their respective YAML config options). #2288
* [CHANGE] Successful gRPC requests are no longer logged (only affects internal API calls). #2309
* [CHANGE] Add new `-*.consul.cas-retry-delay` flags. They have a default value of `1s`, while previously there was no delay between retries. #2309
* [CHANGE] Store-gateway: Remove the experimental ability to run requests in a dedicated OS thread pool and associated CLI flag `-store-gateway.thread-pool-size`. #2423
* [CHANGE] Memberlist: disabled TCP-based ping fallback, because Mimir already uses a custom transport based on TCP. #2456
* [CHANGE] Change default value for `-distributor.ha-tracker.max-clusters` to `100` to provide a DoS protection. #2465
* [CHANGE] Experimental block upload API exposed by compactor has changed: Previous `/api/v1/upload/block/{block}` endpoint for starting block upload is now `/api/v1/upload/block/{block}/start`, and previous endpoint `/api/v1/upload/block/{block}?uploadComplete=true` for finishing block upload is now `/api/v1/upload/block/{block}/finish`. New API endpoint has been added: `/api/v1/upload/block/{block}/check`. #2486 #2548
* [CHANGE] Compactor: changed `-compactor.max-compaction-time` default from `0s` (disabled) to `1h`. When compacting blocks for a tenant, the compactor will move to compact blocks of another tenant or re-plan blocks to compact at least every 1h. #2514
* [CHANGE] Distributor: removed previously deprecated `extend_writes` (see #1856) YAML key and `-distributor.extend-writes` CLI flag from the distributor config. #2551
* [CHANGE] Ingester: removed previously deprecated `active_series_custom_trackers` (see #1188) YAML key from the ingester config. #2552
* [CHANGE] The tenant ID `__mimir_cluster` is reserved by Mimir and not allowed to store metrics. #2643
* [CHANGE] Purger: removed the purger component and moved its API endpoints `/purger/delete_tenant` and `/purger/delete_tenant_status` to the compactor at `/compactor/delete_tenant` and `/compactor/delete_tenant_status`. The new endpoints on the compactor are stable. #2644
* [CHANGE] Memberlist: Change the leave timeout duration (`-memberlist.leave-timeout duration`) from 5s to 20s and connection timeout (`-memberlist.packet-dial-timeout`) from 5s to 2s. This makes leave timeout 10x the connection timeout, so that we can communicate the leave to at least 1 node, if the first 9 we try to contact times out. #2669
* [CHANGE] Alertmanager: return status code `412 Precondition Failed` and log info message when alertmanager isn't configured for a tenant. #2635
* [CHANGE] Distributor: if forwarding rules are used to forward samples, exemplars are now removed from the request. #2710 #2725
* [CHANGE] Limits: change the default value of `max_global_series_per_metric` limit to `0` (disabled). Setting this limit by default does not provide much benefit because series are sharded by all labels. #2714
* [CHANGE] Ingester: experimental `-blocks-storage.tsdb.new-chunk-disk-mapper` has been removed, new chunk disk mapper is now always used, and is no longer marked experimental. Default value of `-blocks-storage.tsdb.head-chunks-write-queue-size` has changed to 1000000, this enables async chunk queue by default, which leads to improved latency on the write path when new chunks are created in ingesters. #2762
* [CHANGE] Ingester: removed deprecated `-blocks-storage.tsdb.isolation-enabled` option. TSDB-level isolation is now always disabled in Mimir. #2782
* [CHANGE] Compactor: `-compactor.partial-block-deletion-delay` must either be set to 0 (to disable partial blocks deletion) or a value higher than `4h`. #2787
* [CHANGE] Query-frontend: CLI flag `-query-frontend.align-querier-with-step` has been deprecated. Please use `-query-frontend.align-queries-with-step` instead. #2840
* [FEATURE] Compactor: Adds the ability to delete partial blocks after a configurable delay. This option can be configured per tenant. #2285
  - `-compactor.partial-block-deletion-delay`, as a duration string, allows you to set the delay since a partial block has been modified before marking it for deletion. A value of `0`, the default, disables this feature.
  - The metric `cortex_compactor_blocks_marked_for_deletion_total` has a new value for the `reason` label `reason="partial"`, when a block deletion marker is triggered by the partial block deletion delay.
* [FEATURE] Querier: enabled support for queries with negative offsets, which are not cached in the query results cache. #2429
* [FEATURE] EXPERIMENTAL: OpenTelemetry Metrics ingestion path on `/otlp/v1/metrics`. #695 #2436 #2461
* [FEATURE] Querier: Added support for tenant federation to metric metadata endpoint. #2467
* [FEATURE] Query-frontend: introduced experimental support to split instant queries by time. The instant query splitting can be enabled setting `-query-frontend.split-instant-queries-by-interval`. #2469 #2564 #2565 #2570 #2571 #2572 #2573 #2574 #2575 #2576 #2581 #2582 #2601 #2632 #2633 #2634 #2641 #2642 #2766
* [FEATURE] Introduced an experimental anonymous usage statistics tracking (disabled by default), to help Mimir maintainers make better decisions to support the open source community. The tracking system anonymously collects non-sensitive, non-personally identifiable information about the running Mimir cluster, and is disabled by default. #2643 #2662 #2685 #2732 #2733 #2735
* [FEATURE] Introduced an experimental deployment mode called read-write and running a fully featured Mimir cluster with three components: write, read and backend. The read-write deployment mode is a trade-off between the monolithic mode (only one component, no isolation) and the microservices mode (many components, high isolation). #2754 #2838
* [ENHANCEMENT] Distributor: Decreased distributor tests execution time. #2562
* [ENHANCEMENT] Alertmanager: Allow the HTTP `proxy_url` configuration option in the receiver's configuration. #2317
* [ENHANCEMENT] ring: optimize shuffle-shard computation when lookback is used, and all instances have registered timestamp within the lookback window. In that case we can immediately return origial ring, because we would select all instances anyway. #2309
* [ENHANCEMENT] Memberlist: added experimental memberlist cluster label support via `-memberlist.cluster-label` and `-memberlist.cluster-label-verification-disabled` CLI flags (and their respective YAML config options). #2354
* [ENHANCEMENT] Object storage can now be configured for all components using the `common` YAML config option key (or `-common.storage.*` CLI flags). #2330 #2347
* [ENHANCEMENT] Go: updated to go 1.18.4. #2400
* [ENHANCEMENT] Store-gateway, listblocks: list of blocks now includes stats from `meta.json` file: number of series, samples and chunks. #2425
* [ENHANCEMENT] Added more buckets to `cortex_ingester_client_request_duration_seconds` histogram metric, to correctly track requests taking longer than 1s (up until 16s). #2445
* [ENHANCEMENT] Azure client: Improve memory usage for large object storage downloads. #2408
* [ENHANCEMENT] Distributor: Add `-distributor.instance-limits.max-inflight-push-requests-bytes`. This limit protects the distributor against multiple large requests that together may cause an OOM, but are only a few, so do not trigger the `max-inflight-push-requests` limit. #2413
* [ENHANCEMENT] Distributor: Drop exemplars in distributor for tenants where exemplars are disabled. #2504
* [ENHANCEMENT] Runtime Config: Allow operator to specify multiple comma-separated yaml files in `-runtime-config.file` that will be merged in left to right order. #2583
* [ENHANCEMENT] Query sharding: shard binary operations only if it doesn't lead to non-shardable vector selectors in one of the operands. #2696
* [ENHANCEMENT] Add packaging for both debian based deb file and redhat based rpm file using FPM. #1803
* [ENHANCEMENT] Distributor: Add `cortex_distributor_query_ingester_chunks_deduped_total` and `cortex_distributor_query_ingester_chunks_total` metrics for determining how effective ingester chunk deduplication at query time is. #2713
* [ENHANCEMENT] Upgrade Docker base images to `alpine:3.16.2`. #2729
* [ENHANCEMENT] Ruler: Add `<prometheus-http-prefix>/api/v1/status/buildinfo` endpoint. #2724
* [ENHANCEMENT] Querier: Ensure all queries pulled from query-frontend or query-scheduler are immediately executed. The maximum workers concurrency in each querier is configured by `-querier.max-concurrent`. #2598
* [ENHANCEMENT] Distributor: Add `cortex_distributor_received_requests_total` and `cortex_distributor_requests_in_total` metrics to provide visiblity into appropriate per-tenant request limits. #2770
* [ENHANCEMENT] Distributor: Add single forwarding remote-write endpoint for a tenant (`forwarding_endpoint`), instead of using per-rule endpoints. This takes precendence over per-rule endpoints. #2801
* [ENHANCEMENT] Added `err-mimir-distributor-max-write-message-size` to the errors catalog. #2470
* [ENHANCEMENT] Add sanity check at startup to ensure the configured filesystem directories don't overlap for different components. #2828 #2947
* [BUGFIX] TSDB: Fixed a bug on the experimental out-of-order implementation that led to wrong query results. #2701
* [BUGFIX] Compactor: log the actual error on compaction failed. #2261
* [BUGFIX] Alertmanager: restore state from storage even when running a single replica. #2293
* [BUGFIX] Ruler: do not block "List Prometheus rules" API endpoint while syncing rules. #2289
* [BUGFIX] Ruler: return proper `*status.Status` error when running in remote operational mode. #2417
* [BUGFIX] Alertmanager: ensure the configured `-alertmanager.web.external-url` is either a path starting with `/`, or a full URL including the scheme and hostname. #2381 #2542
* [BUGFIX] Memberlist: fix problem with loss of some packets, typically ring updates when instances were removed from the ring during shutdown. #2418
* [BUGFIX] Ingester: fix misfiring `MimirIngesterHasUnshippedBlocks` and stale `cortex_ingester_oldest_unshipped_block_timestamp_seconds` when some block uploads fail. #2435
* [BUGFIX] Query-frontend: fix incorrect mapping of http status codes 429 to 500 when request queue is full. #2447
* [BUGFIX] Memberlist: Fix problem with ring being empty right after startup. Memberlist KV store now tries to "fast-join" the cluster to avoid serving empty KV store. #2505
* [BUGFIX] Compactor: Fix bug when using `-compactor.partial-block-deletion-delay`: compactor didn't correctly check for modification time of all block files. #2559
* [BUGFIX] Query-frontend: fix wrong query sharding results for queries with boolean result like `1 < bool 0`. #2558
* [BUGFIX] Fixed error messages related to per-instance limits incorrectly reporting they can be set on a per-tenant basis. #2610
* [BUGFIX] Perform HA-deduplication before forwarding samples according to forwarding rules in the distributor. #2603 #2709
* [BUGFIX] Fix reporting of tracing spans from PromQL engine. #2707
* [BUGFIX] Apply relabel and drop_label rules before forwarding rules in the distributor. #2703
* [BUGFIX] Distributor: Register `cortex_discarded_requests_total` metric, which previously was not registered and therefore not exported. #2712
* [BUGFIX] Ruler: fix not restoring alerts' state at startup. #2648
* [BUGFIX] Ingester: Fix disk filling up after restarting ingesters with out-of-order support disabled while it was enabled before. #2799
* [BUGFIX] Memberlist: retry joining memberlist cluster on startup when no nodes are resolved. #2837
* [BUGFIX] Query-frontend: fix incorrect mapping of http status codes 413 to 500 when request is too large. #2819
* [BUGFIX] Alertmanager: revert upstream alertmananger to v0.24.0 to fix panic when unmarshalling email headers #2924 #2925

### Mixin

* [CHANGE] Dashboards: "Slow Queries" dashboard no longer works with versions older than Grafana 9.0. #2223
* [CHANGE] Alerts: use RSS memory instead of working set memory in the `MimirAllocatingTooMuchMemory` alert for ingesters. #2480
* [CHANGE] Dashboards: remove the "Cache - Latency (old)" panel from the "Mimir / Queries" dashboard. #2796
* [FEATURE] Dashboards: added support to experimental read-write deployment mode. #2780
* [ENHANCEMENT] Dashboards: added missed rule evaluations to the "Evaluations per second" panel in the "Mimir / Ruler" dashboard. #2314
* [ENHANCEMENT] Dashboards: add k8s resource requests to CPU and memory panels. #2346
* [ENHANCEMENT] Dashboards: add RSS memory utilization panel for ingesters, store-gateways and compactors. #2479
* [ENHANCEMENT] Dashboards: allow to configure graph tooltip. #2647
* [ENHANCEMENT] Alerts: MimirFrontendQueriesStuck and MimirSchedulerQueriesStuck alerts are more reliable now as they consider all the intermediate samples in the minute prior to the evaluation. #2630
* [ENHANCEMENT] Alerts: added `RolloutOperatorNotReconciling` alert, firing if the optional rollout-operator is not successfully reconciling. #2700
* [ENHANCEMENT] Dashboards: added support to query-tee in front of ruler-query-frontend in the "Remote ruler reads" dashboard. #2761
* [ENHANCEMENT] Dashboards: Introduce support for baremetal deployment, setting `deployment_type: 'baremetal'` in the mixin `_config`. #2657
* [ENHANCEMENT] Dashboards: use timeseries panel to show exemplars. #2800
* [BUGFIX] Dashboards: fixed unit of latency panels in the "Mimir / Ruler" dashboard. #2312
* [BUGFIX] Dashboards: fixed "Intervals per query" panel in the "Mimir / Queries" dashboard. #2308
* [BUGFIX] Dashboards: Make "Slow Queries" dashboard works with Grafana 9.0. #2223
* [BUGFIX] Dashboards: add missing API routes to Ruler dashboard. #2412
* [BUGFIX] Dashboards: stop setting 'interval' in dashboards; it should be set on your datasource. #2802

### Jsonnet

* [CHANGE] query-scheduler is enabled by default. We advise to deploy the query-scheduler to improve the scalability of the query-frontend. #2431
* [CHANGE] Replaced anti-affinity rules with pod topology spread constraints for distributor, query-frontend, querier and ruler. #2517
  - The following configuration options have been removed:
    - `distributor_allow_multiple_replicas_on_same_node`
    - `query_frontend_allow_multiple_replicas_on_same_node`
    - `querier_allow_multiple_replicas_on_same_node`
    - `ruler_allow_multiple_replicas_on_same_node`
  - The following configuration options have been added:
    - `distributor_topology_spread_max_skew`
    - `query_frontend_topology_spread_max_skew`
    - `querier_topology_spread_max_skew`
    - `ruler_topology_spread_max_skew`
* [CHANGE] Change `max_global_series_per_metric` to 0 in all plans, and as a default value. #2669
* [FEATURE] Memberlist: added support for experimental memberlist cluster label, through the jsonnet configuration options `memberlist_cluster_label` and `memberlist_cluster_label_verification_disabled`. #2349
* [FEATURE] Added ruler-querier autoscaling support. It requires [KEDA](https://keda.sh) installed in the Kubernetes cluster. Ruler-querier autoscaler can be enabled and configure through the following options in the jsonnet config: #2545
  * `autoscaling_ruler_querier_enabled`: `true` to enable autoscaling.
  * `autoscaling_ruler_querier_min_replicas`: minimum number of ruler-querier replicas.
  * `autoscaling_ruler_querier_max_replicas`: maximum number of ruler-querier replicas.
  * `autoscaling_prometheus_url`: Prometheus base URL from which to scrape Mimir metrics (e.g. `http://prometheus.default:9090/prometheus`).
* [ENHANCEMENT] Memberlist now uses DNS service-discovery by default. #2549
* [ENHANCEMENT] Upgrade memcached image tag to `memcached:1.6.16-alpine`. #2740
* [ENHANCEMENT] Added `$._config.configmaps` and `$._config.runtime_config_files` to make it easy to add new configmaps or runtime config file to all components. #2748

### Mimirtool

* [ENHANCEMENT] Added `mimirtool backfill` command to upload Prometheus blocks using API available in the compactor. #1822
* [ENHANCEMENT] mimirtool bucket-validation: Verify existing objects can be overwritten by subsequent uploads. #2491
* [ENHANCEMENT] mimirtool config convert: Now supports migrating to the current version of Mimir. #2629
* [BUGFIX] mimirtool analyze: Fix dashboard JSON unmarshalling errors by using custom parsing. #2386
* [BUGFIX] Version checking no longer prompts for updating when already on latest version. #2723

### Mimir Continuous Test

* [ENHANCEMENT] Added basic authentication and bearer token support for when Mimir is behind a gateway authenticating the calls. #2717

### Query-tee

* [CHANGE] Renamed CLI flag `-server.service-port` to `-server.http-service-port`. #2683
* [CHANGE] Renamed metric `cortex_querytee_request_duration_seconds` to `cortex_querytee_backend_request_duration_seconds`. Metric `cortex_querytee_request_duration_seconds` is now reported without label `backend`. #2683
* [ENHANCEMENT] Added HTTP over gRPC support to `query-tee` to allow testing gRPC requests to Mimir instances. #2683

### Documentation

* [ENHANCEMENT] Referenced `mimirtool` commands in the HTTP API documentation. #2516
* [ENHANCEMENT] Improved DNS service discovery documentation. #2513

### Tools

* [ENHANCEMENT] `markblocks` now processes multiple blocks concurrently. #2677

## 2.2.0

### Grafana Mimir

* [CHANGE] Increased default configuration for `-server.grpc-max-recv-msg-size-bytes` and `-server.grpc-max-send-msg-size-bytes` from 4MB to 100MB. #1884
* [CHANGE] Default values have changed for the following settings. This improves query performance for recent data (within 12h) by only reading from ingesters: #1909 #1921
    - `-blocks-storage.bucket-store.ignore-blocks-within` now defaults to `10h` (previously `0`)
    - `-querier.query-store-after` now defaults to `12h` (previously `0`)
* [CHANGE] Alertmanager: removed support for migrating local files from Cortex 1.8 or earlier. Related to original Cortex PR https://github.com/cortexproject/cortex/pull/3910. #2253
* [CHANGE] The following settings are now classified as advanced because the defaults should work for most users and tuning them requires in-depth knowledge of how the read path works: #1929
    - `-querier.query-ingesters-within`
    - `-querier.query-store-after`
* [CHANGE] Config flag category overrides can be set dynamically at runtime. #1934
* [CHANGE] Ingester: deprecated `-ingester.ring.join-after`. Mimir now behaves as this setting is always set to 0s. This configuration option will be removed in Mimir 2.4.0. #1965
* [CHANGE] Blocks uploaded by ingester no longer contain `__org_id__` label. Compactor now ignores this label and will compact blocks with and without this label together. `mimirconvert` tool will remove the label from blocks as "unknown" label. #1972
* [CHANGE] Querier: deprecated `-querier.shuffle-sharding-ingesters-lookback-period`, instead adding `-querier.shuffle-sharding-ingesters-enabled` to enable or disable shuffle sharding on the read path. The value of `-querier.query-ingesters-within` is now used internally for shuffle sharding lookback. #2110
* [CHANGE] Memberlist: `-memberlist.abort-if-join-fails` now defaults to false. Previously it defaulted to true. #2168
* [CHANGE] Ruler: `/api/v1/rules*` and `/prometheus/rules*` configuration endpoints are removed. Use `/prometheus/config/v1/rules*`. #2182
* [CHANGE] Ingester: `-ingester.exemplars-update-period` has been renamed to `-ingester.tsdb-config-update-period`. You can use it to update multiple, per-tenant TSDB configurations. #2187
* [FEATURE] Ingester: (Experimental) Add the ability to ingest out-of-order samples up to an allowed limit. If you enable this feature, it requires additional memory and disk space. This feature also enables a write-behind log, which might lead to longer ingester-start replays. When this feature is disabled, there is no overhead on memory, disk space, or startup times. #2187
  * `-ingester.out-of-order-time-window`, as duration string, allows you to set how back in time a sample can be. The default is `0s`, where `s` is seconds.
  * `cortex_ingester_tsdb_out_of_order_samples_appended_total` metric tracks the total number of out-of-order samples ingested by the ingester.
  * `cortex_discarded_samples_total` has a new label `reason="sample-too-old"`, when the `-ingester.out-of-order-time-window` flag is greater than zero. The label tracks the number of samples that were discarded for being too old; they were out of order, but beyond the time window allowed. The labels `reason="sample-out-of-order"` and `reason="sample-out-of-bounds"` are not used when out-of-order ingestion is enabled.
* [ENHANCEMENT] Distributor: Added limit to prevent tenants from sending excessive number of requests: #1843
  * The following CLI flags (and their respective YAML config options) have been added:
    * `-distributor.request-rate-limit`
    * `-distributor.request-burst-limit`
  * The following metric is exposed to tell how many requests have been rejected:
    * `cortex_discarded_requests_total`
* [ENHANCEMENT] Store-gateway: Add the experimental ability to run requests in a dedicated OS thread pool. This feature can be configured using `-store-gateway.thread-pool-size` and is disabled by default. Replaces the ability to run index header operations in a dedicated thread pool. #1660 #1812
* [ENHANCEMENT] Improved error messages to make them easier to understand; each now have a unique, global identifier that you can use to look up in the runbooks for more information. #1907 #1919 #1888 #1939 #1984 #2009 #2056 #2066 #2104 #2150 #2234
* [ENHANCEMENT] Memberlist KV: incoming messages are now processed on per-key goroutine. This may reduce loss of "maintanance" packets in busy memberlist installations, but use more CPU. New `memberlist_client_received_broadcasts_dropped_total` counter tracks number of dropped per-key messages. #1912
* [ENHANCEMENT] Blocks Storage, Alertmanager, Ruler: add support a prefix to the bucket store (`*_storage.storage_prefix`). This enables using the same bucket for the three components. #1686 #1951
* [ENHANCEMENT] Upgrade Docker base images to `alpine:3.16.0`. #2028
* [ENHANCEMENT] Store-gateway: Add experimental configuration option for the store-gateway to attempt to pre-populate the file system cache when memory-mapping index-header files. Enabled with `-blocks-storage.bucket-store.index-header.map-populate-enabled=true`. Note this flag only has an effect when running on Linux. #2019 #2054
* [ENHANCEMENT] Chunk Mapper: reduce memory usage of async chunk mapper. #2043
* [ENHANCEMENT] Ingester: reduce sleep time when reading WAL. #2098
* [ENHANCEMENT] Compactor: Run sanity check on blocks storage configuration at startup. #2144
* [ENHANCEMENT] Compactor: Add HTTP API for uploading TSDB blocks. Enabled with `-compactor.block-upload-enabled`. #1694 #2126
* [ENHANCEMENT] Ingester: Enable querying overlapping blocks by default. #2187
* [ENHANCEMENT] Distributor: Auto-forget unhealthy distributors after ten failed ring heartbeats. #2154
* [ENHANCEMENT] Distributor: Add new metric `cortex_distributor_forward_errors_total` for error codes resulting from forwarding requests. #2077
* [ENHANCEMENT] `/ready` endpoint now returns and logs detailed services information. #2055
* [ENHANCEMENT] Memcached client: Reduce number of connections required to fetch cached keys from memcached. #1920
* [ENHANCEMENT] Improved error message returned when `-querier.query-store-after` validation fails. #1914
* [BUGFIX] Fix regexp parsing panic for regexp label matchers with start/end quantifiers. #1883
* [BUGFIX] Ingester: fixed deceiving error log "failed to update cached shipped blocks after shipper initialisation", occurring for each new tenant in the ingester. #1893
* [BUGFIX] Ring: fix bug where instances may appear unhealthy in the hash ring web UI even though they are not. #1933
* [BUGFIX] API: gzip is now enforced when identity encoding is explicitly rejected. #1864
* [BUGFIX] Fix panic at startup when Mimir is running in monolithic mode and query sharding is enabled. #2036
* [BUGFIX] Ruler: report `cortex_ruler_queries_failed_total` metric for any remote query error except 4xx when remote operational mode is enabled. #2053 #2143
* [BUGFIX] Ingester: fix slow rollout when using `-ingester.ring.unregister-on-shutdown=false` with long `-ingester.ring.heartbeat-period`. #2085
* [BUGFIX] Ruler: add timeout for remote rule evaluation queries to prevent rule group evaluations getting stuck indefinitely. The duration is configurable with `-querier.timeout` (default `2m`). #2090 #2222
* [BUGFIX] Limits: Active series custom tracker configuration has been named back from `active_series_custom_trackers_config` to `active_series_custom_trackers`. For backwards compatibility both version is going to be supported for until Mimir v2.4. When both fields are specified, `active_series_custom_trackers_config` takes precedence over `active_series_custom_trackers`. #2101
* [BUGFIX] Ingester: fixed the order of labels applied when incrementing the `cortex_discarded_metadata_total` metric. #2096
* [BUGFIX] Ingester: fixed bug where retrieving metadata for a metric with multiple metadata entries would return multiple copies of a single metadata entry rather than all available entries. #2096
* [BUGFIX] Distributor: canceled requests are no longer accounted as internal errors. #2157
* [BUGFIX] Memberlist: Fix typo in memberlist admin UI. #2202
* [BUGFIX] Ruler: fixed typo in error message when ruler failed to decode a rule group. #2151
* [BUGFIX] Active series custom tracker configuration is now displayed properly on `/runtime_config` page. #2065
* [BUGFIX] Query-frontend: `vector` and `time` functions were sharded, which made expressions like `vector(1) > 0 and vector(1)` fail. #2355

### Mixin

* [CHANGE] Split `mimir_queries` rules group into `mimir_queries` and `mimir_ingester_queries` to keep number of rules per group within the default per-tenant limit. #1885
* [CHANGE] Dashboards: Expose full image tag in "Mimir / Rollout progress" dashboard's "Pod per version panel." #1932
* [CHANGE] Dashboards: Disabled gateway panels by default, because most users don't have a gateway exposing the metrics expected by Mimir dashboards. You can re-enable it setting `gateway_enabled: true` in the mixin config and recompiling the mixin running `make build-mixin`. #1955
* [CHANGE] Alerts: adapt `MimirFrontendQueriesStuck` and `MimirSchedulerQueriesStuck` to consider ruler query path components. #1949
* [CHANGE] Alerts: Change `MimirRulerTooManyFailedQueries` severity to `critical`. #2165
* [ENHANCEMENT] Dashboards: Add config option `datasource_regex` to customise the regular expression used to select valid datasources for Mimir dashboards. #1802
* [ENHANCEMENT] Dashboards: Added "Mimir / Remote ruler reads" and "Mimir / Remote ruler reads resources" dashboards. #1911 #1937
* [ENHANCEMENT] Dashboards: Make networking panels work for pods created by the mimir-distributed helm chart. #1927
* [ENHANCEMENT] Alerts: Add `MimirStoreGatewayNoSyncedTenants` alert that fires when there is a store-gateway owning no tenants. #1882
* [ENHANCEMENT] Rules: Make `recording_rules_range_interval` configurable for cases where Mimir metrics are scraped less often that every 30 seconds. #2118
* [ENHANCEMENT] Added minimum Grafana version to mixin dashboards. #1943
* [BUGFIX] Fix `container_memory_usage_bytes:sum` recording rule. #1865
* [BUGFIX] Fix `MimirGossipMembersMismatch` alerts if Mimir alertmanager is activated. #1870
* [BUGFIX] Fix `MimirRulerMissedEvaluations` to show % of missed alerts as a value between 0 and 100 instead of 0 and 1. #1895
* [BUGFIX] Fix `MimirCompactorHasNotUploadedBlocks` alert false positive when Mimir is deployed in monolithic mode. #1902
* [BUGFIX] Fix `MimirGossipMembersMismatch` to make it less sensitive during rollouts and fire one alert per installation, not per job. #1926
* [BUGFIX] Do not trigger `MimirAllocatingTooMuchMemory` alerts if no container limits are supplied. #1905
* [BUGFIX] Dashboards: Remove empty "Chunks per query" panel from `Mimir / Queries` dashboard. #1928
* [BUGFIX] Dashboards: Use Grafana's `$__rate_interval` for rate queries in dashboards to support scrape intervals of >15s. #2011
* [BUGFIX] Alerts: Make each version of `MimirCompactorHasNotUploadedBlocks` distinct to avoid rule evaluation failures due to duplicate series being generated. #2197
* [BUGFIX] Fix `MimirGossipMembersMismatch` alert when using remote ruler evaluation. #2159

### Jsonnet

* [CHANGE] Remove use of `-querier.query-store-after`, `-querier.shuffle-sharding-ingesters-lookback-period`, `-blocks-storage.bucket-store.ignore-blocks-within`, and `-blocks-storage.tsdb.close-idle-tsdb-timeout` CLI flags since the values now match defaults. #1915 #1921
* [CHANGE] Change default value for `-blocks-storage.bucket-store.chunks-cache.memcached.timeout` to `450ms` to increase use of cached data. #2035
* [CHANGE] The `memberlist_ring_enabled` configuration now applies to Alertmanager. #2102 #2103 #2107
* [CHANGE] Default value for `memberlist_ring_enabled` is now true. It means that all hash rings use Memberlist as default KV store instead of Consul (previous default). #2161
* [CHANGE] Configure `-ingester.max-global-metadata-per-user` to correspond to 20% of the configured max number of series per tenant. #2250
* [CHANGE] Configure `-ingester.max-global-metadata-per-metric` to be 10. #2250
* [CHANGE] Change `_config.multi_zone_ingester_max_unavailable` to 25. #2251
* [FEATURE] Added querier autoscaling support. It requires [KEDA](https://keda.sh) installed in the Kubernetes cluster and query-scheduler enabled in the Mimir cluster. Querier autoscaler can be enabled and configure through the following options in the jsonnet config: #2013 #2023
  * `autoscaling_querier_enabled`: `true` to enable autoscaling.
  * `autoscaling_querier_min_replicas`: minimum number of querier replicas.
  * `autoscaling_querier_max_replicas`: maximum number of querier replicas.
  * `autoscaling_prometheus_url`: Prometheus base URL from which to scrape Mimir metrics (e.g. `http://prometheus.default:9090/prometheus`).
* [FEATURE] Jsonnet: Add support for ruler remote evaluation mode (`ruler_remote_evaluation_enabled`), which deploys and uses a dedicated query path for rule evaluation. This enables the benefits of the query-frontend for rule evaluation, such as query sharding. #2073
* [ENHANCEMENT] Added `compactor` service, that can be used to route requests directly to compactor (e.g. admin UI). #2063
* [ENHANCEMENT] Added a `consul_enabled` configuration option to provide the ability to disable consul. It is automatically set to false when `memberlist_ring_enabled` is true and `multikv_migration_enabled` (used for migration from Consul to memberlist) is not set. #2093 #2152
* [BUGFIX] Querier: Fix disabling shuffle sharding on the read path whilst keeping it enabled on write path. #2164

### Mimirtool

* [CHANGE] mimirtool rules: `--use-legacy-routes` now toggles between using `/prometheus/config/v1/rules` (default) and `/api/v1/rules` (legacy) endpoints. #2182
* [FEATURE] Added bearer token support for when Mimir is behind a gateway authenticating by bearer token. #2146
* [BUGFIX] mimirtool analyze: Fix dashboard JSON unmarshalling errors (#1840). #1973
* [BUGFIX] Make mimirtool build for Windows work again. #2273

### Mimir Continuous Test

* [ENHANCEMENT] Added the `-tests.smoke-test` flag to run the `mimir-continuous-test` suite once and immediately exit. #2047 #2094
* [ENHANCEMENT] Added the `-tests.write-protocol` flag to write using the `prometheus` remote write protocol or `otlp-http` in the `mimir-continuous-test` suite. #5719

### Documentation

* [ENHANCEMENT] Published Grafana Mimir runbooks as part of documentation. #1970
* [ENHANCEMENT] Improved ruler's "remote operational mode" documentation. #1906
* [ENHANCEMENT] Recommend fast disks for ingesters and store-gateways in production tips. #1903
* [ENHANCEMENT] Explain the runtime override of active series matchers. #1868
* [ENHANCEMENT] Clarify "Set rule group" API specification. #1869
* [ENHANCEMENT] Published Mimir jsonnet documentation. #2024
* [ENHANCEMENT] Documented required scrape interval for using alerting and recording rules from Mimir jsonnet. #2147
* [ENHANCEMENT] Runbooks: Mention memberlist as possible source of problems for various alerts. #2158
* [ENHANCEMENT] Added step-by-step article about migrating from Consul to Memberlist KV store using jsonnet without downtime. #2166
* [ENHANCEMENT] Documented `/memberlist` admin page. #2166
* [ENHANCEMENT] Documented how to configure Grafana Mimir's ruler with Jsonnet. #2127
* [ENHANCEMENT] Documented how to configure queriers’ autoscaling with Jsonnet. #2128
* [ENHANCEMENT] Updated mixin building instructions in "Installing Grafana Mimir dashboards and alerts" article. #2015 #2163
* [ENHANCEMENT] Fix location of "Monitoring Grafana Mimir" article in the documentation hierarchy. #2130
* [ENHANCEMENT] Runbook for `MimirRequestLatency` was expanded with more practical advice. #1967
* [BUGFIX] Fixed ruler configuration used in the getting started guide. #2052
* [BUGFIX] Fixed Mimir Alertmanager datasource in Grafana used by "Play with Grafana Mimir" tutorial. #2115
* [BUGFIX] Fixed typos in "Scaling out Grafana Mimir" article. #2170
* [BUGFIX] Added missing ring endpoint exposed by Ingesters. #1918

## 2.1.0

### Grafana Mimir

* [CHANGE] Compactor: No longer upload debug meta files to object storage. #1257
* [CHANGE] Default values have changed for the following settings: #1547
    - `-alertmanager.alertmanager-client.grpc-max-recv-msg-size` now defaults to 100 MiB (previously was not configurable and set to 16 MiB)
    - `-alertmanager.alertmanager-client.grpc-max-send-msg-size` now defaults to 100 MiB (previously was not configurable and set to 4 MiB)
    - `-alertmanager.max-recv-msg-size` now defaults to 100 MiB (previously was 16 MiB)
* [CHANGE] Ingester: Add `user` label to metrics `cortex_ingester_ingested_samples_total` and `cortex_ingester_ingested_samples_failures_total`. #1533
* [CHANGE] Ingester: Changed `-blocks-storage.tsdb.isolation-enabled` default from `true` to `false`. The config option has also been deprecated and will be removed in 2 minor version. #1655
* [CHANGE] Query-frontend: results cache keys are now versioned, this will cause cache to be re-filled when rolling out this version. #1631
* [CHANGE] Store-gateway: enabled attributes in-memory cache by default. New default configuration is `-blocks-storage.bucket-store.chunks-cache.attributes-in-memory-max-items=50000`. #1727
* [CHANGE] Compactor: Removed the metric `cortex_compactor_garbage_collected_blocks_total` since it duplicates `cortex_compactor_blocks_marked_for_deletion_total`. #1728
* [CHANGE] All: Logs that used the`org_id` label now use `user` label. #1634 #1758
* [CHANGE] Alertmanager: the following metrics are not exported for a given `user` and `integration` when the metric value is zero: #1783
  * `cortex_alertmanager_notifications_total`
  * `cortex_alertmanager_notifications_failed_total`
  * `cortex_alertmanager_notification_requests_total`
  * `cortex_alertmanager_notification_requests_failed_total`
  * `cortex_alertmanager_notification_rate_limited_total`
* [CHANGE] Removed the following metrics exposed by the Mimir hash rings: #1791
  * `cortex_member_ring_tokens_owned`
  * `cortex_member_ring_tokens_to_own`
  * `cortex_ring_tokens_owned`
  * `cortex_ring_member_ownership_percent`
* [CHANGE] Querier / Ruler: removed the following metrics tracking number of query requests send to each ingester. You can use `cortex_request_duration_seconds_count{route=~"/cortex.Ingester/(QueryStream|QueryExemplars)"}` instead. #1797
  * `cortex_distributor_ingester_queries_total`
  * `cortex_distributor_ingester_query_failures_total`
* [CHANGE] Distributor: removed the following metrics tracking the number of requests from a distributor to ingesters: #1799
  * `cortex_distributor_ingester_appends_total`
  * `cortex_distributor_ingester_append_failures_total`
* [CHANGE] Distributor / Ruler: deprecated `-distributor.extend-writes`. Now Mimir always behaves as if this setting was set to `false`, which we expect to be safe for every Mimir cluster setup. #1856
* [FEATURE] Querier: Added support for [streaming remote read](https://prometheus.io/blog/2019/10/10/remote-read-meets-streaming/). Should be noted that benefits of chunking the response are partial here, since in a typical `query-frontend` setup responses will be buffered until they've been completed. #1735
* [FEATURE] Ruler: Allow setting `evaluation_delay` for each rule group via rules group configuration file. #1474
* [FEATURE] Ruler: Added support for expression remote evaluation. #1536 #1818
  * The following CLI flags (and their respective YAML config options) have been added:
    * `-ruler.query-frontend.address`
    * `-ruler.query-frontend.grpc-client-config.grpc-max-recv-msg-size`
    * `-ruler.query-frontend.grpc-client-config.grpc-max-send-msg-size`
    * `-ruler.query-frontend.grpc-client-config.grpc-compression`
    * `-ruler.query-frontend.grpc-client-config.grpc-client-rate-limit`
    * `-ruler.query-frontend.grpc-client-config.grpc-client-rate-limit-burst`
    * `-ruler.query-frontend.grpc-client-config.backoff-on-ratelimits`
    * `-ruler.query-frontend.grpc-client-config.backoff-min-period`
    * `-ruler.query-frontend.grpc-client-config.backoff-max-period`
    * `-ruler.query-frontend.grpc-client-config.backoff-retries`
    * `-ruler.query-frontend.grpc-client-config.tls-enabled`
    * `-ruler.query-frontend.grpc-client-config.tls-ca-path`
    * `-ruler.query-frontend.grpc-client-config.tls-cert-path`
    * `-ruler.query-frontend.grpc-client-config.tls-key-path`
    * `-ruler.query-frontend.grpc-client-config.tls-server-name`
    * `-ruler.query-frontend.grpc-client-config.tls-insecure-skip-verify`
* [FEATURE] Distributor: Added the ability to forward specifics metrics to alternative remote_write API endpoints. #1052
* [FEATURE] Ingester: Active series custom trackers now supports runtime tenant-specific overrides. The configuration has been moved to limit config, the ingester config has been deprecated.  #1188
* [ENHANCEMENT] Alertmanager API: Concurrency limit for GET requests is now configurable using `-alertmanager.max-concurrent-get-requests-per-tenant`. #1547
* [ENHANCEMENT] Alertmanager: Added the ability to configure additional gRPC client settings for the Alertmanager distributor #1547
  - `-alertmanager.alertmanager-client.backoff-max-period`
  - `-alertmanager.alertmanager-client.backoff-min-period`
  - `-alertmanager.alertmanager-client.backoff-on-ratelimits`
  - `-alertmanager.alertmanager-client.backoff-retries`
  - `-alertmanager.alertmanager-client.grpc-client-rate-limit`
  - `-alertmanager.alertmanager-client.grpc-client-rate-limit-burst`
  - `-alertmanager.alertmanager-client.grpc-compression`
  - `-alertmanager.alertmanager-client.grpc-max-recv-msg-size`
  - `-alertmanager.alertmanager-client.grpc-max-send-msg-size`
* [ENHANCEMENT] Ruler: Add more detailed query information to ruler query stats logging. #1411
* [ENHANCEMENT] Admin: Admin API now has some styling. #1482 #1549 #1821 #1824
* [ENHANCEMENT] Alertmanager: added `insight=true` field to alertmanager dispatch logs. #1379
* [ENHANCEMENT] Store-gateway: Add the experimental ability to run index header operations in a dedicated thread pool. This feature can be configured using `-blocks-storage.bucket-store.index-header-thread-pool-size` and is disabled by default. #1660
* [ENHANCEMENT] Store-gateway: don't drop all blocks if instance finds itself as unhealthy or missing in the ring. #1806 #1823
* [ENHANCEMENT] Querier: wait until inflight queries are completed when shutting down queriers. #1756 #1767
* [BUGFIX] Query-frontend: do not shard queries with a subquery unless the subquery is inside a shardable aggregation function call. #1542
* [BUGFIX] Query-frontend: added `component=query-frontend` label to results cache memcached metrics to fix a panic when Mimir is running in single binary mode and results cache is enabled. #1704
* [BUGFIX] Mimir: services' status content-type is now correctly set to `text/html`. #1575
* [BUGFIX] Multikv: Fix panic when using using runtime config to set primary KV store used by `multi` KV. #1587
* [BUGFIX] Multikv: Fix watching for runtime config changes in `multi` KV store in ruler and querier. #1665
* [BUGFIX] Memcached: allow to use CNAME DNS records for the memcached backend addresses. #1654
* [BUGFIX] Querier: fixed temporary partial query results when shuffle sharding is enabled and hash ring backend storage is flushed / reset. #1829
* [BUGFIX] Alertmanager: prevent more file traversal cases related to template names. #1833
* [BUGFUX] Alertmanager: Allow usage with `-alertmanager-storage.backend=local`. Note that when using this storage type, the Alertmanager is not able persist state remotely, so it not recommended for production use. #1836
* [BUGFIX] Alertmanager: Do not validate alertmanager configuration if it's not running. #1835

### Mixin

* [CHANGE] Dashboards: Remove per-user series legends from Tenants dashboard. #1605
* [CHANGE] Dashboards: Show in-memory series and the per-user series limit on Tenants dashboard. #1613
* [CHANGE] Dashboards: Slow-queries dashboard now uses `user` label from logs instead of `org_id`. #1634
* [CHANGE] Dashboards: changed all Grafana dashboards UIDs to not conflict with Cortex ones, to let people install both while migrating from Cortex to Mimir: #1801 #1808
  * Alertmanager from `a76bee5913c97c918d9e56a3cc88cc28` to `b0d38d318bbddd80476246d4930f9e55`
  * Alertmanager Resources from `68b66aed90ccab448009089544a8d6c6` to `a6883fb22799ac74479c7db872451092`
  * Compactor from `9c408e1d55681ecb8a22c9fab46875cc` to `1b3443aea86db629e6efdb7d05c53823`
  * Compactor Resources from `df9added6f1f4332f95848cca48ebd99` to `09a5c49e9cdb2f2b24c6d184574a07fd`
  * Config from `61bb048ced9817b2d3e07677fb1c6290` to `5d9d0b4724c0f80d68467088ec61e003`
  * Object Store from `d5a3a4489d57c733b5677fb55370a723` to `e1324ee2a434f4158c00a9ee279d3292`
  * Overrides from `b5c95fee2e5e7c4b5930826ff6e89a12` to `1e2c358600ac53f09faea133f811b5bb`
  * Queries from `d9931b1054053c8b972d320774bb8f1d` to `b3abe8d5c040395cc36615cb4334c92d`
  * Reads from `8d6ba60eccc4b6eedfa329b24b1bd339` to `e327503188913dc38ad571c647eef643`
  * Reads Networking from `c0464f0d8bd026f776c9006b05910000` to `54b2a0a4748b3bd1aefa92ce5559a1c2`
  * Reads Resources from `2fd2cda9eea8d8af9fbc0a5960425120` to `cc86fd5aa9301c6528986572ad974db9`
  * Rollout Progress from `7544a3a62b1be6ffd919fc990ab8ba8f` to `7f0b5567d543a1698e695b530eb7f5de`
  * Ruler from `44d12bcb1f95661c6ab6bc946dfc3473` to `631e15d5d85afb2ca8e35d62984eeaa0`
  * Scaling from `88c041017b96856c9176e07cf557bdcf` to `64bbad83507b7289b514725658e10352`
  * Slow queries from `e6f3091e29d2636e3b8393447e925668` to `6089e1ce1e678788f46312a0a1e647e6`
  * Tenants from `35fa247ce651ba189debf33d7ae41611` to `35fa247ce651ba189debf33d7ae41611`
  * Top Tenants from `bc6e12d4fe540e4a1785b9d3ca0ffdd9` to `bc6e12d4fe540e4a1785b9d3ca0ffdd9`
  * Writes from `0156f6d15aa234d452a33a4f13c838e3` to `8280707b8f16e7b87b840fc1cc92d4c5`
  * Writes Networking from `681cd62b680b7154811fe73af55dcfd4` to `978c1cb452585c96697a238eaac7fe2d`
  * Writes Resources from `c0464f0d8bd026f776c9006b0591bb0b` to `bc9160e50b52e89e0e49c840fea3d379`
* [FEATURE] Alerts: added the following alerts on `mimir-continuous-test` tool: #1676
  - `MimirContinuousTestNotRunningOnWrites`
  - `MimirContinuousTestNotRunningOnReads`
  - `MimirContinuousTestFailed`
* [ENHANCEMENT] Added `per_cluster_label` support to allow to change the label name used to differentiate between Kubernetes clusters. #1651
* [ENHANCEMENT] Dashboards: Show QPS and latency of the Alertmanager Distributor. #1696
* [ENHANCEMENT] Playbooks: Add Alertmanager suggestions for `MimirRequestErrors` and `MimirRequestLatency` #1702
* [ENHANCEMENT] Dashboards: Allow custom datasources. #1749
* [ENHANCEMENT] Dashboards: Add config option `gateway_enabled` (defaults to `true`) to disable gateway panels from dashboards. #1761
* [ENHANCEMENT] Dashboards: Extend Top tenants dashboard with queries for tenants with highest sample rate, discard rate, and discard rate growth. #1842
* [ENHANCEMENT] Dashboards: Show ingestion rate limit and rule group limit on Tenants dashboard. #1845
* [ENHANCEMENT] Dashboards: Add "last successful run" panel to compactor dashboard. #1628
* [BUGFIX] Dashboards: Fix "Failed evaluation rate" panel on Tenants dashboard. #1629
* [BUGFIX] Honor the configured `per_instance_label` in all dashboards and alerts. #1697

### Jsonnet

* [FEATURE] Added support for `mimir-continuous-test`. To deploy `mimir-continuous-test` you can use the following configuration: #1675 #1850
  ```jsonnet
  _config+: {
    continuous_test_enabled: true,
    continuous_test_tenant_id: 'type-tenant-id',
    continuous_test_write_endpoint: 'http://type-write-path-hostname',
    continuous_test_read_endpoint: 'http://type-read-path-hostname/prometheus',
  },
  ```
* [ENHANCEMENT] Ingester anti-affinity can now be disabled by using `ingester_allow_multiple_replicas_on_same_node` configuration key. #1581
* [ENHANCEMENT] Added `node_selector` configuration option to select Kubernetes nodes where Mimir should run. #1596
* [ENHANCEMENT] Alertmanager: Added a `PodDisruptionBudget` of `withMaxUnavailable = 1`, to ensure we maintain quorum during rollouts. #1683
* [ENHANCEMENT] Store-gateway anti-affinity can now be enabled/disabled using `store_gateway_allow_multiple_replicas_on_same_node` configuration key. #1730
* [ENHANCEMENT] Added `store_gateway_zone_a_args`, `store_gateway_zone_b_args` and `store_gateway_zone_c_args` configuration options. #1807
* [BUGFIX] Pass primary and secondary multikv stores via CLI flags. Introduced new `multikv_switch_primary_secondary` config option to flip primary and secondary in runtime config.

### Mimirtool

* [BUGFIX] `config convert`: Retain Cortex defaults for `blocks_storage.backend`, `ruler_storage.backend`, `alertmanager_storage.backend`, `auth.type`, `activity_tracker.filepath`, `alertmanager.data_dir`, `blocks_storage.filesystem.dir`, `compactor.data_dir`, `ruler.rule_path`, `ruler_storage.filesystem.dir`, and `graphite.querier.schemas.backend`. #1626 #1762

### Tools

* [FEATURE] Added a `markblocks` tool that creates `no-compact` and `delete` marks for the blocks. #1551
* [FEATURE] Added `mimir-continuous-test` tool to continuously run smoke tests on live Mimir clusters. #1535 #1540 #1653 #1603 #1630 #1691 #1675 #1676 #1692 #1706 #1709 #1775 #1777 #1778 #1795
* [FEATURE] Added `mimir-rules-action` GitHub action, located at `operations/mimir-rules-action/`, used to lint, prepare, verify, diff, and sync rules to a Mimir cluster. #1723

## 2.0.0

### Grafana Mimir

_Changes since Cortex 1.10.0._

* [CHANGE] Remove chunks storage engine. #86 #119 #510 #545 #743 #744 #748 #753 #755 #757 #758 #759 #760 #762 #764 #789 #812 #813
  * The following CLI flags (and their respective YAML config options) have been removed:
    * `-store.engine`
    * `-schema-config-file`
    * `-ingester.checkpoint-duration`
    * `-ingester.checkpoint-enabled`
    * `-ingester.chunk-encoding`
    * `-ingester.chunk-age-jitter`
    * `-ingester.concurrent-flushes`
    * `-ingester.flush-on-shutdown-with-wal-enabled`
    * `-ingester.flush-op-timeout`
    * `-ingester.flush-period`
    * `-ingester.max-chunk-age`
    * `-ingester.max-chunk-idle`
    * `-ingester.max-series-per-query` (and `max_series_per_query` from runtime config)
    * `-ingester.max-stale-chunk-idle`
    * `-ingester.max-transfer-retries`
    * `-ingester.min-chunk-length`
    * `-ingester.recover-from-wal`
    * `-ingester.retain-period`
    * `-ingester.spread-flushes`
    * `-ingester.wal-dir`
    * `-ingester.wal-enabled`
    * `-querier.query-parallelism`
    * `-querier.second-store-engine`
    * `-querier.use-second-store-before-time`
    * `-flusher.wal-dir`
    * `-flusher.concurrent-flushes`
    * `-flusher.flush-op-timeout`
    * All `-table-manager.*` flags
    * All `-deletes.*` flags
    * All `-purger.*` flags
    * All `-metrics.*` flags
    * All `-dynamodb.*` flags
    * All `-s3.*` flags
    * All `-azure.*` flags
    * All `-bigtable.*` flags
    * All `-gcs.*` flags
    * All `-cassandra.*` flags
    * All `-boltdb.*` flags
    * All `-local.*` flags
    * All `-swift.*` flags
    * All `-store.*` flags except `-store.engine`, `-store.max-query-length`, `-store.max-labels-query-length`
    * All `-grpc-store.*` flags
  * The following API endpoints have been removed:
    * `/api/v1/chunks` and `/chunks`
  * The following metrics have been removed:
    * `cortex_ingester_flush_queue_length`
    * `cortex_ingester_queried_chunks`
    * `cortex_ingester_chunks_created_total`
    * `cortex_ingester_wal_replay_duration_seconds`
    * `cortex_ingester_wal_corruptions_total`
    * `cortex_ingester_sent_chunks`
    * `cortex_ingester_received_chunks`
    * `cortex_ingester_flush_series_in_progress`
    * `cortex_ingester_chunk_utilization`
    * `cortex_ingester_chunk_length`
    * `cortex_ingester_chunk_size_bytes`
    * `cortex_ingester_chunk_age_seconds`
    * `cortex_ingester_memory_chunks`
    * `cortex_ingester_flushing_enqueued_series_total`
    * `cortex_ingester_flushing_dequeued_series_total`
    * `cortex_ingester_dropped_chunks_total`
    * `cortex_oldest_unflushed_chunk_timestamp_seconds`
    * `prometheus_local_storage_chunk_ops_total`
    * `prometheus_local_storage_chunkdesc_ops_total`
    * `prometheus_local_storage_memory_chunkdescs`
* [CHANGE] Changed default storage backends from `s3` to `filesystem` #833
  This effects the following flags:
  * `-blocks-storage.backend` now defaults to `filesystem`
  * `-blocks-storage.filesystem.dir` now defaults to `blocks`
  * `-alertmanager-storage.backend` now defaults to `filesystem`
  * `-alertmanager-storage.filesystem.dir` now defaults to `alertmanager`
  * `-ruler-storage.backend` now defaults to `filesystem`
  * `-ruler-storage.filesystem.dir` now defaults to `ruler`
* [CHANGE] Renamed metric `cortex_experimental_features_in_use_total` as `cortex_experimental_features_used_total` and added `feature` label. #32 #658
* [CHANGE] Removed `log_messages_total` metric. #32
* [CHANGE] Some files and directories created by Mimir components on local disk now have stricter permissions, and are only readable by owner, but not group or others. #58
* [CHANGE] Memcached client DNS resolution switched from golang built-in to [`miekg/dns`](https://github.com/miekg/dns). #142
* [CHANGE] The metric `cortex_deprecated_flags_inuse_total` has been renamed to `deprecated_flags_inuse_total` as part of using grafana/dskit functionality. #185
* [CHANGE] API: The `-api.response-compression-enabled` flag has been removed, and GZIP response compression is always enabled except on `/api/v1/push` and `/push` endpoints. #880
* [CHANGE] Update Go version to 1.17.3. #480
* [CHANGE] The `status_code` label on gRPC client metrics has changed from '200' and '500' to '2xx', '5xx', '4xx', 'cancel' or 'error'. #537
* [CHANGE] Removed the deprecated `-<prefix>.fifocache.size` flag. #618
* [CHANGE] Enable index header lazy loading by default. #693
  * `-blocks-storage.bucket-store.index-header-lazy-loading-enabled` default from `false` to `true`
  * `-blocks-storage.bucket-store.index-header-lazy-loading-idle-timeout` default from `20m` to `1h`
* [CHANGE] Shuffle-sharding:
  * `-distributor.sharding-strategy` option has been removed, and shuffle sharding is enabled by default. Default shard size is set to 0, which disables shuffle sharding for the tenant (all ingesters will receive tenants's samples). #888
  * `-ruler.sharding-strategy` option has been removed from ruler. Ruler now uses shuffle-sharding by default, but respects `ruler_tenant_shard_size`, which defaults to 0 (ie. use all rulers for tenant). #889
  * `-store-gateway.sharding-strategy` option has been removed store-gateways. Store-gateway now uses shuffle-sharding by default, but respects `store_gateway_tenant_shard_size` for tenant, and this value defaults to 0. #891
* [CHANGE] Server: `-server.http-listen-port` (yaml: `server.http_listen_port`) now defaults to `8080` (previously `80`). #871
* [CHANGE] Changed the default value of `-blocks-storage.bucket-store.ignore-deletion-marks-delay` from 6h to 1h. #892
* [CHANGE] Changed default settings for memcached clients: #959 #1000
  * The default value for the following config options has changed from `10000` to `25000`:
    * `-blocks-storage.bucket-store.chunks-cache.memcached.max-async-buffer-size`
    * `-blocks-storage.bucket-store.index-cache.memcached.max-async-buffer-size`
    * `-blocks-storage.bucket-store.metadata-cache.memcached.max-async-buffer-size`
    * `-query-frontend.results-cache.memcached.max-async-buffer-size`
  * The default value for the following config options has changed from `0` (unlimited) to `100`:
    * `-blocks-storage.bucket-store.chunks-cache.memcached.max-get-multi-batch-size`
    * `-blocks-storage.bucket-store.index-cache.memcached.max-get-multi-batch-size`
    * `-blocks-storage.bucket-store.metadata-cache.memcached.max-get-multi-batch-size`
    * `-query-frontend.results-cache.memcached.max-get-multi-batch-size`
  * The default value for the following config options has changed from `16` to `100`:
    * `-blocks-storage.bucket-store.chunks-cache.memcached.max-idle-connections`
    * `-blocks-storage.bucket-store.index-cache.memcached.max-idle-connections`
    * `-blocks-storage.bucket-store.metadata-cache.memcached.max-idle-connections`
    * `-query-frontend.results-cache.memcached.max-idle-connections`
  * The default value for the following config options has changed from `100ms` to `200ms`:
    * `-blocks-storage.bucket-store.metadata-cache.memcached.timeout`
    * `-blocks-storage.bucket-store.index-cache.memcached.timeout`
    * `-blocks-storage.bucket-store.chunks-cache.memcached.timeout`
    * `-query-frontend.results-cache.memcached.timeout`
* [CHANGE] Changed the default value of `-blocks-storage.bucket-store.bucket-index.enabled` to `true`. The default configuration must now run the compactor in order to write the bucket index or else queries to long term storage will fail. #924
* [CHANGE] Option `-auth.enabled` has been renamed to `-auth.multitenancy-enabled`. #1130
* [CHANGE] Default tenant ID used with disabled auth (`-auth.multitenancy-enabled=false`) has changed from `fake` to `anonymous`. This tenant ID can now be changed with `-auth.no-auth-tenant` option. #1063
* [CHANGE] The default values for the following local directories have changed: #1072
  * `-alertmanager.storage.path` default value changed to `./data-alertmanager/`
  * `-compactor.data-dir` default value changed to `./data-compactor/`
  * `-ruler.rule-path` default value changed to `./data-ruler/`
* [CHANGE] The default value for gRPC max send message size has been changed from 16MB to 100MB. This affects the following parameters: #1152
  * `-query-frontend.grpc-client-config.grpc-max-send-msg-size`
  * `-ingester.client.grpc-max-send-msg-size`
  * `-querier.frontend-client.grpc-max-send-msg-size`
  * `-query-scheduler.grpc-client-config.grpc-max-send-msg-size`
  * `-ruler.client.grpc-max-send-msg-size`
* [CHANGE] Remove `-http.prefix` flag (and `http_prefix` config file option). #763
* [CHANGE] Remove legacy endpoints. Please use their alternatives listed below. As part of the removal process we are
  introducing two new sets of endpoints for the ruler configuration API: `<prometheus-http-prefix>/rules` and
  `<prometheus-http-prefix>/config/v1/rules/**`. We are also deprecating `<prometheus-http-prefix>/rules` and `/api/v1/rules`;
  and will remove them in Mimir 2.2.0. #763 #1222
  * Query endpoints

    | Legacy                                                  | Alternative                                                |
    | ------------------------------------------------------- | ---------------------------------------------------------- |
    | `/<legacy-http-prefix>/api/v1/query`                    | `<prometheus-http-prefix>/api/v1/query`                    |
    | `/<legacy-http-prefix>/api/v1/query_range`              | `<prometheus-http-prefix>/api/v1/query_range`              |
    | `/<legacy-http-prefix>/api/v1/query_exemplars`          | `<prometheus-http-prefix>/api/v1/query_exemplars`          |
    | `/<legacy-http-prefix>/api/v1/series`                   | `<prometheus-http-prefix>/api/v1/series`                   |
    | `/<legacy-http-prefix>/api/v1/labels`                   | `<prometheus-http-prefix>/api/v1/labels`                   |
    | `/<legacy-http-prefix>/api/v1/label/{name}/values`      | `<prometheus-http-prefix>/api/v1/label/{name}/values`      |
    | `/<legacy-http-prefix>/api/v1/metadata`                 | `<prometheus-http-prefix>/api/v1/metadata`                 |
    | `/<legacy-http-prefix>/api/v1/read`                     | `<prometheus-http-prefix>/api/v1/read`                     |
    | `/<legacy-http-prefix>/api/v1/cardinality/label_names`  | `<prometheus-http-prefix>/api/v1/cardinality/label_names`  |
    | `/<legacy-http-prefix>/api/v1/cardinality/label_values` | `<prometheus-http-prefix>/api/v1/cardinality/label_values` |
    | `/api/prom/user_stats`                                  | `/api/v1/user_stats`                                       |

  * Distributor endpoints

    | Legacy endpoint               | Alternative                   |
    | ----------------------------- | ----------------------------- |
    | `/<legacy-http-prefix>/push`  | `/api/v1/push`                |
    | `/all_user_stats`             | `/distributor/all_user_stats` |
    | `/ha-tracker`                 | `/distributor/ha_tracker`     |

  * Ingester endpoints

    | Legacy          | Alternative           |
    | --------------- | --------------------- |
    | `/ring`         | `/ingester/ring`      |
    | `/shutdown`     | `/ingester/shutdown`  |
    | `/flush`        | `/ingester/flush`     |
    | `/push`         | `/ingester/push`      |

  * Ruler endpoints

    | Legacy                                                | Alternative                                         | Alternative #2 (not available before Mimir 2.0.0)                    |
    | ----------------------------------------------------- | --------------------------------------------------- | ------------------------------------------------------------------- |
    | `/<legacy-http-prefix>/api/v1/rules`                  | `<prometheus-http-prefix>/api/v1/rules`             |                                                                     |
    | `/<legacy-http-prefix>/api/v1/alerts`                 | `<prometheus-http-prefix>/api/v1/alerts`            |                                                                     |
    | `/<legacy-http-prefix>/rules`                         | `/api/v1/rules` (see below)                         |  `<prometheus-http-prefix>/config/v1/rules`                         |
    | `/<legacy-http-prefix>/rules/{namespace}`             | `/api/v1/rules/{namespace}` (see below)             |  `<prometheus-http-prefix>/config/v1/rules/{namespace}`             |
    | `/<legacy-http-prefix>/rules/{namespace}/{groupName}` | `/api/v1/rules/{namespace}/{groupName}` (see below) |  `<prometheus-http-prefix>/config/v1/rules/{namespace}/{groupName}` |
    | `/<legacy-http-prefix>/rules/{namespace}`             | `/api/v1/rules/{namespace}` (see below)             |  `<prometheus-http-prefix>/config/v1/rules/{namespace}`             |
    | `/<legacy-http-prefix>/rules/{namespace}/{groupName}` | `/api/v1/rules/{namespace}/{groupName}` (see below) |  `<prometheus-http-prefix>/config/v1/rules/{namespace}/{groupName}` |
    | `/<legacy-http-prefix>/rules/{namespace}`             | `/api/v1/rules/{namespace}` (see below)             |  `<prometheus-http-prefix>/config/v1/rules/{namespace}`             |
    | `/ruler_ring`                                         | `/ruler/ring`                                       |                                                                     |

    > __Note:__ The `/api/v1/rules/**` endpoints are considered deprecated with Mimir 2.0.0 and will be removed
    in Mimir 2.2.0. After upgrading to 2.0.0 we recommend switching uses to the equivalent
    `/<prometheus-http-prefix>/config/v1/**` endpoints that Mimir 2.0.0 introduces.

  * Alertmanager endpoints

    | Legacy                      | Alternative                        |
    | --------------------------- | ---------------------------------- |
    | `/<legacy-http-prefix>`     | `/alertmanager`                    |
    | `/status`                   | `/multitenant_alertmanager/status` |

* [CHANGE] Ingester: changed `-ingester.stream-chunks-when-using-blocks` default value from `false` to `true`. #717
* [CHANGE] Ingester: default `-ingester.ring.min-ready-duration` reduced from 1m to 15s. #126
* [CHANGE] Ingester: `-ingester.ring.min-ready-duration` now start counting the delay after the ring's health checks have passed instead of when the ring client was started. #126
* [CHANGE] Ingester: allow experimental ingester max-exemplars setting to be changed dynamically #144
  * CLI flag `-blocks-storage.tsdb.max-exemplars` is renamed to `-ingester.max-global-exemplars-per-user`.
  * YAML `max_exemplars` is moved from `tsdb` to `overrides` and renamed to `max_global_exemplars_per_user`.
* [CHANGE] Ingester: active series metrics `cortex_ingester_active_series` and `cortex_ingester_active_series_custom_tracker` are now removed when their value is zero. #672 #690
* [CHANGE] Ingester: changed default value of `-blocks-storage.tsdb.retention-period` from `6h` to `24h`. #966
* [CHANGE] Ingester: changed default value of `-blocks-storage.tsdb.close-idle-tsdb-timeout` from `0` to `13h`. #967
* [CHANGE] Ingester: changed default value of `-ingester.ring.final-sleep` from `30s` to `0s`. #981
* [CHANGE] Ingester: the following low level settings have been removed: #1153
  * `-ingester-client.expected-labels`
  * `-ingester-client.expected-samples-per-series`
  * `-ingester-client.expected-timeseries`
* [CHANGE] Ingester: following command line options related to ingester ring were renamed: #1155
  * `-consul.*` changed to `-ingester.ring.consul.*`
  * `-etcd.*` changed to `-ingester.ring.etcd.*`
  * `-multi.*` changed to `-ingester.ring.multi.*`
  * `-distributor.excluded-zones` changed to `-ingester.ring.excluded-zones`
  * `-distributor.replication-factor` changed to `-ingester.ring.replication-factor`
  * `-distributor.zone-awareness-enabled` changed to `-ingester.ring.zone-awareness-enabled`
  * `-ingester.availability-zone` changed to `-ingester.ring.instance-availability-zone`
  * `-ingester.final-sleep` changed to `-ingester.ring.final-sleep`
  * `-ingester.heartbeat-period` changed to `-ingester.ring.heartbeat-period`
  * `-ingester.join-after` changed to `-ingester.ring.join-after`
  * `-ingester.lifecycler.ID` changed to `-ingester.ring.instance-id`
  * `-ingester.lifecycler.addr` changed to `-ingester.ring.instance-addr`
  * `-ingester.lifecycler.interface` changed to `-ingester.ring.instance-interface-names`
  * `-ingester.lifecycler.port` changed to `-ingester.ring.instance-port`
  * `-ingester.min-ready-duration` changed to `-ingester.ring.min-ready-duration`
  * `-ingester.num-tokens` changed to `-ingester.ring.num-tokens`
  * `-ingester.observe-period` changed to `-ingester.ring.observe-period`
  * `-ingester.readiness-check-ring-health` changed to `-ingester.ring.readiness-check-ring-health`
  * `-ingester.tokens-file-path` changed to `-ingester.ring.tokens-file-path`
  * `-ingester.unregister-on-shutdown` changed to `-ingester.ring.unregister-on-shutdown`
  * `-ring.heartbeat-timeout` changed to `-ingester.ring.heartbeat-timeout`
  * `-ring.prefix` changed to `-ingester.ring.prefix`
  * `-ring.store` changed to `-ingester.ring.store`
* [CHANGE] Ingester: fields in YAML configuration for ingester ring have been changed: #1155
  * `ingester.lifecycler` changed to `ingester.ring`
  * Fields from `ingester.lifecycler.ring` moved to `ingester.ring`
  * `ingester.lifecycler.address` changed to `ingester.ring.instance_addr`
  * `ingester.lifecycler.id` changed to `ingester.ring.instance_id`
  * `ingester.lifecycler.port` changed to `ingester.ring.instance_port`
  * `ingester.lifecycler.availability_zone` changed to `ingester.ring.instance_availability_zone`
  * `ingester.lifecycler.interface_names` changed to `ingester.ring.instance_interface_names`
* [CHANGE] Distributor: removed the `-distributor.shard-by-all-labels` configuration option. It is now assumed to be true. #698
* [CHANGE] Distributor: change default value of `-distributor.instance-limits.max-inflight-push-requests` to `2000`. #964
* [CHANGE] Distributor: change default value of `-distributor.remote-timeout` from `2s` to `20s`. #970
* [CHANGE] Distributor: removed the `-distributor.extra-query-delay` flag (and its respective YAML config option). #1048
* [CHANGE] Query-frontend: Enable query stats by default, they can still be disabled with `-query-frontend.query-stats-enabled=false`. #83
* [CHANGE] Query-frontend: the `cortex_frontend_mapped_asts_total` metric has been renamed to `cortex_frontend_query_sharding_rewrites_attempted_total`. #150
* [CHANGE] Query-frontend: added `sharded` label to `cortex_query_seconds_total` metric. #235
* [CHANGE] Query-frontend: changed the flag name for controlling query sharding total shards from `-querier.total-shards` to `-query-frontend.query-sharding-total-shards`. #230
* [CHANGE] Query-frontend: flag `-querier.parallelise-shardable-queries` has been renamed to `-query-frontend.parallelize-shardable-queries` #284
* [CHANGE] Query-frontend: removed the deprecated (and unused) `-frontend.cache-split-interval`. Use `-query-frontend.split-queries-by-interval` instead. #587
* [CHANGE] Query-frontend: range query response now omits the `data` field when it's empty (error case) like Prometheus does, previously it was `"data":{"resultType":"","result":null}`. #629
* [CHANGE] Query-frontend: instant queries now honor the `-query-frontend.max-retries-per-request` flag. #630
* [CHANGE] Query-frontend: removed in-memory and Redis cache support. Reason is that these caching backends were just supported by query-frontend, while all other Mimir services only support memcached. #796
  * The following CLI flags (and their respective YAML config options) have been removed:
    * `-frontend.cache.enable-fifocache`
    * `-frontend.redis.*`
    * `-frontend.fifocache.*`
  * The following metrics have been removed:
    * `querier_cache_added_total`
    * `querier_cache_added_new_total`
    * `querier_cache_evicted_total`
    * `querier_cache_entries`
    * `querier_cache_gets_total`
    * `querier_cache_misses_total`
    * `querier_cache_stale_gets_total`
    * `querier_cache_memory_bytes`
    * `cortex_rediscache_request_duration_seconds`
* [CHANGE] Query-frontend: migrated memcached backend client to the same one used in other components (memcached config and metrics are now consistent across all Mimir services). #821
  * The following CLI flags (and their respective YAML config options) have been added:
    * `-query-frontend.results-cache.backend` (set it to `memcached` if `-query-frontend.cache-results=true`)
  * The following CLI flags (and their respective YAML config options) have been changed:
    * `-frontend.memcached.hostname` and `-frontend.memcached.service` have been removed: use `-query-frontend.results-cache.memcached.addresses` instead
  * The following CLI flags (and their respective YAML config options) have been renamed:
    * `-frontend.background.write-back-concurrency` renamed to `-query-frontend.results-cache.memcached.max-async-concurrency`
    * `-frontend.background.write-back-buffer` renamed to `-query-frontend.results-cache.memcached.max-async-buffer-size`
    * `-frontend.memcached.batchsize` renamed to `-query-frontend.results-cache.memcached.max-get-multi-batch-size`
    * `-frontend.memcached.parallelism` renamed to `-query-frontend.results-cache.memcached.max-get-multi-concurrency`
    * `-frontend.memcached.timeout` renamed to `-query-frontend.results-cache.memcached.timeout`
    * `-frontend.memcached.max-item-size` renamed to `-query-frontend.results-cache.memcached.max-item-size`
    * `-frontend.memcached.max-idle-conns` renamed to `-query-frontend.results-cache.memcached.max-idle-connections`
    * `-frontend.compression` renamed to `-query-frontend.results-cache.compression`
  * The following CLI flags (and their respective YAML config options) have been removed:
    * `-frontend.memcached.circuit-breaker-consecutive-failures`: feature removed
    * `-frontend.memcached.circuit-breaker-timeout`: feature removed
    * `-frontend.memcached.circuit-breaker-interval`: feature removed
    * `-frontend.memcached.update-interval`: new setting is hardcoded to 30s
    * `-frontend.memcached.consistent-hash`: new setting is always enabled
    * `-frontend.default-validity` and `-frontend.memcached.expiration`: new setting is hardcoded to 7 days
  * The following metrics have been changed:
    * `cortex_cache_dropped_background_writes_total{name}` changed to `thanos_memcached_operation_skipped_total{name, operation, reason}`
    * `cortex_cache_value_size_bytes{name, method}` changed to `thanos_memcached_operation_data_size_bytes{name}`
    * `cortex_cache_request_duration_seconds{name, method, status_code}` changed to `thanos_memcached_operation_duration_seconds{name, operation}`
    * `cortex_cache_fetched_keys{name}` changed to `thanos_cache_memcached_requests_total{name}`
    * `cortex_cache_hits{name}` changed to `thanos_cache_memcached_hits_total{name}`
    * `cortex_memcache_request_duration_seconds{name, method, status_code}` changed to `thanos_memcached_operation_duration_seconds{name, operation}`
    * `cortex_memcache_client_servers{name}` changed to `thanos_memcached_dns_provider_results{name, addr}`
    * `cortex_memcache_client_set_skip_total{name}` changed to `thanos_memcached_operation_skipped_total{name, operation, reason}`
    * `cortex_dns_lookups_total` changed to `thanos_memcached_dns_lookups_total`
    * For all metrics the value of the "name" label has changed from `frontend.memcached` to `frontend-cache`
  * The following metrics have been removed:
    * `cortex_cache_background_queue_length{name}`
* [CHANGE] Query-frontend: merged `query_range` into `frontend` in the YAML config (keeping the same keys) and renamed flags: #825
  * `-querier.max-retries-per-request` renamed to `-query-frontend.max-retries-per-request`
  * `-querier.split-queries-by-interval` renamed to `-query-frontend.split-queries-by-interval`
  * `-querier.align-querier-with-step` renamed to `-query-frontend.align-querier-with-step`
  * `-querier.cache-results` renamed to `-query-frontend.cache-results`
  * `-querier.parallelise-shardable-queries` renamed to `-query-frontend.parallelize-shardable-queries`
* [CHANGE] Query-frontend: the default value of `-query-frontend.split-queries-by-interval` has changed from `0` to `24h`. #1131
* [CHANGE] Query-frontend: `-frontend.` flags were renamed to `-query-frontend.`: #1167
* [CHANGE] Query-frontend / Query-scheduler: classified the `-query-frontend.querier-forget-delay` and `-query-scheduler.querier-forget-delay` flags (and their respective YAML config options) as experimental. #1208
* [CHANGE] Querier / ruler: Change `-querier.max-fetched-chunks-per-query` configuration to limit to maximum number of chunks that can be fetched in a single query. The number of chunks fetched by ingesters AND long-term storare combined should not exceed the value configured on `-querier.max-fetched-chunks-per-query`. [#4260](https://github.com/cortexproject/cortex/pull/4260)
* [CHANGE] Querier / ruler: Option `-querier.ingester-streaming` has been removed. Querier/ruler now always use streaming method to query ingesters. #204
* [CHANGE] Querier: always fetch labels from store and respect start/end times in request; the option `-querier.query-store-for-labels-enabled` has been removed and is now always on. #518 #1132
* [CHANGE] Querier / ruler: removed the `-store.query-chunk-limit` flag (and its respective YAML config option `max_chunks_per_query`). `-querier.max-fetched-chunks-per-query` (and its respective YAML config option `max_fetched_chunks_per_query`) should be used instead. #705
* [CHANGE] Querier/Ruler: `-querier.active-query-tracker-dir` option has been removed. Active query tracking is now done via Activity tracker configured by `-activity-tracker.filepath` and enabled by default. Limit for max number of concurrent queries (`-querier.max-concurrent`) is now respected even if activity tracking is not enabled. #661 #822
* [CHANGE] Querier/ruler/query-frontend: the experimental `-querier.at-modifier-enabled` CLI flag has been removed and the PromQL `@` modifier is always enabled. #941
* [CHANGE] Querier: removed `-querier.worker-match-max-concurrent` and `-querier.worker-parallelism` CLI flags (and their respective YAML config options). Mimir now behaves like if `-querier.worker-match-max-concurrent` is always enabled and you should configure the max concurrency per querier process using `-querier.max-concurrent` instead. #958
* [CHANGE] Querier: changed default value of `-querier.query-ingesters-within` from `0` to `13h`. #967
* [CHANGE] Querier: rename metric `cortex_query_fetched_chunks_bytes_total` to `cortex_query_fetched_chunk_bytes_total` to be consistent with the limit name. #476
* [CHANGE] Ruler: add two new metrics `cortex_ruler_list_rules_seconds` and `cortex_ruler_load_rule_groups_seconds` to the ruler. #906
* [CHANGE] Ruler: endpoints for listing configured rules now return HTTP status code 200 and an empty map when there are no rules instead of an HTTP 404 and plain text error message. The following endpoints are affected: #456
  * `<prometheus-http-prefix>/config/v1/rules`
  * `<prometheus-http-prefix>/config/v1/rules/{namespace}`
  * `<prometheus-http-prefix>/rules` (deprecated)
  * `<prometheus-http-prefix>/rules/{namespace}` (deprecated)
  * `/api/v1/rules` (deprecated)
  * `/api/v1/rules/{namespace}` (deprecated)
* [CHANGE] Ruler: removed `configdb` support from Ruler backend storages. #15 #38 #819
* [CHANGE] Ruler: removed the support for the deprecated storage configuration via `-ruler.storage.*` CLI flags (and their respective YAML config options). Use `-ruler-storage.*` instead. #628
* [CHANGE] Ruler: set new default limits for rule groups: `-ruler.max-rules-per-rule-group` to 20 (previously 0, disabled) and `-ruler.max-rule-groups-per-tenant` to 70 (previously 0, disabled). #847
* [CHANGE] Ruler: removed `-ruler.enable-sharding` option, and changed default value of `-ruler.ring.store` to `memberlist`. #943
* [CHANGE] Ruler: `-ruler.alertmanager-use-v2` has been removed. The ruler will always use the `v2` endpoints. #954 #1100
* [CHANGE] Ruler: `-experimental.ruler.enable-api` flag has been renamed to `-ruler.enable-api` and is now stable. The default value has also changed from `false` to `true`, so both ruler and alertmanager API are enabled by default. #913 #1065
* [CHANGE] Ruler: add support for [DNS service discovery format](./docs/sources/configuration/arguments.md#dns-service-discovery) for `-ruler.alertmanager-url`. `-ruler.alertmanager-discovery` flag has been removed. URLs following the prior SRV format, will be treated as a static target. To continue using service discovery for these URLs prepend `dnssrvnoa+` to them. #993
  * The following metrics for Alertmanager DNS service discovery are replaced:
    * `prometheus_sd_dns_lookups_total` replaced by `cortex_dns_lookups_total{component="ruler"}`
    * `prometheus_sd_dns_lookup_failures_total` replaced by `cortex_dns_failures_total{component="ruler"}`
* [CHANGE] Ruler: deprecate `/api/v1/rules/**` and `<prometheus-http-prefix/rules/**` configuration API endpoints in favour of `/<prometheus-http-prefix>/config/v1/rules/**`. Deprecated endpoints will be removed in Mimir 2.2.0. Main configuration API endpoints are now `/<prometheus-http-prefix>/config/api/v1/rules/**` introduced in Mimir 2.0.0. #1222
* [CHANGE] Store-gateway: index cache now includes tenant in cache keys, this invalidates previous cached entries. #607
* [CHANGE] Store-gateway: increased memcached index caching TTL from 1 day to 7 days. #718
* [CHANGE] Store-gateway: options `-store-gateway.sharding-enabled` and `-querier.store-gateway-addresses` were removed. Default value of `-store-gateway.sharding-ring.store` is now `memberlist` and default value for `-store-gateway.sharding-ring.wait-stability-min-duration` changed from `1m` to `0` (disabled). #976
* [CHANGE] Compactor: compactor will no longer try to compact blocks that are already marked for deletion. Previously compactor would consider blocks marked for deletion within `-compactor.deletion-delay / 2` period as eligible for compaction. [#4328](https://github.com/cortexproject/cortex/pull/4328)
* [CHANGE] Compactor: Removed support for block deletion marks migration. If you're upgrading from Cortex < 1.7.0 to Mimir, you should upgrade the compactor to Cortex >= 1.7.0 first, run it at least once and then upgrade to Mimir. #122
* [CHANGE] Compactor: removed the `cortex_compactor_group_vertical_compactions_total` metric. #278
* [CHANGE] Compactor: no longer waits for initial blocks cleanup to finish before starting compactions. #282
* [CHANGE] Compactor: removed overlapping sources detection. Overlapping sources may exist due to edge cases (timing issues) when horizontally sharding compactor, but are correctly handled by compactor. #494
* [CHANGE] Compactor: compactor now uses deletion marks from `<tenant>/markers` location in the bucket. Marker files are no longer fetched, only listed. #550
* [CHANGE] Compactor: Default value of `-compactor.block-sync-concurrency` has changed from 20 to 8. This flag is now only used to control number of goroutines for downloading and uploading blocks during compaction. #552
* [CHANGE] Compactor is now included in `all` target (single-binary). #866
* [CHANGE] Compactor: Removed `-compactor.sharding-enabled` option. Sharding in compactor is now always enabled. Default value of `-compactor.ring.store` has changed from `consul` to `memberlist`. Default value of `-compactor.ring.wait-stability-min-duration` is now 0, which disables the feature. #956
* [CHANGE] Alertmanager: removed `-alertmanager.configs.auto-webhook-root` #977
* [CHANGE] Alertmanager: removed `configdb` support from Alertmanager backend storages. #15 #38 #819
* [CHANGE] Alertmanager: Don't count user-not-found errors from replicas as failures in the `cortex_alertmanager_state_fetch_replica_state_failed_total` metric. #190
* [CHANGE] Alertmanager: Use distributor for non-API routes. #213
* [CHANGE] Alertmanager: removed `-alertmanager.storage.*` configuration options, with the exception of the CLI flags `-alertmanager.storage.path` and `-alertmanager.storage.retention`. Use `-alertmanager-storage.*` instead. #632
* [CHANGE] Alertmanager: set default value for `-alertmanager.web.external-url=http://localhost:8080/alertmanager` to match the default configuration. #808 #1067
* [CHANGE] Alertmanager: `-experimental.alertmanager.enable-api` flag has been renamed to `-alertmanager.enable-api` and is now stable. #913
* [CHANGE] Alertmanager: now always runs with sharding enabled; other modes of operation are removed. #1044 #1126
  * The following configuration options are removed:
    * `-alertmanager.sharding-enabled`
    * `-alertmanager.cluster.advertise-address`
    * `-alertmanager.cluster.gossip-interval`
    * `-alertmanager.cluster.listen-address`
    * `-alertmanager.cluster.peers`
    * `-alertmanager.cluster.push-pull-interval`
  * The following configuration options are renamed:
    * `-alertmanager.cluster.peer-timeout` to `-alertmanager.peer-timeout`
* [CHANGE] Alertmanager: the default value of `-alertmanager.sharding-ring.store` is now `memberlist`. #1171
* [CHANGE] Ring: changed default value of `-distributor.ring.store` (Distributor ring) and `-ring.store` (Ingester ring) to `memberlist`. #1046
* [CHANGE] Memberlist: the `memberlist_kv_store_value_bytes` metric has been removed due to values no longer being stored in-memory as encoded bytes. [#4345](https://github.com/cortexproject/cortex/pull/4345)
* [CHANGE] Memberlist: forward only changes, not entire original message. [#4419](https://github.com/cortexproject/cortex/pull/4419)
* [CHANGE] Memberlist: don't accept old tombstones as incoming change, and don't forward such messages to other gossip members. [#4420](https://github.com/cortexproject/cortex/pull/4420)
* [CHANGE] Memberlist: changed probe interval from `1s` to `5s` and probe timeout from `500ms` to `2s`. #563
* [CHANGE] Memberlist: the `name` label on metrics `cortex_dns_failures_total`, `cortex_dns_lookups_total` and `cortex_dns_provider_results` was renamed to `component`. #993
* [CHANGE] Limits: removed deprecated limits for rejecting old samples #799
  This removes the following flags:
  * `-validation.reject-old-samples`
  * `-validation.reject-old-samples.max-age`
* [CHANGE] Limits: removed local limit-related flags in favor of global limits. #725
  The distributor ring is now required, and can be configured via the `distributor.ring.*` flags.
  This removes the following flags:
  * `-distributor.ingestion-rate-strategy` -> will now always use the "global" strategy
  * `-ingester.max-series-per-user` -> set `-ingester.max-global-series-per-user` to `N` times the existing value of `-ingester.max-series-per-user` instead
  * `-ingester.max-series-per-metric` -> set `-ingester.max-global-series-per-metric`  to `N` times the existing value of `-ingester.max-series-per-metric` instead
  * `-ingester.max-metadata-per-user` -> set `-ingester.max-global-metadata-per-user` to `N` times the existing value of `-ingester.max-metadata-per-user` instead
  * `-ingester.max-metadata-per-metric` -> set `-ingester.max-global-metadata-per-metric` to `N` times the existing value of `-ingester.max-metadata-per-metric` instead
  * In the above notes, `N` refers to the number of ingester replicas
  Additionally, default values for the following flags have changed:
  * `-ingester.max-global-series-per-user` from `0` to `150000`
  * `-ingester.max-global-series-per-metric` from `0` to `20000`
  * `-distributor.ingestion-rate-limit` from `25000` to `10000`
  * `-distributor.ingestion-burst-size` from `50000` to `200000`
* [CHANGE] Limits: removed limit `enforce_metric_name`, now behave as if set to `true` always. #686
* [CHANGE] Limits: Option `-ingester.max-samples-per-query` and its YAML field `max_samples_per_query` have been removed. It required `-querier.ingester-streaming` option to be set to false, but since `-querier.ingester-streaming` is removed (always defaulting to true), the limit using it was removed as well. #204 #1132
* [CHANGE] Limits: Set the default max number of inflight ingester push requests (`-ingester.instance-limits.max-inflight-push-requests`) to 30000 in order to prevent clusters from being overwhelmed by request volume or temporary slow-downs. #259
* [CHANGE] Overrides exporter: renamed metric `cortex_overrides` to `cortex_limits_overrides`. #173 #407
* [FEATURE] The following features have been moved from experimental to stable: #913 #1002
  * Alertmanager config API
  * Alertmanager receiver firewall
  * Alertmanager sharding
  * Azure blob storage support
  * Blocks storage bucket index
  * Disable the ring health check in the readiness endpoint (`-ingester.readiness-check-ring-health=false`)
  * Distributor: do not extend writes on unhealthy ingesters
  * Do not unregister ingesters from ring on shutdown (`-ingester.unregister-on-shutdown=false`)
  * HA Tracker: cleanup of old replicas from KV Store
  * Instance limits in ingester and distributor
  * OpenStack Swift storage support
  * Query-frontend: query stats tracking
  * Query-scheduler
  * Querier: tenant federation
  * Ruler config API
  * S3 Server Side Encryption (SSE) using KMS
  * TLS configuration for gRPC, HTTP and etcd clients
  * Zone-aware replication
  * `/labels` API using matchers
  * The following querier limits:
    * `-querier.max-fetched-chunks-per-query`
    * `-querier.max-fetched-chunk-bytes-per-query`
    * `-querier.max-fetched-series-per-query`
  * The following alertmanager limits:
    * Notification rate (`-alertmanager.notification-rate-limit` and `-alertmanager.notification-rate-limit-per-integration`)
    * Dispatcher groups (`-alertmanager.max-dispatcher-aggregation-groups`)
    * User config size (`-alertmanager.max-config-size-bytes`)
    * Templates count in user config (`-alertmanager.max-templates-count`)
    * Max template size (`-alertmanager.max-template-size-bytes`)
* [FEATURE] The endpoints `/api/v1/status/buildinfo`, `<prometheus-http-prefix>/api/v1/status/buildinfo`, and `<alertmanager-http-prefix>/api/v1/status/buildinfo` have been added to display build information and enabled features. #1219 #1240
* [FEATURE] PromQL: added `present_over_time` support. #139
* [FEATURE] Added "Activity tracker" feature which can log ongoing activities from previous Mimir run in case of a crash. It is enabled by default and controlled by the `-activity-tracker.filepath` flag. It can be disabled by setting this path to an empty string. Currently, the Store-gateway, Ruler, Querier, Query-frontend and Ingester components use this feature to track queries. #631 #782 #822 #1121
* [FEATURE] Divide configuration parameters into categories "basic", "advanced", and "experimental". Only flags in the basic category are shown when invoking `-help`, whereas `-help-all` will include flags in all categories (basic, advanced, experimental). #840
* [FEATURE] Querier: Added support for tenant federation to exemplar endpoints. #927
* [FEATURE] Ingester: can expose metrics on active series matching custom trackers configured via `-ingester.active-series-custom-trackers` (or its respective YAML config option). When configured, active series for custom trackers are exposed by the `cortex_ingester_active_series_custom_tracker` metric. #42 #672
* [FEATURE] Ingester: Enable snapshotting of in-memory TSDB on disk during shutdown via `-blocks-storage.tsdb.memory-snapshot-on-shutdown` (experimental). #249
* [FEATURE] Ingester: Added `-blocks-storage.tsdb.isolation-enabled` flag, which allows disabling TSDB isolation feature. This is enabled by default (per TSDB default), but disabling can improve performance of write requests. #512
* [FEATURE] Ingester: Added `-blocks-storage.tsdb.head-chunks-write-queue-size` flag, which allows setting the size of the queue used by the TSDB before m-mapping chunks (experimental). #591
  * Added `cortex_ingester_tsdb_mmap_chunk_write_queue_operations_total` metric to track different operations of this queue.
* [FEATURE] Distributor: Added `-api.skip-label-name-validation-header-enabled` option to allow skipping label name validation on the HTTP write path based on `X-Mimir-SkipLabelNameValidation` header being `true` or not. #390
* [FEATURE] Query-frontend: Add `cortex_query_fetched_series_total` and `cortex_query_fetched_chunks_bytes_total` per-user counters to expose the number of series and bytes fetched as part of queries. These metrics can be enabled with the `-frontend.query-stats-enabled` flag (or its respective YAML config option `query_stats_enabled`). [#4343](https://github.com/cortexproject/cortex/pull/4343)
* [FEATURE] Query-frontend: Add `cortex_query_fetched_chunks_total` per-user counter to expose the number of chunks fetched as part of queries. This metric can be enabled with the `-query-frontend.query-stats-enabled` flag (or its respective YAML config option `query_stats_enabled`). #31
* [FEATURE] Query-frontend: Add query sharding for instant and range queries. You can enable querysharding by setting `-query-frontend.parallelize-shardable-queries` to `true`. The following additional config and exported metrics have been added. #79 #80 #100 #124 #140 #148 #150 #151 #153 #154 #155 #156 #157 #158 #159 #160 #163 #169 #172 #196 #205 #225 #226 #227 #228 #230 #235 #240 #239 #246 #244 #319 #330 #371 #385 #400 #458 #586 #630 #660 #707 #1542
  * New config options:
    * `-query-frontend.query-sharding-total-shards`: The amount of shards to use when doing parallelisation via query sharding.
    * `-query-frontend.query-sharding-max-sharded-queries`: The max number of sharded queries that can be run for a given received query. 0 to disable limit.
    * `-blocks-storage.bucket-store.series-hash-cache-max-size-bytes`: Max size - in bytes - of the in-memory series hash cache in the store-gateway.
    * `-blocks-storage.tsdb.series-hash-cache-max-size-bytes`: Max size - in bytes - of the in-memory series hash cache in the ingester.
  * New exported metrics:
    * `cortex_bucket_store_series_hash_cache_requests_total`
    * `cortex_bucket_store_series_hash_cache_hits_total`
    * `cortex_frontend_query_sharding_rewrites_succeeded_total`
    * `cortex_frontend_sharded_queries_per_query`
  * Renamed metrics:
    * `cortex_frontend_mapped_asts_total` to `cortex_frontend_query_sharding_rewrites_attempted_total`
  * Modified metrics:
    * added `sharded` label to `cortex_query_seconds_total`
  * When query sharding is enabled, the following querier config must be set on query-frontend too:
    * `-querier.max-concurrent`
    * `-querier.timeout`
    * `-querier.max-samples`
    * `-querier.at-modifier-enabled`
    * `-querier.default-evaluation-interval`
    * `-querier.active-query-tracker-dir`
    * `-querier.lookback-delta`
  * Sharding can be dynamically controlled per request using the `Sharding-Control: 64` header. (0 to disable)
  * Sharding can be dynamically controlled per tenant using the limit `query_sharding_total_shards`. (0 to disable)
  * Added `sharded_queries` count to the "query stats" log.
  * The number of shards is adjusted to be compatible with number of compactor shards that are used by a split-and-merge compactor. The querier can use this to avoid querying blocks that cannot have series in a given query shard.
* [FEATURE] Query-Frontend: Added `-query-frontend.cache-unaligned-requests` option to cache responses for requests that do not have step-aligned start and end times. This can improve speed of repeated queries, but can also pollute cache with results that are never reused. #432
* [FEATURE] Querier: Added label names cardinality endpoint `<prefix>/api/v1/cardinality/label_names` that is disabled by default. Can be enabled/disabled via the CLI flag `-querier.cardinality-analysis-enabled` or its respective YAML config option. Configurable on a per-tenant basis. #301 #377 #474
* [FEATURE] Querier: Added label values cardinality endpoint `<prefix>/api/v1/cardinality/label_values` that is disabled by default. Can be enabled/disabled via the CLI flag `-querier.cardinality-analysis-enabled` or its respective YAML config option, and configurable on a per-tenant basis. The maximum number of label names allowed to be queried in a single API call can be controlled via `-querier.label-values-max-cardinality-label-names-per-request`. #332 #395 #474
* [FEATURE] Querier: Added `-store.max-labels-query-length` to restrict the range of `/series`, label-names and label-values requests. #507
* [FEATURE] Ruler: Add new `-ruler.query-stats-enabled` which when enabled will report the `cortex_ruler_query_seconds_total` as a per-user metric that tracks the sum of the wall time of executing queries in the ruler in seconds. [#4317](https://github.com/cortexproject/cortex/pull/4317)
* [FEATURE] Ruler: Added federated rule groups. #533
  * Added `-ruler.tenant-federation.enabled` config flag.
  * Added support for `source_tenants` field on rule groups.
* [FEATURE] Store-gateway: Added `/store-gateway/tenants` and `/store-gateway/tenant/{tenant}/blocks` endpoints that provide functionality that was provided by `tools/listblocks`. #911 #973
* [FEATURE] Compactor: compactor now uses new algorithm that we call "split-and-merge". Previous compaction strategy was removed. With the `split-and-merge` compactor source blocks for a given tenant are grouped into `-compactor.split-groups` number of groups. Each group of blocks is then compacted separately, and is split into `-compactor.split-and-merge-shards` shards (configurable on a per-tenant basis). Compaction of each tenant shards can be horizontally scaled. Number of compactors that work on jobs for single tenant can be limited by using `-compactor.compactor-tenant-shard-size` parameter, or per-tenant `compactor_tenant_shard_size` override.  #275 #281 #282 #283 #288 #290 #303 #307 #317 #323 #324 #328 #353 #368 #479 #820
* [FEATURE] Compactor: Added `-compactor.max-compaction-time` to control how long can compaction for a single tenant take. If compactions for a tenant take longer, no new compactions are started in the same compaction cycle. Running compactions are not stopped however, and may take much longer. #523
* [FEATURE] Compactor: When compactor finds blocks with out-of-order chunks, it will mark them for no-compaction. Blocks marked for no-compaction are ignored in future compactions too. Added metric `cortex_compactor_blocks_marked_for_no_compaction_total` to track number of blocks marked for no-compaction. Added `CortexCompactorSkippedBlocksWithOutOfOrderChunks` alert based on new metric. Markers are only checked from `<tenant>/markers` location, but uploaded to the block directory too. #520 #535 #550
* [FEATURE] Compactor: multiple blocks are now downloaded and uploaded at once, which can shorten compaction process. #552
* [ENHANCEMENT] Exemplars are now emitted for all gRPC calls and many operations tracked by histograms. #180
* [ENHANCEMENT] New options `-server.http-listen-network` and `-server.grpc-listen-network` allow binding as 'tcp4' or 'tcp6'. #180
* [ENHANCEMENT] Query federation: improve performance in MergeQueryable by memoizing labels. #312
* [ENHANCEMENT] Add histogram metrics `cortex_distributor_sample_delay_seconds` and `cortex_ingester_tsdb_sample_out_of_order_delta_seconds` #488
* [ENHANCEMENT] Check internal directory access before starting up. #1217
* [ENHANCEMENT] Azure client: expose option to configure MSI URL and user-assigned identity. #584
* [ENHANCEMENT] Added a new metric `mimir_build_info` to coincide with `cortex_build_info`. The metric `cortex_build_info` has not been removed. #1022
* [ENHANCEMENT] Mimir runs a sanity check of storage config at startup and will fail to start if the sanity check doesn't pass. This is done to find potential config issues before starting up. #1180
* [ENHANCEMENT] Validate alertmanager and ruler storage configurations to ensure they don't use same bucket name and region values as those configured for the blocks storage. #1214
* [ENHANCEMENT] Ingester: added option `-ingester.readiness-check-ring-health` to disable the ring health check in the readiness endpoint. When disabled, the health checks are run against only the ingester itself instead of all ingesters in the ring. #48 #126
* [ENHANCEMENT] Ingester: reduce CPU and memory utilization if remote write requests contains a large amount of "out of bounds" samples. #413
* [ENHANCEMENT] Ingester: reduce CPU and memory utilization when querying chunks from ingesters. #430
* [ENHANCEMENT] Ingester: Expose ingester ring page on ingesters. #654
* [ENHANCEMENT] Distributor: added option `-distributor.excluded-zones` to exclude ingesters running in specific zones both on write and read path. #51
* [ENHANCEMENT] Distributor: add tags to tracing span for distributor push with user, cluster and replica. #210
* [ENHANCEMENT] Distributor: performance optimisations. #212 #217 #242
* [ENHANCEMENT] Distributor: reduce latency when HA-Tracking by doing KVStore updates in the background. #271
* [ENHANCEMENT] Distributor: make distributor inflight push requests count include background calls to ingester. #398
* [ENHANCEMENT] Distributor: silently drop exemplars more than 5 minutes older than samples in the same batch. #544
* [ENHANCEMENT] Distributor: reject exemplars with blank label names or values. The `cortex_discarded_exemplars_total` metric will use the `exemplar_labels_blank` reason in this case. #873
* [ENHANCEMENT] Query-frontend: added `cortex_query_frontend_workers_enqueued_requests_total` metric to track the number of requests enqueued in each query-scheduler. #384
* [ENHANCEMENT] Query-frontend: added `cortex_query_frontend_non_step_aligned_queries_total` to track the total number of range queries with start/end not aligned to step. #347 #357 #582
* [ENHANCEMENT] Query-scheduler: exported summary `cortex_query_scheduler_inflight_requests` tracking total number of inflight requests (both enqueued and processing) in percentile buckets. #675
* [ENHANCEMENT] Querier: can use the `LabelNames` call with matchers, if matchers are provided in the `/labels` API call, instead of using the more expensive `MetricsForLabelMatchers` call as before. #3 #1186
* [ENHANCEMENT] Querier / store-gateway: optimized regex matchers. #319 #334 #355
* [ENHANCEMENT] Querier: when fetching data for specific query-shard, we can ignore some blocks based on compactor-shard ID, since sharding of series by query sharding and compactor is the same. Added metrics: #438 #450
  * `cortex_querier_blocks_found_total`
  * `cortex_querier_blocks_queried_total`
  * `cortex_querier_blocks_with_compactor_shard_but_incompatible_query_shard_total`
* [ENHANCEMENT] Querier / ruler: reduce cpu usage, latency and peak memory consumption. #459 #463 #589
* [ENHANCEMENT] Querier: labels requests now obey `-querier.query-ingesters-within`, making them a little more efficient. #518
* [ENHANCEMENT] Querier: retry store-gateway in case of unexpected failure, instead of failing the query. #1003
* [ENHANCEMENT] Querier / ruler: reduce memory used by streaming queries, particularly in ruler. [#4341](https://github.com/cortexproject/cortex/pull/4341)
* [ENHANCEMENT] Ruler: Using shuffle sharding subring on GetRules API. [#4466](https://github.com/cortexproject/cortex/pull/4466)
* [ENHANCEMENT] Ruler: wait for ruler ring client to self-detect during startup. #990
* [ENHANCEMENT] Store-gateway: added `cortex_bucket_store_sent_chunk_size_bytes` metric, tracking the size of chunks sent from store-gateway to querier. #123
* [ENHANCEMENT] Store-gateway: reduced CPU and memory utilization due to exported metrics aggregation for instances with a large number of tenants. #123 #142
* [ENHANCEMENT] Store-gateway: added an in-memory LRU cache for chunks attributes. Can be enabled setting `-blocks-storage.bucket-store.chunks-cache.attributes-in-memory-max-items=X` where `X` is the max number of items to keep in the in-memory cache. The following new metrics are exposed: #279 #415 #437
  * `cortex_cache_memory_requests_total`
  * `cortex_cache_memory_hits_total`
  * `cortex_cache_memory_items_count`
* [ENHANCEMENT] Store-gateway: log index cache requests to tracing spans. #419
* [ENHANCEMENT] Store-gateway: store-gateway can now ignore blocks with minimum time within `-blocks-storage.bucket-store.ignore-blocks-within` duration. Useful when used together with `-querier.query-store-after`. #502
* [ENHANCEMENT] Store-gateway: label values with matchers now doesn't preload or list series, reducing latency and memory consumption. #534
* [ENHANCEMENT] Store-gateway: the results of `LabelNames()`, `LabelValues()` and `Series(skipChunks=true)` calls are now cached in the index cache. #590
* [ENHANCEMENT] Store-gateway: Added `-store-gateway.sharding-ring.unregister-on-shutdown` option that allows store-gateway to stay in the ring even after shutdown. Defaults to `true`, which is the same as current behaviour. #610 #614
* [ENHANCEMENT] Store-gateway: wait for ring tokens stability instead of ring stability to speed up startup and tests. #620
* [ENHANCEMENT] Compactor: add timeout for waiting on compactor to become ACTIVE in the ring. [#4262](https://github.com/cortexproject/cortex/pull/4262)
* [ENHANCEMENT] Compactor: skip already planned compaction jobs if the tenant doesn't belong to the compactor instance anymore. #303
* [ENHANCEMENT] Compactor: Blocks cleaner will ignore users that it no longer "owns" when sharding is enabled, and user ownership has changed since last scan. #325
* [ENHANCEMENT] Compactor: added `-compactor.compaction-jobs-order` support to configure which compaction jobs should run first for a given tenant (in case there are multiple ones). Supported values are: `smallest-range-oldest-blocks-first` (default), `newest-blocks-first`. #364
* [ENHANCEMENT] Compactor: delete blocks marked for deletion faster. #490
* [ENHANCEMENT] Compactor: expose low-level concurrency options for compactor: `-compactor.max-opening-blocks-concurrency`, `-compactor.max-closing-blocks-concurrency`, `-compactor.symbols-flushers-concurrency`. #569 #701
* [ENHANCEMENT] Compactor: expand compactor logs to include total compaction job time, total time for uploads and block counts. #549
* [ENHANCEMENT] Ring: allow experimental configuration of disabling of heartbeat timeouts by setting the relevant configuration value to zero. Applies to the following: [#4342](https://github.com/cortexproject/cortex/pull/4342)
  * `-distributor.ring.heartbeat-timeout`
  * `-ingester.ring.heartbeat-timeout`
  * `-ruler.ring.heartbeat-timeout`
  * `-alertmanager.sharding-ring.heartbeat-timeout`
  * `-compactor.ring.heartbeat-timeout`
  * `-store-gateway.sharding-ring.heartbeat-timeout`
* [ENHANCEMENT] Ring: allow heartbeats to be explicitly disabled by setting the interval to zero. This is considered experimental. This applies to the following configuration options: [#4344](https://github.com/cortexproject/cortex/pull/4344)
  * `-distributor.ring.heartbeat-period`
  * `-ingester.ring.heartbeat-period`
  * `-ruler.ring.heartbeat-period`
  * `-alertmanager.sharding-ring.heartbeat-period`
  * `-compactor.ring.heartbeat-period`
  * `-store-gateway.sharding-ring.heartbeat-period`
* [ENHANCEMENT] Memberlist: optimized receive path for processing ring state updates, to help reduce CPU utilization in large clusters. [#4345](https://github.com/cortexproject/cortex/pull/4345)
* [ENHANCEMENT] Memberlist: expose configuration of memberlist packet compression via `-memberlist.compression-enabled`. [#4346](https://github.com/cortexproject/cortex/pull/4346)
* [ENHANCEMENT] Memberlist: Add `-memberlist.advertise-addr` and `-memberlist.advertise-port` options for setting the address to advertise to other members of the cluster to enable NAT traversal. #260
* [ENHANCEMENT] Memberlist: reduce CPU utilization for rings with a large number of members. #537 #563 #634
* [ENHANCEMENT] Overrides exporter: include additional limits in the per-tenant override exporter. The following limits have been added to the `cortex_limit_overrides` metric: #21
  * `max_fetched_series_per_query`
  * `max_fetched_chunk_bytes_per_query`
  * `ruler_max_rules_per_rule_group`
  * `ruler_max_rule_groups_per_tenant`
* [ENHANCEMENT] Overrides exporter: add a metrics `cortex_limits_defaults` to expose the default values of limits. #173
* [ENHANCEMENT] Overrides exporter: Add `max_fetched_chunks_per_query` and `max_global_exemplars_per_user` limits to the default and per-tenant limits exported as metrics. #471 #515
* [ENHANCEMENT] Upgrade Go to 1.17.8. #1347 #1381
* [ENHANCEMENT] Upgrade Docker base images to `alpine:3.15.0`. #1348
* [BUGFIX] Azure storage: only create HTTP client once, to reduce memory utilization. #605
* [BUGFIX] Ingester: fixed ingester stuck on start up (LEAVING ring state) when `-ingester.ring.heartbeat-period=0` and `-ingester.unregister-on-shutdown=false`. [#4366](https://github.com/cortexproject/cortex/pull/4366)
* [BUGFIX] Ingester: prevent any reads or writes while the ingester is stopping. This will prevent accessing TSDB blocks once they have been already closed. [#4304](https://github.com/cortexproject/cortex/pull/4304)
* [BUGFIX] Ingester: TSDB now waits for pending readers before truncating Head block, fixing the `chunk not found` error and preventing wrong query results. #16
* [BUGFIX] Ingester: don't create TSDB or appender if no samples are sent by a tenant. #162
* [BUGFIX] Ingester: fix out-of-order chunks in TSDB head in-memory series after WAL replay in case some samples were appended to TSDB WAL before series. #530
* [BUGFIX] Distributor: when cleaning up obsolete elected replicas from KV store, HA tracker didn't update number of cluster per user correctly. [#4336](https://github.com/cortexproject/cortex/pull/4336)
* [BUGFIX] Distributor: fix bug in query-exemplar where some results would get dropped. #583
* [BUGFIX] Query-frontend: Fixes @ modifier functions (start/end) when splitting queries by time. #206
* [BUGFIX] Query-frontend: Ensure query_range requests handled by the query-frontend return JSON formatted errors. #360 #499
* [BUGFIX] Query-frontend: don't reuse cached results for queries that are not step-aligned. #424
* [BUGFIX] Query-frontend: fix API error messages that were mentioning Prometheus `--enable-feature=promql-negative-offset` and `--enable-feature=promql-at-modifier` flags. #688
* [BUGFIX] Query-frontend: worker's cancellation channels are now buffered to ensure that all request cancellations are properly handled. #741
* [BUGFIX] Querier: fixed `/api/v1/user_stats` endpoint. When zone-aware replication is enabled, `MaxUnavailableZones` param is used instead of `MaxErrors`, so setting `MaxErrors = 0` doesn't make the Querier wait for all Ingesters responses. #474
* [BUGFIX] Querier: Disable query scheduler SRV DNS lookup. #689
* [BUGFIX] Ruler: fixed counting of PromQL evaluation errors as user-errors when updating `cortex_ruler_queries_failed_total`. [#4335](https://github.com/cortexproject/cortex/pull/4335)
* [BUGFIX] Ruler: fix formatting of rule groups in `/ruler/rule_groups` endpoint. #655
* [BUGFIX] Ruler: do not log `unable to read rules directory` at startup if the directory hasn't been created yet. #1058
* [BUGFIX] Ruler: enable Prometheus-compatible endpoints regardless of `-ruler.enable-api`. The flag now only controls the configuration API. This is what the config flag description stated, but not what was happening. #1216
* [BUGFIX] Compactor: fixed panic while collecting Prometheus metrics. #28
* [BUGFIX] Compactor: compactor should now be able to correctly mark blocks for deletion and no-compaction, if such marking was previously interrupted. #1015
* [BUGFIX] Alertmanager: remove stale template files. #4495
* [BUGFIX] Alertmanager: don't replace user configurations with blank fallback configurations (when enabled), particularly during scaling up/down instances when sharding is enabled. #224
* [BUGFIX] Ring: multi KV runtime config changes are now propagated to all rings, not just ingester ring. #1047
* [BUGFIX] Memberlist: fixed corrupted packets when sending compound messages with more than 255 messages or messages bigger than 64KB. #551
* [BUGFIX] Overrides exporter: successfully startup even if runtime config is not set. #1056
* [BUGFIX] Fix internal modules to wait for other modules depending on them before stopping. #1472

### Mixin

_Changes since `grafana/cortex-jsonnet` `1.9.0`._

* [CHANGE] Removed chunks storage support from mixin. #641 #643 #645 #811 #812 #813
  * Removed `tsdb.libsonnet`: no need to import it anymore (its content is already automatically included when using Jsonnet)
  * Removed the following fields from `_config`:
    * `storage_engine` (defaults to `blocks`)
    * `chunk_index_backend`
    * `chunk_store_backend`
  * Removed schema config map
  * Removed the following dashboards:
    * "Cortex / Chunks"
    * "Cortex / WAL"
    * "Cortex / Blocks vs Chunks"
  * Removed the following alerts:
    * `CortexOldChunkInMemory`
    * `CortexCheckpointCreationFailed`
    * `CortexCheckpointDeletionFailed`
    * `CortexProvisioningMemcachedTooSmall`
    * `CortexWALCorruption`
    * `CortexTableSyncFailure`
    * `CortexTransferFailed`
  * Removed the following recording rules:
    * `cortex_chunk_store_index_lookups_per_query`
    * `cortex_chunk_store_series_pre_intersection_per_query`
    * `cortex_chunk_store_series_post_intersection_per_query`
    * `cortex_chunk_store_chunks_per_query`
    * `cortex_bigtable_request_duration_seconds`
    * `cortex_cassandra_request_duration_seconds`
    * `cortex_dynamo_request_duration_seconds`
    * `cortex_database_request_duration_seconds`
    * `cortex_gcs_request_duration_seconds`
* [CHANGE] Update grafana-builder dependency: use $__rate_interval in qpsPanel and latencyPanel. [#372](https://github.com/grafana/cortex-jsonnet/pull/372)
* [CHANGE] `namespace` template variable in dashboards now only selects namespaces for selected clusters. [#311](https://github.com/grafana/cortex-jsonnet/pull/311)
* [CHANGE] `CortexIngesterRestarts` alert severity changed from `critical` to `warning`. [#321](https://github.com/grafana/cortex-jsonnet/pull/321)
* [CHANGE] Dashboards: added overridable `job_labels` and `cluster_labels` to the configuration object as label lists to uniquely identify jobs and clusters in the metric names and group-by lists in dashboards. [#319](https://github.com/grafana/cortex-jsonnet/pull/319)
* [CHANGE] Dashboards: `alert_aggregation_labels` has been removed from the configuration and overriding this value has been deprecated. Instead the labels are now defined by the `cluster_labels` list, and should be overridden accordingly through that list. [#319](https://github.com/grafana/cortex-jsonnet/pull/319)
* [CHANGE] Renamed `CortexCompactorHasNotUploadedBlocksSinceStart` to `CortexCompactorHasNotUploadedBlocks`. [#334](https://github.com/grafana/cortex-jsonnet/pull/334)
* [CHANGE] Renamed `CortexCompactorRunFailed` to `CortexCompactorHasNotSuccessfullyRunCompaction`. [#334](https://github.com/grafana/cortex-jsonnet/pull/334)
* [CHANGE] Renamed `CortexInconsistentConfig` alert to `CortexInconsistentRuntimeConfig` and increased severity to `critical`. [#335](https://github.com/grafana/cortex-jsonnet/pull/335)
* [CHANGE] Increased `CortexBadRuntimeConfig` alert severity to `critical` and removed support for `cortex_overrides_last_reload_successful` metric (was removed in Cortex 1.3.0). [#335](https://github.com/grafana/cortex-jsonnet/pull/335)
* [CHANGE] Grafana 'min step' changed to 15s so dashboard show better detail. [#340](https://github.com/grafana/cortex-jsonnet/pull/340)
* [CHANGE] Replace `CortexRulerFailedEvaluations` with two new alerts: `CortexRulerTooManyFailedPushes` and `CortexRulerTooManyFailedQueries`. [#347](https://github.com/grafana/cortex-jsonnet/pull/347)
* [CHANGE] Removed `CortexCacheRequestErrors` alert. This alert was not working because the legacy Cortex cache client instrumentation doesn't track errors. [#346](https://github.com/grafana/cortex-jsonnet/pull/346)
* [CHANGE] Removed `CortexQuerierCapacityFull` alert. [#342](https://github.com/grafana/cortex-jsonnet/pull/342)
* [CHANGE] Changes blocks storage alerts to group metrics by the configured `cluster_labels` (supporting the deprecated `alert_aggregation_labels`). [#351](https://github.com/grafana/cortex-jsonnet/pull/351)
* [CHANGE] Increased `CortexIngesterReachingSeriesLimit` critical alert threshold from 80% to 85%. [#363](https://github.com/grafana/cortex-jsonnet/pull/363)
* [CHANGE] Changed default `job_names` for query-frontend, query-scheduler and querier to match custom deployments too. [#376](https://github.com/grafana/cortex-jsonnet/pull/376)
* [CHANGE] Split `cortex_api` recording rule group into three groups. This is a workaround for large clusters where this group can become slow to evaluate. [#401](https://github.com/grafana/cortex-jsonnet/pull/401)
* [CHANGE] Increased `CortexIngesterReachingSeriesLimit` warning threshold from 70% to 80% and critical threshold from 85% to 90%. [#404](https://github.com/grafana/cortex-jsonnet/pull/404)
* [CHANGE] Raised `CortexKVStoreFailure` alert severity from warning to critical. #493
* [CHANGE] Increase `CortexRolloutStuck` alert "for" duration from 15m to 30m. #493 #573
* [CHANGE] The Alertmanager and Ruler compiled dashboards (`alertmanager.json` and `ruler.json`) have been respectively renamed to `mimir-alertmanager.json` and `mimir-ruler.json`. #869
* [CHANGE] Removed `cortex_overrides_metric` from `_config`. #871
* [CHANGE] Renamed recording rule groups (`cortex_` prefix changed to `mimir_`). #871
* [CHANGE] Alerts name prefix has been changed from `Cortex` to `Mimir` (eg. alert `CortexIngesterUnhealthy` has been renamed to `MimirIngesterUnhealthy`). #879
* [CHANGE] Enabled resources dashboards by default. Can be disabled setting `resources_dashboards_enabled` config field to `false`. #920
* [FEATURE] Added `Cortex / Overrides` dashboard, displaying default limits and per-tenant overrides applied to Mimir. #673
* [FEATURE] Added `Mimir / Tenants` and `Mimir / Top tenants` dashboards, displaying user-based metrics. #776
* [FEATURE] Added querier autoscaling panels and alerts. #1006 #1016
* [FEATURE] Mimir / Top tenants dashboard now has tenants ranked by rule group size and evaluation time. #1338
* [ENHANCEMENT] cortex-mixin: Make `cluster_namespace_deployment:kube_pod_container_resource_requests_{cpu_cores,memory_bytes}:sum` backwards compatible with `kube-state-metrics` v2.0.0. [#317](https://github.com/grafana/cortex-jsonnet/pull/317)
* [ENHANCEMENT] Cortex-mixin: Include `cortex-gw-internal` naming variation in default `gateway` job names. [#328](https://github.com/grafana/cortex-jsonnet/pull/328)
* [ENHANCEMENT] Ruler dashboard: added object storage metrics. [#354](https://github.com/grafana/cortex-jsonnet/pull/354)
* [ENHANCEMENT] Alertmanager dashboard: added object storage metrics. [#354](https://github.com/grafana/cortex-jsonnet/pull/354)
* [ENHANCEMENT] Added documentation text panels and descriptions to reads and writes dashboards. [#324](https://github.com/grafana/cortex-jsonnet/pull/324)
* [ENHANCEMENT] Dashboards: defined container functions for common resources panels: containerDiskWritesPanel, containerDiskReadsPanel, containerDiskSpaceUtilization. [#331](https://github.com/grafana/cortex-jsonnet/pull/331)
* [ENHANCEMENT] cortex-mixin: Added `alert_excluded_routes` config to exclude specific routes from alerts. [#338](https://github.com/grafana/cortex-jsonnet/pull/338)
* [ENHANCEMENT] Added `CortexMemcachedRequestErrors` alert. [#346](https://github.com/grafana/cortex-jsonnet/pull/346)
* [ENHANCEMENT] Ruler dashboard: added "Per route p99 latency" panel in the "Configuration API" row. [#353](https://github.com/grafana/cortex-jsonnet/pull/353)
* [ENHANCEMENT] Increased the `for` duration of the `CortexIngesterReachingSeriesLimit` warning alert to 3h. [#362](https://github.com/grafana/cortex-jsonnet/pull/362)
* [ENHANCEMENT] Added a new tier (`medium_small_user`) so we have another tier between 100K and 1Mil active series. [#364](https://github.com/grafana/cortex-jsonnet/pull/364)
* [ENHANCEMENT] Extend Alertmanager dashboard: [#313](https://github.com/grafana/cortex-jsonnet/pull/313)
  * "Tenants" stat panel - shows number of discovered tenant configurations.
  * "Replication" row - information about the replication of tenants/alerts/silences over instances.
  * "Tenant Configuration Sync" row - information about the configuration sync procedure.
  * "Sharding Initial State Sync" row - information about the initial state sync procedure when sharding is enabled.
  * "Sharding Runtime State Sync" row - information about various state operations which occur when sharding is enabled (replication, fetch, marge, persist).
* [ENHANCEMENT] Update gsutil command for `not healthy index found` playbook [#370](https://github.com/grafana/cortex-jsonnet/pull/370)
* [ENHANCEMENT] Added Alertmanager alerts and playbooks covering configuration syncs and sharding operation: [#377 [#378](https://github.com/grafana/cortex-jsonnet/pull/378)
  * `CortexAlertmanagerSyncConfigsFailing`
  * `CortexAlertmanagerRingCheckFailing`
  * `CortexAlertmanagerPartialStateMergeFailing`
  * `CortexAlertmanagerReplicationFailing`
  * `CortexAlertmanagerPersistStateFailing`
  * `CortexAlertmanagerInitialSyncFailed`
* [ENHANCEMENT] Add recording rules to improve responsiveness of Alertmanager dashboard. [#387](https://github.com/grafana/cortex-jsonnet/pull/387)
* [ENHANCEMENT] Add `CortexRolloutStuck` alert. [#405](https://github.com/grafana/cortex-jsonnet/pull/405)
* [ENHANCEMENT] Added `CortexKVStoreFailure` alert. [#406](https://github.com/grafana/cortex-jsonnet/pull/406)
* [ENHANCEMENT] Use configured `ruler` jobname for ruler dashboard panels. [#409](https://github.com/grafana/cortex-jsonnet/pull/409)
* [ENHANCEMENT] Add ability to override `datasource` for generated dashboards. [#407](https://github.com/grafana/cortex-jsonnet/pull/407)
* [ENHANCEMENT] Use alertmanager jobname for alertmanager dashboard panels [#411](https://github.com/grafana/cortex-jsonnet/pull/411)
* [ENHANCEMENT] Added `CortexDistributorReachingInflightPushRequestLimit` alert. [#408](https://github.com/grafana/cortex-jsonnet/pull/408)
* [ENHANCEMENT] Added `CortexReachingTCPConnectionsLimit` alert. #403
* [ENHANCEMENT] Added "Cortex / Writes Networking" and "Cortex / Reads Networking" dashboards. #405
* [ENHANCEMENT] Improved "Queue length" panel in "Cortex / Queries" dashboard. #408
* [ENHANCEMENT] Add `CortexDistributorReachingInflightPushRequestLimit` alert and playbook. #401
* [ENHANCEMENT] Added "Recover accidentally deleted blocks (Google Cloud specific)" playbook. #475
* [ENHANCEMENT] Added support to multi-zone store-gateway deployments. #608 #615
* [ENHANCEMENT] Show supplementary alertmanager services in the Rollout Progress dashboard. #738 #855
* [ENHANCEMENT] Added `mimir` to default job names. This makes dashboards and alerts working when Mimir is installed in single-binary mode and the deployment is named `mimir`. #921
* [ENHANCEMENT] Introduced a new alert for the Alertmanager: `MimirAlertmanagerAllocatingTooMuchMemory`. It has two severities based on the memory usage against limits, a `warning` level at 80% and a `critical` level at 90%. #1206
* [ENHANCEMENT] Faster memcached cache requests. #2720
* [BUGFIX] Fixed `CortexIngesterHasNotShippedBlocks` alert false positive in case an ingester instance had ingested samples in the past, then no traffic was received for a long period and then it started receiving samples again. [#308](https://github.com/grafana/cortex-jsonnet/pull/308)
* [BUGFIX] Fixed `CortexInconsistentRuntimeConfig` metric. [#335](https://github.com/grafana/cortex-jsonnet/pull/335)
* [BUGFIX] Fixed scaling dashboard to correctly work when a Cortex service deployment spans across multiple zones (a zone is expected to have the `zone-[a-z]` suffix). [#365](https://github.com/grafana/cortex-jsonnet/pull/365)
* [BUGFIX] Fixed rollout progress dashboard to correctly work when a Cortex service deployment spans across multiple zones (a zone is expected to have the `zone-[a-z]` suffix). [#366](https://github.com/grafana/cortex-jsonnet/pull/366)
* [BUGFIX] Fixed rollout progress dashboard to include query-scheduler too. [#376](https://github.com/grafana/cortex-jsonnet/pull/376)
* [BUGFIX] Upstream recording rule `node_namespace_pod_container:container_cpu_usage_seconds_total:sum_irate` renamed. [#379](https://github.com/grafana/cortex-jsonnet/pull/379)
* [BUGFIX] Fixed writes/reads/alertmanager resources dashboards to use `$._config.job_names.gateway`. [#403](https://github.com/grafana/cortex-jsonnet/pull/403)
* [BUGFIX] Span the annotation.message in alerts as YAML multiline strings. [#412](https://github.com/grafana/cortex-jsonnet/pull/412)
* [BUGFIX] Fixed "Instant queries / sec" in "Cortex / Reads" dashboard. #445
* [BUGFIX] Fixed and added missing KV store panels in Writes, Reads, Ruler and Compactor dashboards. #448
* [BUGFIX] Fixed Alertmanager dashboard when alertmanager is running as part of single binary. #1064
* [BUGFIX] Fixed Ruler dashboard when ruler is running as part of single binary. #1260
* [BUGFIX] Query-frontend: fixed bad querier status code mapping with query-sharding enabled. #1227

### Jsonnet

_Changes since `grafana/cortex-jsonnet` `1.9.0`._

* [CHANGE] Removed chunks storage support. #639
  * Removed the following fields from `_config`:
    * `storage_engine` (defaults to `blocks`)
    * `querier_second_storage_engine` (not supported anymore)
    * `table_manager_enabled`, `table_prefix`
    * `memcached_index_writes_enabled` and `memcached_index_writes_max_item_size_mb`
    * `storeMemcachedChunksConfig`
    * `storeConfig`
    * `max_chunk_idle`
    * `schema` (the schema configmap is still added for backward compatibility reasons)
    * `bigtable_instance` and `bigtable_project`
    * `client_configs`
    * `enabledBackends`
    * `storage_backend`
    * `cassandra_addresses`
    * `s3_bucket_name`
    * `ingester_deployment_without_wal` (was only used by chunks storage)
    * `ingester` (was only used to configure chunks storage WAL)
  * Removed the following CLI flags from `ingester_args`:
    * `ingester.max-chunk-age`
    * `ingester.max-stale-chunk-idle`
    * `ingester.max-transfer-retries`
    * `ingester.retain-period`
* [CHANGE] Changed `overrides-exporter.libsonnet` from being based on cortex-tools to Mimir `overrides-exporter` target. #646
* [CHANGE] Store gateway: set `-blocks-storage.bucket-store.index-cache.memcached.max-get-multi-concurrency`,
  `-blocks-storage.bucket-store.chunks-cache.memcached.max-get-multi-concurrency`,
  `-blocks-storage.bucket-store.metadata-cache.memcached.max-get-multi-concurrency`,
  `-blocks-storage.bucket-store.index-cache.memcached.max-idle-connections`,
  `-blocks-storage.bucket-store.chunks-cache.memcached.max-idle-connections`,
  `-blocks-storage.bucket-store.metadata-cache.memcached.max-idle-connections` to 100 [#414](https://github.com/grafana/cortex-jsonnet/pull/414)
* [CHANGE] Alertmanager: mounted overrides configmap to alertmanager too. [#315](https://github.com/grafana/cortex-jsonnet/pull/315)
* [CHANGE] Memcached: upgraded memcached from `1.5.17` to `1.6.9`. [#316](https://github.com/grafana/cortex-jsonnet/pull/316)
* [CHANGE] Store-gateway: increased memory request and limit respectively from 6GB / 6GB to 12GB / 18GB. [#322](https://github.com/grafana/cortex-jsonnet/pull/322)
* [CHANGE] Store-gateway: increased `-blocks-storage.bucket-store.max-chunk-pool-bytes` from 2GB (default) to 12GB. [#322](https://github.com/grafana/cortex-jsonnet/pull/322)
* [CHANGE] Ingester/Ruler: set `-server.grpc-max-send-msg-size-bytes` and `-server.grpc-max-send-msg-size-bytes` to sensible default values (10MB). [#326](https://github.com/grafana/cortex-jsonnet/pull/326)
* [CHANGE] Decreased `-server.grpc-max-concurrent-streams` from 100k to 10k. [#369](https://github.com/grafana/cortex-jsonnet/pull/369)
* [CHANGE] Decreased blocks storage ingesters graceful termination period from 80m to 20m. [#369](https://github.com/grafana/cortex-jsonnet/pull/369)
* [CHANGE] Increase the rules per group and rule groups limits on different tiers. [#396](https://github.com/grafana/cortex-jsonnet/pull/396)
* [CHANGE] Removed `max_samples_per_query` limit, since it only works with chunks and only when using `-distributor.shard-by-all-labels=false`. [#397](https://github.com/grafana/cortex-jsonnet/pull/397)
* [CHANGE] Removed chunks storage query sharding config support. The following config options have been removed: [#398](https://github.com/grafana/cortex-jsonnet/pull/398)
  * `_config` > `queryFrontend` > `shard_factor`
  * `_config` > `queryFrontend` > `sharded_queries_enabled`
  * `_config` > `queryFrontend` > `query_split_factor`
* [CHANGE] Rename ruler_s3_bucket_name and ruler_gcs_bucket_name to ruler_storage_bucket_name: [#415](https://github.com/grafana/cortex-jsonnet/pull/415)
* [CHANGE] Fine-tuned rolling update policy for distributor, querier, query-frontend, query-scheduler. [#420](https://github.com/grafana/cortex-jsonnet/pull/420)
* [CHANGE] Increased memcached metadata/chunks/index-queries max connections from 4k to 16k. [#420](https://github.com/grafana/cortex-jsonnet/pull/420)
* [CHANGE] Disabled step alignment in query-frontend to be compliant with PromQL. [#420](https://github.com/grafana/cortex-jsonnet/pull/420)
* [CHANGE] Do not limit compactor CPU and request a number of cores equal to the configured concurrency. [#420](https://github.com/grafana/cortex-jsonnet/pull/420)
* [CHANGE] Configured split-and-merge compactor. #853
  * The following CLI flags are set on compactor:
    * `-compactor.split-and-merge-shards=0`
    * `-compactor.compactor-tenant-shard-size=1`
    * `-compactor.split-groups=1`
    * `-compactor.max-opening-blocks-concurrency=4`
    * `-compactor.max-closing-blocks-concurrency=2`
    * `-compactor.symbols-flushers-concurrency=4`
  * The following per-tenant overrides have been set on `super_user` and `mega_user` classes:
    ```
    compactor_split_and_merge_shards: 2,
    compactor_tenant_shard_size: 2,
    compactor_split_groups: 2,
    ```
* [CHANGE] The entrypoint file to include has been renamed from `cortex.libsonnet` to `mimir.libsonnet`. #897
* [CHANGE] The default image config field has been renamed from `cortex` to `mimir`. #896
   ```
   {
     _images+:: {
       mimir: '...',
     },
   }
   ```
* [CHANGE] Removed `cortex_` prefix from config fields. #898
  * The following config fields have been renamed:
    * `cortex_bucket_index_enabled` renamed to `bucket_index_enabled`
    * `cortex_compactor_cleanup_interval` renamed to `compactor_cleanup_interval`
    * `cortex_compactor_data_disk_class` renamed to `compactor_data_disk_class`
    * `cortex_compactor_data_disk_size` renamed to `compactor_data_disk_size`
    * `cortex_compactor_max_concurrency` renamed to `compactor_max_concurrency`
    * `cortex_distributor_allow_multiple_replicas_on_same_node` renamed to `distributor_allow_multiple_replicas_on_same_node`
    * `cortex_ingester_data_disk_class` renamed to `ingester_data_disk_class`
    * `cortex_ingester_data_disk_size` renamed to `ingester_data_disk_size`
    * `cortex_querier_allow_multiple_replicas_on_same_node` renamed to `querier_allow_multiple_replicas_on_same_node`
    * `cortex_query_frontend_allow_multiple_replicas_on_same_node` renamed to `query_frontend_allow_multiple_replicas_on_same_node`
    * `cortex_query_sharding_enabled` renamed to `query_sharding_enabled`
    * `cortex_query_sharding_msg_size_factor` renamed to `query_sharding_msg_size_factor`
    * `cortex_ruler_allow_multiple_replicas_on_same_node` renamed to `ruler_allow_multiple_replicas_on_same_node`
    * `cortex_store_gateway_data_disk_class` renamed to `store_gateway_data_disk_class`
    * `cortex_store_gateway_data_disk_size` renamed to `store_gateway_data_disk_size`
* [CHANGE] The overrides configmap default mountpoint has changed from `/etc/cortex` to `/etc/mimir`. It can be customized via the `overrides_configmap_mountpoint` config field. #899
* [CHANGE] Enabled in the querier the features to query label names with matchers, PromQL at modifier and query long-term storage for labels. #905
* [CHANGE] Reduced TSDB blocks retention on ingesters disk from 96h to 24h. #905
* [CHANGE] Enabled closing of idle TSDB in ingesters. #905
* [CHANGE] Disabled TSDB isolation in ingesters for better performances. #905
* [CHANGE] Changed log level of querier, query-frontend, query-scheduler and alertmanager from `debug` to `info`. #905
* [CHANGE] Enabled attributes in-memory cache in store-gateway. #905
* [CHANGE] Configured store-gateway to not load blocks containing samples more recent than 10h (because such samples are queried from ingesters). #905
* [CHANGE] Dynamically compute `-compactor.deletion-delay` based on other settings, in order to reduce the deletion delay as much as possible and lower the number of live blocks in the storage. #907
* [CHANGE] The config field `distributorConfig` has been renamed to `ingesterRingClientConfig`. Config field `ringClient` has been removed in favor of `ingesterRingClientConfig`. #997 #1057
* [CHANGE] Gossip.libsonnet has been fixed to modify all ring configurations, not only the ingester ring config. Furthermore it now supports migration via multi KV store. #1057 #1099
* [CHANGE] Changed the default of `bucket_index_enabled` to `true`. #924
* [CHANGE] Remove the support for the test-exporter. #1133
* [CHANGE] Removed `$.distributor_deployment_labels`, `$.ingester_deployment_labels` and `$.querier_deployment_labels` fields, that were used by gossip.libsonnet to inject additional label. Now the label is injected directly into pods of statefulsets and deployments. #1297
* [CHANGE] Disabled `-ingester.readiness-check-ring-health`. #1352
* [CHANGE] Changed Alertmanager CPU request from `100m` to `2` cores, and memory request from `1Gi` to `10Gi`. Set Alertmanager memory limit to `15Gi`. #1206
* [CHANGE] gossip.libsonnet has been renamed to memberlist.libsonnet, and is now imported by default. Use of memberlist for ring is enabled by setting `_config.memberlist_ring_enabled` to true. #1526
* [FEATURE] Added query sharding support. It can be enabled setting `cortex_query_sharding_enabled: true` in the `_config` object. #653
* [FEATURE] Added shuffle-sharding support. It can be enabled and configured using the following config: #902
   ```
   _config+:: {
     shuffle_sharding:: {
       ingester_write_path_enabled: true,
       ingester_read_path_enabled: true,
       querier_enabled: true,
       ruler_enabled: true,
       store_gateway_enabled: true,
     },
   }
   ```
* [FEATURE] Added multi-zone ingesters and store-gateways support. #1352 #1552
* [ENHANCEMENT] Add overrides config to compactor. This allows setting retention configs per user. [#386](https://github.com/grafana/cortex-jsonnet/pull/386)
* [ENHANCEMENT] Added 256MB memory ballast to querier. [#369](https://github.com/grafana/cortex-jsonnet/pull/369)
* [ENHANCEMENT] Update `etcd-operator` to latest version (see https://github.com/grafana/jsonnet-libs/pull/480). [#263](https://github.com/grafana/cortex-jsonnet/pull/263)
* [ENHANCEMENT] Add support for Azure storage in Alertmanager configuration. [#381](https://github.com/grafana/cortex-jsonnet/pull/381)
* [ENHANCEMENT] Add support for running Alertmanager in sharding mode. [#394](https://github.com/grafana/cortex-jsonnet/pull/394)
* [ENHANCEMENT] Allow to customize PromQL engine settings via `queryEngineConfig`. [#399](https://github.com/grafana/cortex-jsonnet/pull/399)
* [ENHANCEMENT] Define Azure object storage ruler args. [#416](https://github.com/grafana/cortex-jsonnet/pull/416)
* [ENHANCEMENT] Added the following config options to allow to schedule multiple replicas of the same service on the same node: [#418](https://github.com/grafana/cortex-jsonnet/pull/418)
  * `cortex_distributor_allow_multiple_replicas_on_same_node`
  * `cortex_ruler_allow_multiple_replicas_on_same_node`
  * `cortex_querier_allow_multiple_replicas_on_same_node`
  * `cortex_query_frontend_allow_multiple_replicas_on_same_node`
* [BUGFIX] Alertmanager: fixed `--alertmanager.cluster.peers` CLI flag passed to alertmanager when HA is enabled. [#329](https://github.com/grafana/cortex-jsonnet/pull/329)
* [BUGFIX] Fixed `-distributor.extend-writes` setting on ruler when `unregister_ingesters_on_shutdown` is disabled. [#369](https://github.com/grafana/cortex-jsonnet/pull/369)
* [BUGFIX] Treat `compactor_blocks_retention_period` type as string rather than int.[#395](https://github.com/grafana/cortex-jsonnet/pull/395)
* [BUGFIX] Pass `-ruler-storage.s3.endpoint` to ruler when using S3. [#421](https://github.com/grafana/cortex-jsonnet/pull/421)
* [BUGFIX] Remove service selector on label `gossip_ring_member` from other services than `gossip-ring`. [#1008](https://github.com/grafana/mimir/pull/1008)
* [BUGFIX] Rename `-ingester.readiness-check-ring-health` to `-ingester.ring.readiness-check-ring-health`, to reflect current name of flag. #1460

### Mimirtool

_Changes since cortextool `0.10.7`._

* [CHANGE] The following environment variables have been renamed: #883
  * `CORTEX_ADDRESS` to `MIMIR_ADDRESS`
  * `CORTEX_API_USER` to `MIMIR_API_USER`
  * `CORTEX_API_KEY` to `MIMIR_API_KEY`
  * `CORTEX_TENANT_ID` to `MIMIR_TENANT_ID`
  * `CORTEX_TLS_CA_PATH` to `MIMIR_TLS_CA_PATH`
  * `CORTEX_TLS_CERT_PATH` to `MIMIR_TLS_CERT_PATH`
  * `CORTEX_TLS_KEY_PATH` to `MIMIR_TLS_KEY_PATH`
* [CHANGE] Change `cortex` backend to `mimir`. #883
* [CHANGE] Do not publish `mimirtool` binary for 386 windows architecture. #1263
* [CHANGE] `analyse` command has been renamed to `analyze`. #1318
* [FEATURE] Support Arm64 on Darwin for all binaries (benchtool etc). https://github.com/grafana/cortex-tools/pull/215
* [ENHANCEMENT] Correctly support federated rules. #823
* [BUGFIX] Fix `cortextool rules` legends displaying wrong symbols for updates and deletions. https://github.com/grafana/cortex-tools/pull/226

### Query-tee

_Changes since Cortex `1.10.0`._

* [ENHANCEMENT] Added `/api/v1/query_exemplars` API endpoint support (no results comparison). #168
* [ENHANCEMENT] Add a flag (`--proxy.compare-use-relative-error`) in the query-tee to compare floating point values using relative error. #208
* [ENHANCEMENT] Add a flag (`--proxy.compare-skip-recent-samples`) in the query-tee to skip comparing recent samples. By default samples not older than 1 minute are skipped. #234
* [BUGFIX] Fixes a panic in the query-tee when comparing result. #207
* [BUGFIX] Ensure POST requests are handled correctly #286

### Blocksconvert

_Changes since Cortex `1.10.0`._

* [CHANGE] Blocksconvert tool was removed from Mimir. #637

### Metaconvert

_Changes since Cortex `1.10.0`._

* [CHANGE] `thanosconvert` tool has been renamed to `metaconvert`. `-config.file` option has been removed, while it now requires `-tenant` option to work on single tenant only. It now also preserves labels recognized by Mimir. #1120

### Test-exporter

_Changes since Cortex `1.10.0`._

* [CHANGE] Removed the test-exporter tool. #1133

### Tools

_Changes since Cortex `1.10.0`._

* [CHANGE] Removed `query-audit`. You can use `query-tee` to compare query results and performances of two Grafana Mimir backends. #1380

## [Cortex 1.10.0 CHANGELOG](https://github.com/grafana/mimir/blob/a13959db5d38ff65c2b7ef52c56331d2f4dbc00c/CHANGELOG.md#cortex-1100--2021-08-03)<|MERGE_RESOLUTION|>--- conflicted
+++ resolved
@@ -42,11 +42,8 @@
 * [BUGFIX] Query-frontend: Fix issue where queriers may receive a `rpc error: code = Internal desc = cardinality violation: expected <EOF> for non server-streaming RPCs, but received another message` error while sending a query result to a query-frontend if remote execution is enabled. #13147
 * [BUGFIX] Querier: Fix issue where cancelled queries may cause a `error notifying scheduler about finished query` message to be logged. #13186
 * [BUGFIX] Memcached: Ignore invalid responses when discovering cache servers using `dnssrv+` or `dnssrvnoa+` service discovery prefixes. #13194
-<<<<<<< HEAD
+* [BUGFIX] Querier: Fix issue where evaluation metrics and logs aren't emitted if remote execution is enabled. #13207
 * [BUGFIX] Query-frontend: Fix issue where queries containing subqueries could fail with `slice capacity must be a power of two, but is X` if remote execution is enabled. #13211
-=======
-* [BUGFIX] Querier: Fix issue where evaluation metrics and logs aren't emitted if remote execution is enabled. #13207
->>>>>>> 23a8d277
 
 ### Mixin
 
