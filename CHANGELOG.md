--- conflicted
+++ resolved
@@ -10,11 +10,8 @@
 * [FEATURE] Continuous-test: now runable as a module with `mimir -target=continuous-test`. #7747
 * [FEATURE] Store-gateway: Allow specific tenants to be enabled or disabled via `-store-gateway.enabled-tenants` or `-store-gateway.disabled-tenants` CLI flags or their corresponding YAML settings. #7653
 * [FEATURE] New `-<prefix>.s3.bucket-lookup-type` flag configures lookup style type, used to access bucket in s3 compatible providers. #7684
-<<<<<<< HEAD
 * [FEATURE] New `/ingester/unregister-on-shutdown` HTTP endpoint allows dynamic access to ingesters' `-ingester.ring.unregister-on-shutdown` configuration. #5901
-=======
 * [FEATURE] Querier: add experimental streaming PromQL engine, enabled with `-querier.promql-engine=streaming`. #7693
->>>>>>> 4a6eedd5
 * [FEATURE] Server: added experimental [PROXY protocol support](https://www.haproxy.org/download/2.3/doc/proxy-protocol.txt). The PROXY protocol support can be enabled via `-server.proxy-protocol-enabled=true`. When enabled, the support is added both to HTTP and gRPC listening ports. #7698
 * [ENHANCEMENT] Store-gateway: merge series from different blocks concurrently. #7456
 * [ENHANCEMENT] Store-gateway: Add `stage="wait_max_concurrent"` to `cortex_bucket_store_series_request_stage_duration_seconds` which records how long the query had to wait for its turn for `-blocks-storage.bucket-store.max-concurrent`. #7609
