--- conflicted
+++ resolved
@@ -14,11 +14,8 @@
 * [ENHANCEMENT] Querier: reduce CPU utilisation when shuffle sharding is enabled with large shard sizes. #4851
 * [ENHANCEMENT] Packaging: facilitate configuration management by instructing systemd to start mimir with a configuration file. #4810
 * [ENHANCEMENT] Store-gateway: reduce memory allocations when looking up postings from cache. #4861 #4869
-<<<<<<< HEAD
 * [ENHANCEMENT] Alertmanager: Add additional template function `queryFromGeneratorURL` returning query URL decoded query from the `GeneratorURL` field of an alert. #4301
-=======
 * [ENHANCEMENT] Go: update to 1.20.4. #4092
->>>>>>> 667e1b62
 * [BUGFIX] Metadata API: Mimir will now return an empty object when no metadata is available, matching Prometheus. #4782
 * [BUGFIX] Store-gateway: add collision detection on expanded postings and individual postings cache keys. #4770
 
