# Changelog

## main / unreleased

### Grafana Mimir

* [CHANGE] Update Go version to 1.21.0. #5734
* [CHANGE] Store-gateway: skip verifying index header integrity upon loading. To enable verification set `blocks_storage.bucket_store.index_header.verify_on_load: true`.
* [CHANGE] Querier: change the default value of the experimental `-querier.streaming-chunks-per-ingester-buffer-size` flag to 256. #5203
* [CHANGE] Querier: only initiate query requests to ingesters in the `ACTIVE` state in the ring. #5342
* [CHANGE] Querier: Renamed `-querier.prefer-streaming-chunks` to `-querier.prefer-streaming-chunks-from-ingesters` to enable streaming chunks from ingesters to queriers. #5182
* [CHANGE] Querier: `-query-frontend.cache-unaligned-requests` has been moved from a global flag to a per-tenant override. #5312
* [CHANGE] Ingester: removed `cortex_ingester_shipper_dir_syncs_total` and `cortex_ingester_shipper_dir_sync_failures_total` metrics. The former metric was not much useful, and the latter was never incremented. #5396
* [CHANGE] Ingester: Do not log errors related to hitting per-instance limits to reduce resource usage when ingesters are under pressure. #5585
* [CHANGE] gRPC clients: use default connect timeout of 5s, and therefore enable default connect backoff max delay of 5s. #5562
* [CHANGE] The `-shutdown-delay` flag is no longer experimental. #5701
* [CHANGE] The `-validation.create-grace-period` is now enforced in the ingester too, other than distributor and query-frontend. If you've configured `-validation.create-grace-period` then make sure the configuration is applied to ingesters too. #5712
* [CHANGE] The `-validation.create-grace-period` is now enforced for examplars too in the distributor. If an examplar has timestamp greater than "now + grace_period", then the exemplar will be dropped and the metric `cortex_discarded_exemplars_total{reason="exemplar_too_far_in_future",user="..."}` increased. #5761
* [CHANGE] Store-gateway: deprecate configuration parameters for index header under `blocks-storage.bucket-store` and use a new configurations in `blocks-storage.bucket-store.index-header`, deprecated configuration will be removed in Mimir 2.12. Configuration changes: #5726
  * `-blocks-storage.bucket-store.index-header-lazy-loading-enabled` is deprecated, use the new configuration `-blocks-storage.bucket-store.index-header.lazy-loading-enabled`
  * `-blocks-storage.bucket-store.index-header-lazy-loading-idle-timeout` is deprecated, use the new configuration `-blocks-storage.bucket-store.index-header.lazy-loading-idle-timeout`
  * `-blocks-storage.bucket-store.index-header-lazy-loading-concurrency` is deprecated, use the new configuration `-blocks-storage.bucket-store.index-header.lazy-loading-concurrency`
* [FEATURE] Introduced `distributor.service_overload_status_code_on_rate_limit_enabled` flag for configuring status code to 529 instead of 429 upon rate limit exhaustion. #5752
* [FEATURE] Cardinality API: Add a new `count_method` parameter which enables counting active series #5136
* [FEATURE] Query-frontend: added experimental support to cache cardinality, label names and label values query responses. The cache will be used when `-query-frontend.cache-results` is enabled, and `-query-frontend.results-cache-ttl-for-cardinality-query` or `-query-frontend.results-cache-ttl-for-labels-query` set to a value greater than 0. The following metrics have been added to track the query results cache hit ratio per `request_type`: #5212 #5235 #5426 #5524
  * `cortex_frontend_query_result_cache_requests_total{request_type="query_range|cardinality|label_names_and_values"}`
  * `cortex_frontend_query_result_cache_hits_total{request_type="query_range|cardinality|label_names_and_values"}`
* [FEATURE] Added `-<prefix>.s3.list-objects-version` flag to configure the S3 list objects version.
* [FEATURE] Ingester: Add optional CPU/memory utilization based read request limiting, considered experimental. Disabled by default, enable by configuring limits via both of the following flags: #5012 #5392 #5394 #5526 #5508 #5704
  * `-ingester.read-path-cpu-utilization-limit`
  * `-ingester.read-path-memory-utilization-limit`
  * `-ingester.log-utilization-based-limiter-cpu-samples`
* [FEATURE] Ruler: Support filtering results from rule status endpoint by `file`, `rule_group` and `rule_name`. #5291
* [FEATURE] Ingester: add experimental support for creating tokens by using spread minimizing strategy. This can be enabled with `-ingester.ring.token-generation-strategy: spread-minimizing` and `-ingester.ring.spread-minimizing-zones: <all available zones>`. In that case `-ingester.ring.tokens-file-path` must be empty. #5308 #5324
* [FEATURE] Storegateway: Persist sparse index-headers to disk and read from disk on index-header loads instead of reconstructing. #5465 #5651 #5726
* [FEATURE] Ingester: add experimental CLI flag `-ingester.ring.spread-minimizing-join-ring-in-order` that allows an ingester to register tokens in the ring only after all previous ingesters (with ID lower than its own ID) have already been registered. #5541
* [FEATURE] Ingester: add experimental support to compact the TSDB Head when the number of in-memory series is equal or greater than `-blocks-storage.tsdb.early-head-compaction-min-in-memory-series`, and the ingester estimates that the per-tenant TSDB Head compaction will reduce in-memory series by at least `-blocks-storage.tsdb.early-head-compaction-min-estimated-series-reduction-percentage`. #5371
* [FEATURE] Ingester: add new metrics for tracking native histograms in active series: `cortex_ingester_active_native_histogram_series`, `cortex_ingester_active_native_histogram_series_custom_tracker`, `cortex_ingester_active_native_histogram_buckets`, `cortex_ingester_active_native_histogram_buckets_custom_tracker`. The first 2 are the subsets of the existing and unmodified `cortex_ingester_active_series` and `cortex_ingester_active_series_custom_tracker` respectively, only tracking native histogram series, and the last 2 are the equivalents for tracking the number of buckets in native histogram series. #5318
* [FEATURE] Add experimental CLI flag `-<prefix>.s3.native-aws-auth-enabled` that allows to enable the default credentials provider chain of the AWS SDK. #5636
* [FEATURE] Distributor: add experimental support for circuit breaking when writing to ingesters via `-ingester.client.circuit-breaker.enabled`, `-ingester.client.circuit-breaker.failure-threshold`, or `-ingester.client.circuit-breaker.cooldown-period` or their corresponding YAML. #5650
* [ENHANCEMENT] Overrides-exporter: Add new metrics for write path and alertmanager (`max_global_metadata_per_user`, `max_global_metadata_per_metric`, `request_rate`, `request_burst_size`, `alertmanager_notification_rate_limit`, `alertmanager_max_dispatcher_aggregation_groups`, `alertmanager_max_alerts_count`, `alertmanager_max_alerts_size_bytes`) and added flag `-overrides-exporter.enabled-metrics` to explicitly configure desired metrics, e.g. `-overrides-exporter.enabled-metrics=request_rate,ingestion_rate`. Default value for this flag is: `ingestion_rate,ingestion_burst_size,max_global_series_per_user,max_global_series_per_metric,max_global_exemplars_per_user,max_fetched_chunks_per_query,max_fetched_series_per_query,ruler_max_rules_per_rule_group,ruler_max_rule_groups_per_tenant`. #5376
* [ENHANCEMENT] Cardinality API: When zone aware replication is enabled, the label values cardinality API can now tolerate single zone failure #5178
* [ENHANCEMENT] Distributor: optimize sending requests to ingesters when incoming requests don't need to be modified. For now this feature can be disabled by setting `-timeseries-unmarshal-caching-optimization-enabled=false`. #5137
* [ENHANCEMENT] Add advanced CLI flags to control gRPC client behaviour: #5161
  * `-<prefix>.connect-timeout`
  * `-<prefix>.connect-backoff-base-delay`
  * `-<prefix>.connect-backoff-max-delay`
  * `-<prefix>.initial-stream-window-size`
  * `-<prefix>.initial-connection-window-size`
* [ENHANCEMENT] Query-frontend: added "response_size_bytes" field to "query stats" log. #5196
* [ENHANCEMENT] Querier: Refine error messages for per-tenant query limits, informing the user of the preferred strategy for not hitting the limit, in addition to how they may tweak the limit. #5059
* [ENHANCEMENT] Distributor: optimize sending of requests to ingesters by reusing memory buffers for marshalling requests. This optimization can be enabled by setting `-distributor.write-requests-buffer-pooling-enabled` to `true`. #5195 #5805
* [ENHANCEMENT] Querier: add experimental `-querier.minimize-ingester-requests` option to initially query only the minimum set of ingesters required to reach quorum. #5202 #5259 #5263
* [ENHANCEMENT] Querier: improve error message when streaming chunks from ingesters to queriers and a query limit is reached. #5245
* [ENHANCEMENT] Use new data structure for labels, to reduce memory consumption. #3555 #5731
* [ENHANCEMENT] Update alpine base image to 3.18.2. #5276
* [ENHANCEMENT] Ruler: add `cortex_ruler_sync_rules_duration_seconds` metric, tracking the time spent syncing all rule groups owned by the ruler instance. #5311
* [ENHANCEMENT] Store-gateway: add experimental `blocks-storage.bucket-store.index-header-lazy-loading-concurrency` config option to limit the number of concurrent index-headers loads when lazy loading. #5313 #5605
* [ENHANCEMENT] Ingester and querier: improve level of detail in traces emitted for queries that hit ingesters. #5315
* [ENHANCEMENT] Querier: add `cortex_querier_queries_rejected_total` metric that counts the number of queries rejected due to hitting a limit (eg. max series per query or max chunks per query). #5316 #5440 #5450
* [ENHANCEMENT] Querier: add experimental `-querier.minimize-ingester-requests-hedging-delay` option to initiate requests to further ingesters when request minimisation is enabled and not all initial requests have completed. #5368
* [ENHANCEMENT] Clarify docs for `-ingester.client.*` flags to make it clear that these are used by both queriers and distributors. #5375
* [ENHANCEMENT] Querier and store-gateway: add experimental support for streaming chunks from store-gateways to queriers while evaluating queries. This can be enabled with `-querier.prefer-streaming-chunks-from-store-gateways=true`. #5182
* [ENHANCEMENT] Querier: enforce `max-chunks-per-query` limit earlier in query processing when streaming chunks from ingesters to queriers to avoid unnecessarily consuming resources for queries that will be aborted. #5369 #5447
* [ENHANCEMENT] Ingester: added `cortex_ingester_shipper_last_successful_upload_timestamp_seconds` metric tracking the last successful TSDB block uploaded to the bucket (unix timestamp in seconds). #5396
* [ENHANCEMENT] Ingester: Add two metrics tracking resource utilization calculated by utilization based limiter: #5496
  * `cortex_ingester_utilization_limiter_current_cpu_load`: The current exponential weighted moving average of the ingester's CPU load
  * `cortex_ingester_utilization_limiter_current_memory_usage_bytes`: The current ingester memory utilization
* [ENHANCEMENT] Ruler: added `insight=true` field to ruler's prometheus component for rule evaluation logs. #5510
* [ENHANCEMENT] Distributor Ingester: Add metrics to count the number of requests rejected for hitting per-instance limits, `cortex_distributor_instance_rejected_requests_total` and `cortex_ingester_instance_rejected_requests_total` respectively. #5551
* [ENHANCEMENT] Distributor: add support for ingesting exponential histograms that are over the native histogram scale limit of 8 in OpenTelemetry format by downscaling them. #5532 #5607
* [ENHANCEMENT] General: buffered logging: #5506
  * `-log.buffered`: Enable buffered logging
* [ENHANCEMENT] Distributor: add more detailed information to traces generated while processing OTLP write requests. #5539
* [ENHANCEMENT] Distributor: improve performance ingesting OTLP payloads. #5531 #5607 #5616
* [ENHANCEMENT] Ingester: optimize label-values with matchers call when number of matched series is small. #5600
* [ENHANCEMENT] Compactor: Delete bucket-index, markers and debug files if there are no blocks left in the bucket index. This cleanup must be enabled by using `-compactor.no-blocks-file-cleanup-enabled` option. #5648
* [ENHANCEMENT] Ingester: reduce memory usage of active series tracker. #5665
* [ENHANCEMENT] Store-gateway: added `-store-gateway.sharding-ring.auto-forget-enabled` configuration parameter to control whether store-gateway auto-forget feature should be enabled or disabled (enabled by default). #5702
* [ENHANCEMENT] Compactor: added per tenant block upload counters `cortex_block_upload_api_blocks_total`, `cortex_block_upload_api_bytes_total`, and `cortex_block_upload_api_files_total`. #5738
* [ENHANCEMENT] Compactor: Verify time range of compacted block(s) matches the time range of input blocks. #5760
* [ENHANCEMENT] Querier: improved observability of calls to ingesters during queries. #5724
* [ENHANCEMENT] Compactor: block backfilling logging is now more verbose. #5711
* [ENHANCEMENT] Added support to rate limit application logs: #5764
  * `-log.rate-limit-enabled`
  * `-log.rate-limit-logs-per-second`
  * `-log.rate-limit-logs-per-second-burst`
* [ENHANCEMENT] Added `cortex_ingester_tsdb_head_min_timestamp_seconds` and `cortex_ingester_tsdb_head_max_timestamp_seconds` metrics which return min and max time of all TSDB Heads open in an ingester. #5786 #5815
* [ENHANCEMENT] Querier: cancel query requests to ingesters in a zone upon first error received from the zone, to reduce wasted effort spent computing results that won't be used #5764
* [ENHANCEMENT] Improve tracing of internal HTTP requests sent over httpgrpc #5782
* [ENHANCEMENT] Querier: add experimental per-query chunks limit based on an estimate of the number of chunks that will be sent from ingesters and store-gateways that is enforced earlier during query evaluation. This limit is disabled by default and can be configured with `-querier.max-estimated-fetched-chunks-per-query-multiplier`. #5765
<<<<<<< HEAD
* [ENHANCEMENT] Querier: improve observability of calls to store-gateways during queries. #5809
=======
* [ENHANCEMENT] Ingester: add UI for listing tenants with TSDB on given ingester and viewing details of tenants's TSDB on given ingester. #5803
>>>>>>> 057e3e4b
* [BUGFIX] Ingester: Handle when previous ring state is leaving and the number of tokens has changed. #5204
* [BUGFIX] Querier: fix issue where queries that use the `timestamp()` function fail with `execution: attempted to read series at index 0 from stream, but the stream has already been exhausted` if streaming chunks from ingesters to queriers is enabled. #5370
* [BUGFIX] memberlist: bring back `memberlist_client_kv_store_count` metric that used to exist in Cortex, but got lost during dskit updates before Mimir 2.0. #5377
* [BUGFIX] Querier: Pass on HTTP 503 query response code. #5364
* [BUGFIX] Store-gateway: Fix issue where stopping a store-gateway could cause all store-gateways to unload all blocks. #5464
* [BUGFIX] Allocate ballast in smaller blocks to avoid problem when entire ballast was kept in memory working set. #5565
* [BUGFIX] Querier: Retry frontend result notification when an error is returned. #5591
* [BUGFIX] Querier: fix issue where `cortex_ingester_client_request_duration_seconds` metric did not include streaming query requests that did not return any series. #5695
* [BUGFIX] Ingester: Fix ActiveSeries tracker double-counting series that have been deleted from the Head while still being active and then recreated again. #5678
* [BUGFIX] Ingester: Don't set "last update time" of TSDB into the future when opening TSDB. This could prevent detecting of idle TSDB for a long time, if sample in distant future was ingested. #5787
* [BUGFIX] Store-gateway: fix bug when lazy index header could be closed prematurely even when still in use. #5795
* [BUGFIX] Ruler: gracefully shut down rule evaluations. #5778

### Mixin

* [CHANGE] Dashboards: show all workloads in selected namespace on "rollout progress" dashboard. #5113
* [CHANGE] Dashboards: show the number of updated and ready pods for each workload in the "rollout progress" panel on the "rollout progress" dashboard. #5113
* [CHANGE] Dashboards: removed "Query results cache misses" panel on the "Mimir / Queries" dashboard. #5423
* [CHANGE] Dashboards: default to shared crosshair on all dashboards. #5489
* [CHANGE] Dashboards: sort variable drop-down lists from A to Z, rather than Z to A. #5490
* [CHANGE] Alerts: removed `MimirProvisioningTooManyActiveSeries` alert. You should configure `-ingester.instance-limits.max-series` and rely on `MimirIngesterReachingSeriesLimit` alert instead. #5593
* [CHANGE] Alerts: removed `MimirProvisioningTooManyWrites` alert. The alerting threshold used in this alert was chosen arbitrarily and ingesters receiving an higher number of samples / sec don't necessarily have any issue. You should rely on SLOs metrics and alerts instead. #5706
* [ENHANCEMENT] Dashboards: adjust layout of "rollout progress" dashboard panels so that the "rollout progress" panel doesn't require scrolling. #5113
* [ENHANCEMENT] Dashboards: show container name first in "pods count per version" panel on "rollout progress" dashboard. #5113
* [ENHANCEMENT] Dashboards: show time spend waiting for turn when lazy loading index headers in the "index-header lazy load gate latency" panel on the "queries" dashboard. #5313
* [ENHANCEMENT] Dashboards: split query results cache hit ratio by request type in "Query results cache hit ratio" panel on the "Mimir / Queries" dashboard. #5423
* [ENHANCEMENT] Dashboards: add "rejected queries" panel to "queries" dashboard. #5429
* [ENHANCEMENT] Dashboards: add native histogram active series and active buckets to "tenants" dashboard. #5543
* [ENHANCEMENT] Dashboards: add panels to "Mimir / Writes" for requests rejected for per-instance limits. #5638
* [ENHANCEMENT] Dashboards: rename "Blocks currently loaded" to "Blocks currently owned" in the "Mimir / Queries" dashboard. #5705
* [BUGFIX] Alerts: fix `MimirIngesterRestarts` to fire only when the ingester container is restarted, excluding the cases the pod is rescheduled. #5397
* [BUGFIX] Dashboards: fix "unhealthy pods" panel on "rollout progress" dashboard showing only a number rather than the name of the workload and the number of unhealthy pods if only one workload has unhealthy pods. #5113 #5200
* [BUGFIX] Alerts: fixed `MimirIngesterHasNotShippedBlocks` and `MimirIngesterHasNotShippedBlocksSinceStart` alerts. #5396
* [BUGFIX] Alerts: Fix `MimirGossipMembersMismatch` to include `admin-api` and custom compactor pods. `admin-api` is a GEM component. #5641 #5797

### Jsonnet

* [CHANGE] Removed `_config.querier.concurrency` configuration option and replaced it with `_config.querier_max_concurrency` and `_config.ruler_querier_max_concurrency` to allow to easily fine tune it for different querier deployments. #5322
* [CHANGE] Change `_config.multi_zone_ingester_max_unavailable` to 50. #5327
* [CHANGE] Change distributors rolling update strategy configuration: `maxSurge` and `maxUnavailable` are set to `15%` and `0`. #5714
* [FEATURE] Alertmanager: Add horizontal pod autoscaler config, that can be enabled using `autoscaling_alertmanager_enabled: true`. #5194 #5249
* [ENHANCEMENT] Enable the `track_sizes` feature for Memcached pods to help determine cache efficiency. #5209
* [ENHANCEMENT] Add per-container map for environment variables. #5181
* [ENHANCEMENT] Add `PodDisruptionBudget`s for compactor, continuous-test, distributor, overrides-exporter, querier, query-frontend, query-scheduler, rollout-operator, ruler, ruler-querier, ruler-query-frontend, ruler-query-scheduler, and all memcached workloads. #5098
* [ENHANCEMENT] Ruler: configure the ruler storage cache when the metadata cache is enabled. #5326 #5334
* [ENHANCEMENT] Shuffle-sharding: ingester shards in user-classes can now be configured to target different series and limit percentage utilization through `_config.shuffle_sharding.target_series_per_ingester` and `_config.shuffle_sharding.target_utilization_percentage` values. #5470
* [ENHANCEMENT] Distributor: allow adjustment of the targeted CPU usage as a percentage of requested CPU. This can be adjusted with `_config.autoscaling_distributor_cpu_target_utilization`. #5525
* [ENHANCEMENT] Ruler: add configuration option `_config.ruler_remote_evaluation_max_query_response_size_bytes` to easily set the maximum query response size allowed (in bytes). #5592
* [ENHANCEMENT] Distributor: dynamically set `GOMAXPROCS` based on the CPU request. This should reduce distributor CPU utilization, assuming the CPU request is set to a value close to the actual utilization. #5588
* [ENHANCEMENT] Querier: dynamically set `GOMAXPROCS` based on the CPU request. This should reduce noisy neighbour issues created by the querier, whose CPU utilization could eventually saturate the Kubernetes node if unbounded. #5646 #5658
* [ENHANCEMENT] Allow to remove an entry from the configured environment variable for a given component, setting the environment value to `null` in the `*_env_map` objects (e.g. `store_gateway_env_map+:: { 'field': null}`). #5599
* [ENHANCEMENT] Allow overriding the default number of replicas for `etcd`.
* [ENHANCEMENT] Memcached: reduce memory request for results, chunks and metadata caches. The requested memory is 5% greater than the configured memcached max cache size. #5661
* [ENHANCEMENT] Autoscaling: Add the following configuration options to fine tune autoscaler target utilization: #5679 #5682 #5689
  * `autoscaling_querier_target_utilization` (defaults to `0.75`)
  * `autoscaling_mimir_read_target_utilization` (defaults to `0.75`)
  * `autoscaling_ruler_querier_cpu_target_utilization` (defaults to `1`)
  * `autoscaling_distributor_memory_target_utilization` (defaults to `1`)
  * `autoscaling_ruler_cpu_target_utilization` (defaults to `1`)
  * `autoscaling_query_frontend_cpu_target_utilization` (defaults to `1`)
  * `autoscaling_ruler_query_frontend_cpu_target_utilization` (defaults to `1`)
  * `autoscaling_alertmanager_cpu_target_utilization` (defaults to `1`)
* [ENHANCEMENT] Gossip-ring: add appProtocol for istio compatibility. #5680
* [ENHANCEMENT] Add _config.commonConfig to allow adding common configuration parameters for all Mimir components. #5703
* [ENHANCEMENT] Update rollout-operator to `v0.7.0`. #5718
* [ENHANCEMENT] Increase the default rollout speed for store-gateway when lazy loading is disabled. #5823
* [BUGFIX] Fix compilation when index, chunks or metadata caches are disabled. #5710

### Mimirtool

### Mimir Continuous Test

### Query-tee

* [CHANGE] Proxy `Content-Type` response header from backend. Previously `Content-Type: text/plain; charset=utf-8` was returned on all requests. #5183
* [CHANGE] Increase default value of `-proxy.compare-skip-recent-samples` to avoid racing with recording rule evaluation. #5561
* [CHANGE] Add `-backend.skip-tls-verify` to optionally skip TLS verification on backends. #5656

### Documentation

* [CHANGE] Fix reference to `get-started` documentation directory. #5476
* [CHANGE] Fix link to external OTLP/HTTP documentation.
* [ENHANCEMENT] Improved `MimirRulerTooManyFailedQueries` runbook. #5586
* [ENHANCEMENT] Improved "Recover accidentally deleted blocks" runbook. #5620
* [ENHANCEMENT] Documented options and trade-offs to query label names and values. #5582
* [ENHANCEMENT] Improved `MimirRequestErrors` runbook for alertmanager. #5694

### Tools

* [CHANGE] copyblocks: add support for S3 and the ability to copy between different object storage services. Due to this, the `-source-service` and `-destination-service` flags are now required and the `-service` flag has been removed. #5486
* [FEATURE] undelete_block_gcs: Added new tool for undeleting blocks on GCS storage. #5610
* [FEATURE] wal-reader: Added new tool for printing entries in TSDB WAL.
* [ENHANCEMENT] ulidtime: add -seconds flag to print timestamps as Unix timestamps. #5621
* [ENHANCEMENT] ulidtime: exit with status code 1 if some ULIDs can't be parsed. #5621
* [ENHANCEMENT] tsdb-index-toc: added index-header size estimates. #5652
* [BUGFIX] Stop tools from panicking when `-help` flag is passed. #5412
* [BUGFIX] Remove github.com/golang/glog command line flags from tools. #5413

## 2.9.0

### Grafana Mimir

* [CHANGE] Store-gateway: change expanded postings, postings, and label values index cache key format. These caches will be invalidated when rolling out the new Mimir version. #4770 #4978 #5037
* [CHANGE] Distributor: remove the "forwarding" feature as it isn't necessary anymore. #4876
* [CHANGE] Query-frontend: Change the default value of `-query-frontend.query-sharding-max-regexp-size-bytes` from `0` to `4096`. #4932
* [CHANGE] Querier: `-querier.query-ingesters-within` has been moved from a global flag to a per-tenant override. #4287
* [CHANGE] Querier: Use `-blocks-storage.tsdb.retention-period` instead of `-querier.query-ingesters-within` for calculating the lookback period for shuffle sharded ingesters. Setting `-querier.query-ingesters-within=0` no longer disables shuffle sharding on the read path. #4287
* [CHANGE] Block upload: `/api/v1/upload/block/{block}/files` endpoint now allows file uploads with no `Content-Length`. #4956
* [CHANGE] Store-gateway: deprecate configuration parameters for chunk pooling, they will be removed in Mimir 2.11. The following options are now also ignored: #4996
  * `-blocks-storage.bucket-store.max-chunk-pool-bytes`
  * `-blocks-storage.bucket-store.chunk-pool-min-bucket-size-bytes`
  * `-blocks-storage.bucket-store.chunk-pool-max-bucket-size-bytes`
* [CHANGE] Store-gateway: remove metrics `cortex_bucket_store_chunk_pool_requested_bytes_total` and `cortex_bucket_store_chunk_pool_returned_bytes_total`. #4996
* [CHANGE] Compactor: change default of `-compactor.partial-block-deletion-delay` to `1d`. This will automatically clean up partial blocks that were a result of failed block upload or deletion. #5026
* [CHANGE] Compactor: the deprecated configuration parameter `-compactor.consistency-delay` has been removed. #5050
* [CHANGE] Store-gateway: the deprecated configuration parameter `-blocks-storage.bucket-store.consistency-delay` has been removed. #5050
* [CHANGE] The configuration parameter `-blocks-storage.bucket-store.bucket-index.enabled` has been deprecated and will be removed in Mimir 2.11. Mimir is running by default with the bucket index enabled since version 2.0, and starting from the version 2.11 it will not be possible to disable it. #5051
* [CHANGE] The configuration parameters `-querier.iterators` and `-query.batch-iterators` have been deprecated and will be removed in Mimir 2.11. Mimir runs by default with `-querier.batch-iterators=true`, and starting from version 2.11 it will not be possible to change this. #5114
* [CHANGE] Compactor: change default of `-compactor.first-level-compaction-wait-period` to 25m. #5128
* [CHANGE] Ruler: changed default of `-ruler.poll-interval` from `1m` to `10m`. Starting from this release, the configured rule groups will also be re-synced each time they're modified calling the ruler configuration API. #5170
* [FEATURE] Query-frontend: add `-query-frontend.log-query-request-headers` to enable logging of request headers in query logs. #5030
* [FEATURE] Store-gateway: add experimental feature to retain lazy-loaded index headers between restarts by eagerly loading them during startup. This is disabled by default and can only be enabled if lazy loading is enabled. To enable this set the following: #5606
  * `-blocks-storage.bucket-store.index-header-lazy-loading-enabled` must be set to true
  * `-blocks-storage.bucket-store.index-header.eager-loading-startup-enabled` must be set to true
* [ENHANCEMENT] Add per-tenant limit `-validation.max-native-histogram-buckets` to be able to ignore native histogram samples that have too many buckets. #4765
* [ENHANCEMENT] Store-gateway: reduce memory usage in some LabelValues calls. #4789
* [ENHANCEMENT] Store-gateway: add a `stage` label to the metric `cortex_bucket_store_series_data_touched`. This label now applies to `data_type="chunks"` and `data_type="series"`. The `stage` label has 2 values: `processed` - the number of series that parsed - and `returned` - the number of series selected from the processed bytes to satisfy the query. #4797 #4830
* [ENHANCEMENT] Distributor: make `__meta_tenant_id` label available in relabeling rules configured via `metric_relabel_configs`. #4725
* [ENHANCEMENT] Compactor: added the configurable limit `compactor.block-upload-max-block-size-bytes` or `compactor_block_upload_max_block_size_bytes` to limit the byte size of uploaded or validated blocks. #4680
* [ENHANCEMENT] Querier: reduce CPU utilisation when shuffle sharding is enabled with large shard sizes. #4851
* [ENHANCEMENT] Packaging: facilitate configuration management by instructing systemd to start mimir with a configuration file. #4810
* [ENHANCEMENT] Store-gateway: reduce memory allocations when looking up postings from cache. #4861 #4869 #4962 #5047
* [ENHANCEMENT] Store-gateway: retain only necessary bytes when reading series from the bucket. #4926
* [ENHANCEMENT] Ingester, store-gateway: clear the shutdown marker after a successful shutdown to enable reusing their persistent volumes in case the ingester or store-gateway is restarted. #4985
* [ENHANCEMENT] Store-gateway, query-frontend: Reduced memory allocations when looking up cached entries from Memcached. #4862
* [ENHANCEMENT] Alertmanager: Add additional template function `queryFromGeneratorURL` returning query URL decoded query from the `GeneratorURL` field of an alert. #4301
* [ENHANCEMENT] Ruler: added experimental ruler storage cache support. The cache should reduce the number of "list objects" API calls issued to the object storage when there are 2+ ruler replicas running in a Mimir cluster. The cache can be configured setting `-ruler-storage.cache.*` CLI flags or their respective YAML config options. #4950 #5054
* [ENHANCEMENT] Store-gateway: added HTTP `/store-gateway/prepare-shutdown` endpoint for gracefully scaling down of store-gateways. A gauge `cortex_store_gateway_prepare_shutdown_requested` has been introduced for tracing this process. #4955
* [ENHANCEMENT] Updated Kuberesolver dependency (github.com/sercand/kuberesolver) from v2.4.0 to v4.0.0 and gRPC dependency (google.golang.org/grpc) from v1.47.0 to v1.53.0. #4922
* [ENHANCEMENT] Introduced new options for logging HTTP request headers: `-server.log-request-headers` enables logging HTTP request headers, `-server.log-request-headers-exclude-list` lists headers which should not be logged. #4922
* [ENHANCEMENT] Block upload: `/api/v1/upload/block/{block}/files` endpoint now disables read and write HTTP timeout, overriding `-server.http-read-timeout` and `-server.http-write-timeout` values. This is done to allow large file uploads to succeed. #4956
* [ENHANCEMENT] Alertmanager: Introduce new metrics from upstream. #4918
  * `cortex_alertmanager_notifications_failed_total` (added `reason` label)
  * `cortex_alertmanager_nflog_maintenance_total`
  * `cortex_alertmanager_nflog_maintenance_errors_total`
  * `cortex_alertmanager_silences_maintenance_total`
  * `cortex_alertmanager_silences_maintenance_errors_total`
* [ENHANCEMENT] Add native histogram support for `cortex_request_duration_seconds` metric family. #4987
* [ENHANCEMENT] Ruler: do not list rule groups in the object storage for disabled tenants. #5004
* [ENHANCEMENT] Query-frontend and querier: add HTTP API endpoint `<prometheus-http-prefix>/api/v1/format_query` to format a PromQL query. #4373
* [ENHANCEMENT] Query-frontend: Add `cortex_query_frontend_regexp_matcher_count` and `cortex_query_frontend_regexp_matcher_optimized_count` metrics to track optimization of regular expression label matchers. #4813
* [ENHANCEMENT] Alertmanager: Add configuration option to enable or disable the deletion of alertmanager state from object storage. This is useful when migrating alertmanager tenants from one cluster to another, because it avoids a condition where the state object is copied but then deleted before the configuration object is copied. #4989
* [ENHANCEMENT] Querier: only use the minimum set of chunks from ingesters when querying, and cancel unnecessary requests to ingesters sooner if we know their results won't be used. #5016
* [ENHANCEMENT] Add `-enable-go-runtime-metrics` flag to expose all go runtime metrics as Prometheus metrics. #5009
* [ENHANCEMENT] Ruler: trigger a synchronization of tenant's rule groups as soon as they change the rules configuration via API. This synchronization is in addition of the periodic syncing done every `-ruler.poll-interval`. The new behavior is enabled by default, but can be disabled with `-ruler.sync-rules-on-changes-enabled=false` (configurable on a per-tenant basis too). If you disable the new behaviour, then you may want to revert `-ruler.poll-interval` to `1m`. #4975 #5053 #5115 #5170
* [ENHANCEMENT] Distributor: Improve invalid tenant shard size error message. #5024
* [ENHANCEMENT] Store-gateway: record index header loading time separately in `cortex_bucket_store_series_request_stage_duration_seconds{stage="load_index_header"}`. Now index header loading will be visible in the "Mimir / Queries" dashboard in the "Series request p99/average latency" panels. #5011 #5062
* [ENHANCEMENT] Querier and ingester: add experimental support for streaming chunks from ingesters to queriers while evaluating queries. This can be enabled with `-querier.prefer-streaming-chunks=true`. #4886 #5078 #5094 #5126
* [ENHANCEMENT] Update Docker base images from `alpine:3.17.3` to `alpine:3.18.0`. #5065
* [ENHANCEMENT] Compactor: reduced the number of "object exists" API calls issued by the compactor to the object storage when syncing block's `meta.json` files. #5063
* [ENHANCEMENT] Distributor: Push request rate limits (`-distributor.request-rate-limit` and `-distributor.request-burst-size`) and their associated YAML configuration are now stable. #5124
* [ENHANCEMENT] Go: updated to 1.20.5. #5185
* [ENHANCEMENT] Update alpine base image to 3.18.2. #5274 #5276
* [BUGFIX] Metadata API: Mimir will now return an empty object when no metadata is available, matching Prometheus. #4782
* [BUGFIX] Store-gateway: add collision detection on expanded postings and individual postings cache keys. #4770
* [BUGFIX] Ruler: Support the `type=alert|record` query parameter for the API endpoint `<prometheus-http-prefix>/api/v1/rules`. #4302
* [BUGFIX] Backend: Check that alertmanager's data-dir doesn't overlap with bucket-sync dir. #4921
* [BUGFIX] Alertmanager: Allow to rate-limit webex, telegram and discord notifications. #4979
* [BUGFIX] Store-gateway: panics when decoding LabelValues responses that contain more than 655360 values. These responses are no longer cached. #5021
* [BUGFIX] Querier: don't leak memory when processing query requests from query-frontends (ie. when the query-scheduler is disabled). #5199

### Documentation

* [ENHANCEMENT] Improve `MimirIngesterReachingTenantsLimit` runbook. #4744 #4752
* [ENHANCEMENT] Add `symbol table size exceeds` case to `MimirCompactorHasNotSuccessfullyRunCompaction` runbook. #4945
* [ENHANCEMENT] Clarify which APIs use query sharding. #4948

### Mixin

* [CHANGE] Alerts: Remove `MimirQuerierHighRefetchRate`. #4980
* [CHANGE] Alerts: Remove `MimirTenantHasPartialBlocks`. This is obsoleted by the changed default of `-compactor.partial-block-deletion-delay` to `1d`, which will auto remediate this alert. #5026
* [ENHANCEMENT] Alertmanager dashboard: display active aggregation groups #4772
* [ENHANCEMENT] Alerts: `MimirIngesterTSDBWALCorrupted` now only fires when there are more than one corrupted WALs in single-zone deployments and when there are more than two zones affected in multi-zone deployments. #4920
* [ENHANCEMENT] Alerts: added labels to duplicated `MimirRolloutStuck` and `MimirCompactorHasNotUploadedBlocks` rules in order to distinguish them. #5023
* [ENHANCEMENT] Dashboards: fix holes in graph for lightly loaded clusters #4915
* [ENHANCEMENT] Dashboards: allow configuring additional services for the Rollout Progress dashboard. #5007
* [ENHANCEMENT] Alerts: do not fire `MimirAllocatingTooMuchMemory` alert for any matching container outside of namespaces where Mimir is running. #5089
* [BUGFIX] Dashboards: show cancelled requests in a different color to successful requests in throughput panels on dashboards. #5039
* [BUGFIX] Dashboards: fix dashboard panels that showed percentages with axes from 0 to 10000%. #5084
* [BUGFIX] Remove dependency on upstream Kubernetes mixin. #4732

### Jsonnet

* [CHANGE] Ruler: changed ruler autoscaling policy, extended scale down period from 60s to 600s. #4786
* [CHANGE] Update to v0.5.0 rollout-operator. #4893
* [CHANGE] Backend: add `alertmanager_args` to `mimir-backend` when running in read-write deployment mode. Remove hardcoded `filesystem` alertmanager storage. This moves alertmanager's data-dir to `/data/alertmanager` by default. #4907 #4921
* [CHANGE] Remove `-pdb` suffix from `PodDisruptionBudget` names. This will create new `PodDisruptionBudget` resources. Make sure to prune the old resources; otherwise, rollouts will be blocked. #5109
* [CHANGE] Query-frontend: enable query sharding for cardinality estimation via `-query-frontend.query-sharding-target-series-per-shard` by default if the results cache is enabled. #5128
* [ENHANCEMENT] Ingester: configure `-blocks-storage.tsdb.head-compaction-interval=15m` to spread TSDB head compaction over a wider time range. #4870
* [ENHANCEMENT] Ingester: configure `-blocks-storage.tsdb.wal-replay-concurrency` to CPU request minus 1. #4864
* [ENHANCEMENT] Compactor: configure `-compactor.first-level-compaction-wait-period` to TSDB head compaction interval plus 10 minutes. #4872
* [ENHANCEMENT] Store-gateway: set `GOMEMLIMIT` to the memory request value. This should reduce the likelihood the store-gateway may go out of memory, at the cost of an higher CPU utilization due to more frequent garbage collections when the memory utilization gets closer or above the configured requested memory. #4971
* [ENHANCEMENT] Store-gateway: dynamically set `GOMAXPROCS` based on the CPU request. This should reduce the likelihood a high load on the store-gateway will slow down the entire Kubernetes node. #5104
* [ENHANCEMENT] Store-gateway: add `store_gateway_lazy_loading_enabled` configuration option which combines disabled lazy-loading and reducing blocks sync concurrency. Reducing blocks sync concurrency improves startup times with disabled lazy loading on HDDs. #5025
* [ENHANCEMENT] Update `rollout-operator` image to `v0.6.0`. #5155
* [BUGFIX] Backend: configure `-ruler.alertmanager-url` to `mimir-backend` when running in read-write deployment mode. #4892
* [ENHANCEMENT] Memcached: don't overwrite upsteam memcached statefulset jsonnet to allow chosing between antiAffinity and topologySpreadConstraints.

### Mimirtool

* [CHANGE] check rules: will fail on duplicate rules when `--strict` is provided. #5035
* [FEATURE] sync/diff can now include/exclude namespaces based on a regular expression using `--namespaces-regex` and `--ignore-namespaces-regex`. #5100
* [ENHANCEMENT] analyze prometheus: allow to specify `-prometheus-http-prefix`. #4966
* [ENHANCEMENT] analyze grafana: allow to specify `--folder-title` to limit dashboards analysis based on their exact folder title. #4973

### Tools

* [CHANGE] copyblocks: copying between Azure Blob Storage buckets is now supported in addition to copying between Google Cloud Storage buckets. As a result, the `--service` flag is now required to be specified (accepted values are `gcs` or `abs`). #4756

## 2.8.0

### Grafana Mimir

* [CHANGE] Ingester: changed experimental CLI flag from `-out-of-order-blocks-external-label-enabled` to `-ingester.out-of-order-blocks-external-label-enabled` #4440
* [CHANGE] Store-gateway: The following metrics have been removed: #4332
  * `cortex_bucket_store_series_get_all_duration_seconds`
  * `cortex_bucket_store_series_merge_duration_seconds`
* [CHANGE] Ingester: changed default value of `-blocks-storage.tsdb.retention-period` from `24h` to `13h`. If you're running Mimir with a custom configuration and you're overriding `-querier.query-store-after` to a value greater than the default `12h` then you should increase `-blocks-storage.tsdb.retention-period` accordingly. #4382
* [CHANGE] Ingester: the configuration parameter `-blocks-storage.tsdb.max-tsdb-opening-concurrency-on-startup` has been deprecated and will be removed in Mimir 2.10. #4445
* [CHANGE] Query-frontend: Cached results now contain timestamp which allows Mimir to check if cached results are still valid based on current TTL configured for tenant. Results cached by previous Mimir version are used until they expire from cache, which can take up to 7 days. If you need to use per-tenant TTL sooner, please flush results cache manually. #4439
* [CHANGE] Ingester: the `cortex_ingester_tsdb_wal_replay_duration_seconds` metrics has been removed. #4465
* [CHANGE] Query-frontend and ruler: use protobuf internal query result payload format by default. This feature is no longer considered experimental. #4557 #4709
* [CHANGE] Ruler: reject creating federated rule groups while tenant federation is disabled. Previously the rule groups would be silently dropped during bucket sync. #4555
* [CHANGE] Compactor: the `/api/v1/upload/block/{block}/finish` endpoint now returns a `429` status code when the compactor has reached the limit specified by `-compactor.max-block-upload-validation-concurrency`. #4598
* [CHANGE] Compactor: when starting a block upload the maximum byte size of the block metadata provided in the request body is now limited to 1 MiB. If this limit is exceeded a `413` status code is returned. #4683
* [CHANGE] Store-gateway: cache key format for expanded postings has changed. This will invalidate the expanded postings in the index cache when deployed. #4667
* [FEATURE] Cache: Introduce experimental support for using Redis for results, chunks, index, and metadata caches. #4371
* [FEATURE] Vault: Introduce experimental integration with Vault to fetch secrets used to configure TLS for clients. Server TLS secrets will still be read from a file. `tls-ca-path`, `tls-cert-path` and `tls-key-path` will denote the path in Vault for the following CLI flags when `-vault.enabled` is true: #4446.
  * `-distributor.ha-tracker.etcd.*`
  * `-distributor.ring.etcd.*`
  * `-distributor.forwarding.grpc-client.*`
  * `-querier.store-gateway-client.*`
  * `-ingester.client.*`
  * `-ingester.ring.etcd.*`
  * `-querier.frontend-client.*`
  * `-query-frontend.grpc-client-config.*`
  * `-query-frontend.results-cache.redis.*`
  * `-blocks-storage.bucket-store.index-cache.redis.*`
  * `-blocks-storage.bucket-store.chunks-cache.redis.*`
  * `-blocks-storage.bucket-store.metadata-cache.redis.*`
  * `-compactor.ring.etcd.*`
  * `-store-gateway.sharding-ring.etcd.*`
  * `-ruler.client.*`
  * `-ruler.alertmanager-client.*`
  * `-ruler.ring.etcd.*`
  * `-ruler.query-frontend.grpc-client-config.*`
  * `-alertmanager.sharding-ring.etcd.*`
  * `-alertmanager.alertmanager-client.*`
  * `-memberlist.*`
  * `-query-scheduler.grpc-client-config.*`
  * `-query-scheduler.ring.etcd.*`
  * `-overrides-exporter.ring.etcd.*`
* [FEATURE] Distributor, ingester, querier, query-frontend, store-gateway: add experimental support for native histograms. Requires that the experimental protobuf query result response format is enabled by `-query-frontend.query-result-response-format=protobuf` on the query frontend. #4286 #4352 #4354 #4376 #4377 #4387 #4396 #4425 #4442 #4494 #4512 #4513 #4526
* [FEATURE] Added `-<prefix>.s3.storage-class` flag to configure the S3 storage class for objects written to S3 buckets. #4300
* [FEATURE] Add `freebsd` to the target OS when generating binaries for a Mimir release. #4654
* [FEATURE] Ingester: Add `prepare-shutdown` endpoint which can be used as part of Kubernetes scale down automations. #4718
* [ENHANCEMENT] Add timezone information to Alpine Docker images. #4583
* [ENHANCEMENT] Ruler: Sync rules when ruler JOINING the ring instead of ACTIVE, In order to reducing missed rule iterations during ruler restarts. #4451
* [ENHANCEMENT] Allow to define service name used for tracing via `JAEGER_SERVICE_NAME` environment variable. #4394
* [ENHANCEMENT] Querier and query-frontend: add experimental, more performant protobuf query result response format enabled with `-query-frontend.query-result-response-format=protobuf`. #4304 #4318 #4375
* [ENHANCEMENT] Compactor: added experimental configuration parameter `-compactor.first-level-compaction-wait-period`, to configure how long the compactor should wait before compacting 1st level blocks (uploaded by ingesters). This configuration option allows to reduce the chances compactor begins compacting blocks before all ingesters have uploaded their blocks to the storage. #4401
* [ENHANCEMENT] Store-gateway: use more efficient chunks fetching and caching. #4255
* [ENHANCEMENT] Query-frontend and ruler: add experimental, more performant protobuf internal query result response format enabled with `-ruler.query-frontend.query-result-response-format=protobuf`. #4331
* [ENHANCEMENT] Ruler: increased tolerance for missed iterations on alerts, reducing the chances of flapping firing alerts during ruler restarts. #4432
* [ENHANCEMENT] Optimized `.*` and `.+` regular expression label matchers. #4432
* [ENHANCEMENT] Optimized regular expression label matchers with alternates (e.g. `a|b|c`). #4647
* [ENHANCEMENT] Added an in-memory cache for regular expression matchers, to avoid parsing and compiling the same expression multiple times when used in recurring queries. #4633
* [ENHANCEMENT] Query-frontend: results cache TTL is now configurable by using `-query-frontend.results-cache-ttl` and `-query-frontend.results-cache-ttl-for-out-of-order-time-window` options. These values can also be specified per tenant. Default values are unchanged (7 days and 10 minutes respectively). #4385
* [ENHANCEMENT] Ingester: added advanced configuration parameter `-blocks-storage.tsdb.wal-replay-concurrency` representing the maximum number of CPUs used during WAL replay. #4445
* [ENHANCEMENT] Ingester: added metrics `cortex_ingester_tsdb_open_duration_seconds_total` to measure the total time it takes to open all existing TSDBs. The time tracked by this metric also includes the TSDBs WAL replay duration. #4465
* [ENHANCEMENT] Store-gateway: use streaming implementation for LabelNames RPC. The batch size for streaming is controlled by `-blocks-storage.bucket-store.batch-series-size`. #4464
* [ENHANCEMENT] Memcached: Add support for TLS or mTLS connections to cache servers. #4535
* [ENHANCEMENT] Compactor: blocks index files are now validated for correctness for blocks uploaded via the TSDB block upload feature. #4503
* [ENHANCEMENT] Compactor: block chunks and segment files are now validated for correctness for blocks uploaded via the TSDB block upload feature. #4549
* [ENHANCEMENT] Ingester: added configuration options to configure the "postings for matchers" cache of each compacted block queried from ingesters: #4561
  * `-blocks-storage.tsdb.block-postings-for-matchers-cache-ttl`
  * `-blocks-storage.tsdb.block-postings-for-matchers-cache-size`
  * `-blocks-storage.tsdb.block-postings-for-matchers-cache-force`
* [ENHANCEMENT] Compactor: validation of blocks uploaded via the TSDB block upload feature is now configurable on a per tenant basis: #4585
  * `-compactor.block-upload-validation-enabled` has been added, `compactor_block_upload_validation_enabled` can be used to override per tenant
  * `-compactor.block-upload.block-validation-enabled` was the previous global flag and has been removed
* [ENHANCEMENT] TSDB Block Upload: block upload validation concurrency can now be limited with `-compactor.max-block-upload-validation-concurrency`. #4598
* [ENHANCEMENT] OTLP: Add support for converting OTel exponential histograms to Prometheus native histograms. The ingestion of native histograms must be enabled, please set `-ingester.native-histograms-ingestion-enabled` to `true`. #4063 #4639
* [ENHANCEMENT] Query-frontend: add metric `cortex_query_fetched_index_bytes_total` to measure TSDB index bytes fetched to execute a query. #4597
* [ENHANCEMENT] Query-frontend: add experimental limit to enforce a max query expression size in bytes via `-query-frontend.max-query-expression-size-bytes` or `max_query_expression_size_bytes`. #4604
* [ENHANCEMENT] Query-tee: improve message logged when comparing responses and one response contains a non-JSON payload. #4588
* [ENHANCEMENT] Distributor: add ability to set per-distributor limits via `distributor_limits` block in runtime configuration in addition to the existing configuration. #4619
* [ENHANCEMENT] Querier: reduce peak memory consumption for queries that touch a large number of chunks. #4625
* [ENHANCEMENT] Query-frontend: added experimental `-query-frontend.query-sharding-max-regexp-size-bytes` limit to query-frontend. When set to a value greater than 0, query-frontend disabled query sharding for any query with a regexp matcher longer than the configured limit. #4632
* [ENHANCEMENT] Store-gateway: include statistics from LabelValues and LabelNames calls in `cortex_bucket_store_series*` metrics. #4673
* [ENHANCEMENT] Query-frontend: improve readability of distributed tracing spans. #4656
* [ENHANCEMENT] Update Docker base images from `alpine:3.17.2` to `alpine:3.17.3`. #4685
* [ENHANCEMENT] Querier: improve performance when shuffle sharding is enabled and the shard size is large. #4711
* [ENHANCEMENT] Ingester: improve performance when Active Series Tracker is in use. #4717
* [ENHANCEMENT] Store-gateway: optionally select `-blocks-storage.bucket-store.series-selection-strategy`, which can limit the impact of large posting lists (when many series share the same label name and value). #4667 #4695 #4698
* [ENHANCEMENT] Querier: Cache the converted float histogram from chunk iterator, hence there is no need to lookup chunk every time to get the converted float histogram. #4684
* [ENHANCEMENT] Ruler: Improve rule upload performance when not enforcing per-tenant rule group limits. #4828
* [ENHANCEMENT] Improved memory limit on the in-memory cache used for regular expression matchers. #4751
* [BUGFIX] Querier: Streaming remote read will now continue to return multiple chunks per frame after the first frame. #4423
* [BUGFIX] Store-gateway: the values for `stage="processed"` for the metrics `cortex_bucket_store_series_data_touched` and  `cortex_bucket_store_series_data_size_touched_bytes` when using fine-grained chunks caching is now reporting the correct values of chunks held in memory. #4449
* [BUGFIX] Compactor: fixed reporting a compaction error when compactor is correctly shut down while populating blocks. #4580
* [BUGFIX] OTLP: Do not drop exemplars of the OTLP Monotonic Sum metric. #4063
* [BUGFIX] Packaging: flag `/etc/default/mimir` and `/etc/sysconfig/mimir` as config to prevent overwrite. #4587
* [BUGFIX] Query-frontend: don't retry queries which error inside PromQL. #4643
* [BUGFIX] Store-gateway & query-frontend: report more consistent statistics for fetched index bytes. #4671
* [BUGFIX] Native histograms: fix how IsFloatHistogram determines if mimirpb.Histogram is a float histogram. #4706
* [BUGFIX] Query-frontend: fix query sharding for native histograms. #4666
* [BUGFIX] Ring status page: fixed the owned tokens percentage value displayed. #4730
* [BUGFIX] Querier: fixed chunk iterator that can return sample with wrong timestamp. #4450
* [BUGFIX] Packaging: fix preremove script preventing upgrades. #4801
* [BUGFIX] Security: updates Go to version 1.20.4 to fix CVE-2023-24539, CVE-2023-24540, CVE-2023-29400. #4903

### Mixin

* [ENHANCEMENT] Queries: Display data touched per sec in bytes instead of number of items. #4492
* [ENHANCEMENT] `_config.job_names.<job>` values can now be arrays of regular expressions in addition to a single string. Strings are still supported and behave as before. #4543
* [ENHANCEMENT] Queries dashboard: remove mention to store-gateway "streaming enabled" in panels because store-gateway only support streaming series since Mimir 2.7. #4569
* [ENHANCEMENT] Ruler: Add panel description for Read QPS panel in Ruler dashboard to explain values when in remote ruler mode. #4675
* [BUGFIX] Ruler dashboard: show data for reads from ingesters. #4543
* [BUGFIX] Pod selector regex for deployments: change `(.*-mimir-)` to `(.*mimir-)`. #4603

### Jsonnet

* [CHANGE] Ruler: changed ruler deployment max surge from `0` to `50%`, and max unavailable from `1` to `0`. #4381
* [CHANGE] Memcached connections parameters `-blocks-storage.bucket-store.index-cache.memcached.max-idle-connections`, `-blocks-storage.bucket-store.chunks-cache.memcached.max-idle-connections` and `-blocks-storage.bucket-store.metadata-cache.memcached.max-idle-connections` settings are now configured based on `max-get-multi-concurrency` and `max-async-concurrency`. #4591
* [CHANGE] Add support to use external Redis as cache. Following are some changes in the jsonnet config: #4386 #4640
  * Renamed `memcached_*_enabled` config options to `cache_*_enabled`
  * Renamed `memcached_*_max_item_size_mb` config options to `cache_*_max_item_size_mb`
  * Added `cache_*_backend` config options
* [CHANGE] Store-gateway StatefulSets with disabled multi-zone deployment are also unregistered from the ring on shutdown. This eliminated resharding during rollouts, at the cost of extra effort during scaling down store-gateways. For more information see [Scaling down store-gateways](https://grafana.com/docs/mimir/v2.7.x/operators-guide/run-production-environment/scaling-out/#scaling-down-store-gateways). #4713
* [CHANGE] Removed `$._config.querier.replicas` and `$._config.queryFrontend.replicas`. If you need to customize the number of querier or query-frontend replicas, and autoscaling is disabled, please set an override as is done for other stateless components (e.g. distributors). #5130
* [ENHANCEMENT] Alertmanager: add `alertmanager_data_disk_size` and  `alertmanager_data_disk_class` configuration options, by default no storage class is set. #4389
* [ENHANCEMENT] Update `rollout-operator` to `v0.4.0`. #4524
* [ENHANCEMENT] Update memcached to `memcached:1.6.19-alpine`. #4581
* [ENHANCEMENT] Add support for mTLS connections to Memcached servers. #4553
* [ENHANCEMENT] Update the `memcached-exporter` to `v0.11.2`. #4570
* [ENHANCEMENT] Autoscaling: Add `autoscaling_query_frontend_memory_target_utilization`, `autoscaling_ruler_query_frontend_memory_target_utilization`, and `autoscaling_ruler_memory_target_utilization` configuration options, for controlling the corresponding autoscaler memory thresholds. Each has a default of 1, i.e. 100%. #4612
* [ENHANCEMENT] Distributor: add ability to set per-distributor limits via `distributor_instance_limits` using runtime configuration. #4627
* [BUGFIX] Add missing query sharding settings for user_24M and user_32M plans. #4374

### Mimirtool

* [ENHANCEMENT] Backfill: mimirtool will now sleep and retry if it receives a 429 response while trying to finish an upload due to validation concurrency limits. #4598
* [ENHANCEMENT] `gauge` panel type is supported now in `mimirtool analyze dashboard`. #4679
* [ENHANCEMENT] Set a `User-Agent` header on requests to Mimir or Prometheus servers. #4700

### Mimir Continuous Test

* [FEATURE] Allow continuous testing of native histograms as well by enabling the flag `-tests.write-read-series-test.histogram-samples-enabled`. The metrics exposed by the tool will now have a new label called `type` with possible values of `float`, `histogram_float_counter`, `histogram_float_gauge`, `histogram_int_counter`, `histogram_int_gauge`, the list of metrics impacted: #4457
  * `mimir_continuous_test_writes_total`
  * `mimir_continuous_test_writes_failed_total`
  * `mimir_continuous_test_queries_total`
  * `mimir_continuous_test_queries_failed_total`
  * `mimir_continuous_test_query_result_checks_total`
  * `mimir_continuous_test_query_result_checks_failed_total`
* [ENHANCEMENT] Added a new metric `mimir_continuous_test_build_info` that reports version information, similar to the existing `cortex_build_info` metric exposed by other Mimir components. #4712
* [ENHANCEMENT] Add coherency for the selected ranges and instants of test queries. #4704

### Query-tee

### Documentation

* [CHANGE] Clarify what deprecation means in the lifecycle of configuration parameters. #4499
* [CHANGE] Update compactor `split-groups` and `split-and-merge-shards` recommendation on component page. #4623
* [FEATURE] Add instructions about how to configure native histograms. #4527
* [ENHANCEMENT] Runbook for MimirCompactorHasNotSuccessfullyRunCompaction extended to include scenario where compaction has fallen behind. #4609
* [ENHANCEMENT] Add explanation for QPS values for reads in remote ruler mode and writes generally, to the Ruler dashboard page. #4629
* [ENHANCEMENT] Expand zone-aware replication page to cover single physical availability zone deployments. #4631
* [FEATURE] Add instructions to use puppet module. #4610
* [FEATURE] Add documentation on how deploy mixin with terraform. #4161

### Tools

* [ENHANCEMENT] tsdb-index: iteration over index is now faster when any equal matcher is supplied. #4515

## 2.7.3

### Grafana Mimir

* [BUGFIX] Security: updates Go to version 1.20.4 to fix CVE-2023-24539, CVE-2023-24540, CVE-2023-29400. #4905

## 2.7.2

### Grafana Mimir

* [BUGFIX] Security: updated Go version to 1.20.3 to fix CVE-2023-24538 #4795

## 2.7.1

**Note**: During the release process, version 2.7.0 was tagged too early, before completing the release checklist and production testing. Release 2.7.1 doesn't include any code changes since 2.7.0, but now has proper release notes, published documentation, and has been fully tested in our production environment.

### Grafana Mimir

* [CHANGE] Ingester: the configuration parameter `-ingester.ring.readiness-check-ring-health` has been deprecated and will be removed in Mimir 2.9. #4422
* [CHANGE] Ruler: changed default value of `-ruler.evaluation-delay-duration` option from 0 to 1m. #4250
* [CHANGE] Querier: Errors with status code `422` coming from the store-gateway are propagated and not converted to the consistency check error anymore. #4100
* [CHANGE] Store-gateway: When a query hits `max_fetched_chunks_per_query` and `max_fetched_series_per_query` limits, an error with the status code `422` is created and returned. #4056
* [CHANGE] Packaging: Migrate FPM packaging solution to NFPM. Rationalize packages dependencies and add package for all binaries. #3911
* [CHANGE] Store-gateway: Deprecate flag `-blocks-storage.bucket-store.chunks-cache.subrange-size` since there's no benefit to changing the default of `16000`. #4135
* [CHANGE] Experimental support for ephemeral storage introduced in Mimir 2.6.0 has been removed. Following options are no longer available: #4252
  * `-blocks-storage.ephemeral-tsdb.*`
  * `-distributor.ephemeral-series-enabled`
  * `-distributor.ephemeral-series-matchers`
  * `-ingester.max-ephemeral-series-per-user`
  * `-ingester.instance-limits.max-ephemeral-series`
Querying with using `{__mimir_storage__="ephemeral"}` selector no longer works. All label values with `ephemeral-` prefix in `reason` label of `cortex_discarded_samples_total` metric are no longer available. Following metrics have been removed:
  * `cortex_ingester_ephemeral_series`
  * `cortex_ingester_ephemeral_series_created_total`
  * `cortex_ingester_ephemeral_series_removed_total`
  * `cortex_ingester_ingested_ephemeral_samples_total`
  * `cortex_ingester_ingested_ephemeral_samples_failures_total`
  * `cortex_ingester_memory_ephemeral_users`
  * `cortex_ingester_queries_ephemeral_total`
  * `cortex_ingester_queried_ephemeral_samples`
  * `cortex_ingester_queried_ephemeral_series`
* [CHANGE] Store-gateway: use mmap-less index-header reader by default and remove mmap-based index header reader. The following flags have changed: #4280
   * `-blocks-storage.bucket-store.index-header.map-populate-enabled` has been removed
   * `-blocks-storage.bucket-store.index-header.stream-reader-enabled` has been removed
   * `-blocks-storage.bucket-store.index-header.stream-reader-max-idle-file-handles` has been renamed to `-blocks-storage.bucket-store.index-header.max-idle-file-handles`, and the corresponding configuration file option has been renamed from `stream_reader_max_idle_file_handles` to `max_idle_file_handles`
* [CHANGE] Store-gateway: the streaming store-gateway is now enabled by default. The new default setting for `-blocks-storage.bucket-store.batch-series-size` is `5000`. #4330
* [CHANGE] Compactor: the configuration parameter `-compactor.consistency-delay` has been deprecated and will be removed in Mimir 2.9. #4409
* [CHANGE] Store-gateway: the configuration parameter `-blocks-storage.bucket-store.consistency-delay` has been deprecated and will be removed in Mimir 2.9. #4409
* [FEATURE] Ruler: added `keep_firing_for` support to alerting rules. #4099
* [FEATURE] Distributor, ingester: ingestion of native histograms. The new per-tenant limit `-ingester.native-histograms-ingestion-enabled` controls whether native histograms are stored or ignored. #4159
* [FEATURE] Query-frontend: Introduce experimental `-query-frontend.query-sharding-target-series-per-shard` to allow query sharding to take into account cardinality of similar requests executed previously. This feature uses the same cache that's used for results caching. #4121 #4177 #4188 #4254
* [ENHANCEMENT] Go: update go to 1.20.1. #4266
* [ENHANCEMENT] Ingester: added `out_of_order_blocks_external_label_enabled` shipper option to label out-of-order blocks before shipping them to cloud storage. #4182 #4297
* [ENHANCEMENT] Ruler: introduced concurrency when loading per-tenant rules configuration. This improvement is expected to speed up the ruler start up time in a Mimir cluster with a large number of tenants. #4258
* [ENHANCEMENT] Compactor: Add `reason` label to `cortex_compactor_runs_failed_total`. The value can be `shutdown` or `error`. #4012
* [ENHANCEMENT] Store-gateway: enforce `max_fetched_series_per_query`. #4056
* [ENHANCEMENT] Query-frontend: Disambiguate logs for failed queries. #4067
* [ENHANCEMENT] Query-frontend: log caller user agent in query stats logs. #4093
* [ENHANCEMENT] Store-gateway: add `data_type` label with values on `cortex_bucket_store_partitioner_extended_ranges_total`, `cortex_bucket_store_partitioner_expanded_ranges_total`, `cortex_bucket_store_partitioner_requested_ranges_total`, `cortex_bucket_store_partitioner_expanded_bytes_total`, `cortex_bucket_store_partitioner_requested_bytes_total` for `postings`, `series`, and `chunks`. #4095
* [ENHANCEMENT] Store-gateway: Reduce memory allocation rate when loading TSDB chunks from Memcached. #4074
* [ENHANCEMENT] Query-frontend: track `cortex_frontend_query_response_codec_duration_seconds` and `cortex_frontend_query_response_codec_payload_bytes` metrics to measure the time taken and bytes read / written while encoding and decoding query result payloads. #4110
* [ENHANCEMENT] Alertmanager: expose additional upstream metrics `cortex_alertmanager_dispatcher_aggregation_groups`, `cortex_alertmanager_dispatcher_alert_processing_duration_seconds`. #4151
* [ENHANCEMENT] Querier and query-frontend: add experimental, more performant protobuf internal query result response format enabled with `-query-frontend.query-result-response-format=protobuf`. #4153
* [ENHANCEMENT] Store-gateway: use more efficient chunks fetching and caching. This should reduce CPU, memory utilization, and receive bandwidth of a store-gateway. Enable with `-blocks-storage.bucket-store.chunks-cache.fine-grained-chunks-caching-enabled=true`. #4163 #4174 #4227
* [ENHANCEMENT] Query-frontend: Wait for in-flight queries to finish before shutting down. #4073 #4170
* [ENHANCEMENT] Store-gateway: added `encode` and `other` stage to `cortex_bucket_store_series_request_stage_duration_seconds` metric. #4179
* [ENHANCEMENT] Ingester: log state of TSDB when shipping or forced compaction can't be done due to unexpected state of TSDB. #4211
* [ENHANCEMENT] Update Docker base images from `alpine:3.17.1` to `alpine:3.17.2`. #4240
* [ENHANCEMENT] Store-gateway: add a `stage` label to the metrics `cortex_bucket_store_series_data_fetched`, `cortex_bucket_store_series_data_size_fetched_bytes`, `cortex_bucket_store_series_data_touched`, `cortex_bucket_store_series_data_size_touched_bytes`. This label only applies to `data_type="chunks"`. For `fetched` metrics with `data_type="chunks"` the `stage` label has 2 values: `fetched` - the chunks or bytes that were fetched from the cache or the object store, `refetched` - the chunks or bytes that had to be refetched from the cache or the object store because their size was underestimated during the first fetch. For `touched` metrics with `data_type="chunks"` the `stage` label has 2 values: `processed` - the chunks or bytes that were read from the fetched chunks or bytes and were processed in memory, `returned` - the chunks or bytes that were selected from the processed bytes to satisfy the query. #4227 #4316
* [ENHANCEMENT] Compactor: improve the partial block check related to `compactor.partial-block-deletion-delay` to potentially issue less requests to object storage. #4246
* [ENHANCEMENT] Memcached: added `-*.memcached.min-idle-connections-headroom-percentage` support to configure the minimum number of idle connections to keep open as a percentage (0-100) of the number of recently used idle connections. This feature is disabled when set to a negative value (default), which means idle connections are kept open indefinitely. #4249
* [ENHANCEMENT] Querier and store-gateway: optimized regular expression label matchers with case insensitive alternate operator. #4340 #4357
* [ENHANCEMENT] Compactor: added the experimental flag `-compactor.block-upload.block-validation-enabled` with the default `true` to configure whether block validation occurs on backfilled blocks. #3411
* [ENHANCEMENT] Ingester: apply a jitter to the first TSDB head compaction interval configured via `-blocks-storage.tsdb.head-compaction-interval`. Subsequent checks will happen at the configured interval. This should help to spread the TSDB head compaction among different ingesters over the configured interval. #4364
* [ENHANCEMENT] Ingester: the maximum accepted value for `-blocks-storage.tsdb.head-compaction-interval` has been increased from 5m to 15m. #4364
* [BUGFIX] Store-gateway: return `Canceled` rather than `Aborted` or `Internal` error when the calling querier cancels a label names or values request, and return `Internal` if processing the request fails for another reason. #4061
* [BUGFIX] Querier: track canceled requests with status code `499` in the metrics instead of `503` or `422`. #4099
* [BUGFIX] Ingester: compact out-of-order data during `/ingester/flush` or when TSDB is idle. #4180
* [BUGFIX] Ingester: conversion of global limits `max-series-per-user`, `max-series-per-metric`, `max-metadata-per-user` and `max-metadata-per-metric` into corresponding local limits now takes into account the number of ingesters in each zone. #4238
* [BUGFIX] Ingester: track `cortex_ingester_memory_series` metric consistently with `cortex_ingester_memory_series_created_total` and `cortex_ingester_memory_series_removed_total`. #4312
* [BUGFIX] Querier: fixed a bug which was incorrectly matching series with regular expression label matchers with begin/end anchors in the middle of the regular expression. #4340

### Mixin

* [CHANGE] Move auto-scaling panel rows down beneath logical network path in Reads and Writes dashboards. #4049
* [CHANGE] Make distributor auto-scaling metric panels show desired number of replicas. #4218
* [CHANGE] Alerts: The alert `MimirMemcachedRequestErrors` has been renamed to `MimirCacheRequestErrors`. #4242
* [ENHANCEMENT] Alerts: Added `MimirAutoscalerKedaFailing` alert firing when a KEDA scaler is failing. #4045
* [ENHANCEMENT] Add auto-scaling panels to ruler dashboard. #4046
* [ENHANCEMENT] Add gateway auto-scaling panels to Reads and Writes dashboards. #4049 #4216
* [ENHANCEMENT] Dashboards: distinguish between label names and label values queries. #4065
* [ENHANCEMENT] Add query-frontend and ruler-query-frontend auto-scaling panels to Reads and Ruler dashboards. #4199
* [BUGFIX] Alerts: Fixed `MimirAutoscalerNotActive` to not fire if scaling metric does not exist, to avoid false positives on scaled objects with 0 min replicas. #4045
* [BUGFIX] Alerts: `MimirCompactorHasNotSuccessfullyRunCompaction` is no longer triggered by frequent compactor restarts. #4012
* [BUGFIX] Tenants dashboard: Correctly show the ruler-query-scheduler queue size. #4152

### Jsonnet

* [CHANGE] Create the `query-frontend-discovery` service only when Mimir is deployed in microservice mode without query-scheduler. #4353
* [CHANGE] Add results cache backend config to `ruler-query-frontend` configuration to allow cache reuse for cardinality-estimation based sharding. #4257
* [ENHANCEMENT] Add support for ruler auto-scaling. #4046
* [ENHANCEMENT] Add optional `weight` param to `newQuerierScaledObject` and `newRulerQuerierScaledObject` to allow running multiple querier deployments on different node types. #4141
* [ENHANCEMENT] Add support for query-frontend and ruler-query-frontend auto-scaling. #4199
* [BUGFIX] Shuffle sharding: when applying user class limits, honor the minimum shard size configured in `$._config.shuffle_sharding.*`. #4363

### Mimirtool

* [FEATURE] Added `keep_firing_for` support to rules configuration. #4099
* [ENHANCEMENT] Add `-tls-insecure-skip-verify` to rules, alertmanager and backfill commands. #4162

### Query-tee

* [CHANGE] Increase default value of `-backend.read-timeout` to 150s, to accommodate default querier and query frontend timeout of 120s. #4262
* [ENHANCEMENT] Log errors that occur while performing requests to compare two endpoints. #4262
* [ENHANCEMENT] When comparing two responses that both contain an error, only consider the comparison failed if the errors differ. Previously, if either response contained an error, the comparison always failed, even if both responses contained the same error. #4262
* [ENHANCEMENT] Include the value of the `X-Scope-OrgID` header when logging a comparison failure. #4262
* [BUGFIX] Parameters (expression, time range etc.) for a query request where the parameters are in the HTTP request body rather than in the URL are now logged correctly when responses differ. #4265

### Documentation

* [ENHANCEMENT] Add guide on alternative migration method for Thanos to Mimir #3554
* [ENHANCEMENT] Restore "Migrate from Cortex" for Jsonnet. #3929
* [ENHANCEMENT] Document migration from microservices to read-write deployment mode. #3951
* [ENHANCEMENT] Do not error when there is nothing to commit as part of a publish #4058
* [ENHANCEMENT] Explain how to run Mimir locally using docker-compose #4079
* [ENHANCEMENT] Docs: use long flag names in runbook commands. #4088
* [ENHANCEMENT] Clarify how ingester replication happens. #4101
* [ENHANCEMENT] Improvements to the Get Started guide. #4315
* [BUGFIX] Added indentation to Azure and SWIFT backend definition. #4263

### Tools

* [ENHANCEMENT] Adapt tsdb-print-chunk for native histograms. #4186
* [ENHANCEMENT] Adapt tsdb-index-health for blocks containing native histograms. #4186
* [ENHANCEMENT] Adapt tsdb-chunks tool to handle native histograms. #4186

## 2.6.2

* [BUGFIX] Security: updates Go to version 1.20.4 to fix CVE-2023-24539, CVE-2023-24540, CVE-2023-29400. #4903

## 2.6.1

### Grafana Mimir

* [BUGFIX] Security: updates Go to version 1.20.3 to fix CVE-2023-24538 #4798

## 2.6.0

### Grafana Mimir

* [CHANGE] Querier: Introduce `-querier.max-partial-query-length` to limit the time range for partial queries at the querier level and deprecate `-store.max-query-length`. #3825 #4017
* [CHANGE] Store-gateway: Remove experimental `-blocks-storage.bucket-store.max-concurrent-reject-over-limit` flag. #3706
* [CHANGE] Ingester: If shipping is enabled block retention will now be relative to the upload time to cloud storage. If shipping is disabled block retention will be relative to the creation time of the block instead of the mintime of the last block created. #3816
* [CHANGE] Query-frontend: Deprecated CLI flag `-query-frontend.align-querier-with-step` has been removed. #3982
* [CHANGE] Alertmanager: added default configuration for `-alertmanager.configs.fallback`. Allows tenants to send alerts without first uploading an Alertmanager configuration. #3541
* [FEATURE] Store-gateway: streaming of series. The store-gateway can now stream results back to the querier instead of buffering them. This is expected to greatly reduce peak memory consumption while keeping latency the same. You can enable this feature by setting `-blocks-storage.bucket-store.batch-series-size` to a value in the high thousands (5000-10000). This is still an experimental feature and is subject to a changing API and instability. #3540 #3546 #3587 #3606 #3611 #3620 #3645 #3355 #3697 #3666 #3687 #3728 #3739 #3751 #3779 #3839
* [FEATURE] Alertmanager: Added support for the Webex receiver. #3758
* [FEATURE] Limits: Added the `-validation.separate-metrics-group-label` flag. This allows further separation of the `cortex_discarded_samples_total` metric by an additional `group` label - which is configured by this flag to be the value of a specific label on an incoming timeseries. Active groups are tracked and inactive groups are cleaned up on a defined interval. The maximum number of groups tracked is controlled by the `-max-separate-metrics-groups-per-user` flag. #3439
* [FEATURE] Overrides-exporter: Added experimental ring support to overrides-exporter via `-overrides-exporter.ring.enabled`. When enabled, the ring is used to establish a leader replica for the export of limit override metrics. #3908 #3953
* [FEATURE] Ephemeral storage (experimental): Mimir can now accept samples into "ephemeral storage". Such samples are available for querying for a short amount of time (`-blocks-storage.ephemeral-tsdb.retention-period`, defaults to 10 minutes), and then removed from memory. To use ephemeral storage, distributor must be configured with `-distributor.ephemeral-series-enabled` option. Series matching `-distributor.ephemeral-series-matchers` will be marked for storing into ephemeral storage in ingesters. Each tenant needs to have ephemeral storage enabled by using `-ingester.max-ephemeral-series-per-user` limit, which defaults to 0 (no ephemeral storage). Ingesters have new `-ingester.instance-limits.max-ephemeral-series` limit for total number of series in ephemeral storage across all tenants. If ingestion of samples into ephemeral storage fails, `cortex_discarded_samples_total` metric will use values prefixed with `ephemeral-` for `reason` label. Querying of ephemeral storage is possible by using `{__mimir_storage__="ephemeral"}` as metric selector. Following new metrics related to ephemeral storage are introduced: #3897 #3922 #3961 #3997 #4004
  * `cortex_ingester_ephemeral_series`
  * `cortex_ingester_ephemeral_series_created_total`
  * `cortex_ingester_ephemeral_series_removed_total`
  * `cortex_ingester_ingested_ephemeral_samples_total`
  * `cortex_ingester_ingested_ephemeral_samples_failures_total`
  * `cortex_ingester_memory_ephemeral_users`
  * `cortex_ingester_queries_ephemeral_total`
  * `cortex_ingester_queried_ephemeral_samples`
  * `cortex_ingester_queried_ephemeral_series`
* [ENHANCEMENT] Added new metric `thanos_shipper_last_successful_upload_time`: Unix timestamp (in seconds) of the last successful TSDB block uploaded to the bucket. #3627
* [ENHANCEMENT] Ruler: Added `-ruler.alertmanager-client.tls-enabled` configuration for alertmanager client. #3432 #3597
* [ENHANCEMENT] Activity tracker logs now have `component=activity-tracker` label. #3556
* [ENHANCEMENT] Distributor: remove labels with empty values #2439
* [ENHANCEMENT] Query-frontend: track query HTTP requests in the Activity Tracker. #3561
* [ENHANCEMENT] Store-gateway: Add experimental alternate implementation of index-header reader that does not use memory mapped files. The index-header reader is expected to improve stability of the store-gateway. You can enable this implementation with the flag `-blocks-storage.bucket-store.index-header.stream-reader-enabled`. #3639 #3691 #3703 #3742 #3785 #3787 #3797
* [ENHANCEMENT] Query-scheduler: add `cortex_query_scheduler_cancelled_requests_total` metric to track the number of requests that are already cancelled when dequeued. #3696
* [ENHANCEMENT] Store-gateway: add `cortex_bucket_store_partitioner_extended_ranges_total` metric to keep track of the ranges that the partitioner decided to overextend and merge in order to save API call to the object storage. #3769
* [ENHANCEMENT] Compactor: Auto-forget unhealthy compactors after ten failed ring heartbeats. #3771
* [ENHANCEMENT] Ruler: change default value of `-ruler.for-grace-period` from `10m` to `2m` and update help text. The new default value reflects how we operate Mimir at Grafana Labs. #3817
* [ENHANCEMENT] Ingester: Added experimental flags to force usage of _postings for matchers cache_. These flags will be removed in the future and it's not recommended to change them. #3823
  * `-blocks-storage.tsdb.head-postings-for-matchers-cache-ttl`
  * `-blocks-storage.tsdb.head-postings-for-matchers-cache-size`
  * `-blocks-storage.tsdb.head-postings-for-matchers-cache-force`
* [ENHANCEMENT] Ingester: Improved series selection performance when some of the matchers do not match any series. #3827
* [ENHANCEMENT] Alertmanager: Add new additional template function `tenantID` returning id of the tenant owning the alert. #3758
* [ENHANCEMENT] Alertmanager: Add additional template function `grafanaExploreURL` returning URL to grafana explore with range query. #3849
* [ENHANCEMENT] Reduce overhead of debug logging when filtered out. #3875
* [ENHANCEMENT] Update Docker base images from `alpine:3.16.2` to `alpine:3.17.1`. #3898
* [ENHANCEMENT] Ingester: Add new `/ingester/tsdb_metrics` endpoint to return tenant-specific TSDB metrics. #3923
* [ENHANCEMENT] Query-frontend: CLI flag `-query-frontend.max-total-query-length` and its associated YAML configuration is now stable. #3882
* [ENHANCEMENT] Ruler: rule groups now support optional and experimental `align_evaluation_time_on_interval` field, which causes all evaluations to happen on interval-aligned timestamp. #4013
* [ENHANCEMENT] Query-scheduler: ring-based service discovery is now stable. #4028
* [ENHANCEMENT] Store-gateway: improved performance of prefix matching on the labels. #4055 #4080
* [BUGFIX] Log the names of services that are not yet running rather than `unsupported value type` when calling `/ready` and some services are not running. #3625
* [BUGFIX] Alertmanager: Fix template spurious deletion with relative data dir. #3604
* [BUGFIX] Security: update prometheus/exporter-toolkit for CVE-2022-46146. #3675
* [BUGFIX] Security: update golang.org/x/net for CVE-2022-41717. #3755
* [BUGFIX] Debian package: Fix post-install, environment file path and user creation. #3720
* [BUGFIX] memberlist: Fix panic during Mimir startup when Mimir receives gossip message before it's ready. #3746
* [BUGFIX] Store-gateway: fix `cortex_bucket_store_partitioner_requested_bytes_total` metric to not double count overlapping ranges. #3769
* [BUGFIX] Update `github.com/thanos-io/objstore` to address issue with Multipart PUT on s3-compatible Object Storage. #3802 #3821
* [BUGFIX] Distributor, Query-scheduler: Make sure ring metrics include a `cortex_` prefix as expected by dashboards. #3809
* [BUGFIX] Querier: canceled requests are no longer reported as "consistency check" failures. #3837 #3927
* [BUGFIX] Distributor: don't panic when `metric_relabel_configs` in overrides contains null element. #3868
* [BUGFIX] Distributor: don't panic when OTLP histograms don't have any buckets. #3853
* [BUGFIX] Ingester, Compactor: fix panic that can occur when compaction fails. #3955
* [BUGFIX] Store-gateway: return `Canceled` rather than `Aborted` error when the calling querier cancels the request. #4007

### Mixin

* [ENHANCEMENT] Alerts: Added `MimirIngesterInstanceHasNoTenants` alert that fires when an ingester replica is not receiving write requests for any tenant. #3681
* [ENHANCEMENT] Alerts: Extended `MimirAllocatingTooMuchMemory` to check read-write deployment containers. #3710
* [ENHANCEMENT] Alerts: Added `MimirAlertmanagerInstanceHasNoTenants` alert that fires when an alertmanager instance ows no tenants. #3826
* [ENHANCEMENT] Alerts: Added `MimirRulerInstanceHasNoRuleGroups` alert that fires when a ruler replica is not assigned any rule group to evaluate. #3723
* [ENHANCEMENT] Support for baremetal deployment for alerts and scaling recording rules. #3719
* [ENHANCEMENT] Dashboards: querier autoscaling now supports multiple scaled objects (configurable via `$._config.autoscale.querier.hpa_name`). #3962
* [BUGFIX] Alerts: Fixed `MimirIngesterRestarts` alert when Mimir is deployed in read-write mode. #3716
* [BUGFIX] Alerts: Fixed `MimirIngesterHasNotShippedBlocks` and `MimirIngesterHasNotShippedBlocksSinceStart` alerts for when Mimir is deployed in read-write or monolithic modes and updated them to use new `thanos_shipper_last_successful_upload_time` metric. #3627
* [BUGFIX] Alerts: Fixed `MimirMemoryMapAreasTooHigh` alert when Mimir is deployed in read-write mode. #3626
* [BUGFIX] Alerts: Fixed `MimirCompactorSkippedBlocksWithOutOfOrderChunks` matching on non-existent label. #3628
* [BUGFIX] Dashboards: Fix `Rollout Progress` dashboard incorrectly using Gateway metrics when Gateway was not enabled. #3709
* [BUGFIX] Tenants dashboard: Make it compatible with all deployment types. #3754
* [BUGFIX] Alerts: Fixed `MimirCompactorHasNotUploadedBlocks` to not fire if compactor has nothing to do. #3793
* [BUGFIX] Alerts: Fixed `MimirAutoscalerNotActive` to not fire if scaling metric is 0, to avoid false positives on scaled objects with 0 min replicas. #3999

### Jsonnet

* [CHANGE] Replaced the deprecated `policy/v1beta1` with `policy/v1` when configuring a PodDisruptionBudget for read-write deployment mode. #3811
* [CHANGE] Removed `-server.http-write-timeout` default option value from querier and query-frontend, as it defaults to a higher value in the code now, and cannot be lower than `-querier.timeout`. #3836
* [CHANGE] Replaced `-store.max-query-length` with `-query-frontend.max-total-query-length` in the query-frontend config. #3879
* [CHANGE] Changed default `mimir_backend_data_disk_size` from `100Gi` to `250Gi`. #3894
* [ENHANCEMENT] Update `rollout-operator` to `v0.2.0`. #3624
* [ENHANCEMENT] Add `user_24M` and `user_32M` classes to operations config. #3367
* [ENHANCEMENT] Update memcached image from `memcached:1.6.16-alpine` to `memcached:1.6.17-alpine`. #3914
* [ENHANCEMENT] Allow configuring the ring for overrides-exporter. #3995
* [BUGFIX] Apply ingesters and store-gateways per-zone CLI flags overrides to read-write deployment mode too. #3766
* [BUGFIX] Apply overrides-exporter CLI flags to mimir-backend when running Mimir in read-write deployment mode. #3790
* [BUGFIX] Fixed `mimir-write` and `mimir-read` Kubernetes service to correctly balance requests among pods. #3855 #3864 #3906
* [BUGFIX] Fixed `ruler-query-frontend` and `mimir-read` gRPC server configuration to force clients to periodically re-resolve the backend addresses. #3862
* [BUGFIX] Fixed `mimir-read` CLI flags to ensure query-frontend configuration takes precedence over querier configuration. #3877

### Mimirtool

* [ENHANCEMENT] Update `mimirtool config convert` to work with Mimir 2.4, 2.5, 2.6 changes. #3952
* [ENHANCEMENT] Mimirtool is now available to install through Homebrew with `brew install mimirtool`. #3776
* [ENHANCEMENT] Added `--concurrency` to `mimirtool rules sync` command. #3996
* [BUGFIX] Fix summary output from `mimirtool rules sync` to display correct number of groups created and updated. #3918

### Documentation

* [BUGFIX] Querier: Remove assertion that the `-querier.max-concurrent` flag must also be set for the query-frontend. #3678
* [ENHANCEMENT] Update migration from cortex documentation. #3662
* [ENHANCEMENT] Query-scheduler: documented how to migrate from DNS-based to ring-based service discovery. #4028

### Tools

## 2.5.0

### Grafana Mimir

* [CHANGE] Flag `-azure.msi-resource` is now ignored, and will be removed in Mimir 2.7. This setting is now made automatically by Azure. #2682
* [CHANGE] Experimental flag `-blocks-storage.tsdb.out-of-order-capacity-min` has been removed. #3261
* [CHANGE] Distributor: Wrap errors from pushing to ingesters with useful context, for example clarifying timeouts. #3307
* [CHANGE] The default value of `-server.http-write-timeout` has changed from 30s to 2m. #3346
* [CHANGE] Reduce period of health checks in connection pools for querier->store-gateway, ruler->ruler, and alertmanager->alertmanager clients to 10s. This reduces the time to fail a gRPC call when the remote stops responding. #3168
* [CHANGE] Hide TSDB block ranges period config from doc and mark it experimental. #3518
* [FEATURE] Alertmanager: added Discord support. #3309
* [ENHANCEMENT] Added `-server.tls-min-version` and `-server.tls-cipher-suites` flags to configure cipher suites and min TLS version supported by HTTP and gRPC servers. #2898
* [ENHANCEMENT] Distributor: Add age filter to forwarding functionality, to not forward samples which are older than defined duration. If such samples are not ingested, `cortex_discarded_samples_total{reason="forwarded-sample-too-old"}` is increased. #3049 #3113
* [ENHANCEMENT] Store-gateway: Reduce memory allocation when generating ids in index cache. #3179
* [ENHANCEMENT] Query-frontend: truncate queries based on the configured creation grace period (`--validation.create-grace-period`) to avoid querying too far into the future. #3172
* [ENHANCEMENT] Ingester: Reduce activity tracker memory allocation. #3203
* [ENHANCEMENT] Query-frontend: Log more detailed information in the case of a failed query. #3190
* [ENHANCEMENT] Added `-usage-stats.installation-mode` configuration to track the installation mode via the anonymous usage statistics. #3244
* [ENHANCEMENT] Compactor: Add new `cortex_compactor_block_max_time_delta_seconds` histogram for detecting if compaction of blocks is lagging behind. #3240 #3429
* [ENHANCEMENT] Ingester: reduced the memory footprint of active series custom trackers. #2568
* [ENHANCEMENT] Distributor: Include `X-Scope-OrgId` header in requests forwarded to configured forwarding endpoint. #3283 #3385
* [ENHANCEMENT] Alertmanager: reduced memory utilization in Mimir clusters with a large number of tenants. #3309
* [ENHANCEMENT] Add experimental flag `-shutdown-delay` to allow components to wait after receiving SIGTERM and before stopping. In this time the component returns 503 from /ready endpoint. #3298
* [ENHANCEMENT] Go: update to go 1.19.3. #3371
* [ENHANCEMENT] Alerts: added `RulerRemoteEvaluationFailing` alert, firing when communication between ruler and frontend fails in remote operational mode. #3177 #3389
* [ENHANCEMENT] Clarify which S3 signature versions are supported in the error "unsupported signature version". #3376
* [ENHANCEMENT] Store-gateway: improved index header reading performance. #3393 #3397 #3436
* [ENHANCEMENT] Store-gateway: improved performance of series matching. #3391
* [ENHANCEMENT] Move the validation of incoming series before the distributor's forwarding functionality, so that we don't forward invalid series. #3386 #3458
* [ENHANCEMENT] S3 bucket configuration now validates that the endpoint does not have the bucket name prefix. #3414
* [ENHANCEMENT] Query-frontend: added "fetched index bytes" to query statistics, so that the statistics contain the total bytes read by store-gateways from TSDB block indexes. #3206
* [ENHANCEMENT] Distributor: push wrapper should only receive unforwarded samples. #2980
* [ENHANCEMENT] Added `/api/v1/status/config` and `/api/v1/status/flags` APIs to maintain compatibility with prometheus. #3596 #3983
* [BUGFIX] Flusher: Add `Overrides` as a dependency to prevent panics when starting with `-target=flusher`. #3151
* [BUGFIX] Updated `golang.org/x/text` dependency to fix CVE-2022-32149. #3285
* [BUGFIX] Query-frontend: properly close gRPC streams to the query-scheduler to stop memory and goroutines leak. #3302
* [BUGFIX] Ruler: persist evaluation delay configured in the rulegroup. #3392
* [BUGFIX] Ring status pages: show 100% ownership as "100%", not "1e+02%". #3435
* [BUGFIX] Fix panics in OTLP ingest path when parse errors exist. #3538

### Mixin

* [CHANGE] Alerts: Change `MimirSchedulerQueriesStuck` `for` time to 7 minutes to account for the time it takes for HPA to scale up. #3223
* [CHANGE] Dashboards: Removed the `Querier > Stages` panel from the `Mimir / Queries` dashboard. #3311
* [CHANGE] Configuration: The format of the `autoscaling` section of the configuration has changed to support more components. #3378
  * Instead of specific config variables for each component, they are listed in a dictionary. For example, `autoscaling.querier_enabled` becomes `autoscaling.querier.enabled`.
* [FEATURE] Dashboards: Added "Mimir / Overview resources" dashboard, providing an high level view over a Mimir cluster resources utilization. #3481
* [FEATURE] Dashboards: Added "Mimir / Overview networking" dashboard, providing an high level view over a Mimir cluster network bandwidth, inflight requests and TCP connections. #3487
* [FEATURE] Compile baremetal mixin along k8s mixin. #3162 #3514
* [ENHANCEMENT] Alerts: Add MimirRingMembersMismatch firing when a component does not have the expected number of running jobs. #2404
* [ENHANCEMENT] Dashboards: Add optional row about the Distributor's metric forwarding feature to the `Mimir / Writes` dashboard. #3182 #3394 #3394 #3461
* [ENHANCEMENT] Dashboards: Remove the "Instance Mapper" row from the "Alertmanager Resources Dashboard". This is a Grafana Cloud specific service and not relevant for external users. #3152
* [ENHANCEMENT] Dashboards: Add "remote read", "metadata", and "exemplar" queries to "Mimir / Overview" dashboard. #3245
* [ENHANCEMENT] Dashboards: Use non-red colors for non-error series in the "Mimir / Overview" dashboard. #3246
* [ENHANCEMENT] Dashboards: Add support to multi-zone deployments for the experimental read-write deployment mode. #3256
* [ENHANCEMENT] Dashboards: If enabled, add new row to the `Mimir / Writes` for distributor autoscaling metrics. #3378
* [ENHANCEMENT] Dashboards: Add read path insights row to the "Mimir / Tenants" dashboard. #3326
* [ENHANCEMENT] Alerts: Add runbook urls for alerts. #3452
* [ENHANCEMENT] Configuration: Make it possible to configure namespace label, job label, and job prefix. #3482
* [ENHANCEMENT] Dashboards: improved resources and networking dashboards to work with read-write deployment mode too. #3497 #3504 #3519 #3531
* [ENHANCEMENT] Alerts: Added "MimirDistributorForwardingErrorRate" alert, which fires on high error rates in the distributor’s forwarding feature. #3200
* [ENHANCEMENT] Improve phrasing in Overview dashboard. #3488
* [BUGFIX] Dashboards: Fix legend showing `persistentvolumeclaim` when using `deployment_type=baremetal` for `Disk space utilization` panels. #3173 #3184
* [BUGFIX] Alerts: Fixed `MimirGossipMembersMismatch` alert when Mimir is deployed in read-write mode. #3489
* [BUGFIX] Dashboards: Remove "Inflight requests" from object store panels because the panel is not tracking the inflight requests to object storage. #3521

### Jsonnet

* [CHANGE] Replaced the deprecated `policy/v1beta1` with `policy/v1` when configuring a PodDisruptionBudget. #3284
* [CHANGE] [Common storage configuration](https://grafana.com/docs/mimir/v2.3.x/operators-guide/configure/configure-object-storage-backend/#common-configuration) is now used to configure object storage in all components. This is a breaking change in terms of Jsonnet manifests and also a CLI flag update for components that use object storage, so it will require a rollout of those components. The changes include: #3257
  * `blocks_storage_backend` was renamed to `storage_backend` and is now used as the common storage backend for all components.
    * So were the related `blocks_storage_azure_account_(name|key)` and `blocks_storage_s3_endpoint` configurations.
  * `storage_s3_endpoint` is now rendered by default using the `aws_region` configuration instead of a hardcoded `us-east-1`.
  * `ruler_client_type` and `alertmanager_client_type` were renamed to `ruler_storage_backend` and `alertmanager_storage_backend` respectively, and their corresponding CLI flags won't be rendered unless explicitly set to a value different from the one in `storage_backend` (like `local`).
  * `alertmanager_s3_bucket_name`, `alertmanager_gcs_bucket_name` and `alertmanager_azure_container_name` have been removed, and replaced by a single `alertmanager_storage_bucket_name` configuration used for all object storages.
  * `genericBlocksStorageConfig` configuration object was removed, and so any extensions to it will be now ignored. Use `blockStorageConfig` instead.
  * `rulerClientConfig` and `alertmanagerStorageClientConfig` configuration objects were renamed to `rulerStorageConfig` and `alertmanagerStorageConfig` respectively, and so any extensions to their previous names will be now ignored. Use the new names instead.
  * The CLI flags `*.s3.region` are no longer rendered as they are optional and the region can be inferred by Mimir by performing an initial API call to the endpoint.
  * The migration to this change should usually consist of:
    * Renaming `blocks_storage_backend` key to `storage_backend`.
    * For Azure/S3:
      * Renaming `blocks_storage_(azure|s3)_*` configurations to `storage_(azure|s3)_*`.
      * If `ruler_storage_(azure|s3)_*` and `alertmanager_storage_(azure|s3)_*` keys were different from the `block_storage_*` ones, they should be now provided using CLI flags, see [configuration reference](https://grafana.com/docs/mimir/v2.3.x/operators-guide/configure/reference-configuration-parameters/) for more details.
    * Removing `ruler_client_type` and `alertmanager_client_type` if their value match the `storage_backend`, or renaming them to their new names otherwise.
    * Reviewing any possible extensions to `genericBlocksStorageConfig`, `rulerClientConfig` and `alertmanagerStorageClientConfig` and moving them to the corresponding new options.
    * Renaming the alertmanager's bucket name configuration from provider-specific to the new `alertmanager_storage_bucket_name` key.
* [CHANGE] The `overrides-exporter.libsonnet` file is now always imported. The overrides-exporter can be enabled in jsonnet setting the following: #3379
  ```jsonnet
  {
    _config+:: {
      overrides_exporter_enabled: true,
    }
  }
  ```
* [FEATURE] Added support for experimental read-write deployment mode. Enabling the read-write deployment mode on a existing Mimir cluster is a destructive operation, because the cluster will be re-created. If you're creating a new Mimir cluster, you can deploy it in read-write mode adding the following configuration: #3379 #3475 #3405
  ```jsonnet
  {
    _config+:: {
      deployment_mode: 'read-write',

      // See operations/mimir/read-write-deployment.libsonnet for more configuration options.
      mimir_write_replicas: 3,
      mimir_read_replicas: 2,
      mimir_backend_replicas: 3,
    }
  }
  ```
* [ENHANCEMENT] Add autoscaling support to the `mimir-read` component when running the read-write-deployment model. #3419
* [ENHANCEMENT] Added `$._config.usageStatsConfig` to track the installation mode via the anonymous usage statistics. #3294
* [ENHANCEMENT] The query-tee node port (`$._config.query_tee_node_port`) is now optional. #3272
* [ENHANCEMENT] Add support for autoscaling distributors. #3378
* [ENHANCEMENT] Make auto-scaling logic ensure integer KEDA thresholds. #3512
* [BUGFIX] Fixed query-scheduler ring configuration for dedicated ruler's queries and query-frontends. #3237 #3239
* [BUGFIX] Jsonnet: Fix auto-scaling so that ruler-querier CPU threshold is a string-encoded integer millicores value. #3520

### Mimirtool

* [FEATURE] Added `mimirtool alertmanager verify` command to validate configuration without uploading. #3440
* [ENHANCEMENT] Added `mimirtool rules delete-namespace` command to delete all of the rule groups in a namespace including the namespace itself. #3136
* [ENHANCEMENT] Refactor `mimirtool analyze prometheus`: add concurrency and resiliency #3349
  * Add `--concurrency` flag. Default: number of logical CPUs
* [BUGFIX] `--log.level=debug` now correctly prints the response from the remote endpoint when a request fails. #3180

### Documentation

* [ENHANCEMENT] Documented how to configure HA deduplication using Consul in a Mimir Helm deployment. #2972
* [ENHANCEMENT] Improve `MimirQuerierAutoscalerNotActive` runbook. #3186
* [ENHANCEMENT] Improve `MimirSchedulerQueriesStuck` runbook to reflect debug steps with querier auto-scaling enabled. #3223
* [ENHANCEMENT] Use imperative for docs titles. #3178 #3332 #3343
* [ENHANCEMENT] Docs: mention gRPC compression in "Production tips". #3201
* [ENHANCEMENT] Update ADOPTERS.md. #3224 #3225
* [ENHANCEMENT] Add a note for jsonnet deploying. #3213
* [ENHANCEMENT] out-of-order runbook update with use case. #3253
* [ENHANCEMENT] Fixed TSDB retention mentioned in the "Recover source blocks from ingesters" runbook. #3280
* [ENHANCEMENT] Run Grafana Mimir in production using the Helm chart. #3072
* [ENHANCEMENT] Use common configuration in the tutorial. #3282
* [ENHANCEMENT] Updated detailed steps for migrating blocks from Thanos to Mimir. #3290
* [ENHANCEMENT] Add scheme to DNS service discovery docs. #3450
* [BUGFIX] Remove reference to file that no longer exists in contributing guide. #3404
* [BUGFIX] Fix some minor typos in the contributing guide and on the runbooks page. #3418
* [BUGFIX] Fix small typos in API reference. #3526
* [BUGFIX] Fixed TSDB retention mentioned in the "Recover source blocks from ingesters" runbook. #3278
* [BUGFIX] Fixed configuration example in the "Configuring the Grafana Mimir query-frontend to work with Prometheus" guide. #3374

### Tools

* [FEATURE] Add `copyblocks` tool, to copy Mimir blocks between two GCS buckets. #3264
* [ENHANCEMENT] copyblocks: copy no-compact global markers and optimize min time filter check. #3268
* [ENHANCEMENT] Mimir rules GitHub action: Added the ability to change default value of `label` when running `prepare` command. #3236
* [BUGFIX] Mimir rules Github action: Fix single line output. #3421

## 2.4.0

### Grafana Mimir

* [CHANGE] Distributor: change the default value of `-distributor.remote-timeout` to `2s` from `20s` and `-distributor.forwarding.request-timeout` to `2s` from `10s` to improve distributor resource usage when ingesters crash. #2728 #2912
* [CHANGE] Anonymous usage statistics tracking: added the `-ingester.ring.store` value. #2981
* [CHANGE] Series metadata `HELP` that is longer than `-validation.max-metadata-length` is now truncated silently, instead of being dropped with a 400 status code. #2993
* [CHANGE] Ingester: changed default setting for `-ingester.ring.readiness-check-ring-health` from `true` to `false`. #2953
* [CHANGE] Anonymous usage statistics tracking has been enabled by default, to help Mimir maintainers make better decisions to support the open source community. #2939 #3034
* [CHANGE] Anonymous usage statistics tracking: added the minimum and maximum value of `-ingester.out-of-order-time-window`. #2940
* [CHANGE] The default hash ring heartbeat period for distributors, ingesters, rulers and compactors has been increased from `5s` to `15s`. Now the default heartbeat period for all Mimir hash rings is `15s`. #3033
* [CHANGE] Reduce the default TSDB head compaction concurrency (`-blocks-storage.tsdb.head-compaction-concurrency`) from 5 to 1, in order to reduce CPU spikes. #3093
* [CHANGE] Ruler: the ruler's [remote evaluation mode](https://grafana.com/docs/mimir/latest/operators-guide/architecture/components/ruler/#remote) (`-ruler.query-frontend.address`) is now stable. #3109
* [CHANGE] Limits: removed the deprecated YAML configuration option `active_series_custom_trackers_config`. Please use `active_series_custom_trackers` instead. #3110
* [CHANGE] Ingester: removed the deprecated configuration option `-ingester.ring.join-after`. #3111
* [CHANGE] Querier: removed the deprecated configuration option `-querier.shuffle-sharding-ingesters-lookback-period`. The value of `-querier.query-ingesters-within` is now used internally for shuffle sharding lookback, while you can use `-querier.shuffle-sharding-ingesters-enabled` to enable or disable shuffle sharding on the read path. #3111
* [CHANGE] Memberlist: cluster label verification feature (`-memberlist.cluster-label` and `-memberlist.cluster-label-verification-disabled`) is now marked as stable. #3108
* [CHANGE] Distributor: only single per-tenant forwarding endpoint can be configured now. Support for per-rule endpoint has been removed. #3095
* [FEATURE] Query-scheduler: added an experimental ring-based service discovery support for the query-scheduler. Refer to [query-scheduler configuration](https://grafana.com/docs/mimir/next/operators-guide/architecture/components/query-scheduler/#configuration) for more information. #2957
* [FEATURE] Introduced the experimental endpoint `/api/v1/user_limits` exposed by all components that load runtime configuration. This endpoint exposes realtime limits for the authenticated tenant, in JSON format. #2864 #3017
* [FEATURE] Query-scheduler: added the experimental configuration option `-query-scheduler.max-used-instances` to restrict the number of query-schedulers effectively used regardless how many replicas are running. This feature can be useful when using the experimental read-write deployment mode. #3005
* [ENHANCEMENT] Go: updated to go 1.19.2. #2637 #3127 #3129
* [ENHANCEMENT] Runtime config: don't unmarshal runtime configuration files if they haven't changed. This can save a bit of CPU and memory on every component using runtime config. #2954
* [ENHANCEMENT] Query-frontend: Add `cortex_frontend_query_result_cache_skipped_total` and `cortex_frontend_query_result_cache_attempted_total` metrics to track the reason why query results are not cached. #2855
* [ENHANCEMENT] Distributor: pool more connections per host when forwarding request. Mark requests as idempotent so they can be retried under some conditions. #2968
* [ENHANCEMENT] Distributor: failure to send request to forwarding target now also increments `cortex_distributor_forward_errors_total`, with `status_code="failed"`. #2968
* [ENHANCEMENT] Distributor: added support forwarding push requests via gRPC, using `httpgrpc` messages from weaveworks/common library. #2996
* [ENHANCEMENT] Query-frontend / Querier: increase internal backoff period used to retry connections to query-frontend / query-scheduler. #3011
* [ENHANCEMENT] Querier: do not log "error processing requests from scheduler" when the query-scheduler is shutting down. #3012
* [ENHANCEMENT] Query-frontend: query sharding process is now time-bounded and it is cancelled if the request is aborted. #3028
* [ENHANCEMENT] Query-frontend: improved Prometheus response JSON encoding performance. #2450
* [ENHANCEMENT] TLS: added configuration parameters to configure the client's TLS cipher suites and minimum version. The following new CLI flags have been added: #3070
  * `-alertmanager.alertmanager-client.tls-cipher-suites`
  * `-alertmanager.alertmanager-client.tls-min-version`
  * `-alertmanager.sharding-ring.etcd.tls-cipher-suites`
  * `-alertmanager.sharding-ring.etcd.tls-min-version`
  * `-compactor.ring.etcd.tls-cipher-suites`
  * `-compactor.ring.etcd.tls-min-version`
  * `-distributor.forwarding.grpc-client.tls-cipher-suites`
  * `-distributor.forwarding.grpc-client.tls-min-version`
  * `-distributor.ha-tracker.etcd.tls-cipher-suites`
  * `-distributor.ha-tracker.etcd.tls-min-version`
  * `-distributor.ring.etcd.tls-cipher-suites`
  * `-distributor.ring.etcd.tls-min-version`
  * `-ingester.client.tls-cipher-suites`
  * `-ingester.client.tls-min-version`
  * `-ingester.ring.etcd.tls-cipher-suites`
  * `-ingester.ring.etcd.tls-min-version`
  * `-memberlist.tls-cipher-suites`
  * `-memberlist.tls-min-version`
  * `-querier.frontend-client.tls-cipher-suites`
  * `-querier.frontend-client.tls-min-version`
  * `-querier.store-gateway-client.tls-cipher-suites`
  * `-querier.store-gateway-client.tls-min-version`
  * `-query-frontend.grpc-client-config.tls-cipher-suites`
  * `-query-frontend.grpc-client-config.tls-min-version`
  * `-query-scheduler.grpc-client-config.tls-cipher-suites`
  * `-query-scheduler.grpc-client-config.tls-min-version`
  * `-query-scheduler.ring.etcd.tls-cipher-suites`
  * `-query-scheduler.ring.etcd.tls-min-version`
  * `-ruler.alertmanager-client.tls-cipher-suites`
  * `-ruler.alertmanager-client.tls-min-version`
  * `-ruler.client.tls-cipher-suites`
  * `-ruler.client.tls-min-version`
  * `-ruler.query-frontend.grpc-client-config.tls-cipher-suites`
  * `-ruler.query-frontend.grpc-client-config.tls-min-version`
  * `-ruler.ring.etcd.tls-cipher-suites`
  * `-ruler.ring.etcd.tls-min-version`
  * `-store-gateway.sharding-ring.etcd.tls-cipher-suites`
  * `-store-gateway.sharding-ring.etcd.tls-min-version`
* [ENHANCEMENT] Store-gateway: Add `-blocks-storage.bucket-store.max-concurrent-reject-over-limit` option to allow requests that exceed the max number of inflight object storage requests to be rejected. #2999
* [ENHANCEMENT] Query-frontend: allow setting a separate limit on the total (before splitting/sharding) query length of range queries with the new experimental `-query-frontend.max-total-query-length` flag, which defaults to `-store.max-query-length` if unset or set to 0. #3058
* [ENHANCEMENT] Query-frontend: Lower TTL for cache entries overlapping the out-of-order samples ingestion window (re-using `-ingester.out-of-order-allowance` from ingesters). #2935
* [ENHANCEMENT] Ruler: added support to forcefully disable recording and/or alerting rules evaluation. The following new configuration options have been introduced, which can be overridden on a per-tenant basis in the runtime configuration: #3088
  * `-ruler.recording-rules-evaluation-enabled`
  * `-ruler.alerting-rules-evaluation-enabled`
* [ENHANCEMENT] Distributor: Improved error messages reported when the distributor fails to remote write to ingesters. #3055
* [ENHANCEMENT] Improved tracing spans tracked by distributors, ingesters and store-gateways. #2879 #3099 #3089
* [ENHANCEMENT] Ingester: improved the performance of label value cardinality endpoint. #3044
* [ENHANCEMENT] Ruler: use backoff retry on remote evaluation #3098
* [ENHANCEMENT] Query-frontend: Include multiple tenant IDs in query logs when present instead of dropping them. #3125
* [ENHANCEMENT] Query-frontend: truncate queries based on the configured blocks retention period (`-compactor.blocks-retention-period`) to avoid querying past this period. #3134
* [ENHANCEMENT] Alertmanager: reduced memory utilization in Mimir clusters with a large number of tenants. #3143
* [ENHANCEMENT] Store-gateway: added extra span logging to improve observability. #3131
* [ENHANCEMENT] Compactor: cleaning up different tenants' old blocks and updating bucket indexes is now more independent. This prevents a single tenant from delaying cleanup for other tenants. #2631
* [ENHANCEMENT] Distributor: request rate, ingestion rate, and inflight requests limits are now enforced before reading and parsing the body of the request. This makes the distributor more resilient against a burst of requests over those limit. #2419
* [BUGFIX] Querier: Fix 400 response while handling streaming remote read. #2963
* [BUGFIX] Fix a bug causing query-frontend, query-scheduler, and querier not failing if one of their internal components fail. #2978
* [BUGFIX] Querier: re-balance the querier worker connections when a query-frontend or query-scheduler is terminated. #3005
* [BUGFIX] Distributor: Now returns the quorum error from ingesters. For example, with replication_factor=3, two HTTP 400 errors and one HTTP 500 error, now the distributor will always return HTTP 400. Previously the behaviour was to return the error which the distributor first received. #2979
* [BUGFIX] Ruler: fix panic when ruler.external_url is explicitly set to an empty string ("") in YAML. #2915
* [BUGFIX] Alertmanager: Fix support for the Telegram API URL in the global settings. #3097
* [BUGFIX] Alertmanager: Fix parsing of label matchers without label value in the API used to retrieve alerts. #3097
* [BUGFIX] Ruler: Fix not restoring alert state for rule groups when other ruler replicas shut down. #3156
* [BUGFIX] Updated `golang.org/x/net` dependency to fix CVE-2022-27664. #3124
* [BUGFIX] Fix distributor from returning a `500` status code when a `400` was received from the ingester. #3211
* [BUGFIX] Fix incorrect OS value set in Mimir v2.3.* RPM packages. #3221

### Mixin

* [CHANGE] Alerts: MimirQuerierAutoscalerNotActive is now critical and fires after 1h instead of 15m. #2958
* [FEATURE] Dashboards: Added "Mimir / Overview" dashboards, providing an high level view over a Mimir cluster. #3122 #3147 #3155
* [ENHANCEMENT] Dashboards: Updated the "Writes" and "Rollout progress" dashboards to account for samples ingested via the new OTLP ingestion endpoint. #2919 #2938
* [ENHANCEMENT] Dashboards: Include per-tenant request rate in "Tenants" dashboard. #2874
* [ENHANCEMENT] Dashboards: Include inflight object store requests in "Reads" dashboard. #2914
* [ENHANCEMENT] Dashboards: Make queries used to find job, cluster and namespace for dropdown menus configurable. #2893
* [ENHANCEMENT] Dashboards: Include rate of label and series queries in "Reads" dashboard. #3065 #3074
* [ENHANCEMENT] Dashboards: Fix legend showing on per-pod panels. #2944
* [ENHANCEMENT] Dashboards: Use the "req/s" unit on panels showing the requests rate. #3118
* [ENHANCEMENT] Dashboards: Use a consistent color across dashboards for the error rate. #3154

### Jsonnet

* [FEATURE] Added support for query-scheduler ring-based service discovery. #3128
* [ENHANCEMENT] Querier autoscaling is now slower on scale downs: scale down 10% every 1m instead of 100%. #2962
* [BUGFIX] Memberlist: `gossip_member_label` is now set for ruler-queriers. #3141

### Mimirtool

* [ENHANCEMENT] mimirtool analyze: Store the query errors instead of exit during the analysis. #3052
* [BUGFIX] mimir-tool remote-read: fix returns where some conditions [return nil error even if there is error](https://github.com/grafana/cortex-tools/issues/260). #3053

### Documentation

* [ENHANCEMENT] Added documentation on how to configure storage retention. #2970
* [ENHANCEMENT] Improved gRPC clients config documentation. #3020
* [ENHANCEMENT] Added documentation on how to manage alerting and recording rules. #2983
* [ENHANCEMENT] Improved `MimirSchedulerQueriesStuck` runbook. #3006
* [ENHANCEMENT] Added "Cluster label verification" section to memberlist documentation. #3096
* [ENHANCEMENT] Mention compression in multi-zone replication documentation. #3107
* [BUGFIX] Fixed configuration option names in "Enabling zone-awareness via the Grafana Mimir Jsonnet". #3018
* [BUGFIX] Fixed `mimirtool analyze` parameters documentation. #3094
* [BUGFIX] Fixed YAML configuraton in the "Manage the configuration of Grafana Mimir with Helm" guide. #3042
* [BUGFIX] Fixed Alertmanager capacity planning documentation. #3132

### Tools

- [BUGFIX] trafficdump: Fixed panic occurring when `-success-only=true` and the captured request failed. #2863

## 2.3.1

### Grafana Mimir
* [BUGFIX] Query-frontend: query sharding took exponential time to map binary expressions. #3027
* [BUGFIX] Distributor: Stop panics on OTLP endpoint when a single metric has multiple timeseries. #3040

## 2.3.0

### Grafana Mimir

* [CHANGE] Ingester: Added user label to ingester metric `cortex_ingester_tsdb_out_of_order_samples_appended_total`. On multitenant clusters this helps us find the rate of appended out-of-order samples for a specific tenant. #2493
* [CHANGE] Compactor: delete source and output blocks from local disk on compaction failed, to reduce likelihood that subsequent compactions fail because of no space left on disk. #2261
* [CHANGE] Ruler: Remove unused CLI flags `-ruler.search-pending-for` and `-ruler.flush-period` (and their respective YAML config options). #2288
* [CHANGE] Successful gRPC requests are no longer logged (only affects internal API calls). #2309
* [CHANGE] Add new `-*.consul.cas-retry-delay` flags. They have a default value of `1s`, while previously there was no delay between retries. #2309
* [CHANGE] Store-gateway: Remove the experimental ability to run requests in a dedicated OS thread pool and associated CLI flag `-store-gateway.thread-pool-size`. #2423
* [CHANGE] Memberlist: disabled TCP-based ping fallback, because Mimir already uses a custom transport based on TCP. #2456
* [CHANGE] Change default value for `-distributor.ha-tracker.max-clusters` to `100` to provide a DoS protection. #2465
* [CHANGE] Experimental block upload API exposed by compactor has changed: Previous `/api/v1/upload/block/{block}` endpoint for starting block upload is now `/api/v1/upload/block/{block}/start`, and previous endpoint `/api/v1/upload/block/{block}?uploadComplete=true` for finishing block upload is now `/api/v1/upload/block/{block}/finish`. New API endpoint has been added: `/api/v1/upload/block/{block}/check`. #2486 #2548
* [CHANGE] Compactor: changed `-compactor.max-compaction-time` default from `0s` (disabled) to `1h`. When compacting blocks for a tenant, the compactor will move to compact blocks of another tenant or re-plan blocks to compact at least every 1h. #2514
* [CHANGE] Distributor: removed previously deprecated `extend_writes` (see #1856) YAML key and `-distributor.extend-writes` CLI flag from the distributor config. #2551
* [CHANGE] Ingester: removed previously deprecated `active_series_custom_trackers` (see #1188) YAML key from the ingester config. #2552
* [CHANGE] The tenant ID `__mimir_cluster` is reserved by Mimir and not allowed to store metrics. #2643
* [CHANGE] Purger: removed the purger component and moved its API endpoints `/purger/delete_tenant` and `/purger/delete_tenant_status` to the compactor at `/compactor/delete_tenant` and `/compactor/delete_tenant_status`. The new endpoints on the compactor are stable. #2644
* [CHANGE] Memberlist: Change the leave timeout duration (`-memberlist.leave-timeout duration`) from 5s to 20s and connection timeout (`-memberlist.packet-dial-timeout`) from 5s to 2s. This makes leave timeout 10x the connection timeout, so that we can communicate the leave to at least 1 node, if the first 9 we try to contact times out. #2669
* [CHANGE] Alertmanager: return status code `412 Precondition Failed` and log info message when alertmanager isn't configured for a tenant. #2635
* [CHANGE] Distributor: if forwarding rules are used to forward samples, exemplars are now removed from the request. #2710 #2725
* [CHANGE] Limits: change the default value of `max_global_series_per_metric` limit to `0` (disabled). Setting this limit by default does not provide much benefit because series are sharded by all labels. #2714
* [CHANGE] Ingester: experimental `-blocks-storage.tsdb.new-chunk-disk-mapper` has been removed, new chunk disk mapper is now always used, and is no longer marked experimental. Default value of `-blocks-storage.tsdb.head-chunks-write-queue-size` has changed to 1000000, this enables async chunk queue by default, which leads to improved latency on the write path when new chunks are created in ingesters. #2762
* [CHANGE] Ingester: removed deprecated `-blocks-storage.tsdb.isolation-enabled` option. TSDB-level isolation is now always disabled in Mimir. #2782
* [CHANGE] Compactor: `-compactor.partial-block-deletion-delay` must either be set to 0 (to disable partial blocks deletion) or a value higher than `4h`. #2787
* [CHANGE] Query-frontend: CLI flag `-query-frontend.align-querier-with-step` has been deprecated. Please use `-query-frontend.align-queries-with-step` instead. #2840
* [FEATURE] Compactor: Adds the ability to delete partial blocks after a configurable delay. This option can be configured per tenant. #2285
  - `-compactor.partial-block-deletion-delay`, as a duration string, allows you to set the delay since a partial block has been modified before marking it for deletion. A value of `0`, the default, disables this feature.
  - The metric `cortex_compactor_blocks_marked_for_deletion_total` has a new value for the `reason` label `reason="partial"`, when a block deletion marker is triggered by the partial block deletion delay.
* [FEATURE] Querier: enabled support for queries with negative offsets, which are not cached in the query results cache. #2429
* [FEATURE] EXPERIMENTAL: OpenTelemetry Metrics ingestion path on `/otlp/v1/metrics`. #695 #2436 #2461
* [FEATURE] Querier: Added support for tenant federation to metric metadata endpoint. #2467
* [FEATURE] Query-frontend: introduced experimental support to split instant queries by time. The instant query splitting can be enabled setting `-query-frontend.split-instant-queries-by-interval`. #2469 #2564 #2565 #2570 #2571 #2572 #2573 #2574 #2575 #2576 #2581 #2582 #2601 #2632 #2633 #2634 #2641 #2642 #2766
* [FEATURE] Introduced an experimental anonymous usage statistics tracking (disabled by default), to help Mimir maintainers make better decisions to support the open source community. The tracking system anonymously collects non-sensitive, non-personally identifiable information about the running Mimir cluster, and is disabled by default. #2643 #2662 #2685 #2732 #2733 #2735
* [FEATURE] Introduced an experimental deployment mode called read-write and running a fully featured Mimir cluster with three components: write, read and backend. The read-write deployment mode is a trade-off between the monolithic mode (only one component, no isolation) and the microservices mode (many components, high isolation). #2754 #2838
* [ENHANCEMENT] Distributor: Decreased distributor tests execution time. #2562
* [ENHANCEMENT] Alertmanager: Allow the HTTP `proxy_url` configuration option in the receiver's configuration. #2317
* [ENHANCEMENT] ring: optimize shuffle-shard computation when lookback is used, and all instances have registered timestamp within the lookback window. In that case we can immediately return origial ring, because we would select all instances anyway. #2309
* [ENHANCEMENT] Memberlist: added experimental memberlist cluster label support via `-memberlist.cluster-label` and `-memberlist.cluster-label-verification-disabled` CLI flags (and their respective YAML config options). #2354
* [ENHANCEMENT] Object storage can now be configured for all components using the `common` YAML config option key (or `-common.storage.*` CLI flags). #2330 #2347
* [ENHANCEMENT] Go: updated to go 1.18.4. #2400
* [ENHANCEMENT] Store-gateway, listblocks: list of blocks now includes stats from `meta.json` file: number of series, samples and chunks. #2425
* [ENHANCEMENT] Added more buckets to `cortex_ingester_client_request_duration_seconds` histogram metric, to correctly track requests taking longer than 1s (up until 16s). #2445
* [ENHANCEMENT] Azure client: Improve memory usage for large object storage downloads. #2408
* [ENHANCEMENT] Distributor: Add `-distributor.instance-limits.max-inflight-push-requests-bytes`. This limit protects the distributor against multiple large requests that together may cause an OOM, but are only a few, so do not trigger the `max-inflight-push-requests` limit. #2413
* [ENHANCEMENT] Distributor: Drop exemplars in distributor for tenants where exemplars are disabled. #2504
* [ENHANCEMENT] Runtime Config: Allow operator to specify multiple comma-separated yaml files in `-runtime-config.file` that will be merged in left to right order. #2583
* [ENHANCEMENT] Query sharding: shard binary operations only if it doesn't lead to non-shardable vector selectors in one of the operands. #2696
* [ENHANCEMENT] Add packaging for both debian based deb file and redhat based rpm file using FPM. #1803
* [ENHANCEMENT] Distributor: Add `cortex_distributor_query_ingester_chunks_deduped_total` and `cortex_distributor_query_ingester_chunks_total` metrics for determining how effective ingester chunk deduplication at query time is. #2713
* [ENHANCEMENT] Upgrade Docker base images to `alpine:3.16.2`. #2729
* [ENHANCEMENT] Ruler: Add `<prometheus-http-prefix>/api/v1/status/buildinfo` endpoint. #2724
* [ENHANCEMENT] Querier: Ensure all queries pulled from query-frontend or query-scheduler are immediately executed. The maximum workers concurrency in each querier is configured by `-querier.max-concurrent`. #2598
* [ENHANCEMENT] Distributor: Add `cortex_distributor_received_requests_total` and `cortex_distributor_requests_in_total` metrics to provide visiblity into appropriate per-tenant request limits. #2770
* [ENHANCEMENT] Distributor: Add single forwarding remote-write endpoint for a tenant (`forwarding_endpoint`), instead of using per-rule endpoints. This takes precendence over per-rule endpoints. #2801
* [ENHANCEMENT] Added `err-mimir-distributor-max-write-message-size` to the errors catalog. #2470
* [ENHANCEMENT] Add sanity check at startup to ensure the configured filesystem directories don't overlap for different components. #2828 #2947
* [BUGFIX] TSDB: Fixed a bug on the experimental out-of-order implementation that led to wrong query results. #2701
* [BUGFIX] Compactor: log the actual error on compaction failed. #2261
* [BUGFIX] Alertmanager: restore state from storage even when running a single replica. #2293
* [BUGFIX] Ruler: do not block "List Prometheus rules" API endpoint while syncing rules. #2289
* [BUGFIX] Ruler: return proper `*status.Status` error when running in remote operational mode. #2417
* [BUGFIX] Alertmanager: ensure the configured `-alertmanager.web.external-url` is either a path starting with `/`, or a full URL including the scheme and hostname. #2381 #2542
* [BUGFIX] Memberlist: fix problem with loss of some packets, typically ring updates when instances were removed from the ring during shutdown. #2418
* [BUGFIX] Ingester: fix misfiring `MimirIngesterHasUnshippedBlocks` and stale `cortex_ingester_oldest_unshipped_block_timestamp_seconds` when some block uploads fail. #2435
* [BUGFIX] Query-frontend: fix incorrect mapping of http status codes 429 to 500 when request queue is full. #2447
* [BUGFIX] Memberlist: Fix problem with ring being empty right after startup. Memberlist KV store now tries to "fast-join" the cluster to avoid serving empty KV store. #2505
* [BUGFIX] Compactor: Fix bug when using `-compactor.partial-block-deletion-delay`: compactor didn't correctly check for modification time of all block files. #2559
* [BUGFIX] Query-frontend: fix wrong query sharding results for queries with boolean result like `1 < bool 0`. #2558
* [BUGFIX] Fixed error messages related to per-instance limits incorrectly reporting they can be set on a per-tenant basis. #2610
* [BUGFIX] Perform HA-deduplication before forwarding samples according to forwarding rules in the distributor. #2603 #2709
* [BUGFIX] Fix reporting of tracing spans from PromQL engine. #2707
* [BUGFIX] Apply relabel and drop_label rules before forwarding rules in the distributor. #2703
* [BUGFIX] Distributor: Register `cortex_discarded_requests_total` metric, which previously was not registered and therefore not exported. #2712
* [BUGFIX] Ruler: fix not restoring alerts' state at startup. #2648
* [BUGFIX] Ingester: Fix disk filling up after restarting ingesters with out-of-order support disabled while it was enabled before. #2799
* [BUGFIX] Memberlist: retry joining memberlist cluster on startup when no nodes are resolved. #2837
* [BUGFIX] Query-frontend: fix incorrect mapping of http status codes 413 to 500 when request is too large. #2819
* [BUGFIX] Alertmanager: revert upstream alertmananger to v0.24.0 to fix panic when unmarshalling email headers #2924 #2925

### Mixin

* [CHANGE] Dashboards: "Slow Queries" dashboard no longer works with versions older than Grafana 9.0. #2223
* [CHANGE] Alerts: use RSS memory instead of working set memory in the `MimirAllocatingTooMuchMemory` alert for ingesters. #2480
* [CHANGE] Dashboards: remove the "Cache - Latency (old)" panel from the "Mimir / Queries" dashboard. #2796
* [FEATURE] Dashboards: added support to experimental read-write deployment mode. #2780
* [ENHANCEMENT] Dashboards: added missed rule evaluations to the "Evaluations per second" panel in the "Mimir / Ruler" dashboard. #2314
* [ENHANCEMENT] Dashboards: add k8s resource requests to CPU and memory panels. #2346
* [ENHANCEMENT] Dashboards: add RSS memory utilization panel for ingesters, store-gateways and compactors. #2479
* [ENHANCEMENT] Dashboards: allow to configure graph tooltip. #2647
* [ENHANCEMENT] Alerts: MimirFrontendQueriesStuck and MimirSchedulerQueriesStuck alerts are more reliable now as they consider all the intermediate samples in the minute prior to the evaluation. #2630
* [ENHANCEMENT] Alerts: added `RolloutOperatorNotReconciling` alert, firing if the optional rollout-operator is not successfully reconciling. #2700
* [ENHANCEMENT] Dashboards: added support to query-tee in front of ruler-query-frontend in the "Remote ruler reads" dashboard. #2761
* [ENHANCEMENT] Dashboards: Introduce support for baremetal deployment, setting `deployment_type: 'baremetal'` in the mixin `_config`. #2657
* [ENHANCEMENT] Dashboards: use timeseries panel to show exemplars. #2800
* [BUGFIX] Dashboards: fixed unit of latency panels in the "Mimir / Ruler" dashboard. #2312
* [BUGFIX] Dashboards: fixed "Intervals per query" panel in the "Mimir / Queries" dashboard. #2308
* [BUGFIX] Dashboards: Make "Slow Queries" dashboard works with Grafana 9.0. #2223
* [BUGFIX] Dashboards: add missing API routes to Ruler dashboard. #2412
* [BUGFIX] Dashboards: stop setting 'interval' in dashboards; it should be set on your datasource. #2802

### Jsonnet

* [CHANGE] query-scheduler is enabled by default. We advise to deploy the query-scheduler to improve the scalability of the query-frontend. #2431
* [CHANGE] Replaced anti-affinity rules with pod topology spread constraints for distributor, query-frontend, querier and ruler. #2517
  - The following configuration options have been removed:
    - `distributor_allow_multiple_replicas_on_same_node`
    - `query_frontend_allow_multiple_replicas_on_same_node`
    - `querier_allow_multiple_replicas_on_same_node`
    - `ruler_allow_multiple_replicas_on_same_node`
  - The following configuration options have been added:
    - `distributor_topology_spread_max_skew`
    - `query_frontend_topology_spread_max_skew`
    - `querier_topology_spread_max_skew`
    - `ruler_topology_spread_max_skew`
* [CHANGE] Change `max_global_series_per_metric` to 0 in all plans, and as a default value. #2669
* [FEATURE] Memberlist: added support for experimental memberlist cluster label, through the jsonnet configuration options `memberlist_cluster_label` and `memberlist_cluster_label_verification_disabled`. #2349
* [FEATURE] Added ruler-querier autoscaling support. It requires [KEDA](https://keda.sh) installed in the Kubernetes cluster. Ruler-querier autoscaler can be enabled and configure through the following options in the jsonnet config: #2545
  * `autoscaling_ruler_querier_enabled`: `true` to enable autoscaling.
  * `autoscaling_ruler_querier_min_replicas`: minimum number of ruler-querier replicas.
  * `autoscaling_ruler_querier_max_replicas`: maximum number of ruler-querier replicas.
  * `autoscaling_prometheus_url`: Prometheus base URL from which to scrape Mimir metrics (e.g. `http://prometheus.default:9090/prometheus`).
* [ENHANCEMENT] Memberlist now uses DNS service-discovery by default. #2549
* [ENHANCEMENT] Upgrade memcached image tag to `memcached:1.6.16-alpine`. #2740
* [ENHANCEMENT] Added `$._config.configmaps` and `$._config.runtime_config_files` to make it easy to add new configmaps or runtime config file to all components. #2748

### Mimirtool

* [ENHANCEMENT] Added `mimirtool backfill` command to upload Prometheus blocks using API available in the compactor. #1822
* [ENHANCEMENT] mimirtool bucket-validation: Verify existing objects can be overwritten by subsequent uploads. #2491
* [ENHANCEMENT] mimirtool config convert: Now supports migrating to the current version of Mimir. #2629
* [BUGFIX] mimirtool analyze: Fix dashboard JSON unmarshalling errors by using custom parsing. #2386
* [BUGFIX] Version checking no longer prompts for updating when already on latest version. #2723

### Mimir Continuous Test

* [ENHANCEMENT] Added basic authentication and bearer token support for when Mimir is behind a gateway authenticating the calls. #2717

### Query-tee

* [CHANGE] Renamed CLI flag `-server.service-port` to `-server.http-service-port`. #2683
* [CHANGE] Renamed metric `cortex_querytee_request_duration_seconds` to `cortex_querytee_backend_request_duration_seconds`. Metric `cortex_querytee_request_duration_seconds` is now reported without label `backend`. #2683
* [ENHANCEMENT] Added HTTP over gRPC support to `query-tee` to allow testing gRPC requests to Mimir instances. #2683

### Documentation

* [ENHANCEMENT] Referenced `mimirtool` commands in the HTTP API documentation. #2516
* [ENHANCEMENT] Improved DNS service discovery documentation. #2513

### Tools

* [ENHANCEMENT] `markblocks` now processes multiple blocks concurrently. #2677

## 2.2.0

### Grafana Mimir

* [CHANGE] Increased default configuration for `-server.grpc-max-recv-msg-size-bytes` and `-server.grpc-max-send-msg-size-bytes` from 4MB to 100MB. #1884
* [CHANGE] Default values have changed for the following settings. This improves query performance for recent data (within 12h) by only reading from ingesters: #1909 #1921
    - `-blocks-storage.bucket-store.ignore-blocks-within` now defaults to `10h` (previously `0`)
    - `-querier.query-store-after` now defaults to `12h` (previously `0`)
* [CHANGE] Alertmanager: removed support for migrating local files from Cortex 1.8 or earlier. Related to original Cortex PR https://github.com/cortexproject/cortex/pull/3910. #2253
* [CHANGE] The following settings are now classified as advanced because the defaults should work for most users and tuning them requires in-depth knowledge of how the read path works: #1929
    - `-querier.query-ingesters-within`
    - `-querier.query-store-after`
* [CHANGE] Config flag category overrides can be set dynamically at runtime. #1934
* [CHANGE] Ingester: deprecated `-ingester.ring.join-after`. Mimir now behaves as this setting is always set to 0s. This configuration option will be removed in Mimir 2.4.0. #1965
* [CHANGE] Blocks uploaded by ingester no longer contain `__org_id__` label. Compactor now ignores this label and will compact blocks with and without this label together. `mimirconvert` tool will remove the label from blocks as "unknown" label. #1972
* [CHANGE] Querier: deprecated `-querier.shuffle-sharding-ingesters-lookback-period`, instead adding `-querier.shuffle-sharding-ingesters-enabled` to enable or disable shuffle sharding on the read path. The value of `-querier.query-ingesters-within` is now used internally for shuffle sharding lookback. #2110
* [CHANGE] Memberlist: `-memberlist.abort-if-join-fails` now defaults to false. Previously it defaulted to true. #2168
* [CHANGE] Ruler: `/api/v1/rules*` and `/prometheus/rules*` configuration endpoints are removed. Use `/prometheus/config/v1/rules*`. #2182
* [CHANGE] Ingester: `-ingester.exemplars-update-period` has been renamed to `-ingester.tsdb-config-update-period`. You can use it to update multiple, per-tenant TSDB configurations. #2187
* [FEATURE] Ingester: (Experimental) Add the ability to ingest out-of-order samples up to an allowed limit. If you enable this feature, it requires additional memory and disk space. This feature also enables a write-behind log, which might lead to longer ingester-start replays. When this feature is disabled, there is no overhead on memory, disk space, or startup times. #2187
  * `-ingester.out-of-order-time-window`, as duration string, allows you to set how back in time a sample can be. The default is `0s`, where `s` is seconds.
  * `cortex_ingester_tsdb_out_of_order_samples_appended_total` metric tracks the total number of out-of-order samples ingested by the ingester.
  * `cortex_discarded_samples_total` has a new label `reason="sample-too-old"`, when the `-ingester.out-of-order-time-window` flag is greater than zero. The label tracks the number of samples that were discarded for being too old; they were out of order, but beyond the time window allowed. The labels `reason="sample-out-of-order"` and `reason="sample-out-of-bounds"` are not used when out-of-order ingestion is enabled.
* [ENHANCEMENT] Distributor: Added limit to prevent tenants from sending excessive number of requests: #1843
  * The following CLI flags (and their respective YAML config options) have been added:
    * `-distributor.request-rate-limit`
    * `-distributor.request-burst-limit`
  * The following metric is exposed to tell how many requests have been rejected:
    * `cortex_discarded_requests_total`
* [ENHANCEMENT] Store-gateway: Add the experimental ability to run requests in a dedicated OS thread pool. This feature can be configured using `-store-gateway.thread-pool-size` and is disabled by default. Replaces the ability to run index header operations in a dedicated thread pool. #1660 #1812
* [ENHANCEMENT] Improved error messages to make them easier to understand; each now have a unique, global identifier that you can use to look up in the runbooks for more information. #1907 #1919 #1888 #1939 #1984 #2009 #2056 #2066 #2104 #2150 #2234
* [ENHANCEMENT] Memberlist KV: incoming messages are now processed on per-key goroutine. This may reduce loss of "maintanance" packets in busy memberlist installations, but use more CPU. New `memberlist_client_received_broadcasts_dropped_total` counter tracks number of dropped per-key messages. #1912
* [ENHANCEMENT] Blocks Storage, Alertmanager, Ruler: add support a prefix to the bucket store (`*_storage.storage_prefix`). This enables using the same bucket for the three components. #1686 #1951
* [ENHANCEMENT] Upgrade Docker base images to `alpine:3.16.0`. #2028
* [ENHANCEMENT] Store-gateway: Add experimental configuration option for the store-gateway to attempt to pre-populate the file system cache when memory-mapping index-header files. Enabled with `-blocks-storage.bucket-store.index-header.map-populate-enabled=true`. Note this flag only has an effect when running on Linux. #2019 #2054
* [ENHANCEMENT] Chunk Mapper: reduce memory usage of async chunk mapper. #2043
* [ENHANCEMENT] Ingester: reduce sleep time when reading WAL. #2098
* [ENHANCEMENT] Compactor: Run sanity check on blocks storage configuration at startup. #2144
* [ENHANCEMENT] Compactor: Add HTTP API for uploading TSDB blocks. Enabled with `-compactor.block-upload-enabled`. #1694 #2126
* [ENHANCEMENT] Ingester: Enable querying overlapping blocks by default. #2187
* [ENHANCEMENT] Distributor: Auto-forget unhealthy distributors after ten failed ring heartbeats. #2154
* [ENHANCEMENT] Distributor: Add new metric `cortex_distributor_forward_errors_total` for error codes resulting from forwarding requests. #2077
* [ENHANCEMENT] `/ready` endpoint now returns and logs detailed services information. #2055
* [ENHANCEMENT] Memcached client: Reduce number of connections required to fetch cached keys from memcached. #1920
* [ENHANCEMENT] Improved error message returned when `-querier.query-store-after` validation fails. #1914
* [BUGFIX] Fix regexp parsing panic for regexp label matchers with start/end quantifiers. #1883
* [BUGFIX] Ingester: fixed deceiving error log "failed to update cached shipped blocks after shipper initialisation", occurring for each new tenant in the ingester. #1893
* [BUGFIX] Ring: fix bug where instances may appear unhealthy in the hash ring web UI even though they are not. #1933
* [BUGFIX] API: gzip is now enforced when identity encoding is explicitly rejected. #1864
* [BUGFIX] Fix panic at startup when Mimir is running in monolithic mode and query sharding is enabled. #2036
* [BUGFIX] Ruler: report `cortex_ruler_queries_failed_total` metric for any remote query error except 4xx when remote operational mode is enabled. #2053 #2143
* [BUGFIX] Ingester: fix slow rollout when using `-ingester.ring.unregister-on-shutdown=false` with long `-ingester.ring.heartbeat-period`. #2085
* [BUGFIX] Ruler: add timeout for remote rule evaluation queries to prevent rule group evaluations getting stuck indefinitely. The duration is configurable with `-querier.timeout` (default `2m`). #2090 #2222
* [BUGFIX] Limits: Active series custom tracker configuration has been named back from `active_series_custom_trackers_config` to `active_series_custom_trackers`. For backwards compatibility both version is going to be supported for until Mimir v2.4. When both fields are specified, `active_series_custom_trackers_config` takes precedence over `active_series_custom_trackers`. #2101
* [BUGFIX] Ingester: fixed the order of labels applied when incrementing the `cortex_discarded_metadata_total` metric. #2096
* [BUGFIX] Ingester: fixed bug where retrieving metadata for a metric with multiple metadata entries would return multiple copies of a single metadata entry rather than all available entries. #2096
* [BUGFIX] Distributor: canceled requests are no longer accounted as internal errors. #2157
* [BUGFIX] Memberlist: Fix typo in memberlist admin UI. #2202
* [BUGFIX] Ruler: fixed typo in error message when ruler failed to decode a rule group. #2151
* [BUGFIX] Active series custom tracker configuration is now displayed properly on `/runtime_config` page. #2065
* [BUGFIX] Query-frontend: `vector` and `time` functions were sharded, which made expressions like `vector(1) > 0 and vector(1)` fail. #2355

### Mixin

* [CHANGE] Split `mimir_queries` rules group into `mimir_queries` and `mimir_ingester_queries` to keep number of rules per group within the default per-tenant limit. #1885
* [CHANGE] Dashboards: Expose full image tag in "Mimir / Rollout progress" dashboard's "Pod per version panel." #1932
* [CHANGE] Dashboards: Disabled gateway panels by default, because most users don't have a gateway exposing the metrics expected by Mimir dashboards. You can re-enable it setting `gateway_enabled: true` in the mixin config and recompiling the mixin running `make build-mixin`. #1955
* [CHANGE] Alerts: adapt `MimirFrontendQueriesStuck` and `MimirSchedulerQueriesStuck` to consider ruler query path components. #1949
* [CHANGE] Alerts: Change `MimirRulerTooManyFailedQueries` severity to `critical`. #2165
* [ENHANCEMENT] Dashboards: Add config option `datasource_regex` to customise the regular expression used to select valid datasources for Mimir dashboards. #1802
* [ENHANCEMENT] Dashboards: Added "Mimir / Remote ruler reads" and "Mimir / Remote ruler reads resources" dashboards. #1911 #1937
* [ENHANCEMENT] Dashboards: Make networking panels work for pods created by the mimir-distributed helm chart. #1927
* [ENHANCEMENT] Alerts: Add `MimirStoreGatewayNoSyncedTenants` alert that fires when there is a store-gateway owning no tenants. #1882
* [ENHANCEMENT] Rules: Make `recording_rules_range_interval` configurable for cases where Mimir metrics are scraped less often that every 30 seconds. #2118
* [ENHANCEMENT] Added minimum Grafana version to mixin dashboards. #1943
* [BUGFIX] Fix `container_memory_usage_bytes:sum` recording rule. #1865
* [BUGFIX] Fix `MimirGossipMembersMismatch` alerts if Mimir alertmanager is activated. #1870
* [BUGFIX] Fix `MimirRulerMissedEvaluations` to show % of missed alerts as a value between 0 and 100 instead of 0 and 1. #1895
* [BUGFIX] Fix `MimirCompactorHasNotUploadedBlocks` alert false positive when Mimir is deployed in monolithic mode. #1902
* [BUGFIX] Fix `MimirGossipMembersMismatch` to make it less sensitive during rollouts and fire one alert per installation, not per job. #1926
* [BUGFIX] Do not trigger `MimirAllocatingTooMuchMemory` alerts if no container limits are supplied. #1905
* [BUGFIX] Dashboards: Remove empty "Chunks per query" panel from `Mimir / Queries` dashboard. #1928
* [BUGFIX] Dashboards: Use Grafana's `$__rate_interval` for rate queries in dashboards to support scrape intervals of >15s. #2011
* [BUGFIX] Alerts: Make each version of `MimirCompactorHasNotUploadedBlocks` distinct to avoid rule evaluation failures due to duplicate series being generated. #2197
* [BUGFIX] Fix `MimirGossipMembersMismatch` alert when using remote ruler evaluation. #2159

### Jsonnet

* [CHANGE] Remove use of `-querier.query-store-after`, `-querier.shuffle-sharding-ingesters-lookback-period`, `-blocks-storage.bucket-store.ignore-blocks-within`, and `-blocks-storage.tsdb.close-idle-tsdb-timeout` CLI flags since the values now match defaults. #1915 #1921
* [CHANGE] Change default value for `-blocks-storage.bucket-store.chunks-cache.memcached.timeout` to `450ms` to increase use of cached data. #2035
* [CHANGE] The `memberlist_ring_enabled` configuration now applies to Alertmanager. #2102 #2103 #2107
* [CHANGE] Default value for `memberlist_ring_enabled` is now true. It means that all hash rings use Memberlist as default KV store instead of Consul (previous default). #2161
* [CHANGE] Configure `-ingester.max-global-metadata-per-user` to correspond to 20% of the configured max number of series per tenant. #2250
* [CHANGE] Configure `-ingester.max-global-metadata-per-metric` to be 10. #2250
* [CHANGE] Change `_config.multi_zone_ingester_max_unavailable` to 25. #2251
* [FEATURE] Added querier autoscaling support. It requires [KEDA](https://keda.sh) installed in the Kubernetes cluster and query-scheduler enabled in the Mimir cluster. Querier autoscaler can be enabled and configure through the following options in the jsonnet config: #2013 #2023
  * `autoscaling_querier_enabled`: `true` to enable autoscaling.
  * `autoscaling_querier_min_replicas`: minimum number of querier replicas.
  * `autoscaling_querier_max_replicas`: maximum number of querier replicas.
  * `autoscaling_prometheus_url`: Prometheus base URL from which to scrape Mimir metrics (e.g. `http://prometheus.default:9090/prometheus`).
* [FEATURE] Jsonnet: Add support for ruler remote evaluation mode (`ruler_remote_evaluation_enabled`), which deploys and uses a dedicated query path for rule evaluation. This enables the benefits of the query-frontend for rule evaluation, such as query sharding. #2073
* [ENHANCEMENT] Added `compactor` service, that can be used to route requests directly to compactor (e.g. admin UI). #2063
* [ENHANCEMENT] Added a `consul_enabled` configuration option to provide the ability to disable consul. It is automatically set to false when `memberlist_ring_enabled` is true and `multikv_migration_enabled` (used for migration from Consul to memberlist) is not set. #2093 #2152
* [BUGFIX] Querier: Fix disabling shuffle sharding on the read path whilst keeping it enabled on write path. #2164

### Mimirtool

* [CHANGE] mimirtool rules: `--use-legacy-routes` now toggles between using `/prometheus/config/v1/rules` (default) and `/api/v1/rules` (legacy) endpoints. #2182
* [FEATURE] Added bearer token support for when Mimir is behind a gateway authenticating by bearer token. #2146
* [BUGFIX] mimirtool analyze: Fix dashboard JSON unmarshalling errors (#1840). #1973
* [BUGFIX] Make mimirtool build for Windows work again. #2273

### Mimir Continuous Test

* [ENHANCEMENT] Added the `-tests.smoke-test` flag to run the `mimir-continuous-test` suite once and immediately exit. #2047 #2094
* [ENHANCEMENT] Added the `-tests.write-protocol` flag to write using the `prometheus` remote write protocol or `otlp-http` in the `mimir-continuous-test` suite. #5719

### Documentation

* [ENHANCEMENT] Published Grafana Mimir runbooks as part of documentation. #1970
* [ENHANCEMENT] Improved ruler's "remote operational mode" documentation. #1906
* [ENHANCEMENT] Recommend fast disks for ingesters and store-gateways in production tips. #1903
* [ENHANCEMENT] Explain the runtime override of active series matchers. #1868
* [ENHANCEMENT] Clarify "Set rule group" API specification. #1869
* [ENHANCEMENT] Published Mimir jsonnet documentation. #2024
* [ENHANCEMENT] Documented required scrape interval for using alerting and recording rules from Mimir jsonnet. #2147
* [ENHANCEMENT] Runbooks: Mention memberlist as possible source of problems for various alerts. #2158
* [ENHANCEMENT] Added step-by-step article about migrating from Consul to Memberlist KV store using jsonnet without downtime. #2166
* [ENHANCEMENT] Documented `/memberlist` admin page. #2166
* [ENHANCEMENT] Documented how to configure Grafana Mimir's ruler with Jsonnet. #2127
* [ENHANCEMENT] Documented how to configure queriers’ autoscaling with Jsonnet. #2128
* [ENHANCEMENT] Updated mixin building instructions in "Installing Grafana Mimir dashboards and alerts" article. #2015 #2163
* [ENHANCEMENT] Fix location of "Monitoring Grafana Mimir" article in the documentation hierarchy. #2130
* [ENHANCEMENT] Runbook for `MimirRequestLatency` was expanded with more practical advice. #1967
* [BUGFIX] Fixed ruler configuration used in the getting started guide. #2052
* [BUGFIX] Fixed Mimir Alertmanager datasource in Grafana used by "Play with Grafana Mimir" tutorial. #2115
* [BUGFIX] Fixed typos in "Scaling out Grafana Mimir" article. #2170
* [BUGFIX] Added missing ring endpoint exposed by Ingesters. #1918

## 2.1.0

### Grafana Mimir

* [CHANGE] Compactor: No longer upload debug meta files to object storage. #1257
* [CHANGE] Default values have changed for the following settings: #1547
    - `-alertmanager.alertmanager-client.grpc-max-recv-msg-size` now defaults to 100 MiB (previously was not configurable and set to 16 MiB)
    - `-alertmanager.alertmanager-client.grpc-max-send-msg-size` now defaults to 100 MiB (previously was not configurable and set to 4 MiB)
    - `-alertmanager.max-recv-msg-size` now defaults to 100 MiB (previously was 16 MiB)
* [CHANGE] Ingester: Add `user` label to metrics `cortex_ingester_ingested_samples_total` and `cortex_ingester_ingested_samples_failures_total`. #1533
* [CHANGE] Ingester: Changed `-blocks-storage.tsdb.isolation-enabled` default from `true` to `false`. The config option has also been deprecated and will be removed in 2 minor version. #1655
* [CHANGE] Query-frontend: results cache keys are now versioned, this will cause cache to be re-filled when rolling out this version. #1631
* [CHANGE] Store-gateway: enabled attributes in-memory cache by default. New default configuration is `-blocks-storage.bucket-store.chunks-cache.attributes-in-memory-max-items=50000`. #1727
* [CHANGE] Compactor: Removed the metric `cortex_compactor_garbage_collected_blocks_total` since it duplicates `cortex_compactor_blocks_marked_for_deletion_total`. #1728
* [CHANGE] All: Logs that used the`org_id` label now use `user` label. #1634 #1758
* [CHANGE] Alertmanager: the following metrics are not exported for a given `user` and `integration` when the metric value is zero: #1783
  * `cortex_alertmanager_notifications_total`
  * `cortex_alertmanager_notifications_failed_total`
  * `cortex_alertmanager_notification_requests_total`
  * `cortex_alertmanager_notification_requests_failed_total`
  * `cortex_alertmanager_notification_rate_limited_total`
* [CHANGE] Removed the following metrics exposed by the Mimir hash rings: #1791
  * `cortex_member_ring_tokens_owned`
  * `cortex_member_ring_tokens_to_own`
  * `cortex_ring_tokens_owned`
  * `cortex_ring_member_ownership_percent`
* [CHANGE] Querier / Ruler: removed the following metrics tracking number of query requests send to each ingester. You can use `cortex_request_duration_seconds_count{route=~"/cortex.Ingester/(QueryStream|QueryExemplars)"}` instead. #1797
  * `cortex_distributor_ingester_queries_total`
  * `cortex_distributor_ingester_query_failures_total`
* [CHANGE] Distributor: removed the following metrics tracking the number of requests from a distributor to ingesters: #1799
  * `cortex_distributor_ingester_appends_total`
  * `cortex_distributor_ingester_append_failures_total`
* [CHANGE] Distributor / Ruler: deprecated `-distributor.extend-writes`. Now Mimir always behaves as if this setting was set to `false`, which we expect to be safe for every Mimir cluster setup. #1856
* [FEATURE] Querier: Added support for [streaming remote read](https://prometheus.io/blog/2019/10/10/remote-read-meets-streaming/). Should be noted that benefits of chunking the response are partial here, since in a typical `query-frontend` setup responses will be buffered until they've been completed. #1735
* [FEATURE] Ruler: Allow setting `evaluation_delay` for each rule group via rules group configuration file. #1474
* [FEATURE] Ruler: Added support for expression remote evaluation. #1536 #1818
  * The following CLI flags (and their respective YAML config options) have been added:
    * `-ruler.query-frontend.address`
    * `-ruler.query-frontend.grpc-client-config.grpc-max-recv-msg-size`
    * `-ruler.query-frontend.grpc-client-config.grpc-max-send-msg-size`
    * `-ruler.query-frontend.grpc-client-config.grpc-compression`
    * `-ruler.query-frontend.grpc-client-config.grpc-client-rate-limit`
    * `-ruler.query-frontend.grpc-client-config.grpc-client-rate-limit-burst`
    * `-ruler.query-frontend.grpc-client-config.backoff-on-ratelimits`
    * `-ruler.query-frontend.grpc-client-config.backoff-min-period`
    * `-ruler.query-frontend.grpc-client-config.backoff-max-period`
    * `-ruler.query-frontend.grpc-client-config.backoff-retries`
    * `-ruler.query-frontend.grpc-client-config.tls-enabled`
    * `-ruler.query-frontend.grpc-client-config.tls-ca-path`
    * `-ruler.query-frontend.grpc-client-config.tls-cert-path`
    * `-ruler.query-frontend.grpc-client-config.tls-key-path`
    * `-ruler.query-frontend.grpc-client-config.tls-server-name`
    * `-ruler.query-frontend.grpc-client-config.tls-insecure-skip-verify`
* [FEATURE] Distributor: Added the ability to forward specifics metrics to alternative remote_write API endpoints. #1052
* [FEATURE] Ingester: Active series custom trackers now supports runtime tenant-specific overrides. The configuration has been moved to limit config, the ingester config has been deprecated.  #1188
* [ENHANCEMENT] Alertmanager API: Concurrency limit for GET requests is now configurable using `-alertmanager.max-concurrent-get-requests-per-tenant`. #1547
* [ENHANCEMENT] Alertmanager: Added the ability to configure additional gRPC client settings for the Alertmanager distributor #1547
  - `-alertmanager.alertmanager-client.backoff-max-period`
  - `-alertmanager.alertmanager-client.backoff-min-period`
  - `-alertmanager.alertmanager-client.backoff-on-ratelimits`
  - `-alertmanager.alertmanager-client.backoff-retries`
  - `-alertmanager.alertmanager-client.grpc-client-rate-limit`
  - `-alertmanager.alertmanager-client.grpc-client-rate-limit-burst`
  - `-alertmanager.alertmanager-client.grpc-compression`
  - `-alertmanager.alertmanager-client.grpc-max-recv-msg-size`
  - `-alertmanager.alertmanager-client.grpc-max-send-msg-size`
* [ENHANCEMENT] Ruler: Add more detailed query information to ruler query stats logging. #1411
* [ENHANCEMENT] Admin: Admin API now has some styling. #1482 #1549 #1821 #1824
* [ENHANCEMENT] Alertmanager: added `insight=true` field to alertmanager dispatch logs. #1379
* [ENHANCEMENT] Store-gateway: Add the experimental ability to run index header operations in a dedicated thread pool. This feature can be configured using `-blocks-storage.bucket-store.index-header-thread-pool-size` and is disabled by default. #1660
* [ENHANCEMENT] Store-gateway: don't drop all blocks if instance finds itself as unhealthy or missing in the ring. #1806 #1823
* [ENHANCEMENT] Querier: wait until inflight queries are completed when shutting down queriers. #1756 #1767
* [BUGFIX] Query-frontend: do not shard queries with a subquery unless the subquery is inside a shardable aggregation function call. #1542
* [BUGFIX] Query-frontend: added `component=query-frontend` label to results cache memcached metrics to fix a panic when Mimir is running in single binary mode and results cache is enabled. #1704
* [BUGFIX] Mimir: services' status content-type is now correctly set to `text/html`. #1575
* [BUGFIX] Multikv: Fix panic when using using runtime config to set primary KV store used by `multi` KV. #1587
* [BUGFIX] Multikv: Fix watching for runtime config changes in `multi` KV store in ruler and querier. #1665
* [BUGFIX] Memcached: allow to use CNAME DNS records for the memcached backend addresses. #1654
* [BUGFIX] Querier: fixed temporary partial query results when shuffle sharding is enabled and hash ring backend storage is flushed / reset. #1829
* [BUGFIX] Alertmanager: prevent more file traversal cases related to template names. #1833
* [BUGFUX] Alertmanager: Allow usage with `-alertmanager-storage.backend=local`. Note that when using this storage type, the Alertmanager is not able persist state remotely, so it not recommended for production use. #1836
* [BUGFIX] Alertmanager: Do not validate alertmanager configuration if it's not running. #1835

### Mixin

* [CHANGE] Dashboards: Remove per-user series legends from Tenants dashboard. #1605
* [CHANGE] Dashboards: Show in-memory series and the per-user series limit on Tenants dashboard. #1613
* [CHANGE] Dashboards: Slow-queries dashboard now uses `user` label from logs instead of `org_id`. #1634
* [CHANGE] Dashboards: changed all Grafana dashboards UIDs to not conflict with Cortex ones, to let people install both while migrating from Cortex to Mimir: #1801 #1808
  * Alertmanager from `a76bee5913c97c918d9e56a3cc88cc28` to `b0d38d318bbddd80476246d4930f9e55`
  * Alertmanager Resources from `68b66aed90ccab448009089544a8d6c6` to `a6883fb22799ac74479c7db872451092`
  * Compactor from `9c408e1d55681ecb8a22c9fab46875cc` to `1b3443aea86db629e6efdb7d05c53823`
  * Compactor Resources from `df9added6f1f4332f95848cca48ebd99` to `09a5c49e9cdb2f2b24c6d184574a07fd`
  * Config from `61bb048ced9817b2d3e07677fb1c6290` to `5d9d0b4724c0f80d68467088ec61e003`
  * Object Store from `d5a3a4489d57c733b5677fb55370a723` to `e1324ee2a434f4158c00a9ee279d3292`
  * Overrides from `b5c95fee2e5e7c4b5930826ff6e89a12` to `1e2c358600ac53f09faea133f811b5bb`
  * Queries from `d9931b1054053c8b972d320774bb8f1d` to `b3abe8d5c040395cc36615cb4334c92d`
  * Reads from `8d6ba60eccc4b6eedfa329b24b1bd339` to `e327503188913dc38ad571c647eef643`
  * Reads Networking from `c0464f0d8bd026f776c9006b05910000` to `54b2a0a4748b3bd1aefa92ce5559a1c2`
  * Reads Resources from `2fd2cda9eea8d8af9fbc0a5960425120` to `cc86fd5aa9301c6528986572ad974db9`
  * Rollout Progress from `7544a3a62b1be6ffd919fc990ab8ba8f` to `7f0b5567d543a1698e695b530eb7f5de`
  * Ruler from `44d12bcb1f95661c6ab6bc946dfc3473` to `631e15d5d85afb2ca8e35d62984eeaa0`
  * Scaling from `88c041017b96856c9176e07cf557bdcf` to `64bbad83507b7289b514725658e10352`
  * Slow queries from `e6f3091e29d2636e3b8393447e925668` to `6089e1ce1e678788f46312a0a1e647e6`
  * Tenants from `35fa247ce651ba189debf33d7ae41611` to `35fa247ce651ba189debf33d7ae41611`
  * Top Tenants from `bc6e12d4fe540e4a1785b9d3ca0ffdd9` to `bc6e12d4fe540e4a1785b9d3ca0ffdd9`
  * Writes from `0156f6d15aa234d452a33a4f13c838e3` to `8280707b8f16e7b87b840fc1cc92d4c5`
  * Writes Networking from `681cd62b680b7154811fe73af55dcfd4` to `978c1cb452585c96697a238eaac7fe2d`
  * Writes Resources from `c0464f0d8bd026f776c9006b0591bb0b` to `bc9160e50b52e89e0e49c840fea3d379`
* [FEATURE] Alerts: added the following alerts on `mimir-continuous-test` tool: #1676
  - `MimirContinuousTestNotRunningOnWrites`
  - `MimirContinuousTestNotRunningOnReads`
  - `MimirContinuousTestFailed`
* [ENHANCEMENT] Added `per_cluster_label` support to allow to change the label name used to differentiate between Kubernetes clusters. #1651
* [ENHANCEMENT] Dashboards: Show QPS and latency of the Alertmanager Distributor. #1696
* [ENHANCEMENT] Playbooks: Add Alertmanager suggestions for `MimirRequestErrors` and `MimirRequestLatency` #1702
* [ENHANCEMENT] Dashboards: Allow custom datasources. #1749
* [ENHANCEMENT] Dashboards: Add config option `gateway_enabled` (defaults to `true`) to disable gateway panels from dashboards. #1761
* [ENHANCEMENT] Dashboards: Extend Top tenants dashboard with queries for tenants with highest sample rate, discard rate, and discard rate growth. #1842
* [ENHANCEMENT] Dashboards: Show ingestion rate limit and rule group limit on Tenants dashboard. #1845
* [ENHANCEMENT] Dashboards: Add "last successful run" panel to compactor dashboard. #1628
* [BUGFIX] Dashboards: Fix "Failed evaluation rate" panel on Tenants dashboard. #1629
* [BUGFIX] Honor the configured `per_instance_label` in all dashboards and alerts. #1697

### Jsonnet

* [FEATURE] Added support for `mimir-continuous-test`. To deploy `mimir-continuous-test` you can use the following configuration: #1675 #1850
  ```jsonnet
  _config+: {
    continuous_test_enabled: true,
    continuous_test_tenant_id: 'type-tenant-id',
    continuous_test_write_endpoint: 'http://type-write-path-hostname',
    continuous_test_read_endpoint: 'http://type-read-path-hostname/prometheus',
  },
  ```
* [ENHANCEMENT] Ingester anti-affinity can now be disabled by using `ingester_allow_multiple_replicas_on_same_node` configuration key. #1581
* [ENHANCEMENT] Added `node_selector` configuration option to select Kubernetes nodes where Mimir should run. #1596
* [ENHANCEMENT] Alertmanager: Added a `PodDisruptionBudget` of `withMaxUnavailable = 1`, to ensure we maintain quorum during rollouts. #1683
* [ENHANCEMENT] Store-gateway anti-affinity can now be enabled/disabled using `store_gateway_allow_multiple_replicas_on_same_node` configuration key. #1730
* [ENHANCEMENT] Added `store_gateway_zone_a_args`, `store_gateway_zone_b_args` and `store_gateway_zone_c_args` configuration options. #1807
* [BUGFIX] Pass primary and secondary multikv stores via CLI flags. Introduced new `multikv_switch_primary_secondary` config option to flip primary and secondary in runtime config.

### Mimirtool

* [BUGFIX] `config convert`: Retain Cortex defaults for `blocks_storage.backend`, `ruler_storage.backend`, `alertmanager_storage.backend`, `auth.type`, `activity_tracker.filepath`, `alertmanager.data_dir`, `blocks_storage.filesystem.dir`, `compactor.data_dir`, `ruler.rule_path`, `ruler_storage.filesystem.dir`, and `graphite.querier.schemas.backend`. #1626 #1762

### Tools

* [FEATURE] Added a `markblocks` tool that creates `no-compact` and `delete` marks for the blocks. #1551
* [FEATURE] Added `mimir-continuous-test` tool to continuously run smoke tests on live Mimir clusters. #1535 #1540 #1653 #1603 #1630 #1691 #1675 #1676 #1692 #1706 #1709 #1775 #1777 #1778 #1795
* [FEATURE] Added `mimir-rules-action` GitHub action, located at `operations/mimir-rules-action/`, used to lint, prepare, verify, diff, and sync rules to a Mimir cluster. #1723

## 2.0.0

### Grafana Mimir

_Changes since Cortex 1.10.0._

* [CHANGE] Remove chunks storage engine. #86 #119 #510 #545 #743 #744 #748 #753 #755 #757 #758 #759 #760 #762 #764 #789 #812 #813
  * The following CLI flags (and their respective YAML config options) have been removed:
    * `-store.engine`
    * `-schema-config-file`
    * `-ingester.checkpoint-duration`
    * `-ingester.checkpoint-enabled`
    * `-ingester.chunk-encoding`
    * `-ingester.chunk-age-jitter`
    * `-ingester.concurrent-flushes`
    * `-ingester.flush-on-shutdown-with-wal-enabled`
    * `-ingester.flush-op-timeout`
    * `-ingester.flush-period`
    * `-ingester.max-chunk-age`
    * `-ingester.max-chunk-idle`
    * `-ingester.max-series-per-query` (and `max_series_per_query` from runtime config)
    * `-ingester.max-stale-chunk-idle`
    * `-ingester.max-transfer-retries`
    * `-ingester.min-chunk-length`
    * `-ingester.recover-from-wal`
    * `-ingester.retain-period`
    * `-ingester.spread-flushes`
    * `-ingester.wal-dir`
    * `-ingester.wal-enabled`
    * `-querier.query-parallelism`
    * `-querier.second-store-engine`
    * `-querier.use-second-store-before-time`
    * `-flusher.wal-dir`
    * `-flusher.concurrent-flushes`
    * `-flusher.flush-op-timeout`
    * All `-table-manager.*` flags
    * All `-deletes.*` flags
    * All `-purger.*` flags
    * All `-metrics.*` flags
    * All `-dynamodb.*` flags
    * All `-s3.*` flags
    * All `-azure.*` flags
    * All `-bigtable.*` flags
    * All `-gcs.*` flags
    * All `-cassandra.*` flags
    * All `-boltdb.*` flags
    * All `-local.*` flags
    * All `-swift.*` flags
    * All `-store.*` flags except `-store.engine`, `-store.max-query-length`, `-store.max-labels-query-length`
    * All `-grpc-store.*` flags
  * The following API endpoints have been removed:
    * `/api/v1/chunks` and `/chunks`
  * The following metrics have been removed:
    * `cortex_ingester_flush_queue_length`
    * `cortex_ingester_queried_chunks`
    * `cortex_ingester_chunks_created_total`
    * `cortex_ingester_wal_replay_duration_seconds`
    * `cortex_ingester_wal_corruptions_total`
    * `cortex_ingester_sent_chunks`
    * `cortex_ingester_received_chunks`
    * `cortex_ingester_flush_series_in_progress`
    * `cortex_ingester_chunk_utilization`
    * `cortex_ingester_chunk_length`
    * `cortex_ingester_chunk_size_bytes`
    * `cortex_ingester_chunk_age_seconds`
    * `cortex_ingester_memory_chunks`
    * `cortex_ingester_flushing_enqueued_series_total`
    * `cortex_ingester_flushing_dequeued_series_total`
    * `cortex_ingester_dropped_chunks_total`
    * `cortex_oldest_unflushed_chunk_timestamp_seconds`
    * `prometheus_local_storage_chunk_ops_total`
    * `prometheus_local_storage_chunkdesc_ops_total`
    * `prometheus_local_storage_memory_chunkdescs`
* [CHANGE] Changed default storage backends from `s3` to `filesystem` #833
  This effects the following flags:
  * `-blocks-storage.backend` now defaults to `filesystem`
  * `-blocks-storage.filesystem.dir` now defaults to `blocks`
  * `-alertmanager-storage.backend` now defaults to `filesystem`
  * `-alertmanager-storage.filesystem.dir` now defaults to `alertmanager`
  * `-ruler-storage.backend` now defaults to `filesystem`
  * `-ruler-storage.filesystem.dir` now defaults to `ruler`
* [CHANGE] Renamed metric `cortex_experimental_features_in_use_total` as `cortex_experimental_features_used_total` and added `feature` label. #32 #658
* [CHANGE] Removed `log_messages_total` metric. #32
* [CHANGE] Some files and directories created by Mimir components on local disk now have stricter permissions, and are only readable by owner, but not group or others. #58
* [CHANGE] Memcached client DNS resolution switched from golang built-in to [`miekg/dns`](https://github.com/miekg/dns). #142
* [CHANGE] The metric `cortex_deprecated_flags_inuse_total` has been renamed to `deprecated_flags_inuse_total` as part of using grafana/dskit functionality. #185
* [CHANGE] API: The `-api.response-compression-enabled` flag has been removed, and GZIP response compression is always enabled except on `/api/v1/push` and `/push` endpoints. #880
* [CHANGE] Update Go version to 1.17.3. #480
* [CHANGE] The `status_code` label on gRPC client metrics has changed from '200' and '500' to '2xx', '5xx', '4xx', 'cancel' or 'error'. #537
* [CHANGE] Removed the deprecated `-<prefix>.fifocache.size` flag. #618
* [CHANGE] Enable index header lazy loading by default. #693
  * `-blocks-storage.bucket-store.index-header-lazy-loading-enabled` default from `false` to `true`
  * `-blocks-storage.bucket-store.index-header-lazy-loading-idle-timeout` default from `20m` to `1h`
* [CHANGE] Shuffle-sharding:
  * `-distributor.sharding-strategy` option has been removed, and shuffle sharding is enabled by default. Default shard size is set to 0, which disables shuffle sharding for the tenant (all ingesters will receive tenants's samples). #888
  * `-ruler.sharding-strategy` option has been removed from ruler. Ruler now uses shuffle-sharding by default, but respects `ruler_tenant_shard_size`, which defaults to 0 (ie. use all rulers for tenant). #889
  * `-store-gateway.sharding-strategy` option has been removed store-gateways. Store-gateway now uses shuffle-sharding by default, but respects `store_gateway_tenant_shard_size` for tenant, and this value defaults to 0. #891
* [CHANGE] Server: `-server.http-listen-port` (yaml: `server.http_listen_port`) now defaults to `8080` (previously `80`). #871
* [CHANGE] Changed the default value of `-blocks-storage.bucket-store.ignore-deletion-marks-delay` from 6h to 1h. #892
* [CHANGE] Changed default settings for memcached clients: #959 #1000
  * The default value for the following config options has changed from `10000` to `25000`:
    * `-blocks-storage.bucket-store.chunks-cache.memcached.max-async-buffer-size`
    * `-blocks-storage.bucket-store.index-cache.memcached.max-async-buffer-size`
    * `-blocks-storage.bucket-store.metadata-cache.memcached.max-async-buffer-size`
    * `-query-frontend.results-cache.memcached.max-async-buffer-size`
  * The default value for the following config options has changed from `0` (unlimited) to `100`:
    * `-blocks-storage.bucket-store.chunks-cache.memcached.max-get-multi-batch-size`
    * `-blocks-storage.bucket-store.index-cache.memcached.max-get-multi-batch-size`
    * `-blocks-storage.bucket-store.metadata-cache.memcached.max-get-multi-batch-size`
    * `-query-frontend.results-cache.memcached.max-get-multi-batch-size`
  * The default value for the following config options has changed from `16` to `100`:
    * `-blocks-storage.bucket-store.chunks-cache.memcached.max-idle-connections`
    * `-blocks-storage.bucket-store.index-cache.memcached.max-idle-connections`
    * `-blocks-storage.bucket-store.metadata-cache.memcached.max-idle-connections`
    * `-query-frontend.results-cache.memcached.max-idle-connections`
  * The default value for the following config options has changed from `100ms` to `200ms`:
    * `-blocks-storage.bucket-store.metadata-cache.memcached.timeout`
    * `-blocks-storage.bucket-store.index-cache.memcached.timeout`
    * `-blocks-storage.bucket-store.chunks-cache.memcached.timeout`
    * `-query-frontend.results-cache.memcached.timeout`
* [CHANGE] Changed the default value of `-blocks-storage.bucket-store.bucket-index.enabled` to `true`. The default configuration must now run the compactor in order to write the bucket index or else queries to long term storage will fail. #924
* [CHANGE] Option `-auth.enabled` has been renamed to `-auth.multitenancy-enabled`. #1130
* [CHANGE] Default tenant ID used with disabled auth (`-auth.multitenancy-enabled=false`) has changed from `fake` to `anonymous`. This tenant ID can now be changed with `-auth.no-auth-tenant` option. #1063
* [CHANGE] The default values for the following local directories have changed: #1072
  * `-alertmanager.storage.path` default value changed to `./data-alertmanager/`
  * `-compactor.data-dir` default value changed to `./data-compactor/`
  * `-ruler.rule-path` default value changed to `./data-ruler/`
* [CHANGE] The default value for gRPC max send message size has been changed from 16MB to 100MB. This affects the following parameters: #1152
  * `-query-frontend.grpc-client-config.grpc-max-send-msg-size`
  * `-ingester.client.grpc-max-send-msg-size`
  * `-querier.frontend-client.grpc-max-send-msg-size`
  * `-query-scheduler.grpc-client-config.grpc-max-send-msg-size`
  * `-ruler.client.grpc-max-send-msg-size`
* [CHANGE] Remove `-http.prefix` flag (and `http_prefix` config file option). #763
* [CHANGE] Remove legacy endpoints. Please use their alternatives listed below. As part of the removal process we are
  introducing two new sets of endpoints for the ruler configuration API: `<prometheus-http-prefix>/rules` and
  `<prometheus-http-prefix>/config/v1/rules/**`. We are also deprecating `<prometheus-http-prefix>/rules` and `/api/v1/rules`;
  and will remove them in Mimir 2.2.0. #763 #1222
  * Query endpoints

    | Legacy                                                  | Alternative                                                |
    | ------------------------------------------------------- | ---------------------------------------------------------- |
    | `/<legacy-http-prefix>/api/v1/query`                    | `<prometheus-http-prefix>/api/v1/query`                    |
    | `/<legacy-http-prefix>/api/v1/query_range`              | `<prometheus-http-prefix>/api/v1/query_range`              |
    | `/<legacy-http-prefix>/api/v1/query_exemplars`          | `<prometheus-http-prefix>/api/v1/query_exemplars`          |
    | `/<legacy-http-prefix>/api/v1/series`                   | `<prometheus-http-prefix>/api/v1/series`                   |
    | `/<legacy-http-prefix>/api/v1/labels`                   | `<prometheus-http-prefix>/api/v1/labels`                   |
    | `/<legacy-http-prefix>/api/v1/label/{name}/values`      | `<prometheus-http-prefix>/api/v1/label/{name}/values`      |
    | `/<legacy-http-prefix>/api/v1/metadata`                 | `<prometheus-http-prefix>/api/v1/metadata`                 |
    | `/<legacy-http-prefix>/api/v1/read`                     | `<prometheus-http-prefix>/api/v1/read`                     |
    | `/<legacy-http-prefix>/api/v1/cardinality/label_names`  | `<prometheus-http-prefix>/api/v1/cardinality/label_names`  |
    | `/<legacy-http-prefix>/api/v1/cardinality/label_values` | `<prometheus-http-prefix>/api/v1/cardinality/label_values` |
    | `/api/prom/user_stats`                                  | `/api/v1/user_stats`                                       |

  * Distributor endpoints

    | Legacy endpoint               | Alternative                   |
    | ----------------------------- | ----------------------------- |
    | `/<legacy-http-prefix>/push`  | `/api/v1/push`                |
    | `/all_user_stats`             | `/distributor/all_user_stats` |
    | `/ha-tracker`                 | `/distributor/ha_tracker`     |

  * Ingester endpoints

    | Legacy          | Alternative           |
    | --------------- | --------------------- |
    | `/ring`         | `/ingester/ring`      |
    | `/shutdown`     | `/ingester/shutdown`  |
    | `/flush`        | `/ingester/flush`     |
    | `/push`         | `/ingester/push`      |

  * Ruler endpoints

    | Legacy                                                | Alternative                                         | Alternative #2 (not available before Mimir 2.0.0)                    |
    | ----------------------------------------------------- | --------------------------------------------------- | ------------------------------------------------------------------- |
    | `/<legacy-http-prefix>/api/v1/rules`                  | `<prometheus-http-prefix>/api/v1/rules`             |                                                                     |
    | `/<legacy-http-prefix>/api/v1/alerts`                 | `<prometheus-http-prefix>/api/v1/alerts`            |                                                                     |
    | `/<legacy-http-prefix>/rules`                         | `/api/v1/rules` (see below)                         |  `<prometheus-http-prefix>/config/v1/rules`                         |
    | `/<legacy-http-prefix>/rules/{namespace}`             | `/api/v1/rules/{namespace}` (see below)             |  `<prometheus-http-prefix>/config/v1/rules/{namespace}`             |
    | `/<legacy-http-prefix>/rules/{namespace}/{groupName}` | `/api/v1/rules/{namespace}/{groupName}` (see below) |  `<prometheus-http-prefix>/config/v1/rules/{namespace}/{groupName}` |
    | `/<legacy-http-prefix>/rules/{namespace}`             | `/api/v1/rules/{namespace}` (see below)             |  `<prometheus-http-prefix>/config/v1/rules/{namespace}`             |
    | `/<legacy-http-prefix>/rules/{namespace}/{groupName}` | `/api/v1/rules/{namespace}/{groupName}` (see below) |  `<prometheus-http-prefix>/config/v1/rules/{namespace}/{groupName}` |
    | `/<legacy-http-prefix>/rules/{namespace}`             | `/api/v1/rules/{namespace}` (see below)             |  `<prometheus-http-prefix>/config/v1/rules/{namespace}`             |
    | `/ruler_ring`                                         | `/ruler/ring`                                       |                                                                     |

    > __Note:__ The `/api/v1/rules/**` endpoints are considered deprecated with Mimir 2.0.0 and will be removed
    in Mimir 2.2.0. After upgrading to 2.0.0 we recommend switching uses to the equivalent
    `/<prometheus-http-prefix>/config/v1/**` endpoints that Mimir 2.0.0 introduces.

  * Alertmanager endpoints

    | Legacy                      | Alternative                        |
    | --------------------------- | ---------------------------------- |
    | `/<legacy-http-prefix>`     | `/alertmanager`                    |
    | `/status`                   | `/multitenant_alertmanager/status` |

* [CHANGE] Ingester: changed `-ingester.stream-chunks-when-using-blocks` default value from `false` to `true`. #717
* [CHANGE] Ingester: default `-ingester.ring.min-ready-duration` reduced from 1m to 15s. #126
* [CHANGE] Ingester: `-ingester.ring.min-ready-duration` now start counting the delay after the ring's health checks have passed instead of when the ring client was started. #126
* [CHANGE] Ingester: allow experimental ingester max-exemplars setting to be changed dynamically #144
  * CLI flag `-blocks-storage.tsdb.max-exemplars` is renamed to `-ingester.max-global-exemplars-per-user`.
  * YAML `max_exemplars` is moved from `tsdb` to `overrides` and renamed to `max_global_exemplars_per_user`.
* [CHANGE] Ingester: active series metrics `cortex_ingester_active_series` and `cortex_ingester_active_series_custom_tracker` are now removed when their value is zero. #672 #690
* [CHANGE] Ingester: changed default value of `-blocks-storage.tsdb.retention-period` from `6h` to `24h`. #966
* [CHANGE] Ingester: changed default value of `-blocks-storage.tsdb.close-idle-tsdb-timeout` from `0` to `13h`. #967
* [CHANGE] Ingester: changed default value of `-ingester.ring.final-sleep` from `30s` to `0s`. #981
* [CHANGE] Ingester: the following low level settings have been removed: #1153
  * `-ingester-client.expected-labels`
  * `-ingester-client.expected-samples-per-series`
  * `-ingester-client.expected-timeseries`
* [CHANGE] Ingester: following command line options related to ingester ring were renamed: #1155
  * `-consul.*` changed to `-ingester.ring.consul.*`
  * `-etcd.*` changed to `-ingester.ring.etcd.*`
  * `-multi.*` changed to `-ingester.ring.multi.*`
  * `-distributor.excluded-zones` changed to `-ingester.ring.excluded-zones`
  * `-distributor.replication-factor` changed to `-ingester.ring.replication-factor`
  * `-distributor.zone-awareness-enabled` changed to `-ingester.ring.zone-awareness-enabled`
  * `-ingester.availability-zone` changed to `-ingester.ring.instance-availability-zone`
  * `-ingester.final-sleep` changed to `-ingester.ring.final-sleep`
  * `-ingester.heartbeat-period` changed to `-ingester.ring.heartbeat-period`
  * `-ingester.join-after` changed to `-ingester.ring.join-after`
  * `-ingester.lifecycler.ID` changed to `-ingester.ring.instance-id`
  * `-ingester.lifecycler.addr` changed to `-ingester.ring.instance-addr`
  * `-ingester.lifecycler.interface` changed to `-ingester.ring.instance-interface-names`
  * `-ingester.lifecycler.port` changed to `-ingester.ring.instance-port`
  * `-ingester.min-ready-duration` changed to `-ingester.ring.min-ready-duration`
  * `-ingester.num-tokens` changed to `-ingester.ring.num-tokens`
  * `-ingester.observe-period` changed to `-ingester.ring.observe-period`
  * `-ingester.readiness-check-ring-health` changed to `-ingester.ring.readiness-check-ring-health`
  * `-ingester.tokens-file-path` changed to `-ingester.ring.tokens-file-path`
  * `-ingester.unregister-on-shutdown` changed to `-ingester.ring.unregister-on-shutdown`
  * `-ring.heartbeat-timeout` changed to `-ingester.ring.heartbeat-timeout`
  * `-ring.prefix` changed to `-ingester.ring.prefix`
  * `-ring.store` changed to `-ingester.ring.store`
* [CHANGE] Ingester: fields in YAML configuration for ingester ring have been changed: #1155
  * `ingester.lifecycler` changed to `ingester.ring`
  * Fields from `ingester.lifecycler.ring` moved to `ingester.ring`
  * `ingester.lifecycler.address` changed to `ingester.ring.instance_addr`
  * `ingester.lifecycler.id` changed to `ingester.ring.instance_id`
  * `ingester.lifecycler.port` changed to `ingester.ring.instance_port`
  * `ingester.lifecycler.availability_zone` changed to `ingester.ring.instance_availability_zone`
  * `ingester.lifecycler.interface_names` changed to `ingester.ring.instance_interface_names`
* [CHANGE] Distributor: removed the `-distributor.shard-by-all-labels` configuration option. It is now assumed to be true. #698
* [CHANGE] Distributor: change default value of `-distributor.instance-limits.max-inflight-push-requests` to `2000`. #964
* [CHANGE] Distributor: change default value of `-distributor.remote-timeout` from `2s` to `20s`. #970
* [CHANGE] Distributor: removed the `-distributor.extra-query-delay` flag (and its respective YAML config option). #1048
* [CHANGE] Query-frontend: Enable query stats by default, they can still be disabled with `-query-frontend.query-stats-enabled=false`. #83
* [CHANGE] Query-frontend: the `cortex_frontend_mapped_asts_total` metric has been renamed to `cortex_frontend_query_sharding_rewrites_attempted_total`. #150
* [CHANGE] Query-frontend: added `sharded` label to `cortex_query_seconds_total` metric. #235
* [CHANGE] Query-frontend: changed the flag name for controlling query sharding total shards from `-querier.total-shards` to `-query-frontend.query-sharding-total-shards`. #230
* [CHANGE] Query-frontend: flag `-querier.parallelise-shardable-queries` has been renamed to `-query-frontend.parallelize-shardable-queries` #284
* [CHANGE] Query-frontend: removed the deprecated (and unused) `-frontend.cache-split-interval`. Use `-query-frontend.split-queries-by-interval` instead. #587
* [CHANGE] Query-frontend: range query response now omits the `data` field when it's empty (error case) like Prometheus does, previously it was `"data":{"resultType":"","result":null}`. #629
* [CHANGE] Query-frontend: instant queries now honor the `-query-frontend.max-retries-per-request` flag. #630
* [CHANGE] Query-frontend: removed in-memory and Redis cache support. Reason is that these caching backends were just supported by query-frontend, while all other Mimir services only support memcached. #796
  * The following CLI flags (and their respective YAML config options) have been removed:
    * `-frontend.cache.enable-fifocache`
    * `-frontend.redis.*`
    * `-frontend.fifocache.*`
  * The following metrics have been removed:
    * `querier_cache_added_total`
    * `querier_cache_added_new_total`
    * `querier_cache_evicted_total`
    * `querier_cache_entries`
    * `querier_cache_gets_total`
    * `querier_cache_misses_total`
    * `querier_cache_stale_gets_total`
    * `querier_cache_memory_bytes`
    * `cortex_rediscache_request_duration_seconds`
* [CHANGE] Query-frontend: migrated memcached backend client to the same one used in other components (memcached config and metrics are now consistent across all Mimir services). #821
  * The following CLI flags (and their respective YAML config options) have been added:
    * `-query-frontend.results-cache.backend` (set it to `memcached` if `-query-frontend.cache-results=true`)
  * The following CLI flags (and their respective YAML config options) have been changed:
    * `-frontend.memcached.hostname` and `-frontend.memcached.service` have been removed: use `-query-frontend.results-cache.memcached.addresses` instead
  * The following CLI flags (and their respective YAML config options) have been renamed:
    * `-frontend.background.write-back-concurrency` renamed to `-query-frontend.results-cache.memcached.max-async-concurrency`
    * `-frontend.background.write-back-buffer` renamed to `-query-frontend.results-cache.memcached.max-async-buffer-size`
    * `-frontend.memcached.batchsize` renamed to `-query-frontend.results-cache.memcached.max-get-multi-batch-size`
    * `-frontend.memcached.parallelism` renamed to `-query-frontend.results-cache.memcached.max-get-multi-concurrency`
    * `-frontend.memcached.timeout` renamed to `-query-frontend.results-cache.memcached.timeout`
    * `-frontend.memcached.max-item-size` renamed to `-query-frontend.results-cache.memcached.max-item-size`
    * `-frontend.memcached.max-idle-conns` renamed to `-query-frontend.results-cache.memcached.max-idle-connections`
    * `-frontend.compression` renamed to `-query-frontend.results-cache.compression`
  * The following CLI flags (and their respective YAML config options) have been removed:
    * `-frontend.memcached.circuit-breaker-consecutive-failures`: feature removed
    * `-frontend.memcached.circuit-breaker-timeout`: feature removed
    * `-frontend.memcached.circuit-breaker-interval`: feature removed
    * `-frontend.memcached.update-interval`: new setting is hardcoded to 30s
    * `-frontend.memcached.consistent-hash`: new setting is always enabled
    * `-frontend.default-validity` and `-frontend.memcached.expiration`: new setting is hardcoded to 7 days
  * The following metrics have been changed:
    * `cortex_cache_dropped_background_writes_total{name}` changed to `thanos_memcached_operation_skipped_total{name, operation, reason}`
    * `cortex_cache_value_size_bytes{name, method}` changed to `thanos_memcached_operation_data_size_bytes{name}`
    * `cortex_cache_request_duration_seconds{name, method, status_code}` changed to `thanos_memcached_operation_duration_seconds{name, operation}`
    * `cortex_cache_fetched_keys{name}` changed to `thanos_cache_memcached_requests_total{name}`
    * `cortex_cache_hits{name}` changed to `thanos_cache_memcached_hits_total{name}`
    * `cortex_memcache_request_duration_seconds{name, method, status_code}` changed to `thanos_memcached_operation_duration_seconds{name, operation}`
    * `cortex_memcache_client_servers{name}` changed to `thanos_memcached_dns_provider_results{name, addr}`
    * `cortex_memcache_client_set_skip_total{name}` changed to `thanos_memcached_operation_skipped_total{name, operation, reason}`
    * `cortex_dns_lookups_total` changed to `thanos_memcached_dns_lookups_total`
    * For all metrics the value of the "name" label has changed from `frontend.memcached` to `frontend-cache`
  * The following metrics have been removed:
    * `cortex_cache_background_queue_length{name}`
* [CHANGE] Query-frontend: merged `query_range` into `frontend` in the YAML config (keeping the same keys) and renamed flags: #825
  * `-querier.max-retries-per-request` renamed to `-query-frontend.max-retries-per-request`
  * `-querier.split-queries-by-interval` renamed to `-query-frontend.split-queries-by-interval`
  * `-querier.align-querier-with-step` renamed to `-query-frontend.align-querier-with-step`
  * `-querier.cache-results` renamed to `-query-frontend.cache-results`
  * `-querier.parallelise-shardable-queries` renamed to `-query-frontend.parallelize-shardable-queries`
* [CHANGE] Query-frontend: the default value of `-query-frontend.split-queries-by-interval` has changed from `0` to `24h`. #1131
* [CHANGE] Query-frontend: `-frontend.` flags were renamed to `-query-frontend.`: #1167
* [CHANGE] Query-frontend / Query-scheduler: classified the `-query-frontend.querier-forget-delay` and `-query-scheduler.querier-forget-delay` flags (and their respective YAML config options) as experimental. #1208
* [CHANGE] Querier / ruler: Change `-querier.max-fetched-chunks-per-query` configuration to limit to maximum number of chunks that can be fetched in a single query. The number of chunks fetched by ingesters AND long-term storare combined should not exceed the value configured on `-querier.max-fetched-chunks-per-query`. [#4260](https://github.com/cortexproject/cortex/pull/4260)
* [CHANGE] Querier / ruler: Option `-querier.ingester-streaming` has been removed. Querier/ruler now always use streaming method to query ingesters. #204
* [CHANGE] Querier: always fetch labels from store and respect start/end times in request; the option `-querier.query-store-for-labels-enabled` has been removed and is now always on. #518 #1132
* [CHANGE] Querier / ruler: removed the `-store.query-chunk-limit` flag (and its respective YAML config option `max_chunks_per_query`). `-querier.max-fetched-chunks-per-query` (and its respective YAML config option `max_fetched_chunks_per_query`) should be used instead. #705
* [CHANGE] Querier/Ruler: `-querier.active-query-tracker-dir` option has been removed. Active query tracking is now done via Activity tracker configured by `-activity-tracker.filepath` and enabled by default. Limit for max number of concurrent queries (`-querier.max-concurrent`) is now respected even if activity tracking is not enabled. #661 #822
* [CHANGE] Querier/ruler/query-frontend: the experimental `-querier.at-modifier-enabled` CLI flag has been removed and the PromQL `@` modifier is always enabled. #941
* [CHANGE] Querier: removed `-querier.worker-match-max-concurrent` and `-querier.worker-parallelism` CLI flags (and their respective YAML config options). Mimir now behaves like if `-querier.worker-match-max-concurrent` is always enabled and you should configure the max concurrency per querier process using `-querier.max-concurrent` instead. #958
* [CHANGE] Querier: changed default value of `-querier.query-ingesters-within` from `0` to `13h`. #967
* [CHANGE] Querier: rename metric `cortex_query_fetched_chunks_bytes_total` to `cortex_query_fetched_chunk_bytes_total` to be consistent with the limit name. #476
* [CHANGE] Ruler: add two new metrics `cortex_ruler_list_rules_seconds` and `cortex_ruler_load_rule_groups_seconds` to the ruler. #906
* [CHANGE] Ruler: endpoints for listing configured rules now return HTTP status code 200 and an empty map when there are no rules instead of an HTTP 404 and plain text error message. The following endpoints are affected: #456
  * `<prometheus-http-prefix>/config/v1/rules`
  * `<prometheus-http-prefix>/config/v1/rules/{namespace}`
  * `<prometheus-http-prefix>/rules` (deprecated)
  * `<prometheus-http-prefix>/rules/{namespace}` (deprecated)
  * `/api/v1/rules` (deprecated)
  * `/api/v1/rules/{namespace}` (deprecated)
* [CHANGE] Ruler: removed `configdb` support from Ruler backend storages. #15 #38 #819
* [CHANGE] Ruler: removed the support for the deprecated storage configuration via `-ruler.storage.*` CLI flags (and their respective YAML config options). Use `-ruler-storage.*` instead. #628
* [CHANGE] Ruler: set new default limits for rule groups: `-ruler.max-rules-per-rule-group` to 20 (previously 0, disabled) and `-ruler.max-rule-groups-per-tenant` to 70 (previously 0, disabled). #847
* [CHANGE] Ruler: removed `-ruler.enable-sharding` option, and changed default value of `-ruler.ring.store` to `memberlist`. #943
* [CHANGE] Ruler: `-ruler.alertmanager-use-v2` has been removed. The ruler will always use the `v2` endpoints. #954 #1100
* [CHANGE] Ruler: `-experimental.ruler.enable-api` flag has been renamed to `-ruler.enable-api` and is now stable. The default value has also changed from `false` to `true`, so both ruler and alertmanager API are enabled by default. #913 #1065
* [CHANGE] Ruler: add support for [DNS service discovery format](./docs/sources/configuration/arguments.md#dns-service-discovery) for `-ruler.alertmanager-url`. `-ruler.alertmanager-discovery` flag has been removed. URLs following the prior SRV format, will be treated as a static target. To continue using service discovery for these URLs prepend `dnssrvnoa+` to them. #993
  * The following metrics for Alertmanager DNS service discovery are replaced:
    * `prometheus_sd_dns_lookups_total` replaced by `cortex_dns_lookups_total{component="ruler"}`
    * `prometheus_sd_dns_lookup_failures_total` replaced by `cortex_dns_failures_total{component="ruler"}`
* [CHANGE] Ruler: deprecate `/api/v1/rules/**` and `<prometheus-http-prefix/rules/**` configuration API endpoints in favour of `/<prometheus-http-prefix>/config/v1/rules/**`. Deprecated endpoints will be removed in Mimir 2.2.0. Main configuration API endpoints are now `/<prometheus-http-prefix>/config/api/v1/rules/**` introduced in Mimir 2.0.0. #1222
* [CHANGE] Store-gateway: index cache now includes tenant in cache keys, this invalidates previous cached entries. #607
* [CHANGE] Store-gateway: increased memcached index caching TTL from 1 day to 7 days. #718
* [CHANGE] Store-gateway: options `-store-gateway.sharding-enabled` and `-querier.store-gateway-addresses` were removed. Default value of `-store-gateway.sharding-ring.store` is now `memberlist` and default value for `-store-gateway.sharding-ring.wait-stability-min-duration` changed from `1m` to `0` (disabled). #976
* [CHANGE] Compactor: compactor will no longer try to compact blocks that are already marked for deletion. Previously compactor would consider blocks marked for deletion within `-compactor.deletion-delay / 2` period as eligible for compaction. [#4328](https://github.com/cortexproject/cortex/pull/4328)
* [CHANGE] Compactor: Removed support for block deletion marks migration. If you're upgrading from Cortex < 1.7.0 to Mimir, you should upgrade the compactor to Cortex >= 1.7.0 first, run it at least once and then upgrade to Mimir. #122
* [CHANGE] Compactor: removed the `cortex_compactor_group_vertical_compactions_total` metric. #278
* [CHANGE] Compactor: no longer waits for initial blocks cleanup to finish before starting compactions. #282
* [CHANGE] Compactor: removed overlapping sources detection. Overlapping sources may exist due to edge cases (timing issues) when horizontally sharding compactor, but are correctly handled by compactor. #494
* [CHANGE] Compactor: compactor now uses deletion marks from `<tenant>/markers` location in the bucket. Marker files are no longer fetched, only listed. #550
* [CHANGE] Compactor: Default value of `-compactor.block-sync-concurrency` has changed from 20 to 8. This flag is now only used to control number of goroutines for downloading and uploading blocks during compaction. #552
* [CHANGE] Compactor is now included in `all` target (single-binary). #866
* [CHANGE] Compactor: Removed `-compactor.sharding-enabled` option. Sharding in compactor is now always enabled. Default value of `-compactor.ring.store` has changed from `consul` to `memberlist`. Default value of `-compactor.ring.wait-stability-min-duration` is now 0, which disables the feature. #956
* [CHANGE] Alertmanager: removed `-alertmanager.configs.auto-webhook-root` #977
* [CHANGE] Alertmanager: removed `configdb` support from Alertmanager backend storages. #15 #38 #819
* [CHANGE] Alertmanager: Don't count user-not-found errors from replicas as failures in the `cortex_alertmanager_state_fetch_replica_state_failed_total` metric. #190
* [CHANGE] Alertmanager: Use distributor for non-API routes. #213
* [CHANGE] Alertmanager: removed `-alertmanager.storage.*` configuration options, with the exception of the CLI flags `-alertmanager.storage.path` and `-alertmanager.storage.retention`. Use `-alertmanager-storage.*` instead. #632
* [CHANGE] Alertmanager: set default value for `-alertmanager.web.external-url=http://localhost:8080/alertmanager` to match the default configuration. #808 #1067
* [CHANGE] Alertmanager: `-experimental.alertmanager.enable-api` flag has been renamed to `-alertmanager.enable-api` and is now stable. #913
* [CHANGE] Alertmanager: now always runs with sharding enabled; other modes of operation are removed. #1044 #1126
  * The following configuration options are removed:
    * `-alertmanager.sharding-enabled`
    * `-alertmanager.cluster.advertise-address`
    * `-alertmanager.cluster.gossip-interval`
    * `-alertmanager.cluster.listen-address`
    * `-alertmanager.cluster.peers`
    * `-alertmanager.cluster.push-pull-interval`
  * The following configuration options are renamed:
    * `-alertmanager.cluster.peer-timeout` to `-alertmanager.peer-timeout`
* [CHANGE] Alertmanager: the default value of `-alertmanager.sharding-ring.store` is now `memberlist`. #1171
* [CHANGE] Ring: changed default value of `-distributor.ring.store` (Distributor ring) and `-ring.store` (Ingester ring) to `memberlist`. #1046
* [CHANGE] Memberlist: the `memberlist_kv_store_value_bytes` metric has been removed due to values no longer being stored in-memory as encoded bytes. [#4345](https://github.com/cortexproject/cortex/pull/4345)
* [CHANGE] Memberlist: forward only changes, not entire original message. [#4419](https://github.com/cortexproject/cortex/pull/4419)
* [CHANGE] Memberlist: don't accept old tombstones as incoming change, and don't forward such messages to other gossip members. [#4420](https://github.com/cortexproject/cortex/pull/4420)
* [CHANGE] Memberlist: changed probe interval from `1s` to `5s` and probe timeout from `500ms` to `2s`. #563
* [CHANGE] Memberlist: the `name` label on metrics `cortex_dns_failures_total`, `cortex_dns_lookups_total` and `cortex_dns_provider_results` was renamed to `component`. #993
* [CHANGE] Limits: removed deprecated limits for rejecting old samples #799
  This removes the following flags:
  * `-validation.reject-old-samples`
  * `-validation.reject-old-samples.max-age`
* [CHANGE] Limits: removed local limit-related flags in favor of global limits. #725
  The distributor ring is now required, and can be configured via the `distributor.ring.*` flags.
  This removes the following flags:
  * `-distributor.ingestion-rate-strategy` -> will now always use the "global" strategy
  * `-ingester.max-series-per-user` -> set `-ingester.max-global-series-per-user` to `N` times the existing value of `-ingester.max-series-per-user` instead
  * `-ingester.max-series-per-metric` -> set `-ingester.max-global-series-per-metric`  to `N` times the existing value of `-ingester.max-series-per-metric` instead
  * `-ingester.max-metadata-per-user` -> set `-ingester.max-global-metadata-per-user` to `N` times the existing value of `-ingester.max-metadata-per-user` instead
  * `-ingester.max-metadata-per-metric` -> set `-ingester.max-global-metadata-per-metric` to `N` times the existing value of `-ingester.max-metadata-per-metric` instead
  * In the above notes, `N` refers to the number of ingester replicas
  Additionally, default values for the following flags have changed:
  * `-ingester.max-global-series-per-user` from `0` to `150000`
  * `-ingester.max-global-series-per-metric` from `0` to `20000`
  * `-distributor.ingestion-rate-limit` from `25000` to `10000`
  * `-distributor.ingestion-burst-size` from `50000` to `200000`
* [CHANGE] Limits: removed limit `enforce_metric_name`, now behave as if set to `true` always. #686
* [CHANGE] Limits: Option `-ingester.max-samples-per-query` and its YAML field `max_samples_per_query` have been removed. It required `-querier.ingester-streaming` option to be set to false, but since `-querier.ingester-streaming` is removed (always defaulting to true), the limit using it was removed as well. #204 #1132
* [CHANGE] Limits: Set the default max number of inflight ingester push requests (`-ingester.instance-limits.max-inflight-push-requests`) to 30000 in order to prevent clusters from being overwhelmed by request volume or temporary slow-downs. #259
* [CHANGE] Overrides exporter: renamed metric `cortex_overrides` to `cortex_limits_overrides`. #173 #407
* [FEATURE] The following features have been moved from experimental to stable: #913 #1002
  * Alertmanager config API
  * Alertmanager receiver firewall
  * Alertmanager sharding
  * Azure blob storage support
  * Blocks storage bucket index
  * Disable the ring health check in the readiness endpoint (`-ingester.readiness-check-ring-health=false`)
  * Distributor: do not extend writes on unhealthy ingesters
  * Do not unregister ingesters from ring on shutdown (`-ingester.unregister-on-shutdown=false`)
  * HA Tracker: cleanup of old replicas from KV Store
  * Instance limits in ingester and distributor
  * OpenStack Swift storage support
  * Query-frontend: query stats tracking
  * Query-scheduler
  * Querier: tenant federation
  * Ruler config API
  * S3 Server Side Encryption (SSE) using KMS
  * TLS configuration for gRPC, HTTP and etcd clients
  * Zone-aware replication
  * `/labels` API using matchers
  * The following querier limits:
    * `-querier.max-fetched-chunks-per-query`
    * `-querier.max-fetched-chunk-bytes-per-query`
    * `-querier.max-fetched-series-per-query`
  * The following alertmanager limits:
    * Notification rate (`-alertmanager.notification-rate-limit` and `-alertmanager.notification-rate-limit-per-integration`)
    * Dispatcher groups (`-alertmanager.max-dispatcher-aggregation-groups`)
    * User config size (`-alertmanager.max-config-size-bytes`)
    * Templates count in user config (`-alertmanager.max-templates-count`)
    * Max template size (`-alertmanager.max-template-size-bytes`)
* [FEATURE] The endpoints `/api/v1/status/buildinfo`, `<prometheus-http-prefix>/api/v1/status/buildinfo`, and `<alertmanager-http-prefix>/api/v1/status/buildinfo` have been added to display build information and enabled features. #1219 #1240
* [FEATURE] PromQL: added `present_over_time` support. #139
* [FEATURE] Added "Activity tracker" feature which can log ongoing activities from previous Mimir run in case of a crash. It is enabled by default and controlled by the `-activity-tracker.filepath` flag. It can be disabled by setting this path to an empty string. Currently, the Store-gateway, Ruler, Querier, Query-frontend and Ingester components use this feature to track queries. #631 #782 #822 #1121
* [FEATURE] Divide configuration parameters into categories "basic", "advanced", and "experimental". Only flags in the basic category are shown when invoking `-help`, whereas `-help-all` will include flags in all categories (basic, advanced, experimental). #840
* [FEATURE] Querier: Added support for tenant federation to exemplar endpoints. #927
* [FEATURE] Ingester: can expose metrics on active series matching custom trackers configured via `-ingester.active-series-custom-trackers` (or its respective YAML config option). When configured, active series for custom trackers are exposed by the `cortex_ingester_active_series_custom_tracker` metric. #42 #672
* [FEATURE] Ingester: Enable snapshotting of in-memory TSDB on disk during shutdown via `-blocks-storage.tsdb.memory-snapshot-on-shutdown` (experimental). #249
* [FEATURE] Ingester: Added `-blocks-storage.tsdb.isolation-enabled` flag, which allows disabling TSDB isolation feature. This is enabled by default (per TSDB default), but disabling can improve performance of write requests. #512
* [FEATURE] Ingester: Added `-blocks-storage.tsdb.head-chunks-write-queue-size` flag, which allows setting the size of the queue used by the TSDB before m-mapping chunks (experimental). #591
  * Added `cortex_ingester_tsdb_mmap_chunk_write_queue_operations_total` metric to track different operations of this queue.
* [FEATURE] Distributor: Added `-api.skip-label-name-validation-header-enabled` option to allow skipping label name validation on the HTTP write path based on `X-Mimir-SkipLabelNameValidation` header being `true` or not. #390
* [FEATURE] Query-frontend: Add `cortex_query_fetched_series_total` and `cortex_query_fetched_chunks_bytes_total` per-user counters to expose the number of series and bytes fetched as part of queries. These metrics can be enabled with the `-frontend.query-stats-enabled` flag (or its respective YAML config option `query_stats_enabled`). [#4343](https://github.com/cortexproject/cortex/pull/4343)
* [FEATURE] Query-frontend: Add `cortex_query_fetched_chunks_total` per-user counter to expose the number of chunks fetched as part of queries. This metric can be enabled with the `-query-frontend.query-stats-enabled` flag (or its respective YAML config option `query_stats_enabled`). #31
* [FEATURE] Query-frontend: Add query sharding for instant and range queries. You can enable querysharding by setting `-query-frontend.parallelize-shardable-queries` to `true`. The following additional config and exported metrics have been added. #79 #80 #100 #124 #140 #148 #150 #151 #153 #154 #155 #156 #157 #158 #159 #160 #163 #169 #172 #196 #205 #225 #226 #227 #228 #230 #235 #240 #239 #246 #244 #319 #330 #371 #385 #400 #458 #586 #630 #660 #707 #1542
  * New config options:
    * `-query-frontend.query-sharding-total-shards`: The amount of shards to use when doing parallelisation via query sharding.
    * `-query-frontend.query-sharding-max-sharded-queries`: The max number of sharded queries that can be run for a given received query. 0 to disable limit.
    * `-blocks-storage.bucket-store.series-hash-cache-max-size-bytes`: Max size - in bytes - of the in-memory series hash cache in the store-gateway.
    * `-blocks-storage.tsdb.series-hash-cache-max-size-bytes`: Max size - in bytes - of the in-memory series hash cache in the ingester.
  * New exported metrics:
    * `cortex_bucket_store_series_hash_cache_requests_total`
    * `cortex_bucket_store_series_hash_cache_hits_total`
    * `cortex_frontend_query_sharding_rewrites_succeeded_total`
    * `cortex_frontend_sharded_queries_per_query`
  * Renamed metrics:
    * `cortex_frontend_mapped_asts_total` to `cortex_frontend_query_sharding_rewrites_attempted_total`
  * Modified metrics:
    * added `sharded` label to `cortex_query_seconds_total`
  * When query sharding is enabled, the following querier config must be set on query-frontend too:
    * `-querier.max-concurrent`
    * `-querier.timeout`
    * `-querier.max-samples`
    * `-querier.at-modifier-enabled`
    * `-querier.default-evaluation-interval`
    * `-querier.active-query-tracker-dir`
    * `-querier.lookback-delta`
  * Sharding can be dynamically controlled per request using the `Sharding-Control: 64` header. (0 to disable)
  * Sharding can be dynamically controlled per tenant using the limit `query_sharding_total_shards`. (0 to disable)
  * Added `sharded_queries` count to the "query stats" log.
  * The number of shards is adjusted to be compatible with number of compactor shards that are used by a split-and-merge compactor. The querier can use this to avoid querying blocks that cannot have series in a given query shard.
* [FEATURE] Query-Frontend: Added `-query-frontend.cache-unaligned-requests` option to cache responses for requests that do not have step-aligned start and end times. This can improve speed of repeated queries, but can also pollute cache with results that are never reused. #432
* [FEATURE] Querier: Added label names cardinality endpoint `<prefix>/api/v1/cardinality/label_names` that is disabled by default. Can be enabled/disabled via the CLI flag `-querier.cardinality-analysis-enabled` or its respective YAML config option. Configurable on a per-tenant basis. #301 #377 #474
* [FEATURE] Querier: Added label values cardinality endpoint `<prefix>/api/v1/cardinality/label_values` that is disabled by default. Can be enabled/disabled via the CLI flag `-querier.cardinality-analysis-enabled` or its respective YAML config option, and configurable on a per-tenant basis. The maximum number of label names allowed to be queried in a single API call can be controlled via `-querier.label-values-max-cardinality-label-names-per-request`. #332 #395 #474
* [FEATURE] Querier: Added `-store.max-labels-query-length` to restrict the range of `/series`, label-names and label-values requests. #507
* [FEATURE] Ruler: Add new `-ruler.query-stats-enabled` which when enabled will report the `cortex_ruler_query_seconds_total` as a per-user metric that tracks the sum of the wall time of executing queries in the ruler in seconds. [#4317](https://github.com/cortexproject/cortex/pull/4317)
* [FEATURE] Ruler: Added federated rule groups. #533
  * Added `-ruler.tenant-federation.enabled` config flag.
  * Added support for `source_tenants` field on rule groups.
* [FEATURE] Store-gateway: Added `/store-gateway/tenants` and `/store-gateway/tenant/{tenant}/blocks` endpoints that provide functionality that was provided by `tools/listblocks`. #911 #973
* [FEATURE] Compactor: compactor now uses new algorithm that we call "split-and-merge". Previous compaction strategy was removed. With the `split-and-merge` compactor source blocks for a given tenant are grouped into `-compactor.split-groups` number of groups. Each group of blocks is then compacted separately, and is split into `-compactor.split-and-merge-shards` shards (configurable on a per-tenant basis). Compaction of each tenant shards can be horizontally scaled. Number of compactors that work on jobs for single tenant can be limited by using `-compactor.compactor-tenant-shard-size` parameter, or per-tenant `compactor_tenant_shard_size` override.  #275 #281 #282 #283 #288 #290 #303 #307 #317 #323 #324 #328 #353 #368 #479 #820
* [FEATURE] Compactor: Added `-compactor.max-compaction-time` to control how long can compaction for a single tenant take. If compactions for a tenant take longer, no new compactions are started in the same compaction cycle. Running compactions are not stopped however, and may take much longer. #523
* [FEATURE] Compactor: When compactor finds blocks with out-of-order chunks, it will mark them for no-compaction. Blocks marked for no-compaction are ignored in future compactions too. Added metric `cortex_compactor_blocks_marked_for_no_compaction_total` to track number of blocks marked for no-compaction. Added `CortexCompactorSkippedBlocksWithOutOfOrderChunks` alert based on new metric. Markers are only checked from `<tenant>/markers` location, but uploaded to the block directory too. #520 #535 #550
* [FEATURE] Compactor: multiple blocks are now downloaded and uploaded at once, which can shorten compaction process. #552
* [ENHANCEMENT] Exemplars are now emitted for all gRPC calls and many operations tracked by histograms. #180
* [ENHANCEMENT] New options `-server.http-listen-network` and `-server.grpc-listen-network` allow binding as 'tcp4' or 'tcp6'. #180
* [ENHANCEMENT] Query federation: improve performance in MergeQueryable by memoizing labels. #312
* [ENHANCEMENT] Add histogram metrics `cortex_distributor_sample_delay_seconds` and `cortex_ingester_tsdb_sample_out_of_order_delta_seconds` #488
* [ENHANCEMENT] Check internal directory access before starting up. #1217
* [ENHANCEMENT] Azure client: expose option to configure MSI URL and user-assigned identity. #584
* [ENHANCEMENT] Added a new metric `mimir_build_info` to coincide with `cortex_build_info`. The metric `cortex_build_info` has not been removed. #1022
* [ENHANCEMENT] Mimir runs a sanity check of storage config at startup and will fail to start if the sanity check doesn't pass. This is done to find potential config issues before starting up. #1180
* [ENHANCEMENT] Validate alertmanager and ruler storage configurations to ensure they don't use same bucket name and region values as those configured for the blocks storage. #1214
* [ENHANCEMENT] Ingester: added option `-ingester.readiness-check-ring-health` to disable the ring health check in the readiness endpoint. When disabled, the health checks are run against only the ingester itself instead of all ingesters in the ring. #48 #126
* [ENHANCEMENT] Ingester: reduce CPU and memory utilization if remote write requests contains a large amount of "out of bounds" samples. #413
* [ENHANCEMENT] Ingester: reduce CPU and memory utilization when querying chunks from ingesters. #430
* [ENHANCEMENT] Ingester: Expose ingester ring page on ingesters. #654
* [ENHANCEMENT] Distributor: added option `-distributor.excluded-zones` to exclude ingesters running in specific zones both on write and read path. #51
* [ENHANCEMENT] Distributor: add tags to tracing span for distributor push with user, cluster and replica. #210
* [ENHANCEMENT] Distributor: performance optimisations. #212 #217 #242
* [ENHANCEMENT] Distributor: reduce latency when HA-Tracking by doing KVStore updates in the background. #271
* [ENHANCEMENT] Distributor: make distributor inflight push requests count include background calls to ingester. #398
* [ENHANCEMENT] Distributor: silently drop exemplars more than 5 minutes older than samples in the same batch. #544
* [ENHANCEMENT] Distributor: reject exemplars with blank label names or values. The `cortex_discarded_exemplars_total` metric will use the `exemplar_labels_blank` reason in this case. #873
* [ENHANCEMENT] Query-frontend: added `cortex_query_frontend_workers_enqueued_requests_total` metric to track the number of requests enqueued in each query-scheduler. #384
* [ENHANCEMENT] Query-frontend: added `cortex_query_frontend_non_step_aligned_queries_total` to track the total number of range queries with start/end not aligned to step. #347 #357 #582
* [ENHANCEMENT] Query-scheduler: exported summary `cortex_query_scheduler_inflight_requests` tracking total number of inflight requests (both enqueued and processing) in percentile buckets. #675
* [ENHANCEMENT] Querier: can use the `LabelNames` call with matchers, if matchers are provided in the `/labels` API call, instead of using the more expensive `MetricsForLabelMatchers` call as before. #3 #1186
* [ENHANCEMENT] Querier / store-gateway: optimized regex matchers. #319 #334 #355
* [ENHANCEMENT] Querier: when fetching data for specific query-shard, we can ignore some blocks based on compactor-shard ID, since sharding of series by query sharding and compactor is the same. Added metrics: #438 #450
  * `cortex_querier_blocks_found_total`
  * `cortex_querier_blocks_queried_total`
  * `cortex_querier_blocks_with_compactor_shard_but_incompatible_query_shard_total`
* [ENHANCEMENT] Querier / ruler: reduce cpu usage, latency and peak memory consumption. #459 #463 #589
* [ENHANCEMENT] Querier: labels requests now obey `-querier.query-ingesters-within`, making them a little more efficient. #518
* [ENHANCEMENT] Querier: retry store-gateway in case of unexpected failure, instead of failing the query. #1003
* [ENHANCEMENT] Querier / ruler: reduce memory used by streaming queries, particularly in ruler. [#4341](https://github.com/cortexproject/cortex/pull/4341)
* [ENHANCEMENT] Ruler: Using shuffle sharding subring on GetRules API. [#4466](https://github.com/cortexproject/cortex/pull/4466)
* [ENHANCEMENT] Ruler: wait for ruler ring client to self-detect during startup. #990
* [ENHANCEMENT] Store-gateway: added `cortex_bucket_store_sent_chunk_size_bytes` metric, tracking the size of chunks sent from store-gateway to querier. #123
* [ENHANCEMENT] Store-gateway: reduced CPU and memory utilization due to exported metrics aggregation for instances with a large number of tenants. #123 #142
* [ENHANCEMENT] Store-gateway: added an in-memory LRU cache for chunks attributes. Can be enabled setting `-blocks-storage.bucket-store.chunks-cache.attributes-in-memory-max-items=X` where `X` is the max number of items to keep in the in-memory cache. The following new metrics are exposed: #279 #415 #437
  * `cortex_cache_memory_requests_total`
  * `cortex_cache_memory_hits_total`
  * `cortex_cache_memory_items_count`
* [ENHANCEMENT] Store-gateway: log index cache requests to tracing spans. #419
* [ENHANCEMENT] Store-gateway: store-gateway can now ignore blocks with minimum time within `-blocks-storage.bucket-store.ignore-blocks-within` duration. Useful when used together with `-querier.query-store-after`. #502
* [ENHANCEMENT] Store-gateway: label values with matchers now doesn't preload or list series, reducing latency and memory consumption. #534
* [ENHANCEMENT] Store-gateway: the results of `LabelNames()`, `LabelValues()` and `Series(skipChunks=true)` calls are now cached in the index cache. #590
* [ENHANCEMENT] Store-gateway: Added `-store-gateway.sharding-ring.unregister-on-shutdown` option that allows store-gateway to stay in the ring even after shutdown. Defaults to `true`, which is the same as current behaviour. #610 #614
* [ENHANCEMENT] Store-gateway: wait for ring tokens stability instead of ring stability to speed up startup and tests. #620
* [ENHANCEMENT] Compactor: add timeout for waiting on compactor to become ACTIVE in the ring. [#4262](https://github.com/cortexproject/cortex/pull/4262)
* [ENHANCEMENT] Compactor: skip already planned compaction jobs if the tenant doesn't belong to the compactor instance anymore. #303
* [ENHANCEMENT] Compactor: Blocks cleaner will ignore users that it no longer "owns" when sharding is enabled, and user ownership has changed since last scan. #325
* [ENHANCEMENT] Compactor: added `-compactor.compaction-jobs-order` support to configure which compaction jobs should run first for a given tenant (in case there are multiple ones). Supported values are: `smallest-range-oldest-blocks-first` (default), `newest-blocks-first`. #364
* [ENHANCEMENT] Compactor: delete blocks marked for deletion faster. #490
* [ENHANCEMENT] Compactor: expose low-level concurrency options for compactor: `-compactor.max-opening-blocks-concurrency`, `-compactor.max-closing-blocks-concurrency`, `-compactor.symbols-flushers-concurrency`. #569 #701
* [ENHANCEMENT] Compactor: expand compactor logs to include total compaction job time, total time for uploads and block counts. #549
* [ENHANCEMENT] Ring: allow experimental configuration of disabling of heartbeat timeouts by setting the relevant configuration value to zero. Applies to the following: [#4342](https://github.com/cortexproject/cortex/pull/4342)
  * `-distributor.ring.heartbeat-timeout`
  * `-ingester.ring.heartbeat-timeout`
  * `-ruler.ring.heartbeat-timeout`
  * `-alertmanager.sharding-ring.heartbeat-timeout`
  * `-compactor.ring.heartbeat-timeout`
  * `-store-gateway.sharding-ring.heartbeat-timeout`
* [ENHANCEMENT] Ring: allow heartbeats to be explicitly disabled by setting the interval to zero. This is considered experimental. This applies to the following configuration options: [#4344](https://github.com/cortexproject/cortex/pull/4344)
  * `-distributor.ring.heartbeat-period`
  * `-ingester.ring.heartbeat-period`
  * `-ruler.ring.heartbeat-period`
  * `-alertmanager.sharding-ring.heartbeat-period`
  * `-compactor.ring.heartbeat-period`
  * `-store-gateway.sharding-ring.heartbeat-period`
* [ENHANCEMENT] Memberlist: optimized receive path for processing ring state updates, to help reduce CPU utilization in large clusters. [#4345](https://github.com/cortexproject/cortex/pull/4345)
* [ENHANCEMENT] Memberlist: expose configuration of memberlist packet compression via `-memberlist.compression-enabled`. [#4346](https://github.com/cortexproject/cortex/pull/4346)
* [ENHANCEMENT] Memberlist: Add `-memberlist.advertise-addr` and `-memberlist.advertise-port` options for setting the address to advertise to other members of the cluster to enable NAT traversal. #260
* [ENHANCEMENT] Memberlist: reduce CPU utilization for rings with a large number of members. #537 #563 #634
* [ENHANCEMENT] Overrides exporter: include additional limits in the per-tenant override exporter. The following limits have been added to the `cortex_limit_overrides` metric: #21
  * `max_fetched_series_per_query`
  * `max_fetched_chunk_bytes_per_query`
  * `ruler_max_rules_per_rule_group`
  * `ruler_max_rule_groups_per_tenant`
* [ENHANCEMENT] Overrides exporter: add a metrics `cortex_limits_defaults` to expose the default values of limits. #173
* [ENHANCEMENT] Overrides exporter: Add `max_fetched_chunks_per_query` and `max_global_exemplars_per_user` limits to the default and per-tenant limits exported as metrics. #471 #515
* [ENHANCEMENT] Upgrade Go to 1.17.8. #1347 #1381
* [ENHANCEMENT] Upgrade Docker base images to `alpine:3.15.0`. #1348
* [BUGFIX] Azure storage: only create HTTP client once, to reduce memory utilization. #605
* [BUGFIX] Ingester: fixed ingester stuck on start up (LEAVING ring state) when `-ingester.ring.heartbeat-period=0` and `-ingester.unregister-on-shutdown=false`. [#4366](https://github.com/cortexproject/cortex/pull/4366)
* [BUGFIX] Ingester: prevent any reads or writes while the ingester is stopping. This will prevent accessing TSDB blocks once they have been already closed. [#4304](https://github.com/cortexproject/cortex/pull/4304)
* [BUGFIX] Ingester: TSDB now waits for pending readers before truncating Head block, fixing the `chunk not found` error and preventing wrong query results. #16
* [BUGFIX] Ingester: don't create TSDB or appender if no samples are sent by a tenant. #162
* [BUGFIX] Ingester: fix out-of-order chunks in TSDB head in-memory series after WAL replay in case some samples were appended to TSDB WAL before series. #530
* [BUGFIX] Distributor: when cleaning up obsolete elected replicas from KV store, HA tracker didn't update number of cluster per user correctly. [#4336](https://github.com/cortexproject/cortex/pull/4336)
* [BUGFIX] Distributor: fix bug in query-exemplar where some results would get dropped. #583
* [BUGFIX] Query-frontend: Fixes @ modifier functions (start/end) when splitting queries by time. #206
* [BUGFIX] Query-frontend: Ensure query_range requests handled by the query-frontend return JSON formatted errors. #360 #499
* [BUGFIX] Query-frontend: don't reuse cached results for queries that are not step-aligned. #424
* [BUGFIX] Query-frontend: fix API error messages that were mentioning Prometheus `--enable-feature=promql-negative-offset` and `--enable-feature=promql-at-modifier` flags. #688
* [BUGFIX] Query-frontend: worker's cancellation channels are now buffered to ensure that all request cancellations are properly handled. #741
* [BUGFIX] Querier: fixed `/api/v1/user_stats` endpoint. When zone-aware replication is enabled, `MaxUnavailableZones` param is used instead of `MaxErrors`, so setting `MaxErrors = 0` doesn't make the Querier wait for all Ingesters responses. #474
* [BUGFIX] Querier: Disable query scheduler SRV DNS lookup. #689
* [BUGFIX] Ruler: fixed counting of PromQL evaluation errors as user-errors when updating `cortex_ruler_queries_failed_total`. [#4335](https://github.com/cortexproject/cortex/pull/4335)
* [BUGFIX] Ruler: fix formatting of rule groups in `/ruler/rule_groups` endpoint. #655
* [BUGFIX] Ruler: do not log `unable to read rules directory` at startup if the directory hasn't been created yet. #1058
* [BUGFIX] Ruler: enable Prometheus-compatible endpoints regardless of `-ruler.enable-api`. The flag now only controls the configuration API. This is what the config flag description stated, but not what was happening. #1216
* [BUGFIX] Compactor: fixed panic while collecting Prometheus metrics. #28
* [BUGFIX] Compactor: compactor should now be able to correctly mark blocks for deletion and no-compaction, if such marking was previously interrupted. #1015
* [BUGFIX] Alertmanager: remove stale template files. #4495
* [BUGFIX] Alertmanager: don't replace user configurations with blank fallback configurations (when enabled), particularly during scaling up/down instances when sharding is enabled. #224
* [BUGFIX] Ring: multi KV runtime config changes are now propagated to all rings, not just ingester ring. #1047
* [BUGFIX] Memberlist: fixed corrupted packets when sending compound messages with more than 255 messages or messages bigger than 64KB. #551
* [BUGFIX] Overrides exporter: successfully startup even if runtime config is not set. #1056
* [BUGFIX] Fix internal modules to wait for other modules depending on them before stopping. #1472

### Mixin

_Changes since `grafana/cortex-jsonnet` `1.9.0`._

* [CHANGE] Removed chunks storage support from mixin. #641 #643 #645 #811 #812 #813
  * Removed `tsdb.libsonnet`: no need to import it anymore (its content is already automatically included when using Jsonnet)
  * Removed the following fields from `_config`:
    * `storage_engine` (defaults to `blocks`)
    * `chunk_index_backend`
    * `chunk_store_backend`
  * Removed schema config map
  * Removed the following dashboards:
    * "Cortex / Chunks"
    * "Cortex / WAL"
    * "Cortex / Blocks vs Chunks"
  * Removed the following alerts:
    * `CortexOldChunkInMemory`
    * `CortexCheckpointCreationFailed`
    * `CortexCheckpointDeletionFailed`
    * `CortexProvisioningMemcachedTooSmall`
    * `CortexWALCorruption`
    * `CortexTableSyncFailure`
    * `CortexTransferFailed`
  * Removed the following recording rules:
    * `cortex_chunk_store_index_lookups_per_query`
    * `cortex_chunk_store_series_pre_intersection_per_query`
    * `cortex_chunk_store_series_post_intersection_per_query`
    * `cortex_chunk_store_chunks_per_query`
    * `cortex_bigtable_request_duration_seconds`
    * `cortex_cassandra_request_duration_seconds`
    * `cortex_dynamo_request_duration_seconds`
    * `cortex_database_request_duration_seconds`
    * `cortex_gcs_request_duration_seconds`
* [CHANGE] Update grafana-builder dependency: use $__rate_interval in qpsPanel and latencyPanel. [#372](https://github.com/grafana/cortex-jsonnet/pull/372)
* [CHANGE] `namespace` template variable in dashboards now only selects namespaces for selected clusters. [#311](https://github.com/grafana/cortex-jsonnet/pull/311)
* [CHANGE] `CortexIngesterRestarts` alert severity changed from `critical` to `warning`. [#321](https://github.com/grafana/cortex-jsonnet/pull/321)
* [CHANGE] Dashboards: added overridable `job_labels` and `cluster_labels` to the configuration object as label lists to uniquely identify jobs and clusters in the metric names and group-by lists in dashboards. [#319](https://github.com/grafana/cortex-jsonnet/pull/319)
* [CHANGE] Dashboards: `alert_aggregation_labels` has been removed from the configuration and overriding this value has been deprecated. Instead the labels are now defined by the `cluster_labels` list, and should be overridden accordingly through that list. [#319](https://github.com/grafana/cortex-jsonnet/pull/319)
* [CHANGE] Renamed `CortexCompactorHasNotUploadedBlocksSinceStart` to `CortexCompactorHasNotUploadedBlocks`. [#334](https://github.com/grafana/cortex-jsonnet/pull/334)
* [CHANGE] Renamed `CortexCompactorRunFailed` to `CortexCompactorHasNotSuccessfullyRunCompaction`. [#334](https://github.com/grafana/cortex-jsonnet/pull/334)
* [CHANGE] Renamed `CortexInconsistentConfig` alert to `CortexInconsistentRuntimeConfig` and increased severity to `critical`. [#335](https://github.com/grafana/cortex-jsonnet/pull/335)
* [CHANGE] Increased `CortexBadRuntimeConfig` alert severity to `critical` and removed support for `cortex_overrides_last_reload_successful` metric (was removed in Cortex 1.3.0). [#335](https://github.com/grafana/cortex-jsonnet/pull/335)
* [CHANGE] Grafana 'min step' changed to 15s so dashboard show better detail. [#340](https://github.com/grafana/cortex-jsonnet/pull/340)
* [CHANGE] Replace `CortexRulerFailedEvaluations` with two new alerts: `CortexRulerTooManyFailedPushes` and `CortexRulerTooManyFailedQueries`. [#347](https://github.com/grafana/cortex-jsonnet/pull/347)
* [CHANGE] Removed `CortexCacheRequestErrors` alert. This alert was not working because the legacy Cortex cache client instrumentation doesn't track errors. [#346](https://github.com/grafana/cortex-jsonnet/pull/346)
* [CHANGE] Removed `CortexQuerierCapacityFull` alert. [#342](https://github.com/grafana/cortex-jsonnet/pull/342)
* [CHANGE] Changes blocks storage alerts to group metrics by the configured `cluster_labels` (supporting the deprecated `alert_aggregation_labels`). [#351](https://github.com/grafana/cortex-jsonnet/pull/351)
* [CHANGE] Increased `CortexIngesterReachingSeriesLimit` critical alert threshold from 80% to 85%. [#363](https://github.com/grafana/cortex-jsonnet/pull/363)
* [CHANGE] Changed default `job_names` for query-frontend, query-scheduler and querier to match custom deployments too. [#376](https://github.com/grafana/cortex-jsonnet/pull/376)
* [CHANGE] Split `cortex_api` recording rule group into three groups. This is a workaround for large clusters where this group can become slow to evaluate. [#401](https://github.com/grafana/cortex-jsonnet/pull/401)
* [CHANGE] Increased `CortexIngesterReachingSeriesLimit` warning threshold from 70% to 80% and critical threshold from 85% to 90%. [#404](https://github.com/grafana/cortex-jsonnet/pull/404)
* [CHANGE] Raised `CortexKVStoreFailure` alert severity from warning to critical. #493
* [CHANGE] Increase `CortexRolloutStuck` alert "for" duration from 15m to 30m. #493 #573
* [CHANGE] The Alertmanager and Ruler compiled dashboards (`alertmanager.json` and `ruler.json`) have been respectively renamed to `mimir-alertmanager.json` and `mimir-ruler.json`. #869
* [CHANGE] Removed `cortex_overrides_metric` from `_config`. #871
* [CHANGE] Renamed recording rule groups (`cortex_` prefix changed to `mimir_`). #871
* [CHANGE] Alerts name prefix has been changed from `Cortex` to `Mimir` (eg. alert `CortexIngesterUnhealthy` has been renamed to `MimirIngesterUnhealthy`). #879
* [CHANGE] Enabled resources dashboards by default. Can be disabled setting `resources_dashboards_enabled` config field to `false`. #920
* [FEATURE] Added `Cortex / Overrides` dashboard, displaying default limits and per-tenant overrides applied to Mimir. #673
* [FEATURE] Added `Mimir / Tenants` and `Mimir / Top tenants` dashboards, displaying user-based metrics. #776
* [FEATURE] Added querier autoscaling panels and alerts. #1006 #1016
* [FEATURE] Mimir / Top tenants dashboard now has tenants ranked by rule group size and evaluation time. #1338
* [ENHANCEMENT] cortex-mixin: Make `cluster_namespace_deployment:kube_pod_container_resource_requests_{cpu_cores,memory_bytes}:sum` backwards compatible with `kube-state-metrics` v2.0.0. [#317](https://github.com/grafana/cortex-jsonnet/pull/317)
* [ENHANCEMENT] Cortex-mixin: Include `cortex-gw-internal` naming variation in default `gateway` job names. [#328](https://github.com/grafana/cortex-jsonnet/pull/328)
* [ENHANCEMENT] Ruler dashboard: added object storage metrics. [#354](https://github.com/grafana/cortex-jsonnet/pull/354)
* [ENHANCEMENT] Alertmanager dashboard: added object storage metrics. [#354](https://github.com/grafana/cortex-jsonnet/pull/354)
* [ENHANCEMENT] Added documentation text panels and descriptions to reads and writes dashboards. [#324](https://github.com/grafana/cortex-jsonnet/pull/324)
* [ENHANCEMENT] Dashboards: defined container functions for common resources panels: containerDiskWritesPanel, containerDiskReadsPanel, containerDiskSpaceUtilization. [#331](https://github.com/grafana/cortex-jsonnet/pull/331)
* [ENHANCEMENT] cortex-mixin: Added `alert_excluded_routes` config to exclude specific routes from alerts. [#338](https://github.com/grafana/cortex-jsonnet/pull/338)
* [ENHANCEMENT] Added `CortexMemcachedRequestErrors` alert. [#346](https://github.com/grafana/cortex-jsonnet/pull/346)
* [ENHANCEMENT] Ruler dashboard: added "Per route p99 latency" panel in the "Configuration API" row. [#353](https://github.com/grafana/cortex-jsonnet/pull/353)
* [ENHANCEMENT] Increased the `for` duration of the `CortexIngesterReachingSeriesLimit` warning alert to 3h. [#362](https://github.com/grafana/cortex-jsonnet/pull/362)
* [ENHANCEMENT] Added a new tier (`medium_small_user`) so we have another tier between 100K and 1Mil active series. [#364](https://github.com/grafana/cortex-jsonnet/pull/364)
* [ENHANCEMENT] Extend Alertmanager dashboard: [#313](https://github.com/grafana/cortex-jsonnet/pull/313)
  * "Tenants" stat panel - shows number of discovered tenant configurations.
  * "Replication" row - information about the replication of tenants/alerts/silences over instances.
  * "Tenant Configuration Sync" row - information about the configuration sync procedure.
  * "Sharding Initial State Sync" row - information about the initial state sync procedure when sharding is enabled.
  * "Sharding Runtime State Sync" row - information about various state operations which occur when sharding is enabled (replication, fetch, marge, persist).
* [ENHANCEMENT] Update gsutil command for `not healthy index found` playbook [#370](https://github.com/grafana/cortex-jsonnet/pull/370)
* [ENHANCEMENT] Added Alertmanager alerts and playbooks covering configuration syncs and sharding operation: [#377 [#378](https://github.com/grafana/cortex-jsonnet/pull/378)
  * `CortexAlertmanagerSyncConfigsFailing`
  * `CortexAlertmanagerRingCheckFailing`
  * `CortexAlertmanagerPartialStateMergeFailing`
  * `CortexAlertmanagerReplicationFailing`
  * `CortexAlertmanagerPersistStateFailing`
  * `CortexAlertmanagerInitialSyncFailed`
* [ENHANCEMENT] Add recording rules to improve responsiveness of Alertmanager dashboard. [#387](https://github.com/grafana/cortex-jsonnet/pull/387)
* [ENHANCEMENT] Add `CortexRolloutStuck` alert. [#405](https://github.com/grafana/cortex-jsonnet/pull/405)
* [ENHANCEMENT] Added `CortexKVStoreFailure` alert. [#406](https://github.com/grafana/cortex-jsonnet/pull/406)
* [ENHANCEMENT] Use configured `ruler` jobname for ruler dashboard panels. [#409](https://github.com/grafana/cortex-jsonnet/pull/409)
* [ENHANCEMENT] Add ability to override `datasource` for generated dashboards. [#407](https://github.com/grafana/cortex-jsonnet/pull/407)
* [ENHANCEMENT] Use alertmanager jobname for alertmanager dashboard panels [#411](https://github.com/grafana/cortex-jsonnet/pull/411)
* [ENHANCEMENT] Added `CortexDistributorReachingInflightPushRequestLimit` alert. [#408](https://github.com/grafana/cortex-jsonnet/pull/408)
* [ENHANCEMENT] Added `CortexReachingTCPConnectionsLimit` alert. #403
* [ENHANCEMENT] Added "Cortex / Writes Networking" and "Cortex / Reads Networking" dashboards. #405
* [ENHANCEMENT] Improved "Queue length" panel in "Cortex / Queries" dashboard. #408
* [ENHANCEMENT] Add `CortexDistributorReachingInflightPushRequestLimit` alert and playbook. #401
* [ENHANCEMENT] Added "Recover accidentally deleted blocks (Google Cloud specific)" playbook. #475
* [ENHANCEMENT] Added support to multi-zone store-gateway deployments. #608 #615
* [ENHANCEMENT] Show supplementary alertmanager services in the Rollout Progress dashboard. #738 #855
* [ENHANCEMENT] Added `mimir` to default job names. This makes dashboards and alerts working when Mimir is installed in single-binary mode and the deployment is named `mimir`. #921
* [ENHANCEMENT] Introduced a new alert for the Alertmanager: `MimirAlertmanagerAllocatingTooMuchMemory`. It has two severities based on the memory usage against limits, a `warning` level at 80% and a `critical` level at 90%. #1206
* [ENHANCEMENT] Faster memcached cache requests. #2720
* [BUGFIX] Fixed `CortexIngesterHasNotShippedBlocks` alert false positive in case an ingester instance had ingested samples in the past, then no traffic was received for a long period and then it started receiving samples again. [#308](https://github.com/grafana/cortex-jsonnet/pull/308)
* [BUGFIX] Fixed `CortexInconsistentRuntimeConfig` metric. [#335](https://github.com/grafana/cortex-jsonnet/pull/335)
* [BUGFIX] Fixed scaling dashboard to correctly work when a Cortex service deployment spans across multiple zones (a zone is expected to have the `zone-[a-z]` suffix). [#365](https://github.com/grafana/cortex-jsonnet/pull/365)
* [BUGFIX] Fixed rollout progress dashboard to correctly work when a Cortex service deployment spans across multiple zones (a zone is expected to have the `zone-[a-z]` suffix). [#366](https://github.com/grafana/cortex-jsonnet/pull/366)
* [BUGFIX] Fixed rollout progress dashboard to include query-scheduler too. [#376](https://github.com/grafana/cortex-jsonnet/pull/376)
* [BUGFIX] Upstream recording rule `node_namespace_pod_container:container_cpu_usage_seconds_total:sum_irate` renamed. [#379](https://github.com/grafana/cortex-jsonnet/pull/379)
* [BUGFIX] Fixed writes/reads/alertmanager resources dashboards to use `$._config.job_names.gateway`. [#403](https://github.com/grafana/cortex-jsonnet/pull/403)
* [BUGFIX] Span the annotation.message in alerts as YAML multiline strings. [#412](https://github.com/grafana/cortex-jsonnet/pull/412)
* [BUGFIX] Fixed "Instant queries / sec" in "Cortex / Reads" dashboard. #445
* [BUGFIX] Fixed and added missing KV store panels in Writes, Reads, Ruler and Compactor dashboards. #448
* [BUGFIX] Fixed Alertmanager dashboard when alertmanager is running as part of single binary. #1064
* [BUGFIX] Fixed Ruler dashboard when ruler is running as part of single binary. #1260
* [BUGFIX] Query-frontend: fixed bad querier status code mapping with query-sharding enabled. #1227

### Jsonnet

_Changes since `grafana/cortex-jsonnet` `1.9.0`._

* [CHANGE] Removed chunks storage support. #639
  * Removed the following fields from `_config`:
    * `storage_engine` (defaults to `blocks`)
    * `querier_second_storage_engine` (not supported anymore)
    * `table_manager_enabled`, `table_prefix`
    * `memcached_index_writes_enabled` and `memcached_index_writes_max_item_size_mb`
    * `storeMemcachedChunksConfig`
    * `storeConfig`
    * `max_chunk_idle`
    * `schema` (the schema configmap is still added for backward compatibility reasons)
    * `bigtable_instance` and `bigtable_project`
    * `client_configs`
    * `enabledBackends`
    * `storage_backend`
    * `cassandra_addresses`
    * `s3_bucket_name`
    * `ingester_deployment_without_wal` (was only used by chunks storage)
    * `ingester` (was only used to configure chunks storage WAL)
  * Removed the following CLI flags from `ingester_args`:
    * `ingester.max-chunk-age`
    * `ingester.max-stale-chunk-idle`
    * `ingester.max-transfer-retries`
    * `ingester.retain-period`
* [CHANGE] Changed `overrides-exporter.libsonnet` from being based on cortex-tools to Mimir `overrides-exporter` target. #646
* [CHANGE] Store gateway: set `-blocks-storage.bucket-store.index-cache.memcached.max-get-multi-concurrency`,
  `-blocks-storage.bucket-store.chunks-cache.memcached.max-get-multi-concurrency`,
  `-blocks-storage.bucket-store.metadata-cache.memcached.max-get-multi-concurrency`,
  `-blocks-storage.bucket-store.index-cache.memcached.max-idle-connections`,
  `-blocks-storage.bucket-store.chunks-cache.memcached.max-idle-connections`,
  `-blocks-storage.bucket-store.metadata-cache.memcached.max-idle-connections` to 100 [#414](https://github.com/grafana/cortex-jsonnet/pull/414)
* [CHANGE] Alertmanager: mounted overrides configmap to alertmanager too. [#315](https://github.com/grafana/cortex-jsonnet/pull/315)
* [CHANGE] Memcached: upgraded memcached from `1.5.17` to `1.6.9`. [#316](https://github.com/grafana/cortex-jsonnet/pull/316)
* [CHANGE] Store-gateway: increased memory request and limit respectively from 6GB / 6GB to 12GB / 18GB. [#322](https://github.com/grafana/cortex-jsonnet/pull/322)
* [CHANGE] Store-gateway: increased `-blocks-storage.bucket-store.max-chunk-pool-bytes` from 2GB (default) to 12GB. [#322](https://github.com/grafana/cortex-jsonnet/pull/322)
* [CHANGE] Ingester/Ruler: set `-server.grpc-max-send-msg-size-bytes` and `-server.grpc-max-send-msg-size-bytes` to sensible default values (10MB). [#326](https://github.com/grafana/cortex-jsonnet/pull/326)
* [CHANGE] Decreased `-server.grpc-max-concurrent-streams` from 100k to 10k. [#369](https://github.com/grafana/cortex-jsonnet/pull/369)
* [CHANGE] Decreased blocks storage ingesters graceful termination period from 80m to 20m. [#369](https://github.com/grafana/cortex-jsonnet/pull/369)
* [CHANGE] Increase the rules per group and rule groups limits on different tiers. [#396](https://github.com/grafana/cortex-jsonnet/pull/396)
* [CHANGE] Removed `max_samples_per_query` limit, since it only works with chunks and only when using `-distributor.shard-by-all-labels=false`. [#397](https://github.com/grafana/cortex-jsonnet/pull/397)
* [CHANGE] Removed chunks storage query sharding config support. The following config options have been removed: [#398](https://github.com/grafana/cortex-jsonnet/pull/398)
  * `_config` > `queryFrontend` > `shard_factor`
  * `_config` > `queryFrontend` > `sharded_queries_enabled`
  * `_config` > `queryFrontend` > `query_split_factor`
* [CHANGE] Rename ruler_s3_bucket_name and ruler_gcs_bucket_name to ruler_storage_bucket_name: [#415](https://github.com/grafana/cortex-jsonnet/pull/415)
* [CHANGE] Fine-tuned rolling update policy for distributor, querier, query-frontend, query-scheduler. [#420](https://github.com/grafana/cortex-jsonnet/pull/420)
* [CHANGE] Increased memcached metadata/chunks/index-queries max connections from 4k to 16k. [#420](https://github.com/grafana/cortex-jsonnet/pull/420)
* [CHANGE] Disabled step alignment in query-frontend to be compliant with PromQL. [#420](https://github.com/grafana/cortex-jsonnet/pull/420)
* [CHANGE] Do not limit compactor CPU and request a number of cores equal to the configured concurrency. [#420](https://github.com/grafana/cortex-jsonnet/pull/420)
* [CHANGE] Configured split-and-merge compactor. #853
  * The following CLI flags are set on compactor:
    * `-compactor.split-and-merge-shards=0`
    * `-compactor.compactor-tenant-shard-size=1`
    * `-compactor.split-groups=1`
    * `-compactor.max-opening-blocks-concurrency=4`
    * `-compactor.max-closing-blocks-concurrency=2`
    * `-compactor.symbols-flushers-concurrency=4`
  * The following per-tenant overrides have been set on `super_user` and `mega_user` classes:
    ```
    compactor_split_and_merge_shards: 2,
    compactor_tenant_shard_size: 2,
    compactor_split_groups: 2,
    ```
* [CHANGE] The entrypoint file to include has been renamed from `cortex.libsonnet` to `mimir.libsonnet`. #897
* [CHANGE] The default image config field has been renamed from `cortex` to `mimir`. #896
   ```
   {
     _images+:: {
       mimir: '...',
     },
   }
   ```
* [CHANGE] Removed `cortex_` prefix from config fields. #898
  * The following config fields have been renamed:
    * `cortex_bucket_index_enabled` renamed to `bucket_index_enabled`
    * `cortex_compactor_cleanup_interval` renamed to `compactor_cleanup_interval`
    * `cortex_compactor_data_disk_class` renamed to `compactor_data_disk_class`
    * `cortex_compactor_data_disk_size` renamed to `compactor_data_disk_size`
    * `cortex_compactor_max_concurrency` renamed to `compactor_max_concurrency`
    * `cortex_distributor_allow_multiple_replicas_on_same_node` renamed to `distributor_allow_multiple_replicas_on_same_node`
    * `cortex_ingester_data_disk_class` renamed to `ingester_data_disk_class`
    * `cortex_ingester_data_disk_size` renamed to `ingester_data_disk_size`
    * `cortex_querier_allow_multiple_replicas_on_same_node` renamed to `querier_allow_multiple_replicas_on_same_node`
    * `cortex_query_frontend_allow_multiple_replicas_on_same_node` renamed to `query_frontend_allow_multiple_replicas_on_same_node`
    * `cortex_query_sharding_enabled` renamed to `query_sharding_enabled`
    * `cortex_query_sharding_msg_size_factor` renamed to `query_sharding_msg_size_factor`
    * `cortex_ruler_allow_multiple_replicas_on_same_node` renamed to `ruler_allow_multiple_replicas_on_same_node`
    * `cortex_store_gateway_data_disk_class` renamed to `store_gateway_data_disk_class`
    * `cortex_store_gateway_data_disk_size` renamed to `store_gateway_data_disk_size`
* [CHANGE] The overrides configmap default mountpoint has changed from `/etc/cortex` to `/etc/mimir`. It can be customized via the `overrides_configmap_mountpoint` config field. #899
* [CHANGE] Enabled in the querier the features to query label names with matchers, PromQL at modifier and query long-term storage for labels. #905
* [CHANGE] Reduced TSDB blocks retention on ingesters disk from 96h to 24h. #905
* [CHANGE] Enabled closing of idle TSDB in ingesters. #905
* [CHANGE] Disabled TSDB isolation in ingesters for better performances. #905
* [CHANGE] Changed log level of querier, query-frontend, query-scheduler and alertmanager from `debug` to `info`. #905
* [CHANGE] Enabled attributes in-memory cache in store-gateway. #905
* [CHANGE] Configured store-gateway to not load blocks containing samples more recent than 10h (because such samples are queried from ingesters). #905
* [CHANGE] Dynamically compute `-compactor.deletion-delay` based on other settings, in order to reduce the deletion delay as much as possible and lower the number of live blocks in the storage. #907
* [CHANGE] The config field `distributorConfig` has been renamed to `ingesterRingClientConfig`. Config field `ringClient` has been removed in favor of `ingesterRingClientConfig`. #997 #1057
* [CHANGE] Gossip.libsonnet has been fixed to modify all ring configurations, not only the ingester ring config. Furthermore it now supports migration via multi KV store. #1057 #1099
* [CHANGE] Changed the default of `bucket_index_enabled` to `true`. #924
* [CHANGE] Remove the support for the test-exporter. #1133
* [CHANGE] Removed `$.distributor_deployment_labels`, `$.ingester_deployment_labels` and `$.querier_deployment_labels` fields, that were used by gossip.libsonnet to inject additional label. Now the label is injected directly into pods of statefulsets and deployments. #1297
* [CHANGE] Disabled `-ingester.readiness-check-ring-health`. #1352
* [CHANGE] Changed Alertmanager CPU request from `100m` to `2` cores, and memory request from `1Gi` to `10Gi`. Set Alertmanager memory limit to `15Gi`. #1206
* [CHANGE] gossip.libsonnet has been renamed to memberlist.libsonnet, and is now imported by default. Use of memberlist for ring is enabled by setting `_config.memberlist_ring_enabled` to true. #1526
* [FEATURE] Added query sharding support. It can be enabled setting `cortex_query_sharding_enabled: true` in the `_config` object. #653
* [FEATURE] Added shuffle-sharding support. It can be enabled and configured using the following config: #902
   ```
   _config+:: {
     shuffle_sharding:: {
       ingester_write_path_enabled: true,
       ingester_read_path_enabled: true,
       querier_enabled: true,
       ruler_enabled: true,
       store_gateway_enabled: true,
     },
   }
   ```
* [FEATURE] Added multi-zone ingesters and store-gateways support. #1352 #1552
* [ENHANCEMENT] Add overrides config to compactor. This allows setting retention configs per user. [#386](https://github.com/grafana/cortex-jsonnet/pull/386)
* [ENHANCEMENT] Added 256MB memory ballast to querier. [#369](https://github.com/grafana/cortex-jsonnet/pull/369)
* [ENHANCEMENT] Update `etcd-operator` to latest version (see https://github.com/grafana/jsonnet-libs/pull/480). [#263](https://github.com/grafana/cortex-jsonnet/pull/263)
* [ENHANCEMENT] Add support for Azure storage in Alertmanager configuration. [#381](https://github.com/grafana/cortex-jsonnet/pull/381)
* [ENHANCEMENT] Add support for running Alertmanager in sharding mode. [#394](https://github.com/grafana/cortex-jsonnet/pull/394)
* [ENHANCEMENT] Allow to customize PromQL engine settings via `queryEngineConfig`. [#399](https://github.com/grafana/cortex-jsonnet/pull/399)
* [ENHANCEMENT] Define Azure object storage ruler args. [#416](https://github.com/grafana/cortex-jsonnet/pull/416)
* [ENHANCEMENT] Added the following config options to allow to schedule multiple replicas of the same service on the same node: [#418](https://github.com/grafana/cortex-jsonnet/pull/418)
  * `cortex_distributor_allow_multiple_replicas_on_same_node`
  * `cortex_ruler_allow_multiple_replicas_on_same_node`
  * `cortex_querier_allow_multiple_replicas_on_same_node`
  * `cortex_query_frontend_allow_multiple_replicas_on_same_node`
* [BUGFIX] Alertmanager: fixed `--alertmanager.cluster.peers` CLI flag passed to alertmanager when HA is enabled. [#329](https://github.com/grafana/cortex-jsonnet/pull/329)
* [BUGFIX] Fixed `-distributor.extend-writes` setting on ruler when `unregister_ingesters_on_shutdown` is disabled. [#369](https://github.com/grafana/cortex-jsonnet/pull/369)
* [BUGFIX] Treat `compactor_blocks_retention_period` type as string rather than int.[#395](https://github.com/grafana/cortex-jsonnet/pull/395)
* [BUGFIX] Pass `-ruler-storage.s3.endpoint` to ruler when using S3. [#421](https://github.com/grafana/cortex-jsonnet/pull/421)
* [BUGFIX] Remove service selector on label `gossip_ring_member` from other services than `gossip-ring`. [#1008](https://github.com/grafana/mimir/pull/1008)
* [BUGFIX] Rename `-ingester.readiness-check-ring-health` to `-ingester.ring.readiness-check-ring-health`, to reflect current name of flag. #1460

### Mimirtool

_Changes since cortextool `0.10.7`._

* [CHANGE] The following environment variables have been renamed: #883
  * `CORTEX_ADDRESS` to `MIMIR_ADDRESS`
  * `CORTEX_API_USER` to `MIMIR_API_USER`
  * `CORTEX_API_KEY` to `MIMIR_API_KEY`
  * `CORTEX_TENANT_ID` to `MIMIR_TENANT_ID`
  * `CORTEX_TLS_CA_PATH` to `MIMIR_TLS_CA_PATH`
  * `CORTEX_TLS_CERT_PATH` to `MIMIR_TLS_CERT_PATH`
  * `CORTEX_TLS_KEY_PATH` to `MIMIR_TLS_KEY_PATH`
* [CHANGE] Change `cortex` backend to `mimir`. #883
* [CHANGE] Do not publish `mimirtool` binary for 386 windows architecture. #1263
* [CHANGE] `analyse` command has been renamed to `analyze`. #1318
* [FEATURE] Support Arm64 on Darwin for all binaries (benchtool etc). https://github.com/grafana/cortex-tools/pull/215
* [ENHANCEMENT] Correctly support federated rules. #823
* [BUGFIX] Fix `cortextool rules` legends displaying wrong symbols for updates and deletions. https://github.com/grafana/cortex-tools/pull/226

### Query-tee

_Changes since Cortex `1.10.0`._

* [ENHANCEMENT] Added `/api/v1/query_exemplars` API endpoint support (no results comparison). #168
* [ENHANCEMENT] Add a flag (`--proxy.compare-use-relative-error`) in the query-tee to compare floating point values using relative error. #208
* [ENHANCEMENT] Add a flag (`--proxy.compare-skip-recent-samples`) in the query-tee to skip comparing recent samples. By default samples not older than 1 minute are skipped. #234
* [BUGFIX] Fixes a panic in the query-tee when comparing result. #207
* [BUGFIX] Ensure POST requests are handled correctly #286

### Blocksconvert

_Changes since Cortex `1.10.0`._

* [CHANGE] Blocksconvert tool was removed from Mimir. #637

### Metaconvert

_Changes since Cortex `1.10.0`._

* [CHANGE] `thanosconvert` tool has been renamed to `metaconvert`. `-config.file` option has been removed, while it now requires `-tenant` option to work on single tenant only. It now also preserves labels recognized by Mimir. #1120

### Test-exporter

_Changes since Cortex `1.10.0`._

* [CHANGE] Removed the test-exporter tool. #1133

### Tools

_Changes since Cortex `1.10.0`._

* [CHANGE] Removed `query-audit`. You can use `query-tee` to compare query results and performances of two Grafana Mimir backends. #1380

## [Cortex 1.10.0 CHANGELOG](https://github.com/grafana/mimir/blob/a13959db5d38ff65c2b7ef52c56331d2f4dbc00c/CHANGELOG.md#cortex-1100--2021-08-03)<|MERGE_RESOLUTION|>--- conflicted
+++ resolved
@@ -89,11 +89,8 @@
 * [ENHANCEMENT] Querier: cancel query requests to ingesters in a zone upon first error received from the zone, to reduce wasted effort spent computing results that won't be used #5764
 * [ENHANCEMENT] Improve tracing of internal HTTP requests sent over httpgrpc #5782
 * [ENHANCEMENT] Querier: add experimental per-query chunks limit based on an estimate of the number of chunks that will be sent from ingesters and store-gateways that is enforced earlier during query evaluation. This limit is disabled by default and can be configured with `-querier.max-estimated-fetched-chunks-per-query-multiplier`. #5765
-<<<<<<< HEAD
+* [ENHANCEMENT] Ingester: add UI for listing tenants with TSDB on given ingester and viewing details of tenants's TSDB on given ingester. #5803
 * [ENHANCEMENT] Querier: improve observability of calls to store-gateways during queries. #5809
-=======
-* [ENHANCEMENT] Ingester: add UI for listing tenants with TSDB on given ingester and viewing details of tenants's TSDB on given ingester. #5803
->>>>>>> 057e3e4b
 * [BUGFIX] Ingester: Handle when previous ring state is leaving and the number of tokens has changed. #5204
 * [BUGFIX] Querier: fix issue where queries that use the `timestamp()` function fail with `execution: attempted to read series at index 0 from stream, but the stream has already been exhausted` if streaming chunks from ingesters to queriers is enabled. #5370
 * [BUGFIX] memberlist: bring back `memberlist_client_kv_store_count` metric that used to exist in Cortex, but got lost during dskit updates before Mimir 2.0. #5377
