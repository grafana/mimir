# Changelog

## Grafana Mimir - main / unreleased

### Grafana Mimir

* [CHANGE] Distributor: change the default value of `-distributor.remote-timeout` to `2s` from `20s` and `-distributor.forwarding.request-timeout` to `2s` from `10s` to improve distributor resource usage when ingesters crash. #2728
* [CHANGE] Anonymous usage statistics tracking: added the `-ingester.ring.store` value. #2981
* [CHANGE] Series metadata `HELP` that is longer than `-validation.max-metadata-length` is now truncated silently, instead of being dropped with a 400 status code. #2993
* [CHANGE] Ingester: changed default setting for `-ingester.ring.readiness-check-ring-health` from `true` to `false`. #2953
* [CHANGE] Anonymous usage statistics tracking has been enabled by default, to help Mimir maintainers make better decisions to support the open source community. #2939 #3034
* [CHANGE] Anonymous usage statistics tracking: added the minimum and maximum value of `-ingester.out-of-order-time-window`. #2940
* [CHANGE] The default hash ring heartbeat period for distributors, ingesters, rulers and compactors has been increased from `5s` to `15s`. Now the default heartbeat period for all Mimir hash rings is `15s`. #3033
* [FEATURE] Query-scheduler: added an experimental ring-based service discovery support for the query-scheduler. Refer to [query-scheduler configuration](https://grafana.com/docs/mimir/next/operators-guide/architecture/components/query-scheduler/#configuration) for more information. #2957
* [FEATURE] Introduced the experimental endpoint `/api/v1/user_limits` exposed by all components that load runtime configuration. This endpoint exposes realtime limits for the authenticated tenant, in JSON format. #2864 #3017
* [FEATURE] Query-scheduler: added the experimental configuration option `-query-scheduler.max-used-instances` to restrict the number of query-schedulers effectively used regardless how many replicas are running. This feature can be useful when using the experimental read-write deployment mode. #3005
* [ENHANCEMENT] Go: updated to go 1.19.1. #2637
* [ENHANCEMENT] Runtime config: don't unmarshal runtime configuration files if they haven't changed. This can save a bit of CPU and memory on every component using runtime config. #2954
* [ENHANCEMENT] Query-frontend: Add `cortex_frontend_query_result_cache_skipped_total` and `cortex_frontend_query_result_cache_attempted_total` metrics to track the reason why query results are not cached. #2855
* [ENHANCEMENT] Distributor: pool more connections per host when forwarding request. Mark requests as idempotent so they can be retried under some conditions. #2968
* [ENHANCEMENT] Distributor: failure to send request to forwarding target now also increments `cortex_distributor_forward_errors_total`, with `status_code="failed"`. #2968
* [ENHANCEMENT] Distributor: added support forwarding push requests via gRPC, using `httpgrpc` messages from weaveworks/common library. #2996
* [ENHANCEMENT] Query-frontend / Querier: increase internal backoff period used to retry connections to query-frontend / query-scheduler. #3011
* [ENHANCEMENT] Querier: do not log "error processing requests from scheduler" when the query-scheduler is shutting down. #3012
* [ENHANCEMENT] Query-frontend: query sharding process is now time-bounded and it is cancelled if the request is aborted. #3028
<<<<<<< HEAD
* [ENHANCEMENT] Query-frontend: improved Prometheus reponse JSON encoding performance. #2450 
=======
* [ENHANCEMENT] TLS: added configuration parameters to configure the client's TLS cipher suites and minimum version. The following new CLI flags have been added: #3070
  * `-alertmanager.alertmanager-client.tls-cipher-suites`
  * `-alertmanager.alertmanager-client.tls-min-version`
  * `-alertmanager.sharding-ring.etcd.tls-cipher-suites`
  * `-alertmanager.sharding-ring.etcd.tls-min-version`
  * `-compactor.ring.etcd.tls-cipher-suites`
  * `-compactor.ring.etcd.tls-min-version`
  * `-distributor.forwarding.grpc-client.tls-cipher-suites`
  * `-distributor.forwarding.grpc-client.tls-min-version`
  * `-distributor.ha-tracker.etcd.tls-cipher-suites`
  * `-distributor.ha-tracker.etcd.tls-min-version`
  * `-distributor.ring.etcd.tls-cipher-suites`
  * `-distributor.ring.etcd.tls-min-version`
  * `-ingester.client.tls-cipher-suites`
  * `-ingester.client.tls-min-version`
  * `-ingester.ring.etcd.tls-cipher-suites`
  * `-ingester.ring.etcd.tls-min-version`
  * `-memberlist.tls-cipher-suites`
  * `-memberlist.tls-min-version`
  * `-querier.frontend-client.tls-cipher-suites`
  * `-querier.frontend-client.tls-min-version`
  * `-querier.store-gateway-client.tls-cipher-suites`
  * `-querier.store-gateway-client.tls-min-version`
  * `-query-frontend.grpc-client-config.tls-cipher-suites`
  * `-query-frontend.grpc-client-config.tls-min-version`
  * `-query-scheduler.grpc-client-config.tls-cipher-suites`
  * `-query-scheduler.grpc-client-config.tls-min-version`
  * `-query-scheduler.ring.etcd.tls-cipher-suites`
  * `-query-scheduler.ring.etcd.tls-min-version`
  * `-ruler.alertmanager-client.tls-cipher-suites`
  * `-ruler.alertmanager-client.tls-min-version`
  * `-ruler.client.tls-cipher-suites`
  * `-ruler.client.tls-min-version`
  * `-ruler.query-frontend.grpc-client-config.tls-cipher-suites`
  * `-ruler.query-frontend.grpc-client-config.tls-min-version`
  * `-ruler.ring.etcd.tls-cipher-suites`
  * `-ruler.ring.etcd.tls-min-version`
  * `-store-gateway.sharding-ring.etcd.tls-cipher-suites`
  * `-store-gateway.sharding-ring.etcd.tls-min-version`
* [ENHANCEMENT] Store-gateway: Add `-blocks-storage.bucket-store.max-concurrent-reject-over-limit` option to allow requests that exceed the max number of inflight object storage requests to be rejected. #2999
* [ENHANCEMENT] Query-frontend: allow setting a separate limit on the total (before splitting/sharding) query length of range queries with the new experimental `-query-frontend.max-total-query-length` flag, which defaults to `-store.max-query-length` if unset or set to 0. #3058
>>>>>>> 941392e1
* [BUGFIX] Querier: Fix 400 response while handling streaming remote read. #2963
* [BUGFIX] Fix a bug causing query-frontend, query-scheduler, and querier not failing if one of their internal components fail. #2978
* [BUGFIX] Querier: re-balance the querier worker connections when a query-frontend or query-scheduler is terminated. #3005
* [BUGFIX] Distributor: Now returns the quorum error from ingesters. For example, with replication_factor=3, two HTTP 400 errors and one HTTP 500 error, now the distributor will always return HTTP 400. Previously the behaviour was to return the error which the distributor first received. #2979

### Mixin

* [CHANGE] Alerts: MimirQuerierAutoscalerNotActive is now critical and fires after 1h instead of 15m. #2958
* [ENHANCEMENT] Dashboards: Updated the "Writes" and "Rollout progress" dashboards to account for samples ingested via the new OTLP ingestion endpoint. #2919 #2938
* [ENHANCEMENT] Dashboards: Include per-tenant request rate in "Tenants" dashboard. #2874
* [ENHANCEMENT] Dashboards: Include inflight object store requests in "Reads" dashboard. #2914
* [ENHANCEMENT] Dashboards: Make queries used to find job, cluster and namespace for dropdown menus configurable. #2893
* [ENHANCEMENT] Dashboards: Include rate of label and series queries in "Reads" dashboard. #3065 #3074

### Jsonnet

* [ENHANCEMENT] Querier autoscaling is now slower on scale downs: scale down 10% every 1m instead of 100%. #2962

### Mimirtool

* [ENHANCEMENT] mimirtool analyze: Store the query errors instead of exit during the analysis. #3052
* [BUGFIX] mimir-tool remote-read: fix returns where some conditions [return nil error even if there is error](https://github.com/grafana/cortex-tools/issues/260). #3053

### Query-tee

### Mimir Continuous Test

### Documentation

* [ENHANCEMENT] Added documentation on how to configure storage retention. #2970
* [ENHANCEMENT] Improved gRPC clients config documentation. #3020
* [BUGFIX] Fixed configuration option names in "Enabling zone-awareness via the Grafana Mimir Jsonnet". #3018

## 2.3.1

### Grafana Mimir
* [BUGFIX] Query-frontend: query sharding took exponential time to map binary expressions. #3027
* [BUGFIX] Distributor: Stop panics on OTLP endpoint when a single metric has multiple timeseries. #3040

## 2.3.0

### Grafana Mimir

* [CHANGE] Ingester: Added user label to ingester metric `cortex_ingester_tsdb_out_of_order_samples_appended_total`. On multitenant clusters this helps us find the rate of appended out-of-order samples for a specific tenant. #2493
* [CHANGE] Compactor: delete source and output blocks from local disk on compaction failed, to reduce likelihood that subsequent compactions fail because of no space left on disk. #2261
* [CHANGE] Ruler: Remove unused CLI flags `-ruler.search-pending-for` and `-ruler.flush-period` (and their respective YAML config options). #2288
* [CHANGE] Successful gRPC requests are no longer logged (only affects internal API calls). #2309
* [CHANGE] Add new `-*.consul.cas-retry-delay` flags. They have a default value of `1s`, while previously there was no delay between retries. #2309
* [CHANGE] Store-gateway: Remove the experimental ability to run requests in a dedicated OS thread pool and associated CLI flag `-store-gateway.thread-pool-size`. #2423
* [CHANGE] Memberlist: disabled TCP-based ping fallback, because Mimir already uses a custom transport based on TCP. #2456
* [CHANGE] Change default value for `-distributor.ha-tracker.max-clusters` to `100` to provide a DoS protection. #2465
* [CHANGE] Experimental block upload API exposed by compactor has changed: Previous `/api/v1/upload/block/{block}` endpoint for starting block upload is now `/api/v1/upload/block/{block}/start`, and previous endpoint `/api/v1/upload/block/{block}?uploadComplete=true` for finishing block upload is now `/api/v1/upload/block/{block}/finish`. New API endpoint has been added: `/api/v1/upload/block/{block}/check`. #2486 #2548
* [CHANGE] Compactor: changed `-compactor.max-compaction-time` default from `0s` (disabled) to `1h`. When compacting blocks for a tenant, the compactor will move to compact blocks of another tenant or re-plan blocks to compact at least every 1h. #2514
* [CHANGE] Distributor: removed previously deprecated `extend_writes` (see #1856) YAML key and `-distributor.extend-writes` CLI flag from the distributor config. #2551
* [CHANGE] Ingester: removed previously deprecated `active_series_custom_trackers` (see #1188) YAML key from the ingester config. #2552
* [CHANGE] The tenant ID `__mimir_cluster` is reserved by Mimir and not allowed to store metrics. #2643
* [CHANGE] Purger: removed the purger component and moved its API endpoints `/purger/delete_tenant` and `/purger/delete_tenant_status` to the compactor at `/compactor/delete_tenant` and `/compactor/delete_tenant_status`. The new endpoints on the compactor are stable. #2644
* [CHANGE] Memberlist: Change the leave timeout duration (`-memberlist.leave-timeout duration`) from 5s to 20s and connection timeout (`-memberlist.packet-dial-timeout`) from 5s to 2s. This makes leave timeout 10x the connection timeout, so that we can communicate the leave to at least 1 node, if the first 9 we try to contact times out. #2669
* [CHANGE] Alertmanager: return status code `412 Precondition Failed` and log info message when alertmanager isn't configured for a tenant. #2635
* [CHANGE] Distributor: if forwarding rules are used to forward samples, exemplars are now removed from the request. #2710 #2725
* [CHANGE] Limits: change the default value of `max_global_series_per_metric` limit to `0` (disabled). Setting this limit by default does not provide much benefit because series are sharded by all labels. #2714
* [CHANGE] Ingester: experimental `-blocks-storage.tsdb.new-chunk-disk-mapper` has been removed, new chunk disk mapper is now always used, and is no longer marked experimental. Default value of `-blocks-storage.tsdb.head-chunks-write-queue-size` has changed to 1000000, this enables async chunk queue by default, which leads to improved latency on the write path when new chunks are created in ingesters. #2762
* [CHANGE] Ingester: removed deprecated `-blocks-storage.tsdb.isolation-enabled` option. TSDB-level isolation is now always disabled in Mimir. #2782
* [CHANGE] Compactor: `-compactor.partial-block-deletion-delay` must either be set to 0 (to disable partial blocks deletion) or a value higher than `4h`. #2787
* [CHANGE] Query-frontend: CLI flag `-query-frontend.align-querier-with-step` has been deprecated. Please use `-query-frontend.align-queries-with-step` instead. #2840
* [FEATURE] Compactor: Adds the ability to delete partial blocks after a configurable delay. This option can be configured per tenant. #2285
  - `-compactor.partial-block-deletion-delay`, as a duration string, allows you to set the delay since a partial block has been modified before marking it for deletion. A value of `0`, the default, disables this feature.
  - The metric `cortex_compactor_blocks_marked_for_deletion_total` has a new value for the `reason` label `reason="partial"`, when a block deletion marker is triggered by the partial block deletion delay.
* [FEATURE] Querier: enabled support for queries with negative offsets, which are not cached in the query results cache. #2429
* [FEATURE] EXPERIMENTAL: OpenTelemetry Metrics ingestion path on `/otlp/v1/metrics`. #695 #2436 #2461
* [FEATURE] Querier: Added support for tenant federation to metric metadata endpoint. #2467
* [FEATURE] Query-frontend: introduced experimental support to split instant queries by time. The instant query splitting can be enabled setting `-query-frontend.split-instant-queries-by-interval`. #2469 #2564 #2565 #2570 #2571 #2572 #2573 #2574 #2575 #2576 #2581 #2582 #2601 #2632 #2633 #2634 #2641 #2642 #2766
* [FEATURE] Introduced an experimental anonymous usage statistics tracking (disabled by default), to help Mimir maintainers make better decisions to support the open source community. The tracking system anonymously collects non-sensitive, non-personally identifiable information about the running Mimir cluster, and is disabled by default. #2643 #2662 #2685 #2732 #2733 #2735
* [FEATURE] Introduced an experimental deployment mode called read-write and running a fully featured Mimir cluster with three components: write, read and backend. The read-write deployment mode is a trade-off between the monolithic mode (only one component, no isolation) and the microservices mode (many components, high isolation). #2754 #2838
* [ENHANCEMENT] Distributor: Decreased distributor tests execution time. #2562
* [ENHANCEMENT] Alertmanager: Allow the HTTP `proxy_url` configuration option in the receiver's configuration. #2317
* [ENHANCEMENT] ring: optimize shuffle-shard computation when lookback is used, and all instances have registered timestamp within the lookback window. In that case we can immediately return origial ring, because we would select all instances anyway. #2309
* [ENHANCEMENT] Memberlist: added experimental memberlist cluster label support via `-memberlist.cluster-label` and `-memberlist.cluster-label-verification-disabled` CLI flags (and their respective YAML config options). #2354
* [ENHANCEMENT] Object storage can now be configured for all components using the `common` YAML config option key (or `-common.storage.*` CLI flags). #2330 #2347
* [ENHANCEMENT] Go: updated to go 1.18.4. #2400
* [ENHANCEMENT] Store-gateway, listblocks: list of blocks now includes stats from `meta.json` file: number of series, samples and chunks. #2425
* [ENHANCEMENT] Added more buckets to `cortex_ingester_client_request_duration_seconds` histogram metric, to correctly track requests taking longer than 1s (up until 16s). #2445
* [ENHANCEMENT] Azure client: Improve memory usage for large object storage downloads. #2408
* [ENHANCEMENT] Distributor: Add `-distributor.instance-limits.max-inflight-push-requests-bytes`. This limit protects the distributor against multiple large requests that together may cause an OOM, but are only a few, so do not trigger the `max-inflight-push-requests` limit. #2413
* [ENHANCEMENT] Distributor: Drop exemplars in distributor for tenants where exemplars are disabled. #2504
* [ENHANCEMENT] Runtime Config: Allow operator to specify multiple comma-separated yaml files in `-runtime-config.file` that will be merged in left to right order. #2583
* [ENHANCEMENT] Query sharding: shard binary operations only if it doesn't lead to non-shardable vector selectors in one of the operands. #2696
* [ENHANCEMENT] Add packaging for both debian based deb file and redhat based rpm file using FPM. #1803
* [ENHANCEMENT] Distributor: Add `cortex_distributor_query_ingester_chunks_deduped_total` and `cortex_distributor_query_ingester_chunks_total` metrics for determining how effective ingester chunk deduplication at query time is. #2713
* [ENHANCEMENT] Upgrade Docker base images to `alpine:3.16.2`. #2729
* [ENHANCEMENT] Ruler: Add `<prometheus-http-prefix>/api/v1/status/buildinfo` endpoint. #2724
* [ENHANCEMENT] Querier: Ensure all queries pulled from query-frontend or query-scheduler are immediately executed. The maximum workers concurrency in each querier is configured by `-querier.max-concurrent`. #2598
* [ENHANCEMENT] Distributor: Add `cortex_distributor_received_requests_total` and `cortex_distributor_requests_in_total` metrics to provide visiblity into appropriate per-tenant request limits. #2770
* [ENHANCEMENT] Distributor: Add single forwarding remote-write endpoint for a tenant (`forwarding_endpoint`), instead of using per-rule endpoints. This takes precendence over per-rule endpoints. #2801
* [ENHANCEMENT] Added `err-mimir-distributor-max-write-message-size` to the errors catalog. #2470
* [ENHANCEMENT] Add sanity check at startup to ensure the configured filesystem directories don't overlap for different components. #2828 #2947
* [BUGFIX] TSDB: Fixed a bug on the experimental out-of-order implementation that led to wrong query results. #2701
* [BUGFIX] Compactor: log the actual error on compaction failed. #2261
* [BUGFIX] Alertmanager: restore state from storage even when running a single replica. #2293
* [BUGFIX] Ruler: do not block "List Prometheus rules" API endpoint while syncing rules. #2289
* [BUGFIX] Ruler: return proper `*status.Status` error when running in remote operational mode. #2417
* [BUGFIX] Alertmanager: ensure the configured `-alertmanager.web.external-url` is either a path starting with `/`, or a full URL including the scheme and hostname. #2381 #2542
* [BUGFIX] Memberlist: fix problem with loss of some packets, typically ring updates when instances were removed from the ring during shutdown. #2418
* [BUGFIX] Ingester: fix misfiring `MimirIngesterHasUnshippedBlocks` and stale `cortex_ingester_oldest_unshipped_block_timestamp_seconds` when some block uploads fail. #2435
* [BUGFIX] Query-frontend: fix incorrect mapping of http status codes 429 to 500 when request queue is full. #2447
* [BUGFIX] Memberlist: Fix problem with ring being empty right after startup. Memberlist KV store now tries to "fast-join" the cluster to avoid serving empty KV store. #2505
* [BUGFIX] Compactor: Fix bug when using `-compactor.partial-block-deletion-delay`: compactor didn't correctly check for modification time of all block files. #2559
* [BUGFIX] Query-frontend: fix wrong query sharding results for queries with boolean result like `1 < bool 0`. #2558
* [BUGFIX] Fixed error messages related to per-instance limits incorrectly reporting they can be set on a per-tenant basis. #2610
* [BUGFIX] Perform HA-deduplication before forwarding samples according to forwarding rules in the distributor. #2603 #2709
* [BUGFIX] Fix reporting of tracing spans from PromQL engine. #2707
* [BUGFIX] Apply relabel and drop_label rules before forwarding rules in the distributor. #2703
* [BUGFIX] Distributor: Register `cortex_discarded_requests_total` metric, which previously was not registered and therefore not exported. #2712
* [BUGFIX] Ruler: fix not restoring alerts' state at startup. #2648
* [BUGFIX] Ingester: Fix disk filling up after restarting ingesters with out-of-order support disabled while it was enabled before. #2799
* [BUGFIX] Memberlist: retry joining memberlist cluster on startup when no nodes are resolved. #2837
* [BUGFIX] Query-frontend: fix incorrect mapping of http status codes 413 to 500 when request is too large. #2819
* [BUGFIX] Alertmanager: revert upstream alertmananger to v0.24.0 to fix panic when unmarshalling email headers #2924 #2925

### Mixin

* [CHANGE] Dashboards: "Slow Queries" dashboard no longer works with versions older than Grafana 9.0. #2223
* [CHANGE] Alerts: use RSS memory instead of working set memory in the `MimirAllocatingTooMuchMemory` alert for ingesters. #2480
* [CHANGE] Dashboards: remove the "Cache - Latency (old)" panel from the "Mimir / Queries" dashboard. #2796
* [FEATURE] Dashboards: added support to experimental read-write deployment mode. #2780
* [ENHANCEMENT] Dashboards: added missed rule evaluations to the "Evaluations per second" panel in the "Mimir / Ruler" dashboard. #2314
* [ENHANCEMENT] Dashboards: add k8s resource requests to CPU and memory panels. #2346
* [ENHANCEMENT] Dashboards: add RSS memory utilization panel for ingesters, store-gateways and compactors. #2479
* [ENHANCEMENT] Dashboards: allow to configure graph tooltip. #2647
* [ENHANCEMENT] Alerts: MimirFrontendQueriesStuck and MimirSchedulerQueriesStuck alerts are more reliable now as they consider all the intermediate samples in the minute prior to the evaluation. #2630
* [ENHANCEMENT] Alerts: added `RolloutOperatorNotReconciling` alert, firing if the optional rollout-operator is not successfully reconciling. #2700
* [ENHANCEMENT] Dashboards: added support to query-tee in front of ruler-query-frontend in the "Remote ruler reads" dashboard. #2761
* [ENHANCEMENT] Dashboards: Introduce support for baremetal deployment, setting `deployment_type: 'baremetal'` in the mixin `_config`. #2657
* [ENHANCEMENT] Dashboards: use timeseries panel to show exemplars. #2800
* [BUGFIX] Dashboards: fixed unit of latency panels in the "Mimir / Ruler" dashboard. #2312
* [BUGFIX] Dashboards: fixed "Intervals per query" panel in the "Mimir / Queries" dashboard. #2308
* [BUGFIX] Dashboards: Make "Slow Queries" dashboard works with Grafana 9.0. #2223
* [BUGFIX] Dashboards: add missing API routes to Ruler dashboard. #2412
* [BUGFIX] Dashboards: stop setting 'interval' in dashboards; it should be set on your datasource. #2802

### Jsonnet

* [CHANGE] query-scheduler is enabled by default. We advise to deploy the query-scheduler to improve the scalability of the query-frontend. #2431
* [CHANGE] Replaced anti-affinity rules with pod topology spread constraints for distributor, query-frontend, querier and ruler. #2517
  - The following configuration options have been removed:
    - `distributor_allow_multiple_replicas_on_same_node`
    - `query_frontend_allow_multiple_replicas_on_same_node`
    - `querier_allow_multiple_replicas_on_same_node`
    - `ruler_allow_multiple_replicas_on_same_node`
  - The following configuration options have been added:
    - `distributor_topology_spread_max_skew`
    - `query_frontend_topology_spread_max_skew`
    - `querier_topology_spread_max_skew`
    - `ruler_topology_spread_max_skew`
* [CHANGE] Change `max_global_series_per_metric` to 0 in all plans, and as a default value. #2669
* [FEATURE] Memberlist: added support for experimental memberlist cluster label, through the jsonnet configuration options `memberlist_cluster_label` and `memberlist_cluster_label_verification_disabled`. #2349
* [FEATURE] Added ruler-querier autoscaling support. It requires [KEDA](https://keda.sh) installed in the Kubernetes cluster. Ruler-querier autoscaler can be enabled and configure through the following options in the jsonnet config: #2545
  * `autoscaling_ruler_querier_enabled`: `true` to enable autoscaling.
  * `autoscaling_ruler_querier_min_replicas`: minimum number of ruler-querier replicas.
  * `autoscaling_ruler_querier_max_replicas`: maximum number of ruler-querier replicas.
  * `autoscaling_prometheus_url`: Prometheus base URL from which to scrape Mimir metrics (e.g. `http://prometheus.default:9090/prometheus`).
* [ENHANCEMENT] Memberlist now uses DNS service-discovery by default. #2549
* [ENHANCEMENT] Upgrade memcached image tag to `memcached:1.6.16-alpine`. #2740
* [ENHANCEMENT] Added `$._config.configmaps` and `$._config.runtime_config_files` to make it easy to add new configmaps or runtime config file to all components. #2748

### Mimirtool

* [ENHANCEMENT] Added `mimirtool backfill` command to upload Prometheus blocks using API available in the compactor. #1822
* [ENHANCEMENT] mimirtool bucket-validation: Verify existing objects can be overwritten by subsequent uploads. #2491
* [ENHANCEMENT] mimirtool config convert: Now supports migrating to the current version of Mimir. #2629
* [BUGFIX] mimirtool analyze: Fix dashboard JSON unmarshalling errors by using custom parsing. #2386
* [BUGFIX] Version checking no longer prompts for updating when already on latest version. #2723

### Mimir Continuous Test

* [ENHANCEMENT] Added basic authentication and bearer token support for when Mimir is behind a gateway authenticating the calls. #2717

### Query-tee

* [CHANGE] Renamed CLI flag `-server.service-port` to `-server.http-service-port`. #2683
* [CHANGE] Renamed metric `cortex_querytee_request_duration_seconds` to `cortex_querytee_backend_request_duration_seconds`. Metric `cortex_querytee_request_duration_seconds` is now reported without label `backend`. #2683
* [ENHANCEMENT] Added HTTP over gRPC support to `query-tee` to allow testing gRPC requests to Mimir instances. #2683

### Documentation

* [ENHANCEMENT] Referenced `mimirtool` commands in the HTTP API documentation. #2516
* [ENHANCEMENT] Improved DNS service discovery documentation. #2513

### Tools

* [ENHANCEMENT] `markblocks` now processes multiple blocks concurrently. #2677

## 2.2.0

### Grafana Mimir

* [CHANGE] Increased default configuration for `-server.grpc-max-recv-msg-size-bytes` and `-server.grpc-max-send-msg-size-bytes` from 4MB to 100MB. #1884
* [CHANGE] Default values have changed for the following settings. This improves query performance for recent data (within 12h) by only reading from ingesters: #1909 #1921
    - `-blocks-storage.bucket-store.ignore-blocks-within` now defaults to `10h` (previously `0`)
    - `-querier.query-store-after` now defaults to `12h` (previously `0`)
* [CHANGE] Alertmanager: removed support for migrating local files from Cortex 1.8 or earlier. Related to original Cortex PR https://github.com/cortexproject/cortex/pull/3910. #2253
* [CHANGE] The following settings are now classified as advanced because the defaults should work for most users and tuning them requires in-depth knowledge of how the read path works: #1929
    - `-querier.query-ingesters-within`
    - `-querier.query-store-after`
* [CHANGE] Config flag category overrides can be set dynamically at runtime. #1934
* [CHANGE] Ingester: deprecated `-ingester.ring.join-after`. Mimir now behaves as this setting is always set to 0s. This configuration option will be removed in Mimir 2.4.0. #1965
* [CHANGE] Blocks uploaded by ingester no longer contain `__org_id__` label. Compactor now ignores this label and will compact blocks with and without this label together. `mimirconvert` tool will remove the label from blocks as "unknown" label. #1972
* [CHANGE] Querier: deprecated `-querier.shuffle-sharding-ingesters-lookback-period`, instead adding `-querier.shuffle-sharding-ingesters-enabled` to enable or disable shuffle sharding on the read path. The value of `-querier.query-ingesters-within` is now used internally for shuffle sharding lookback. #2110
* [CHANGE] Memberlist: `-memberlist.abort-if-join-fails` now defaults to false. Previously it defaulted to true. #2168
* [CHANGE] Ruler: `/api/v1/rules*` and `/prometheus/rules*` configuration endpoints are removed. Use `/prometheus/config/v1/rules*`. #2182
* [CHANGE] Ingester: `-ingester.exemplars-update-period` has been renamed to `-ingester.tsdb-config-update-period`. You can use it to update multiple, per-tenant TSDB configurations. #2187
* [FEATURE] Ingester: (Experimental) Add the ability to ingest out-of-order samples up to an allowed limit. If you enable this feature, it requires additional memory and disk space. This feature also enables a write-behind log, which might lead to longer ingester-start replays. When this feature is disabled, there is no overhead on memory, disk space, or startup times. #2187
  * `-ingester.out-of-order-time-window`, as duration string, allows you to set how back in time a sample can be. The default is `0s`, where `s` is seconds.
  * `cortex_ingester_tsdb_out_of_order_samples_appended_total` metric tracks the total number of out-of-order samples ingested by the ingester.
  * `cortex_discarded_samples_total` has a new label `reason="sample-too-old"`, when the `-ingester.out-of-order-time-window` flag is greater than zero. The label tracks the number of samples that were discarded for being too old; they were out of order, but beyond the time window allowed. The labels `reason="sample-out-of-order"` and `reason="sample-out-of-bounds"` are not used when out-of-order ingestion is enabled.
* [ENHANCEMENT] Distributor: Added limit to prevent tenants from sending excessive number of requests: #1843
  * The following CLI flags (and their respective YAML config options) have been added:
    * `-distributor.request-rate-limit`
    * `-distributor.request-burst-limit`
  * The following metric is exposed to tell how many requests have been rejected:
    * `cortex_discarded_requests_total`
* [ENHANCEMENT] Store-gateway: Add the experimental ability to run requests in a dedicated OS thread pool. This feature can be configured using `-store-gateway.thread-pool-size` and is disabled by default. Replaces the ability to run index header operations in a dedicated thread pool. #1660 #1812
* [ENHANCEMENT] Improved error messages to make them easier to understand; each now have a unique, global identifier that you can use to look up in the runbooks for more information. #1907 #1919 #1888 #1939 #1984 #2009 #2056 #2066 #2104 #2150 #2234
* [ENHANCEMENT] Memberlist KV: incoming messages are now processed on per-key goroutine. This may reduce loss of "maintanance" packets in busy memberlist installations, but use more CPU. New `memberlist_client_received_broadcasts_dropped_total` counter tracks number of dropped per-key messages. #1912
* [ENHANCEMENT] Blocks Storage, Alertmanager, Ruler: add support a prefix to the bucket store (`*_storage.storage_prefix`). This enables using the same bucket for the three components. #1686 #1951
* [ENHANCEMENT] Upgrade Docker base images to `alpine:3.16.0`. #2028
* [ENHANCEMENT] Store-gateway: Add experimental configuration option for the store-gateway to attempt to pre-populate the file system cache when memory-mapping index-header files. Enabled with `-blocks-storage.bucket-store.index-header.map-populate-enabled=true`. Note this flag only has an effect when running on Linux. #2019 #2054
* [ENHANCEMENT] Chunk Mapper: reduce memory usage of async chunk mapper. #2043
* [ENHANCEMENT] Ingester: reduce sleep time when reading WAL. #2098
* [ENHANCEMENT] Compactor: Run sanity check on blocks storage configuration at startup. #2144
* [ENHANCEMENT] Compactor: Add HTTP API for uploading TSDB blocks. Enabled with `-compactor.block-upload-enabled`. #1694 #2126
* [ENHANCEMENT] Ingester: Enable querying overlapping blocks by default. #2187
* [ENHANCEMENT] Distributor: Auto-forget unhealthy distributors after ten failed ring heartbeats. #2154
* [ENHANCEMENT] Distributor: Add new metric `cortex_distributor_forward_errors_total` for error codes resulting from forwarding requests. #2077
* [ENHANCEMENT] `/ready` endpoint now returns and logs detailed services information. #2055
* [ENHANCEMENT] Memcached client: Reduce number of connections required to fetch cached keys from memcached. #1920
* [ENHANCEMENT] Improved error message returned when `-querier.query-store-after` validation fails. #1914
* [BUGFIX] Fix regexp parsing panic for regexp label matchers with start/end quantifiers. #1883
* [BUGFIX] Ingester: fixed deceiving error log "failed to update cached shipped blocks after shipper initialisation", occurring for each new tenant in the ingester. #1893
* [BUGFIX] Ring: fix bug where instances may appear unhealthy in the hash ring web UI even though they are not. #1933
* [BUGFIX] API: gzip is now enforced when identity encoding is explicitly rejected. #1864
* [BUGFIX] Fix panic at startup when Mimir is running in monolithic mode and query sharding is enabled. #2036
* [BUGFIX] Ruler: report `cortex_ruler_queries_failed_total` metric for any remote query error except 4xx when remote operational mode is enabled. #2053 #2143
* [BUGFIX] Ingester: fix slow rollout when using `-ingester.ring.unregister-on-shutdown=false` with long `-ingester.ring.heartbeat-period`. #2085
* [BUGFIX] Ruler: add timeout for remote rule evaluation queries to prevent rule group evaluations getting stuck indefinitely. The duration is configurable with `-querier.timeout` (default `2m`). #2090 #2222
* [BUGFIX] Limits: Active series custom tracker configuration has been named back from `active_series_custom_trackers_config` to `active_series_custom_trackers`. For backwards compatibility both version is going to be supported for until Mimir v2.4. When both fields are specified, `active_series_custom_trackers_config` takes precedence over `active_series_custom_trackers`. #2101
* [BUGFIX] Ingester: fixed the order of labels applied when incrementing the `cortex_discarded_metadata_total` metric. #2096
* [BUGFIX] Ingester: fixed bug where retrieving metadata for a metric with multiple metadata entries would return multiple copies of a single metadata entry rather than all available entries. #2096
* [BUGFIX] Distributor: canceled requests are no longer accounted as internal errors. #2157
* [BUGFIX] Memberlist: Fix typo in memberlist admin UI. #2202
* [BUGFIX] Ruler: fixed typo in error message when ruler failed to decode a rule group. #2151
* [BUGFIX] Active series custom tracker configuration is now displayed properly on `/runtime_config` page. #2065
* [BUGFIX] Query-frontend: `vector` and `time` functions were sharded, which made expressions like `vector(1) > 0 and vector(1)` fail. #2355

### Mixin

* [CHANGE] Split `mimir_queries` rules group into `mimir_queries` and `mimir_ingester_queries` to keep number of rules per group within the default per-tenant limit. #1885
* [CHANGE] Dashboards: Expose full image tag in "Mimir / Rollout progress" dashboard's "Pod per version panel." #1932
* [CHANGE] Dashboards: Disabled gateway panels by default, because most users don't have a gateway exposing the metrics expected by Mimir dashboards. You can re-enable it setting `gateway_enabled: true` in the mixin config and recompiling the mixin running `make build-mixin`. #1955
* [CHANGE] Alerts: adapt `MimirFrontendQueriesStuck` and `MimirSchedulerQueriesStuck` to consider ruler query path components. #1949
* [CHANGE] Alerts: Change `MimirRulerTooManyFailedQueries` severity to `critical`. #2165
* [ENHANCEMENT] Dashboards: Add config option `datasource_regex` to customise the regular expression used to select valid datasources for Mimir dashboards. #1802
* [ENHANCEMENT] Dashboards: Added "Mimir / Remote ruler reads" and "Mimir / Remote ruler reads resources" dashboards. #1911 #1937
* [ENHANCEMENT] Dashboards: Make networking panels work for pods created by the mimir-distributed helm chart. #1927
* [ENHANCEMENT] Alerts: Add `MimirStoreGatewayNoSyncedTenants` alert that fires when there is a store-gateway owning no tenants. #1882
* [ENHANCEMENT] Rules: Make `recording_rules_range_interval` configurable for cases where Mimir metrics are scraped less often that every 30 seconds. #2118
* [ENHANCEMENT] Added minimum Grafana version to mixin dashboards. #1943
* [BUGFIX] Fix `container_memory_usage_bytes:sum` recording rule. #1865
* [BUGFIX] Fix `MimirGossipMembersMismatch` alerts if Mimir alertmanager is activated. #1870
* [BUGFIX] Fix `MimirRulerMissedEvaluations` to show % of missed alerts as a value between 0 and 100 instead of 0 and 1. #1895
* [BUGFIX] Fix `MimirCompactorHasNotUploadedBlocks` alert false positive when Mimir is deployed in monolithic mode. #1902
* [BUGFIX] Fix `MimirGossipMembersMismatch` to make it less sensitive during rollouts and fire one alert per installation, not per job. #1926
* [BUGFIX] Do not trigger `MimirAllocatingTooMuchMemory` alerts if no container limits are supplied. #1905
* [BUGFIX] Dashboards: Remove empty "Chunks per query" panel from `Mimir / Queries` dashboard. #1928
* [BUGFIX] Dashboards: Use Grafana's `$__rate_interval` for rate queries in dashboards to support scrape intervals of >15s. #2011
* [BUGFIX] Alerts: Make each version of `MimirCompactorHasNotUploadedBlocks` distinct to avoid rule evaluation failures due to duplicate series being generated. #2197
* [BUGFIX] Fix `MimirGossipMembersMismatch` alert when using remote ruler evaluation. #2159

### Jsonnet

* [CHANGE] Remove use of `-querier.query-store-after`, `-querier.shuffle-sharding-ingesters-lookback-period`, `-blocks-storage.bucket-store.ignore-blocks-within`, and `-blocks-storage.tsdb.close-idle-tsdb-timeout` CLI flags since the values now match defaults. #1915 #1921
* [CHANGE] Change default value for `-blocks-storage.bucket-store.chunks-cache.memcached.timeout` to `450ms` to increase use of cached data. #2035
* [CHANGE] The `memberlist_ring_enabled` configuration now applies to Alertmanager. #2102 #2103 #2107
* [CHANGE] Default value for `memberlist_ring_enabled` is now true. It means that all hash rings use Memberlist as default KV store instead of Consul (previous default). #2161
* [CHANGE] Configure `-ingester.max-global-metadata-per-user` to correspond to 20% of the configured max number of series per tenant. #2250
* [CHANGE] Configure `-ingester.max-global-metadata-per-metric` to be 10. #2250
* [CHANGE] Change `_config.multi_zone_ingester_max_unavailable` to 25. #2251
* [FEATURE] Added querier autoscaling support. It requires [KEDA](https://keda.sh) installed in the Kubernetes cluster and query-scheduler enabled in the Mimir cluster. Querier autoscaler can be enabled and configure through the following options in the jsonnet config: #2013 #2023
  * `autoscaling_querier_enabled`: `true` to enable autoscaling.
  * `autoscaling_querier_min_replicas`: minimum number of querier replicas.
  * `autoscaling_querier_max_replicas`: maximum number of querier replicas.
  * `autoscaling_prometheus_url`: Prometheus base URL from which to scrape Mimir metrics (e.g. `http://prometheus.default:9090/prometheus`).
* [FEATURE] Jsonnet: Add support for ruler remote evaluation mode (`ruler_remote_evaluation_enabled`), which deploys and uses a dedicated query path for rule evaluation. This enables the benefits of the query-frontend for rule evaluation, such as query sharding. #2073
* [ENHANCEMENT] Added `compactor` service, that can be used to route requests directly to compactor (e.g. admin UI). #2063
* [ENHANCEMENT] Added a `consul_enabled` configuration option to provide the ability to disable consul. It is automatically set to false when `memberlist_ring_enabled` is true and `multikv_migration_enabled` (used for migration from Consul to memberlist) is not set. #2093 #2152
* [BUGFIX] Querier: Fix disabling shuffle sharding on the read path whilst keeping it enabled on write path. #2164

### Mimirtool

* [CHANGE] mimirtool rules: `--use-legacy-routes` now toggles between using `/prometheus/config/v1/rules` (default) and `/api/v1/rules` (legacy) endpoints. #2182
* [FEATURE] Added bearer token support for when Mimir is behind a gateway authenticating by bearer token. #2146
* [BUGFIX] mimirtool analyze: Fix dashboard JSON unmarshalling errors (#1840). #1973
* [BUGFIX] Make mimirtool build for Windows work again. #2273

### Mimir Continuous Test

* [ENHANCEMENT] Added the `-tests.smoke-test` flag to run the `mimir-continuous-test` suite once and immediately exit. #2047 #2094

### Documentation

* [ENHANCEMENT] Published Grafana Mimir runbooks as part of documentation. #1970
* [ENHANCEMENT] Improved ruler's "remote operational mode" documentation. #1906
* [ENHANCEMENT] Recommend fast disks for ingesters and store-gateways in production tips. #1903
* [ENHANCEMENT] Explain the runtime override of active series matchers. #1868
* [ENHANCEMENT] Clarify "Set rule group" API specification. #1869
* [ENHANCEMENT] Published Mimir jsonnet documentation. #2024
* [ENHANCEMENT] Documented required scrape interval for using alerting and recording rules from Mimir jsonnet. #2147
* [ENHANCEMENT] Runbooks: Mention memberlist as possible source of problems for various alerts. #2158
* [ENHANCEMENT] Added step-by-step article about migrating from Consul to Memberlist KV store using jsonnet without downtime. #2166
* [ENHANCEMENT] Documented `/memberlist` admin page. #2166
* [ENHANCEMENT] Documented how to configure Grafana Mimir's ruler with Jsonnet. #2127
* [ENHANCEMENT] Documented how to configure queriers’ autoscaling with Jsonnet. #2128
* [ENHANCEMENT] Updated mixin building instructions in "Installing Grafana Mimir dashboards and alerts" article. #2015 #2163
* [ENHANCEMENT] Fix location of "Monitoring Grafana Mimir" article in the documentation hierarchy. #2130
* [ENHANCEMENT] Runbook for `MimirRequestLatency` was expanded with more practical advice. #1967
* [BUGFIX] Fixed ruler configuration used in the getting started guide. #2052
* [BUGFIX] Fixed Mimir Alertmanager datasource in Grafana used by "Play with Grafana Mimir" tutorial. #2115
* [BUGFIX] Fixed typos in "Scaling out Grafana Mimir" article. #2170
* [BUGFIX] Added missing ring endpoint exposed by Ingesters. #1918

## 2.1.0

### Grafana Mimir

* [CHANGE] Compactor: No longer upload debug meta files to object storage. #1257
* [CHANGE] Default values have changed for the following settings: #1547
    - `-alertmanager.alertmanager-client.grpc-max-recv-msg-size` now defaults to 100 MiB (previously was not configurable and set to 16 MiB)
    - `-alertmanager.alertmanager-client.grpc-max-send-msg-size` now defaults to 100 MiB (previously was not configurable and set to 4 MiB)
    - `-alertmanager.max-recv-msg-size` now defaults to 100 MiB (previously was 16 MiB)
* [CHANGE] Ingester: Add `user` label to metrics `cortex_ingester_ingested_samples_total` and `cortex_ingester_ingested_samples_failures_total`. #1533
* [CHANGE] Ingester: Changed `-blocks-storage.tsdb.isolation-enabled` default from `true` to `false`. The config option has also been deprecated and will be removed in 2 minor version. #1655
* [CHANGE] Query-frontend: results cache keys are now versioned, this will cause cache to be re-filled when rolling out this version. #1631
* [CHANGE] Store-gateway: enabled attributes in-memory cache by default. New default configuration is `-blocks-storage.bucket-store.chunks-cache.attributes-in-memory-max-items=50000`. #1727
* [CHANGE] Compactor: Removed the metric `cortex_compactor_garbage_collected_blocks_total` since it duplicates `cortex_compactor_blocks_marked_for_deletion_total`. #1728
* [CHANGE] All: Logs that used the`org_id` label now use `user` label. #1634 #1758
* [CHANGE] Alertmanager: the following metrics are not exported for a given `user` and `integration` when the metric value is zero: #1783
  * `cortex_alertmanager_notifications_total`
  * `cortex_alertmanager_notifications_failed_total`
  * `cortex_alertmanager_notification_requests_total`
  * `cortex_alertmanager_notification_requests_failed_total`
  * `cortex_alertmanager_notification_rate_limited_total`
* [CHANGE] Removed the following metrics exposed by the Mimir hash rings: #1791
  * `cortex_member_ring_tokens_owned`
  * `cortex_member_ring_tokens_to_own`
  * `cortex_ring_tokens_owned`
  * `cortex_ring_member_ownership_percent`
* [CHANGE] Querier / Ruler: removed the following metrics tracking number of query requests send to each ingester. You can use `cortex_request_duration_seconds_count{route=~"/cortex.Ingester/(QueryStream|QueryExemplars)"}` instead. #1797
  * `cortex_distributor_ingester_queries_total`
  * `cortex_distributor_ingester_query_failures_total`
* [CHANGE] Distributor: removed the following metrics tracking the number of requests from a distributor to ingesters: #1799
  * `cortex_distributor_ingester_appends_total`
  * `cortex_distributor_ingester_append_failures_total`
* [CHANGE] Distributor / Ruler: deprecated `-distributor.extend-writes`. Now Mimir always behaves as if this setting was set to `false`, which we expect to be safe for every Mimir cluster setup. #1856
* [FEATURE] Querier: Added support for [streaming remote read](https://prometheus.io/blog/2019/10/10/remote-read-meets-streaming/). Should be noted that benefits of chunking the response are partial here, since in a typical `query-frontend` setup responses will be buffered until they've been completed. #1735
* [FEATURE] Ruler: Allow setting `evaluation_delay` for each rule group via rules group configuration file. #1474
* [FEATURE] Ruler: Added support for expression remote evaluation. #1536 #1818
  * The following CLI flags (and their respective YAML config options) have been added:
    * `-ruler.query-frontend.address`
    * `-ruler.query-frontend.grpc-client-config.grpc-max-recv-msg-size`
    * `-ruler.query-frontend.grpc-client-config.grpc-max-send-msg-size`
    * `-ruler.query-frontend.grpc-client-config.grpc-compression`
    * `-ruler.query-frontend.grpc-client-config.grpc-client-rate-limit`
    * `-ruler.query-frontend.grpc-client-config.grpc-client-rate-limit-burst`
    * `-ruler.query-frontend.grpc-client-config.backoff-on-ratelimits`
    * `-ruler.query-frontend.grpc-client-config.backoff-min-period`
    * `-ruler.query-frontend.grpc-client-config.backoff-max-period`
    * `-ruler.query-frontend.grpc-client-config.backoff-retries`
    * `-ruler.query-frontend.grpc-client-config.tls-enabled`
    * `-ruler.query-frontend.grpc-client-config.tls-ca-path`
    * `-ruler.query-frontend.grpc-client-config.tls-cert-path`
    * `-ruler.query-frontend.grpc-client-config.tls-key-path`
    * `-ruler.query-frontend.grpc-client-config.tls-server-name`
    * `-ruler.query-frontend.grpc-client-config.tls-insecure-skip-verify`
* [FEATURE] Distributor: Added the ability to forward specifics metrics to alternative remote_write API endpoints. #1052
* [FEATURE] Ingester: Active series custom trackers now supports runtime tenant-specific overrides. The configuration has been moved to limit config, the ingester config has been deprecated.  #1188
* [ENHANCEMENT] Alertmanager API: Concurrency limit for GET requests is now configurable using `-alertmanager.max-concurrent-get-requests-per-tenant`. #1547
* [ENHANCEMENT] Alertmanager: Added the ability to configure additional gRPC client settings for the Alertmanager distributor #1547
  - `-alertmanager.alertmanager-client.backoff-max-period`
  - `-alertmanager.alertmanager-client.backoff-min-period`
  - `-alertmanager.alertmanager-client.backoff-on-ratelimits`
  - `-alertmanager.alertmanager-client.backoff-retries`
  - `-alertmanager.alertmanager-client.grpc-client-rate-limit`
  - `-alertmanager.alertmanager-client.grpc-client-rate-limit-burst`
  - `-alertmanager.alertmanager-client.grpc-compression`
  - `-alertmanager.alertmanager-client.grpc-max-recv-msg-size`
  - `-alertmanager.alertmanager-client.grpc-max-send-msg-size`
* [ENHANCEMENT] Ruler: Add more detailed query information to ruler query stats logging. #1411
* [ENHANCEMENT] Admin: Admin API now has some styling. #1482 #1549 #1821 #1824
* [ENHANCEMENT] Alertmanager: added `insight=true` field to alertmanager dispatch logs. #1379
* [ENHANCEMENT] Store-gateway: Add the experimental ability to run index header operations in a dedicated thread pool. This feature can be configured using `-blocks-storage.bucket-store.index-header-thread-pool-size` and is disabled by default. #1660
* [ENHANCEMENT] Store-gateway: don't drop all blocks if instance finds itself as unhealthy or missing in the ring. #1806 #1823
* [ENHANCEMENT] Querier: wait until inflight queries are completed when shutting down queriers. #1756 #1767
* [BUGFIX] Query-frontend: do not shard queries with a subquery unless the subquery is inside a shardable aggregation function call. #1542
* [BUGFIX] Query-frontend: added `component=query-frontend` label to results cache memcached metrics to fix a panic when Mimir is running in single binary mode and results cache is enabled. #1704
* [BUGFIX] Mimir: services' status content-type is now correctly set to `text/html`. #1575
* [BUGFIX] Multikv: Fix panic when using using runtime config to set primary KV store used by `multi` KV. #1587
* [BUGFIX] Multikv: Fix watching for runtime config changes in `multi` KV store in ruler and querier. #1665
* [BUGFIX] Memcached: allow to use CNAME DNS records for the memcached backend addresses. #1654
* [BUGFIX] Querier: fixed temporary partial query results when shuffle sharding is enabled and hash ring backend storage is flushed / reset. #1829
* [BUGFIX] Alertmanager: prevent more file traversal cases related to template names. #1833
* [BUGFUX] Alertmanager: Allow usage with `-alertmanager-storage.backend=local`. Note that when using this storage type, the Alertmanager is not able persist state remotely, so it not recommended for production use. #1836
* [BUGFIX] Alertmanager: Do not validate alertmanager configuration if it's not running. #1835

### Mixin

* [CHANGE] Dashboards: Remove per-user series legends from Tenants dashboard. #1605
* [CHANGE] Dashboards: Show in-memory series and the per-user series limit on Tenants dashboard. #1613
* [CHANGE] Dashboards: Slow-queries dashboard now uses `user` label from logs instead of `org_id`. #1634
* [CHANGE] Dashboards: changed all Grafana dashboards UIDs to not conflict with Cortex ones, to let people install both while migrating from Cortex to Mimir: #1801 #1808
  * Alertmanager from `a76bee5913c97c918d9e56a3cc88cc28` to `b0d38d318bbddd80476246d4930f9e55`
  * Alertmanager Resources from `68b66aed90ccab448009089544a8d6c6` to `a6883fb22799ac74479c7db872451092`
  * Compactor from `9c408e1d55681ecb8a22c9fab46875cc` to `1b3443aea86db629e6efdb7d05c53823`
  * Compactor Resources from `df9added6f1f4332f95848cca48ebd99` to `09a5c49e9cdb2f2b24c6d184574a07fd`
  * Config from `61bb048ced9817b2d3e07677fb1c6290` to `5d9d0b4724c0f80d68467088ec61e003`
  * Object Store from `d5a3a4489d57c733b5677fb55370a723` to `e1324ee2a434f4158c00a9ee279d3292`
  * Overrides from `b5c95fee2e5e7c4b5930826ff6e89a12` to `1e2c358600ac53f09faea133f811b5bb`
  * Queries from `d9931b1054053c8b972d320774bb8f1d` to `b3abe8d5c040395cc36615cb4334c92d`
  * Reads from `8d6ba60eccc4b6eedfa329b24b1bd339` to `e327503188913dc38ad571c647eef643`
  * Reads Networking from `c0464f0d8bd026f776c9006b05910000` to `54b2a0a4748b3bd1aefa92ce5559a1c2`
  * Reads Resources from `2fd2cda9eea8d8af9fbc0a5960425120` to `cc86fd5aa9301c6528986572ad974db9`
  * Rollout Progress from `7544a3a62b1be6ffd919fc990ab8ba8f` to `7f0b5567d543a1698e695b530eb7f5de`
  * Ruler from `44d12bcb1f95661c6ab6bc946dfc3473` to `631e15d5d85afb2ca8e35d62984eeaa0`
  * Scaling from `88c041017b96856c9176e07cf557bdcf` to `64bbad83507b7289b514725658e10352`
  * Slow queries from `e6f3091e29d2636e3b8393447e925668` to `6089e1ce1e678788f46312a0a1e647e6`
  * Tenants from `35fa247ce651ba189debf33d7ae41611` to `35fa247ce651ba189debf33d7ae41611`
  * Top Tenants from `bc6e12d4fe540e4a1785b9d3ca0ffdd9` to `bc6e12d4fe540e4a1785b9d3ca0ffdd9`
  * Writes from `0156f6d15aa234d452a33a4f13c838e3` to `8280707b8f16e7b87b840fc1cc92d4c5`
  * Writes Networking from `681cd62b680b7154811fe73af55dcfd4` to `978c1cb452585c96697a238eaac7fe2d`
  * Writes Resources from `c0464f0d8bd026f776c9006b0591bb0b` to `bc9160e50b52e89e0e49c840fea3d379`
* [FEATURE] Alerts: added the following alerts on `mimir-continuous-test` tool: #1676
  - `MimirContinuousTestNotRunningOnWrites`
  - `MimirContinuousTestNotRunningOnReads`
  - `MimirContinuousTestFailed`
* [ENHANCEMENT] Added `per_cluster_label` support to allow to change the label name used to differentiate between Kubernetes clusters. #1651
* [ENHANCEMENT] Dashboards: Show QPS and latency of the Alertmanager Distributor. #1696
* [ENHANCEMENT] Playbooks: Add Alertmanager suggestions for `MimirRequestErrors` and `MimirRequestLatency` #1702
* [ENHANCEMENT] Dashboards: Allow custom datasources. #1749
* [ENHANCEMENT] Dashboards: Add config option `gateway_enabled` (defaults to `true`) to disable gateway panels from dashboards. #1761
* [ENHANCEMENT] Dashboards: Extend Top tenants dashboard with queries for tenants with highest sample rate, discard rate, and discard rate growth. #1842
* [ENHANCEMENT] Dashboards: Show ingestion rate limit and rule group limit on Tenants dashboard. #1845
* [ENHANCEMENT] Dashboards: Add "last successful run" panel to compactor dashboard. #1628
* [BUGFIX] Dashboards: Fix "Failed evaluation rate" panel on Tenants dashboard. #1629
* [BUGFIX] Honor the configured `per_instance_label` in all dashboards and alerts. #1697

### Jsonnet

* [FEATURE] Added support for `mimir-continuous-test`. To deploy `mimir-continuous-test` you can use the following configuration: #1675 #1850
  ```jsonnet
  _config+: {
    continuous_test_enabled: true,
    continuous_test_tenant_id: 'type-tenant-id',
    continuous_test_write_endpoint: 'http://type-write-path-hostname',
    continuous_test_read_endpoint: 'http://type-read-path-hostname/prometheus',
  },
  ```
* [ENHANCEMENT] Ingester anti-affinity can now be disabled by using `ingester_allow_multiple_replicas_on_same_node` configuration key. #1581
* [ENHANCEMENT] Added `node_selector` configuration option to select Kubernetes nodes where Mimir should run. #1596
* [ENHANCEMENT] Alertmanager: Added a `PodDisruptionBudget` of `withMaxUnavailable = 1`, to ensure we maintain quorum during rollouts. #1683
* [ENHANCEMENT] Store-gateway anti-affinity can now be enabled/disabled using `store_gateway_allow_multiple_replicas_on_same_node` configuration key. #1730
* [ENHANCEMENT] Added `store_gateway_zone_a_args`, `store_gateway_zone_b_args` and `store_gateway_zone_c_args` configuration options. #1807
* [BUGFIX] Pass primary and secondary multikv stores via CLI flags. Introduced new `multikv_switch_primary_secondary` config option to flip primary and secondary in runtime config.

### Mimirtool

* [BUGFIX] `config convert`: Retain Cortex defaults for `blocks_storage.backend`, `ruler_storage.backend`, `alertmanager_storage.backend`, `auth.type`, `activity_tracker.filepath`, `alertmanager.data_dir`, `blocks_storage.filesystem.dir`, `compactor.data_dir`, `ruler.rule_path`, `ruler_storage.filesystem.dir`, and `graphite.querier.schemas.backend`. #1626 #1762

### Tools

* [FEATURE] Added a `markblocks` tool that creates `no-compact` and `delete` marks for the blocks. #1551
* [FEATURE] Added `mimir-continuous-test` tool to continuously run smoke tests on live Mimir clusters. #1535 #1540 #1653 #1603 #1630 #1691 #1675 #1676 #1692 #1706 #1709 #1775 #1777 #1778 #1795
* [FEATURE] Added `mimir-rules-action` GitHub action, located at `operations/mimir-rules-action/`, used to lint, prepare, verify, diff, and sync rules to a Mimir cluster. #1723

## 2.0.0

### Grafana Mimir

_Changes since Cortex 1.10.0._

* [CHANGE] Remove chunks storage engine. #86 #119 #510 #545 #743 #744 #748 #753 #755 #757 #758 #759 #760 #762 #764 #789 #812 #813
  * The following CLI flags (and their respective YAML config options) have been removed:
    * `-store.engine`
    * `-schema-config-file`
    * `-ingester.checkpoint-duration`
    * `-ingester.checkpoint-enabled`
    * `-ingester.chunk-encoding`
    * `-ingester.chunk-age-jitter`
    * `-ingester.concurrent-flushes`
    * `-ingester.flush-on-shutdown-with-wal-enabled`
    * `-ingester.flush-op-timeout`
    * `-ingester.flush-period`
    * `-ingester.max-chunk-age`
    * `-ingester.max-chunk-idle`
    * `-ingester.max-series-per-query` (and `max_series_per_query` from runtime config)
    * `-ingester.max-stale-chunk-idle`
    * `-ingester.max-transfer-retries`
    * `-ingester.min-chunk-length`
    * `-ingester.recover-from-wal`
    * `-ingester.retain-period`
    * `-ingester.spread-flushes`
    * `-ingester.wal-dir`
    * `-ingester.wal-enabled`
    * `-querier.query-parallelism`
    * `-querier.second-store-engine`
    * `-querier.use-second-store-before-time`
    * `-flusher.wal-dir`
    * `-flusher.concurrent-flushes`
    * `-flusher.flush-op-timeout`
    * All `-table-manager.*` flags
    * All `-deletes.*` flags
    * All `-purger.*` flags
    * All `-metrics.*` flags
    * All `-dynamodb.*` flags
    * All `-s3.*` flags
    * All `-azure.*` flags
    * All `-bigtable.*` flags
    * All `-gcs.*` flags
    * All `-cassandra.*` flags
    * All `-boltdb.*` flags
    * All `-local.*` flags
    * All `-swift.*` flags
    * All `-store.*` flags except `-store.engine`, `-store.max-query-length`, `-store.max-labels-query-length`
    * All `-grpc-store.*` flags
  * The following API endpoints have been removed:
    * `/api/v1/chunks` and `/chunks`
  * The following metrics have been removed:
    * `cortex_ingester_flush_queue_length`
    * `cortex_ingester_queried_chunks`
    * `cortex_ingester_chunks_created_total`
    * `cortex_ingester_wal_replay_duration_seconds`
    * `cortex_ingester_wal_corruptions_total`
    * `cortex_ingester_sent_chunks`
    * `cortex_ingester_received_chunks`
    * `cortex_ingester_flush_series_in_progress`
    * `cortex_ingester_chunk_utilization`
    * `cortex_ingester_chunk_length`
    * `cortex_ingester_chunk_size_bytes`
    * `cortex_ingester_chunk_age_seconds`
    * `cortex_ingester_memory_chunks`
    * `cortex_ingester_flushing_enqueued_series_total`
    * `cortex_ingester_flushing_dequeued_series_total`
    * `cortex_ingester_dropped_chunks_total`
    * `cortex_oldest_unflushed_chunk_timestamp_seconds`
    * `prometheus_local_storage_chunk_ops_total`
    * `prometheus_local_storage_chunkdesc_ops_total`
    * `prometheus_local_storage_memory_chunkdescs`
* [CHANGE] Changed default storage backends from `s3` to `filesystem` #833
  This effects the following flags:
  * `-blocks-storage.backend` now defaults to `filesystem`
  * `-blocks-storage.filesystem.dir` now defaults to `blocks`
  * `-alertmanager-storage.backend` now defaults to `filesystem`
  * `-alertmanager-storage.filesystem.dir` now defaults to `alertmanager`
  * `-ruler-storage.backend` now defaults to `filesystem`
  * `-ruler-storage.filesystem.dir` now defaults to `ruler`
* [CHANGE] Renamed metric `cortex_experimental_features_in_use_total` as `cortex_experimental_features_used_total` and added `feature` label. #32 #658
* [CHANGE] Removed `log_messages_total` metric. #32
* [CHANGE] Some files and directories created by Mimir components on local disk now have stricter permissions, and are only readable by owner, but not group or others. #58
* [CHANGE] Memcached client DNS resolution switched from golang built-in to [`miekg/dns`](https://github.com/miekg/dns). #142
* [CHANGE] The metric `cortex_deprecated_flags_inuse_total` has been renamed to `deprecated_flags_inuse_total` as part of using grafana/dskit functionality. #185
* [CHANGE] API: The `-api.response-compression-enabled` flag has been removed, and GZIP response compression is always enabled except on `/api/v1/push` and `/push` endpoints. #880
* [CHANGE] Update Go version to 1.17.3. #480
* [CHANGE] The `status_code` label on gRPC client metrics has changed from '200' and '500' to '2xx', '5xx', '4xx', 'cancel' or 'error'. #537
* [CHANGE] Removed the deprecated `-<prefix>.fifocache.size` flag. #618
* [CHANGE] Enable index header lazy loading by default. #693
  * `-blocks-storage.bucket-store.index-header-lazy-loading-enabled` default from `false` to `true`
  * `-blocks-storage.bucket-store.index-header-lazy-loading-idle-timeout` default from `20m` to `1h`
* [CHANGE] Shuffle-sharding:
  * `-distributor.sharding-strategy` option has been removed, and shuffle sharding is enabled by default. Default shard size is set to 0, which disables shuffle sharding for the tenant (all ingesters will receive tenants's samples). #888
  * `-ruler.sharding-strategy` option has been removed from ruler. Ruler now uses shuffle-sharding by default, but respects `ruler_tenant_shard_size`, which defaults to 0 (ie. use all rulers for tenant). #889
  * `-store-gateway.sharding-strategy` option has been removed store-gateways. Store-gateway now uses shuffle-sharding by default, but respects `store_gateway_tenant_shard_size` for tenant, and this value defaults to 0. #891
* [CHANGE] Server: `-server.http-listen-port` (yaml: `server.http_listen_port`) now defaults to `8080` (previously `80`). #871
* [CHANGE] Changed the default value of `-blocks-storage.bucket-store.ignore-deletion-marks-delay` from 6h to 1h. #892
* [CHANGE] Changed default settings for memcached clients: #959 #1000
  * The default value for the following config options has changed from `10000` to `25000`:
    * `-blocks-storage.bucket-store.chunks-cache.memcached.max-async-buffer-size`
    * `-blocks-storage.bucket-store.index-cache.memcached.max-async-buffer-size`
    * `-blocks-storage.bucket-store.metadata-cache.memcached.max-async-buffer-size`
    * `-query-frontend.results-cache.memcached.max-async-buffer-size`
  * The default value for the following config options has changed from `0` (unlimited) to `100`:
    * `-blocks-storage.bucket-store.chunks-cache.memcached.max-get-multi-batch-size`
    * `-blocks-storage.bucket-store.index-cache.memcached.max-get-multi-batch-size`
    * `-blocks-storage.bucket-store.metadata-cache.memcached.max-get-multi-batch-size`
    * `-query-frontend.results-cache.memcached.max-get-multi-batch-size`
  * The default value for the following config options has changed from `16` to `100`:
    * `-blocks-storage.bucket-store.chunks-cache.memcached.max-idle-connections`
    * `-blocks-storage.bucket-store.index-cache.memcached.max-idle-connections`
    * `-blocks-storage.bucket-store.metadata-cache.memcached.max-idle-connections`
    * `-query-frontend.results-cache.memcached.max-idle-connections`
  * The default value for the following config options has changed from `100ms` to `200ms`:
    * `-blocks-storage.bucket-store.metadata-cache.memcached.timeout`
    * `-blocks-storage.bucket-store.index-cache.memcached.timeout`
    * `-blocks-storage.bucket-store.chunks-cache.memcached.timeout`
    * `-query-frontend.results-cache.memcached.timeout`
* [CHANGE] Changed the default value of `-blocks-storage.bucket-store.bucket-index.enabled` to `true`. The default configuration must now run the compactor in order to write the bucket index or else queries to long term storage will fail. #924
* [CHANGE] Option `-auth.enabled` has been renamed to `-auth.multitenancy-enabled`. #1130
* [CHANGE] Default tenant ID used with disabled auth (`-auth.multitenancy-enabled=false`) has changed from `fake` to `anonymous`. This tenant ID can now be changed with `-auth.no-auth-tenant` option. #1063
* [CHANGE] The default values for the following local directories have changed: #1072
  * `-alertmanager.storage.path` default value changed to `./data-alertmanager/`
  * `-compactor.data-dir` default value changed to `./data-compactor/`
  * `-ruler.rule-path` default value changed to `./data-ruler/`
* [CHANGE] The default value for gRPC max send message size has been changed from 16MB to 100MB. This affects the following parameters: #1152
  * `-query-frontend.grpc-client-config.grpc-max-send-msg-size`
  * `-ingester.client.grpc-max-send-msg-size`
  * `-querier.frontend-client.grpc-max-send-msg-size`
  * `-query-scheduler.grpc-client-config.grpc-max-send-msg-size`
  * `-ruler.client.grpc-max-send-msg-size`
* [CHANGE] Remove `-http.prefix` flag (and `http_prefix` config file option). #763
* [CHANGE] Remove legacy endpoints. Please use their alternatives listed below. As part of the removal process we are
  introducing two new sets of endpoints for the ruler configuration API: `<prometheus-http-prefix>/rules` and
  `<prometheus-http-prefix>/config/v1/rules/**`. We are also deprecating `<prometheus-http-prefix>/rules` and `/api/v1/rules`;
  and will remove them in Mimir 2.2.0. #763 #1222
  * Query endpoints

    | Legacy                                                  | Alternative                                                |
    | ------------------------------------------------------- | ---------------------------------------------------------- |
    | `/<legacy-http-prefix>/api/v1/query`                    | `<prometheus-http-prefix>/api/v1/query`                    |
    | `/<legacy-http-prefix>/api/v1/query_range`              | `<prometheus-http-prefix>/api/v1/query_range`              |
    | `/<legacy-http-prefix>/api/v1/query_exemplars`          | `<prometheus-http-prefix>/api/v1/query_exemplars`          |
    | `/<legacy-http-prefix>/api/v1/series`                   | `<prometheus-http-prefix>/api/v1/series`                   |
    | `/<legacy-http-prefix>/api/v1/labels`                   | `<prometheus-http-prefix>/api/v1/labels`                   |
    | `/<legacy-http-prefix>/api/v1/label/{name}/values`      | `<prometheus-http-prefix>/api/v1/label/{name}/values`      |
    | `/<legacy-http-prefix>/api/v1/metadata`                 | `<prometheus-http-prefix>/api/v1/metadata`                 |
    | `/<legacy-http-prefix>/api/v1/read`                     | `<prometheus-http-prefix>/api/v1/read`                     |
    | `/<legacy-http-prefix>/api/v1/cardinality/label_names`  | `<prometheus-http-prefix>/api/v1/cardinality/label_names`  |
    | `/<legacy-http-prefix>/api/v1/cardinality/label_values` | `<prometheus-http-prefix>/api/v1/cardinality/label_values` |
    | `/api/prom/user_stats`                                  | `/api/v1/user_stats`                                       |

  * Distributor endpoints

    | Legacy endpoint               | Alternative                   |
    | ----------------------------- | ----------------------------- |
    | `/<legacy-http-prefix>/push`  | `/api/v1/push`                |
    | `/all_user_stats`             | `/distributor/all_user_stats` |
    | `/ha-tracker`                 | `/distributor/ha_tracker`     |

  * Ingester endpoints

    | Legacy          | Alternative           |
    | --------------- | --------------------- |
    | `/ring`         | `/ingester/ring`      |
    | `/shutdown`     | `/ingester/shutdown`  |
    | `/flush`        | `/ingester/flush`     |
    | `/push`         | `/ingester/push`      |

  * Ruler endpoints

    | Legacy                                                | Alternative                                         | Alternative #2 (not available before Mimir 2.0.0)                    |
    | ----------------------------------------------------- | --------------------------------------------------- | ------------------------------------------------------------------- |
    | `/<legacy-http-prefix>/api/v1/rules`                  | `<prometheus-http-prefix>/api/v1/rules`             |                                                                     |
    | `/<legacy-http-prefix>/api/v1/alerts`                 | `<prometheus-http-prefix>/api/v1/alerts`            |                                                                     |
    | `/<legacy-http-prefix>/rules`                         | `/api/v1/rules` (see below)                         |  `<prometheus-http-prefix>/config/v1/rules`                         |
    | `/<legacy-http-prefix>/rules/{namespace}`             | `/api/v1/rules/{namespace}` (see below)             |  `<prometheus-http-prefix>/config/v1/rules/{namespace}`             |
    | `/<legacy-http-prefix>/rules/{namespace}/{groupName}` | `/api/v1/rules/{namespace}/{groupName}` (see below) |  `<prometheus-http-prefix>/config/v1/rules/{namespace}/{groupName}` |
    | `/<legacy-http-prefix>/rules/{namespace}`             | `/api/v1/rules/{namespace}` (see below)             |  `<prometheus-http-prefix>/config/v1/rules/{namespace}`             |
    | `/<legacy-http-prefix>/rules/{namespace}/{groupName}` | `/api/v1/rules/{namespace}/{groupName}` (see below) |  `<prometheus-http-prefix>/config/v1/rules/{namespace}/{groupName}` |
    | `/<legacy-http-prefix>/rules/{namespace}`             | `/api/v1/rules/{namespace}` (see below)             |  `<prometheus-http-prefix>/config/v1/rules/{namespace}`             |
    | `/ruler_ring`                                         | `/ruler/ring`                                       |                                                                     |

    > __Note:__ The `/api/v1/rules/**` endpoints are considered deprecated with Mimir 2.0.0 and will be removed
    in Mimir 2.2.0. After upgrading to 2.0.0 we recommend switching uses to the equivalent
    `/<prometheus-http-prefix>/config/v1/**` endpoints that Mimir 2.0.0 introduces.

  * Alertmanager endpoints

    | Legacy                      | Alternative                        |
    | --------------------------- | ---------------------------------- |
    | `/<legacy-http-prefix>`     | `/alertmanager`                    |
    | `/status`                   | `/multitenant_alertmanager/status` |

* [CHANGE] Ingester: changed `-ingester.stream-chunks-when-using-blocks` default value from `false` to `true`. #717
* [CHANGE] Ingester: default `-ingester.ring.min-ready-duration` reduced from 1m to 15s. #126
* [CHANGE] Ingester: `-ingester.ring.min-ready-duration` now start counting the delay after the ring's health checks have passed instead of when the ring client was started. #126
* [CHANGE] Ingester: allow experimental ingester max-exemplars setting to be changed dynamically #144
  * CLI flag `-blocks-storage.tsdb.max-exemplars` is renamed to `-ingester.max-global-exemplars-per-user`.
  * YAML `max_exemplars` is moved from `tsdb` to `overrides` and renamed to `max_global_exemplars_per_user`.
* [CHANGE] Ingester: active series metrics `cortex_ingester_active_series` and `cortex_ingester_active_series_custom_tracker` are now removed when their value is zero. #672 #690
* [CHANGE] Ingester: changed default value of `-blocks-storage.tsdb.retention-period` from `6h` to `24h`. #966
* [CHANGE] Ingester: changed default value of `-blocks-storage.tsdb.close-idle-tsdb-timeout` from `0` to `13h`. #967
* [CHANGE] Ingester: changed default value of `-ingester.ring.final-sleep` from `30s` to `0s`. #981
* [CHANGE] Ingester: the following low level settings have been removed: #1153
  * `-ingester-client.expected-labels`
  * `-ingester-client.expected-samples-per-series`
  * `-ingester-client.expected-timeseries`
* [CHANGE] Ingester: following command line options related to ingester ring were renamed: #1155
  * `-consul.*` changed to `-ingester.ring.consul.*`
  * `-etcd.*` changed to `-ingester.ring.etcd.*`
  * `-multi.*` changed to `-ingester.ring.multi.*`
  * `-distributor.excluded-zones` changed to `-ingester.ring.excluded-zones`
  * `-distributor.replication-factor` changed to `-ingester.ring.replication-factor`
  * `-distributor.zone-awareness-enabled` changed to `-ingester.ring.zone-awareness-enabled`
  * `-ingester.availability-zone` changed to `-ingester.ring.instance-availability-zone`
  * `-ingester.final-sleep` changed to `-ingester.ring.final-sleep`
  * `-ingester.heartbeat-period` changed to `-ingester.ring.heartbeat-period`
  * `-ingester.join-after` changed to `-ingester.ring.join-after`
  * `-ingester.lifecycler.ID` changed to `-ingester.ring.instance-id`
  * `-ingester.lifecycler.addr` changed to `-ingester.ring.instance-addr`
  * `-ingester.lifecycler.interface` changed to `-ingester.ring.instance-interface-names`
  * `-ingester.lifecycler.port` changed to `-ingester.ring.instance-port`
  * `-ingester.min-ready-duration` changed to `-ingester.ring.min-ready-duration`
  * `-ingester.num-tokens` changed to `-ingester.ring.num-tokens`
  * `-ingester.observe-period` changed to `-ingester.ring.observe-period`
  * `-ingester.readiness-check-ring-health` changed to `-ingester.ring.readiness-check-ring-health`
  * `-ingester.tokens-file-path` changed to `-ingester.ring.tokens-file-path`
  * `-ingester.unregister-on-shutdown` changed to `-ingester.ring.unregister-on-shutdown`
  * `-ring.heartbeat-timeout` changed to `-ingester.ring.heartbeat-timeout`
  * `-ring.prefix` changed to `-ingester.ring.prefix`
  * `-ring.store` changed to `-ingester.ring.store`
* [CHANGE] Ingester: fields in YAML configuration for ingester ring have been changed: #1155
  * `ingester.lifecycler` changed to `ingester.ring`
  * Fields from `ingester.lifecycler.ring` moved to `ingester.ring`
  * `ingester.lifecycler.address` changed to `ingester.ring.instance_addr`
  * `ingester.lifecycler.id` changed to `ingester.ring.instance_id`
  * `ingester.lifecycler.port` changed to `ingester.ring.instance_port`
  * `ingester.lifecycler.availability_zone` changed to `ingester.ring.instance_availability_zone`
  * `ingester.lifecycler.interface_names` changed to `ingester.ring.instance_interface_names`
* [CHANGE] Distributor: removed the `-distributor.shard-by-all-labels` configuration option. It is now assumed to be true. #698
* [CHANGE] Distributor: change default value of `-distributor.instance-limits.max-inflight-push-requests` to `2000`. #964
* [CHANGE] Distributor: change default value of `-distributor.remote-timeout` from `2s` to `20s`. #970
* [CHANGE] Distributor: removed the `-distributor.extra-query-delay` flag (and its respective YAML config option). #1048
* [CHANGE] Query-frontend: Enable query stats by default, they can still be disabled with `-query-frontend.query-stats-enabled=false`. #83
* [CHANGE] Query-frontend: the `cortex_frontend_mapped_asts_total` metric has been renamed to `cortex_frontend_query_sharding_rewrites_attempted_total`. #150
* [CHANGE] Query-frontend: added `sharded` label to `cortex_query_seconds_total` metric. #235
* [CHANGE] Query-frontend: changed the flag name for controlling query sharding total shards from `-querier.total-shards` to `-query-frontend.query-sharding-total-shards`. #230
* [CHANGE] Query-frontend: flag `-querier.parallelise-shardable-queries` has been renamed to `-query-frontend.parallelize-shardable-queries` #284
* [CHANGE] Query-frontend: removed the deprecated (and unused) `-frontend.cache-split-interval`. Use `-query-frontend.split-queries-by-interval` instead. #587
* [CHANGE] Query-frontend: range query response now omits the `data` field when it's empty (error case) like Prometheus does, previously it was `"data":{"resultType":"","result":null}`. #629
* [CHANGE] Query-frontend: instant queries now honor the `-query-frontend.max-retries-per-request` flag. #630
* [CHANGE] Query-frontend: removed in-memory and Redis cache support. Reason is that these caching backends were just supported by query-frontend, while all other Mimir services only support memcached. #796
  * The following CLI flags (and their respective YAML config options) have been removed:
    * `-frontend.cache.enable-fifocache`
    * `-frontend.redis.*`
    * `-frontend.fifocache.*`
  * The following metrics have been removed:
    * `querier_cache_added_total`
    * `querier_cache_added_new_total`
    * `querier_cache_evicted_total`
    * `querier_cache_entries`
    * `querier_cache_gets_total`
    * `querier_cache_misses_total`
    * `querier_cache_stale_gets_total`
    * `querier_cache_memory_bytes`
    * `cortex_rediscache_request_duration_seconds`
* [CHANGE] Query-frontend: migrated memcached backend client to the same one used in other components (memcached config and metrics are now consistent across all Mimir services). #821
  * The following CLI flags (and their respective YAML config options) have been added:
    * `-query-frontend.results-cache.backend` (set it to `memcached` if `-query-frontend.cache-results=true`)
  * The following CLI flags (and their respective YAML config options) have been changed:
    * `-frontend.memcached.hostname` and `-frontend.memcached.service` have been removed: use `-query-frontend.results-cache.memcached.addresses` instead
  * The following CLI flags (and their respective YAML config options) have been renamed:
    * `-frontend.background.write-back-concurrency` renamed to `-query-frontend.results-cache.memcached.max-async-concurrency`
    * `-frontend.background.write-back-buffer` renamed to `-query-frontend.results-cache.memcached.max-async-buffer-size`
    * `-frontend.memcached.batchsize` renamed to `-query-frontend.results-cache.memcached.max-get-multi-batch-size`
    * `-frontend.memcached.parallelism` renamed to `-query-frontend.results-cache.memcached.max-get-multi-concurrency`
    * `-frontend.memcached.timeout` renamed to `-query-frontend.results-cache.memcached.timeout`
    * `-frontend.memcached.max-item-size` renamed to `-query-frontend.results-cache.memcached.max-item-size`
    * `-frontend.memcached.max-idle-conns` renamed to `-query-frontend.results-cache.memcached.max-idle-connections`
    * `-frontend.compression` renamed to `-query-frontend.results-cache.compression`
  * The following CLI flags (and their respective YAML config options) have been removed:
    * `-frontend.memcached.circuit-breaker-consecutive-failures`: feature removed
    * `-frontend.memcached.circuit-breaker-timeout`: feature removed
    * `-frontend.memcached.circuit-breaker-interval`: feature removed
    * `-frontend.memcached.update-interval`: new setting is hardcoded to 30s
    * `-frontend.memcached.consistent-hash`: new setting is always enabled
    * `-frontend.default-validity` and `-frontend.memcached.expiration`: new setting is hardcoded to 7 days
  * The following metrics have been changed:
    * `cortex_cache_dropped_background_writes_total{name}` changed to `thanos_memcached_operation_skipped_total{name, operation, reason}`
    * `cortex_cache_value_size_bytes{name, method}` changed to `thanos_memcached_operation_data_size_bytes{name}`
    * `cortex_cache_request_duration_seconds{name, method, status_code}` changed to `thanos_memcached_operation_duration_seconds{name, operation}`
    * `cortex_cache_fetched_keys{name}` changed to `thanos_cache_memcached_requests_total{name}`
    * `cortex_cache_hits{name}` changed to `thanos_cache_memcached_hits_total{name}`
    * `cortex_memcache_request_duration_seconds{name, method, status_code}` changed to `thanos_memcached_operation_duration_seconds{name, operation}`
    * `cortex_memcache_client_servers{name}` changed to `thanos_memcached_dns_provider_results{name, addr}`
    * `cortex_memcache_client_set_skip_total{name}` changed to `thanos_memcached_operation_skipped_total{name, operation, reason}`
    * `cortex_dns_lookups_total` changed to `thanos_memcached_dns_lookups_total`
    * For all metrics the value of the "name" label has changed from `frontend.memcached` to `frontend-cache`
  * The following metrics have been removed:
    * `cortex_cache_background_queue_length{name}`
* [CHANGE] Query-frontend: merged `query_range` into `frontend` in the YAML config (keeping the same keys) and renamed flags: #825
  * `-querier.max-retries-per-request` renamed to `-query-frontend.max-retries-per-request`
  * `-querier.split-queries-by-interval` renamed to `-query-frontend.split-queries-by-interval`
  * `-querier.align-querier-with-step` renamed to `-query-frontend.align-querier-with-step`
  * `-querier.cache-results` renamed to `-query-frontend.cache-results`
  * `-querier.parallelise-shardable-queries` renamed to `-query-frontend.parallelize-shardable-queries`
* [CHANGE] Query-frontend: the default value of `-query-frontend.split-queries-by-interval` has changed from `0` to `24h`. #1131
* [CHANGE] Query-frontend: `-frontend.` flags were renamed to `-query-frontend.`: #1167
* [CHANGE] Query-frontend / Query-scheduler: classified the `-query-frontend.querier-forget-delay` and `-query-scheduler.querier-forget-delay` flags (and their respective YAML config options) as experimental. #1208
* [CHANGE] Querier / ruler: Change `-querier.max-fetched-chunks-per-query` configuration to limit to maximum number of chunks that can be fetched in a single query. The number of chunks fetched by ingesters AND long-term storare combined should not exceed the value configured on `-querier.max-fetched-chunks-per-query`. [#4260](https://github.com/cortexproject/cortex/pull/4260)
* [CHANGE] Querier / ruler: Option `-querier.ingester-streaming` has been removed. Querier/ruler now always use streaming method to query ingesters. #204
* [CHANGE] Querier: always fetch labels from store and respect start/end times in request; the option `-querier.query-store-for-labels-enabled` has been removed and is now always on. #518 #1132
* [CHANGE] Querier / ruler: removed the `-store.query-chunk-limit` flag (and its respective YAML config option `max_chunks_per_query`). `-querier.max-fetched-chunks-per-query` (and its respective YAML config option `max_fetched_chunks_per_query`) should be used instead. #705
* [CHANGE] Querier/Ruler: `-querier.active-query-tracker-dir` option has been removed. Active query tracking is now done via Activity tracker configured by `-activity-tracker.filepath` and enabled by default. Limit for max number of concurrent queries (`-querier.max-concurrent`) is now respected even if activity tracking is not enabled. #661 #822
* [CHANGE] Querier/ruler/query-frontend: the experimental `-querier.at-modifier-enabled` CLI flag has been removed and the PromQL `@` modifier is always enabled. #941
* [CHANGE] Querier: removed `-querier.worker-match-max-concurrent` and `-querier.worker-parallelism` CLI flags (and their respective YAML config options). Mimir now behaves like if `-querier.worker-match-max-concurrent` is always enabled and you should configure the max concurrency per querier process using `-querier.max-concurrent` instead. #958
* [CHANGE] Querier: changed default value of `-querier.query-ingesters-within` from `0` to `13h`. #967
* [CHANGE] Querier: rename metric `cortex_query_fetched_chunks_bytes_total` to `cortex_query_fetched_chunk_bytes_total` to be consistent with the limit name. #476
* [CHANGE] Ruler: add two new metrics `cortex_ruler_list_rules_seconds` and `cortex_ruler_load_rule_groups_seconds` to the ruler. #906
* [CHANGE] Ruler: endpoints for listing configured rules now return HTTP status code 200 and an empty map when there are no rules instead of an HTTP 404 and plain text error message. The following endpoints are affected: #456
  * `<prometheus-http-prefix>/config/v1/rules`
  * `<prometheus-http-prefix>/config/v1/rules/{namespace}`
  * `<prometheus-http-prefix>/rules` (deprecated)
  * `<prometheus-http-prefix>/rules/{namespace}` (deprecated)
  * `/api/v1/rules` (deprecated)
  * `/api/v1/rules/{namespace}` (deprecated)
* [CHANGE] Ruler: removed `configdb` support from Ruler backend storages. #15 #38 #819
* [CHANGE] Ruler: removed the support for the deprecated storage configuration via `-ruler.storage.*` CLI flags (and their respective YAML config options). Use `-ruler-storage.*` instead. #628
* [CHANGE] Ruler: set new default limits for rule groups: `-ruler.max-rules-per-rule-group` to 20 (previously 0, disabled) and `-ruler.max-rule-groups-per-tenant` to 70 (previously 0, disabled). #847
* [CHANGE] Ruler: removed `-ruler.enable-sharding` option, and changed default value of `-ruler.ring.store` to `memberlist`. #943
* [CHANGE] Ruler: `-ruler.alertmanager-use-v2` has been removed. The ruler will always use the `v2` endpoints. #954 #1100
* [CHANGE] Ruler: `-experimental.ruler.enable-api` flag has been renamed to `-ruler.enable-api` and is now stable. The default value has also changed from `false` to `true`, so both ruler and alertmanager API are enabled by default. #913 #1065
* [CHANGE] Ruler: add support for [DNS service discovery format](./docs/sources/configuration/arguments.md#dns-service-discovery) for `-ruler.alertmanager-url`. `-ruler.alertmanager-discovery` flag has been removed. URLs following the prior SRV format, will be treated as a static target. To continue using service discovery for these URLs prepend `dnssrvnoa+` to them. #993
  * The following metrics for Alertmanager DNS service discovery are replaced:
    * `prometheus_sd_dns_lookups_total` replaced by `cortex_dns_lookups_total{component="ruler"}`
    * `prometheus_sd_dns_lookup_failures_total` replaced by `cortex_dns_failures_total{component="ruler"}`
* [CHANGE] Ruler: deprecate `/api/v1/rules/**` and `<prometheus-http-prefix/rules/**` configuration API endpoints in favour of `/<prometheus-http-prefix>/config/v1/rules/**`. Deprecated endpoints will be removed in Mimir 2.2.0. Main configuration API endpoints are now `/<prometheus-http-prefix>/config/api/v1/rules/**` introduced in Mimir 2.0.0. #1222
* [CHANGE] Store-gateway: index cache now includes tenant in cache keys, this invalidates previous cached entries. #607
* [CHANGE] Store-gateway: increased memcached index caching TTL from 1 day to 7 days. #718
* [CHANGE] Store-gateway: options `-store-gateway.sharding-enabled` and `-querier.store-gateway-addresses` were removed. Default value of `-store-gateway.sharding-ring.store` is now `memberlist` and default value for `-store-gateway.sharding-ring.wait-stability-min-duration` changed from `1m` to `0` (disabled). #976
* [CHANGE] Compactor: compactor will no longer try to compact blocks that are already marked for deletion. Previously compactor would consider blocks marked for deletion within `-compactor.deletion-delay / 2` period as eligible for compaction. [#4328](https://github.com/cortexproject/cortex/pull/4328)
* [CHANGE] Compactor: Removed support for block deletion marks migration. If you're upgrading from Cortex < 1.7.0 to Mimir, you should upgrade the compactor to Cortex >= 1.7.0 first, run it at least once and then upgrade to Mimir. #122
* [CHANGE] Compactor: removed the `cortex_compactor_group_vertical_compactions_total` metric. #278
* [CHANGE] Compactor: no longer waits for initial blocks cleanup to finish before starting compactions. #282
* [CHANGE] Compactor: removed overlapping sources detection. Overlapping sources may exist due to edge cases (timing issues) when horizontally sharding compactor, but are correctly handled by compactor. #494
* [CHANGE] Compactor: compactor now uses deletion marks from `<tenant>/markers` location in the bucket. Marker files are no longer fetched, only listed. #550
* [CHANGE] Compactor: Default value of `-compactor.block-sync-concurrency` has changed from 20 to 8. This flag is now only used to control number of goroutines for downloading and uploading blocks during compaction. #552
* [CHANGE] Compactor is now included in `all` target (single-binary). #866
* [CHANGE] Compactor: Removed `-compactor.sharding-enabled` option. Sharding in compactor is now always enabled. Default value of `-compactor.ring.store` has changed from `consul` to `memberlist`. Default value of `-compactor.ring.wait-stability-min-duration` is now 0, which disables the feature. #956
* [CHANGE] Alertmanager: removed `-alertmanager.configs.auto-webhook-root` #977
* [CHANGE] Alertmanager: removed `configdb` support from Alertmanager backend storages. #15 #38 #819
* [CHANGE] Alertmanager: Don't count user-not-found errors from replicas as failures in the `cortex_alertmanager_state_fetch_replica_state_failed_total` metric. #190
* [CHANGE] Alertmanager: Use distributor for non-API routes. #213
* [CHANGE] Alertmanager: removed `-alertmanager.storage.*` configuration options, with the exception of the CLI flags `-alertmanager.storage.path` and `-alertmanager.storage.retention`. Use `-alertmanager-storage.*` instead. #632
* [CHANGE] Alertmanager: set default value for `-alertmanager.web.external-url=http://localhost:8080/alertmanager` to match the default configuration. #808 #1067
* [CHANGE] Alertmanager: `-experimental.alertmanager.enable-api` flag has been renamed to `-alertmanager.enable-api` and is now stable. #913
* [CHANGE] Alertmanager: now always runs with sharding enabled; other modes of operation are removed. #1044 #1126
  * The following configuration options are removed:
    * `-alertmanager.sharding-enabled`
    * `-alertmanager.cluster.advertise-address`
    * `-alertmanager.cluster.gossip-interval`
    * `-alertmanager.cluster.listen-address`
    * `-alertmanager.cluster.peers`
    * `-alertmanager.cluster.push-pull-interval`
  * The following configuration options are renamed:
    * `-alertmanager.cluster.peer-timeout` to `-alertmanager.peer-timeout`
* [CHANGE] Alertmanager: the default value of `-alertmanager.sharding-ring.store` is now `memberlist`. #1171
* [CHANGE] Ring: changed default value of `-distributor.ring.store` (Distributor ring) and `-ring.store` (Ingester ring) to `memberlist`. #1046
* [CHANGE] Memberlist: the `memberlist_kv_store_value_bytes` metric has been removed due to values no longer being stored in-memory as encoded bytes. [#4345](https://github.com/cortexproject/cortex/pull/4345)
* [CHANGE] Memberlist: forward only changes, not entire original message. [#4419](https://github.com/cortexproject/cortex/pull/4419)
* [CHANGE] Memberlist: don't accept old tombstones as incoming change, and don't forward such messages to other gossip members. [#4420](https://github.com/cortexproject/cortex/pull/4420)
* [CHANGE] Memberlist: changed probe interval from `1s` to `5s` and probe timeout from `500ms` to `2s`. #563
* [CHANGE] Memberlist: the `name` label on metrics `cortex_dns_failures_total`, `cortex_dns_lookups_total` and `cortex_dns_provider_results` was renamed to `component`. #993
* [CHANGE] Limits: removed deprecated limits for rejecting old samples #799
  This removes the following flags:
  * `-validation.reject-old-samples`
  * `-validation.reject-old-samples.max-age`
* [CHANGE] Limits: removed local limit-related flags in favor of global limits. #725
  The distributor ring is now required, and can be configured via the `distributor.ring.*` flags.
  This removes the following flags:
  * `-distributor.ingestion-rate-strategy` -> will now always use the "global" strategy
  * `-ingester.max-series-per-user` -> set `-ingester.max-global-series-per-user` to `N` times the existing value of `-ingester.max-series-per-user` instead
  * `-ingester.max-series-per-metric` -> set `-ingester.max-global-series-per-metric`  to `N` times the existing value of `-ingester.max-series-per-metric` instead
  * `-ingester.max-metadata-per-user` -> set `-ingester.max-global-metadata-per-user` to `N` times the existing value of `-ingester.max-metadata-per-user` instead
  * `-ingester.max-metadata-per-metric` -> set `-ingester.max-global-metadata-per-metric` to `N` times the existing value of `-ingester.max-metadata-per-metric` instead
  * In the above notes, `N` refers to the number of ingester replicas
  Additionally, default values for the following flags have changed:
  * `-ingester.max-global-series-per-user` from `0` to `150000`
  * `-ingester.max-global-series-per-metric` from `0` to `20000`
  * `-distributor.ingestion-rate-limit` from `25000` to `10000`
  * `-distributor.ingestion-burst-size` from `50000` to `200000`
* [CHANGE] Limits: removed limit `enforce_metric_name`, now behave as if set to `true` always. #686
* [CHANGE] Limits: Option `-ingester.max-samples-per-query` and its YAML field `max_samples_per_query` have been removed. It required `-querier.ingester-streaming` option to be set to false, but since `-querier.ingester-streaming` is removed (always defaulting to true), the limit using it was removed as well. #204 #1132
* [CHANGE] Limits: Set the default max number of inflight ingester push requests (`-ingester.instance-limits.max-inflight-push-requests`) to 30000 in order to prevent clusters from being overwhelmed by request volume or temporary slow-downs. #259
* [CHANGE] Overrides exporter: renamed metric `cortex_overrides` to `cortex_limits_overrides`. #173 #407
* [FEATURE] The following features have been moved from experimental to stable: #913 #1002
  * Alertmanager config API
  * Alertmanager receiver firewall
  * Alertmanager sharding
  * Azure blob storage support
  * Blocks storage bucket index
  * Disable the ring health check in the readiness endpoint (`-ingester.readiness-check-ring-health=false`)
  * Distributor: do not extend writes on unhealthy ingesters
  * Do not unregister ingesters from ring on shutdown (`-ingester.unregister-on-shutdown=false`)
  * HA Tracker: cleanup of old replicas from KV Store
  * Instance limits in ingester and distributor
  * OpenStack Swift storage support
  * Query-frontend: query stats tracking
  * Query-scheduler
  * Querier: tenant federation
  * Ruler config API
  * S3 Server Side Encryption (SSE) using KMS
  * TLS configuration for gRPC, HTTP and etcd clients
  * Zone-aware replication
  * `/labels` API using matchers
  * The following querier limits:
    * `-querier.max-fetched-chunks-per-query`
    * `-querier.max-fetched-chunk-bytes-per-query`
    * `-querier.max-fetched-series-per-query`
  * The following alertmanager limits:
    * Notification rate (`-alertmanager.notification-rate-limit` and `-alertmanager.notification-rate-limit-per-integration`)
    * Dispatcher groups (`-alertmanager.max-dispatcher-aggregation-groups`)
    * User config size (`-alertmanager.max-config-size-bytes`)
    * Templates count in user config (`-alertmanager.max-templates-count`)
    * Max template size (`-alertmanager.max-template-size-bytes`)
* [FEATURE] The endpoints `/api/v1/status/buildinfo`, `<prometheus-http-prefix>/api/v1/status/buildinfo`, and `<alertmanager-http-prefix>/api/v1/status/buildinfo` have been added to display build information and enabled features. #1219 #1240
* [FEATURE] PromQL: added `present_over_time` support. #139
* [FEATURE] Added "Activity tracker" feature which can log ongoing activities from previous Mimir run in case of a crash. It is enabled by default and controlled by the `-activity-tracker.filepath` flag. It can be disabled by setting this path to an empty string. Currently, the Store-gateway, Ruler, Querier, Query-frontend and Ingester components use this feature to track queries. #631 #782 #822 #1121
* [FEATURE] Divide configuration parameters into categories "basic", "advanced", and "experimental". Only flags in the basic category are shown when invoking `-help`, whereas `-help-all` will include flags in all categories (basic, advanced, experimental). #840
* [FEATURE] Querier: Added support for tenant federation to exemplar endpoints. #927
* [FEATURE] Ingester: can expose metrics on active series matching custom trackers configured via `-ingester.active-series-custom-trackers` (or its respective YAML config option). When configured, active series for custom trackers are exposed by the `cortex_ingester_active_series_custom_tracker` metric. #42 #672
* [FEATURE] Ingester: Enable snapshotting of in-memory TSDB on disk during shutdown via `-blocks-storage.tsdb.memory-snapshot-on-shutdown` (experimental). #249
* [FEATURE] Ingester: Added `-blocks-storage.tsdb.isolation-enabled` flag, which allows disabling TSDB isolation feature. This is enabled by default (per TSDB default), but disabling can improve performance of write requests. #512
* [FEATURE] Ingester: Added `-blocks-storage.tsdb.head-chunks-write-queue-size` flag, which allows setting the size of the queue used by the TSDB before m-mapping chunks (experimental). #591
  * Added `cortex_ingester_tsdb_mmap_chunk_write_queue_operations_total` metric to track different operations of this queue.
* [FEATURE] Distributor: Added `-api.skip-label-name-validation-header-enabled` option to allow skipping label name validation on the HTTP write path based on `X-Mimir-SkipLabelNameValidation` header being `true` or not. #390
* [FEATURE] Query-frontend: Add `cortex_query_fetched_series_total` and `cortex_query_fetched_chunks_bytes_total` per-user counters to expose the number of series and bytes fetched as part of queries. These metrics can be enabled with the `-frontend.query-stats-enabled` flag (or its respective YAML config option `query_stats_enabled`). [#4343](https://github.com/cortexproject/cortex/pull/4343)
* [FEATURE] Query-frontend: Add `cortex_query_fetched_chunks_total` per-user counter to expose the number of chunks fetched as part of queries. This metric can be enabled with the `-query-frontend.query-stats-enabled` flag (or its respective YAML config option `query_stats_enabled`). #31
* [FEATURE] Query-frontend: Add query sharding for instant and range queries. You can enable querysharding by setting `-query-frontend.parallelize-shardable-queries` to `true`. The following additional config and exported metrics have been added. #79 #80 #100 #124 #140 #148 #150 #151 #153 #154 #155 #156 #157 #158 #159 #160 #163 #169 #172 #196 #205 #225 #226 #227 #228 #230 #235 #240 #239 #246 #244 #319 #330 #371 #385 #400 #458 #586 #630 #660 #707 #1542
  * New config options:
    * `-query-frontend.query-sharding-total-shards`: The amount of shards to use when doing parallelisation via query sharding.
    * `-query-frontend.query-sharding-max-sharded-queries`: The max number of sharded queries that can be run for a given received query. 0 to disable limit.
    * `-blocks-storage.bucket-store.series-hash-cache-max-size-bytes`: Max size - in bytes - of the in-memory series hash cache in the store-gateway.
    * `-blocks-storage.tsdb.series-hash-cache-max-size-bytes`: Max size - in bytes - of the in-memory series hash cache in the ingester.
  * New exported metrics:
    * `cortex_bucket_store_series_hash_cache_requests_total`
    * `cortex_bucket_store_series_hash_cache_hits_total`
    * `cortex_frontend_query_sharding_rewrites_succeeded_total`
    * `cortex_frontend_sharded_queries_per_query`
  * Renamed metrics:
    * `cortex_frontend_mapped_asts_total` to `cortex_frontend_query_sharding_rewrites_attempted_total`
  * Modified metrics:
    * added `sharded` label to `cortex_query_seconds_total`
  * When query sharding is enabled, the following querier config must be set on query-frontend too:
    * `-querier.max-concurrent`
    * `-querier.timeout`
    * `-querier.max-samples`
    * `-querier.at-modifier-enabled`
    * `-querier.default-evaluation-interval`
    * `-querier.active-query-tracker-dir`
    * `-querier.lookback-delta`
  * Sharding can be dynamically controlled per request using the `Sharding-Control: 64` header. (0 to disable)
  * Sharding can be dynamically controlled per tenant using the limit `query_sharding_total_shards`. (0 to disable)
  * Added `sharded_queries` count to the "query stats" log.
  * The number of shards is adjusted to be compatible with number of compactor shards that are used by a split-and-merge compactor. The querier can use this to avoid querying blocks that cannot have series in a given query shard.
* [FEATURE] Query-Frontend: Added `-query-frontend.cache-unaligned-requests` option to cache responses for requests that do not have step-aligned start and end times. This can improve speed of repeated queries, but can also pollute cache with results that are never reused. #432
* [FEATURE] Querier: Added label names cardinality endpoint `<prefix>/api/v1/cardinality/label_names` that is disabled by default. Can be enabled/disabled via the CLI flag `-querier.cardinality-analysis-enabled` or its respective YAML config option. Configurable on a per-tenant basis. #301 #377 #474
* [FEATURE] Querier: Added label values cardinality endpoint `<prefix>/api/v1/cardinality/label_values` that is disabled by default. Can be enabled/disabled via the CLI flag `-querier.cardinality-analysis-enabled` or its respective YAML config option, and configurable on a per-tenant basis. The maximum number of label names allowed to be queried in a single API call can be controlled via `-querier.label-values-max-cardinality-label-names-per-request`. #332 #395 #474
* [FEATURE] Querier: Added `-store.max-labels-query-length` to restrict the range of `/series`, label-names and label-values requests. #507
* [FEATURE] Ruler: Add new `-ruler.query-stats-enabled` which when enabled will report the `cortex_ruler_query_seconds_total` as a per-user metric that tracks the sum of the wall time of executing queries in the ruler in seconds. [#4317](https://github.com/cortexproject/cortex/pull/4317)
* [FEATURE] Ruler: Added federated rule groups. #533
  * Added `-ruler.tenant-federation.enabled` config flag.
  * Added support for `source_tenants` field on rule groups.
* [FEATURE] Store-gateway: Added `/store-gateway/tenants` and `/store-gateway/tenant/{tenant}/blocks` endpoints that provide functionality that was provided by `tools/listblocks`. #911 #973
* [FEATURE] Compactor: compactor now uses new algorithm that we call "split-and-merge". Previous compaction strategy was removed. With the `split-and-merge` compactor source blocks for a given tenant are grouped into `-compactor.split-groups` number of groups. Each group of blocks is then compacted separately, and is split into `-compactor.split-and-merge-shards` shards (configurable on a per-tenant basis). Compaction of each tenant shards can be horizontally scaled. Number of compactors that work on jobs for single tenant can be limited by using `-compactor.compactor-tenant-shard-size` parameter, or per-tenant `compactor_tenant_shard_size` override.  #275 #281 #282 #283 #288 #290 #303 #307 #317 #323 #324 #328 #353 #368 #479 #820
* [FEATURE] Compactor: Added `-compactor.max-compaction-time` to control how long can compaction for a single tenant take. If compactions for a tenant take longer, no new compactions are started in the same compaction cycle. Running compactions are not stopped however, and may take much longer. #523
* [FEATURE] Compactor: When compactor finds blocks with out-of-order chunks, it will mark them for no-compaction. Blocks marked for no-compaction are ignored in future compactions too. Added metric `cortex_compactor_blocks_marked_for_no_compaction_total` to track number of blocks marked for no-compaction. Added `CortexCompactorSkippedBlocksWithOutOfOrderChunks` alert based on new metric. Markers are only checked from `<tenant>/markers` location, but uploaded to the block directory too. #520 #535 #550
* [FEATURE] Compactor: multiple blocks are now downloaded and uploaded at once, which can shorten compaction process. #552
* [ENHANCEMENT] Exemplars are now emitted for all gRPC calls and many operations tracked by histograms. #180
* [ENHANCEMENT] New options `-server.http-listen-network` and `-server.grpc-listen-network` allow binding as 'tcp4' or 'tcp6'. #180
* [ENHANCEMENT] Query federation: improve performance in MergeQueryable by memoizing labels. #312
* [ENHANCEMENT] Add histogram metrics `cortex_distributor_sample_delay_seconds` and `cortex_ingester_tsdb_sample_out_of_order_delta_seconds` #488
* [ENHANCEMENT] Check internal directory access before starting up. #1217
* [ENHANCEMENT] Azure client: expose option to configure MSI URL and user-assigned identity. #584
* [ENHANCEMENT] Added a new metric `mimir_build_info` to coincide with `cortex_build_info`. The metric `cortex_build_info` has not been removed. #1022
* [ENHANCEMENT] Mimir runs a sanity check of storage config at startup and will fail to start if the sanity check doesn't pass. This is done to find potential config issues before starting up. #1180
* [ENHANCEMENT] Validate alertmanager and ruler storage configurations to ensure they don't use same bucket name and region values as those configured for the blocks storage. #1214
* [ENHANCEMENT] Ingester: added option `-ingester.readiness-check-ring-health` to disable the ring health check in the readiness endpoint. When disabled, the health checks are run against only the ingester itself instead of all ingesters in the ring. #48 #126
* [ENHANCEMENT] Ingester: reduce CPU and memory utilization if remote write requests contains a large amount of "out of bounds" samples. #413
* [ENHANCEMENT] Ingester: reduce CPU and memory utilization when querying chunks from ingesters. #430
* [ENHANCEMENT] Ingester: Expose ingester ring page on ingesters. #654
* [ENHANCEMENT] Distributor: added option `-distributor.excluded-zones` to exclude ingesters running in specific zones both on write and read path. #51
* [ENHANCEMENT] Distributor: add tags to tracing span for distributor push with user, cluster and replica. #210
* [ENHANCEMENT] Distributor: performance optimisations. #212 #217 #242
* [ENHANCEMENT] Distributor: reduce latency when HA-Tracking by doing KVStore updates in the background. #271
* [ENHANCEMENT] Distributor: make distributor inflight push requests count include background calls to ingester. #398
* [ENHANCEMENT] Distributor: silently drop exemplars more than 5 minutes older than samples in the same batch. #544
* [ENHANCEMENT] Distributor: reject exemplars with blank label names or values. The `cortex_discarded_exemplars_total` metric will use the `exemplar_labels_blank` reason in this case. #873
* [ENHANCEMENT] Query-frontend: added `cortex_query_frontend_workers_enqueued_requests_total` metric to track the number of requests enqueued in each query-scheduler. #384
* [ENHANCEMENT] Query-frontend: added `cortex_query_frontend_non_step_aligned_queries_total` to track the total number of range queries with start/end not aligned to step. #347 #357 #582
* [ENHANCEMENT] Query-scheduler: exported summary `cortex_query_scheduler_inflight_requests` tracking total number of inflight requests (both enqueued and processing) in percentile buckets. #675
* [ENHANCEMENT] Querier: can use the `LabelNames` call with matchers, if matchers are provided in the `/labels` API call, instead of using the more expensive `MetricsForLabelMatchers` call as before. #3 #1186
* [ENHANCEMENT] Querier / store-gateway: optimized regex matchers. #319 #334 #355
* [ENHANCEMENT] Querier: when fetching data for specific query-shard, we can ignore some blocks based on compactor-shard ID, since sharding of series by query sharding and compactor is the same. Added metrics: #438 #450
  * `cortex_querier_blocks_found_total`
  * `cortex_querier_blocks_queried_total`
  * `cortex_querier_blocks_with_compactor_shard_but_incompatible_query_shard_total`
* [ENHANCEMENT] Querier / ruler: reduce cpu usage, latency and peak memory consumption. #459 #463 #589
* [ENHANCEMENT] Querier: labels requests now obey `-querier.query-ingesters-within`, making them a little more efficient. #518
* [ENHANCEMENT] Querier: retry store-gateway in case of unexpected failure, instead of failing the query. #1003
* [ENHANCEMENT] Querier / ruler: reduce memory used by streaming queries, particularly in ruler. [#4341](https://github.com/cortexproject/cortex/pull/4341)
* [ENHANCEMENT] Ruler: Using shuffle sharding subring on GetRules API. [#4466](https://github.com/cortexproject/cortex/pull/4466)
* [ENHANCEMENT] Ruler: wait for ruler ring client to self-detect during startup. #990
* [ENHANCEMENT] Store-gateway: added `cortex_bucket_store_sent_chunk_size_bytes` metric, tracking the size of chunks sent from store-gateway to querier. #123
* [ENHANCEMENT] Store-gateway: reduced CPU and memory utilization due to exported metrics aggregation for instances with a large number of tenants. #123 #142
* [ENHANCEMENT] Store-gateway: added an in-memory LRU cache for chunks attributes. Can be enabled setting `-blocks-storage.bucket-store.chunks-cache.attributes-in-memory-max-items=X` where `X` is the max number of items to keep in the in-memory cache. The following new metrics are exposed: #279 #415 #437
  * `cortex_cache_memory_requests_total`
  * `cortex_cache_memory_hits_total`
  * `cortex_cache_memory_items_count`
* [ENHANCEMENT] Store-gateway: log index cache requests to tracing spans. #419
* [ENHANCEMENT] Store-gateway: store-gateway can now ignore blocks with minimum time within `-blocks-storage.bucket-store.ignore-blocks-within` duration. Useful when used together with `-querier.query-store-after`. #502
* [ENHANCEMENT] Store-gateway: label values with matchers now doesn't preload or list series, reducing latency and memory consumption. #534
* [ENHANCEMENT] Store-gateway: the results of `LabelNames()`, `LabelValues()` and `Series(skipChunks=true)` calls are now cached in the index cache. #590
* [ENHANCEMENT] Store-gateway: Added `-store-gateway.sharding-ring.unregister-on-shutdown` option that allows store-gateway to stay in the ring even after shutdown. Defaults to `true`, which is the same as current behaviour. #610 #614
* [ENHANCEMENT] Store-gateway: wait for ring tokens stability instead of ring stability to speed up startup and tests. #620
* [ENHANCEMENT] Compactor: add timeout for waiting on compactor to become ACTIVE in the ring. [#4262](https://github.com/cortexproject/cortex/pull/4262)
* [ENHANCEMENT] Compactor: skip already planned compaction jobs if the tenant doesn't belong to the compactor instance anymore. #303
* [ENHANCEMENT] Compactor: Blocks cleaner will ignore users that it no longer "owns" when sharding is enabled, and user ownership has changed since last scan. #325
* [ENHANCEMENT] Compactor: added `-compactor.compaction-jobs-order` support to configure which compaction jobs should run first for a given tenant (in case there are multiple ones). Supported values are: `smallest-range-oldest-blocks-first` (default), `newest-blocks-first`. #364
* [ENHANCEMENT] Compactor: delete blocks marked for deletion faster. #490
* [ENHANCEMENT] Compactor: expose low-level concurrency options for compactor: `-compactor.max-opening-blocks-concurrency`, `-compactor.max-closing-blocks-concurrency`, `-compactor.symbols-flushers-concurrency`. #569 #701
* [ENHANCEMENT] Compactor: expand compactor logs to include total compaction job time, total time for uploads and block counts. #549
* [ENHANCEMENT] Ring: allow experimental configuration of disabling of heartbeat timeouts by setting the relevant configuration value to zero. Applies to the following: [#4342](https://github.com/cortexproject/cortex/pull/4342)
  * `-distributor.ring.heartbeat-timeout`
  * `-ingester.ring.heartbeat-timeout`
  * `-ruler.ring.heartbeat-timeout`
  * `-alertmanager.sharding-ring.heartbeat-timeout`
  * `-compactor.ring.heartbeat-timeout`
  * `-store-gateway.sharding-ring.heartbeat-timeout`
* [ENHANCEMENT] Ring: allow heartbeats to be explicitly disabled by setting the interval to zero. This is considered experimental. This applies to the following configuration options: [#4344](https://github.com/cortexproject/cortex/pull/4344)
  * `-distributor.ring.heartbeat-period`
  * `-ingester.ring.heartbeat-period`
  * `-ruler.ring.heartbeat-period`
  * `-alertmanager.sharding-ring.heartbeat-period`
  * `-compactor.ring.heartbeat-period`
  * `-store-gateway.sharding-ring.heartbeat-period`
* [ENHANCEMENT] Memberlist: optimized receive path for processing ring state updates, to help reduce CPU utilization in large clusters. [#4345](https://github.com/cortexproject/cortex/pull/4345)
* [ENHANCEMENT] Memberlist: expose configuration of memberlist packet compression via `-memberlist.compression-enabled`. [#4346](https://github.com/cortexproject/cortex/pull/4346)
* [ENHANCEMENT] Memberlist: Add `-memberlist.advertise-addr` and `-memberlist.advertise-port` options for setting the address to advertise to other members of the cluster to enable NAT traversal. #260
* [ENHANCEMENT] Memberlist: reduce CPU utilization for rings with a large number of members. #537 #563 #634
* [ENHANCEMENT] Overrides exporter: include additional limits in the per-tenant override exporter. The following limits have been added to the `cortex_limit_overrides` metric: #21
  * `max_fetched_series_per_query`
  * `max_fetched_chunk_bytes_per_query`
  * `ruler_max_rules_per_rule_group`
  * `ruler_max_rule_groups_per_tenant`
* [ENHANCEMENT] Overrides exporter: add a metrics `cortex_limits_defaults` to expose the default values of limits. #173
* [ENHANCEMENT] Overrides exporter: Add `max_fetched_chunks_per_query` and `max_global_exemplars_per_user` limits to the default and per-tenant limits exported as metrics. #471 #515
* [ENHANCEMENT] Upgrade Go to 1.17.8. #1347 #1381
* [ENHANCEMENT] Upgrade Docker base images to `alpine:3.15.0`. #1348
* [BUGFIX] Azure storage: only create HTTP client once, to reduce memory utilization. #605
* [BUGFIX] Ingester: fixed ingester stuck on start up (LEAVING ring state) when `-ingester.ring.heartbeat-period=0` and `-ingester.unregister-on-shutdown=false`. [#4366](https://github.com/cortexproject/cortex/pull/4366)
* [BUGFIX] Ingester: prevent any reads or writes while the ingester is stopping. This will prevent accessing TSDB blocks once they have been already closed. [#4304](https://github.com/cortexproject/cortex/pull/4304)
* [BUGFIX] Ingester: TSDB now waits for pending readers before truncating Head block, fixing the `chunk not found` error and preventing wrong query results. #16
* [BUGFIX] Ingester: don't create TSDB or appender if no samples are sent by a tenant. #162
* [BUGFIX] Ingester: fix out-of-order chunks in TSDB head in-memory series after WAL replay in case some samples were appended to TSDB WAL before series. #530
* [BUGFIX] Distributor: when cleaning up obsolete elected replicas from KV store, HA tracker didn't update number of cluster per user correctly. [#4336](https://github.com/cortexproject/cortex/pull/4336)
* [BUGFIX] Distributor: fix bug in query-exemplar where some results would get dropped. #583
* [BUGFIX] Query-frontend: Fixes @ modifier functions (start/end) when splitting queries by time. #206
* [BUGFIX] Query-frontend: Ensure query_range requests handled by the query-frontend return JSON formatted errors. #360 #499
* [BUGFIX] Query-frontend: don't reuse cached results for queries that are not step-aligned. #424
* [BUGFIX] Query-frontend: fix API error messages that were mentioning Prometheus `--enable-feature=promql-negative-offset` and `--enable-feature=promql-at-modifier` flags. #688
* [BUGFIX] Query-frontend: worker's cancellation channels are now buffered to ensure that all request cancellations are properly handled. #741
* [BUGFIX] Querier: fixed `/api/v1/user_stats` endpoint. When zone-aware replication is enabled, `MaxUnavailableZones` param is used instead of `MaxErrors`, so setting `MaxErrors = 0` doesn't make the Querier wait for all Ingesters responses. #474
* [BUGFIX] Querier: Disable query scheduler SRV DNS lookup. #689
* [BUGFIX] Ruler: fixed counting of PromQL evaluation errors as user-errors when updating `cortex_ruler_queries_failed_total`. [#4335](https://github.com/cortexproject/cortex/pull/4335)
* [BUGFIX] Ruler: fix formatting of rule groups in `/ruler/rule_groups` endpoint. #655
* [BUGFIX] Ruler: do not log `unable to read rules directory` at startup if the directory hasn't been created yet. #1058
* [BUGFIX] Ruler: enable Prometheus-compatible endpoints regardless of `-ruler.enable-api`. The flag now only controls the configuration API. This is what the config flag description stated, but not what was happening. #1216
* [BUGFIX] Compactor: fixed panic while collecting Prometheus metrics. #28
* [BUGFIX] Compactor: compactor should now be able to correctly mark blocks for deletion and no-compaction, if such marking was previously interrupted. #1015
* [BUGFIX] Alertmanager: remove stale template files. #4495
* [BUGFIX] Alertmanager: don't replace user configurations with blank fallback configurations (when enabled), particularly during scaling up/down instances when sharding is enabled. #224
* [BUGFIX] Ring: multi KV runtime config changes are now propagated to all rings, not just ingester ring. #1047
* [BUGFIX] Memberlist: fixed corrupted packets when sending compound messages with more than 255 messages or messages bigger than 64KB. #551
* [BUGFIX] Overrides exporter: successfully startup even if runtime config is not set. #1056
* [BUGFIX] Fix internal modules to wait for other modules depending on them before stopping. #1472

### Mixin

_Changes since `grafana/cortex-jsonnet` `1.9.0`._

* [CHANGE] Removed chunks storage support from mixin. #641 #643 #645 #811 #812 #813
  * Removed `tsdb.libsonnet`: no need to import it anymore (its content is already automatically included when using Jsonnet)
  * Removed the following fields from `_config`:
    * `storage_engine` (defaults to `blocks`)
    * `chunk_index_backend`
    * `chunk_store_backend`
  * Removed schema config map
  * Removed the following dashboards:
    * "Cortex / Chunks"
    * "Cortex / WAL"
    * "Cortex / Blocks vs Chunks"
  * Removed the following alerts:
    * `CortexOldChunkInMemory`
    * `CortexCheckpointCreationFailed`
    * `CortexCheckpointDeletionFailed`
    * `CortexProvisioningMemcachedTooSmall`
    * `CortexWALCorruption`
    * `CortexTableSyncFailure`
    * `CortexTransferFailed`
  * Removed the following recording rules:
    * `cortex_chunk_store_index_lookups_per_query`
    * `cortex_chunk_store_series_pre_intersection_per_query`
    * `cortex_chunk_store_series_post_intersection_per_query`
    * `cortex_chunk_store_chunks_per_query`
    * `cortex_bigtable_request_duration_seconds`
    * `cortex_cassandra_request_duration_seconds`
    * `cortex_dynamo_request_duration_seconds`
    * `cortex_database_request_duration_seconds`
    * `cortex_gcs_request_duration_seconds`
* [CHANGE] Update grafana-builder dependency: use $__rate_interval in qpsPanel and latencyPanel. [#372](https://github.com/grafana/cortex-jsonnet/pull/372)
* [CHANGE] `namespace` template variable in dashboards now only selects namespaces for selected clusters. [#311](https://github.com/grafana/cortex-jsonnet/pull/311)
* [CHANGE] `CortexIngesterRestarts` alert severity changed from `critical` to `warning`. [#321](https://github.com/grafana/cortex-jsonnet/pull/321)
* [CHANGE] Dashboards: added overridable `job_labels` and `cluster_labels` to the configuration object as label lists to uniquely identify jobs and clusters in the metric names and group-by lists in dashboards. [#319](https://github.com/grafana/cortex-jsonnet/pull/319)
* [CHANGE] Dashboards: `alert_aggregation_labels` has been removed from the configuration and overriding this value has been deprecated. Instead the labels are now defined by the `cluster_labels` list, and should be overridden accordingly through that list. [#319](https://github.com/grafana/cortex-jsonnet/pull/319)
* [CHANGE] Renamed `CortexCompactorHasNotUploadedBlocksSinceStart` to `CortexCompactorHasNotUploadedBlocks`. [#334](https://github.com/grafana/cortex-jsonnet/pull/334)
* [CHANGE] Renamed `CortexCompactorRunFailed` to `CortexCompactorHasNotSuccessfullyRunCompaction`. [#334](https://github.com/grafana/cortex-jsonnet/pull/334)
* [CHANGE] Renamed `CortexInconsistentConfig` alert to `CortexInconsistentRuntimeConfig` and increased severity to `critical`. [#335](https://github.com/grafana/cortex-jsonnet/pull/335)
* [CHANGE] Increased `CortexBadRuntimeConfig` alert severity to `critical` and removed support for `cortex_overrides_last_reload_successful` metric (was removed in Cortex 1.3.0). [#335](https://github.com/grafana/cortex-jsonnet/pull/335)
* [CHANGE] Grafana 'min step' changed to 15s so dashboard show better detail. [#340](https://github.com/grafana/cortex-jsonnet/pull/340)
* [CHANGE] Replace `CortexRulerFailedEvaluations` with two new alerts: `CortexRulerTooManyFailedPushes` and `CortexRulerTooManyFailedQueries`. [#347](https://github.com/grafana/cortex-jsonnet/pull/347)
* [CHANGE] Removed `CortexCacheRequestErrors` alert. This alert was not working because the legacy Cortex cache client instrumentation doesn't track errors. [#346](https://github.com/grafana/cortex-jsonnet/pull/346)
* [CHANGE] Removed `CortexQuerierCapacityFull` alert. [#342](https://github.com/grafana/cortex-jsonnet/pull/342)
* [CHANGE] Changes blocks storage alerts to group metrics by the configured `cluster_labels` (supporting the deprecated `alert_aggregation_labels`). [#351](https://github.com/grafana/cortex-jsonnet/pull/351)
* [CHANGE] Increased `CortexIngesterReachingSeriesLimit` critical alert threshold from 80% to 85%. [#363](https://github.com/grafana/cortex-jsonnet/pull/363)
* [CHANGE] Changed default `job_names` for query-frontend, query-scheduler and querier to match custom deployments too. [#376](https://github.com/grafana/cortex-jsonnet/pull/376)
* [CHANGE] Split `cortex_api` recording rule group into three groups. This is a workaround for large clusters where this group can become slow to evaluate. [#401](https://github.com/grafana/cortex-jsonnet/pull/401)
* [CHANGE] Increased `CortexIngesterReachingSeriesLimit` warning threshold from 70% to 80% and critical threshold from 85% to 90%. [#404](https://github.com/grafana/cortex-jsonnet/pull/404)
* [CHANGE] Raised `CortexKVStoreFailure` alert severity from warning to critical. #493
* [CHANGE] Increase `CortexRolloutStuck` alert "for" duration from 15m to 30m. #493 #573
* [CHANGE] The Alertmanager and Ruler compiled dashboards (`alertmanager.json` and `ruler.json`) have been respectively renamed to `mimir-alertmanager.json` and `mimir-ruler.json`. #869
* [CHANGE] Removed `cortex_overrides_metric` from `_config`. #871
* [CHANGE] Renamed recording rule groups (`cortex_` prefix changed to `mimir_`). #871
* [CHANGE] Alerts name prefix has been changed from `Cortex` to `Mimir` (eg. alert `CortexIngesterUnhealthy` has been renamed to `MimirIngesterUnhealthy`). #879
* [CHANGE] Enabled resources dashboards by default. Can be disabled setting `resources_dashboards_enabled` config field to `false`. #920
* [FEATURE] Added `Cortex / Overrides` dashboard, displaying default limits and per-tenant overrides applied to Mimir. #673
* [FEATURE] Added `Mimir / Tenants` and `Mimir / Top tenants` dashboards, displaying user-based metrics. #776
* [FEATURE] Added querier autoscaling panels and alerts. #1006 #1016
* [FEATURE] Mimir / Top tenants dashboard now has tenants ranked by rule group size and evaluation time. #1338
* [ENHANCEMENT] cortex-mixin: Make `cluster_namespace_deployment:kube_pod_container_resource_requests_{cpu_cores,memory_bytes}:sum` backwards compatible with `kube-state-metrics` v2.0.0. [#317](https://github.com/grafana/cortex-jsonnet/pull/317)
* [ENHANCEMENT] Cortex-mixin: Include `cortex-gw-internal` naming variation in default `gateway` job names. [#328](https://github.com/grafana/cortex-jsonnet/pull/328)
* [ENHANCEMENT] Ruler dashboard: added object storage metrics. [#354](https://github.com/grafana/cortex-jsonnet/pull/354)
* [ENHANCEMENT] Alertmanager dashboard: added object storage metrics. [#354](https://github.com/grafana/cortex-jsonnet/pull/354)
* [ENHANCEMENT] Added documentation text panels and descriptions to reads and writes dashboards. [#324](https://github.com/grafana/cortex-jsonnet/pull/324)
* [ENHANCEMENT] Dashboards: defined container functions for common resources panels: containerDiskWritesPanel, containerDiskReadsPanel, containerDiskSpaceUtilization. [#331](https://github.com/grafana/cortex-jsonnet/pull/331)
* [ENHANCEMENT] cortex-mixin: Added `alert_excluded_routes` config to exclude specific routes from alerts. [#338](https://github.com/grafana/cortex-jsonnet/pull/338)
* [ENHANCEMENT] Added `CortexMemcachedRequestErrors` alert. [#346](https://github.com/grafana/cortex-jsonnet/pull/346)
* [ENHANCEMENT] Ruler dashboard: added "Per route p99 latency" panel in the "Configuration API" row. [#353](https://github.com/grafana/cortex-jsonnet/pull/353)
* [ENHANCEMENT] Increased the `for` duration of the `CortexIngesterReachingSeriesLimit` warning alert to 3h. [#362](https://github.com/grafana/cortex-jsonnet/pull/362)
* [ENHANCEMENT] Added a new tier (`medium_small_user`) so we have another tier between 100K and 1Mil active series. [#364](https://github.com/grafana/cortex-jsonnet/pull/364)
* [ENHANCEMENT] Extend Alertmanager dashboard: [#313](https://github.com/grafana/cortex-jsonnet/pull/313)
  * "Tenants" stat panel - shows number of discovered tenant configurations.
  * "Replication" row - information about the replication of tenants/alerts/silences over instances.
  * "Tenant Configuration Sync" row - information about the configuration sync procedure.
  * "Sharding Initial State Sync" row - information about the initial state sync procedure when sharding is enabled.
  * "Sharding Runtime State Sync" row - information about various state operations which occur when sharding is enabled (replication, fetch, marge, persist).
* [ENHANCEMENT] Update gsutil command for `not healthy index found` playbook [#370](https://github.com/grafana/cortex-jsonnet/pull/370)
* [ENHANCEMENT] Added Alertmanager alerts and playbooks covering configuration syncs and sharding operation: [#377 [#378](https://github.com/grafana/cortex-jsonnet/pull/378)
  * `CortexAlertmanagerSyncConfigsFailing`
  * `CortexAlertmanagerRingCheckFailing`
  * `CortexAlertmanagerPartialStateMergeFailing`
  * `CortexAlertmanagerReplicationFailing`
  * `CortexAlertmanagerPersistStateFailing`
  * `CortexAlertmanagerInitialSyncFailed`
* [ENHANCEMENT] Add recording rules to improve responsiveness of Alertmanager dashboard. [#387](https://github.com/grafana/cortex-jsonnet/pull/387)
* [ENHANCEMENT] Add `CortexRolloutStuck` alert. [#405](https://github.com/grafana/cortex-jsonnet/pull/405)
* [ENHANCEMENT] Added `CortexKVStoreFailure` alert. [#406](https://github.com/grafana/cortex-jsonnet/pull/406)
* [ENHANCEMENT] Use configured `ruler` jobname for ruler dashboard panels. [#409](https://github.com/grafana/cortex-jsonnet/pull/409)
* [ENHANCEMENT] Add ability to override `datasource` for generated dashboards. [#407](https://github.com/grafana/cortex-jsonnet/pull/407)
* [ENHANCEMENT] Use alertmanager jobname for alertmanager dashboard panels [#411](https://github.com/grafana/cortex-jsonnet/pull/411)
* [ENHANCEMENT] Added `CortexDistributorReachingInflightPushRequestLimit` alert. [#408](https://github.com/grafana/cortex-jsonnet/pull/408)
* [ENHANCEMENT] Added `CortexReachingTCPConnectionsLimit` alert. #403
* [ENHANCEMENT] Added "Cortex / Writes Networking" and "Cortex / Reads Networking" dashboards. #405
* [ENHANCEMENT] Improved "Queue length" panel in "Cortex / Queries" dashboard. #408
* [ENHANCEMENT] Add `CortexDistributorReachingInflightPushRequestLimit` alert and playbook. #401
* [ENHANCEMENT] Added "Recover accidentally deleted blocks (Google Cloud specific)" playbook. #475
* [ENHANCEMENT] Added support to multi-zone store-gateway deployments. #608 #615
* [ENHANCEMENT] Show supplementary alertmanager services in the Rollout Progress dashboard. #738 #855
* [ENHANCEMENT] Added `mimir` to default job names. This makes dashboards and alerts working when Mimir is installed in single-binary mode and the deployment is named `mimir`. #921
* [ENHANCEMENT] Introduced a new alert for the Alertmanager: `MimirAlertmanagerAllocatingTooMuchMemory`. It has two severities based on the memory usage against limits, a `warning` level at 80% and a `critical` level at 90%. #1206
* [ENHANCEMENT] Faster memcached cache requests. #2720
* [BUGFIX] Fixed `CortexIngesterHasNotShippedBlocks` alert false positive in case an ingester instance had ingested samples in the past, then no traffic was received for a long period and then it started receiving samples again. [#308](https://github.com/grafana/cortex-jsonnet/pull/308)
* [BUGFIX] Fixed `CortexInconsistentRuntimeConfig` metric. [#335](https://github.com/grafana/cortex-jsonnet/pull/335)
* [BUGFIX] Fixed scaling dashboard to correctly work when a Cortex service deployment spans across multiple zones (a zone is expected to have the `zone-[a-z]` suffix). [#365](https://github.com/grafana/cortex-jsonnet/pull/365)
* [BUGFIX] Fixed rollout progress dashboard to correctly work when a Cortex service deployment spans across multiple zones (a zone is expected to have the `zone-[a-z]` suffix). [#366](https://github.com/grafana/cortex-jsonnet/pull/366)
* [BUGFIX] Fixed rollout progress dashboard to include query-scheduler too. [#376](https://github.com/grafana/cortex-jsonnet/pull/376)
* [BUGFIX] Upstream recording rule `node_namespace_pod_container:container_cpu_usage_seconds_total:sum_irate` renamed. [#379](https://github.com/grafana/cortex-jsonnet/pull/379)
* [BUGFIX] Fixed writes/reads/alertmanager resources dashboards to use `$._config.job_names.gateway`. [#403](https://github.com/grafana/cortex-jsonnet/pull/403)
* [BUGFIX] Span the annotation.message in alerts as YAML multiline strings. [#412](https://github.com/grafana/cortex-jsonnet/pull/412)
* [BUGFIX] Fixed "Instant queries / sec" in "Cortex / Reads" dashboard. #445
* [BUGFIX] Fixed and added missing KV store panels in Writes, Reads, Ruler and Compactor dashboards. #448
* [BUGFIX] Fixed Alertmanager dashboard when alertmanager is running as part of single binary. #1064
* [BUGFIX] Fixed Ruler dashboard when ruler is running as part of single binary. #1260
* [BUGFIX] Query-frontend: fixed bad querier status code mapping with query-sharding enabled. #1227

### Jsonnet

_Changes since `grafana/cortex-jsonnet` `1.9.0`._

* [CHANGE] Removed chunks storage support. #639
  * Removed the following fields from `_config`:
    * `storage_engine` (defaults to `blocks`)
    * `querier_second_storage_engine` (not supported anymore)
    * `table_manager_enabled`, `table_prefix`
    * `memcached_index_writes_enabled` and `memcached_index_writes_max_item_size_mb`
    * `storeMemcachedChunksConfig`
    * `storeConfig`
    * `max_chunk_idle`
    * `schema` (the schema configmap is still added for backward compatibility reasons)
    * `bigtable_instance` and `bigtable_project`
    * `client_configs`
    * `enabledBackends`
    * `storage_backend`
    * `cassandra_addresses`
    * `s3_bucket_name`
    * `ingester_deployment_without_wal` (was only used by chunks storage)
    * `ingester` (was only used to configure chunks storage WAL)
  * Removed the following CLI flags from `ingester_args`:
    * `ingester.max-chunk-age`
    * `ingester.max-stale-chunk-idle`
    * `ingester.max-transfer-retries`
    * `ingester.retain-period`
* [CHANGE] Changed `overrides-exporter.libsonnet` from being based on cortex-tools to Mimir `overrides-exporter` target. #646
* [CHANGE] Store gateway: set `-blocks-storage.bucket-store.index-cache.memcached.max-get-multi-concurrency`,
  `-blocks-storage.bucket-store.chunks-cache.memcached.max-get-multi-concurrency`,
  `-blocks-storage.bucket-store.metadata-cache.memcached.max-get-multi-concurrency`,
  `-blocks-storage.bucket-store.index-cache.memcached.max-idle-connections`,
  `-blocks-storage.bucket-store.chunks-cache.memcached.max-idle-connections`,
  `-blocks-storage.bucket-store.metadata-cache.memcached.max-idle-connections` to 100 [#414](https://github.com/grafana/cortex-jsonnet/pull/414)
* [CHANGE] Alertmanager: mounted overrides configmap to alertmanager too. [#315](https://github.com/grafana/cortex-jsonnet/pull/315)
* [CHANGE] Memcached: upgraded memcached from `1.5.17` to `1.6.9`. [#316](https://github.com/grafana/cortex-jsonnet/pull/316)
* [CHANGE] Store-gateway: increased memory request and limit respectively from 6GB / 6GB to 12GB / 18GB. [#322](https://github.com/grafana/cortex-jsonnet/pull/322)
* [CHANGE] Store-gateway: increased `-blocks-storage.bucket-store.max-chunk-pool-bytes` from 2GB (default) to 12GB. [#322](https://github.com/grafana/cortex-jsonnet/pull/322)
* [CHANGE] Ingester/Ruler: set `-server.grpc-max-send-msg-size-bytes` and `-server.grpc-max-send-msg-size-bytes` to sensible default values (10MB). [#326](https://github.com/grafana/cortex-jsonnet/pull/326)
* [CHANGE] Decreased `-server.grpc-max-concurrent-streams` from 100k to 10k. [#369](https://github.com/grafana/cortex-jsonnet/pull/369)
* [CHANGE] Decreased blocks storage ingesters graceful termination period from 80m to 20m. [#369](https://github.com/grafana/cortex-jsonnet/pull/369)
* [CHANGE] Increase the rules per group and rule groups limits on different tiers. [#396](https://github.com/grafana/cortex-jsonnet/pull/396)
* [CHANGE] Removed `max_samples_per_query` limit, since it only works with chunks and only when using `-distributor.shard-by-all-labels=false`. [#397](https://github.com/grafana/cortex-jsonnet/pull/397)
* [CHANGE] Removed chunks storage query sharding config support. The following config options have been removed: [#398](https://github.com/grafana/cortex-jsonnet/pull/398)
  * `_config` > `queryFrontend` > `shard_factor`
  * `_config` > `queryFrontend` > `sharded_queries_enabled`
  * `_config` > `queryFrontend` > `query_split_factor`
* [CHANGE] Rename ruler_s3_bucket_name and ruler_gcs_bucket_name to ruler_storage_bucket_name: [#415](https://github.com/grafana/cortex-jsonnet/pull/415)
* [CHANGE] Fine-tuned rolling update policy for distributor, querier, query-frontend, query-scheduler. [#420](https://github.com/grafana/cortex-jsonnet/pull/420)
* [CHANGE] Increased memcached metadata/chunks/index-queries max connections from 4k to 16k. [#420](https://github.com/grafana/cortex-jsonnet/pull/420)
* [CHANGE] Disabled step alignment in query-frontend to be compliant with PromQL. [#420](https://github.com/grafana/cortex-jsonnet/pull/420)
* [CHANGE] Do not limit compactor CPU and request a number of cores equal to the configured concurrency. [#420](https://github.com/grafana/cortex-jsonnet/pull/420)
* [CHANGE] Configured split-and-merge compactor. #853
  * The following CLI flags are set on compactor:
    * `-compactor.split-and-merge-shards=0`
    * `-compactor.compactor-tenant-shard-size=1`
    * `-compactor.split-groups=1`
    * `-compactor.max-opening-blocks-concurrency=4`
    * `-compactor.max-closing-blocks-concurrency=2`
    * `-compactor.symbols-flushers-concurrency=4`
  * The following per-tenant overrides have been set on `super_user` and `mega_user` classes:
    ```
    compactor_split_and_merge_shards: 2,
    compactor_tenant_shard_size: 2,
    compactor_split_groups: 2,
    ```
* [CHANGE] The entrypoint file to include has been renamed from `cortex.libsonnet` to `mimir.libsonnet`. #897
* [CHANGE] The default image config field has been renamed from `cortex` to `mimir`. #896
   ```
   {
     _images+:: {
       mimir: '...',
     },
   }
   ```
* [CHANGE] Removed `cortex_` prefix from config fields. #898
  * The following config fields have been renamed:
    * `cortex_bucket_index_enabled` renamed to `bucket_index_enabled`
    * `cortex_compactor_cleanup_interval` renamed to `compactor_cleanup_interval`
    * `cortex_compactor_data_disk_class` renamed to `compactor_data_disk_class`
    * `cortex_compactor_data_disk_size` renamed to `compactor_data_disk_size`
    * `cortex_compactor_max_concurrency` renamed to `compactor_max_concurrency`
    * `cortex_distributor_allow_multiple_replicas_on_same_node` renamed to `distributor_allow_multiple_replicas_on_same_node`
    * `cortex_ingester_data_disk_class` renamed to `ingester_data_disk_class`
    * `cortex_ingester_data_disk_size` renamed to `ingester_data_disk_size`
    * `cortex_querier_allow_multiple_replicas_on_same_node` renamed to `querier_allow_multiple_replicas_on_same_node`
    * `cortex_query_frontend_allow_multiple_replicas_on_same_node` renamed to `query_frontend_allow_multiple_replicas_on_same_node`
    * `cortex_query_sharding_enabled` renamed to `query_sharding_enabled`
    * `cortex_query_sharding_msg_size_factor` renamed to `query_sharding_msg_size_factor`
    * `cortex_ruler_allow_multiple_replicas_on_same_node` renamed to `ruler_allow_multiple_replicas_on_same_node`
    * `cortex_store_gateway_data_disk_class` renamed to `store_gateway_data_disk_class`
    * `cortex_store_gateway_data_disk_size` renamed to `store_gateway_data_disk_size`
* [CHANGE] The overrides configmap default mountpoint has changed from `/etc/cortex` to `/etc/mimir`. It can be customized via the `overrides_configmap_mountpoint` config field. #899
* [CHANGE] Enabled in the querier the features to query label names with matchers, PromQL at modifier and query long-term storage for labels. #905
* [CHANGE] Reduced TSDB blocks retention on ingesters disk from 96h to 24h. #905
* [CHANGE] Enabled closing of idle TSDB in ingesters. #905
* [CHANGE] Disabled TSDB isolation in ingesters for better performances. #905
* [CHANGE] Changed log level of querier, query-frontend, query-scheduler and alertmanager from `debug` to `info`. #905
* [CHANGE] Enabled attributes in-memory cache in store-gateway. #905
* [CHANGE] Configured store-gateway to not load blocks containing samples more recent than 10h (because such samples are queried from ingesters). #905
* [CHANGE] Dynamically compute `-compactor.deletion-delay` based on other settings, in order to reduce the deletion delay as much as possible and lower the number of live blocks in the storage. #907
* [CHANGE] The config field `distributorConfig` has been renamed to `ingesterRingClientConfig`. Config field `ringClient` has been removed in favor of `ingesterRingClientConfig`. #997 #1057
* [CHANGE] Gossip.libsonnet has been fixed to modify all ring configurations, not only the ingester ring config. Furthermore it now supports migration via multi KV store. #1057 #1099
* [CHANGE] Changed the default of `bucket_index_enabled` to `true`. #924
* [CHANGE] Remove the support for the test-exporter. #1133
* [CHANGE] Removed `$.distributor_deployment_labels`, `$.ingester_deployment_labels` and `$.querier_deployment_labels` fields, that were used by gossip.libsonnet to inject additional label. Now the label is injected directly into pods of statefulsets and deployments. #1297
* [CHANGE] Disabled `-ingester.readiness-check-ring-health`. #1352
* [CHANGE] Changed Alertmanager CPU request from `100m` to `2` cores, and memory request from `1Gi` to `10Gi`. Set Alertmanager memory limit to `15Gi`. #1206
* [CHANGE] gossip.libsonnet has been renamed to memberlist.libsonnet, and is now imported by default. Use of memberlist for ring is enabled by setting `_config.memberlist_ring_enabled` to true. #1526
* [FEATURE] Added query sharding support. It can be enabled setting `cortex_query_sharding_enabled: true` in the `_config` object. #653
* [FEATURE] Added shuffle-sharding support. It can be enabled and configured using the following config: #902
   ```
   _config+:: {
     shuffle_sharding:: {
       ingester_write_path_enabled: true,
       ingester_read_path_enabled: true,
       querier_enabled: true,
       ruler_enabled: true,
       store_gateway_enabled: true,
     },
   }
   ```
* [FEATURE] Added multi-zone ingesters and store-gateways support. #1352 #1552
* [ENHANCEMENT] Add overrides config to compactor. This allows setting retention configs per user. [#386](https://github.com/grafana/cortex-jsonnet/pull/386)
* [ENHANCEMENT] Added 256MB memory ballast to querier. [#369](https://github.com/grafana/cortex-jsonnet/pull/369)
* [ENHANCEMENT] Update `etcd-operator` to latest version (see https://github.com/grafana/jsonnet-libs/pull/480). [#263](https://github.com/grafana/cortex-jsonnet/pull/263)
* [ENHANCEMENT] Add support for Azure storage in Alertmanager configuration. [#381](https://github.com/grafana/cortex-jsonnet/pull/381)
* [ENHANCEMENT] Add support for running Alertmanager in sharding mode. [#394](https://github.com/grafana/cortex-jsonnet/pull/394)
* [ENHANCEMENT] Allow to customize PromQL engine settings via `queryEngineConfig`. [#399](https://github.com/grafana/cortex-jsonnet/pull/399)
* [ENHANCEMENT] Define Azure object storage ruler args. [#416](https://github.com/grafana/cortex-jsonnet/pull/416)
* [ENHANCEMENT] Added the following config options to allow to schedule multiple replicas of the same service on the same node: [#418](https://github.com/grafana/cortex-jsonnet/pull/418)
  * `cortex_distributor_allow_multiple_replicas_on_same_node`
  * `cortex_ruler_allow_multiple_replicas_on_same_node`
  * `cortex_querier_allow_multiple_replicas_on_same_node`
  * `cortex_query_frontend_allow_multiple_replicas_on_same_node`
* [BUGFIX] Alertmanager: fixed `--alertmanager.cluster.peers` CLI flag passed to alertmanager when HA is enabled. [#329](https://github.com/grafana/cortex-jsonnet/pull/329)
* [BUGFIX] Fixed `-distributor.extend-writes` setting on ruler when `unregister_ingesters_on_shutdown` is disabled. [#369](https://github.com/grafana/cortex-jsonnet/pull/369)
* [BUGFIX] Treat `compactor_blocks_retention_period` type as string rather than int.[#395](https://github.com/grafana/cortex-jsonnet/pull/395)
* [BUGFIX] Pass `-ruler-storage.s3.endpoint` to ruler when using S3. [#421](https://github.com/grafana/cortex-jsonnet/pull/421)
* [BUGFIX] Remove service selector on label `gossip_ring_member` from other services than `gossip-ring`. [#1008](https://github.com/grafana/mimir/pull/1008)
* [BUGFIX] Rename `-ingester.readiness-check-ring-health` to `-ingester.ring.readiness-check-ring-health`, to reflect current name of flag. #1460

### Mimirtool

_Changes since cortextool `0.10.7`._

* [CHANGE] The following environment variables have been renamed: #883
  * `CORTEX_ADDRESS` to `MIMIR_ADDRESS`
  * `CORTEX_API_USER` to `MIMIR_API_USER`
  * `CORTEX_API_KEY` to `MIMIR_API_KEY`
  * `CORTEX_TENANT_ID` to `MIMIR_TENANT_ID`
  * `CORTEX_TLS_CA_PATH` to `MIMIR_TLS_CA_PATH`
  * `CORTEX_TLS_CERT_PATH` to `MIMIR_TLS_CERT_PATH`
  * `CORTEX_TLS_KEY_PATH` to `MIMIR_TLS_KEY_PATH`
* [CHANGE] Change `cortex` backend to `mimir`. #883
* [CHANGE] Do not publish `mimirtool` binary for 386 windows architecture. #1263
* [CHANGE] `analyse` command has been renamed to `analyze`. #1318
* [FEATURE] Support Arm64 on Darwin for all binaries (benchtool etc). https://github.com/grafana/cortex-tools/pull/215
* [ENHANCEMENT] Correctly support federated rules. #823
* [BUGFIX] Fix `cortextool rules` legends displaying wrong symbols for updates and deletions. https://github.com/grafana/cortex-tools/pull/226

### Query-tee

_Changes since Cortex `1.10.0`._

* [ENHANCEMENT] Added `/api/v1/query_exemplars` API endpoint support (no results comparison). #168
* [ENHANCEMENT] Add a flag (`--proxy.compare-use-relative-error`) in the query-tee to compare floating point values using relative error. #208
* [ENHANCEMENT] Add a flag (`--proxy.compare-skip-recent-samples`) in the query-tee to skip comparing recent samples. By default samples not older than 1 minute are skipped. #234
* [BUGFIX] Fixes a panic in the query-tee when comparing result. #207
* [BUGFIX] Ensure POST requests are handled correctly #286

### Blocksconvert

_Changes since Cortex `1.10.0`._

* [CHANGE] Blocksconvert tool was removed from Mimir. #637

### Metaconvert

_Changes since Cortex `1.10.0`._

* [CHANGE] `thanosconvert` tool has been renamed to `metaconvert`. `-config.file` option has been removed, while it now requires `-tenant` option to work on single tenant only. It now also preserves labels recognized by Mimir. #1120

### Test-exporter

_Changes since Cortex `1.10.0`._

* [CHANGE] Removed the test-exporter tool. #1133

### Tools

_Changes since Cortex `1.10.0`._

* [CHANGE] Removed `query-audit`. You can use `query-tee` to compare query results and performances of two Grafana Mimir backends. #1380

## [Cortex 1.10.0 CHANGELOG](https://github.com/grafana/mimir/blob/a13959db5d38ff65c2b7ef52c56331d2f4dbc00c/CHANGELOG.md#cortex-1100--2021-08-03)<|MERGE_RESOLUTION|>--- conflicted
+++ resolved
@@ -23,9 +23,7 @@
 * [ENHANCEMENT] Query-frontend / Querier: increase internal backoff period used to retry connections to query-frontend / query-scheduler. #3011
 * [ENHANCEMENT] Querier: do not log "error processing requests from scheduler" when the query-scheduler is shutting down. #3012
 * [ENHANCEMENT] Query-frontend: query sharding process is now time-bounded and it is cancelled if the request is aborted. #3028
-<<<<<<< HEAD
 * [ENHANCEMENT] Query-frontend: improved Prometheus reponse JSON encoding performance. #2450 
-=======
 * [ENHANCEMENT] TLS: added configuration parameters to configure the client's TLS cipher suites and minimum version. The following new CLI flags have been added: #3070
   * `-alertmanager.alertmanager-client.tls-cipher-suites`
   * `-alertmanager.alertmanager-client.tls-min-version`
@@ -67,7 +65,6 @@
   * `-store-gateway.sharding-ring.etcd.tls-min-version`
 * [ENHANCEMENT] Store-gateway: Add `-blocks-storage.bucket-store.max-concurrent-reject-over-limit` option to allow requests that exceed the max number of inflight object storage requests to be rejected. #2999
 * [ENHANCEMENT] Query-frontend: allow setting a separate limit on the total (before splitting/sharding) query length of range queries with the new experimental `-query-frontend.max-total-query-length` flag, which defaults to `-store.max-query-length` if unset or set to 0. #3058
->>>>>>> 941392e1
 * [BUGFIX] Querier: Fix 400 response while handling streaming remote read. #2963
 * [BUGFIX] Fix a bug causing query-frontend, query-scheduler, and querier not failing if one of their internal components fail. #2978
 * [BUGFIX] Querier: re-balance the querier worker connections when a query-frontend or query-scheduler is terminated. #3005
