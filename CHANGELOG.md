--- conflicted
+++ resolved
@@ -33,11 +33,8 @@
   * `cortex_alertmanager_silences_maintenance_errors_total`
 * [ENHANCEMENT] Add native histogram support for `cortex_request_duration_seconds` metric family. #4987
 * [ENHANCEMENT] Ruler: do not list rule groups in the object storage for disabled tenants. #5004
-<<<<<<< HEAD
+* [ENHANCEMENT] Query-frontend and querier: add HTTP API endpoint `<prometheus-http-prefix>/api/v1/format_query` to format a PromQL query. #4373
 * [ENHANCEMENT] Add `-enable-go-runtime-metrics` flag to expose all go runtime metrics as Prometheus metrics. #5009
-=======
-* [ENHANCEMENT] Query-frontend and querier: add HTTP API endpoint `<prometheus-http-prefix>/api/v1/format_query` to format a PromQL query. #4373
->>>>>>> 154abe81
 * [BUGFIX] Metadata API: Mimir will now return an empty object when no metadata is available, matching Prometheus. #4782
 * [BUGFIX] Store-gateway: add collision detection on expanded postings and individual postings cache keys. #4770
 * [BUGFIX] Ruler: Support the `type=alert|record` query parameter for the API endpoint `<prometheus-http-prefix>/api/v1/rules`. #4302
