# Changelog

## Grafana Mimir - main / unreleased

### Grafana Mimir

* [CHANGE] Distributor: if forwarding rules are used to forward samples, exemplars are now removed from the request #2725
* [CHANGE] Ingester: experimental `-blocks-storage.tsdb.new-chunk-disk-mapper` has been removed, new chunk disk mapper is now always used, and is no longer marked experimental. Default value of `-blocks-storage.tsdb.head-chunks-write-queue-size` has changed to 1000000, this enables async chunk queue by default, which leads to improved latency on the write path when new chunks are created in ingesters. #2762
* [CHANGE] Ingester: removed deprecated `-blocks-storage.tsdb.isolation-enabled` option. TSDB-level isolation is now always disabled in Mimir. #2782
* [CHANGE] Compactor: `-compactor.partial-block-deletion-delay` must either be set to 0 (to disable partial blocks deletion) or a value higher than `4h`. #2787
* [CHANGE] Query-frontend: CLI flag `-query-frontend.align-querier-with-step` has been deprecated. Please use `-query-frontend.align-queries-with-step` instead. #2840
* [CHANGE] Distributor: change the default value of `-distributor.remote-timeout` to `2s` from `20s` and `-distributor.forwarding.request-timeout` to `2s` from `10s` to improve distributor resource usage when ingesters crash. #2728
* [CHANGE] Ingester: changed default setting for `-ingester.ring.readiness-check-ring-health` from `true` to `false`. #2953
* [FEATURE] Introduced an anonymous usage statistics tracking (enabled by default), to help Mimir maintainers make better decisions to support the open source community. The tracking system anonymously collects non-sensitive, non-personally identifiable information about the running Mimir cluster. #2643 #2662 #2685 #2732 #2733 #2735 #2939 #2940
* [FEATURE] Introduced an experimental deployment mode called read-write and running a fully featured Mimir cluster with three components: write, read and backend. The read-write deployment mode is a trade-off between the monolithic mode (only one component, no isolation) and the microservices mode (many components, high isolation). #2754 #2838
* [ENHANCEMENT] Distributor: Add `cortex_distributor_query_ingester_chunks_deduped_total` and `cortex_distributor_query_ingester_chunks_total` metrics for determining how effective ingester chunk deduplication at query time is. #2713
* [ENHANCEMENT] Upgrade Docker base images to `alpine:3.16.2`. #2729
* [ENHANCEMENT] Ruler: Add `<prometheus-http-prefix>/api/v1/status/buildinfo` endpoint. #2724
* [ENHANCEMENT] Querier: Ensure all queries pulled from query-frontend or query-scheduler are immediately executed. The maximum workers concurrency in each querier is configured by `-querier.max-concurrent`. #2598
* [ENHANCEMENT] Distributor: Add `cortex_distributor_received_requests_total` and `cortex_distributor_requests_in_total` metrics to provide visiblity into appropriate per-tenant request limits. #2770
* [ENHANCEMENT] Distributor: Add single forwarding remote-write endpoint for a tenant (`forwarding_endpoint`), instead of using per-rule endpoints. This takes precendence over per-rule endpoints. #2801
* [ENHANCEMENT] Added `err-mimir-distributor-max-write-message-size` to the errors catalog. #2470
* [ENHANCEMENT] Add sanity check at startup to ensure the configured filesystem directories don't overlap for different components. #2828
* [ENHANCEMENT] Go: updated to go 1.19.1. #2637
* [ENHANCEMENT] Runtime config: don't unmarshal runtime configuration files if they haven't changed. This can save a bit of CPU and memory on every component using runtime config. #2954
* [ENHANCEMENT] Query-frontend: Add `cortex_frontend_query_result_cache_skipped_total` and `cortex_frontend_query_result_cache_attempted_total` metrics to track the reason why query results are not cached. #2855
* [ENHANCEMENT] Distributor: pool more connections per host when forwarding request. Mark requests as idempotent so they can be retried under some conditions. #2968
* [ENHANCEMENT] Distributor: failure to send request to forwarding target now also increments `cortex_distributor_forward_errors_total`, with `status_code="failed"`. #2968
* [BUGFIX] Ruler: fix not restoring alerts' state at startup. #2648
* [BUGFIX] Ingester: Fix disk filling up after restarting ingesters with out-of-order support disabled while it was enabled before. #2799
* [BUGFIX] Memberlist: retry joining memberlist cluster on startup when no nodes are resolved. #2837
* [BUGFIX] Query-frontend: fix incorrect mapping of http status codes 413 to 500 when request is too large. #2819
* [BUGFIX] Ruler: fix panic when `ruler.external_url` is explicitly set to an empty string (`""`) in YAML. #2915
* [BUGFIX] Fix sanity check done on configured filesystem directories when running Alertmanager in microservices mode. #2947
* [BUGFIX] Querier: Fix 400 response while handling streaming remote read. #2963

### Mixin

* [CHANGE] Dashboards: remove the "Cache - Latency (old)" panel from the "Mimir / Queries" dashboard. #2796
* [CHANGE] Alerts: MimirQuerierAutoscalerNotActive is now critical and fires after 1h instead of 15m. #2958
* [FEATURE] Dashboards: added support to experimental read-write deployment mode. #2780
* [ENHANCEMENT] Dashboards: Updated the "Writes" and "Rollout progress" dashboards to account for samples ingested via the new OTLP ingestion endpoint. #2919 #2938
* [ENHANCEMENT] Dashboards: added support to query-tee in front of ruler-query-frontend in the "Remote ruler reads" dashboard. #2761
* [ENHANCEMENT] Dashboards: Introduce support for baremetal deployment, setting `deployment_type: 'baremetal'` in the mixin `_config`. #2657
* [ENHANCEMENT] Dashboards: use timeseries panel to show exemplars. #2800
* [ENHANCEMENT] Dashboards: Include per-tenant request rate in "Tenants" dashboard. #2874
<<<<<<< HEAD
* [ENHANCEMENT] Dashboards: Make queries used to find job, cluster and namespace for dropdown menus configurable. #2893
=======
* [ENHANCEMENT] Dashboards: Include inflight object store requests in "Reads" dashboard. #2914
>>>>>>> cd2b9048
* [BUGFIX] Dashboards: stop setting 'interval' in dashboards; it should be set on your datasource. #2802

### Jsonnet

* [ENHANCEMENT] Upgrade memcached image tag to `memcached:1.6.16-alpine`. #2740
* [ENHANCEMENT] Added `$._config.configmaps` and `$._config.runtime_config_files` to make it easy to add new configmaps or runtime config file to all components. #2748
* [ENHANCEMENT] Querier autoscaling is now slower on scale downs: scale down 10% every 1m instead of 100%. #2962

### Mimirtool

* [BUGFIX] Version checking no longer prompts for updating when already on latest version. #2723

### Query-tee

* [CHANGE] Renamed CLI flag `-server.service-port` to `-server.http-service-port`. #2683
* [CHANGE] Renamed metric `cortex_querytee_request_duration_seconds` to `cortex_querytee_backend_request_duration_seconds`. Metric `cortex_querytee_request_duration_seconds` is now reported without label `backend`. #2683
* [ENHANCEMENT] Added HTTP over gRPC support to `query-tee` to allow testing gRPC requests to Mimir instances. #2683

### Mimir Continuous Test

* [ENHANCEMENT] Added basic authentication and bearer token support for when Mimir is behind a gateway authenticating the calls. #2717

### Documentation


## 2.3.0-rc.0

### Grafana Mimir

* [CHANGE] Ingester: Added user label to ingester metric `cortex_ingester_tsdb_out_of_order_samples_appended_total`. On multitenant clusters this helps us find the rate of appended out-of-order samples for a specific tenant. #2493
* [CHANGE] Compactor: delete source and output blocks from local disk on compaction failed, to reduce likelihood that subsequent compactions fail because of no space left on disk. #2261
* [CHANGE] Ruler: Remove unused CLI flags `-ruler.search-pending-for` and `-ruler.flush-period` (and their respective YAML config options). #2288
* [CHANGE] Successful gRPC requests are no longer logged (only affects internal API calls). #2309
* [CHANGE] Add new `-*.consul.cas-retry-delay` flags. They have a default value of `1s`, while previously there was no delay between retries. #2309
* [CHANGE] Store-gateway: Remove the experimental ability to run requests in a dedicated OS thread pool and associated CLI flag `-store-gateway.thread-pool-size`. #2423
* [CHANGE] Memberlist: disabled TCP-based ping fallback, because Mimir already uses a custom transport based on TCP. #2456
* [CHANGE] Change default value for `-distributor.ha-tracker.max-clusters` to `100` to provide a DoS protection. #2465
* [CHANGE] Experimental block upload API exposed by compactor has changed: Previous `/api/v1/upload/block/{block}` endpoint for starting block upload is now `/api/v1/upload/block/{block}/start`, and previous endpoint `/api/v1/upload/block/{block}?uploadComplete=true` for finishing block upload is now `/api/v1/upload/block/{block}/finish`. New API endpoint has been added: `/api/v1/upload/block/{block}/check`. #2486 #2548
* [CHANGE] Compactor: changed `-compactor.max-compaction-time` default from `0s` (disabled) to `1h`. When compacting blocks for a tenant, the compactor will move to compact blocks of another tenant or re-plan blocks to compact at least every 1h. #2514
* [CHANGE] Distributor: removed previously deprecated `extend_writes` (see #1856) YAML key and `-distributor.extend-writes` CLI flag from the distributor config. #2551
* [CHANGE] Ingester: removed previously deprecated `active_series_custom_trackers` (see #1188) YAML key from the ingester config. #2552
* [CHANGE] The tenant ID `__mimir_cluster` is reserved by Mimir and not allowed to store metrics. #2643
* [CHANGE] Purger: removed the purger component and moved its API endpoints `/purger/delete_tenant` and `/purger/delete_tenant_status` to the compactor at `/compactor/delete_tenant` and `/compactor/delete_tenant_status`. The new endpoints on the compactor are stable. #2644
* [CHANGE] Memberlist: Change the leave timeout duration (`-memberlist.leave-timeout duration`) from 5s to 20s and connection timeout (`-memberlist.packet-dial-timeout`) from 5s to 2s. This makes leave timeout 10x the connection timeout, so that we can communicate the leave to at least 1 node, if the first 9 we try to contact times out. #2669
* [CHANGE] Alertmanager: return status code `412 Precondition Failed` and log info message when alertmanager isn't configured for a tenant. #2635
* [CHANGE] Distributor: if forwarding rules are used to forward samples, exemplars are now removed from the request. #2710
* [CHANGE] Limits: change the default value of `max_global_series_per_metric` limit to `0` (disabled). Setting this limit by default does not provide much benefit because series are sharded by all labels. #2714
* [FEATURE] Compactor: Adds the ability to delete partial blocks after a configurable delay. This option can be configured per tenant. #2285
  - `-compactor.partial-block-deletion-delay`, as a duration string, allows you to set the delay since a partial block has been modified before marking it for deletion. A value of `0`, the default, disables this feature.
  - The metric `cortex_compactor_blocks_marked_for_deletion_total` has a new value for the `reason` label `reason="partial"`, when a block deletion marker is triggered by the partial block deletion delay.
* [FEATURE] Querier: enabled support for queries with negative offsets, which are not cached in the query results cache. #2429
* [FEATURE] EXPERIMENTAL: OpenTelemetry Metrics ingestion path on `/otlp/v1/metrics`. #695 #2436 #2461
* [FEATURE] Querier: Added support for tenant federation to metric metadata endpoint. #2467
* [FEATURE] Query-frontend: introduced experimental support to split instant queries by time. The instant query splitting can be enabled setting `-query-frontend.split-instant-queries-by-interval`. #2469 #2564 #2565 #2570 #2571 #2572 #2573 #2574 #2575 #2576 #2581 #2582 #2601 #2632 #2633 #2634 #2641 #2642 #2766
* [ENHANCEMENT] Distributor: Decreased distributor tests execution time. #2562
* [ENHANCEMENT] Alertmanager: Allow the HTTP `proxy_url` configuration option in the receiver's configuration. #2317
* [ENHANCEMENT] ring: optimize shuffle-shard computation when lookback is used, and all instances have registered timestamp within the lookback window. In that case we can immediately return origial ring, because we would select all instances anyway. #2309
* [ENHANCEMENT] Memberlist: added experimental memberlist cluster label support via `-memberlist.cluster-label` and `-memberlist.cluster-label-verification-disabled` CLI flags (and their respective YAML config options). #2354
* [ENHANCEMENT] Object storage can now be configured for all components using the `common` YAML config option key (or `-common.storage.*` CLI flags). #2330 #2347
* [ENHANCEMENT] Go: updated to go 1.18.4. #2400
* [ENHANCEMENT] Store-gateway, listblocks: list of blocks now includes stats from `meta.json` file: number of series, samples and chunks. #2425
* [ENHANCEMENT] Added more buckets to `cortex_ingester_client_request_duration_seconds` histogram metric, to correctly track requests taking longer than 1s (up until 16s). #2445
* [ENHANCEMENT] Azure client: Improve memory usage for large object storage downloads. #2408
* [ENHANCEMENT] Distributor: Add `-distributor.instance-limits.max-inflight-push-requests-bytes`. This limit protects the distributor against multiple large requests that together may cause an OOM, but are only a few, so do not trigger the `max-inflight-push-requests` limit. #2413
* [ENHANCEMENT] Distributor: Drop exemplars in distributor for tenants where exemplars are disabled. #2504
* [ENHANCEMENT] Runtime Config: Allow operator to specify multiple comma-separated yaml files in `-runtime-config.file` that will be merged in left to right order. #2583
* [ENHANCEMENT] Query sharding: shard binary operations only if it doesn't lead to non-shardable vector selectors in one of the operands. #2696
* [ENHANCEMENT] Add packaging for both debian based deb file and redhat based rpm file using FPM. #1803
* [BUGFIX] TSDB: Fixed a bug on the experimental out-of-order implementation that led to wrong query results. #2701
* [BUGFIX] Compactor: log the actual error on compaction failed. #2261
* [BUGFIX] Alertmanager: restore state from storage even when running a single replica. #2293
* [BUGFIX] Ruler: do not block "List Prometheus rules" API endpoint while syncing rules. #2289
* [BUGFIX] Ruler: return proper `*status.Status` error when running in remote operational mode. #2417
* [BUGFIX] Alertmanager: ensure the configured `-alertmanager.web.external-url` is either a path starting with `/`, or a full URL including the scheme and hostname. #2381 #2542
* [BUGFIX] Memberlist: fix problem with loss of some packets, typically ring updates when instances were removed from the ring during shutdown. #2418
* [BUGFIX] Ingester: fix misfiring `MimirIngesterHasUnshippedBlocks` and stale `cortex_ingester_oldest_unshipped_block_timestamp_seconds` when some block uploads fail. #2435
* [BUGFIX] Query-frontend: fix incorrect mapping of http status codes 429 to 500 when request queue is full. #2447
* [BUGFIX] Memberlist: Fix problem with ring being empty right after startup. Memberlist KV store now tries to "fast-join" the cluster to avoid serving empty KV store. #2505
* [BUGFIX] Compactor: Fix bug when using `-compactor.partial-block-deletion-delay`: compactor didn't correctly check for modification time of all block files. #2559
* [BUGFIX] Query-frontend: fix wrong query sharding results for queries with boolean result like `1 < bool 0`. #2558
* [BUGFIX] Fixed error messages related to per-instance limits incorrectly reporting they can be set on a per-tenant basis. #2610
* [BUGFIX] Perform HA-deduplication before forwarding samples according to forwarding rules in the distributor. #2603 #2709
* [BUGFIX] Fix reporting of tracing spans from PromQL engine. #2707
* [BUGFIX] Apply relabel and drop_label rules before forwarding rules in the distributor. #2703
* [BUGFIX] Distributor: Register `cortex_discarded_requests_total` metric, which previously was not registered and therefore not exported. #2712

### Mixin

* [CHANGE] Dashboards: "Slow Queries" dashboard no longer works with versions older than Grafana 9.0. #2223
* [CHANGE] Alerts: use RSS memory instead of working set memory in the `MimirAllocatingTooMuchMemory` alert for ingesters. #2480
* [ENHANCEMENT] Dashboards: added missed rule evaluations to the "Evaluations per second" panel in the "Mimir / Ruler" dashboard. #2314
* [ENHANCEMENT] Dashboards: add k8s resource requests to CPU and memory panels. #2346
* [ENHANCEMENT] Dashboards: add RSS memory utilization panel for ingesters, store-gateways and compactors. #2479
* [ENHANCEMENT] Dashboards: allow to configure graph tooltip. #2647
* [ENHANCEMENT] Alerts: MimirFrontendQueriesStuck and MimirSchedulerQueriesStuck alerts are more reliable now as they consider all the intermediate samples in the minute prior to the evaluation. #2630
* [ENHANCEMENT] Alerts: added `RolloutOperatorNotReconciling` alert, firing if the optional rollout-operator is not successfully reconciling. #2700
* [BUGFIX] Dashboards: fixed unit of latency panels in the "Mimir / Ruler" dashboard. #2312
* [BUGFIX] Dashboards: fixed "Intervals per query" panel in the "Mimir / Queries" dashboard. #2308
* [BUGFIX] Dashboards: Make "Slow Queries" dashboard works with Grafana 9.0. #2223
* [BUGFIX] Dashboards: add missing API routes to Ruler dashboard. #2412

### Jsonnet

* [CHANGE] query-scheduler is enabled by default. We advise to deploy the query-scheduler to improve the scalability of the query-frontend. #2431
* [CHANGE] Replaced anti-affinity rules with pod topology spread constraints for distributor, query-frontend, querier and ruler. #2517
  - The following configuration options have been removed:
    - `distributor_allow_multiple_replicas_on_same_node`
    - `query_frontend_allow_multiple_replicas_on_same_node`
    - `querier_allow_multiple_replicas_on_same_node`
    - `ruler_allow_multiple_replicas_on_same_node`
  - The following configuration options have been added:
    - `distributor_topology_spread_max_skew`
    - `query_frontend_topology_spread_max_skew`
    - `querier_topology_spread_max_skew`
    - `ruler_topology_spread_max_skew`
* [CHANGE] Change `max_global_series_per_metric` to 0 in all plans, and as a default value. #2669
* [FEATURE] Memberlist: added support for experimental memberlist cluster label, through the jsonnet configuration options `memberlist_cluster_label` and `memberlist_cluster_label_verification_disabled`. #2349
* [FEATURE] Added ruler-querier autoscaling support. It requires [KEDA](https://keda.sh) installed in the Kubernetes cluster. Ruler-querier autoscaler can be enabled and configure through the following options in the jsonnet config: #2545
  * `autoscaling_ruler_querier_enabled`: `true` to enable autoscaling.
  * `autoscaling_ruler_querier_min_replicas`: minimum number of ruler-querier replicas.
  * `autoscaling_ruler_querier_max_replicas`: maximum number of ruler-querier replicas.
  * `autoscaling_prometheus_url`: Prometheus base URL from which to scrape Mimir metrics (e.g. `http://prometheus.default:9090/prometheus`).
* [ENHANCEMENT] Memberlist now uses DNS service-discovery by default. #2549

### Mimirtool

* [ENHANCEMENT] Added `mimirtool backfill` command to upload Prometheus blocks using API available in the compactor. #1822
* [ENHANCEMENT] mimirtool bucket-validation: Verify existing objects can be overwritten by subsequent uploads. #2491
* [ENHANCEMENT] mimirtool config convert: Now supports migrating to the current version of Mimir. #2629
* [BUGFIX] mimirtool analyze: Fix dashboard JSON unmarshalling errors by using custom parsing. #2386

### Mimir Continuous Test

### Documentation

* [ENHANCEMENT] Referenced `mimirtool` commands in the HTTP API documentation. #2516
* [ENHANCEMENT] Improved DNS service discovery documentation. #2513

### Tools

* [ENHANCEMENT] `markblocks` now processes multiple blocks concurrently. #2677

## 2.2.0

### Grafana Mimir

* [CHANGE] Increased default configuration for `-server.grpc-max-recv-msg-size-bytes` and `-server.grpc-max-send-msg-size-bytes` from 4MB to 100MB. #1884
* [CHANGE] Default values have changed for the following settings. This improves query performance for recent data (within 12h) by only reading from ingesters: #1909 #1921
    - `-blocks-storage.bucket-store.ignore-blocks-within` now defaults to `10h` (previously `0`)
    - `-querier.query-store-after` now defaults to `12h` (previously `0`)
* [CHANGE] Alertmanager: removed support for migrating local files from Cortex 1.8 or earlier. Related to original Cortex PR https://github.com/cortexproject/cortex/pull/3910. #2253
* [CHANGE] The following settings are now classified as advanced because the defaults should work for most users and tuning them requires in-depth knowledge of how the read path works: #1929
    - `-querier.query-ingesters-within`
    - `-querier.query-store-after`
* [CHANGE] Config flag category overrides can be set dynamically at runtime. #1934
* [CHANGE] Ingester: deprecated `-ingester.ring.join-after`. Mimir now behaves as this setting is always set to 0s. This configuration option will be removed in Mimir 2.4.0. #1965
* [CHANGE] Blocks uploaded by ingester no longer contain `__org_id__` label. Compactor now ignores this label and will compact blocks with and without this label together. `mimirconvert` tool will remove the label from blocks as "unknown" label. #1972
* [CHANGE] Querier: deprecated `-querier.shuffle-sharding-ingesters-lookback-period`, instead adding `-querier.shuffle-sharding-ingesters-enabled` to enable or disable shuffle sharding on the read path. The value of `-querier.query-ingesters-within` is now used internally for shuffle sharding lookback. #2110
* [CHANGE] Memberlist: `-memberlist.abort-if-join-fails` now defaults to false. Previously it defaulted to true. #2168
* [CHANGE] Ruler: `/api/v1/rules*` and `/prometheus/rules*` configuration endpoints are removed. Use `/prometheus/config/v1/rules*`. #2182
* [CHANGE] Ingester: `-ingester.exemplars-update-period` has been renamed to `-ingester.tsdb-config-update-period`. You can use it to update multiple, per-tenant TSDB configurations. #2187
* [FEATURE] Ingester: (Experimental) Add the ability to ingest out-of-order samples up to an allowed limit. If you enable this feature, it requires additional memory and disk space. This feature also enables a write-behind log, which might lead to longer ingester-start replays. When this feature is disabled, there is no overhead on memory, disk space, or startup times. #2187
  * `-ingester.out-of-order-time-window`, as duration string, allows you to set how back in time a sample can be. The default is `0s`, where `s` is seconds.
  * `cortex_ingester_tsdb_out_of_order_samples_appended_total` metric tracks the total number of out-of-order samples ingested by the ingester.
  * `cortex_discarded_samples_total` has a new label `reason="sample-too-old"`, when the `-ingester.out-of-order-time-window` flag is greater than zero. The label tracks the number of samples that were discarded for being too old; they were out of order, but beyond the time window allowed. The labels `reason="sample-out-of-order"` and `reason="sample-out-of-bounds"` are not used when out-of-order ingestion is enabled.
* [ENHANCEMENT] Distributor: Added limit to prevent tenants from sending excessive number of requests: #1843
  * The following CLI flags (and their respective YAML config options) have been added:
    * `-distributor.request-rate-limit`
    * `-distributor.request-burst-limit`
  * The following metric is exposed to tell how many requests have been rejected:
    * `cortex_discarded_requests_total`
* [ENHANCEMENT] Store-gateway: Add the experimental ability to run requests in a dedicated OS thread pool. This feature can be configured using `-store-gateway.thread-pool-size` and is disabled by default. Replaces the ability to run index header operations in a dedicated thread pool. #1660 #1812
* [ENHANCEMENT] Improved error messages to make them easier to understand; each now have a unique, global identifier that you can use to look up in the runbooks for more information. #1907 #1919 #1888 #1939 #1984 #2009 #2056 #2066 #2104 #2150 #2234
* [ENHANCEMENT] Memberlist KV: incoming messages are now processed on per-key goroutine. This may reduce loss of "maintanance" packets in busy memberlist installations, but use more CPU. New `memberlist_client_received_broadcasts_dropped_total` counter tracks number of dropped per-key messages. #1912
* [ENHANCEMENT] Blocks Storage, Alertmanager, Ruler: add support a prefix to the bucket store (`*_storage.storage_prefix`). This enables using the same bucket for the three components. #1686 #1951
* [ENHANCEMENT] Upgrade Docker base images to `alpine:3.16.0`. #2028
* [ENHANCEMENT] Store-gateway: Add experimental configuration option for the store-gateway to attempt to pre-populate the file system cache when memory-mapping index-header files. Enabled with `-blocks-storage.bucket-store.index-header.map-populate-enabled=true`. Note this flag only has an effect when running on Linux. #2019 #2054
* [ENHANCEMENT] Chunk Mapper: reduce memory usage of async chunk mapper. #2043
* [ENHANCEMENT] Ingester: reduce sleep time when reading WAL. #2098
* [ENHANCEMENT] Compactor: Run sanity check on blocks storage configuration at startup. #2144
* [ENHANCEMENT] Compactor: Add HTTP API for uploading TSDB blocks. Enabled with `-compactor.block-upload-enabled`. #1694 #2126
* [ENHANCEMENT] Ingester: Enable querying overlapping blocks by default. #2187
* [ENHANCEMENT] Distributor: Auto-forget unhealthy distributors after ten failed ring heartbeats. #2154
* [ENHANCEMENT] Distributor: Add new metric `cortex_distributor_forward_errors_total` for error codes resulting from forwarding requests. #2077
* [ENHANCEMENT] `/ready` endpoint now returns and logs detailed services information. #2055
* [ENHANCEMENT] Memcached client: Reduce number of connections required to fetch cached keys from memcached. #1920
* [ENHANCEMENT] Improved error message returned when `-querier.query-store-after` validation fails. #1914
* [BUGFIX] Fix regexp parsing panic for regexp label matchers with start/end quantifiers. #1883
* [BUGFIX] Ingester: fixed deceiving error log "failed to update cached shipped blocks after shipper initialisation", occurring for each new tenant in the ingester. #1893
* [BUGFIX] Ring: fix bug where instances may appear unhealthy in the hash ring web UI even though they are not. #1933
* [BUGFIX] API: gzip is now enforced when identity encoding is explicitly rejected. #1864
* [BUGFIX] Fix panic at startup when Mimir is running in monolithic mode and query sharding is enabled. #2036
* [BUGFIX] Ruler: report `cortex_ruler_queries_failed_total` metric for any remote query error except 4xx when remote operational mode is enabled. #2053 #2143
* [BUGFIX] Ingester: fix slow rollout when using `-ingester.ring.unregister-on-shutdown=false` with long `-ingester.ring.heartbeat-period`. #2085
* [BUGFIX] Ruler: add timeout for remote rule evaluation queries to prevent rule group evaluations getting stuck indefinitely. The duration is configurable with `-querier.timeout` (default `2m`). #2090 #2222
* [BUGFIX] Limits: Active series custom tracker configuration has been named back from `active_series_custom_trackers_config` to `active_series_custom_trackers`. For backwards compatibility both version is going to be supported for until Mimir v2.4. When both fields are specified, `active_series_custom_trackers_config` takes precedence over `active_series_custom_trackers`. #2101
* [BUGFIX] Ingester: fixed the order of labels applied when incrementing the `cortex_discarded_metadata_total` metric. #2096
* [BUGFIX] Ingester: fixed bug where retrieving metadata for a metric with multiple metadata entries would return multiple copies of a single metadata entry rather than all available entries. #2096
* [BUGFIX] Distributor: canceled requests are no longer accounted as internal errors. #2157
* [BUGFIX] Memberlist: Fix typo in memberlist admin UI. #2202
* [BUGFIX] Ruler: fixed typo in error message when ruler failed to decode a rule group. #2151
* [BUGFIX] Active series custom tracker configuration is now displayed properly on `/runtime_config` page. #2065
* [BUGFIX] Query-frontend: `vector` and `time` functions were sharded, which made expressions like `vector(1) > 0 and vector(1)` fail. #2355

### Mixin

* [CHANGE] Split `mimir_queries` rules group into `mimir_queries` and `mimir_ingester_queries` to keep number of rules per group within the default per-tenant limit. #1885
* [CHANGE] Dashboards: Expose full image tag in "Mimir / Rollout progress" dashboard's "Pod per version panel." #1932
* [CHANGE] Dashboards: Disabled gateway panels by default, because most users don't have a gateway exposing the metrics expected by Mimir dashboards. You can re-enable it setting `gateway_enabled: true` in the mixin config and recompiling the mixin running `make build-mixin`. #1955
* [CHANGE] Alerts: adapt `MimirFrontendQueriesStuck` and `MimirSchedulerQueriesStuck` to consider ruler query path components. #1949
* [CHANGE] Alerts: Change `MimirRulerTooManyFailedQueries` severity to `critical`. #2165
* [ENHANCEMENT] Dashboards: Add config option `datasource_regex` to customise the regular expression used to select valid datasources for Mimir dashboards. #1802
* [ENHANCEMENT] Dashboards: Added "Mimir / Remote ruler reads" and "Mimir / Remote ruler reads resources" dashboards. #1911 #1937
* [ENHANCEMENT] Dashboards: Make networking panels work for pods created by the mimir-distributed helm chart. #1927
* [ENHANCEMENT] Alerts: Add `MimirStoreGatewayNoSyncedTenants` alert that fires when there is a store-gateway owning no tenants. #1882
* [ENHANCEMENT] Rules: Make `recording_rules_range_interval` configurable for cases where Mimir metrics are scraped less often that every 30 seconds. #2118
* [ENHANCEMENT] Added minimum Grafana version to mixin dashboards. #1943
* [BUGFIX] Fix `container_memory_usage_bytes:sum` recording rule. #1865
* [BUGFIX] Fix `MimirGossipMembersMismatch` alerts if Mimir alertmanager is activated. #1870
* [BUGFIX] Fix `MimirRulerMissedEvaluations` to show % of missed alerts as a value between 0 and 100 instead of 0 and 1. #1895
* [BUGFIX] Fix `MimirCompactorHasNotUploadedBlocks` alert false positive when Mimir is deployed in monolithic mode. #1902
* [BUGFIX] Fix `MimirGossipMembersMismatch` to make it less sensitive during rollouts and fire one alert per installation, not per job. #1926
* [BUGFIX] Do not trigger `MimirAllocatingTooMuchMemory` alerts if no container limits are supplied. #1905
* [BUGFIX] Dashboards: Remove empty "Chunks per query" panel from `Mimir / Queries` dashboard. #1928
* [BUGFIX] Dashboards: Use Grafana's `$__rate_interval` for rate queries in dashboards to support scrape intervals of >15s. #2011
* [BUGFIX] Alerts: Make each version of `MimirCompactorHasNotUploadedBlocks` distinct to avoid rule evaluation failures due to duplicate series being generated. #2197
* [BUGFIX] Fix `MimirGossipMembersMismatch` alert when using remote ruler evaluation. #2159

### Jsonnet

* [CHANGE] Remove use of `-querier.query-store-after`, `-querier.shuffle-sharding-ingesters-lookback-period`, `-blocks-storage.bucket-store.ignore-blocks-within`, and `-blocks-storage.tsdb.close-idle-tsdb-timeout` CLI flags since the values now match defaults. #1915 #1921
* [CHANGE] Change default value for `-blocks-storage.bucket-store.chunks-cache.memcached.timeout` to `450ms` to increase use of cached data. #2035
* [CHANGE] The `memberlist_ring_enabled` configuration now applies to Alertmanager. #2102 #2103 #2107
* [CHANGE] Default value for `memberlist_ring_enabled` is now true. It means that all hash rings use Memberlist as default KV store instead of Consul (previous default). #2161
* [CHANGE] Configure `-ingester.max-global-metadata-per-user` to correspond to 20% of the configured max number of series per tenant. #2250
* [CHANGE] Configure `-ingester.max-global-metadata-per-metric` to be 10. #2250
* [CHANGE] Change `_config.multi_zone_ingester_max_unavailable` to 25. #2251
* [FEATURE] Added querier autoscaling support. It requires [KEDA](https://keda.sh) installed in the Kubernetes cluster and query-scheduler enabled in the Mimir cluster. Querier autoscaler can be enabled and configure through the following options in the jsonnet config: #2013 #2023
  * `autoscaling_querier_enabled`: `true` to enable autoscaling.
  * `autoscaling_querier_min_replicas`: minimum number of querier replicas.
  * `autoscaling_querier_max_replicas`: maximum number of querier replicas.
  * `autoscaling_prometheus_url`: Prometheus base URL from which to scrape Mimir metrics (e.g. `http://prometheus.default:9090/prometheus`).
* [FEATURE] Jsonnet: Add support for ruler remote evaluation mode (`ruler_remote_evaluation_enabled`), which deploys and uses a dedicated query path for rule evaluation. This enables the benefits of the query-frontend for rule evaluation, such as query sharding. #2073
* [ENHANCEMENT] Added `compactor` service, that can be used to route requests directly to compactor (e.g. admin UI). #2063
* [ENHANCEMENT] Added a `consul_enabled` configuration option to provide the ability to disable consul. It is automatically set to false when `memberlist_ring_enabled` is true and `multikv_migration_enabled` (used for migration from Consul to memberlist) is not set. #2093 #2152
* [BUGFIX] Querier: Fix disabling shuffle sharding on the read path whilst keeping it enabled on write path. #2164

### Mimirtool

* [CHANGE] mimirtool rules: `--use-legacy-routes` now toggles between using `/prometheus/config/v1/rules` (default) and `/api/v1/rules` (legacy) endpoints. #2182
* [FEATURE] Added bearer token support for when Mimir is behind a gateway authenticating by bearer token. #2146
* [BUGFIX] mimirtool analyze: Fix dashboard JSON unmarshalling errors (#1840). #1973
* [BUGFIX] Make mimirtool build for Windows work again. #2273

### Mimir Continuous Test

* [ENHANCEMENT] Added the `-tests.smoke-test` flag to run the `mimir-continuous-test` suite once and immediately exit. #2047 #2094

### Documentation

* [ENHANCEMENT] Published Grafana Mimir runbooks as part of documentation. #1970
* [ENHANCEMENT] Improved ruler's "remote operational mode" documentation. #1906
* [ENHANCEMENT] Recommend fast disks for ingesters and store-gateways in production tips. #1903
* [ENHANCEMENT] Explain the runtime override of active series matchers. #1868
* [ENHANCEMENT] Clarify "Set rule group" API specification. #1869
* [ENHANCEMENT] Published Mimir jsonnet documentation. #2024
* [ENHANCEMENT] Documented required scrape interval for using alerting and recording rules from Mimir jsonnet. #2147
* [ENHANCEMENT] Runbooks: Mention memberlist as possible source of problems for various alerts. #2158
* [ENHANCEMENT] Added step-by-step article about migrating from Consul to Memberlist KV store using jsonnet without downtime. #2166
* [ENHANCEMENT] Documented `/memberlist` admin page. #2166
* [ENHANCEMENT] Documented how to configure Grafana Mimir's ruler with Jsonnet. #2127
* [ENHANCEMENT] Documented how to configure queriers’ autoscaling with Jsonnet. #2128
* [ENHANCEMENT] Updated mixin building instructions in "Installing Grafana Mimir dashboards and alerts" article. #2015 #2163
* [ENHANCEMENT] Fix location of "Monitoring Grafana Mimir" article in the documentation hierarchy. #2130
* [ENHANCEMENT] Runbook for `MimirRequestLatency` was expanded with more practical advice. #1967
* [BUGFIX] Fixed ruler configuration used in the getting started guide. #2052
* [BUGFIX] Fixed Mimir Alertmanager datasource in Grafana used by "Play with Grafana Mimir" tutorial. #2115
* [BUGFIX] Fixed typos in "Scaling out Grafana Mimir" article. #2170
* [BUGFIX] Added missing ring endpoint exposed by Ingesters. #1918

## 2.1.0

### Grafana Mimir

* [CHANGE] Compactor: No longer upload debug meta files to object storage. #1257
* [CHANGE] Default values have changed for the following settings: #1547
    - `-alertmanager.alertmanager-client.grpc-max-recv-msg-size` now defaults to 100 MiB (previously was not configurable and set to 16 MiB)
    - `-alertmanager.alertmanager-client.grpc-max-send-msg-size` now defaults to 100 MiB (previously was not configurable and set to 4 MiB)
    - `-alertmanager.max-recv-msg-size` now defaults to 100 MiB (previously was 16 MiB)
* [CHANGE] Ingester: Add `user` label to metrics `cortex_ingester_ingested_samples_total` and `cortex_ingester_ingested_samples_failures_total`. #1533
* [CHANGE] Ingester: Changed `-blocks-storage.tsdb.isolation-enabled` default from `true` to `false`. The config option has also been deprecated and will be removed in 2 minor version. #1655
* [CHANGE] Query-frontend: results cache keys are now versioned, this will cause cache to be re-filled when rolling out this version. #1631
* [CHANGE] Store-gateway: enabled attributes in-memory cache by default. New default configuration is `-blocks-storage.bucket-store.chunks-cache.attributes-in-memory-max-items=50000`. #1727
* [CHANGE] Compactor: Removed the metric `cortex_compactor_garbage_collected_blocks_total` since it duplicates `cortex_compactor_blocks_marked_for_deletion_total`. #1728
* [CHANGE] All: Logs that used the`org_id` label now use `user` label. #1634 #1758
* [CHANGE] Alertmanager: the following metrics are not exported for a given `user` and `integration` when the metric value is zero: #1783
  * `cortex_alertmanager_notifications_total`
  * `cortex_alertmanager_notifications_failed_total`
  * `cortex_alertmanager_notification_requests_total`
  * `cortex_alertmanager_notification_requests_failed_total`
  * `cortex_alertmanager_notification_rate_limited_total`
* [CHANGE] Removed the following metrics exposed by the Mimir hash rings: #1791
  * `cortex_member_ring_tokens_owned`
  * `cortex_member_ring_tokens_to_own`
  * `cortex_ring_tokens_owned`
  * `cortex_ring_member_ownership_percent`
* [CHANGE] Querier / Ruler: removed the following metrics tracking number of query requests send to each ingester. You can use `cortex_request_duration_seconds_count{route=~"/cortex.Ingester/(QueryStream|QueryExemplars)"}` instead. #1797
  * `cortex_distributor_ingester_queries_total`
  * `cortex_distributor_ingester_query_failures_total`
* [CHANGE] Distributor: removed the following metrics tracking the number of requests from a distributor to ingesters: #1799
  * `cortex_distributor_ingester_appends_total`
  * `cortex_distributor_ingester_append_failures_total`
* [CHANGE] Distributor / Ruler: deprecated `-distributor.extend-writes`. Now Mimir always behaves as if this setting was set to `false`, which we expect to be safe for every Mimir cluster setup. #1856
* [FEATURE] Querier: Added support for [streaming remote read](https://prometheus.io/blog/2019/10/10/remote-read-meets-streaming/). Should be noted that benefits of chunking the response are partial here, since in a typical `query-frontend` setup responses will be buffered until they've been completed. #1735
* [FEATURE] Ruler: Allow setting `evaluation_delay` for each rule group via rules group configuration file. #1474
* [FEATURE] Ruler: Added support for expression remote evaluation. #1536 #1818
  * The following CLI flags (and their respective YAML config options) have been added:
    * `-ruler.query-frontend.address`
    * `-ruler.query-frontend.grpc-client-config.grpc-max-recv-msg-size`
    * `-ruler.query-frontend.grpc-client-config.grpc-max-send-msg-size`
    * `-ruler.query-frontend.grpc-client-config.grpc-compression`
    * `-ruler.query-frontend.grpc-client-config.grpc-client-rate-limit`
    * `-ruler.query-frontend.grpc-client-config.grpc-client-rate-limit-burst`
    * `-ruler.query-frontend.grpc-client-config.backoff-on-ratelimits`
    * `-ruler.query-frontend.grpc-client-config.backoff-min-period`
    * `-ruler.query-frontend.grpc-client-config.backoff-max-period`
    * `-ruler.query-frontend.grpc-client-config.backoff-retries`
    * `-ruler.query-frontend.grpc-client-config.tls-enabled`
    * `-ruler.query-frontend.grpc-client-config.tls-ca-path`
    * `-ruler.query-frontend.grpc-client-config.tls-cert-path`
    * `-ruler.query-frontend.grpc-client-config.tls-key-path`
    * `-ruler.query-frontend.grpc-client-config.tls-server-name`
    * `-ruler.query-frontend.grpc-client-config.tls-insecure-skip-verify`
* [FEATURE] Distributor: Added the ability to forward specifics metrics to alternative remote_write API endpoints. #1052
* [FEATURE] Ingester: Active series custom trackers now supports runtime tenant-specific overrides. The configuration has been moved to limit config, the ingester config has been deprecated.  #1188
* [ENHANCEMENT] Alertmanager API: Concurrency limit for GET requests is now configurable using `-alertmanager.max-concurrent-get-requests-per-tenant`. #1547
* [ENHANCEMENT] Alertmanager: Added the ability to configure additional gRPC client settings for the Alertmanager distributor #1547
  - `-alertmanager.alertmanager-client.backoff-max-period`
  - `-alertmanager.alertmanager-client.backoff-min-period`
  - `-alertmanager.alertmanager-client.backoff-on-ratelimits`
  - `-alertmanager.alertmanager-client.backoff-retries`
  - `-alertmanager.alertmanager-client.grpc-client-rate-limit`
  - `-alertmanager.alertmanager-client.grpc-client-rate-limit-burst`
  - `-alertmanager.alertmanager-client.grpc-compression`
  - `-alertmanager.alertmanager-client.grpc-max-recv-msg-size`
  - `-alertmanager.alertmanager-client.grpc-max-send-msg-size`
* [ENHANCEMENT] Ruler: Add more detailed query information to ruler query stats logging. #1411
* [ENHANCEMENT] Admin: Admin API now has some styling. #1482 #1549 #1821 #1824
* [ENHANCEMENT] Alertmanager: added `insight=true` field to alertmanager dispatch logs. #1379
* [ENHANCEMENT] Store-gateway: Add the experimental ability to run index header operations in a dedicated thread pool. This feature can be configured using `-blocks-storage.bucket-store.index-header-thread-pool-size` and is disabled by default. #1660
* [ENHANCEMENT] Store-gateway: don't drop all blocks if instance finds itself as unhealthy or missing in the ring. #1806 #1823
* [ENHANCEMENT] Querier: wait until inflight queries are completed when shutting down queriers. #1756 #1767
* [BUGFIX] Query-frontend: do not shard queries with a subquery unless the subquery is inside a shardable aggregation function call. #1542
* [BUGFIX] Query-frontend: added `component=query-frontend` label to results cache memcached metrics to fix a panic when Mimir is running in single binary mode and results cache is enabled. #1704
* [BUGFIX] Mimir: services' status content-type is now correctly set to `text/html`. #1575
* [BUGFIX] Multikv: Fix panic when using using runtime config to set primary KV store used by `multi` KV. #1587
* [BUGFIX] Multikv: Fix watching for runtime config changes in `multi` KV store in ruler and querier. #1665
* [BUGFIX] Memcached: allow to use CNAME DNS records for the memcached backend addresses. #1654
* [BUGFIX] Querier: fixed temporary partial query results when shuffle sharding is enabled and hash ring backend storage is flushed / reset. #1829
* [BUGFIX] Alertmanager: prevent more file traversal cases related to template names. #1833
* [BUGFUX] Alertmanager: Allow usage with `-alertmanager-storage.backend=local`. Note that when using this storage type, the Alertmanager is not able persist state remotely, so it not recommended for production use. #1836
* [BUGFIX] Alertmanager: Do not validate alertmanager configuration if it's not running. #1835

### Mixin

* [CHANGE] Dashboards: Remove per-user series legends from Tenants dashboard. #1605
* [CHANGE] Dashboards: Show in-memory series and the per-user series limit on Tenants dashboard. #1613
* [CHANGE] Dashboards: Slow-queries dashboard now uses `user` label from logs instead of `org_id`. #1634
* [CHANGE] Dashboards: changed all Grafana dashboards UIDs to not conflict with Cortex ones, to let people install both while migrating from Cortex to Mimir: #1801 #1808
  * Alertmanager from `a76bee5913c97c918d9e56a3cc88cc28` to `b0d38d318bbddd80476246d4930f9e55`
  * Alertmanager Resources from `68b66aed90ccab448009089544a8d6c6` to `a6883fb22799ac74479c7db872451092`
  * Compactor from `9c408e1d55681ecb8a22c9fab46875cc` to `1b3443aea86db629e6efdb7d05c53823`
  * Compactor Resources from `df9added6f1f4332f95848cca48ebd99` to `09a5c49e9cdb2f2b24c6d184574a07fd`
  * Config from `61bb048ced9817b2d3e07677fb1c6290` to `5d9d0b4724c0f80d68467088ec61e003`
  * Object Store from `d5a3a4489d57c733b5677fb55370a723` to `e1324ee2a434f4158c00a9ee279d3292`
  * Overrides from `b5c95fee2e5e7c4b5930826ff6e89a12` to `1e2c358600ac53f09faea133f811b5bb`
  * Queries from `d9931b1054053c8b972d320774bb8f1d` to `b3abe8d5c040395cc36615cb4334c92d`
  * Reads from `8d6ba60eccc4b6eedfa329b24b1bd339` to `e327503188913dc38ad571c647eef643`
  * Reads Networking from `c0464f0d8bd026f776c9006b05910000` to `54b2a0a4748b3bd1aefa92ce5559a1c2`
  * Reads Resources from `2fd2cda9eea8d8af9fbc0a5960425120` to `cc86fd5aa9301c6528986572ad974db9`
  * Rollout Progress from `7544a3a62b1be6ffd919fc990ab8ba8f` to `7f0b5567d543a1698e695b530eb7f5de`
  * Ruler from `44d12bcb1f95661c6ab6bc946dfc3473` to `631e15d5d85afb2ca8e35d62984eeaa0`
  * Scaling from `88c041017b96856c9176e07cf557bdcf` to `64bbad83507b7289b514725658e10352`
  * Slow queries from `e6f3091e29d2636e3b8393447e925668` to `6089e1ce1e678788f46312a0a1e647e6`
  * Tenants from `35fa247ce651ba189debf33d7ae41611` to `35fa247ce651ba189debf33d7ae41611`
  * Top Tenants from `bc6e12d4fe540e4a1785b9d3ca0ffdd9` to `bc6e12d4fe540e4a1785b9d3ca0ffdd9`
  * Writes from `0156f6d15aa234d452a33a4f13c838e3` to `8280707b8f16e7b87b840fc1cc92d4c5`
  * Writes Networking from `681cd62b680b7154811fe73af55dcfd4` to `978c1cb452585c96697a238eaac7fe2d`
  * Writes Resources from `c0464f0d8bd026f776c9006b0591bb0b` to `bc9160e50b52e89e0e49c840fea3d379`
* [FEATURE] Alerts: added the following alerts on `mimir-continuous-test` tool: #1676
  - `MimirContinuousTestNotRunningOnWrites`
  - `MimirContinuousTestNotRunningOnReads`
  - `MimirContinuousTestFailed`
* [ENHANCEMENT] Added `per_cluster_label` support to allow to change the label name used to differentiate between Kubernetes clusters. #1651
* [ENHANCEMENT] Dashboards: Show QPS and latency of the Alertmanager Distributor. #1696
* [ENHANCEMENT] Playbooks: Add Alertmanager suggestions for `MimirRequestErrors` and `MimirRequestLatency` #1702
* [ENHANCEMENT] Dashboards: Allow custom datasources. #1749
* [ENHANCEMENT] Dashboards: Add config option `gateway_enabled` (defaults to `true`) to disable gateway panels from dashboards. #1761
* [ENHANCEMENT] Dashboards: Extend Top tenants dashboard with queries for tenants with highest sample rate, discard rate, and discard rate growth. #1842
* [ENHANCEMENT] Dashboards: Show ingestion rate limit and rule group limit on Tenants dashboard. #1845
* [ENHANCEMENT] Dashboards: Add "last successful run" panel to compactor dashboard. #1628
* [BUGFIX] Dashboards: Fix "Failed evaluation rate" panel on Tenants dashboard. #1629
* [BUGFIX] Honor the configured `per_instance_label` in all dashboards and alerts. #1697

### Jsonnet

* [FEATURE] Added support for `mimir-continuous-test`. To deploy `mimir-continuous-test` you can use the following configuration: #1675 #1850
  ```jsonnet
  _config+: {
    continuous_test_enabled: true,
    continuous_test_tenant_id: 'type-tenant-id',
    continuous_test_write_endpoint: 'http://type-write-path-hostname',
    continuous_test_read_endpoint: 'http://type-read-path-hostname/prometheus',
  },
  ```
* [ENHANCEMENT] Ingester anti-affinity can now be disabled by using `ingester_allow_multiple_replicas_on_same_node` configuration key. #1581
* [ENHANCEMENT] Added `node_selector` configuration option to select Kubernetes nodes where Mimir should run. #1596
* [ENHANCEMENT] Alertmanager: Added a `PodDisruptionBudget` of `withMaxUnavailable = 1`, to ensure we maintain quorum during rollouts. #1683
* [ENHANCEMENT] Store-gateway anti-affinity can now be enabled/disabled using `store_gateway_allow_multiple_replicas_on_same_node` configuration key. #1730
* [ENHANCEMENT] Added `store_gateway_zone_a_args`, `store_gateway_zone_b_args` and `store_gateway_zone_c_args` configuration options. #1807
* [BUGFIX] Pass primary and secondary multikv stores via CLI flags. Introduced new `multikv_switch_primary_secondary` config option to flip primary and secondary in runtime config.

### Mimirtool

* [BUGFIX] `config convert`: Retain Cortex defaults for `blocks_storage.backend`, `ruler_storage.backend`, `alertmanager_storage.backend`, `auth.type`, `activity_tracker.filepath`, `alertmanager.data_dir`, `blocks_storage.filesystem.dir`, `compactor.data_dir`, `ruler.rule_path`, `ruler_storage.filesystem.dir`, and `graphite.querier.schemas.backend`. #1626 #1762

### Tools

* [FEATURE] Added a `markblocks` tool that creates `no-compact` and `delete` marks for the blocks. #1551
* [FEATURE] Added `mimir-continuous-test` tool to continuously run smoke tests on live Mimir clusters. #1535 #1540 #1653 #1603 #1630 #1691 #1675 #1676 #1692 #1706 #1709 #1775 #1777 #1778 #1795
* [FEATURE] Added `mimir-rules-action` GitHub action, located at `operations/mimir-rules-action/`, used to lint, prepare, verify, diff, and sync rules to a Mimir cluster. #1723

## 2.0.0

### Grafana Mimir

_Changes since Cortex 1.10.0._

* [CHANGE] Remove chunks storage engine. #86 #119 #510 #545 #743 #744 #748 #753 #755 #757 #758 #759 #760 #762 #764 #789 #812 #813
  * The following CLI flags (and their respective YAML config options) have been removed:
    * `-store.engine`
    * `-schema-config-file`
    * `-ingester.checkpoint-duration`
    * `-ingester.checkpoint-enabled`
    * `-ingester.chunk-encoding`
    * `-ingester.chunk-age-jitter`
    * `-ingester.concurrent-flushes`
    * `-ingester.flush-on-shutdown-with-wal-enabled`
    * `-ingester.flush-op-timeout`
    * `-ingester.flush-period`
    * `-ingester.max-chunk-age`
    * `-ingester.max-chunk-idle`
    * `-ingester.max-series-per-query` (and `max_series_per_query` from runtime config)
    * `-ingester.max-stale-chunk-idle`
    * `-ingester.max-transfer-retries`
    * `-ingester.min-chunk-length`
    * `-ingester.recover-from-wal`
    * `-ingester.retain-period`
    * `-ingester.spread-flushes`
    * `-ingester.wal-dir`
    * `-ingester.wal-enabled`
    * `-querier.query-parallelism`
    * `-querier.second-store-engine`
    * `-querier.use-second-store-before-time`
    * `-flusher.wal-dir`
    * `-flusher.concurrent-flushes`
    * `-flusher.flush-op-timeout`
    * All `-table-manager.*` flags
    * All `-deletes.*` flags
    * All `-purger.*` flags
    * All `-metrics.*` flags
    * All `-dynamodb.*` flags
    * All `-s3.*` flags
    * All `-azure.*` flags
    * All `-bigtable.*` flags
    * All `-gcs.*` flags
    * All `-cassandra.*` flags
    * All `-boltdb.*` flags
    * All `-local.*` flags
    * All `-swift.*` flags
    * All `-store.*` flags except `-store.engine`, `-store.max-query-length`, `-store.max-labels-query-length`
    * All `-grpc-store.*` flags
  * The following API endpoints have been removed:
    * `/api/v1/chunks` and `/chunks`
  * The following metrics have been removed:
    * `cortex_ingester_flush_queue_length`
    * `cortex_ingester_queried_chunks`
    * `cortex_ingester_chunks_created_total`
    * `cortex_ingester_wal_replay_duration_seconds`
    * `cortex_ingester_wal_corruptions_total`
    * `cortex_ingester_sent_chunks`
    * `cortex_ingester_received_chunks`
    * `cortex_ingester_flush_series_in_progress`
    * `cortex_ingester_chunk_utilization`
    * `cortex_ingester_chunk_length`
    * `cortex_ingester_chunk_size_bytes`
    * `cortex_ingester_chunk_age_seconds`
    * `cortex_ingester_memory_chunks`
    * `cortex_ingester_flushing_enqueued_series_total`
    * `cortex_ingester_flushing_dequeued_series_total`
    * `cortex_ingester_dropped_chunks_total`
    * `cortex_oldest_unflushed_chunk_timestamp_seconds`
    * `prometheus_local_storage_chunk_ops_total`
    * `prometheus_local_storage_chunkdesc_ops_total`
    * `prometheus_local_storage_memory_chunkdescs`
* [CHANGE] Changed default storage backends from `s3` to `filesystem` #833
  This effects the following flags:
  * `-blocks-storage.backend` now defaults to `filesystem`
  * `-blocks-storage.filesystem.dir` now defaults to `blocks`
  * `-alertmanager-storage.backend` now defaults to `filesystem`
  * `-alertmanager-storage.filesystem.dir` now defaults to `alertmanager`
  * `-ruler-storage.backend` now defaults to `filesystem`
  * `-ruler-storage.filesystem.dir` now defaults to `ruler`
* [CHANGE] Renamed metric `cortex_experimental_features_in_use_total` as `cortex_experimental_features_used_total` and added `feature` label. #32 #658
* [CHANGE] Removed `log_messages_total` metric. #32
* [CHANGE] Some files and directories created by Mimir components on local disk now have stricter permissions, and are only readable by owner, but not group or others. #58
* [CHANGE] Memcached client DNS resolution switched from golang built-in to [`miekg/dns`](https://github.com/miekg/dns). #142
* [CHANGE] The metric `cortex_deprecated_flags_inuse_total` has been renamed to `deprecated_flags_inuse_total` as part of using grafana/dskit functionality. #185
* [CHANGE] API: The `-api.response-compression-enabled` flag has been removed, and GZIP response compression is always enabled except on `/api/v1/push` and `/push` endpoints. #880
* [CHANGE] Update Go version to 1.17.3. #480
* [CHANGE] The `status_code` label on gRPC client metrics has changed from '200' and '500' to '2xx', '5xx', '4xx', 'cancel' or 'error'. #537
* [CHANGE] Removed the deprecated `-<prefix>.fifocache.size` flag. #618
* [CHANGE] Enable index header lazy loading by default. #693
  * `-blocks-storage.bucket-store.index-header-lazy-loading-enabled` default from `false` to `true`
  * `-blocks-storage.bucket-store.index-header-lazy-loading-idle-timeout` default from `20m` to `1h`
* [CHANGE] Shuffle-sharding:
  * `-distributor.sharding-strategy` option has been removed, and shuffle sharding is enabled by default. Default shard size is set to 0, which disables shuffle sharding for the tenant (all ingesters will receive tenants's samples). #888
  * `-ruler.sharding-strategy` option has been removed from ruler. Ruler now uses shuffle-sharding by default, but respects `ruler_tenant_shard_size`, which defaults to 0 (ie. use all rulers for tenant). #889
  * `-store-gateway.sharding-strategy` option has been removed store-gateways. Store-gateway now uses shuffle-sharding by default, but respects `store_gateway_tenant_shard_size` for tenant, and this value defaults to 0. #891
* [CHANGE] Server: `-server.http-listen-port` (yaml: `server.http_listen_port`) now defaults to `8080` (previously `80`). #871
* [CHANGE] Changed the default value of `-blocks-storage.bucket-store.ignore-deletion-marks-delay` from 6h to 1h. #892
* [CHANGE] Changed default settings for memcached clients: #959 #1000
  * The default value for the following config options has changed from `10000` to `25000`:
    * `-blocks-storage.bucket-store.chunks-cache.memcached.max-async-buffer-size`
    * `-blocks-storage.bucket-store.index-cache.memcached.max-async-buffer-size`
    * `-blocks-storage.bucket-store.metadata-cache.memcached.max-async-buffer-size`
    * `-query-frontend.results-cache.memcached.max-async-buffer-size`
  * The default value for the following config options has changed from `0` (unlimited) to `100`:
    * `-blocks-storage.bucket-store.chunks-cache.memcached.max-get-multi-batch-size`
    * `-blocks-storage.bucket-store.index-cache.memcached.max-get-multi-batch-size`
    * `-blocks-storage.bucket-store.metadata-cache.memcached.max-get-multi-batch-size`
    * `-query-frontend.results-cache.memcached.max-get-multi-batch-size`
  * The default value for the following config options has changed from `16` to `100`:
    * `-blocks-storage.bucket-store.chunks-cache.memcached.max-idle-connections`
    * `-blocks-storage.bucket-store.index-cache.memcached.max-idle-connections`
    * `-blocks-storage.bucket-store.metadata-cache.memcached.max-idle-connections`
    * `-query-frontend.results-cache.memcached.max-idle-connections`
  * The default value for the following config options has changed from `100ms` to `200ms`:
    * `-blocks-storage.bucket-store.metadata-cache.memcached.timeout`
    * `-blocks-storage.bucket-store.index-cache.memcached.timeout`
    * `-blocks-storage.bucket-store.chunks-cache.memcached.timeout`
    * `-query-frontend.results-cache.memcached.timeout`
* [CHANGE] Changed the default value of `-blocks-storage.bucket-store.bucket-index.enabled` to `true`. The default configuration must now run the compactor in order to write the bucket index or else queries to long term storage will fail. #924
* [CHANGE] Option `-auth.enabled` has been renamed to `-auth.multitenancy-enabled`. #1130
* [CHANGE] Default tenant ID used with disabled auth (`-auth.multitenancy-enabled=false`) has changed from `fake` to `anonymous`. This tenant ID can now be changed with `-auth.no-auth-tenant` option. #1063
* [CHANGE] The default values for the following local directories have changed: #1072
  * `-alertmanager.storage.path` default value changed to `./data-alertmanager/`
  * `-compactor.data-dir` default value changed to `./data-compactor/`
  * `-ruler.rule-path` default value changed to `./data-ruler/`
* [CHANGE] The default value for gRPC max send message size has been changed from 16MB to 100MB. This affects the following parameters: #1152
  * `-query-frontend.grpc-client-config.grpc-max-send-msg-size`
  * `-ingester.client.grpc-max-send-msg-size`
  * `-querier.frontend-client.grpc-max-send-msg-size`
  * `-query-scheduler.grpc-client-config.grpc-max-send-msg-size`
  * `-ruler.client.grpc-max-send-msg-size`
* [CHANGE] Remove `-http.prefix` flag (and `http_prefix` config file option). #763
* [CHANGE] Remove legacy endpoints. Please use their alternatives listed below. As part of the removal process we are
  introducing two new sets of endpoints for the ruler configuration API: `<prometheus-http-prefix>/rules` and
  `<prometheus-http-prefix>/config/v1/rules/**`. We are also deprecating `<prometheus-http-prefix>/rules` and `/api/v1/rules`;
  and will remove them in Mimir 2.2.0. #763 #1222
  * Query endpoints

    | Legacy                                                  | Alternative                                                |
    | ------------------------------------------------------- | ---------------------------------------------------------- |
    | `/<legacy-http-prefix>/api/v1/query`                    | `<prometheus-http-prefix>/api/v1/query`                    |
    | `/<legacy-http-prefix>/api/v1/query_range`              | `<prometheus-http-prefix>/api/v1/query_range`              |
    | `/<legacy-http-prefix>/api/v1/query_exemplars`          | `<prometheus-http-prefix>/api/v1/query_exemplars`          |
    | `/<legacy-http-prefix>/api/v1/series`                   | `<prometheus-http-prefix>/api/v1/series`                   |
    | `/<legacy-http-prefix>/api/v1/labels`                   | `<prometheus-http-prefix>/api/v1/labels`                   |
    | `/<legacy-http-prefix>/api/v1/label/{name}/values`      | `<prometheus-http-prefix>/api/v1/label/{name}/values`      |
    | `/<legacy-http-prefix>/api/v1/metadata`                 | `<prometheus-http-prefix>/api/v1/metadata`                 |
    | `/<legacy-http-prefix>/api/v1/read`                     | `<prometheus-http-prefix>/api/v1/read`                     |
    | `/<legacy-http-prefix>/api/v1/cardinality/label_names`  | `<prometheus-http-prefix>/api/v1/cardinality/label_names`  |
    | `/<legacy-http-prefix>/api/v1/cardinality/label_values` | `<prometheus-http-prefix>/api/v1/cardinality/label_values` |
    | `/api/prom/user_stats`                                  | `/api/v1/user_stats`                                       |

  * Distributor endpoints

    | Legacy endpoint               | Alternative                   |
    | ----------------------------- | ----------------------------- |
    | `/<legacy-http-prefix>/push`  | `/api/v1/push`                |
    | `/all_user_stats`             | `/distributor/all_user_stats` |
    | `/ha-tracker`                 | `/distributor/ha_tracker`     |

  * Ingester endpoints

    | Legacy          | Alternative           |
    | --------------- | --------------------- |
    | `/ring`         | `/ingester/ring`      |
    | `/shutdown`     | `/ingester/shutdown`  |
    | `/flush`        | `/ingester/flush`     |
    | `/push`         | `/ingester/push`      |

  * Ruler endpoints

    | Legacy                                                | Alternative                                         | Alternative #2 (not available before Mimir 2.0.0)                    |
    | ----------------------------------------------------- | --------------------------------------------------- | ------------------------------------------------------------------- |
    | `/<legacy-http-prefix>/api/v1/rules`                  | `<prometheus-http-prefix>/api/v1/rules`             |                                                                     |
    | `/<legacy-http-prefix>/api/v1/alerts`                 | `<prometheus-http-prefix>/api/v1/alerts`            |                                                                     |
    | `/<legacy-http-prefix>/rules`                         | `/api/v1/rules` (see below)                         |  `<prometheus-http-prefix>/config/v1/rules`                         |
    | `/<legacy-http-prefix>/rules/{namespace}`             | `/api/v1/rules/{namespace}` (see below)             |  `<prometheus-http-prefix>/config/v1/rules/{namespace}`             |
    | `/<legacy-http-prefix>/rules/{namespace}/{groupName}` | `/api/v1/rules/{namespace}/{groupName}` (see below) |  `<prometheus-http-prefix>/config/v1/rules/{namespace}/{groupName}` |
    | `/<legacy-http-prefix>/rules/{namespace}`             | `/api/v1/rules/{namespace}` (see below)             |  `<prometheus-http-prefix>/config/v1/rules/{namespace}`             |
    | `/<legacy-http-prefix>/rules/{namespace}/{groupName}` | `/api/v1/rules/{namespace}/{groupName}` (see below) |  `<prometheus-http-prefix>/config/v1/rules/{namespace}/{groupName}` |
    | `/<legacy-http-prefix>/rules/{namespace}`             | `/api/v1/rules/{namespace}` (see below)             |  `<prometheus-http-prefix>/config/v1/rules/{namespace}`             |
    | `/ruler_ring`                                         | `/ruler/ring`                                       |                                                                     |

    > __Note:__ The `/api/v1/rules/**` endpoints are considered deprecated with Mimir 2.0.0 and will be removed
    in Mimir 2.2.0. After upgrading to 2.0.0 we recommend switching uses to the equivalent
    `/<prometheus-http-prefix>/config/v1/**` endpoints that Mimir 2.0.0 introduces.

  * Alertmanager endpoints

    | Legacy                      | Alternative                        |
    | --------------------------- | ---------------------------------- |
    | `/<legacy-http-prefix>`     | `/alertmanager`                    |
    | `/status`                   | `/multitenant_alertmanager/status` |

* [CHANGE] Ingester: changed `-ingester.stream-chunks-when-using-blocks` default value from `false` to `true`. #717
* [CHANGE] Ingester: default `-ingester.ring.min-ready-duration` reduced from 1m to 15s. #126
* [CHANGE] Ingester: `-ingester.ring.min-ready-duration` now start counting the delay after the ring's health checks have passed instead of when the ring client was started. #126
* [CHANGE] Ingester: allow experimental ingester max-exemplars setting to be changed dynamically #144
  * CLI flag `-blocks-storage.tsdb.max-exemplars` is renamed to `-ingester.max-global-exemplars-per-user`.
  * YAML `max_exemplars` is moved from `tsdb` to `overrides` and renamed to `max_global_exemplars_per_user`.
* [CHANGE] Ingester: active series metrics `cortex_ingester_active_series` and `cortex_ingester_active_series_custom_tracker` are now removed when their value is zero. #672 #690
* [CHANGE] Ingester: changed default value of `-blocks-storage.tsdb.retention-period` from `6h` to `24h`. #966
* [CHANGE] Ingester: changed default value of `-blocks-storage.tsdb.close-idle-tsdb-timeout` from `0` to `13h`. #967
* [CHANGE] Ingester: changed default value of `-ingester.ring.final-sleep` from `30s` to `0s`. #981
* [CHANGE] Ingester: the following low level settings have been removed: #1153
  * `-ingester-client.expected-labels`
  * `-ingester-client.expected-samples-per-series`
  * `-ingester-client.expected-timeseries`
* [CHANGE] Ingester: following command line options related to ingester ring were renamed: #1155
  * `-consul.*` changed to `-ingester.ring.consul.*`
  * `-etcd.*` changed to `-ingester.ring.etcd.*`
  * `-multi.*` changed to `-ingester.ring.multi.*`
  * `-distributor.excluded-zones` changed to `-ingester.ring.excluded-zones`
  * `-distributor.replication-factor` changed to `-ingester.ring.replication-factor`
  * `-distributor.zone-awareness-enabled` changed to `-ingester.ring.zone-awareness-enabled`
  * `-ingester.availability-zone` changed to `-ingester.ring.instance-availability-zone`
  * `-ingester.final-sleep` changed to `-ingester.ring.final-sleep`
  * `-ingester.heartbeat-period` changed to `-ingester.ring.heartbeat-period`
  * `-ingester.join-after` changed to `-ingester.ring.join-after`
  * `-ingester.lifecycler.ID` changed to `-ingester.ring.instance-id`
  * `-ingester.lifecycler.addr` changed to `-ingester.ring.instance-addr`
  * `-ingester.lifecycler.interface` changed to `-ingester.ring.instance-interface-names`
  * `-ingester.lifecycler.port` changed to `-ingester.ring.instance-port`
  * `-ingester.min-ready-duration` changed to `-ingester.ring.min-ready-duration`
  * `-ingester.num-tokens` changed to `-ingester.ring.num-tokens`
  * `-ingester.observe-period` changed to `-ingester.ring.observe-period`
  * `-ingester.readiness-check-ring-health` changed to `-ingester.ring.readiness-check-ring-health`
  * `-ingester.tokens-file-path` changed to `-ingester.ring.tokens-file-path`
  * `-ingester.unregister-on-shutdown` changed to `-ingester.ring.unregister-on-shutdown`
  * `-ring.heartbeat-timeout` changed to `-ingester.ring.heartbeat-timeout`
  * `-ring.prefix` changed to `-ingester.ring.prefix`
  * `-ring.store` changed to `-ingester.ring.store`
* [CHANGE] Ingester: fields in YAML configuration for ingester ring have been changed: #1155
  * `ingester.lifecycler` changed to `ingester.ring`
  * Fields from `ingester.lifecycler.ring` moved to `ingester.ring`
  * `ingester.lifecycler.address` changed to `ingester.ring.instance_addr`
  * `ingester.lifecycler.id` changed to `ingester.ring.instance_id`
  * `ingester.lifecycler.port` changed to `ingester.ring.instance_port`
  * `ingester.lifecycler.availability_zone` changed to `ingester.ring.instance_availability_zone`
  * `ingester.lifecycler.interface_names` changed to `ingester.ring.instance_interface_names`
* [CHANGE] Distributor: removed the `-distributor.shard-by-all-labels` configuration option. It is now assumed to be true. #698
* [CHANGE] Distributor: change default value of `-distributor.instance-limits.max-inflight-push-requests` to `2000`. #964
* [CHANGE] Distributor: change default value of `-distributor.remote-timeout` from `2s` to `20s`. #970
* [CHANGE] Distributor: removed the `-distributor.extra-query-delay` flag (and its respective YAML config option). #1048
* [CHANGE] Query-frontend: Enable query stats by default, they can still be disabled with `-query-frontend.query-stats-enabled=false`. #83
* [CHANGE] Query-frontend: the `cortex_frontend_mapped_asts_total` metric has been renamed to `cortex_frontend_query_sharding_rewrites_attempted_total`. #150
* [CHANGE] Query-frontend: added `sharded` label to `cortex_query_seconds_total` metric. #235
* [CHANGE] Query-frontend: changed the flag name for controlling query sharding total shards from `-querier.total-shards` to `-query-frontend.query-sharding-total-shards`. #230
* [CHANGE] Query-frontend: flag `-querier.parallelise-shardable-queries` has been renamed to `-query-frontend.parallelize-shardable-queries` #284
* [CHANGE] Query-frontend: removed the deprecated (and unused) `-frontend.cache-split-interval`. Use `-query-frontend.split-queries-by-interval` instead. #587
* [CHANGE] Query-frontend: range query response now omits the `data` field when it's empty (error case) like Prometheus does, previously it was `"data":{"resultType":"","result":null}`. #629
* [CHANGE] Query-frontend: instant queries now honor the `-query-frontend.max-retries-per-request` flag. #630
* [CHANGE] Query-frontend: removed in-memory and Redis cache support. Reason is that these caching backends were just supported by query-frontend, while all other Mimir services only support memcached. #796
  * The following CLI flags (and their respective YAML config options) have been removed:
    * `-frontend.cache.enable-fifocache`
    * `-frontend.redis.*`
    * `-frontend.fifocache.*`
  * The following metrics have been removed:
    * `querier_cache_added_total`
    * `querier_cache_added_new_total`
    * `querier_cache_evicted_total`
    * `querier_cache_entries`
    * `querier_cache_gets_total`
    * `querier_cache_misses_total`
    * `querier_cache_stale_gets_total`
    * `querier_cache_memory_bytes`
    * `cortex_rediscache_request_duration_seconds`
* [CHANGE] Query-frontend: migrated memcached backend client to the same one used in other components (memcached config and metrics are now consistent across all Mimir services). #821
  * The following CLI flags (and their respective YAML config options) have been added:
    * `-query-frontend.results-cache.backend` (set it to `memcached` if `-query-frontend.cache-results=true`)
  * The following CLI flags (and their respective YAML config options) have been changed:
    * `-frontend.memcached.hostname` and `-frontend.memcached.service` have been removed: use `-query-frontend.results-cache.memcached.addresses` instead
  * The following CLI flags (and their respective YAML config options) have been renamed:
    * `-frontend.background.write-back-concurrency` renamed to `-query-frontend.results-cache.memcached.max-async-concurrency`
    * `-frontend.background.write-back-buffer` renamed to `-query-frontend.results-cache.memcached.max-async-buffer-size`
    * `-frontend.memcached.batchsize` renamed to `-query-frontend.results-cache.memcached.max-get-multi-batch-size`
    * `-frontend.memcached.parallelism` renamed to `-query-frontend.results-cache.memcached.max-get-multi-concurrency`
    * `-frontend.memcached.timeout` renamed to `-query-frontend.results-cache.memcached.timeout`
    * `-frontend.memcached.max-item-size` renamed to `-query-frontend.results-cache.memcached.max-item-size`
    * `-frontend.memcached.max-idle-conns` renamed to `-query-frontend.results-cache.memcached.max-idle-connections`
    * `-frontend.compression` renamed to `-query-frontend.results-cache.compression`
  * The following CLI flags (and their respective YAML config options) have been removed:
    * `-frontend.memcached.circuit-breaker-consecutive-failures`: feature removed
    * `-frontend.memcached.circuit-breaker-timeout`: feature removed
    * `-frontend.memcached.circuit-breaker-interval`: feature removed
    * `-frontend.memcached.update-interval`: new setting is hardcoded to 30s
    * `-frontend.memcached.consistent-hash`: new setting is always enabled
    * `-frontend.default-validity` and `-frontend.memcached.expiration`: new setting is hardcoded to 7 days
  * The following metrics have been changed:
    * `cortex_cache_dropped_background_writes_total{name}` changed to `thanos_memcached_operation_skipped_total{name, operation, reason}`
    * `cortex_cache_value_size_bytes{name, method}` changed to `thanos_memcached_operation_data_size_bytes{name}`
    * `cortex_cache_request_duration_seconds{name, method, status_code}` changed to `thanos_memcached_operation_duration_seconds{name, operation}`
    * `cortex_cache_fetched_keys{name}` changed to `thanos_cache_memcached_requests_total{name}`
    * `cortex_cache_hits{name}` changed to `thanos_cache_memcached_hits_total{name}`
    * `cortex_memcache_request_duration_seconds{name, method, status_code}` changed to `thanos_memcached_operation_duration_seconds{name, operation}`
    * `cortex_memcache_client_servers{name}` changed to `thanos_memcached_dns_provider_results{name, addr}`
    * `cortex_memcache_client_set_skip_total{name}` changed to `thanos_memcached_operation_skipped_total{name, operation, reason}`
    * `cortex_dns_lookups_total` changed to `thanos_memcached_dns_lookups_total`
    * For all metrics the value of the "name" label has changed from `frontend.memcached` to `frontend-cache`
  * The following metrics have been removed:
    * `cortex_cache_background_queue_length{name}`
* [CHANGE] Query-frontend: merged `query_range` into `frontend` in the YAML config (keeping the same keys) and renamed flags: #825
  * `-querier.max-retries-per-request` renamed to `-query-frontend.max-retries-per-request`
  * `-querier.split-queries-by-interval` renamed to `-query-frontend.split-queries-by-interval`
  * `-querier.align-querier-with-step` renamed to `-query-frontend.align-querier-with-step`
  * `-querier.cache-results` renamed to `-query-frontend.cache-results`
  * `-querier.parallelise-shardable-queries` renamed to `-query-frontend.parallelize-shardable-queries`
* [CHANGE] Query-frontend: the default value of `-query-frontend.split-queries-by-interval` has changed from `0` to `24h`. #1131
* [CHANGE] Query-frontend: `-frontend.` flags were renamed to `-query-frontend.`: #1167
* [CHANGE] Query-frontend / Query-scheduler: classified the `-query-frontend.querier-forget-delay` and `-query-scheduler.querier-forget-delay` flags (and their respective YAML config options) as experimental. #1208
* [CHANGE] Querier / ruler: Change `-querier.max-fetched-chunks-per-query` configuration to limit to maximum number of chunks that can be fetched in a single query. The number of chunks fetched by ingesters AND long-term storare combined should not exceed the value configured on `-querier.max-fetched-chunks-per-query`. [#4260](https://github.com/cortexproject/cortex/pull/4260)
* [CHANGE] Querier / ruler: Option `-querier.ingester-streaming` has been removed. Querier/ruler now always use streaming method to query ingesters. #204
* [CHANGE] Querier: always fetch labels from store and respect start/end times in request; the option `-querier.query-store-for-labels-enabled` has been removed and is now always on. #518 #1132
* [CHANGE] Querier / ruler: removed the `-store.query-chunk-limit` flag (and its respective YAML config option `max_chunks_per_query`). `-querier.max-fetched-chunks-per-query` (and its respective YAML config option `max_fetched_chunks_per_query`) should be used instead. #705
* [CHANGE] Querier/Ruler: `-querier.active-query-tracker-dir` option has been removed. Active query tracking is now done via Activity tracker configured by `-activity-tracker.filepath` and enabled by default. Limit for max number of concurrent queries (`-querier.max-concurrent`) is now respected even if activity tracking is not enabled. #661 #822
* [CHANGE] Querier/ruler/query-frontend: the experimental `-querier.at-modifier-enabled` CLI flag has been removed and the PromQL `@` modifier is always enabled. #941
* [CHANGE] Querier: removed `-querier.worker-match-max-concurrent` and `-querier.worker-parallelism` CLI flags (and their respective YAML config options). Mimir now behaves like if `-querier.worker-match-max-concurrent` is always enabled and you should configure the max concurrency per querier process using `-querier.max-concurrent` instead. #958
* [CHANGE] Querier: changed default value of `-querier.query-ingesters-within` from `0` to `13h`. #967
* [CHANGE] Querier: rename metric `cortex_query_fetched_chunks_bytes_total` to `cortex_query_fetched_chunk_bytes_total` to be consistent with the limit name. #476
* [CHANGE] Ruler: add two new metrics `cortex_ruler_list_rules_seconds` and `cortex_ruler_load_rule_groups_seconds` to the ruler. #906
* [CHANGE] Ruler: endpoints for listing configured rules now return HTTP status code 200 and an empty map when there are no rules instead of an HTTP 404 and plain text error message. The following endpoints are affected: #456
  * `<prometheus-http-prefix>/config/v1/rules`
  * `<prometheus-http-prefix>/config/v1/rules/{namespace}`
  * `<prometheus-http-prefix>/rules` (deprecated)
  * `<prometheus-http-prefix>/rules/{namespace}` (deprecated)
  * `/api/v1/rules` (deprecated)
  * `/api/v1/rules/{namespace}` (deprecated)
* [CHANGE] Ruler: removed `configdb` support from Ruler backend storages. #15 #38 #819
* [CHANGE] Ruler: removed the support for the deprecated storage configuration via `-ruler.storage.*` CLI flags (and their respective YAML config options). Use `-ruler-storage.*` instead. #628
* [CHANGE] Ruler: set new default limits for rule groups: `-ruler.max-rules-per-rule-group` to 20 (previously 0, disabled) and `-ruler.max-rule-groups-per-tenant` to 70 (previously 0, disabled). #847
* [CHANGE] Ruler: removed `-ruler.enable-sharding` option, and changed default value of `-ruler.ring.store` to `memberlist`. #943
* [CHANGE] Ruler: `-ruler.alertmanager-use-v2` has been removed. The ruler will always use the `v2` endpoints. #954 #1100
* [CHANGE] Ruler: `-experimental.ruler.enable-api` flag has been renamed to `-ruler.enable-api` and is now stable. The default value has also changed from `false` to `true`, so both ruler and alertmanager API are enabled by default. #913 #1065
* [CHANGE] Ruler: add support for [DNS service discovery format](./docs/sources/configuration/arguments.md#dns-service-discovery) for `-ruler.alertmanager-url`. `-ruler.alertmanager-discovery` flag has been removed. URLs following the prior SRV format, will be treated as a static target. To continue using service discovery for these URLs prepend `dnssrvnoa+` to them. #993
  * The following metrics for Alertmanager DNS service discovery are replaced:
    * `prometheus_sd_dns_lookups_total` replaced by `cortex_dns_lookups_total{component="ruler"}`
    * `prometheus_sd_dns_lookup_failures_total` replaced by `cortex_dns_failures_total{component="ruler"}`
* [CHANGE] Ruler: deprecate `/api/v1/rules/**` and `<prometheus-http-prefix/rules/**` configuration API endpoints in favour of `/<prometheus-http-prefix>/config/v1/rules/**`. Deprecated endpoints will be removed in Mimir 2.2.0. Main configuration API endpoints are now `/<prometheus-http-prefix>/config/api/v1/rules/**` introduced in Mimir 2.0.0. #1222
* [CHANGE] Store-gateway: index cache now includes tenant in cache keys, this invalidates previous cached entries. #607
* [CHANGE] Store-gateway: increased memcached index caching TTL from 1 day to 7 days. #718
* [CHANGE] Store-gateway: options `-store-gateway.sharding-enabled` and `-querier.store-gateway-addresses` were removed. Default value of `-store-gateway.sharding-ring.store` is now `memberlist` and default value for `-store-gateway.sharding-ring.wait-stability-min-duration` changed from `1m` to `0` (disabled). #976
* [CHANGE] Compactor: compactor will no longer try to compact blocks that are already marked for deletion. Previously compactor would consider blocks marked for deletion within `-compactor.deletion-delay / 2` period as eligible for compaction. [#4328](https://github.com/cortexproject/cortex/pull/4328)
* [CHANGE] Compactor: Removed support for block deletion marks migration. If you're upgrading from Cortex < 1.7.0 to Mimir, you should upgrade the compactor to Cortex >= 1.7.0 first, run it at least once and then upgrade to Mimir. #122
* [CHANGE] Compactor: removed the `cortex_compactor_group_vertical_compactions_total` metric. #278
* [CHANGE] Compactor: no longer waits for initial blocks cleanup to finish before starting compactions. #282
* [CHANGE] Compactor: removed overlapping sources detection. Overlapping sources may exist due to edge cases (timing issues) when horizontally sharding compactor, but are correctly handled by compactor. #494
* [CHANGE] Compactor: compactor now uses deletion marks from `<tenant>/markers` location in the bucket. Marker files are no longer fetched, only listed. #550
* [CHANGE] Compactor: Default value of `-compactor.block-sync-concurrency` has changed from 20 to 8. This flag is now only used to control number of goroutines for downloading and uploading blocks during compaction. #552
* [CHANGE] Compactor is now included in `all` target (single-binary). #866
* [CHANGE] Compactor: Removed `-compactor.sharding-enabled` option. Sharding in compactor is now always enabled. Default value of `-compactor.ring.store` has changed from `consul` to `memberlist`. Default value of `-compactor.ring.wait-stability-min-duration` is now 0, which disables the feature. #956
* [CHANGE] Alertmanager: removed `-alertmanager.configs.auto-webhook-root` #977
* [CHANGE] Alertmanager: removed `configdb` support from Alertmanager backend storages. #15 #38 #819
* [CHANGE] Alertmanager: Don't count user-not-found errors from replicas as failures in the `cortex_alertmanager_state_fetch_replica_state_failed_total` metric. #190
* [CHANGE] Alertmanager: Use distributor for non-API routes. #213
* [CHANGE] Alertmanager: removed `-alertmanager.storage.*` configuration options, with the exception of the CLI flags `-alertmanager.storage.path` and `-alertmanager.storage.retention`. Use `-alertmanager-storage.*` instead. #632
* [CHANGE] Alertmanager: set default value for `-alertmanager.web.external-url=http://localhost:8080/alertmanager` to match the default configuration. #808 #1067
* [CHANGE] Alertmanager: `-experimental.alertmanager.enable-api` flag has been renamed to `-alertmanager.enable-api` and is now stable. #913
* [CHANGE] Alertmanager: now always runs with sharding enabled; other modes of operation are removed. #1044 #1126
  * The following configuration options are removed:
    * `-alertmanager.sharding-enabled`
    * `-alertmanager.cluster.advertise-address`
    * `-alertmanager.cluster.gossip-interval`
    * `-alertmanager.cluster.listen-address`
    * `-alertmanager.cluster.peers`
    * `-alertmanager.cluster.push-pull-interval`
  * The following configuration options are renamed:
    * `-alertmanager.cluster.peer-timeout` to `-alertmanager.peer-timeout`
* [CHANGE] Alertmanager: the default value of `-alertmanager.sharding-ring.store` is now `memberlist`. #1171
* [CHANGE] Ring: changed default value of `-distributor.ring.store` (Distributor ring) and `-ring.store` (Ingester ring) to `memberlist`. #1046
* [CHANGE] Memberlist: the `memberlist_kv_store_value_bytes` metric has been removed due to values no longer being stored in-memory as encoded bytes. [#4345](https://github.com/cortexproject/cortex/pull/4345)
* [CHANGE] Memberlist: forward only changes, not entire original message. [#4419](https://github.com/cortexproject/cortex/pull/4419)
* [CHANGE] Memberlist: don't accept old tombstones as incoming change, and don't forward such messages to other gossip members. [#4420](https://github.com/cortexproject/cortex/pull/4420)
* [CHANGE] Memberlist: changed probe interval from `1s` to `5s` and probe timeout from `500ms` to `2s`. #563
* [CHANGE] Memberlist: the `name` label on metrics `cortex_dns_failures_total`, `cortex_dns_lookups_total` and `cortex_dns_provider_results` was renamed to `component`. #993
* [CHANGE] Limits: removed deprecated limits for rejecting old samples #799
  This removes the following flags:
  * `-validation.reject-old-samples`
  * `-validation.reject-old-samples.max-age`
* [CHANGE] Limits: removed local limit-related flags in favor of global limits. #725
  The distributor ring is now required, and can be configured via the `distributor.ring.*` flags.
  This removes the following flags:
  * `-distributor.ingestion-rate-strategy` -> will now always use the "global" strategy
  * `-ingester.max-series-per-user` -> set `-ingester.max-global-series-per-user` to `N` times the existing value of `-ingester.max-series-per-user` instead
  * `-ingester.max-series-per-metric` -> set `-ingester.max-global-series-per-metric`  to `N` times the existing value of `-ingester.max-series-per-metric` instead
  * `-ingester.max-metadata-per-user` -> set `-ingester.max-global-metadata-per-user` to `N` times the existing value of `-ingester.max-metadata-per-user` instead
  * `-ingester.max-metadata-per-metric` -> set `-ingester.max-global-metadata-per-metric` to `N` times the existing value of `-ingester.max-metadata-per-metric` instead
  * In the above notes, `N` refers to the number of ingester replicas
  Additionally, default values for the following flags have changed:
  * `-ingester.max-global-series-per-user` from `0` to `150000`
  * `-ingester.max-global-series-per-metric` from `0` to `20000`
  * `-distributor.ingestion-rate-limit` from `25000` to `10000`
  * `-distributor.ingestion-burst-size` from `50000` to `200000`
* [CHANGE] Limits: removed limit `enforce_metric_name`, now behave as if set to `true` always. #686
* [CHANGE] Limits: Option `-ingester.max-samples-per-query` and its YAML field `max_samples_per_query` have been removed. It required `-querier.ingester-streaming` option to be set to false, but since `-querier.ingester-streaming` is removed (always defaulting to true), the limit using it was removed as well. #204 #1132
* [CHANGE] Limits: Set the default max number of inflight ingester push requests (`-ingester.instance-limits.max-inflight-push-requests`) to 30000 in order to prevent clusters from being overwhelmed by request volume or temporary slow-downs. #259
* [CHANGE] Overrides exporter: renamed metric `cortex_overrides` to `cortex_limits_overrides`. #173 #407
* [FEATURE] The following features have been moved from experimental to stable: #913 #1002
  * Alertmanager config API
  * Alertmanager receiver firewall
  * Alertmanager sharding
  * Azure blob storage support
  * Blocks storage bucket index
  * Disable the ring health check in the readiness endpoint (`-ingester.readiness-check-ring-health=false`)
  * Distributor: do not extend writes on unhealthy ingesters
  * Do not unregister ingesters from ring on shutdown (`-ingester.unregister-on-shutdown=false`)
  * HA Tracker: cleanup of old replicas from KV Store
  * Instance limits in ingester and distributor
  * OpenStack Swift storage support
  * Query-frontend: query stats tracking
  * Query-scheduler
  * Querier: tenant federation
  * Ruler config API
  * S3 Server Side Encryption (SSE) using KMS
  * TLS configuration for gRPC, HTTP and etcd clients
  * Zone-aware replication
  * `/labels` API using matchers
  * The following querier limits:
    * `-querier.max-fetched-chunks-per-query`
    * `-querier.max-fetched-chunk-bytes-per-query`
    * `-querier.max-fetched-series-per-query`
  * The following alertmanager limits:
    * Notification rate (`-alertmanager.notification-rate-limit` and `-alertmanager.notification-rate-limit-per-integration`)
    * Dispatcher groups (`-alertmanager.max-dispatcher-aggregation-groups`)
    * User config size (`-alertmanager.max-config-size-bytes`)
    * Templates count in user config (`-alertmanager.max-templates-count`)
    * Max template size (`-alertmanager.max-template-size-bytes`)
* [FEATURE] The endpoints `/api/v1/status/buildinfo`, `<prometheus-http-prefix>/api/v1/status/buildinfo`, and `<alertmanager-http-prefix>/api/v1/status/buildinfo` have been added to display build information and enabled features. #1219 #1240
* [FEATURE] PromQL: added `present_over_time` support. #139
* [FEATURE] Added "Activity tracker" feature which can log ongoing activities from previous Mimir run in case of a crash. It is enabled by default and controlled by the `-activity-tracker.filepath` flag. It can be disabled by setting this path to an empty string. Currently, the Store-gateway, Ruler, Querier, Query-frontend and Ingester components use this feature to track queries. #631 #782 #822 #1121
* [FEATURE] Divide configuration parameters into categories "basic", "advanced", and "experimental". Only flags in the basic category are shown when invoking `-help`, whereas `-help-all` will include flags in all categories (basic, advanced, experimental). #840
* [FEATURE] Querier: Added support for tenant federation to exemplar endpoints. #927
* [FEATURE] Ingester: can expose metrics on active series matching custom trackers configured via `-ingester.active-series-custom-trackers` (or its respective YAML config option). When configured, active series for custom trackers are exposed by the `cortex_ingester_active_series_custom_tracker` metric. #42 #672
* [FEATURE] Ingester: Enable snapshotting of in-memory TSDB on disk during shutdown via `-blocks-storage.tsdb.memory-snapshot-on-shutdown` (experimental). #249
* [FEATURE] Ingester: Added `-blocks-storage.tsdb.isolation-enabled` flag, which allows disabling TSDB isolation feature. This is enabled by default (per TSDB default), but disabling can improve performance of write requests. #512
* [FEATURE] Ingester: Added `-blocks-storage.tsdb.head-chunks-write-queue-size` flag, which allows setting the size of the queue used by the TSDB before m-mapping chunks (experimental). #591
  * Added `cortex_ingester_tsdb_mmap_chunk_write_queue_operations_total` metric to track different operations of this queue.
* [FEATURE] Distributor: Added `-api.skip-label-name-validation-header-enabled` option to allow skipping label name validation on the HTTP write path based on `X-Mimir-SkipLabelNameValidation` header being `true` or not. #390
* [FEATURE] Query-frontend: Add `cortex_query_fetched_series_total` and `cortex_query_fetched_chunks_bytes_total` per-user counters to expose the number of series and bytes fetched as part of queries. These metrics can be enabled with the `-frontend.query-stats-enabled` flag (or its respective YAML config option `query_stats_enabled`). [#4343](https://github.com/cortexproject/cortex/pull/4343)
* [FEATURE] Query-frontend: Add `cortex_query_fetched_chunks_total` per-user counter to expose the number of chunks fetched as part of queries. This metric can be enabled with the `-query-frontend.query-stats-enabled` flag (or its respective YAML config option `query_stats_enabled`). #31
* [FEATURE] Query-frontend: Add query sharding for instant and range queries. You can enable querysharding by setting `-query-frontend.parallelize-shardable-queries` to `true`. The following additional config and exported metrics have been added. #79 #80 #100 #124 #140 #148 #150 #151 #153 #154 #155 #156 #157 #158 #159 #160 #163 #169 #172 #196 #205 #225 #226 #227 #228 #230 #235 #240 #239 #246 #244 #319 #330 #371 #385 #400 #458 #586 #630 #660 #707 #1542
  * New config options:
    * `-query-frontend.query-sharding-total-shards`: The amount of shards to use when doing parallelisation via query sharding.
    * `-query-frontend.query-sharding-max-sharded-queries`: The max number of sharded queries that can be run for a given received query. 0 to disable limit.
    * `-blocks-storage.bucket-store.series-hash-cache-max-size-bytes`: Max size - in bytes - of the in-memory series hash cache in the store-gateway.
    * `-blocks-storage.tsdb.series-hash-cache-max-size-bytes`: Max size - in bytes - of the in-memory series hash cache in the ingester.
  * New exported metrics:
    * `cortex_bucket_store_series_hash_cache_requests_total`
    * `cortex_bucket_store_series_hash_cache_hits_total`
    * `cortex_frontend_query_sharding_rewrites_succeeded_total`
    * `cortex_frontend_sharded_queries_per_query`
  * Renamed metrics:
    * `cortex_frontend_mapped_asts_total` to `cortex_frontend_query_sharding_rewrites_attempted_total`
  * Modified metrics:
    * added `sharded` label to `cortex_query_seconds_total`
  * When query sharding is enabled, the following querier config must be set on query-frontend too:
    * `-querier.max-concurrent`
    * `-querier.timeout`
    * `-querier.max-samples`
    * `-querier.at-modifier-enabled`
    * `-querier.default-evaluation-interval`
    * `-querier.active-query-tracker-dir`
    * `-querier.lookback-delta`
  * Sharding can be dynamically controlled per request using the `Sharding-Control: 64` header. (0 to disable)
  * Sharding can be dynamically controlled per tenant using the limit `query_sharding_total_shards`. (0 to disable)
  * Added `sharded_queries` count to the "query stats" log.
  * The number of shards is adjusted to be compatible with number of compactor shards that are used by a split-and-merge compactor. The querier can use this to avoid querying blocks that cannot have series in a given query shard.
* [FEATURE] Query-Frontend: Added `-query-frontend.cache-unaligned-requests` option to cache responses for requests that do not have step-aligned start and end times. This can improve speed of repeated queries, but can also pollute cache with results that are never reused. #432
* [FEATURE] Querier: Added label names cardinality endpoint `<prefix>/api/v1/cardinality/label_names` that is disabled by default. Can be enabled/disabled via the CLI flag `-querier.cardinality-analysis-enabled` or its respective YAML config option. Configurable on a per-tenant basis. #301 #377 #474
* [FEATURE] Querier: Added label values cardinality endpoint `<prefix>/api/v1/cardinality/label_values` that is disabled by default. Can be enabled/disabled via the CLI flag `-querier.cardinality-analysis-enabled` or its respective YAML config option, and configurable on a per-tenant basis. The maximum number of label names allowed to be queried in a single API call can be controlled via `-querier.label-values-max-cardinality-label-names-per-request`. #332 #395 #474
* [FEATURE] Querier: Added `-store.max-labels-query-length` to restrict the range of `/series`, label-names and label-values requests. #507
* [FEATURE] Ruler: Add new `-ruler.query-stats-enabled` which when enabled will report the `cortex_ruler_query_seconds_total` as a per-user metric that tracks the sum of the wall time of executing queries in the ruler in seconds. [#4317](https://github.com/cortexproject/cortex/pull/4317)
* [FEATURE] Ruler: Added federated rule groups. #533
  * Added `-ruler.tenant-federation.enabled` config flag.
  * Added support for `source_tenants` field on rule groups.
* [FEATURE] Store-gateway: Added `/store-gateway/tenants` and `/store-gateway/tenant/{tenant}/blocks` endpoints that provide functionality that was provided by `tools/listblocks`. #911 #973
* [FEATURE] Compactor: compactor now uses new algorithm that we call "split-and-merge". Previous compaction strategy was removed. With the `split-and-merge` compactor source blocks for a given tenant are grouped into `-compactor.split-groups` number of groups. Each group of blocks is then compacted separately, and is split into `-compactor.split-and-merge-shards` shards (configurable on a per-tenant basis). Compaction of each tenant shards can be horizontally scaled. Number of compactors that work on jobs for single tenant can be limited by using `-compactor.compactor-tenant-shard-size` parameter, or per-tenant `compactor_tenant_shard_size` override.  #275 #281 #282 #283 #288 #290 #303 #307 #317 #323 #324 #328 #353 #368 #479 #820
* [FEATURE] Compactor: Added `-compactor.max-compaction-time` to control how long can compaction for a single tenant take. If compactions for a tenant take longer, no new compactions are started in the same compaction cycle. Running compactions are not stopped however, and may take much longer. #523
* [FEATURE] Compactor: When compactor finds blocks with out-of-order chunks, it will mark them for no-compaction. Blocks marked for no-compaction are ignored in future compactions too. Added metric `cortex_compactor_blocks_marked_for_no_compaction_total` to track number of blocks marked for no-compaction. Added `CortexCompactorSkippedBlocksWithOutOfOrderChunks` alert based on new metric. Markers are only checked from `<tenant>/markers` location, but uploaded to the block directory too. #520 #535 #550
* [FEATURE] Compactor: multiple blocks are now downloaded and uploaded at once, which can shorten compaction process. #552
* [ENHANCEMENT] Exemplars are now emitted for all gRPC calls and many operations tracked by histograms. #180
* [ENHANCEMENT] New options `-server.http-listen-network` and `-server.grpc-listen-network` allow binding as 'tcp4' or 'tcp6'. #180
* [ENHANCEMENT] Query federation: improve performance in MergeQueryable by memoizing labels. #312
* [ENHANCEMENT] Add histogram metrics `cortex_distributor_sample_delay_seconds` and `cortex_ingester_tsdb_sample_out_of_order_delta_seconds` #488
* [ENHANCEMENT] Check internal directory access before starting up. #1217
* [ENHANCEMENT] Azure client: expose option to configure MSI URL and user-assigned identity. #584
* [ENHANCEMENT] Added a new metric `mimir_build_info` to coincide with `cortex_build_info`. The metric `cortex_build_info` has not been removed. #1022
* [ENHANCEMENT] Mimir runs a sanity check of storage config at startup and will fail to start if the sanity check doesn't pass. This is done to find potential config issues before starting up. #1180
* [ENHANCEMENT] Validate alertmanager and ruler storage configurations to ensure they don't use same bucket name and region values as those configured for the blocks storage. #1214
* [ENHANCEMENT] Ingester: added option `-ingester.readiness-check-ring-health` to disable the ring health check in the readiness endpoint. When disabled, the health checks are run against only the ingester itself instead of all ingesters in the ring. #48 #126
* [ENHANCEMENT] Ingester: reduce CPU and memory utilization if remote write requests contains a large amount of "out of bounds" samples. #413
* [ENHANCEMENT] Ingester: reduce CPU and memory utilization when querying chunks from ingesters. #430
* [ENHANCEMENT] Ingester: Expose ingester ring page on ingesters. #654
* [ENHANCEMENT] Distributor: added option `-distributor.excluded-zones` to exclude ingesters running in specific zones both on write and read path. #51
* [ENHANCEMENT] Distributor: add tags to tracing span for distributor push with user, cluster and replica. #210
* [ENHANCEMENT] Distributor: performance optimisations. #212 #217 #242
* [ENHANCEMENT] Distributor: reduce latency when HA-Tracking by doing KVStore updates in the background. #271
* [ENHANCEMENT] Distributor: make distributor inflight push requests count include background calls to ingester. #398
* [ENHANCEMENT] Distributor: silently drop exemplars more than 5 minutes older than samples in the same batch. #544
* [ENHANCEMENT] Distributor: reject exemplars with blank label names or values. The `cortex_discarded_exemplars_total` metric will use the `exemplar_labels_blank` reason in this case. #873
* [ENHANCEMENT] Query-frontend: added `cortex_query_frontend_workers_enqueued_requests_total` metric to track the number of requests enqueued in each query-scheduler. #384
* [ENHANCEMENT] Query-frontend: added `cortex_query_frontend_non_step_aligned_queries_total` to track the total number of range queries with start/end not aligned to step. #347 #357 #582
* [ENHANCEMENT] Query-scheduler: exported summary `cortex_query_scheduler_inflight_requests` tracking total number of inflight requests (both enqueued and processing) in percentile buckets. #675
* [ENHANCEMENT] Querier: can use the `LabelNames` call with matchers, if matchers are provided in the `/labels` API call, instead of using the more expensive `MetricsForLabelMatchers` call as before. #3 #1186
* [ENHANCEMENT] Querier / store-gateway: optimized regex matchers. #319 #334 #355
* [ENHANCEMENT] Querier: when fetching data for specific query-shard, we can ignore some blocks based on compactor-shard ID, since sharding of series by query sharding and compactor is the same. Added metrics: #438 #450
  * `cortex_querier_blocks_found_total`
  * `cortex_querier_blocks_queried_total`
  * `cortex_querier_blocks_with_compactor_shard_but_incompatible_query_shard_total`
* [ENHANCEMENT] Querier / ruler: reduce cpu usage, latency and peak memory consumption. #459 #463 #589
* [ENHANCEMENT] Querier: labels requests now obey `-querier.query-ingesters-within`, making them a little more efficient. #518
* [ENHANCEMENT] Querier: retry store-gateway in case of unexpected failure, instead of failing the query. #1003
* [ENHANCEMENT] Querier / ruler: reduce memory used by streaming queries, particularly in ruler. [#4341](https://github.com/cortexproject/cortex/pull/4341)
* [ENHANCEMENT] Ruler: Using shuffle sharding subring on GetRules API. [#4466](https://github.com/cortexproject/cortex/pull/4466)
* [ENHANCEMENT] Ruler: wait for ruler ring client to self-detect during startup. #990
* [ENHANCEMENT] Store-gateway: added `cortex_bucket_store_sent_chunk_size_bytes` metric, tracking the size of chunks sent from store-gateway to querier. #123
* [ENHANCEMENT] Store-gateway: reduced CPU and memory utilization due to exported metrics aggregation for instances with a large number of tenants. #123 #142
* [ENHANCEMENT] Store-gateway: added an in-memory LRU cache for chunks attributes. Can be enabled setting `-blocks-storage.bucket-store.chunks-cache.attributes-in-memory-max-items=X` where `X` is the max number of items to keep in the in-memory cache. The following new metrics are exposed: #279 #415 #437
  * `cortex_cache_memory_requests_total`
  * `cortex_cache_memory_hits_total`
  * `cortex_cache_memory_items_count`
* [ENHANCEMENT] Store-gateway: log index cache requests to tracing spans. #419
* [ENHANCEMENT] Store-gateway: store-gateway can now ignore blocks with minimum time within `-blocks-storage.bucket-store.ignore-blocks-within` duration. Useful when used together with `-querier.query-store-after`. #502
* [ENHANCEMENT] Store-gateway: label values with matchers now doesn't preload or list series, reducing latency and memory consumption. #534
* [ENHANCEMENT] Store-gateway: the results of `LabelNames()`, `LabelValues()` and `Series(skipChunks=true)` calls are now cached in the index cache. #590
* [ENHANCEMENT] Store-gateway: Added `-store-gateway.sharding-ring.unregister-on-shutdown` option that allows store-gateway to stay in the ring even after shutdown. Defaults to `true`, which is the same as current behaviour. #610 #614
* [ENHANCEMENT] Store-gateway: wait for ring tokens stability instead of ring stability to speed up startup and tests. #620
* [ENHANCEMENT] Compactor: add timeout for waiting on compactor to become ACTIVE in the ring. [#4262](https://github.com/cortexproject/cortex/pull/4262)
* [ENHANCEMENT] Compactor: skip already planned compaction jobs if the tenant doesn't belong to the compactor instance anymore. #303
* [ENHANCEMENT] Compactor: Blocks cleaner will ignore users that it no longer "owns" when sharding is enabled, and user ownership has changed since last scan. #325
* [ENHANCEMENT] Compactor: added `-compactor.compaction-jobs-order` support to configure which compaction jobs should run first for a given tenant (in case there are multiple ones). Supported values are: `smallest-range-oldest-blocks-first` (default), `newest-blocks-first`. #364
* [ENHANCEMENT] Compactor: delete blocks marked for deletion faster. #490
* [ENHANCEMENT] Compactor: expose low-level concurrency options for compactor: `-compactor.max-opening-blocks-concurrency`, `-compactor.max-closing-blocks-concurrency`, `-compactor.symbols-flushers-concurrency`. #569 #701
* [ENHANCEMENT] Compactor: expand compactor logs to include total compaction job time, total time for uploads and block counts. #549
* [ENHANCEMENT] Ring: allow experimental configuration of disabling of heartbeat timeouts by setting the relevant configuration value to zero. Applies to the following: [#4342](https://github.com/cortexproject/cortex/pull/4342)
  * `-distributor.ring.heartbeat-timeout`
  * `-ingester.ring.heartbeat-timeout`
  * `-ruler.ring.heartbeat-timeout`
  * `-alertmanager.sharding-ring.heartbeat-timeout`
  * `-compactor.ring.heartbeat-timeout`
  * `-store-gateway.sharding-ring.heartbeat-timeout`
* [ENHANCEMENT] Ring: allow heartbeats to be explicitly disabled by setting the interval to zero. This is considered experimental. This applies to the following configuration options: [#4344](https://github.com/cortexproject/cortex/pull/4344)
  * `-distributor.ring.heartbeat-period`
  * `-ingester.ring.heartbeat-period`
  * `-ruler.ring.heartbeat-period`
  * `-alertmanager.sharding-ring.heartbeat-period`
  * `-compactor.ring.heartbeat-period`
  * `-store-gateway.sharding-ring.heartbeat-period`
* [ENHANCEMENT] Memberlist: optimized receive path for processing ring state updates, to help reduce CPU utilization in large clusters. [#4345](https://github.com/cortexproject/cortex/pull/4345)
* [ENHANCEMENT] Memberlist: expose configuration of memberlist packet compression via `-memberlist.compression-enabled`. [#4346](https://github.com/cortexproject/cortex/pull/4346)
* [ENHANCEMENT] Memberlist: Add `-memberlist.advertise-addr` and `-memberlist.advertise-port` options for setting the address to advertise to other members of the cluster to enable NAT traversal. #260
* [ENHANCEMENT] Memberlist: reduce CPU utilization for rings with a large number of members. #537 #563 #634
* [ENHANCEMENT] Overrides exporter: include additional limits in the per-tenant override exporter. The following limits have been added to the `cortex_limit_overrides` metric: #21
  * `max_fetched_series_per_query`
  * `max_fetched_chunk_bytes_per_query`
  * `ruler_max_rules_per_rule_group`
  * `ruler_max_rule_groups_per_tenant`
* [ENHANCEMENT] Overrides exporter: add a metrics `cortex_limits_defaults` to expose the default values of limits. #173
* [ENHANCEMENT] Overrides exporter: Add `max_fetched_chunks_per_query` and `max_global_exemplars_per_user` limits to the default and per-tenant limits exported as metrics. #471 #515
* [ENHANCEMENT] Upgrade Go to 1.17.8. #1347 #1381
* [ENHANCEMENT] Upgrade Docker base images to `alpine:3.15.0`. #1348
* [BUGFIX] Azure storage: only create HTTP client once, to reduce memory utilization. #605
* [BUGFIX] Ingester: fixed ingester stuck on start up (LEAVING ring state) when `-ingester.ring.heartbeat-period=0` and `-ingester.unregister-on-shutdown=false`. [#4366](https://github.com/cortexproject/cortex/pull/4366)
* [BUGFIX] Ingester: prevent any reads or writes while the ingester is stopping. This will prevent accessing TSDB blocks once they have been already closed. [#4304](https://github.com/cortexproject/cortex/pull/4304)
* [BUGFIX] Ingester: TSDB now waits for pending readers before truncating Head block, fixing the `chunk not found` error and preventing wrong query results. #16
* [BUGFIX] Ingester: don't create TSDB or appender if no samples are sent by a tenant. #162
* [BUGFIX] Ingester: fix out-of-order chunks in TSDB head in-memory series after WAL replay in case some samples were appended to TSDB WAL before series. #530
* [BUGFIX] Distributor: when cleaning up obsolete elected replicas from KV store, HA tracker didn't update number of cluster per user correctly. [#4336](https://github.com/cortexproject/cortex/pull/4336)
* [BUGFIX] Distributor: fix bug in query-exemplar where some results would get dropped. #583
* [BUGFIX] Query-frontend: Fixes @ modifier functions (start/end) when splitting queries by time. #206
* [BUGFIX] Query-frontend: Ensure query_range requests handled by the query-frontend return JSON formatted errors. #360 #499
* [BUGFIX] Query-frontend: don't reuse cached results for queries that are not step-aligned. #424
* [BUGFIX] Query-frontend: fix API error messages that were mentioning Prometheus `--enable-feature=promql-negative-offset` and `--enable-feature=promql-at-modifier` flags. #688
* [BUGFIX] Query-frontend: worker's cancellation channels are now buffered to ensure that all request cancellations are properly handled. #741
* [BUGFIX] Querier: fixed `/api/v1/user_stats` endpoint. When zone-aware replication is enabled, `MaxUnavailableZones` param is used instead of `MaxErrors`, so setting `MaxErrors = 0` doesn't make the Querier wait for all Ingesters responses. #474
* [BUGFIX] Querier: Disable query scheduler SRV DNS lookup. #689
* [BUGFIX] Ruler: fixed counting of PromQL evaluation errors as user-errors when updating `cortex_ruler_queries_failed_total`. [#4335](https://github.com/cortexproject/cortex/pull/4335)
* [BUGFIX] Ruler: fix formatting of rule groups in `/ruler/rule_groups` endpoint. #655
* [BUGFIX] Ruler: do not log `unable to read rules directory` at startup if the directory hasn't been created yet. #1058
* [BUGFIX] Ruler: enable Prometheus-compatible endpoints regardless of `-ruler.enable-api`. The flag now only controls the configuration API. This is what the config flag description stated, but not what was happening. #1216
* [BUGFIX] Compactor: fixed panic while collecting Prometheus metrics. #28
* [BUGFIX] Compactor: compactor should now be able to correctly mark blocks for deletion and no-compaction, if such marking was previously interrupted. #1015
* [BUGFIX] Alertmanager: remove stale template files. #4495
* [BUGFIX] Alertmanager: don't replace user configurations with blank fallback configurations (when enabled), particularly during scaling up/down instances when sharding is enabled. #224
* [BUGFIX] Ring: multi KV runtime config changes are now propagated to all rings, not just ingester ring. #1047
* [BUGFIX] Memberlist: fixed corrupted packets when sending compound messages with more than 255 messages or messages bigger than 64KB. #551
* [BUGFIX] Overrides exporter: successfully startup even if runtime config is not set. #1056
* [BUGFIX] Fix internal modules to wait for other modules depending on them before stopping. #1472

### Mixin

_Changes since `grafana/cortex-jsonnet` `1.9.0`._

* [CHANGE] Removed chunks storage support from mixin. #641 #643 #645 #811 #812 #813
  * Removed `tsdb.libsonnet`: no need to import it anymore (its content is already automatically included when using Jsonnet)
  * Removed the following fields from `_config`:
    * `storage_engine` (defaults to `blocks`)
    * `chunk_index_backend`
    * `chunk_store_backend`
  * Removed schema config map
  * Removed the following dashboards:
    * "Cortex / Chunks"
    * "Cortex / WAL"
    * "Cortex / Blocks vs Chunks"
  * Removed the following alerts:
    * `CortexOldChunkInMemory`
    * `CortexCheckpointCreationFailed`
    * `CortexCheckpointDeletionFailed`
    * `CortexProvisioningMemcachedTooSmall`
    * `CortexWALCorruption`
    * `CortexTableSyncFailure`
    * `CortexTransferFailed`
  * Removed the following recording rules:
    * `cortex_chunk_store_index_lookups_per_query`
    * `cortex_chunk_store_series_pre_intersection_per_query`
    * `cortex_chunk_store_series_post_intersection_per_query`
    * `cortex_chunk_store_chunks_per_query`
    * `cortex_bigtable_request_duration_seconds`
    * `cortex_cassandra_request_duration_seconds`
    * `cortex_dynamo_request_duration_seconds`
    * `cortex_database_request_duration_seconds`
    * `cortex_gcs_request_duration_seconds`
* [CHANGE] Update grafana-builder dependency: use $__rate_interval in qpsPanel and latencyPanel. [#372](https://github.com/grafana/cortex-jsonnet/pull/372)
* [CHANGE] `namespace` template variable in dashboards now only selects namespaces for selected clusters. [#311](https://github.com/grafana/cortex-jsonnet/pull/311)
* [CHANGE] `CortexIngesterRestarts` alert severity changed from `critical` to `warning`. [#321](https://github.com/grafana/cortex-jsonnet/pull/321)
* [CHANGE] Dashboards: added overridable `job_labels` and `cluster_labels` to the configuration object as label lists to uniquely identify jobs and clusters in the metric names and group-by lists in dashboards. [#319](https://github.com/grafana/cortex-jsonnet/pull/319)
* [CHANGE] Dashboards: `alert_aggregation_labels` has been removed from the configuration and overriding this value has been deprecated. Instead the labels are now defined by the `cluster_labels` list, and should be overridden accordingly through that list. [#319](https://github.com/grafana/cortex-jsonnet/pull/319)
* [CHANGE] Renamed `CortexCompactorHasNotUploadedBlocksSinceStart` to `CortexCompactorHasNotUploadedBlocks`. [#334](https://github.com/grafana/cortex-jsonnet/pull/334)
* [CHANGE] Renamed `CortexCompactorRunFailed` to `CortexCompactorHasNotSuccessfullyRunCompaction`. [#334](https://github.com/grafana/cortex-jsonnet/pull/334)
* [CHANGE] Renamed `CortexInconsistentConfig` alert to `CortexInconsistentRuntimeConfig` and increased severity to `critical`. [#335](https://github.com/grafana/cortex-jsonnet/pull/335)
* [CHANGE] Increased `CortexBadRuntimeConfig` alert severity to `critical` and removed support for `cortex_overrides_last_reload_successful` metric (was removed in Cortex 1.3.0). [#335](https://github.com/grafana/cortex-jsonnet/pull/335)
* [CHANGE] Grafana 'min step' changed to 15s so dashboard show better detail. [#340](https://github.com/grafana/cortex-jsonnet/pull/340)
* [CHANGE] Replace `CortexRulerFailedEvaluations` with two new alerts: `CortexRulerTooManyFailedPushes` and `CortexRulerTooManyFailedQueries`. [#347](https://github.com/grafana/cortex-jsonnet/pull/347)
* [CHANGE] Removed `CortexCacheRequestErrors` alert. This alert was not working because the legacy Cortex cache client instrumentation doesn't track errors. [#346](https://github.com/grafana/cortex-jsonnet/pull/346)
* [CHANGE] Removed `CortexQuerierCapacityFull` alert. [#342](https://github.com/grafana/cortex-jsonnet/pull/342)
* [CHANGE] Changes blocks storage alerts to group metrics by the configured `cluster_labels` (supporting the deprecated `alert_aggregation_labels`). [#351](https://github.com/grafana/cortex-jsonnet/pull/351)
* [CHANGE] Increased `CortexIngesterReachingSeriesLimit` critical alert threshold from 80% to 85%. [#363](https://github.com/grafana/cortex-jsonnet/pull/363)
* [CHANGE] Changed default `job_names` for query-frontend, query-scheduler and querier to match custom deployments too. [#376](https://github.com/grafana/cortex-jsonnet/pull/376)
* [CHANGE] Split `cortex_api` recording rule group into three groups. This is a workaround for large clusters where this group can become slow to evaluate. [#401](https://github.com/grafana/cortex-jsonnet/pull/401)
* [CHANGE] Increased `CortexIngesterReachingSeriesLimit` warning threshold from 70% to 80% and critical threshold from 85% to 90%. [#404](https://github.com/grafana/cortex-jsonnet/pull/404)
* [CHANGE] Raised `CortexKVStoreFailure` alert severity from warning to critical. #493
* [CHANGE] Increase `CortexRolloutStuck` alert "for" duration from 15m to 30m. #493 #573
* [CHANGE] The Alertmanager and Ruler compiled dashboards (`alertmanager.json` and `ruler.json`) have been respectively renamed to `mimir-alertmanager.json` and `mimir-ruler.json`. #869
* [CHANGE] Removed `cortex_overrides_metric` from `_config`. #871
* [CHANGE] Renamed recording rule groups (`cortex_` prefix changed to `mimir_`). #871
* [CHANGE] Alerts name prefix has been changed from `Cortex` to `Mimir` (eg. alert `CortexIngesterUnhealthy` has been renamed to `MimirIngesterUnhealthy`). #879
* [CHANGE] Enabled resources dashboards by default. Can be disabled setting `resources_dashboards_enabled` config field to `false`. #920
* [FEATURE] Added `Cortex / Overrides` dashboard, displaying default limits and per-tenant overrides applied to Mimir. #673
* [FEATURE] Added `Mimir / Tenants` and `Mimir / Top tenants` dashboards, displaying user-based metrics. #776
* [FEATURE] Added querier autoscaling panels and alerts. #1006 #1016
* [FEATURE] Mimir / Top tenants dashboard now has tenants ranked by rule group size and evaluation time. #1338
* [ENHANCEMENT] cortex-mixin: Make `cluster_namespace_deployment:kube_pod_container_resource_requests_{cpu_cores,memory_bytes}:sum` backwards compatible with `kube-state-metrics` v2.0.0. [#317](https://github.com/grafana/cortex-jsonnet/pull/317)
* [ENHANCEMENT] Cortex-mixin: Include `cortex-gw-internal` naming variation in default `gateway` job names. [#328](https://github.com/grafana/cortex-jsonnet/pull/328)
* [ENHANCEMENT] Ruler dashboard: added object storage metrics. [#354](https://github.com/grafana/cortex-jsonnet/pull/354)
* [ENHANCEMENT] Alertmanager dashboard: added object storage metrics. [#354](https://github.com/grafana/cortex-jsonnet/pull/354)
* [ENHANCEMENT] Added documentation text panels and descriptions to reads and writes dashboards. [#324](https://github.com/grafana/cortex-jsonnet/pull/324)
* [ENHANCEMENT] Dashboards: defined container functions for common resources panels: containerDiskWritesPanel, containerDiskReadsPanel, containerDiskSpaceUtilization. [#331](https://github.com/grafana/cortex-jsonnet/pull/331)
* [ENHANCEMENT] cortex-mixin: Added `alert_excluded_routes` config to exclude specific routes from alerts. [#338](https://github.com/grafana/cortex-jsonnet/pull/338)
* [ENHANCEMENT] Added `CortexMemcachedRequestErrors` alert. [#346](https://github.com/grafana/cortex-jsonnet/pull/346)
* [ENHANCEMENT] Ruler dashboard: added "Per route p99 latency" panel in the "Configuration API" row. [#353](https://github.com/grafana/cortex-jsonnet/pull/353)
* [ENHANCEMENT] Increased the `for` duration of the `CortexIngesterReachingSeriesLimit` warning alert to 3h. [#362](https://github.com/grafana/cortex-jsonnet/pull/362)
* [ENHANCEMENT] Added a new tier (`medium_small_user`) so we have another tier between 100K and 1Mil active series. [#364](https://github.com/grafana/cortex-jsonnet/pull/364)
* [ENHANCEMENT] Extend Alertmanager dashboard: [#313](https://github.com/grafana/cortex-jsonnet/pull/313)
  * "Tenants" stat panel - shows number of discovered tenant configurations.
  * "Replication" row - information about the replication of tenants/alerts/silences over instances.
  * "Tenant Configuration Sync" row - information about the configuration sync procedure.
  * "Sharding Initial State Sync" row - information about the initial state sync procedure when sharding is enabled.
  * "Sharding Runtime State Sync" row - information about various state operations which occur when sharding is enabled (replication, fetch, marge, persist).
* [ENHANCEMENT] Update gsutil command for `not healthy index found` playbook [#370](https://github.com/grafana/cortex-jsonnet/pull/370)
* [ENHANCEMENT] Added Alertmanager alerts and playbooks covering configuration syncs and sharding operation: [#377 [#378](https://github.com/grafana/cortex-jsonnet/pull/378)
  * `CortexAlertmanagerSyncConfigsFailing`
  * `CortexAlertmanagerRingCheckFailing`
  * `CortexAlertmanagerPartialStateMergeFailing`
  * `CortexAlertmanagerReplicationFailing`
  * `CortexAlertmanagerPersistStateFailing`
  * `CortexAlertmanagerInitialSyncFailed`
* [ENHANCEMENT] Add recording rules to improve responsiveness of Alertmanager dashboard. [#387](https://github.com/grafana/cortex-jsonnet/pull/387)
* [ENHANCEMENT] Add `CortexRolloutStuck` alert. [#405](https://github.com/grafana/cortex-jsonnet/pull/405)
* [ENHANCEMENT] Added `CortexKVStoreFailure` alert. [#406](https://github.com/grafana/cortex-jsonnet/pull/406)
* [ENHANCEMENT] Use configured `ruler` jobname for ruler dashboard panels. [#409](https://github.com/grafana/cortex-jsonnet/pull/409)
* [ENHANCEMENT] Add ability to override `datasource` for generated dashboards. [#407](https://github.com/grafana/cortex-jsonnet/pull/407)
* [ENHANCEMENT] Use alertmanager jobname for alertmanager dashboard panels [#411](https://github.com/grafana/cortex-jsonnet/pull/411)
* [ENHANCEMENT] Added `CortexDistributorReachingInflightPushRequestLimit` alert. [#408](https://github.com/grafana/cortex-jsonnet/pull/408)
* [ENHANCEMENT] Added `CortexReachingTCPConnectionsLimit` alert. #403
* [ENHANCEMENT] Added "Cortex / Writes Networking" and "Cortex / Reads Networking" dashboards. #405
* [ENHANCEMENT] Improved "Queue length" panel in "Cortex / Queries" dashboard. #408
* [ENHANCEMENT] Add `CortexDistributorReachingInflightPushRequestLimit` alert and playbook. #401
* [ENHANCEMENT] Added "Recover accidentally deleted blocks (Google Cloud specific)" playbook. #475
* [ENHANCEMENT] Added support to multi-zone store-gateway deployments. #608 #615
* [ENHANCEMENT] Show supplementary alertmanager services in the Rollout Progress dashboard. #738 #855
* [ENHANCEMENT] Added `mimir` to default job names. This makes dashboards and alerts working when Mimir is installed in single-binary mode and the deployment is named `mimir`. #921
* [ENHANCEMENT] Introduced a new alert for the Alertmanager: `MimirAlertmanagerAllocatingTooMuchMemory`. It has two severities based on the memory usage against limits, a `warning` level at 80% and a `critical` level at 90%. #1206
* [ENHANCEMENT] Faster memcached cache requests. #2720
* [BUGFIX] Fixed `CortexIngesterHasNotShippedBlocks` alert false positive in case an ingester instance had ingested samples in the past, then no traffic was received for a long period and then it started receiving samples again. [#308](https://github.com/grafana/cortex-jsonnet/pull/308)
* [BUGFIX] Fixed `CortexInconsistentRuntimeConfig` metric. [#335](https://github.com/grafana/cortex-jsonnet/pull/335)
* [BUGFIX] Fixed scaling dashboard to correctly work when a Cortex service deployment spans across multiple zones (a zone is expected to have the `zone-[a-z]` suffix). [#365](https://github.com/grafana/cortex-jsonnet/pull/365)
* [BUGFIX] Fixed rollout progress dashboard to correctly work when a Cortex service deployment spans across multiple zones (a zone is expected to have the `zone-[a-z]` suffix). [#366](https://github.com/grafana/cortex-jsonnet/pull/366)
* [BUGFIX] Fixed rollout progress dashboard to include query-scheduler too. [#376](https://github.com/grafana/cortex-jsonnet/pull/376)
* [BUGFIX] Upstream recording rule `node_namespace_pod_container:container_cpu_usage_seconds_total:sum_irate` renamed. [#379](https://github.com/grafana/cortex-jsonnet/pull/379)
* [BUGFIX] Fixed writes/reads/alertmanager resources dashboards to use `$._config.job_names.gateway`. [#403](https://github.com/grafana/cortex-jsonnet/pull/403)
* [BUGFIX] Span the annotation.message in alerts as YAML multiline strings. [#412](https://github.com/grafana/cortex-jsonnet/pull/412)
* [BUGFIX] Fixed "Instant queries / sec" in "Cortex / Reads" dashboard. #445
* [BUGFIX] Fixed and added missing KV store panels in Writes, Reads, Ruler and Compactor dashboards. #448
* [BUGFIX] Fixed Alertmanager dashboard when alertmanager is running as part of single binary. #1064
* [BUGFIX] Fixed Ruler dashboard when ruler is running as part of single binary. #1260
* [BUGFIX] Query-frontend: fixed bad querier status code mapping with query-sharding enabled. #1227

### Jsonnet

_Changes since `grafana/cortex-jsonnet` `1.9.0`._

* [CHANGE] Removed chunks storage support. #639
  * Removed the following fields from `_config`:
    * `storage_engine` (defaults to `blocks`)
    * `querier_second_storage_engine` (not supported anymore)
    * `table_manager_enabled`, `table_prefix`
    * `memcached_index_writes_enabled` and `memcached_index_writes_max_item_size_mb`
    * `storeMemcachedChunksConfig`
    * `storeConfig`
    * `max_chunk_idle`
    * `schema` (the schema configmap is still added for backward compatibility reasons)
    * `bigtable_instance` and `bigtable_project`
    * `client_configs`
    * `enabledBackends`
    * `storage_backend`
    * `cassandra_addresses`
    * `s3_bucket_name`
    * `ingester_deployment_without_wal` (was only used by chunks storage)
    * `ingester` (was only used to configure chunks storage WAL)
  * Removed the following CLI flags from `ingester_args`:
    * `ingester.max-chunk-age`
    * `ingester.max-stale-chunk-idle`
    * `ingester.max-transfer-retries`
    * `ingester.retain-period`
* [CHANGE] Changed `overrides-exporter.libsonnet` from being based on cortex-tools to Mimir `overrides-exporter` target. #646
* [CHANGE] Store gateway: set `-blocks-storage.bucket-store.index-cache.memcached.max-get-multi-concurrency`,
  `-blocks-storage.bucket-store.chunks-cache.memcached.max-get-multi-concurrency`,
  `-blocks-storage.bucket-store.metadata-cache.memcached.max-get-multi-concurrency`,
  `-blocks-storage.bucket-store.index-cache.memcached.max-idle-connections`,
  `-blocks-storage.bucket-store.chunks-cache.memcached.max-idle-connections`,
  `-blocks-storage.bucket-store.metadata-cache.memcached.max-idle-connections` to 100 [#414](https://github.com/grafana/cortex-jsonnet/pull/414)
* [CHANGE] Alertmanager: mounted overrides configmap to alertmanager too. [#315](https://github.com/grafana/cortex-jsonnet/pull/315)
* [CHANGE] Memcached: upgraded memcached from `1.5.17` to `1.6.9`. [#316](https://github.com/grafana/cortex-jsonnet/pull/316)
* [CHANGE] Store-gateway: increased memory request and limit respectively from 6GB / 6GB to 12GB / 18GB. [#322](https://github.com/grafana/cortex-jsonnet/pull/322)
* [CHANGE] Store-gateway: increased `-blocks-storage.bucket-store.max-chunk-pool-bytes` from 2GB (default) to 12GB. [#322](https://github.com/grafana/cortex-jsonnet/pull/322)
* [CHANGE] Ingester/Ruler: set `-server.grpc-max-send-msg-size-bytes` and `-server.grpc-max-send-msg-size-bytes` to sensible default values (10MB). [#326](https://github.com/grafana/cortex-jsonnet/pull/326)
* [CHANGE] Decreased `-server.grpc-max-concurrent-streams` from 100k to 10k. [#369](https://github.com/grafana/cortex-jsonnet/pull/369)
* [CHANGE] Decreased blocks storage ingesters graceful termination period from 80m to 20m. [#369](https://github.com/grafana/cortex-jsonnet/pull/369)
* [CHANGE] Increase the rules per group and rule groups limits on different tiers. [#396](https://github.com/grafana/cortex-jsonnet/pull/396)
* [CHANGE] Removed `max_samples_per_query` limit, since it only works with chunks and only when using `-distributor.shard-by-all-labels=false`. [#397](https://github.com/grafana/cortex-jsonnet/pull/397)
* [CHANGE] Removed chunks storage query sharding config support. The following config options have been removed: [#398](https://github.com/grafana/cortex-jsonnet/pull/398)
  * `_config` > `queryFrontend` > `shard_factor`
  * `_config` > `queryFrontend` > `sharded_queries_enabled`
  * `_config` > `queryFrontend` > `query_split_factor`
* [CHANGE] Rename ruler_s3_bucket_name and ruler_gcs_bucket_name to ruler_storage_bucket_name: [#415](https://github.com/grafana/cortex-jsonnet/pull/415)
* [CHANGE] Fine-tuned rolling update policy for distributor, querier, query-frontend, query-scheduler. [#420](https://github.com/grafana/cortex-jsonnet/pull/420)
* [CHANGE] Increased memcached metadata/chunks/index-queries max connections from 4k to 16k. [#420](https://github.com/grafana/cortex-jsonnet/pull/420)
* [CHANGE] Disabled step alignment in query-frontend to be compliant with PromQL. [#420](https://github.com/grafana/cortex-jsonnet/pull/420)
* [CHANGE] Do not limit compactor CPU and request a number of cores equal to the configured concurrency. [#420](https://github.com/grafana/cortex-jsonnet/pull/420)
* [CHANGE] Configured split-and-merge compactor. #853
  * The following CLI flags are set on compactor:
    * `-compactor.split-and-merge-shards=0`
    * `-compactor.compactor-tenant-shard-size=1`
    * `-compactor.split-groups=1`
    * `-compactor.max-opening-blocks-concurrency=4`
    * `-compactor.max-closing-blocks-concurrency=2`
    * `-compactor.symbols-flushers-concurrency=4`
  * The following per-tenant overrides have been set on `super_user` and `mega_user` classes:
    ```
    compactor_split_and_merge_shards: 2,
    compactor_tenant_shard_size: 2,
    compactor_split_groups: 2,
    ```
* [CHANGE] The entrypoint file to include has been renamed from `cortex.libsonnet` to `mimir.libsonnet`. #897
* [CHANGE] The default image config field has been renamed from `cortex` to `mimir`. #896
   ```
   {
     _images+:: {
       mimir: '...',
     },
   }
   ```
* [CHANGE] Removed `cortex_` prefix from config fields. #898
  * The following config fields have been renamed:
    * `cortex_bucket_index_enabled` renamed to `bucket_index_enabled`
    * `cortex_compactor_cleanup_interval` renamed to `compactor_cleanup_interval`
    * `cortex_compactor_data_disk_class` renamed to `compactor_data_disk_class`
    * `cortex_compactor_data_disk_size` renamed to `compactor_data_disk_size`
    * `cortex_compactor_max_concurrency` renamed to `compactor_max_concurrency`
    * `cortex_distributor_allow_multiple_replicas_on_same_node` renamed to `distributor_allow_multiple_replicas_on_same_node`
    * `cortex_ingester_data_disk_class` renamed to `ingester_data_disk_class`
    * `cortex_ingester_data_disk_size` renamed to `ingester_data_disk_size`
    * `cortex_querier_allow_multiple_replicas_on_same_node` renamed to `querier_allow_multiple_replicas_on_same_node`
    * `cortex_query_frontend_allow_multiple_replicas_on_same_node` renamed to `query_frontend_allow_multiple_replicas_on_same_node`
    * `cortex_query_sharding_enabled` renamed to `query_sharding_enabled`
    * `cortex_query_sharding_msg_size_factor` renamed to `query_sharding_msg_size_factor`
    * `cortex_ruler_allow_multiple_replicas_on_same_node` renamed to `ruler_allow_multiple_replicas_on_same_node`
    * `cortex_store_gateway_data_disk_class` renamed to `store_gateway_data_disk_class`
    * `cortex_store_gateway_data_disk_size` renamed to `store_gateway_data_disk_size`
* [CHANGE] The overrides configmap default mountpoint has changed from `/etc/cortex` to `/etc/mimir`. It can be customized via the `overrides_configmap_mountpoint` config field. #899
* [CHANGE] Enabled in the querier the features to query label names with matchers, PromQL at modifier and query long-term storage for labels. #905
* [CHANGE] Reduced TSDB blocks retention on ingesters disk from 96h to 24h. #905
* [CHANGE] Enabled closing of idle TSDB in ingesters. #905
* [CHANGE] Disabled TSDB isolation in ingesters for better performances. #905
* [CHANGE] Changed log level of querier, query-frontend, query-scheduler and alertmanager from `debug` to `info`. #905
* [CHANGE] Enabled attributes in-memory cache in store-gateway. #905
* [CHANGE] Configured store-gateway to not load blocks containing samples more recent than 10h (because such samples are queried from ingesters). #905
* [CHANGE] Dynamically compute `-compactor.deletion-delay` based on other settings, in order to reduce the deletion delay as much as possible and lower the number of live blocks in the storage. #907
* [CHANGE] The config field `distributorConfig` has been renamed to `ingesterRingClientConfig`. Config field `ringClient` has been removed in favor of `ingesterRingClientConfig`. #997 #1057
* [CHANGE] Gossip.libsonnet has been fixed to modify all ring configurations, not only the ingester ring config. Furthermore it now supports migration via multi KV store. #1057 #1099
* [CHANGE] Changed the default of `bucket_index_enabled` to `true`. #924
* [CHANGE] Remove the support for the test-exporter. #1133
* [CHANGE] Removed `$.distributor_deployment_labels`, `$.ingester_deployment_labels` and `$.querier_deployment_labels` fields, that were used by gossip.libsonnet to inject additional label. Now the label is injected directly into pods of statefulsets and deployments. #1297
* [CHANGE] Disabled `-ingester.readiness-check-ring-health`. #1352
* [CHANGE] Changed Alertmanager CPU request from `100m` to `2` cores, and memory request from `1Gi` to `10Gi`. Set Alertmanager memory limit to `15Gi`. #1206
* [CHANGE] gossip.libsonnet has been renamed to memberlist.libsonnet, and is now imported by default. Use of memberlist for ring is enabled by setting `_config.memberlist_ring_enabled` to true. #1526
* [FEATURE] Added query sharding support. It can be enabled setting `cortex_query_sharding_enabled: true` in the `_config` object. #653
* [FEATURE] Added shuffle-sharding support. It can be enabled and configured using the following config: #902
   ```
   _config+:: {
     shuffle_sharding:: {
       ingester_write_path_enabled: true,
       ingester_read_path_enabled: true,
       querier_enabled: true,
       ruler_enabled: true,
       store_gateway_enabled: true,
     },
   }
   ```
* [FEATURE] Added multi-zone ingesters and store-gateways support. #1352 #1552
* [ENHANCEMENT] Add overrides config to compactor. This allows setting retention configs per user. [#386](https://github.com/grafana/cortex-jsonnet/pull/386)
* [ENHANCEMENT] Added 256MB memory ballast to querier. [#369](https://github.com/grafana/cortex-jsonnet/pull/369)
* [ENHANCEMENT] Update `etcd-operator` to latest version (see https://github.com/grafana/jsonnet-libs/pull/480). [#263](https://github.com/grafana/cortex-jsonnet/pull/263)
* [ENHANCEMENT] Add support for Azure storage in Alertmanager configuration. [#381](https://github.com/grafana/cortex-jsonnet/pull/381)
* [ENHANCEMENT] Add support for running Alertmanager in sharding mode. [#394](https://github.com/grafana/cortex-jsonnet/pull/394)
* [ENHANCEMENT] Allow to customize PromQL engine settings via `queryEngineConfig`. [#399](https://github.com/grafana/cortex-jsonnet/pull/399)
* [ENHANCEMENT] Define Azure object storage ruler args. [#416](https://github.com/grafana/cortex-jsonnet/pull/416)
* [ENHANCEMENT] Added the following config options to allow to schedule multiple replicas of the same service on the same node: [#418](https://github.com/grafana/cortex-jsonnet/pull/418)
  * `cortex_distributor_allow_multiple_replicas_on_same_node`
  * `cortex_ruler_allow_multiple_replicas_on_same_node`
  * `cortex_querier_allow_multiple_replicas_on_same_node`
  * `cortex_query_frontend_allow_multiple_replicas_on_same_node`
* [BUGFIX] Alertmanager: fixed `--alertmanager.cluster.peers` CLI flag passed to alertmanager when HA is enabled. [#329](https://github.com/grafana/cortex-jsonnet/pull/329)
* [BUGFIX] Fixed `-distributor.extend-writes` setting on ruler when `unregister_ingesters_on_shutdown` is disabled. [#369](https://github.com/grafana/cortex-jsonnet/pull/369)
* [BUGFIX] Treat `compactor_blocks_retention_period` type as string rather than int.[#395](https://github.com/grafana/cortex-jsonnet/pull/395)
* [BUGFIX] Pass `-ruler-storage.s3.endpoint` to ruler when using S3. [#421](https://github.com/grafana/cortex-jsonnet/pull/421)
* [BUGFIX] Remove service selector on label `gossip_ring_member` from other services than `gossip-ring`. [#1008](https://github.com/grafana/mimir/pull/1008)
* [BUGFIX] Rename `-ingester.readiness-check-ring-health` to `-ingester.ring.readiness-check-ring-health`, to reflect current name of flag. #1460

### Mimirtool

_Changes since cortextool `0.10.7`._

* [CHANGE] The following environment variables have been renamed: #883
  * `CORTEX_ADDRESS` to `MIMIR_ADDRESS`
  * `CORTEX_API_USER` to `MIMIR_API_USER`
  * `CORTEX_API_KEY` to `MIMIR_API_KEY`
  * `CORTEX_TENANT_ID` to `MIMIR_TENANT_ID`
  * `CORTEX_TLS_CA_PATH` to `MIMIR_TLS_CA_PATH`
  * `CORTEX_TLS_CERT_PATH` to `MIMIR_TLS_CERT_PATH`
  * `CORTEX_TLS_KEY_PATH` to `MIMIR_TLS_KEY_PATH`
* [CHANGE] Change `cortex` backend to `mimir`. #883
* [CHANGE] Do not publish `mimirtool` binary for 386 windows architecture. #1263
* [CHANGE] `analyse` command has been renamed to `analyze`. #1318
* [FEATURE] Support Arm64 on Darwin for all binaries (benchtool etc). https://github.com/grafana/cortex-tools/pull/215
* [ENHANCEMENT] Correctly support federated rules. #823
* [BUGFIX] Fix `cortextool rules` legends displaying wrong symbols for updates and deletions. https://github.com/grafana/cortex-tools/pull/226

### Query-tee

_Changes since Cortex `1.10.0`._

* [ENHANCEMENT] Added `/api/v1/query_exemplars` API endpoint support (no results comparison). #168
* [ENHANCEMENT] Add a flag (`--proxy.compare-use-relative-error`) in the query-tee to compare floating point values using relative error. #208
* [ENHANCEMENT] Add a flag (`--proxy.compare-skip-recent-samples`) in the query-tee to skip comparing recent samples. By default samples not older than 1 minute are skipped. #234
* [BUGFIX] Fixes a panic in the query-tee when comparing result. #207
* [BUGFIX] Ensure POST requests are handled correctly #286

### Blocksconvert

_Changes since Cortex `1.10.0`._

* [CHANGE] Blocksconvert tool was removed from Mimir. #637

### Metaconvert

_Changes since Cortex `1.10.0`._

* [CHANGE] `thanosconvert` tool has been renamed to `metaconvert`. `-config.file` option has been removed, while it now requires `-tenant` option to work on single tenant only. It now also preserves labels recognized by Mimir. #1120

### Test-exporter

_Changes since Cortex `1.10.0`._

* [CHANGE] Removed the test-exporter tool. #1133

### Tools

_Changes since Cortex `1.10.0`._

* [CHANGE] Removed `query-audit`. You can use `query-tee` to compare query results and performances of two Grafana Mimir backends. #1380

## Cortex 1.10.0 / 2021-08-03

* [CHANGE] Prevent path traversal attack from users able to control the HTTP header `X-Scope-OrgID`. #4375 (CVE-2021-36157)
  * Users only have control of the HTTP header when Cortex is not frontend by an auth proxy validating the tenant IDs
* [CHANGE] Enable strict JSON unmarshal for `pkg/util/validation.Limits` struct. The custom `UnmarshalJSON()` will now fail if the input has unknown fields. #4298
* [CHANGE] Cortex chunks storage has been deprecated and it's now in maintenance mode: all Cortex users are encouraged to migrate to the blocks storage. No new features will be added to the chunks storage. The default Cortex configuration still runs the chunks engine; please check out the [blocks storage doc](https://cortexmetrics.io/docs/blocks-storage/) on how to configure Cortex to run with the blocks storage.  #4268
* [CHANGE] The example Kubernetes manifests (stored at `k8s/`) have been removed due to a lack of proper support and maintenance. #4268
* [CHANGE] Querier / ruler: deprecated `-store.query-chunk-limit` CLI flag (and its respective YAML config option `max_chunks_per_query`) in favour of `-querier.max-fetched-chunks-per-query` (and its respective YAML config option `max_fetched_chunks_per_query`). The new limit specifies the maximum number of chunks that can be fetched in a single query from ingesters and long-term storage: the total number of actual fetched chunks could be 2x the limit, being independently applied when querying ingesters and long-term storage. #4125
* [CHANGE] Alertmanager: allowed to configure the experimental receivers firewall on a per-tenant basis. The following CLI flags (and their respective YAML config options) have been changed and moved to the limits config section: #4143
  - `-alertmanager.receivers-firewall.block.cidr-networks` renamed to `-alertmanager.receivers-firewall-block-cidr-networks`
  - `-alertmanager.receivers-firewall.block.private-addresses` renamed to `-alertmanager.receivers-firewall-block-private-addresses`
* [CHANGE] Change default value of `-server.grpc.keepalive.min-time-between-pings` from `5m` to `10s` and `-server.grpc.keepalive.ping-without-stream-allowed` to `true`. #4168
* [CHANGE] Ingester: Change default value of `-ingester.active-series-metrics-enabled` to `true`. This incurs a small increase in memory usage, between 1.2% and 1.6% as measured on ingesters with 1.3M active series. #4257
* [CHANGE] Dependency: update go-redis from v8.2.3 to v8.9.0. #4236
* [FEATURE] Querier: Added new `-querier.max-fetched-series-per-query` flag. When Cortex is running with blocks storage, the max series per query limit is enforced in the querier and applies to unique series received from ingesters and store-gateway (long-term storage). #4179
* [FEATURE] Querier/Ruler: Added new `-querier.max-fetched-chunk-bytes-per-query` flag. When Cortex is running with blocks storage, the max chunk bytes limit is enforced in the querier and ruler and limits the size of all aggregated chunks returned from ingesters and storage as bytes for a query. #4216
* [FEATURE] Alertmanager: support negative matchers, time-based muting - [upstream release notes](https://github.com/prometheus/alertmanager/releases/tag/v0.22.0). #4237
* [FEATURE] Alertmanager: Added rate-limits to notifiers. Rate limits used by all integrations can be configured using `-alertmanager.notification-rate-limit`, while per-integration rate limits can be specified via `-alertmanager.notification-rate-limit-per-integration` parameter. Both shared and per-integration limits can be overwritten using overrides mechanism. These limits are applied on individual (per-tenant) alertmanagers. Rate-limited notifications are failed notifications. It is possible to monitor rate-limited notifications via new `cortex_alertmanager_notification_rate_limited_total` metric. #4135 #4163
* [FEATURE] Alertmanager: Added `-alertmanager.max-config-size-bytes` limit to control size of configuration files that Cortex users can upload to Alertmanager via API. This limit is configurable per-tenant. #4201
* [FEATURE] Alertmanager: Added `-alertmanager.max-templates-count` and `-alertmanager.max-template-size-bytes` options to control number and size of templates uploaded to Alertmanager via API. These limits are configurable per-tenant. #4223
* [FEATURE] Added flag `-debug.block-profile-rate` to enable goroutine blocking events profiling. #4217
* [FEATURE] Alertmanager: The experimental sharding feature is now considered complete. Detailed information about the configuration options can be found [here for alertmanager](https://cortexmetrics.io/docs/configuration/configuration-file/#alertmanager_config) and [here for the alertmanager storage](https://cortexmetrics.io/docs/configuration/configuration-file/#alertmanager_storage_config). To use the feature: #3925 #4020 #4021 #4031 #4084 #4110 #4126 #4127 #4141 #4146 #4161 #4162 #4222
  * Ensure that a remote storage backend is configured for Alertmanager to store state using `-alertmanager-storage.backend`, and flags related to the backend. Note that the `local` and `configdb` storage backends are not supported.
  * Ensure that a ring store is configured using `-alertmanager.sharding-ring.store`, and set the flags relevant to the chosen store type.
  * Enable the feature using `-alertmanager.sharding-enabled`.
  * Note the prior addition of a new configuration option `-alertmanager.persist-interval`. This sets the interval between persisting the current alertmanager state (notification log and silences) to object storage. See the [configuration file reference](https://cortexmetrics.io/docs/configuration/configuration-file/#alertmanager_config) for more information.
* [ENHANCEMENT] Alertmanager: Cleanup persisted state objects from remote storage when a tenant configuration is deleted. #4167
* [ENHANCEMENT] Storage: Added the ability to disable Open Census within GCS client (e.g `-gcs.enable-opencensus=false`). #4219
* [ENHANCEMENT] Etcd: Added username and password to etcd config. #4205
* [ENHANCEMENT] Alertmanager: introduced new metrics to monitor operation when using `-alertmanager.sharding-enabled`: #4149
  * `cortex_alertmanager_state_fetch_replica_state_total`
  * `cortex_alertmanager_state_fetch_replica_state_failed_total`
  * `cortex_alertmanager_state_initial_sync_total`
  * `cortex_alertmanager_state_initial_sync_completed_total`
  * `cortex_alertmanager_state_initial_sync_duration_seconds`
  * `cortex_alertmanager_state_persist_total`
  * `cortex_alertmanager_state_persist_failed_total`
* [ENHANCEMENT] Blocks storage: support ingesting exemplars and querying of exemplars.  Enabled by setting new CLI flag `-blocks-storage.tsdb.max-exemplars=<n>` or config option `blocks_storage.tsdb.max_exemplars` to positive value. #4124 #4181
* [ENHANCEMENT] Distributor: Added distributors ring status section in the admin page. #4151
* [ENHANCEMENT] Added zone-awareness support to alertmanager for use when sharding is enabled. When zone-awareness is enabled, alerts will be replicated across availability zones. #4204
* [ENHANCEMENT] Added `tenant_ids` tag to tracing spans #4186
* [ENHANCEMENT] Ring, query-frontend: Avoid using automatic private IPs (APIPA) when discovering IP address from the interface during the registration of the instance in the ring, or by query-frontend when used with query-scheduler. APIPA still used as last resort with logging indicating usage. #4032
* [ENHANCEMENT] Memberlist: introduced new metrics to aid troubleshooting tombstone convergence: #4231
  * `memberlist_client_kv_store_value_tombstones`
  * `memberlist_client_kv_store_value_tombstones_removed_total`
  * `memberlist_client_messages_to_broadcast_dropped_total`
* [ENHANCEMENT] Alertmanager: Added `-alertmanager.max-dispatcher-aggregation-groups` option to control max number of active dispatcher groups in Alertmanager (per tenant, also overrideable). When the limit is reached, Dispatcher produces log message and increases `cortex_alertmanager_dispatcher_aggregation_group_limit_reached_total` metric. #4254
* [ENHANCEMENT] Alertmanager: Added `-alertmanager.max-alerts-count` and `-alertmanager.max-alerts-size-bytes` to control max number of alerts and total size of alerts that a single user can have in Alertmanager's memory. Adding more alerts will fail with a log message and incrementing `cortex_alertmanager_alerts_insert_limited_total` metric (per-user). These limits can be overrided by using per-tenant overrides. Current values are tracked in `cortex_alertmanager_alerts_limiter_current_alerts` and `cortex_alertmanager_alerts_limiter_current_alerts_size_bytes` metrics. #4253
* [ENHANCEMENT] Store-gateway: added `-store-gateway.sharding-ring.wait-stability-min-duration` and `-store-gateway.sharding-ring.wait-stability-max-duration` support to store-gateway, to wait for ring stability at startup. #4271
* [ENHANCEMENT] Ruler: added `rule_group` label to metrics `cortex_prometheus_rule_group_iterations_total` and `cortex_prometheus_rule_group_iterations_missed_total`. #4121
* [ENHANCEMENT] Ruler: added new metrics for tracking total number of queries and push requests sent to ingester, as well as failed queries and push requests. Failures are only counted for internal errors, but not user-errors like limits or invalid query. This is in contrast to existing `cortex_prometheus_rule_evaluation_failures_total`, which is incremented also when query or samples appending fails due to user-errors. #4281
  * `cortex_ruler_write_requests_total`
  * `cortex_ruler_write_requests_failed_total`
  * `cortex_ruler_queries_total`
  * `cortex_ruler_queries_failed_total`
* [ENHANCEMENT] Ingester: Added option `-ingester.ignore-series-limit-for-metric-names` with comma-separated list of metric names that will be ignored in max series per metric limit. #4302
* [ENHANCEMENT] Added instrumentation to Redis client, with the following metrics: #3976
  - `cortex_rediscache_request_duration_seconds`
* [BUGFIX] Purger: fix `Invalid null value in condition for column range` caused by `nil` value in range for WriteBatch query. #4128
* [BUGFIX] Ingester: fixed infrequent panic caused by a race condition between TSDB mmap-ed head chunks truncation and queries. #4176
* [BUGFIX] Alertmanager: fix Alertmanager status page if clustering via gossip is disabled or sharding is enabled. #4184
* [BUGFIX] Ruler: fix `/ruler/rule_groups` endpoint doesn't work when used with object store. #4182
* [BUGFIX] Ruler: Honor the evaluation delay for the `ALERTS` and `ALERTS_FOR_STATE` series. #4227
* [BUGFIX] Make multiple Get requests instead of MGet on Redis Cluster. #4056
* [BUGFIX] Ingester: fix issue where runtime limits erroneously override default limits. #4246
* [BUGFIX] Ruler: fix startup in single-binary mode when the new `ruler_storage` is used. #4252
* [BUGFIX] Querier: fix queries failing with "at least 1 healthy replica required, could only find 0" error right after scaling up store-gateways until they're ACTIVE in the ring. #4263
* [BUGFIX] Store-gateway: when blocks sharding is enabled, do not load all blocks in each store-gateway in case of a cold startup, but load only blocks owned by the store-gateway replica. #4271
* [BUGFIX] Memberlist: fix to setting the default configuration value for `-memberlist.retransmit-factor` when not provided. This should improve propagation delay of the ring state (including, but not limited to, tombstones). Note that if the configuration is already explicitly given, this fix has no effect. #4269
* [BUGFIX] Querier: Fix issue where samples in a chunk might get skipped by batch iterator. #4218

### Blocksconvert

* [ENHANCEMENT] Scanner: add support for DynamoDB (v9 schema only). #3828
* [ENHANCEMENT] Add Cassandra support. #3795
* [ENHANCEMENT] Scanner: retry failed uploads. #4188

## Cortex 1.9.0 / 2021-05-14

* [CHANGE] Alertmanager now removes local files after Alertmanager is no longer running for removed or resharded user. #3910
* [CHANGE] Alertmanager now stores local files in per-tenant folders. Files stored by Alertmanager previously are migrated to new hierarchy. Support for this migration will be removed in Cortex 1.11. #3910
* [CHANGE] Ruler: deprecated `-ruler.storage.*` CLI flags (and their respective YAML config options) in favour of `-ruler-storage.*`. The deprecated config will be removed in Cortex 1.11. #3945
* [CHANGE] Alertmanager: deprecated `-alertmanager.storage.*` CLI flags (and their respective YAML config options) in favour of `-alertmanager-storage.*`. This change doesn't apply to `alertmanager.storage.path` and `alertmanager.storage.retention`. The deprecated config will be removed in Cortex 1.11. #4002
* [CHANGE] Alertmanager: removed `-cluster.` CLI flags deprecated in Cortex 1.7. The new config options to use are: #3946
  * `-alertmanager.cluster.listen-address` instead of `-cluster.listen-address`
  * `-alertmanager.cluster.advertise-address` instead of `-cluster.advertise-address`
  * `-alertmanager.cluster.peers` instead of `-cluster.peer`
  * `-alertmanager.cluster.peer-timeout` instead of `-cluster.peer-timeout`
* [CHANGE] Blocks storage: removed the config option `-blocks-storage.bucket-store.index-cache.postings-compression-enabled`, which was deprecated in Cortex 1.6. Postings compression is always enabled. #4101
* [CHANGE] Querier: removed the config option `-store.max-look-back-period`, which was deprecated in Cortex 1.6 and was used only by the chunks storage. You should use `-querier.max-query-lookback` instead. #4101
* [CHANGE] Query Frontend: removed the config option `-querier.compress-http-responses`, which was deprecated in Cortex 1.6. You should use`-api.response-compression-enabled` instead. #4101
* [CHANGE] Runtime-config / overrides: removed the config options `-limits.per-user-override-config` (use `-runtime-config.file`) and `-limits.per-user-override-period` (use `-runtime-config.reload-period`), both deprecated since Cortex 0.6.0. #4112
* [CHANGE] Cortex now fails fast on startup if unable to connect to the ring backend. #4068
* [FEATURE] The following features have been marked as stable: #4101
  - Shuffle-sharding
  - Querier support for querying chunks and blocks store at the same time
  - Tracking of active series and exporting them as metrics (`-ingester.active-series-metrics-enabled` and related flags)
  - Blocks storage: lazy mmap of block indexes in the store-gateway (`-blocks-storage.bucket-store.index-header-lazy-loading-enabled`)
  - Ingester: close idle TSDB and remove them from local disk (`-blocks-storage.tsdb.close-idle-tsdb-timeout`)
* [FEATURE] Memberlist: add TLS configuration options for the memberlist transport layer used by the gossip KV store. #4046
  * New flags added for memberlist communication:
    * `-memberlist.tls-enabled`
    * `-memberlist.tls-cert-path`
    * `-memberlist.tls-key-path`
    * `-memberlist.tls-ca-path`
    * `-memberlist.tls-server-name`
    * `-memberlist.tls-insecure-skip-verify`
* [FEATURE] Ruler: added `local` backend support to the ruler storage configuration under the `-ruler-storage.` flag prefix. #3932
* [ENHANCEMENT] Store-gateway: cache object attributes looked up when fetching chunks in the metadata cache when configured (`-blocks-storage.bucket-store.metadata-cache.backend`) instead of the chunk cache. #270
* [ENHANCEMENT] Upgraded Docker base images to `alpine:3.13`. #4042
* [ENHANCEMENT] Blocks storage: reduce ingester memory by eliminating series reference cache. #3951
* [ENHANCEMENT] Ruler: optimized `<prefix>/api/v1/rules` and `<prefix>/api/v1/alerts` when ruler sharding is enabled. #3916
* [ENHANCEMENT] Ruler: added the following metrics when ruler sharding is enabled: #3916
  * `cortex_ruler_clients`
  * `cortex_ruler_client_request_duration_seconds`
* [ENHANCEMENT] Alertmanager: Add API endpoint to list all tenant alertmanager configs: `GET /multitenant_alertmanager/configs`. #3529
* [ENHANCEMENT] Ruler: Add API endpoint to list all tenant ruler rule groups: `GET /ruler/rule_groups`. #3529
* [ENHANCEMENT] Query-frontend/scheduler: added querier forget delay (`-query-frontend.querier-forget-delay` and `-query-scheduler.querier-forget-delay`) to mitigate the blast radius in the event queriers crash because of a repeatedly sent "query of death" when shuffle-sharding is enabled. #3901
* [ENHANCEMENT] Query-frontend: reduced memory allocations when serializing query response. #3964
* [ENHANCEMENT] Querier / ruler: some optimizations to PromQL query engine. #3934 #3989
* [ENHANCEMENT] Ingester: reduce CPU and memory when an high number of errors are returned by the ingester on the write path with the blocks storage. #3969 #3971 #3973
* [ENHANCEMENT] Distributor: reduce CPU and memory when an high number of errors are returned by the distributor on the write path. #3990
* [ENHANCEMENT] Put metric before label value in the "label value too long" error message. #4018
* [ENHANCEMENT] Allow use of `y|w|d` suffixes for duration related limits and per-tenant limits. #4044
* [ENHANCEMENT] Query-frontend: Small optimization on top of PR #3968 to avoid unnecessary Extents merging. #4026
* [ENHANCEMENT] Add a metric `cortex_compactor_compaction_interval_seconds` for the compaction interval config value. #4040
* [ENHANCEMENT] Ingester: added following per-ingester (instance) experimental limits: max number of series in memory (`-ingester.instance-limits.max-series`), max number of users in memory (`-ingester.instance-limits.max-tenants`), max ingestion rate (`-ingester.instance-limits.max-ingestion-rate`), and max inflight requests (`-ingester.instance-limits.max-inflight-push-requests`). These limits are only used when using blocks storage. Limits can also be configured using runtime-config feature, and current values are exported as `cortex_ingester_instance_limits` metric. #3992.
* [ENHANCEMENT] Cortex is now built with Go 1.16. #4062
* [ENHANCEMENT] Distributor: added per-distributor experimental limits: max number of inflight requests (`-distributor.instance-limits.max-inflight-push-requests`) and max ingestion rate in samples/sec (`-distributor.instance-limits.max-ingestion-rate`). If not set, these two are unlimited. Also added metrics to expose current values (`cortex_distributor_inflight_push_requests`, `cortex_distributor_ingestion_rate_samples_per_second`) as well as limits (`cortex_distributor_instance_limits` with various `limit` label values). #4071
* [ENHANCEMENT] Ruler: Added `-ruler.enabled-tenants` and `-ruler.disabled-tenants` to explicitly enable or disable rules processing for specific tenants. #4074
* [ENHANCEMENT] Block Storage Ingester: `/flush` now accepts two new parameters: `tenant` to specify tenant to flush and `wait=true` to make call synchronous. Multiple tenants can be specified by repeating `tenant` parameter. If no `tenant` is specified, all tenants are flushed, as before. #4073
* [ENHANCEMENT] Alertmanager: validate configured `-alertmanager.web.external-url` and fail if ends with `/`. #4081
* [ENHANCEMENT] Alertmanager: added `-alertmanager.receivers-firewall.block.cidr-networks` and `-alertmanager.receivers-firewall.block.private-addresses` to block specific network addresses in HTTP-based Alertmanager receiver integrations. #4085
* [ENHANCEMENT] Allow configuration of Cassandra's host selection policy. #4069
* [ENHANCEMENT] Store-gateway: retry synching blocks if a per-tenant sync fails. #3975 #4088
* [ENHANCEMENT] Add metric `cortex_tcp_connections` exposing the current number of accepted TCP connections. #4099
* [ENHANCEMENT] Querier: Allow federated queries to run concurrently. #4065
* [ENHANCEMENT] Label Values API call now supports `match[]` parameter when querying blocks on storage (assuming `-querier.query-store-for-labels-enabled` is enabled). #4133
* [BUGFIX] Ruler-API: fix bug where `/api/v1/rules/<namespace>/<group_name>` endpoint return `400` instead of `404`. #4013
* [BUGFIX] Distributor: reverted changes done to rate limiting in #3825. #3948
* [BUGFIX] Ingester: Fix race condition when opening and closing tsdb concurrently. #3959
* [BUGFIX] Querier: streamline tracing spans. #3924
* [BUGFIX] Ruler Storage: ignore objects with empty namespace or group in the name. #3999
* [BUGFIX] Distributor: fix issue causing distributors to not extend the replication set because of failing instances when zone-aware replication is enabled. #3977
* [BUGFIX] Query-frontend: Fix issue where cached entry size keeps increasing when making tiny query repeatedly. #3968
* [BUGFIX] Compactor: `-compactor.blocks-retention-period` now supports weeks (`w`) and years (`y`). #4027
* [BUGFIX] Querier: returning 422 (instead of 500) when query hits `max_chunks_per_query` limit with block storage, when the limit is hit in the store-gateway. #3937
* [BUGFIX] Ruler: Rule group limit enforcement should now allow the same number of rules in a group as the limit. #3616
* [BUGFIX] Frontend, Query-scheduler: allow querier to notify about shutdown without providing any authentication. #4066
* [BUGFIX] Querier: fixed race condition causing queries to fail right after querier startup with the "empty ring" error. #4068
* [BUGFIX] Compactor: Increment `cortex_compactor_runs_failed_total` if compactor failed compact a single tenant. #4094
* [BUGFIX] Tracing: hot fix to avoid the Jaeger tracing client to indefinitely block the Cortex process shutdown in case the HTTP connection to the tracing backend is blocked. #4134
* [BUGFIX] Forward proper EndsAt from ruler to Alertmanager inline with Prometheus behaviour. #4017
* [BUGFIX] Querier: support filtering LabelValues with matchers when using tenant federation. #4277

### Blocksconvert

* [ENHANCEMENT] Builder: add `-builder.timestamp-tolerance` option which may reduce block size by rounding timestamps to make difference whole seconds. #3891

## Cortex 1.8.1 / 2021-04-27

* [CHANGE] Fix for CVE-2021-31232: Local file disclosure vulnerability when `-experimental.alertmanager.enable-api` is used. The HTTP basic auth `password_file` can be used as an attack vector to send any file content via a webhook. The alertmanager templates can be used as an attack vector to send any file content because the alertmanager can load any text file specified in the templates list.

## Cortex 1.8.0 / 2021-03-24

* [CHANGE] Alertmanager: Don't expose cluster information to tenants via the `/alertmanager/api/v1/status` API endpoint when operating with clustering enabled. #3903
* [CHANGE] Ingester: don't update internal "last updated" timestamp of TSDB if tenant only sends invalid samples. This affects how "idle" time is computed. #3727
* [CHANGE] Require explicit flag `-<prefix>.tls-enabled` to enable TLS in GRPC clients. Previously it was enough to specify a TLS flag to enable TLS validation. #3156
* [CHANGE] Query-frontend: removed `-querier.split-queries-by-day` (deprecated in Cortex 0.4.0). Please use `-querier.split-queries-by-interval` instead. #3813
* [CHANGE] Store-gateway: the chunks pool controlled by `-blocks-storage.bucket-store.max-chunk-pool-bytes` is now shared across all tenants. #3830
* [CHANGE] Ingester: return error code 400 instead of 429 when per-user/per-tenant series/metadata limits are reached. #3833
* [CHANGE] Compactor: add `reason` label to `cortex_compactor_blocks_marked_for_deletion_total` metric. Source blocks marked for deletion by compactor are labelled as `compaction`, while blocks passing the retention period are labelled as `retention`. #3879
* [CHANGE] Alertmanager: the `DELETE /api/v1/alerts` is now idempotent. No error is returned if the alertmanager config doesn't exist. #3888
* [FEATURE] Experimental Ruler Storage: Add a separate set of configuration options to configure the ruler storage backend under the `-ruler-storage.` flag prefix. All blocks storage bucket clients and the config service are currently supported. Clients using this implementation will only be enabled if the existing `-ruler.storage` flags are left unset. #3805 #3864
* [FEATURE] Experimental Alertmanager Storage: Add a separate set of configuration options to configure the alertmanager storage backend under the `-alertmanager-storage.` flag prefix. All blocks storage bucket clients and the config service are currently supported. Clients using this implementation will only be enabled if the existing `-alertmanager.storage` flags are left unset. #3888
* [FEATURE] Adds support to S3 server-side encryption using KMS. The S3 server-side encryption config can be overridden on a per-tenant basis for the blocks storage, ruler and alertmanager. Deprecated `-<prefix>.s3.sse-encryption`, please use the following CLI flags that have been added. #3651 #3810 #3811 #3870 #3886 #3906
  - `-<prefix>.s3.sse.type`
  - `-<prefix>.s3.sse.kms-key-id`
  - `-<prefix>.s3.sse.kms-encryption-context`
* [FEATURE] Querier: Enable `@ <timestamp>` modifier in PromQL using the new `-querier.at-modifier-enabled` flag. #3744
* [FEATURE] Overrides Exporter: Add `overrides-exporter` module for exposing per-tenant resource limit overrides as metrics. It is not included in `all` target (single-binary mode), and must be explicitly enabled. #3785
* [FEATURE] Experimental thanosconvert: introduce an experimental tool `thanosconvert` to migrate Thanos block metadata to Cortex metadata. #3770
* [FEATURE] Alertmanager: It now shards the `/api/v1/alerts` API using the ring when sharding is enabled. #3671
  * Added `-alertmanager.max-recv-msg-size` (defaults to 16M) to limit the size of HTTP request body handled by the alertmanager.
  * New flags added for communication between alertmanagers:
    * `-alertmanager.max-recv-msg-size`
    * `-alertmanager.alertmanager-client.remote-timeout`
    * `-alertmanager.alertmanager-client.tls-enabled`
    * `-alertmanager.alertmanager-client.tls-cert-path`
    * `-alertmanager.alertmanager-client.tls-key-path`
    * `-alertmanager.alertmanager-client.tls-ca-path`
    * `-alertmanager.alertmanager-client.tls-server-name`
    * `-alertmanager.alertmanager-client.tls-insecure-skip-verify`
* [FEATURE] Compactor: added blocks storage per-tenant retention support. This is configured via `-compactor.retention-period`, and can be overridden on a per-tenant basis. #3879
* [ENHANCEMENT] Queries: Instrument queries that were discarded due to the configured `max_outstanding_requests_per_tenant`. #3894
  * `cortex_query_frontend_discarded_requests_total`
  * `cortex_query_scheduler_discarded_requests_total`
* [ENHANCEMENT] Ruler: Add TLS and explicit basis authentication configuration options for the HTTP client the ruler uses to communicate with the alertmanager. #3752
  * `-ruler.alertmanager-client.basic-auth-username`: Configure the basic authentication username used by the client. Takes precedent over a URL configured username.
  * `-ruler.alertmanager-client.basic-auth-password`: Configure the basic authentication password used by the client. Takes precedent over a URL configured password.
  * `-ruler.alertmanager-client.tls-ca-path`: File path to the CA file.
  * `-ruler.alertmanager-client.tls-cert-path`: File path to the TLS certificate.
  * `-ruler.alertmanager-client.tls-insecure-skip-verify`: Boolean to disable verifying the certificate.
  * `-ruler.alertmanager-client.tls-key-path`: File path to the TLS key certificate.
  * `-ruler.alertmanager-client.tls-server-name`: Expected name on the TLS certificate.
* [ENHANCEMENT] Ingester: exposed metric `cortex_ingester_oldest_unshipped_block_timestamp_seconds`, tracking the unix timestamp of the oldest TSDB block not shipped to the storage yet. #3705
* [ENHANCEMENT] Prometheus upgraded. #3739 #3806
  * Avoid unnecessary `runtime.GC()` during compactions.
  * Prevent compaction loop in TSDB on data gap.
* [ENHANCEMENT] Query-Frontend now returns server side performance metrics using `Server-Timing` header when query stats is enabled. #3685
* [ENHANCEMENT] Runtime Config: Add a `mode` query parameter for the runtime config endpoint. `/runtime_config?mode=diff` now shows the YAML runtime configuration with all values that differ from the defaults. #3700
* [ENHANCEMENT] Distributor: Enable downstream projects to wrap distributor push function and access the deserialized write requests berfore/after they are pushed. #3755
* [ENHANCEMENT] Add flag `-<prefix>.tls-server-name` to require a specific server name instead of the hostname on the certificate. #3156
* [ENHANCEMENT] Alertmanager: Remove a tenant's alertmanager instead of pausing it as we determine it is no longer needed. #3722
* [ENHANCEMENT] Blocks storage: added more configuration options to S3 client. #3775
  * `-blocks-storage.s3.tls-handshake-timeout`: Maximum time to wait for a TLS handshake. 0 means no limit.
  * `-blocks-storage.s3.expect-continue-timeout`: The time to wait for a server's first response headers after fully writing the request headers if the request has an Expect header. 0 to send the request body immediately.
  * `-blocks-storage.s3.max-idle-connections`: Maximum number of idle (keep-alive) connections across all hosts. 0 means no limit.
  * `-blocks-storage.s3.max-idle-connections-per-host`: Maximum number of idle (keep-alive) connections to keep per-host. If 0, a built-in default value is used.
  * `-blocks-storage.s3.max-connections-per-host`: Maximum number of connections per host. 0 means no limit.
* [ENHANCEMENT] Ingester: when tenant's TSDB is closed, Ingester now removes pushed metrics-metadata from memory, and removes metadata (`cortex_ingester_memory_metadata`, `cortex_ingester_memory_metadata_created_total`, `cortex_ingester_memory_metadata_removed_total`) and validation metrics (`cortex_discarded_samples_total`, `cortex_discarded_metadata_total`). #3782
* [ENHANCEMENT] Distributor: cleanup metrics for inactive tenants. #3784
* [ENHANCEMENT] Ingester: Have ingester to re-emit following TSDB metrics. #3800
  * `cortex_ingester_tsdb_blocks_loaded`
  * `cortex_ingester_tsdb_reloads_total`
  * `cortex_ingester_tsdb_reloads_failures_total`
  * `cortex_ingester_tsdb_symbol_table_size_bytes`
  * `cortex_ingester_tsdb_storage_blocks_bytes`
  * `cortex_ingester_tsdb_time_retentions_total`
* [ENHANCEMENT] Querier: distribute workload across `-store-gateway.sharding-ring.replication-factor` store-gateway replicas when querying blocks and `-store-gateway.sharding-enabled=true`. #3824
* [ENHANCEMENT] Distributor / HA Tracker: added cleanup of unused elected HA replicas from KV store. Added following metrics to monitor this process: #3809
  * `cortex_ha_tracker_replicas_cleanup_started_total`
  * `cortex_ha_tracker_replicas_cleanup_marked_for_deletion_total`
  * `cortex_ha_tracker_replicas_cleanup_deleted_total`
  * `cortex_ha_tracker_replicas_cleanup_delete_failed_total`
* [ENHANCEMENT] Ruler now has new API endpoint `/ruler/delete_tenant_config` that can be used to delete all ruler groups for tenant. It is intended to be used by administrators who wish to clean up state after removed user. Note that this endpoint is enabled regardless of `-experimental.ruler.enable-api`. #3750 #3899
* [ENHANCEMENT] Query-frontend, query-scheduler: cleanup metrics for inactive tenants. #3826
* [ENHANCEMENT] Blocks storage: added `-blocks-storage.s3.region` support to S3 client configuration. #3811
* [ENHANCEMENT] Distributor: Remove cached subrings for inactive users when using shuffle sharding. #3849
* [ENHANCEMENT] Store-gateway: Reduced memory used to fetch chunks at query time. #3855
* [ENHANCEMENT] Ingester: attempt to prevent idle compaction from happening in concurrent ingesters by introducing a 25% jitter to the configured idle timeout (`-blocks-storage.tsdb.head-compaction-idle-timeout`). #3850
* [ENHANCEMENT] Compactor: cleanup local files for users that are no longer owned by compactor. #3851
* [ENHANCEMENT] Store-gateway: close empty bucket stores, and delete leftover local files for tenants that no longer belong to store-gateway. #3853
* [ENHANCEMENT] Store-gateway: added metrics to track partitioner behaviour. #3877
  * `cortex_bucket_store_partitioner_requested_bytes_total`
  * `cortex_bucket_store_partitioner_requested_ranges_total`
  * `cortex_bucket_store_partitioner_expanded_bytes_total`
  * `cortex_bucket_store_partitioner_expanded_ranges_total`
* [ENHANCEMENT] Store-gateway: added metrics to monitor chunk buffer pool behaviour. #3880
  * `cortex_bucket_store_chunk_pool_requested_bytes_total`
  * `cortex_bucket_store_chunk_pool_returned_bytes_total`
* [ENHANCEMENT] Alertmanager: load alertmanager configurations from object storage concurrently, and only load necessary configurations, speeding configuration synchronization process and executing fewer "GET object" operations to the storage when sharding is enabled. #3898
* [ENHANCEMENT] Ingester (blocks storage): Ingester can now stream entire chunks instead of individual samples to the querier. At the moment this feature must be explicitly enabled either by using `-ingester.stream-chunks-when-using-blocks` flag or `ingester_stream_chunks_when_using_blocks` (boolean) field in runtime config file, but these configuration options are temporary and will be removed when feature is stable. #3889
* [ENHANCEMENT] Alertmanager: New endpoint `/multitenant_alertmanager/delete_tenant_config` to delete configuration for tenant identified by `X-Scope-OrgID` header. This is an internal endpoint, available even if Alertmanager API is not enabled by using `-experimental.alertmanager.enable-api`. #3900
* [ENHANCEMENT] MemCached: Add `max_item_size` support. #3929
* [BUGFIX] Cortex: Fixed issue where fatal errors and various log messages where not logged. #3778
* [BUGFIX] HA Tracker: don't track as error in the `cortex_kv_request_duration_seconds` metric a CAS operation intentionally aborted. #3745
* [BUGFIX] Querier / ruler: do not log "error removing stale clients" if the ring is empty. #3761
* [BUGFIX] Store-gateway: fixed a panic caused by a race condition when the index-header lazy loading is enabled. #3775 #3789
* [BUGFIX] Compactor: fixed "could not guess file size" log when uploading blocks deletion marks to the global location. #3807
* [BUGFIX] Prevent panic at start if the http_prefix setting doesn't have a valid value. #3796
* [BUGFIX] Memberlist: fixed panic caused by race condition in `armon/go-metrics` used by memberlist client. #3725
* [BUGFIX] Querier: returning 422 (instead of 500) when query hits `max_chunks_per_query` limit with block storage. #3895
* [BUGFIX] Alertmanager: Ensure that experimental `/api/v1/alerts` endpoints work when `-http.prefix` is empty. #3905
* [BUGFIX] Chunk store: fix panic in inverted index when deleted fingerprint is no longer in the index. #3543

## Cortex 1.7.1 / 2021-04-27

* [CHANGE] Fix for CVE-2021-31232: Local file disclosure vulnerability when `-experimental.alertmanager.enable-api` is used. The HTTP basic auth `password_file` can be used as an attack vector to send any file content via a webhook. The alertmanager templates can be used as an attack vector to send any file content because the alertmanager can load any text file specified in the templates list.

## Cortex 1.7.0 / 2021-02-23

Note the blocks storage compactor runs a migration task at startup in this version, which can take many minutes and use a lot of RAM.
[Turn this off after first run](https://cortexmetrics.io/docs/blocks-storage/production-tips/#ensure-deletion-marks-migration-is-disabled-after-first-run).

* [CHANGE] FramedSnappy encoding support has been removed from Push and Remote Read APIs. This means Prometheus 1.6 support has been removed and the oldest Prometheus version supported in the remote write is 1.7. #3682
* [CHANGE] Ruler: removed the flag `-ruler.evaluation-delay-duration-deprecated` which was deprecated in 1.4.0. Please use the `ruler_evaluation_delay_duration` per-tenant limit instead. #3694
* [CHANGE] Removed the flags `-<prefix>.grpc-use-gzip-compression` which were deprecated in 1.3.0: #3694
  * `-query-scheduler.grpc-client-config.grpc-use-gzip-compression`: use `-query-scheduler.grpc-client-config.grpc-compression` instead
  * `-frontend.grpc-client-config.grpc-use-gzip-compression`: use `-frontend.grpc-client-config.grpc-compression` instead
  * `-ruler.client.grpc-use-gzip-compression`: use `-ruler.client.grpc-compression` instead
  * `-bigtable.grpc-use-gzip-compression`: use `-bigtable.grpc-compression` instead
  * `-ingester.client.grpc-use-gzip-compression`: use `-ingester.client.grpc-compression` instead
  * `-querier.frontend-client.grpc-use-gzip-compression`: use `-querier.frontend-client.grpc-compression` instead
* [CHANGE] Querier: it's not required to set `-frontend.query-stats-enabled=true` in the querier anymore to enable query statistics logging in the query-frontend. The flag is now required to be configured only in the query-frontend and it will be propagated to the queriers. #3595 #3695
* [CHANGE] Blocks storage: compactor is now required when running a Cortex cluster with the blocks storage, because it also keeps the bucket index updated. #3583
* [CHANGE] Blocks storage: block deletion marks are now stored in a per-tenant global markers/ location too, other than within the block location. The compactor, at startup, will copy deletion marks from the block location to the global location. This migration is required only once, so it can be safely disabled via `-compactor.block-deletion-marks-migration-enabled=false` after new compactor has successfully started at least once in the cluster. #3583
* [CHANGE] OpenStack Swift: the default value for the `-ruler.storage.swift.container-name` and `-swift.container-name` config options has changed from `cortex` to empty string. If you were relying on the default value, please set it back to `cortex`. #3660
* [CHANGE] HA Tracker: configured replica label is now verified against label value length limit (`-validation.max-length-label-value`). #3668
* [CHANGE] Distributor: `extend_writes` field in YAML configuration has moved from `lifecycler` (inside `ingester_config`) to `distributor_config`. This doesn't affect command line option `-distributor.extend-writes`, which stays the same. #3719
* [CHANGE] Alertmanager: Deprecated `-cluster.` CLI flags in favor of their `-alertmanager.cluster.` equivalent. The deprecated flags (and their respective YAML config options) are: #3677
  * `-cluster.listen-address` in favor of `-alertmanager.cluster.listen-address`
  * `-cluster.advertise-address` in favor of `-alertmanager.cluster.advertise-address`
  * `-cluster.peer` in favor of `-alertmanager.cluster.peers`
  * `-cluster.peer-timeout` in favor of `-alertmanager.cluster.peer-timeout`
* [CHANGE] Blocks storage: the default value of `-blocks-storage.bucket-store.sync-interval` has been changed from `5m` to `15m`. #3724
* [FEATURE] Querier: Queries can be federated across multiple tenants. The tenants IDs involved need to be specified separated by a `|` character in the `X-Scope-OrgID` request header. This is an experimental feature, which can be enabled by setting `-tenant-federation.enabled=true` on all Cortex services. #3250
* [FEATURE] Alertmanager: introduced the experimental option `-alertmanager.sharding-enabled` to shard tenants across multiple Alertmanager instances. This feature is still under heavy development and its usage is discouraged. The following new metrics are exported by the Alertmanager: #3664
  * `cortex_alertmanager_ring_check_errors_total`
  * `cortex_alertmanager_sync_configs_total`
  * `cortex_alertmanager_sync_configs_failed_total`
  * `cortex_alertmanager_tenants_discovered`
  * `cortex_alertmanager_tenants_owned`
* [ENHANCEMENT] Allow specifying JAEGER_ENDPOINT instead of sampling server or local agent port. #3682
* [ENHANCEMENT] Blocks storage: introduced a per-tenant bucket index, periodically updated by the compactor, used to avoid full bucket scanning done by queriers, store-gateways and rulers. The bucket index is updated by the compactor during blocks cleanup, on every `-compactor.cleanup-interval`. #3553 #3555 #3561 #3583 #3625 #3711 #3715
* [ENHANCEMENT] Blocks storage: introduced an option `-blocks-storage.bucket-store.bucket-index.enabled` to enable the usage of the bucket index in the querier, store-gateway and ruler. When enabled, the querier, store-gateway and ruler will use the bucket index to find a tenant's blocks instead of running the periodic bucket scan. The following new metrics are exported by the querier and ruler: #3614 #3625
  * `cortex_bucket_index_loads_total`
  * `cortex_bucket_index_load_failures_total`
  * `cortex_bucket_index_load_duration_seconds`
  * `cortex_bucket_index_loaded`
* [ENHANCEMENT] Compactor: exported the following metrics. #3583 #3625
  * `cortex_bucket_blocks_count`: Total number of blocks per tenant in the bucket. Includes blocks marked for deletion, but not partial blocks.
  * `cortex_bucket_blocks_marked_for_deletion_count`: Total number of blocks per tenant marked for deletion in the bucket.
  * `cortex_bucket_blocks_partials_count`: Total number of partial blocks.
  * `cortex_bucket_index_last_successful_update_timestamp_seconds`: Timestamp of the last successful update of a tenant's bucket index.
* [ENHANCEMENT] Ruler: Add `cortex_prometheus_last_evaluation_samples` to expose the number of samples generated by a rule group per tenant. #3582
* [ENHANCEMENT] Memberlist: add status page (/memberlist) with available details about memberlist-based KV store and memberlist cluster. It's also possible to view KV values in Go struct or JSON format, or download for inspection. #3575
* [ENHANCEMENT] Memberlist: client can now keep a size-bounded buffer with sent and received messages and display them in the admin UI (/memberlist) for troubleshooting. #3581 #3602
* [ENHANCEMENT] Blocks storage: added block index attributes caching support to metadata cache. The TTL can be configured via `-blocks-storage.bucket-store.metadata-cache.block-index-attributes-ttl`. #3629
* [ENHANCEMENT] Alertmanager: Add support for Azure blob storage. #3634
* [ENHANCEMENT] Compactor: tenants marked for deletion will now be fully cleaned up after some delay since deletion of last block. Cleanup includes removal of remaining marker files (including tenant deletion mark file) and files under `debug/metas`. #3613
* [ENHANCEMENT] Compactor: retry compaction of a single tenant on failure instead of re-running compaction for all tenants. #3627
* [ENHANCEMENT] Querier: Implement result caching for tenant query federation. #3640
* [ENHANCEMENT] API: Add a `mode` query parameter for the config endpoint: #3645
  * `/config?mode=diff`: Shows the YAML configuration with all values that differ from the defaults.
  * `/config?mode=defaults`: Shows the YAML configuration with all the default values.
* [ENHANCEMENT] OpenStack Swift: added the following config options to OpenStack Swift backend client: #3660
  - Chunks storage: `-swift.auth-version`, `-swift.max-retries`, `-swift.connect-timeout`, `-swift.request-timeout`.
  - Blocks storage: ` -blocks-storage.swift.auth-version`, ` -blocks-storage.swift.max-retries`, ` -blocks-storage.swift.connect-timeout`, ` -blocks-storage.swift.request-timeout`.
  - Ruler: `-ruler.storage.swift.auth-version`, `-ruler.storage.swift.max-retries`, `-ruler.storage.swift.connect-timeout`, `-ruler.storage.swift.request-timeout`.
* [ENHANCEMENT] Disabled in-memory shuffle-sharding subring cache in the store-gateway, ruler and compactor. This should reduce the memory utilisation in these services when shuffle-sharding is enabled, without introducing a significantly increase CPU utilisation. #3601
* [ENHANCEMENT] Shuffle sharding: optimised subring generation used by shuffle sharding. #3601
* [ENHANCEMENT] New /runtime_config endpoint that returns the defined runtime configuration in YAML format. The returned configuration includes overrides. #3639
* [ENHANCEMENT] Query-frontend: included the parameter name failed to validate in HTTP 400 message. #3703
* [ENHANCEMENT] Fail to startup Cortex if provided runtime config is invalid. #3707
* [ENHANCEMENT] Alertmanager: Add flags to customize the cluster configuration: #3667
  * `-alertmanager.cluster.gossip-interval`: The interval between sending gossip messages. By lowering this value (more frequent) gossip messages are propagated across cluster more quickly at the expense of increased bandwidth usage.
  * `-alertmanager.cluster.push-pull-interval`: The interval between gossip state syncs. Setting this interval lower (more frequent) will increase convergence speeds across larger clusters at the expense of increased bandwidth usage.
* [ENHANCEMENT] Distributor: change the error message returned when a received series has too many label values. The new message format has the series at the end and this plays better with Prometheus logs truncation. #3718
  - From: `sample for '<series>' has <value> label names; limit <value>`
  - To: `series has too many labels (actual: <value>, limit: <value>) series: '<series>'`
* [ENHANCEMENT] Improve bucket index loader to handle edge case where new tenant has not had blocks uploaded to storage yet. #3717
* [BUGFIX] Allow `-querier.max-query-lookback` use `y|w|d` suffix like deprecated `-store.max-look-back-period`. #3598
* [BUGFIX] Memberlist: Entry in the ring should now not appear again after using "Forget" feature (unless it's still heartbeating). #3603
* [BUGFIX] Ingester: do not close idle TSDBs while blocks shipping is in progress. #3630 #3632
* [BUGFIX] Ingester: correctly update `cortex_ingester_memory_users` and `cortex_ingester_active_series` when a tenant's idle TSDB is closed, when running Cortex with the blocks storage. #3646
* [BUGFIX] Querier: fix default value incorrectly overriding `-querier.frontend-address` in single-binary mode. #3650
* [BUGFIX] Compactor: delete `deletion-mark.json` at last when deleting a block in order to not leave partial blocks without deletion mark in the bucket if the compactor is interrupted while deleting a block. #3660
* [BUGFIX] Blocks storage: do not cleanup a partially uploaded block when `meta.json` upload fails. Despite failure to upload `meta.json`, this file may in some cases still appear in the bucket later. By skipping early cleanup, we avoid having corrupted blocks in the storage. #3660
* [BUGFIX] Alertmanager: disable access to `/alertmanager/metrics` (which exposes all Cortex metrics), `/alertmanager/-/reload` and `/alertmanager/debug/*`, which were available to any authenticated user with enabled AlertManager. #3678
* [BUGFIX] Query-Frontend: avoid creating many small sub-queries by discarding cache extents under 5 minutes #3653
* [BUGFIX] Ruler: Ensure the stale markers generated for evaluated rules respect the configured `-ruler.evaluation-delay-duration`. This will avoid issues with samples with NaN be persisted with timestamps set ahead of the next rule evaluation. #3687
* [BUGFIX] Alertmanager: don't serve HTTP requests until Alertmanager has fully started. Serving HTTP requests earlier may result in loss of configuration for the user. #3679
* [BUGFIX] Do not log "failed to load config" if runtime config file is empty. #3706
* [BUGFIX] Do not allow to use a runtime config file containing multiple YAML documents. #3706
* [BUGFIX] HA Tracker: don't track as error in the `cortex_kv_request_duration_seconds` metric a CAS operation intentionally aborted. #3745

## Cortex 1.6.0 / 2020-12-29

* [CHANGE] Query Frontend: deprecate `-querier.compress-http-responses` in favour of `-api.response-compression-enabled`. #3544
* [CHANGE] Querier: deprecated `-store.max-look-back-period`. You should use `-querier.max-query-lookback` instead. #3452
* [CHANGE] Blocks storage: increased `-blocks-storage.bucket-store.chunks-cache.attributes-ttl` default from `24h` to `168h` (1 week). #3528
* [CHANGE] Blocks storage: the config option `-blocks-storage.bucket-store.index-cache.postings-compression-enabled` has been deprecated and postings compression is always enabled. #3538
* [CHANGE] Ruler: gRPC message size default limits on the Ruler-client side have changed: #3523
  - limit for outgoing gRPC messages has changed from 2147483647 to 16777216 bytes
  - limit for incoming gRPC messages has changed from 4194304 to 104857600 bytes
* [FEATURE] Distributor/Ingester: Provide ability to not overflow writes in the presence of a leaving or unhealthy ingester. This allows for more efficient ingester rolling restarts. #3305
* [FEATURE] Query-frontend: introduced query statistics logged in the query-frontend when enabled via `-frontend.query-stats-enabled=true`. When enabled, the metric `cortex_query_seconds_total` is tracked, counting the sum of the wall time spent across all queriers while running queries (on a per-tenant basis). The metrics `cortex_request_duration_seconds` and `cortex_query_seconds_total` are different: the first one tracks the request duration (eg. HTTP request from the client), while the latter tracks the sum of the wall time on all queriers involved executing the query. #3539
* [ENHANCEMENT] API: Add GZIP HTTP compression to the API responses. Compression can be enabled via `-api.response-compression-enabled`. #3536
* [ENHANCEMENT] Added zone-awareness support on queries. When zone-awareness is enabled, queries will still succeed if all ingesters in a single zone will fail. #3414
* [ENHANCEMENT] Blocks storage ingester: exported more TSDB-related metrics. #3412
  - `cortex_ingester_tsdb_wal_corruptions_total`
  - `cortex_ingester_tsdb_head_truncations_failed_total`
  - `cortex_ingester_tsdb_head_truncations_total`
  - `cortex_ingester_tsdb_head_gc_duration_seconds`
* [ENHANCEMENT] Enforced keepalive on all gRPC clients used for inter-service communication. #3431
* [ENHANCEMENT] Added `cortex_alertmanager_config_hash` metric to expose hash of Alertmanager Config loaded per user. #3388
* [ENHANCEMENT] Query-Frontend / Query-Scheduler: New component called "Query-Scheduler" has been introduced. Query-Scheduler is simply a queue of requests, moved outside of Query-Frontend. This allows Query-Frontend to be scaled separately from number of queues. To make Query-Frontend and Querier use Query-Scheduler, they need to be started with `-frontend.scheduler-address` and `-querier.scheduler-address` options respectively. #3374 #3471
* [ENHANCEMENT] Query-frontend / Querier / Ruler: added `-querier.max-query-lookback` to limit how long back data (series and metadata) can be queried. This setting can be overridden on a per-tenant basis and is enforced in the query-frontend, querier and ruler. #3452 #3458
* [ENHANCEMENT] Querier: added `-querier.query-store-for-labels-enabled` to query store for label names, label values and series APIs. Only works with blocks storage engine. #3461 #3520
* [ENHANCEMENT] Ingester: exposed `-blocks-storage.tsdb.wal-segment-size-bytes` config option to customise the TSDB WAL segment max size. #3476
* [ENHANCEMENT] Compactor: concurrently run blocks cleaner for multiple tenants. Concurrency can be configured via `-compactor.cleanup-concurrency`. #3483
* [ENHANCEMENT] Compactor: shuffle tenants before running compaction. #3483
* [ENHANCEMENT] Compactor: wait for a stable ring at startup, when sharding is enabled. #3484
* [ENHANCEMENT] Store-gateway: added `-blocks-storage.bucket-store.index-header-lazy-loading-enabled` to enable index-header lazy loading (experimental). When enabled, index-headers will be mmap-ed only once required by a query and will be automatically released after `-blocks-storage.bucket-store.index-header-lazy-loading-idle-timeout` time of inactivity. #3498
* [ENHANCEMENT] Alertmanager: added metrics `cortex_alertmanager_notification_requests_total` and `cortex_alertmanager_notification_requests_failed_total`. #3518
* [ENHANCEMENT] Ingester: added `-blocks-storage.tsdb.head-chunks-write-buffer-size-bytes` to fine-tune the TSDB head chunks write buffer size when running Cortex blocks storage. #3518
* [ENHANCEMENT] /metrics now supports OpenMetrics output. HTTP and gRPC servers metrics can now include exemplars. #3524
* [ENHANCEMENT] Expose gRPC keepalive policy options by gRPC server. #3524
* [ENHANCEMENT] Blocks storage: enabled caching of `meta.json` attributes, configurable via `-blocks-storage.bucket-store.metadata-cache.metafile-attributes-ttl`. #3528
* [ENHANCEMENT] Compactor: added a config validation check to fail fast if the compactor has been configured invalid block range periods (each period is expected to be a multiple of the previous one). #3534
* [ENHANCEMENT] Blocks storage: concurrently fetch deletion marks from object storage. #3538
* [ENHANCEMENT] Blocks storage ingester: ingester can now close idle TSDB and delete local data. #3491 #3552
* [ENHANCEMENT] Blocks storage: add option to use V2 signatures for S3 authentication. #3540
* [ENHANCEMENT] Exported process metrics to monitor the number of memory map areas allocated. #3537
  * - `process_memory_map_areas`
  * - `process_memory_map_areas_limit`
* [ENHANCEMENT] Ruler: Expose gRPC client options. #3523
* [ENHANCEMENT] Compactor: added metrics to track on-going compaction. #3535
  * `cortex_compactor_tenants_discovered`
  * `cortex_compactor_tenants_skipped`
  * `cortex_compactor_tenants_processing_succeeded`
  * `cortex_compactor_tenants_processing_failed`
* [ENHANCEMENT] Added new experimental API endpoints: `POST /purger/delete_tenant` and `GET /purger/delete_tenant_status` for deleting all tenant data. Only works with blocks storage. Compactor removes blocks that belong to user marked for deletion. #3549 #3558
* [ENHANCEMENT] Chunks storage: add option to use V2 signatures for S3 authentication. #3560
* [ENHANCEMENT] HA Tracker: Added new limit `ha_max_clusters` to set the max number of clusters tracked for single user. This limit is disabled by default. #3668
* [BUGFIX] Query-Frontend: `cortex_query_seconds_total` now return seconds not nanoseconds. #3589
* [BUGFIX] Blocks storage ingester: fixed some cases leading to a TSDB WAL corruption after a partial write to disk. #3423
* [BUGFIX] Blocks storage: Fix the race between ingestion and `/flush` call resulting in overlapping blocks. #3422
* [BUGFIX] Querier: fixed `-querier.max-query-into-future` which wasn't correctly enforced on range queries. #3452
* [BUGFIX] Fixed float64 precision stability when aggregating metrics before exposing them. This could have lead to false counters resets when querying some metrics exposed by Cortex. #3506
* [BUGFIX] Querier: the meta.json sync concurrency done when running Cortex with the blocks storage is now controlled by `-blocks-storage.bucket-store.meta-sync-concurrency` instead of the incorrect `-blocks-storage.bucket-store.block-sync-concurrency` (default values are the same). #3531
* [BUGFIX] Querier: fixed initialization order of querier module when using blocks storage. It now (again) waits until blocks have been synchronized. #3551

### Blocksconvert

* [ENHANCEMENT] Scheduler: ability to ignore users based on regexp, using `-scheduler.ignore-users-regex` flag. #3477
* [ENHANCEMENT] Builder: Parallelize reading chunks in the final stage of building block. #3470
* [ENHANCEMENT] Builder: remove duplicate label names from chunk. #3547

## Cortex 1.5.0 / 2020-11-09

* [CHANGE] Blocks storage: update the default HTTP configuration values for the S3 client to the upstream Thanos default values. #3244
  - `-blocks-storage.s3.http.idle-conn-timeout` is set 90 seconds.
  - `-blocks-storage.s3.http.response-header-timeout` is set to 2 minutes.
* [CHANGE] Improved shuffle sharding support in the write path. This work introduced some config changes: #3090
  * Introduced `-distributor.sharding-strategy` CLI flag (and its respective `sharding_strategy` YAML config option) to explicitly specify which sharding strategy should be used in the write path
  * `-experimental.distributor.user-subring-size` flag renamed to `-distributor.ingestion-tenant-shard-size`
  * `user_subring_size` limit YAML config option renamed to `ingestion_tenant_shard_size`
* [CHANGE] Dropped "blank Alertmanager configuration; using fallback" message from Info to Debug level. #3205
* [CHANGE] Zone-awareness replication for time-series now should be explicitly enabled in the distributor via the `-distributor.zone-awareness-enabled` CLI flag (or its respective YAML config option). Before, zone-aware replication was implicitly enabled if a zone was set on ingesters. #3200
* [CHANGE] Removed the deprecated CLI flag `-config-yaml`. You should use `-schema-config-file` instead. #3225
* [CHANGE] Enforced the HTTP method required by some API endpoints which did (incorrectly) allow any method before that. #3228
  - `GET /`
  - `GET /config`
  - `GET /debug/fgprof`
  - `GET /distributor/all_user_stats`
  - `GET /distributor/ha_tracker`
  - `GET /all_user_stats`
  - `GET /ha-tracker`
  - `GET /api/v1/user_stats`
  - `GET /api/v1/chunks`
  - `GET <legacy-http-prefix>/user_stats`
  - `GET <legacy-http-prefix>/chunks`
  - `GET /services`
  - `GET /multitenant_alertmanager/status`
  - `GET /status` (alertmanager microservice)
  - `GET|POST /ingester/ring`
  - `GET|POST /ring`
  - `GET|POST /store-gateway/ring`
  - `GET|POST /compactor/ring`
  - `GET|POST /ingester/flush`
  - `GET|POST /ingester/shutdown`
  - `GET|POST /flush`
  - `GET|POST /shutdown`
  - `GET|POST /ruler/ring`
  - `POST /api/v1/push`
  - `POST <legacy-http-prefix>/push`
  - `POST /push`
  - `POST /ingester/push`
* [CHANGE] Renamed CLI flags to configure the network interface names from which automatically detect the instance IP. #3295
  - `-compactor.ring.instance-interface` renamed to `-compactor.ring.instance-interface-names`
  - `-store-gateway.sharding-ring.instance-interface` renamed to `-store-gateway.sharding-ring.instance-interface-names`
  - `-distributor.ring.instance-interface` renamed to `-distributor.ring.instance-interface-names`
  - `-ruler.ring.instance-interface` renamed to `-ruler.ring.instance-interface-names`
* [CHANGE] Renamed `-<prefix>.redis.enable-tls` CLI flag to `-<prefix>.redis.tls-enabled`, and its respective YAML config option from `enable_tls` to `tls_enabled`. #3298
* [CHANGE] Increased default `-<prefix>.redis.timeout` from `100ms` to `500ms`. #3301
* [CHANGE] `cortex_alertmanager_config_invalid` has been removed in favor of `cortex_alertmanager_config_last_reload_successful`. #3289
* [CHANGE] Query-frontend: POST requests whose body size exceeds 10MiB will be rejected. The max body size can be customised via `-frontend.max-body-size`. #3276
* [FEATURE] Shuffle sharding: added support for shuffle-sharding queriers in the query-frontend. When configured (`-frontend.max-queriers-per-tenant` globally, or using per-tenant limit `max_queriers_per_tenant`), each tenants's requests will be handled by different set of queriers. #3113 #3257
* [FEATURE] Shuffle sharding: added support for shuffle-sharding ingesters on the read path. When ingesters shuffle-sharding is enabled and `-querier.shuffle-sharding-ingesters-lookback-period` is set, queriers will fetch in-memory series from the minimum set of required ingesters, selecting only ingesters which may have received series since 'now - lookback period'. #3252
* [FEATURE] Query-frontend: added `compression` config to support results cache with compression. #3217
* [FEATURE] Add OpenStack Swift support to blocks storage. #3303
* [FEATURE] Added support for applying Prometheus relabel configs on series received by the distributor. A `metric_relabel_configs` field has been added to the per-tenant limits configuration. #3329
* [FEATURE] Support for Cassandra client SSL certificates. #3384
* [ENHANCEMENT] Ruler: Introduces two new limits `-ruler.max-rules-per-rule-group` and `-ruler.max-rule-groups-per-tenant` to control the number of rules per rule group and the total number of rule groups for a given user. They are disabled by default. #3366
* [ENHANCEMENT] Allow to specify multiple comma-separated Cortex services to `-target` CLI option (or its respective YAML config option). For example, `-target=all,compactor` can be used to start Cortex single-binary with compactor as well. #3275
* [ENHANCEMENT] Expose additional HTTP configs for the S3 backend client. New flag are listed below: #3244
  - `-blocks-storage.s3.http.idle-conn-timeout`
  - `-blocks-storage.s3.http.response-header-timeout`
  - `-blocks-storage.s3.http.insecure-skip-verify`
* [ENHANCEMENT] Added `cortex_query_frontend_connected_clients` metric to show the number of workers currently connected to the frontend. #3207
* [ENHANCEMENT] Shuffle sharding: improved shuffle sharding in the write path. Shuffle sharding now should be explicitly enabled via `-distributor.sharding-strategy` CLI flag (or its respective YAML config option) and guarantees stability, consistency, shuffling and balanced zone-awareness properties. #3090 #3214
* [ENHANCEMENT] Ingester: added new metric `cortex_ingester_active_series` to track active series more accurately. Also added options to control whether active series tracking is enabled (`-ingester.active-series-metrics-enabled`, defaults to false), and how often this metric is updated (`-ingester.active-series-metrics-update-period`) and max idle time for series to be considered inactive (`-ingester.active-series-metrics-idle-timeout`). #3153
* [ENHANCEMENT] Store-gateway: added zone-aware replication support to blocks replication in the store-gateway. #3200
* [ENHANCEMENT] Store-gateway: exported new metrics. #3231
  - `cortex_bucket_store_cached_series_fetch_duration_seconds`
  - `cortex_bucket_store_cached_postings_fetch_duration_seconds`
  - `cortex_bucket_stores_gate_queries_max`
* [ENHANCEMENT] Added `-version` flag to Cortex. #3233
* [ENHANCEMENT] Hash ring: added instance registered timestamp to the ring. #3248
* [ENHANCEMENT] Reduce tail latency by smoothing out spikes in rate of chunk flush operations. #3191
* [ENHANCEMENT] User Cortex as User Agent in http requests issued by Configs DB client. #3264
* [ENHANCEMENT] Experimental Ruler API: Fetch rule groups from object storage in parallel. #3218
* [ENHANCEMENT] Chunks GCS object storage client uses the `fields` selector to limit the payload size when listing objects in the bucket. #3218 #3292
* [ENHANCEMENT] Added shuffle sharding support to ruler. Added new metric `cortex_ruler_sync_rules_total`. #3235
* [ENHANCEMENT] Return an explicit error when the store-gateway is explicitly requested without a blocks storage engine. #3287
* [ENHANCEMENT] Ruler: only load rules that belong to the ruler. Improves rules synching performances when ruler sharding is enabled. #3269
* [ENHANCEMENT] Added `-<prefix>.redis.tls-insecure-skip-verify` flag. #3298
* [ENHANCEMENT] Added `cortex_alertmanager_config_last_reload_successful_seconds` metric to show timestamp of last successful AM config reload. #3289
* [ENHANCEMENT] Blocks storage: reduced number of bucket listing operations to list block content (applies to newly created blocks only). #3363
* [ENHANCEMENT] Ruler: Include the tenant ID on the notifier logs. #3372
* [ENHANCEMENT] Blocks storage Compactor: Added `-compactor.enabled-tenants` and `-compactor.disabled-tenants` to explicitly enable or disable compaction of specific tenants. #3385
* [ENHANCEMENT] Blocks storage ingester: Creating checkpoint only once even when there are multiple Head compactions in a single `Compact()` call. #3373
* [BUGFIX] Blocks storage ingester: Read repair memory-mapped chunks file which can end up being empty on abrupt shutdowns combined with faulty disks. #3373
* [BUGFIX] Blocks storage ingester: Close TSDB resources on failed startup preventing ingester OOMing. #3373
* [BUGFIX] No-longer-needed ingester operations for queries triggered by queriers and rulers are now canceled. #3178
* [BUGFIX] Ruler: directories in the configured `rules-path` will be removed on startup and shutdown in order to ensure they don't persist between runs. #3195
* [BUGFIX] Handle hash-collisions in the query path. #3192
* [BUGFIX] Check for postgres rows errors. #3197
* [BUGFIX] Ruler Experimental API: Don't allow rule groups without names or empty rule groups. #3210
* [BUGFIX] Experimental Alertmanager API: Do not allow empty Alertmanager configurations or bad template filenames to be submitted through the configuration API. #3185
* [BUGFIX] Reduce failures to update heartbeat when using Consul. #3259
* [BUGFIX] When using ruler sharding, moving all user rule groups from ruler to a different one and then back could end up with some user groups not being evaluated at all. #3235
* [BUGFIX] Fixed shuffle sharding consistency when zone-awareness is enabled and the shard size is increased or instances in a new zone are added. #3299
* [BUGFIX] Use a valid grpc header when logging IP addresses. #3307
* [BUGFIX] Fixed the metric `cortex_prometheus_rule_group_duration_seconds` in the Ruler, it wouldn't report any values. #3310
* [BUGFIX] Fixed gRPC connections leaking in rulers when rulers sharding is enabled and APIs called. #3314
* [BUGFIX] Fixed shuffle sharding consistency when zone-awareness is enabled and the shard size is increased or instances in a new zone are added. #3299
* [BUGFIX] Fixed Gossip memberlist members joining when addresses are configured using DNS-based service discovery. #3360
* [BUGFIX] Ingester: fail to start an ingester running the blocks storage, if unable to load any existing TSDB at startup. #3354
* [BUGFIX] Blocks storage: Avoid deletion of blocks in the ingester which are not shipped to the storage yet. #3346
* [BUGFIX] Fix common prefixes returned by List method of S3 client. #3358
* [BUGFIX] Honor configured timeout in Azure and GCS object clients. #3285
* [BUGFIX] Blocks storage: Avoid creating blocks larger than configured block range period on forced compaction and when TSDB is idle. #3344
* [BUGFIX] Shuffle sharding: fixed max global series per user/metric limit when shuffle sharding and `-distributor.shard-by-all-labels=true` are both enabled in distributor. When using these global limits you should now set `-distributor.sharding-strategy` and `-distributor.zone-awareness-enabled` to ingesters too. #3369
* [BUGFIX] Slow query logging: when using downstream server request parameters were not logged. #3276
* [BUGFIX] Fixed tenant detection in the ruler and alertmanager API when running without auth. #3343

### Blocksconvert

* [ENHANCEMENT] Blocksconvert – Builder: download plan file locally before processing it. #3209
* [ENHANCEMENT] Blocksconvert – Cleaner: added new tool for deleting chunks data. #3283
* [ENHANCEMENT] Blocksconvert – Scanner: support for scanning specific date-range only. #3222
* [ENHANCEMENT] Blocksconvert – Scanner: metrics for tracking progress. #3222
* [ENHANCEMENT] Blocksconvert – Builder: retry block upload before giving up. #3245
* [ENHANCEMENT] Blocksconvert – Scanner: upload plans concurrently. #3340
* [BUGFIX] Blocksconvert: fix chunks ordering in the block. Chunks in different order than series work just fine in TSDB blocks at the moment, but it's not consistent with what Prometheus does and future Prometheus and Cortex optimizations may rely on this ordering. #3371

## Cortex 1.4.0 / 2020-10-02

* [CHANGE] TLS configuration for gRPC, HTTP and etcd clients is now marked as experimental. These features are not yet fully baked, and we expect possible small breaking changes in Cortex 1.5. #3198
* [CHANGE] Cassandra backend support is now GA (stable). #3180
* [CHANGE] Blocks storage is now GA (stable). The `-experimental` prefix has been removed from all CLI flags related to the blocks storage (no YAML config changes). #3180 #3201
  - `-experimental.blocks-storage.*` flags renamed to `-blocks-storage.*`
  - `-experimental.store-gateway.*` flags renamed to `-store-gateway.*`
  - `-experimental.querier.store-gateway-client.*` flags renamed to `-querier.store-gateway-client.*`
  - `-experimental.querier.store-gateway-addresses` flag renamed to `-querier.store-gateway-addresses`
  - `-store-gateway.replication-factor` flag renamed to `-store-gateway.sharding-ring.replication-factor`
  - `-store-gateway.tokens-file-path` flag renamed to `store-gateway.sharding-ring.tokens-file-path`
* [CHANGE] Ingester: Removed deprecated untyped record from chunks WAL. Only if you are running `v1.0` or below, it is recommended to first upgrade to `v1.1`/`v1.2`/`v1.3` and run it for a day before upgrading to `v1.4` to avoid data loss. #3115
* [CHANGE] Distributor API endpoints are no longer served unless target is set to `distributor` or `all`. #3112
* [CHANGE] Increase the default Cassandra client replication factor to 3. #3007
* [CHANGE] Blocks storage: removed the support to transfer blocks between ingesters on shutdown. When running the Cortex blocks storage, ingesters are expected to run with a persistent disk. The following metrics have been removed: #2996
  * `cortex_ingester_sent_files`
  * `cortex_ingester_received_files`
  * `cortex_ingester_received_bytes_total`
  * `cortex_ingester_sent_bytes_total`
* [CHANGE] The buckets for the `cortex_chunk_store_index_lookups_per_query` metric have been changed to 1, 2, 4, 8, 16. #3021
* [CHANGE] Blocks storage: the `operation` label value `getrange` has changed into `get_range` for the metrics `thanos_store_bucket_cache_operation_requests_total` and `thanos_store_bucket_cache_operation_hits_total`. #3000
* [CHANGE] Experimental Delete Series: `/api/v1/admin/tsdb/delete_series` and `/api/v1/admin/tsdb/cancel_delete_request` purger APIs to return status code `204` instead of `200` for success. #2946
* [CHANGE] Histogram `cortex_memcache_request_duration_seconds` `method` label value changes from `Memcached.Get` to `Memcached.GetBatched` for batched lookups, and is not reported for non-batched lookups (label value `Memcached.GetMulti` remains, and had exactly the same value as `Get` in nonbatched lookups).  The same change applies to tracing spans. #3046
* [CHANGE] TLS server validation is now enabled by default, a new parameter `tls_insecure_skip_verify` can be set to true to skip validation optionally. #3030
* [CHANGE] `cortex_ruler_config_update_failures_total` has been removed in favor of `cortex_ruler_config_last_reload_successful`. #3056
* [CHANGE] `ruler.evaluation_delay_duration` field in YAML config has been moved and renamed to `limits.ruler_evaluation_delay_duration`. #3098
* [CHANGE] Removed obsolete `results_cache.max_freshness` from YAML config (deprecated since Cortex 1.2). #3145
* [CHANGE] Removed obsolete `-promql.lookback-delta` option (deprecated since Cortex 1.2, replaced with `-querier.lookback-delta`). #3144
* [CHANGE] Cache: added support for Redis Cluster and Redis Sentinel. #2961
  - The following changes have been made in Redis configuration:
   - `-redis.master_name` added
   - `-redis.db` added
   - `-redis.max-active-conns` changed to `-redis.pool-size`
   - `-redis.max-conn-lifetime` changed to `-redis.max-connection-age`
   - `-redis.max-idle-conns` removed
   - `-redis.wait-on-pool-exhaustion` removed
* [CHANGE] TLS configuration for gRPC, HTTP and etcd clients is now marked as experimental. These features are not yet fully baked, and we expect possible small breaking changes in Cortex 1.5. #3198
* [CHANGE] Fixed store-gateway CLI flags inconsistencies. #3201
  - `-store-gateway.replication-factor` flag renamed to `-store-gateway.sharding-ring.replication-factor`
  - `-store-gateway.tokens-file-path` flag renamed to `store-gateway.sharding-ring.tokens-file-path`
* [FEATURE] Logging of the source IP passed along by a reverse proxy is now supported by setting the `-server.log-source-ips-enabled`. For non standard headers the settings `-server.log-source-ips-header` and `-server.log-source-ips-regex` can be used. #2985
* [FEATURE] Blocks storage: added shuffle sharding support to store-gateway blocks sharding. Added the following additional metrics to store-gateway: #3069
  * `cortex_bucket_stores_tenants_discovered`
  * `cortex_bucket_stores_tenants_synced`
* [FEATURE] Experimental blocksconvert: introduce an experimental tool `blocksconvert` to migrate long-term storage chunks to blocks. #3092 #3122 #3127 #3162
* [ENHANCEMENT] Improve the Alertmanager logging when serving requests from its API / UI. #3397
* [ENHANCEMENT] Add support for azure storage in China, German and US Government environments. #2988
* [ENHANCEMENT] Query-tee: added a small tolerance to floating point sample values comparison. #2994
* [ENHANCEMENT] Query-tee: add support for doing a passthrough of requests to preferred backend for unregistered routes #3018
* [ENHANCEMENT] Expose `storage.aws.dynamodb.backoff_config` configuration file field. #3026
* [ENHANCEMENT] Added `cortex_request_message_bytes` and `cortex_response_message_bytes` histograms to track received and sent gRPC message and HTTP request/response sizes. Added `cortex_inflight_requests` gauge to track number of inflight gRPC and HTTP requests. #3064
* [ENHANCEMENT] Publish ruler's ring metrics. #3074
* [ENHANCEMENT] Add config validation to the experimental Alertmanager API. Invalid configs are no longer accepted. #3053
* [ENHANCEMENT] Add "integration" as a label for `cortex_alertmanager_notifications_total` and `cortex_alertmanager_notifications_failed_total` metrics. #3056
* [ENHANCEMENT] Add `cortex_ruler_config_last_reload_successful` and `cortex_ruler_config_last_reload_successful_seconds` to check status of users rule manager. #3056
* [ENHANCEMENT] The configuration validation now fails if an empty YAML node has been set for a root YAML config property. #3080
* [ENHANCEMENT] Memcached dial() calls now have a circuit-breaker to avoid hammering a broken cache. #3051, #3189
* [ENHANCEMENT] `-ruler.evaluation-delay-duration` is now overridable as a per-tenant limit, `ruler_evaluation_delay_duration`. #3098
* [ENHANCEMENT] Add TLS support to etcd client. #3102
* [ENHANCEMENT] When a tenant accesses the Alertmanager UI or its API, if we have valid `-alertmanager.configs.fallback` we'll use that to start the manager and avoid failing the request. #3073
* [ENHANCEMENT] Add `DELETE api/v1/rules/{namespace}` to the Ruler. It allows all the rule groups of a namespace to be deleted. #3120
* [ENHANCEMENT] Experimental Delete Series: Retry processing of Delete requests during failures. #2926
* [ENHANCEMENT] Improve performance of QueryStream() in ingesters. #3177
* [ENHANCEMENT] Modules included in "All" target are now visible in output of `-modules` CLI flag. #3155
* [ENHANCEMENT] Added `/debug/fgprof` endpoint to debug running Cortex process using `fgprof`. This adds up to the existing `/debug/...` endpoints. #3131
* [ENHANCEMENT] Blocks storage: optimised `/api/v1/series` for blocks storage. (#2976)
* [BUGFIX] Ruler: when loading rules from "local" storage, check for directory after resolving symlink. #3137
* [BUGFIX] Query-frontend: Fixed rounding for incoming query timestamps, to be 100% Prometheus compatible. #2990
* [BUGFIX] Querier: Merge results from chunks and blocks ingesters when using streaming of results. #3013
* [BUGFIX] Querier: query /series from ingesters regardless the `-querier.query-ingesters-within` setting. #3035
* [BUGFIX] Blocks storage: Ingester is less likely to hit gRPC message size limit when streaming data to queriers. #3015
* [BUGFIX] Blocks storage: fixed memberlist support for the store-gateways and compactors ring used when blocks sharding is enabled. #3058 #3095
* [BUGFIX] Fix configuration for TLS server validation, TLS skip verify was hardcoded to true for all TLS configurations and prevented validation of server certificates. #3030
* [BUGFIX] Fixes the Alertmanager panicking when no `-alertmanager.web.external-url` is provided. #3017
* [BUGFIX] Fixes the registration of the Alertmanager API metrics `cortex_alertmanager_alerts_received_total` and `cortex_alertmanager_alerts_invalid_total`. #3065
* [BUGFIX] Fixes `flag needs an argument: -config.expand-env` error. #3087
* [BUGFIX] An index optimisation actually slows things down when using caching. Moved it to the right location. #2973
* [BUGFIX] Ingester: If push request contained both valid and invalid samples, valid samples were ingested but not stored to WAL of the chunks storage. This has been fixed. #3067
* [BUGFIX] Cassandra: fixed consistency setting in the CQL session when creating the keyspace. #3105
* [BUGFIX] Ruler: Config API would return both the `record` and `alert` in `YAML` response keys even when one of them must be empty. #3120
* [BUGFIX] Index page now uses configured HTTP path prefix when creating links. #3126
* [BUGFIX] Purger: fixed deadlock when reloading of tombstones failed. #3182
* [BUGFIX] Fixed panic in flusher job, when error writing chunks to the store would cause "idle" chunks to be flushed, which triggered panic. #3140
* [BUGFIX] Index page no longer shows links that are not valid for running Cortex instance. #3133
* [BUGFIX] Configs: prevent validation of templates to fail when using template functions. #3157
* [BUGFIX] Configuring the S3 URL with an `@` but without username and password doesn't enable the AWS static credentials anymore. #3170
* [BUGFIX] Limit errors on ranged queries (`api/v1/query_range`) no longer return a status code `500` but `422` instead. #3167
* [BUGFIX] Handle hash-collisions in the query path. Before this fix, Cortex could occasionally mix up two different series in a query, leading to invalid results, when `-querier.ingester-streaming` was used. #3192

## Cortex 1.3.0 / 2020-08-21

* [CHANGE] Replace the metric `cortex_alertmanager_configs` with `cortex_alertmanager_config_invalid` exposed by Alertmanager. #2960
* [CHANGE] Experimental Delete Series: Change target flag for purger from `data-purger` to `purger`. #2777
* [CHANGE] Experimental blocks storage: The max concurrent queries against the long-term storage, configured via `-experimental.blocks-storage.bucket-store.max-concurrent`, is now a limit shared across all tenants and not a per-tenant limit anymore. The default value has changed from `20` to `100` and the following new metrics have been added: #2797
  * `cortex_bucket_stores_gate_queries_concurrent_max`
  * `cortex_bucket_stores_gate_queries_in_flight`
  * `cortex_bucket_stores_gate_duration_seconds`
* [CHANGE] Metric `cortex_ingester_flush_reasons` has been renamed to `cortex_ingester_flushing_enqueued_series_total`, and new metric `cortex_ingester_flushing_dequeued_series_total` with `outcome` label (superset of reason) has been added. #2802 #2818 #2998
* [CHANGE] Experimental Delete Series: Metric `cortex_purger_oldest_pending_delete_request_age_seconds` would track age of delete requests since they are over their cancellation period instead of their creation time. #2806
* [CHANGE] Experimental blocks storage: the store-gateway service is required in a Cortex cluster running with the experimental blocks storage. Removed the `-experimental.tsdb.store-gateway-enabled` CLI flag and `store_gateway_enabled` YAML config option. The store-gateway is now always enabled when the storage engine is `blocks`. #2822
* [CHANGE] Experimental blocks storage: removed support for `-experimental.blocks-storage.bucket-store.max-sample-count` flag because the implementation was flawed. To limit the number of samples/chunks processed by a single query you can set `-store.query-chunk-limit`, which is now supported by the blocks storage too. #2852
* [CHANGE] Ingester: Chunks flushed via /flush stay in memory until retention period is reached. This affects `cortex_ingester_memory_chunks` metric. #2778
* [CHANGE] Querier: the error message returned when the query time range exceeds `-store.max-query-length` has changed from `invalid query, length > limit (X > Y)` to `the query time range exceeds the limit (query length: X, limit: Y)`. #2826
* [CHANGE] Add `component` label to metrics exposed by chunk, delete and index store clients. #2774
* [CHANGE] Querier: when `-querier.query-ingesters-within` is configured, the time range of the query sent to ingesters is now manipulated to ensure the query start time is not older than 'now - query-ingesters-within'. #2904
* [CHANGE] KV: The `role` label which was a label of `multi` KV store client only has been added to metrics of every KV store client. If KV store client is not `multi`, then the value of `role` label is `primary`. #2837
* [CHANGE] Added the `engine` label to the metrics exposed by the Prometheus query engine, to distinguish between `ruler` and `querier` metrics. #2854
* [CHANGE] Added ruler to the single binary when started with `-target=all` (default). #2854
* [CHANGE] Experimental blocks storage: compact head when opening TSDB. This should only affect ingester startup after it was unable to compact head in previous run. #2870
* [CHANGE] Metric `cortex_overrides_last_reload_successful` has been renamed to `cortex_runtime_config_last_reload_successful`. #2874
* [CHANGE] HipChat support has been removed from the alertmanager (because removed from the Prometheus upstream too). #2902
* [CHANGE] Add constant label `name` to metric `cortex_cache_request_duration_seconds`. #2903
* [CHANGE] Add `user` label to metric `cortex_query_frontend_queue_length`. #2939
* [CHANGE] Experimental blocks storage: cleaned up the config and renamed "TSDB" to "blocks storage". #2937
  - The storage engine setting value has been changed from `tsdb` to `blocks`; this affects `-store.engine` CLI flag and its respective YAML option.
  - The root level YAML config has changed from `tsdb` to `blocks_storage`
  - The prefix of all CLI flags has changed from `-experimental.tsdb.` to `-experimental.blocks-storage.`
  - The following settings have been grouped under `tsdb` property in the YAML config and their CLI flags changed:
    - `-experimental.tsdb.dir` changed to `-experimental.blocks-storage.tsdb.dir`
    - `-experimental.tsdb.block-ranges-period` changed to `-experimental.blocks-storage.tsdb.block-ranges-period`
    - `-experimental.tsdb.retention-period` changed to `-experimental.blocks-storage.tsdb.retention-period`
    - `-experimental.tsdb.ship-interval` changed to `-experimental.blocks-storage.tsdb.ship-interval`
    - `-experimental.tsdb.ship-concurrency` changed to `-experimental.blocks-storage.tsdb.ship-concurrency`
    - `-experimental.tsdb.max-tsdb-opening-concurrency-on-startup` changed to `-experimental.blocks-storage.tsdb.max-tsdb-opening-concurrency-on-startup`
    - `-experimental.tsdb.head-compaction-interval` changed to `-experimental.blocks-storage.tsdb.head-compaction-interval`
    - `-experimental.tsdb.head-compaction-concurrency` changed to `-experimental.blocks-storage.tsdb.head-compaction-concurrency`
    - `-experimental.tsdb.head-compaction-idle-timeout` changed to `-experimental.blocks-storage.tsdb.head-compaction-idle-timeout`
    - `-experimental.tsdb.stripe-size` changed to `-experimental.blocks-storage.tsdb.stripe-size`
    - `-experimental.tsdb.wal-compression-enabled` changed to `-experimental.blocks-storage.tsdb.wal-compression-enabled`
    - `-experimental.tsdb.flush-blocks-on-shutdown` changed to `-experimental.blocks-storage.tsdb.flush-blocks-on-shutdown`
* [CHANGE] Flags `-bigtable.grpc-use-gzip-compression`, `-ingester.client.grpc-use-gzip-compression`, `-querier.frontend-client.grpc-use-gzip-compression` are now deprecated. #2940
* [CHANGE] Limit errors reported by ingester during query-time now return HTTP status code 422. #2941
* [FEATURE] Introduced `ruler.for-outage-tolerance`, Max time to tolerate outage for restoring "for" state of alert. #2783
* [FEATURE] Introduced `ruler.for-grace-period`, Minimum duration between alert and restored "for" state. This is maintained only for alerts with configured "for" time greater than grace period. #2783
* [FEATURE] Introduced `ruler.resend-delay`, Minimum amount of time to wait before resending an alert to Alertmanager. #2783
* [FEATURE] Ruler: added `local` filesystem support to store rules (read-only). #2854
* [ENHANCEMENT] Upgraded Docker base images to `alpine:3.12`. #2862
* [ENHANCEMENT] Experimental: Querier can now optionally query secondary store. This is specified by using `-querier.second-store-engine` option, with values `chunks` or `blocks`. Standard configuration options for this store are used. Additionally, this querying can be configured to happen only for queries that need data older than `-querier.use-second-store-before-time`. Default value of zero will always query secondary store. #2747
* [ENHANCEMENT] Query-tee: increased the `cortex_querytee_request_duration_seconds` metric buckets granularity. #2799
* [ENHANCEMENT] Query-tee: fail to start if the configured `-backend.preferred` is unknown. #2799
* [ENHANCEMENT] Ruler: Added the following metrics: #2786
  * `cortex_prometheus_notifications_latency_seconds`
  * `cortex_prometheus_notifications_errors_total`
  * `cortex_prometheus_notifications_sent_total`
  * `cortex_prometheus_notifications_dropped_total`
  * `cortex_prometheus_notifications_queue_length`
  * `cortex_prometheus_notifications_queue_capacity`
  * `cortex_prometheus_notifications_alertmanagers_discovered`
* [ENHANCEMENT] The behavior of the `/ready` was changed for the query frontend to indicate when it was ready to accept queries. This is intended for use by a read path load balancer that would want to wait for the frontend to have attached queriers before including it in the backend. #2733
* [ENHANCEMENT] Experimental Delete Series: Add support for deletion of chunks for remaining stores. #2801
* [ENHANCEMENT] Add `-modules` command line flag to list possible values for `-target`. Also, log warning if given target is internal component. #2752
* [ENHANCEMENT] Added `-ingester.flush-on-shutdown-with-wal-enabled` option to enable chunks flushing even when WAL is enabled. #2780
* [ENHANCEMENT] Query-tee: Support for custom API prefix by using `-server.path-prefix` option. #2814
* [ENHANCEMENT] Query-tee: Forward `X-Scope-OrgId` header to backend, if present in the request. #2815
* [ENHANCEMENT] Experimental blocks storage: Added `-experimental.blocks-storage.tsdb.head-compaction-idle-timeout` option to force compaction of data in memory into a block. #2803
* [ENHANCEMENT] Experimental blocks storage: Added support for flushing blocks via `/flush`, `/shutdown` (previously these only worked for chunks storage) and by using `-experimental.blocks-storage.tsdb.flush-blocks-on-shutdown` option. #2794
* [ENHANCEMENT] Experimental blocks storage: Added support to enforce max query time range length via `-store.max-query-length`. #2826
* [ENHANCEMENT] Experimental blocks storage: Added support to limit the max number of chunks that can be fetched from the long-term storage while executing a query. The limit is enforced both in the querier and store-gateway, and is configurable via `-store.query-chunk-limit`. #2852 #2922
* [ENHANCEMENT] Ingester: Added new metric `cortex_ingester_flush_series_in_progress` that reports number of ongoing flush-series operations. Useful when calling `/flush` handler: if `cortex_ingester_flush_queue_length + cortex_ingester_flush_series_in_progress` is 0, all flushes are finished. #2778
* [ENHANCEMENT] Memberlist members can join cluster via SRV records. #2788
* [ENHANCEMENT] Added configuration options for chunks s3 client. #2831
  * `s3.endpoint`
  * `s3.region`
  * `s3.access-key-id`
  * `s3.secret-access-key`
  * `s3.insecure`
  * `s3.sse-encryption`
  * `s3.http.idle-conn-timeout`
  * `s3.http.response-header-timeout`
  * `s3.http.insecure-skip-verify`
* [ENHANCEMENT] Prometheus upgraded. #2798 #2849 #2867 #2902 #2918
  * Optimized labels regex matchers for patterns containing literals (eg. `foo.*`, `.*foo`, `.*foo.*`)
* [ENHANCEMENT] Add metric `cortex_ruler_config_update_failures_total` to Ruler to track failures of loading rules files. #2857
* [ENHANCEMENT] Experimental Alertmanager: Alertmanager configuration persisted to object storage using an experimental API that accepts and returns YAML-based Alertmanager configuration. #2768
* [ENHANCEMENT] Ruler: `-ruler.alertmanager-url` now supports multiple URLs. Each URL is treated as a separate Alertmanager group. Support for multiple Alertmanagers in a group can be achieved by using DNS service discovery. #2851
* [ENHANCEMENT] Experimental blocks storage: Cortex Flusher now works with blocks engine. Flusher needs to be provided with blocks-engine configuration, existing Flusher flags are not used (they are only relevant for chunks engine). Note that flush errors are only reported via log. #2877
* [ENHANCEMENT] Flusher: Added `-flusher.exit-after-flush` option (defaults to true) to control whether Cortex should stop completely after Flusher has finished its work. #2877
* [ENHANCEMENT] Added metrics `cortex_config_hash` and `cortex_runtime_config_hash` to expose hash of the currently active config file. #2874
* [ENHANCEMENT] Logger: added JSON logging support, configured via the `-log.format=json` CLI flag or its respective YAML config option. #2386
* [ENHANCEMENT] Added new flags `-bigtable.grpc-compression`, `-ingester.client.grpc-compression`, `-querier.frontend-client.grpc-compression` to configure compression used by gRPC. Valid values are `gzip`, `snappy`, or empty string (no compression, default). #2940
* [ENHANCEMENT] Clarify limitations of the `/api/v1/series`, `/api/v1/labels` and `/api/v1/label/{name}/values` endpoints. #2953
* [ENHANCEMENT] Ingester: added `Dropped` outcome to metric `cortex_ingester_flushing_dequeued_series_total`. #2998
* [BUGFIX] Fixed a bug with `api/v1/query_range` where no responses would return null values for `result` and empty values for `resultType`. #2962
* [BUGFIX] Fixed a bug in the index intersect code causing storage to return more chunks/series than required. #2796
* [BUGFIX] Fixed the number of reported keys in the background cache queue. #2764
* [BUGFIX] Fix race in processing of headers in sharded queries. #2762
* [BUGFIX] Query Frontend: Do not re-split sharded requests around ingester boundaries. #2766
* [BUGFIX] Experimental Delete Series: Fixed a problem with cache generation numbers prefixed to cache keys. #2800
* [BUGFIX] Ingester: Flushing chunks via `/flush` endpoint could previously lead to panic, if chunks were already flushed before and then removed from memory during the flush caused by `/flush` handler. Immediate flush now doesn't cause chunks to be flushed again. Samples received during flush triggered via `/flush` handler are no longer discarded. #2778
* [BUGFIX] Prometheus upgraded. #2849
  * Fixed unknown symbol error during head compaction
* [BUGFIX] Fix panic when using cassandra as store for both index and delete requests. #2774
* [BUGFIX] Experimental Delete Series: Fixed a data race in Purger. #2817
* [BUGFIX] KV: Fixed a bug that triggered a panic due to metrics being registered with the same name but different labels when using a `multi` configured KV client. #2837
* [BUGFIX] Query-frontend: Fix passing HTTP `Host` header if `-frontend.downstream-url` is configured. #2880
* [BUGFIX] Ingester: Improve time-series distribution when `-experimental.distributor.user-subring-size` is enabled. #2887
* [BUGFIX] Set content type to `application/x-protobuf` for remote_read responses. #2915
* [BUGFIX] Fixed ruler and store-gateway instance registration in the ring (when sharding is enabled) when a new instance replaces abruptly terminated one, and the only difference between the two instances is the address. #2954
* [BUGFIX] Fixed `Missing chunks and index config causing silent failure` Absence of chunks and index from schema config is not validated. #2732
* [BUGFIX] Fix panic caused by KVs from boltdb being used beyond their life. #2971
* [BUGFIX] Experimental blocks storage: `/api/v1/series`, `/api/v1/labels` and `/api/v1/label/{name}/values` only query the TSDB head regardless of the configured `-experimental.blocks-storage.tsdb.retention-period`. #2974
* [BUGFIX] Ingester: Avoid indefinite checkpointing in case of surge in number of series. #2955
* [BUGFIX] Querier: query /series from ingesters regardless the `-querier.query-ingesters-within` setting. #3035
* [BUGFIX] Ruler: fixed an unintentional breaking change introduced in the ruler's `alertmanager_url` YAML config option, which changed the value from a string to a list of strings. #2989

## Cortex 1.2.0 / 2020-07-01

* [CHANGE] Metric `cortex_kv_request_duration_seconds` now includes `name` label to denote which client is being used as well as the `backend` label to denote the KV backend implementation in use. #2648
* [CHANGE] Experimental Ruler: Rule groups persisted to object storage using the experimental API have an updated object key encoding to better handle special characters. Rule groups previously-stored using object storage must be renamed to the new format. #2646
* [CHANGE] Query Frontend now uses Round Robin to choose a tenant queue to service next. #2553
* [CHANGE] `-promql.lookback-delta` is now deprecated and has been replaced by `-querier.lookback-delta` along with `lookback_delta` entry under `querier` in the config file. `-promql.lookback-delta` will be removed in v1.4.0. #2604
* [CHANGE] Experimental TSDB: removed `-experimental.tsdb.bucket-store.binary-index-header-enabled` flag. Now the binary index-header is always enabled.
* [CHANGE] Experimental TSDB: Renamed index-cache metrics to use original metric names from Thanos, as Cortex is not aggregating them in any way: #2627
  * `cortex_<service>_blocks_index_cache_items_evicted_total` => `thanos_store_index_cache_items_evicted_total{name="index-cache"}`
  * `cortex_<service>_blocks_index_cache_items_added_total` => `thanos_store_index_cache_items_added_total{name="index-cache"}`
  * `cortex_<service>_blocks_index_cache_requests_total` => `thanos_store_index_cache_requests_total{name="index-cache"}`
  * `cortex_<service>_blocks_index_cache_items_overflowed_total` => `thanos_store_index_cache_items_overflowed_total{name="index-cache"}`
  * `cortex_<service>_blocks_index_cache_hits_total` => `thanos_store_index_cache_hits_total{name="index-cache"}`
  * `cortex_<service>_blocks_index_cache_items` => `thanos_store_index_cache_items{name="index-cache"}`
  * `cortex_<service>_blocks_index_cache_items_size_bytes` => `thanos_store_index_cache_items_size_bytes{name="index-cache"}`
  * `cortex_<service>_blocks_index_cache_total_size_bytes` => `thanos_store_index_cache_total_size_bytes{name="index-cache"}`
  * `cortex_<service>_blocks_index_cache_memcached_operations_total` =>  `thanos_memcached_operations_total{name="index-cache"}`
  * `cortex_<service>_blocks_index_cache_memcached_operation_failures_total` =>  `thanos_memcached_operation_failures_total{name="index-cache"}`
  * `cortex_<service>_blocks_index_cache_memcached_operation_duration_seconds` =>  `thanos_memcached_operation_duration_seconds{name="index-cache"}`
  * `cortex_<service>_blocks_index_cache_memcached_operation_skipped_total` =>  `thanos_memcached_operation_skipped_total{name="index-cache"}`
* [CHANGE] Experimental TSDB: Renamed metrics in bucket stores: #2627
  * `cortex_<service>_blocks_meta_syncs_total` => `cortex_blocks_meta_syncs_total{component="<service>"}`
  * `cortex_<service>_blocks_meta_sync_failures_total` => `cortex_blocks_meta_sync_failures_total{component="<service>"}`
  * `cortex_<service>_blocks_meta_sync_duration_seconds` => `cortex_blocks_meta_sync_duration_seconds{component="<service>"}`
  * `cortex_<service>_blocks_meta_sync_consistency_delay_seconds` => `cortex_blocks_meta_sync_consistency_delay_seconds{component="<service>"}`
  * `cortex_<service>_blocks_meta_synced` => `cortex_blocks_meta_synced{component="<service>"}`
  * `cortex_<service>_bucket_store_block_loads_total` => `cortex_bucket_store_block_loads_total{component="<service>"}`
  * `cortex_<service>_bucket_store_block_load_failures_total` => `cortex_bucket_store_block_load_failures_total{component="<service>"}`
  * `cortex_<service>_bucket_store_block_drops_total` => `cortex_bucket_store_block_drops_total{component="<service>"}`
  * `cortex_<service>_bucket_store_block_drop_failures_total` => `cortex_bucket_store_block_drop_failures_total{component="<service>"}`
  * `cortex_<service>_bucket_store_blocks_loaded` => `cortex_bucket_store_blocks_loaded{component="<service>"}`
  * `cortex_<service>_bucket_store_series_data_touched` => `cortex_bucket_store_series_data_touched{component="<service>"}`
  * `cortex_<service>_bucket_store_series_data_fetched` => `cortex_bucket_store_series_data_fetched{component="<service>"}`
  * `cortex_<service>_bucket_store_series_data_size_touched_bytes` => `cortex_bucket_store_series_data_size_touched_bytes{component="<service>"}`
  * `cortex_<service>_bucket_store_series_data_size_fetched_bytes` => `cortex_bucket_store_series_data_size_fetched_bytes{component="<service>"}`
  * `cortex_<service>_bucket_store_series_blocks_queried` => `cortex_bucket_store_series_blocks_queried{component="<service>"}`
  * `cortex_<service>_bucket_store_series_get_all_duration_seconds` => `cortex_bucket_store_series_get_all_duration_seconds{component="<service>"}`
  * `cortex_<service>_bucket_store_series_merge_duration_seconds` => `cortex_bucket_store_series_merge_duration_seconds{component="<service>"}`
  * `cortex_<service>_bucket_store_series_refetches_total` => `cortex_bucket_store_series_refetches_total{component="<service>"}`
  * `cortex_<service>_bucket_store_series_result_series` => `cortex_bucket_store_series_result_series{component="<service>"}`
  * `cortex_<service>_bucket_store_cached_postings_compressions_total` => `cortex_bucket_store_cached_postings_compressions_total{component="<service>"}`
  * `cortex_<service>_bucket_store_cached_postings_compression_errors_total` => `cortex_bucket_store_cached_postings_compression_errors_total{component="<service>"}`
  * `cortex_<service>_bucket_store_cached_postings_compression_time_seconds` => `cortex_bucket_store_cached_postings_compression_time_seconds{component="<service>"}`
  * `cortex_<service>_bucket_store_cached_postings_original_size_bytes_total` => `cortex_bucket_store_cached_postings_original_size_bytes_total{component="<service>"}`
  * `cortex_<service>_bucket_store_cached_postings_compressed_size_bytes_total` => `cortex_bucket_store_cached_postings_compressed_size_bytes_total{component="<service>"}`
  * `cortex_<service>_blocks_sync_seconds` => `cortex_bucket_stores_blocks_sync_seconds{component="<service>"}`
  * `cortex_<service>_blocks_last_successful_sync_timestamp_seconds` => `cortex_bucket_stores_blocks_last_successful_sync_timestamp_seconds{component="<service>"}`
* [CHANGE] Available command-line flags are printed to stdout, and only when requested via `-help`. Using invalid flag no longer causes printing of all available flags. #2691
* [CHANGE] Experimental Memberlist ring: randomize gossip node names to avoid conflicts when running multiple clients on the same host, or reusing host names (eg. pods in statefulset). Node name randomization can be disabled by using `-memberlist.randomize-node-name=false`. #2715
* [CHANGE] Memberlist KV client is no longer considered experimental. #2725
* [CHANGE] Experimental Delete Series: Make delete request cancellation duration configurable. #2760
* [CHANGE] Removed `-store.fullsize-chunks` option which was undocumented and unused (it broke ingester hand-overs). #2656
* [CHANGE] Query with no metric name that has previously resulted in HTTP status code 500 now returns status code 422 instead. #2571
* [FEATURE] TLS config options added for GRPC clients in Querier (Query-frontend client & Ingester client), Ruler, Store Gateway, as well as HTTP client in Config store client. #2502
* [FEATURE] The flag `-frontend.max-cache-freshness` is now supported within the limits overrides, to specify per-tenant max cache freshness values. The corresponding YAML config parameter has been changed from `results_cache.max_freshness` to `limits_config.max_cache_freshness`. The legacy YAML config parameter (`results_cache.max_freshness`) will continue to be supported till Cortex release `v1.4.0`. #2609
* [FEATURE] Experimental gRPC Store: Added support to 3rd parties index and chunk stores using gRPC client/server plugin mechanism. #2220
* [FEATURE] Add `-cassandra.table-options` flag to customize table options of Cassandra when creating the index or chunk table. #2575
* [ENHANCEMENT] Propagate GOPROXY value when building `build-image`. This is to help the builders building the code in a Network where default Go proxy is not accessible (e.g. when behind some corporate VPN). #2741
* [ENHANCEMENT] Querier: Added metric `cortex_querier_request_duration_seconds` for all requests to the querier. #2708
* [ENHANCEMENT] Cortex is now built with Go 1.14. #2480 #2749 #2753
* [ENHANCEMENT] Experimental TSDB: added the following metrics to the ingester: #2580 #2583 #2589 #2654
  * `cortex_ingester_tsdb_appender_add_duration_seconds`
  * `cortex_ingester_tsdb_appender_commit_duration_seconds`
  * `cortex_ingester_tsdb_refcache_purge_duration_seconds`
  * `cortex_ingester_tsdb_compactions_total`
  * `cortex_ingester_tsdb_compaction_duration_seconds`
  * `cortex_ingester_tsdb_wal_fsync_duration_seconds`
  * `cortex_ingester_tsdb_wal_page_flushes_total`
  * `cortex_ingester_tsdb_wal_completed_pages_total`
  * `cortex_ingester_tsdb_wal_truncations_failed_total`
  * `cortex_ingester_tsdb_wal_truncations_total`
  * `cortex_ingester_tsdb_wal_writes_failed_total`
  * `cortex_ingester_tsdb_checkpoint_deletions_failed_total`
  * `cortex_ingester_tsdb_checkpoint_deletions_total`
  * `cortex_ingester_tsdb_checkpoint_creations_failed_total`
  * `cortex_ingester_tsdb_checkpoint_creations_total`
  * `cortex_ingester_tsdb_wal_truncate_duration_seconds`
  * `cortex_ingester_tsdb_head_active_appenders`
  * `cortex_ingester_tsdb_head_series_not_found_total`
  * `cortex_ingester_tsdb_head_chunks`
  * `cortex_ingester_tsdb_mmap_chunk_corruptions_total`
  * `cortex_ingester_tsdb_head_chunks_created_total`
  * `cortex_ingester_tsdb_head_chunks_removed_total`
* [ENHANCEMENT] Experimental TSDB: added metrics useful to alert on critical conditions of the blocks storage: #2573
  * `cortex_compactor_last_successful_run_timestamp_seconds`
  * `cortex_querier_blocks_last_successful_sync_timestamp_seconds` (when store-gateway is disabled)
  * `cortex_querier_blocks_last_successful_scan_timestamp_seconds` (when store-gateway is enabled)
  * `cortex_storegateway_blocks_last_successful_sync_timestamp_seconds`
* [ENHANCEMENT] Experimental TSDB: added the flag `-experimental.tsdb.wal-compression-enabled` to allow to enable TSDB WAL compression. #2585
* [ENHANCEMENT] Experimental TSDB: Querier and store-gateway components can now use so-called "caching bucket", which can currently cache fetched chunks into shared memcached server. #2572
* [ENHANCEMENT] Ruler: Automatically remove unhealthy rulers from the ring. #2587
* [ENHANCEMENT] Query-tee: added support to `/metadata`, `/alerts`, and `/rules` endpoints #2600
* [ENHANCEMENT] Query-tee: added support to query results comparison between two different backends. The comparison is disabled by default and can be enabled via `-proxy.compare-responses=true`. #2611
* [ENHANCEMENT] Query-tee: improved the query-tee to not wait all backend responses before sending back the response to the client. The query-tee now sends back to the client first successful response, while honoring the `-backend.preferred` option. #2702
* [ENHANCEMENT] Thanos and Prometheus upgraded. #2602 #2604 #2634 #2659 #2686 #2756
  * TSDB now holds less WAL files after Head Truncation.
  * TSDB now does memory-mapping of Head chunks and reduces memory usage.
* [ENHANCEMENT] Experimental TSDB: decoupled blocks deletion from blocks compaction in the compactor, so that blocks deletion is not blocked by a busy compactor. The following metrics have been added: #2623
  * `cortex_compactor_block_cleanup_started_total`
  * `cortex_compactor_block_cleanup_completed_total`
  * `cortex_compactor_block_cleanup_failed_total`
  * `cortex_compactor_block_cleanup_last_successful_run_timestamp_seconds`
* [ENHANCEMENT] Experimental TSDB: Use shared cache for metadata. This is especially useful when running multiple querier and store-gateway components to reduce number of object store API calls. #2626 #2640
* [ENHANCEMENT] Experimental TSDB: when `-querier.query-store-after` is configured and running the experimental blocks storage, the time range of the query sent to the store is now manipulated to ensure the query end time is not more recent than 'now - query-store-after'. #2642
* [ENHANCEMENT] Experimental TSDB: small performance improvement in concurrent usage of RefCache, used during samples ingestion. #2651
* [ENHANCEMENT] The following endpoints now respond appropriately to an `Accept` header with the value `application/json` #2673
  * `/distributor/all_user_stats`
  * `/distributor/ha_tracker`
  * `/ingester/ring`
  * `/store-gateway/ring`
  * `/compactor/ring`
  * `/ruler/ring`
  * `/services`
* [ENHANCEMENT] Experimental Cassandra backend: Add `-cassandra.num-connections` to allow increasing the number of TCP connections to each Cassandra server. #2666
* [ENHANCEMENT] Experimental Cassandra backend: Use separate Cassandra clients and connections for reads and writes. #2666
* [ENHANCEMENT] Experimental Cassandra backend: Add `-cassandra.reconnect-interval` to allow specifying the reconnect interval to a Cassandra server that has been marked `DOWN` by the gocql driver. Also change the default value of the reconnect interval from `60s` to `1s`. #2687
* [ENHANCEMENT] Experimental Cassandra backend: Add option `-cassandra.convict-hosts-on-failure=false` to not convict host of being down when a request fails. #2684
* [ENHANCEMENT] Experimental TSDB: Applied a jitter to the period bucket scans in order to better distribute bucket operations over the time and increase the probability of hitting the shared cache (if configured). #2693
* [ENHANCEMENT] Experimental TSDB: Series limit per user and per metric now work in TSDB blocks. #2676
* [ENHANCEMENT] Experimental Memberlist: Added ability to periodically rejoin the memberlist cluster. #2724
* [ENHANCEMENT] Experimental Delete Series: Added the following metrics for monitoring processing of delete requests: #2730
  - `cortex_purger_load_pending_requests_attempts_total`: Number of attempts that were made to load pending requests with status.
  - `cortex_purger_oldest_pending_delete_request_age_seconds`: Age of oldest pending delete request in seconds.
  - `cortex_purger_pending_delete_requests_count`: Count of requests which are in process or are ready to be processed.
* [ENHANCEMENT] Experimental TSDB: Improved compactor to hard-delete also partial blocks with an deletion mark (even if the deletion mark threshold has not been reached). #2751
* [ENHANCEMENT] Experimental TSDB: Introduced a consistency check done by the querier to ensure all expected blocks have been queried via the store-gateway. If a block is missing on a store-gateway, the querier retries fetching series from missing blocks up to 3 times. If the consistency check fails once all retries have been exhausted, the query execution fails. The following metrics have been added: #2593 #2630 #2689 #2695
  * `cortex_querier_blocks_consistency_checks_total`
  * `cortex_querier_blocks_consistency_checks_failed_total`
  * `cortex_querier_storegateway_refetches_per_query`
* [ENHANCEMENT] Delete requests can now be canceled #2555
* [ENHANCEMENT] Table manager can now provision tables for delete store #2546
* [BUGFIX] Ruler: Ensure temporary rule files with special characters are properly mapped and cleaned up. #2506
* [BUGFIX] Fixes #2411, Ensure requests are properly routed to the prometheus api embedded in the query if `-server.path-prefix` is set. #2372
* [BUGFIX] Experimental TSDB: fixed chunk data corruption when querying back series using the experimental blocks storage. #2400
* [BUGFIX] Fixed collection of tracing spans from Thanos components used internally. #2655
* [BUGFIX] Experimental TSDB: fixed memory leak in ingesters. #2586
* [BUGFIX] QueryFrontend: fixed a situation where HTTP error is ignored and an incorrect status code is set. #2590
* [BUGFIX] Ingester: Fix an ingester starting up in the JOINING state and staying there forever. #2565
* [BUGFIX] QueryFrontend: fixed a panic (`integer divide by zero`) in the query-frontend. The query-frontend now requires the `-querier.default-evaluation-interval` config to be set to the same value of the querier. #2614
* [BUGFIX] Experimental TSDB: when the querier receives a `/series` request with a time range older than the data stored in the ingester, it now ignores the requested time range and returns known series anyway instead of returning an empty response. This aligns the behaviour with the chunks storage. #2617
* [BUGFIX] Cassandra: fixed an edge case leading to an invalid CQL query when querying the index on a Cassandra store. #2639
* [BUGFIX] Ingester: increment series per metric when recovering from WAL or transfer. #2674
* [BUGFIX] Fixed `wrong number of arguments for 'mget' command` Redis error when a query has no chunks to lookup from storage. #2700 #2796
* [BUGFIX] Ingester: Automatically remove old tmp checkpoints, fixing a potential disk space leak after an ingester crashes. #2726

## Cortex 1.1.0 / 2020-05-21

This release brings the usual mix of bugfixes and improvements. The biggest change is that WAL support for chunks is now considered to be production-ready!

Please make sure to review renamed metrics, and update your dashboards and alerts accordingly.

* [CHANGE] Added v1 API routes documented in #2327. #2372
  * Added `-http.alertmanager-http-prefix` flag which allows the configuration of the path where the Alertmanager API and UI can be reached. The default is set to `/alertmanager`.
  * Added `-http.prometheus-http-prefix` flag which allows the configuration of the path where the Prometheus API and UI can be reached. The default is set to `/prometheus`.
  * Updated the index hosted at the root prefix to point to the updated routes.
  * Legacy routes hardcoded with the `/api/prom` prefix now respect the `-http.prefix` flag.
* [CHANGE] The metrics `cortex_distributor_ingester_appends_total` and `distributor_ingester_append_failures_total` now include a `type` label to differentiate between `samples` and `metadata`. #2336
* [CHANGE] The metrics for number of chunks and bytes flushed to the chunk store are renamed. Note that previous metrics were counted pre-deduplication, while new metrics are counted after deduplication. #2463
  * `cortex_ingester_chunks_stored_total` > `cortex_chunk_store_stored_chunks_total`
  * `cortex_ingester_chunk_stored_bytes_total` > `cortex_chunk_store_stored_chunk_bytes_total`
* [CHANGE] Experimental TSDB: renamed blocks meta fetcher metrics: #2375
  * `cortex_querier_bucket_store_blocks_meta_syncs_total` > `cortex_querier_blocks_meta_syncs_total`
  * `cortex_querier_bucket_store_blocks_meta_sync_failures_total` > `cortex_querier_blocks_meta_sync_failures_total`
  * `cortex_querier_bucket_store_blocks_meta_sync_duration_seconds` > `cortex_querier_blocks_meta_sync_duration_seconds`
  * `cortex_querier_bucket_store_blocks_meta_sync_consistency_delay_seconds` > `cortex_querier_blocks_meta_sync_consistency_delay_seconds`
* [CHANGE] Experimental TSDB: Modified default values for `compactor.deletion-delay` option from 48h to 12h and `-experimental.tsdb.bucket-store.ignore-deletion-marks-delay` from 24h to 6h. #2414
* [CHANGE] WAL: Default value of `-ingester.checkpoint-enabled` changed to `true`. #2416
* [CHANGE] `trace_id` field in log files has been renamed to `traceID`. #2518
* [CHANGE] Slow query log has a different output now. Previously used `url` field has been replaced with `host` and `path`, and query parameters are logged as individual log fields with `qs_` prefix. #2520
* [CHANGE] WAL: WAL and checkpoint compression is now disabled. #2436
* [CHANGE] Update in dependency `go-kit/kit` from `v0.9.0` to `v0.10.0`. HTML escaping disabled in JSON Logger. #2535
* [CHANGE] Experimental TSDB: Removed `cortex_<service>_` prefix from Thanos objstore metrics and added `component` label to distinguish which Cortex component is doing API calls to the object storage when running in single-binary mode: #2568
  - `cortex_<service>_thanos_objstore_bucket_operations_total` renamed to `thanos_objstore_bucket_operations_total{component="<name>"}`
  - `cortex_<service>_thanos_objstore_bucket_operation_failures_total` renamed to `thanos_objstore_bucket_operation_failures_total{component="<name>"}`
  - `cortex_<service>_thanos_objstore_bucket_operation_duration_seconds` renamed to `thanos_objstore_bucket_operation_duration_seconds{component="<name>"}`
  - `cortex_<service>_thanos_objstore_bucket_last_successful_upload_time` renamed to `thanos_objstore_bucket_last_successful_upload_time{component="<name>"}`
* [CHANGE] FIFO cache: The `-<prefix>.fifocache.size` CLI flag has been renamed to `-<prefix>.fifocache.max-size-items` as well as its YAML config option `size` renamed to `max_size_items`. #2319
* [FEATURE] Ruler: The `-ruler.evaluation-delay` flag was added to allow users to configure a default evaluation delay for all rules in cortex. The default value is 0 which is the current behavior. #2423
* [FEATURE] Experimental: Added a new object storage client for OpenStack Swift. #2440
* [FEATURE] TLS config options added to the Server. #2535
* [FEATURE] Experimental: Added support for `/api/v1/metadata` Prometheus-based endpoint. #2549
* [FEATURE] Add ability to limit concurrent queries to Cassandra with `-cassandra.query-concurrency` flag. #2562
* [FEATURE] Experimental TSDB: Introduced store-gateway service used by the experimental blocks storage to load and query blocks. The store-gateway optionally supports blocks sharding and replication via a dedicated hash ring, configurable via `-experimental.store-gateway.sharding-enabled` and `-experimental.store-gateway.sharding-ring.*` flags. The following metrics have been added: #2433 #2458 #2469 #2523
  * `cortex_querier_storegateway_instances_hit_per_query`
* [ENHANCEMENT] Experimental TSDB: sample ingestion errors are now reported via existing `cortex_discarded_samples_total` metric. #2370
* [ENHANCEMENT] Failures on samples at distributors and ingesters return the first validation error as opposed to the last. #2383
* [ENHANCEMENT] Experimental TSDB: Added `cortex_querier_blocks_meta_synced`, which reflects current state of synced blocks over all tenants. #2392
* [ENHANCEMENT] Added `cortex_distributor_latest_seen_sample_timestamp_seconds` metric to see how far behind Prometheus servers are in sending data. #2371
* [ENHANCEMENT] FIFO cache to support eviction based on memory usage. Added `-<prefix>.fifocache.max-size-bytes` CLI flag and YAML config option `max_size_bytes` to specify memory limit of the cache. #2319, #2527
* [ENHANCEMENT] Added `-querier.worker-match-max-concurrent`. Force worker concurrency to match the `-querier.max-concurrent` option.  Overrides `-querier.worker-parallelism`.  #2456
* [ENHANCEMENT] Added the following metrics for monitoring delete requests: #2445
  - `cortex_purger_delete_requests_received_total`: Number of delete requests received per user.
  - `cortex_purger_delete_requests_processed_total`: Number of delete requests processed per user.
  - `cortex_purger_delete_requests_chunks_selected_total`: Number of chunks selected while building delete plans per user.
  - `cortex_purger_delete_requests_processing_failures_total`: Number of delete requests processing failures per user.
* [ENHANCEMENT] Single Binary: Added query-frontend to the single binary.  Single binary users will now benefit from various query-frontend features.  Primarily: sharding, parallelization, load shedding, additional caching (if configured), and query retries. #2437
* [ENHANCEMENT] Allow 1w (where w denotes week) and 1y (where y denotes year) when setting `-store.cache-lookups-older-than` and `-store.max-look-back-period`. #2454
* [ENHANCEMENT] Optimize index queries for matchers using "a|b|c"-type regex. #2446 #2475
* [ENHANCEMENT] Added per tenant metrics for queries and chunks and bytes read from chunk store: #2463
  * `cortex_chunk_store_fetched_chunks_total` and `cortex_chunk_store_fetched_chunk_bytes_total`
  * `cortex_query_frontend_queries_total` (per tenant queries counted by the frontend)
* [ENHANCEMENT] WAL: New metrics `cortex_ingester_wal_logged_bytes_total` and `cortex_ingester_checkpoint_logged_bytes_total` added to track total bytes logged to disk for WAL and checkpoints. #2497
* [ENHANCEMENT] Add de-duplicated chunks counter `cortex_chunk_store_deduped_chunks_total` which counts every chunk not sent to the store because it was already sent by another replica. #2485
* [ENHANCEMENT] Query-frontend now also logs the POST data of long queries. #2481
* [ENHANCEMENT] WAL: Ingester WAL records now have type header and the custom WAL records have been replaced by Prometheus TSDB's WAL records. Old records will not be supported from 1.3 onwards. Note: once this is deployed, you cannot downgrade without data loss. #2436
* [ENHANCEMENT] Redis Cache: Added `idle_timeout`, `wait_on_pool_exhaustion` and `max_conn_lifetime` options to redis cache configuration. #2550
* [ENHANCEMENT] WAL: the experimental tag has been removed on the WAL in ingesters. #2560
* [ENHANCEMENT] Use newer AWS API for paginated queries - removes 'Deprecated' message from logfiles. #2452
* [ENHANCEMENT] Experimental memberlist: Add retry with backoff on memberlist join other members. #2705
* [ENHANCEMENT] Experimental TSDB: when the store-gateway sharding is enabled, unhealthy store-gateway instances are automatically removed from the ring after 10 consecutive `-experimental.store-gateway.sharding-ring.heartbeat-timeout` periods. #2526
* [BUGFIX] Ruler: Ensure temporary rule files with special characters are properly mapped and cleaned up. #2506
* [BUGFIX] Ensure requests are properly routed to the prometheus api embedded in the query if `-server.path-prefix` is set. Fixes #2411. #2372
* [BUGFIX] Experimental TSDB: Fixed chunk data corruption when querying back series using the experimental blocks storage. #2400
* [BUGFIX] Cassandra Storage: Fix endpoint TLS host verification. #2109
* [BUGFIX] Experimental TSDB: Fixed response status code from `422` to `500` when an error occurs while iterating chunks with the experimental blocks storage. #2402
* [BUGFIX] Ring: Fixed a situation where upgrading from pre-1.0 cortex with a rolling strategy caused new 1.0 ingesters to lose their zone value in the ring until manually forced to re-register. #2404
* [BUGFIX] Distributor: `/all_user_stats` now show API and Rule Ingest Rate correctly. #2457
* [BUGFIX] Fixed `version`, `revision` and `branch` labels exported by the `cortex_build_info` metric. #2468
* [BUGFIX] QueryFrontend: fixed a situation where span context missed when downstream_url is used. #2539
* [BUGFIX] Querier: Fixed a situation where querier would crash because of an unresponsive frontend instance. #2569

## Cortex 1.0.1 / 2020-04-23

* [BUGFIX] Fix gaps when querying ingesters with replication factor = 3 and 2 ingesters in the cluster. #2503

## Cortex 1.0.0 / 2020-04-02

This is the first major release of Cortex. We made a lot of **breaking changes** in this release which have been detailed below. Please also see the stability guarantees we provide as part of a major release: https://cortexmetrics.io/docs/configuration/v1guarantees/

* [CHANGE] Remove the following deprecated flags: #2339
  - `-metrics.error-rate-query` (use `-metrics.write-throttle-query` instead).
  - `-store.cardinality-cache-size` (use `-store.index-cache-read.enable-fifocache` and `-store.index-cache-read.fifocache.size` instead).
  - `-store.cardinality-cache-validity` (use `-store.index-cache-read.enable-fifocache` and `-store.index-cache-read.fifocache.duration` instead).
  - `-distributor.limiter-reload-period` (flag unused)
  - `-ingester.claim-on-rollout` (flag unused)
  - `-ingester.normalise-tokens` (flag unused)
* [CHANGE] Renamed YAML file options to be more consistent. See [full config file changes below](#config-file-breaking-changes). #2273
* [CHANGE] AWS based autoscaling has been removed. You can only use metrics based autoscaling now. `-applicationautoscaling.url` has been removed. See https://cortexmetrics.io/docs/production/aws/#dynamodb-capacity-provisioning on how to migrate. #2328
* [CHANGE] Renamed the `memcache.write-back-goroutines` and `memcache.write-back-buffer` flags to `background.write-back-concurrency` and `background.write-back-buffer`. This affects the following flags: #2241
  - `-frontend.memcache.write-back-buffer` --> `-frontend.background.write-back-buffer`
  - `-frontend.memcache.write-back-goroutines` --> `-frontend.background.write-back-concurrency`
  - `-store.index-cache-read.memcache.write-back-buffer` --> `-store.index-cache-read.background.write-back-buffer`
  - `-store.index-cache-read.memcache.write-back-goroutines` --> `-store.index-cache-read.background.write-back-concurrency`
  - `-store.index-cache-write.memcache.write-back-buffer` --> `-store.index-cache-write.background.write-back-buffer`
  - `-store.index-cache-write.memcache.write-back-goroutines` --> `-store.index-cache-write.background.write-back-concurrency`
  - `-memcache.write-back-buffer` --> `-store.chunks-cache.background.write-back-buffer`. Note the next change log for the difference.
  - `-memcache.write-back-goroutines` --> `-store.chunks-cache.background.write-back-concurrency`. Note the next change log for the difference.

* [CHANGE] Renamed the chunk cache flags to have `store.chunks-cache.` as prefix. This means the following flags have been changed: #2241
  - `-cache.enable-fifocache` --> `-store.chunks-cache.cache.enable-fifocache`
  - `-default-validity` --> `-store.chunks-cache.default-validity`
  - `-fifocache.duration` --> `-store.chunks-cache.fifocache.duration`
  - `-fifocache.size` --> `-store.chunks-cache.fifocache.size`
  - `-memcache.write-back-buffer` --> `-store.chunks-cache.background.write-back-buffer`. Note the previous change log for the difference.
  - `-memcache.write-back-goroutines` --> `-store.chunks-cache.background.write-back-concurrency`. Note the previous change log for the difference.
  - `-memcached.batchsize` --> `-store.chunks-cache.memcached.batchsize`
  - `-memcached.consistent-hash` --> `-store.chunks-cache.memcached.consistent-hash`
  - `-memcached.expiration` --> `-store.chunks-cache.memcached.expiration`
  - `-memcached.hostname` --> `-store.chunks-cache.memcached.hostname`
  - `-memcached.max-idle-conns` --> `-store.chunks-cache.memcached.max-idle-conns`
  - `-memcached.parallelism` --> `-store.chunks-cache.memcached.parallelism`
  - `-memcached.service` --> `-store.chunks-cache.memcached.service`
  - `-memcached.timeout` --> `-store.chunks-cache.memcached.timeout`
  - `-memcached.update-interval` --> `-store.chunks-cache.memcached.update-interval`
  - `-redis.enable-tls` --> `-store.chunks-cache.redis.enable-tls`
  - `-redis.endpoint` --> `-store.chunks-cache.redis.endpoint`
  - `-redis.expiration` --> `-store.chunks-cache.redis.expiration`
  - `-redis.max-active-conns` --> `-store.chunks-cache.redis.max-active-conns`
  - `-redis.max-idle-conns` --> `-store.chunks-cache.redis.max-idle-conns`
  - `-redis.password` --> `-store.chunks-cache.redis.password`
  - `-redis.timeout` --> `-store.chunks-cache.redis.timeout`
* [CHANGE] Rename the `-store.chunk-cache-stubs` to `-store.chunks-cache.cache-stubs` to be more inline with above. #2241
* [CHANGE] Change prefix of flags `-dynamodb.periodic-table.*` to `-table-manager.index-table.*`. #2359
* [CHANGE] Change prefix of flags `-dynamodb.chunk-table.*` to `-table-manager.chunk-table.*`. #2359
* [CHANGE] Change the following flags: #2359
  - `-dynamodb.poll-interval` --> `-table-manager.poll-interval`
  - `-dynamodb.periodic-table.grace-period` --> `-table-manager.periodic-table.grace-period`
* [CHANGE] Renamed the following flags: #2273
  - `-dynamodb.chunk.gang.size` --> `-dynamodb.chunk-gang-size`
  - `-dynamodb.chunk.get.max.parallelism` --> `-dynamodb.chunk-get-max-parallelism`
* [CHANGE] Don't support mixed time units anymore for duration. For example, 168h5m0s doesn't work anymore, please use just one unit (s|m|h|d|w|y). #2252
* [CHANGE] Utilize separate protos for rule state and storage. Experimental ruler API will not be functional until the rollout is complete. #2226
* [CHANGE] Frontend worker in querier now starts after all Querier module dependencies are started. This fixes issue where frontend worker started to send queries to querier before it was ready to serve them (mostly visible when using experimental blocks storage). #2246
* [CHANGE] Lifecycler component now enters Failed state on errors, and doesn't exit the process. (Important if you're vendoring Cortex and use Lifecycler) #2251
* [CHANGE] `/ready` handler now returns 200 instead of 204. #2330
* [CHANGE] Better defaults for the following options: #2344
  - `-<prefix>.consul.consistent-reads`: Old default: `true`, new default: `false`. This reduces the load on Consul.
  - `-<prefix>.consul.watch-rate-limit`: Old default: 0, new default: 1. This rate limits the reads to 1 per second. Which is good enough for ring watches.
  - `-distributor.health-check-ingesters`: Old default: `false`, new default: `true`.
  - `-ingester.max-stale-chunk-idle`: Old default: 0, new default: 2m. This lets us expire series that we know are stale early.
  - `-ingester.spread-flushes`: Old default: false, new default: true. This allows to better de-duplicate data and use less space.
  - `-ingester.chunk-age-jitter`: Old default: 20mins, new default: 0. This is to enable the `-ingester.spread-flushes` to true.
  - `-<prefix>.memcached.batchsize`: Old default: 0, new default: 1024. This allows batching of requests and keeps the concurrent requests low.
  - `-<prefix>.memcached.consistent-hash`: Old default: false, new default: true. This allows for better cache hits when the memcaches are scaled up and down.
  - `-querier.batch-iterators`: Old default: false, new default: true.
  - `-querier.ingester-streaming`: Old default: false, new default: true.
* [CHANGE] Experimental TSDB: Added `-experimental.tsdb.bucket-store.postings-cache-compression-enabled` to enable postings compression when storing to cache. #2335
* [CHANGE] Experimental TSDB: Added `-compactor.deletion-delay`, which is time before a block marked for deletion is deleted from bucket. If not 0, blocks will be marked for deletion and compactor component will delete blocks marked for deletion from the bucket. If delete-delay is 0, blocks will be deleted straight away. Note that deleting blocks immediately can cause query failures, if store gateway / querier still has the block loaded, or compactor is ignoring the deletion because it's compacting the block at the same time. Default value is 48h. #2335
* [CHANGE] Experimental TSDB: Added `-experimental.tsdb.bucket-store.index-cache.postings-compression-enabled`, to set duration after which the blocks marked for deletion will be filtered out while fetching blocks used for querying. This option allows querier to ignore blocks that are marked for deletion with some delay. This ensures store can still serve blocks that are meant to be deleted but do not have a replacement yet. Default is 24h, half of the default value for `-compactor.deletion-delay`. #2335
* [CHANGE] Experimental TSDB: Added `-experimental.tsdb.bucket-store.index-cache.memcached.max-item-size` to control maximum size of item that is stored to memcached. Defaults to 1 MiB. #2335
* [FEATURE] Added experimental storage API to the ruler service that is enabled when the `-experimental.ruler.enable-api` is set to true #2269
  * `-ruler.storage.type` flag now allows `s3`,`gcs`, and `azure` values
  * `-ruler.storage.(s3|gcs|azure)` flags exist to allow the configuration of object clients set for rule storage
* [CHANGE] Renamed table manager metrics. #2307 #2359
  * `cortex_dynamo_sync_tables_seconds` -> `cortex_table_manager_sync_duration_seconds`
  * `cortex_dynamo_table_capacity_units` -> `cortex_table_capacity_units`
* [FEATURE] Flusher target to flush the WAL. #2075
  * `-flusher.wal-dir` for the WAL directory to recover from.
  * `-flusher.concurrent-flushes` for number of concurrent flushes.
  * `-flusher.flush-op-timeout` is duration after which a flush should timeout.
* [FEATURE] Ingesters can now have an optional availability zone set, to ensure metric replication is distributed across zones. This is set via the `-ingester.availability-zone` flag or the `availability_zone` field in the config file. #2317
* [ENHANCEMENT] Better re-use of connections to DynamoDB and S3. #2268
* [ENHANCEMENT] Reduce number of goroutines used while executing a single index query. #2280
* [ENHANCEMENT] Experimental TSDB: Add support for local `filesystem` backend. #2245
* [ENHANCEMENT] Experimental TSDB: Added memcached support for the TSDB index cache. #2290
* [ENHANCEMENT] Experimental TSDB: Removed gRPC server to communicate between querier and BucketStore. #2324
* [ENHANCEMENT] Allow 1w (where w denotes week) and 1y (where y denotes year) when setting table period and retention. #2252
* [ENHANCEMENT] Added FIFO cache metrics for current number of entries and memory usage. #2270
* [ENHANCEMENT] Output all config fields to /config API, including those with empty value. #2209
* [ENHANCEMENT] Add "missing_metric_name" and "metric_name_invalid" reasons to cortex_discarded_samples_total metric. #2346
* [ENHANCEMENT] Experimental TSDB: sample ingestion errors are now reported via existing `cortex_discarded_samples_total` metric. #2370
* [BUGFIX] Ensure user state metrics are updated if a transfer fails. #2338
* [BUGFIX] Fixed etcd client keepalive settings. #2278
* [BUGFIX] Register the metrics of the WAL. #2295
* [BUXFIX] Experimental TSDB: fixed error handling when ingesting out of bound samples. #2342

### Known issues

- This experimental blocks storage in Cortex `1.0.0` has a bug which may lead to the error `cannot iterate chunk for series` when running queries. This bug has been fixed in #2400. If you're running the experimental blocks storage, please build Cortex from `master`.

### Config file breaking changes

In this section you can find a config file diff showing the breaking changes introduced in Cortex. You can also find the [full configuration file reference doc](https://cortexmetrics.io/docs/configuration/configuration-file/) in the website.

```diff
### ingester_config

 # Period with which to attempt to flush chunks.
 # CLI flag: -ingester.flush-period
-[flushcheckperiod: <duration> | default = 1m0s]
+[flush_period: <duration> | default = 1m0s]

 # Period chunks will remain in memory after flushing.
 # CLI flag: -ingester.retain-period
-[retainperiod: <duration> | default = 5m0s]
+[retain_period: <duration> | default = 5m0s]

 # Maximum chunk idle time before flushing.
 # CLI flag: -ingester.max-chunk-idle
-[maxchunkidle: <duration> | default = 5m0s]
+[max_chunk_idle_time: <duration> | default = 5m0s]

 # Maximum chunk idle time for chunks terminating in stale markers before
 # flushing. 0 disables it and a stale series is not flushed until the
 # max-chunk-idle timeout is reached.
 # CLI flag: -ingester.max-stale-chunk-idle
-[maxstalechunkidle: <duration> | default = 0s]
+[max_stale_chunk_idle_time: <duration> | default = 2m0s]

 # Timeout for individual flush operations.
 # CLI flag: -ingester.flush-op-timeout
-[flushoptimeout: <duration> | default = 1m0s]
+[flush_op_timeout: <duration> | default = 1m0s]

 # Maximum chunk age before flushing.
 # CLI flag: -ingester.max-chunk-age
-[maxchunkage: <duration> | default = 12h0m0s]
+[max_chunk_age: <duration> | default = 12h0m0s]

-# Range of time to subtract from MaxChunkAge to spread out flushes
+# Range of time to subtract from -ingester.max-chunk-age to spread out flushes
 # CLI flag: -ingester.chunk-age-jitter
-[chunkagejitter: <duration> | default = 20m0s]
+[chunk_age_jitter: <duration> | default = 0]

 # Number of concurrent goroutines flushing to dynamodb.
 # CLI flag: -ingester.concurrent-flushes
-[concurrentflushes: <int> | default = 50]
+[concurrent_flushes: <int> | default = 50]

-# If true, spread series flushes across the whole period of MaxChunkAge
+# If true, spread series flushes across the whole period of
+# -ingester.max-chunk-age.
 # CLI flag: -ingester.spread-flushes
-[spreadflushes: <boolean> | default = false]
+[spread_flushes: <boolean> | default = true]

 # Period with which to update the per-user ingestion rates.
 # CLI flag: -ingester.rate-update-period
-[rateupdateperiod: <duration> | default = 15s]
+[rate_update_period: <duration> | default = 15s]


### querier_config

 # The maximum number of concurrent queries.
 # CLI flag: -querier.max-concurrent
-[maxconcurrent: <int> | default = 20]
+[max_concurrent: <int> | default = 20]

 # Use batch iterators to execute query, as opposed to fully materialising the
 # series in memory.  Takes precedent over the -querier.iterators flag.
 # CLI flag: -querier.batch-iterators
-[batchiterators: <boolean> | default = false]
+[batch_iterators: <boolean> | default = true]

 # Use streaming RPCs to query ingester.
 # CLI flag: -querier.ingester-streaming
-[ingesterstreaming: <boolean> | default = false]
+[ingester_streaming: <boolean> | default = true]

 # Maximum number of samples a single query can load into memory.
 # CLI flag: -querier.max-samples
-[maxsamples: <int> | default = 50000000]
+[max_samples: <int> | default = 50000000]

 # The default evaluation interval or step size for subqueries.
 # CLI flag: -querier.default-evaluation-interval
-[defaultevaluationinterval: <duration> | default = 1m0s]
+[default_evaluation_interval: <duration> | default = 1m0s]

### query_frontend_config

 # URL of downstream Prometheus.
 # CLI flag: -frontend.downstream-url
-[downstream: <string> | default = ""]
+[downstream_url: <string> | default = ""]


### ruler_config

 # URL of alerts return path.
 # CLI flag: -ruler.external.url
-[externalurl: <url> | default = ]
+[external_url: <url> | default = ]

 # How frequently to evaluate rules
 # CLI flag: -ruler.evaluation-interval
-[evaluationinterval: <duration> | default = 1m0s]
+[evaluation_interval: <duration> | default = 1m0s]

 # How frequently to poll for rule changes
 # CLI flag: -ruler.poll-interval
-[pollinterval: <duration> | default = 1m0s]
+[poll_interval: <duration> | default = 1m0s]

-storeconfig:
+storage:

 # file path to store temporary rule files for the prometheus rule managers
 # CLI flag: -ruler.rule-path
-[rulepath: <string> | default = "/rules"]
+[rule_path: <string> | default = "/rules"]

 # URL of the Alertmanager to send notifications to.
 # CLI flag: -ruler.alertmanager-url
-[alertmanagerurl: <url> | default = ]
+[alertmanager_url: <url> | default = ]

 # Use DNS SRV records to discover alertmanager hosts.
 # CLI flag: -ruler.alertmanager-discovery
-[alertmanagerdiscovery: <boolean> | default = false]
+[enable_alertmanager_discovery: <boolean> | default = false]

 # How long to wait between refreshing alertmanager hosts.
 # CLI flag: -ruler.alertmanager-refresh-interval
-[alertmanagerrefreshinterval: <duration> | default = 1m0s]
+[alertmanager_refresh_interval: <duration> | default = 1m0s]

 # If enabled requests to alertmanager will utilize the V2 API.
 # CLI flag: -ruler.alertmanager-use-v2
-[alertmanangerenablev2api: <boolean> | default = false]
+[enable_alertmanager_v2: <boolean> | default = false]

 # Capacity of the queue for notifications to be sent to the Alertmanager.
 # CLI flag: -ruler.notification-queue-capacity
-[notificationqueuecapacity: <int> | default = 10000]
+[notification_queue_capacity: <int> | default = 10000]

 # HTTP timeout duration when sending notifications to the Alertmanager.
 # CLI flag: -ruler.notification-timeout
-[notificationtimeout: <duration> | default = 10s]
+[notification_timeout: <duration> | default = 10s]

 # Distribute rule evaluation using ring backend
 # CLI flag: -ruler.enable-sharding
-[enablesharding: <boolean> | default = false]
+[enable_sharding: <boolean> | default = false]

 # Time to spend searching for a pending ruler when shutting down.
 # CLI flag: -ruler.search-pending-for
-[searchpendingfor: <duration> | default = 5m0s]
+[search_pending_for: <duration> | default = 5m0s]

 # Period with which to attempt to flush rule groups.
 # CLI flag: -ruler.flush-period
-[flushcheckperiod: <duration> | default = 1m0s]
+[flush_period: <duration> | default = 1m0s]

### alertmanager_config

 # Base path for data storage.
 # CLI flag: -alertmanager.storage.path
-[datadir: <string> | default = "data/"]
+[data_dir: <string> | default = "data/"]

 # will be used to prefix all HTTP endpoints served by Alertmanager. If omitted,
 # relevant URL components will be derived automatically.
 # CLI flag: -alertmanager.web.external-url
-[externalurl: <url> | default = ]
+[external_url: <url> | default = ]

 # How frequently to poll Cortex configs
 # CLI flag: -alertmanager.configs.poll-interval
-[pollinterval: <duration> | default = 15s]
+[poll_interval: <duration> | default = 15s]

 # Listen address for cluster.
 # CLI flag: -cluster.listen-address
-[clusterbindaddr: <string> | default = "0.0.0.0:9094"]
+[cluster_bind_address: <string> | default = "0.0.0.0:9094"]

 # Explicit address to advertise in cluster.
 # CLI flag: -cluster.advertise-address
-[clusteradvertiseaddr: <string> | default = ""]
+[cluster_advertise_address: <string> | default = ""]

 # Time to wait between peers to send notifications.
 # CLI flag: -cluster.peer-timeout
-[peertimeout: <duration> | default = 15s]
+[peer_timeout: <duration> | default = 15s]

 # Filename of fallback config to use if none specified for instance.
 # CLI flag: -alertmanager.configs.fallback
-[fallbackconfigfile: <string> | default = ""]
+[fallback_config_file: <string> | default = ""]

 # Root of URL to generate if config is http://internal.monitor
 # CLI flag: -alertmanager.configs.auto-webhook-root
-[autowebhookroot: <string> | default = ""]
+[auto_webhook_root: <string> | default = ""]

### table_manager_config

-store:
+storage:

-# How frequently to poll DynamoDB to learn our capacity.
-# CLI flag: -dynamodb.poll-interval
-[dynamodb_poll_interval: <duration> | default = 2m0s]
+# How frequently to poll backend to learn our capacity.
+# CLI flag: -table-manager.poll-interval
+[poll_interval: <duration> | default = 2m0s]

-# DynamoDB periodic tables grace period (duration which table will be
-# created/deleted before/after it's needed).
-# CLI flag: -dynamodb.periodic-table.grace-period
+# Periodic tables grace period (duration which table will be created/deleted
+# before/after it's needed).
+# CLI flag: -table-manager.periodic-table.grace-period
 [creation_grace_period: <duration> | default = 10m0s]

 index_tables_provisioning:
   # Enables on demand throughput provisioning for the storage provider (if
-  # supported). Applies only to tables which are not autoscaled
-  # CLI flag: -dynamodb.periodic-table.enable-ondemand-throughput-mode
-  [provisioned_throughput_on_demand_mode: <boolean> | default = false]
+  # supported). Applies only to tables which are not autoscaled. Supported by
+  # DynamoDB
+  # CLI flag: -table-manager.index-table.enable-ondemand-throughput-mode
+  [enable_ondemand_throughput_mode: <boolean> | default = false]


   # Enables on demand throughput provisioning for the storage provider (if
-  # supported). Applies only to tables which are not autoscaled
-  # CLI flag: -dynamodb.periodic-table.inactive-enable-ondemand-throughput-mode
-  [inactive_throughput_on_demand_mode: <boolean> | default = false]
+  # supported). Applies only to tables which are not autoscaled. Supported by
+  # DynamoDB
+  # CLI flag: -table-manager.index-table.inactive-enable-ondemand-throughput-mode
+  [enable_inactive_throughput_on_demand_mode: <boolean> | default = false]


 chunk_tables_provisioning:
   # Enables on demand throughput provisioning for the storage provider (if
-  # supported). Applies only to tables which are not autoscaled
-  # CLI flag: -dynamodb.chunk-table.enable-ondemand-throughput-mode
-  [provisioned_throughput_on_demand_mode: <boolean> | default = false]
+  # supported). Applies only to tables which are not autoscaled. Supported by
+  # DynamoDB
+  # CLI flag: -table-manager.chunk-table.enable-ondemand-throughput-mode
+  [enable_ondemand_throughput_mode: <boolean> | default = false]

### storage_config

 aws:
-  dynamodbconfig:
+  dynamodb:
     # DynamoDB endpoint URL with escaped Key and Secret encoded. If only region
     # is specified as a host, proper endpoint will be deduced. Use
     # inmemory:///<table-name> to use a mock in-memory implementation.
     # CLI flag: -dynamodb.url
-    [dynamodb: <url> | default = ]
+    [dynamodb_url: <url> | default = ]

     # DynamoDB table management requests per second limit.
     # CLI flag: -dynamodb.api-limit
-    [apilimit: <float> | default = 2]
+    [api_limit: <float> | default = 2]

     # DynamoDB rate cap to back off when throttled.
     # CLI flag: -dynamodb.throttle-limit
-    [throttlelimit: <float> | default = 10]
+    [throttle_limit: <float> | default = 10]
-
-    # ApplicationAutoscaling endpoint URL with escaped Key and Secret encoded.
-    # CLI flag: -applicationautoscaling.url
-    [applicationautoscaling: <url> | default = ]


       # Queue length above which we will scale up capacity
       # CLI flag: -metrics.target-queue-length
-      [targetqueuelen: <int> | default = 100000]
+      [target_queue_length: <int> | default = 100000]

       # Scale up capacity by this multiple
       # CLI flag: -metrics.scale-up-factor
-      [scaleupfactor: <float> | default = 1.3]
+      [scale_up_factor: <float> | default = 1.3]

       # Ignore throttling below this level (rate per second)
       # CLI flag: -metrics.ignore-throttle-below
-      [minthrottling: <float> | default = 1]
+      [ignore_throttle_below: <float> | default = 1]

       # query to fetch ingester queue length
       # CLI flag: -metrics.queue-length-query
-      [queuelengthquery: <string> | default = "sum(avg_over_time(cortex_ingester_flush_queue_length{job=\"cortex/ingester\"}[2m]))"]
+      [queue_length_query: <string> | default = "sum(avg_over_time(cortex_ingester_flush_queue_length{job=\"cortex/ingester\"}[2m]))"]

       # query to fetch throttle rates per table
       # CLI flag: -metrics.write-throttle-query
-      [throttlequery: <string> | default = "sum(rate(cortex_dynamo_throttled_total{operation=\"DynamoDB.BatchWriteItem\"}[1m])) by (table) > 0"]
+      [write_throttle_query: <string> | default = "sum(rate(cortex_dynamo_throttled_total{operation=\"DynamoDB.BatchWriteItem\"}[1m])) by (table) > 0"]

       # query to fetch write capacity usage per table
       # CLI flag: -metrics.usage-query
-      [usagequery: <string> | default = "sum(rate(cortex_dynamo_consumed_capacity_total{operation=\"DynamoDB.BatchWriteItem\"}[15m])) by (table) > 0"]
+      [write_usage_query: <string> | default = "sum(rate(cortex_dynamo_consumed_capacity_total{operation=\"DynamoDB.BatchWriteItem\"}[15m])) by (table) > 0"]

       # query to fetch read capacity usage per table
       # CLI flag: -metrics.read-usage-query
-      [readusagequery: <string> | default = "sum(rate(cortex_dynamo_consumed_capacity_total{operation=\"DynamoDB.QueryPages\"}[1h])) by (table) > 0"]
+      [read_usage_query: <string> | default = "sum(rate(cortex_dynamo_consumed_capacity_total{operation=\"DynamoDB.QueryPages\"}[1h])) by (table) > 0"]

       # query to fetch read errors per table
       # CLI flag: -metrics.read-error-query
-      [readerrorquery: <string> | default = "sum(increase(cortex_dynamo_failures_total{operation=\"DynamoDB.QueryPages\",error=\"ProvisionedThroughputExceededException\"}[1m])) by (table) > 0"]
+      [read_error_query: <string> | default = "sum(increase(cortex_dynamo_failures_total{operation=\"DynamoDB.QueryPages\",error=\"ProvisionedThroughputExceededException\"}[1m])) by (table) > 0"]

     # Number of chunks to group together to parallelise fetches (zero to
     # disable)
-    # CLI flag: -dynamodb.chunk.gang.size
-    [chunkgangsize: <int> | default = 10]
+    # CLI flag: -dynamodb.chunk-gang-size
+    [chunk_gang_size: <int> | default = 10]

     # Max number of chunk-get operations to start in parallel
-    # CLI flag: -dynamodb.chunk.get.max.parallelism
-    [chunkgetmaxparallelism: <int> | default = 32]
+    # CLI flag: -dynamodb.chunk.get-max-parallelism
+    [chunk_get_max_parallelism: <int> | default = 32]

     backoff_config:
       # Minimum delay when backing off.
       # CLI flag: -bigtable.backoff-min-period
-      [minbackoff: <duration> | default = 100ms]
+      [min_period: <duration> | default = 100ms]

       # Maximum delay when backing off.
       # CLI flag: -bigtable.backoff-max-period
-      [maxbackoff: <duration> | default = 10s]
+      [max_period: <duration> | default = 10s]

       # Number of times to backoff and retry before failing.
       # CLI flag: -bigtable.backoff-retries
-      [maxretries: <int> | default = 10]
+      [max_retries: <int> | default = 10]

   # If enabled, once a tables info is fetched, it is cached.
   # CLI flag: -bigtable.table-cache.enabled
-  [tablecacheenabled: <boolean> | default = true]
+  [table_cache_enabled: <boolean> | default = true]

   # Duration to cache tables before checking again.
   # CLI flag: -bigtable.table-cache.expiration
-  [tablecacheexpiration: <duration> | default = 30m0s]
+  [table_cache_expiration: <duration> | default = 30m0s]

 # Cache validity for active index entries. Should be no higher than
 # -ingester.max-chunk-idle.
 # CLI flag: -store.index-cache-validity
-[indexcachevalidity: <duration> | default = 5m0s]
+[index_cache_validity: <duration> | default = 5m0s]

### ingester_client_config

 grpc_client_config:
   backoff_config:
     # Minimum delay when backing off.
     # CLI flag: -ingester.client.backoff-min-period
-    [minbackoff: <duration> | default = 100ms]
+    [min_period: <duration> | default = 100ms]

     # Maximum delay when backing off.
     # CLI flag: -ingester.client.backoff-max-period
-    [maxbackoff: <duration> | default = 10s]
+    [max_period: <duration> | default = 10s]

     # Number of times to backoff and retry before failing.
     # CLI flag: -ingester.client.backoff-retries
-    [maxretries: <int> | default = 10]
+    [max_retries: <int> | default = 10]

### frontend_worker_config

-# Address of query frontend service.
+# Address of query frontend service, in host:port format.
 # CLI flag: -querier.frontend-address
-[address: <string> | default = ""]
+[frontend_address: <string> | default = ""]

 # How often to query DNS.
 # CLI flag: -querier.dns-lookup-period
-[dnslookupduration: <duration> | default = 10s]
+[dns_lookup_duration: <duration> | default = 10s]

 grpc_client_config:
   backoff_config:
     # Minimum delay when backing off.
     # CLI flag: -querier.frontend-client.backoff-min-period
-    [minbackoff: <duration> | default = 100ms]
+    [min_period: <duration> | default = 100ms]

     # Maximum delay when backing off.
     # CLI flag: -querier.frontend-client.backoff-max-period
-    [maxbackoff: <duration> | default = 10s]
+    [max_period: <duration> | default = 10s]

     # Number of times to backoff and retry before failing.
     # CLI flag: -querier.frontend-client.backoff-retries
-    [maxretries: <int> | default = 10]
+    [max_retries: <int> | default = 10]

### consul_config

 # ACL Token used to interact with Consul.
-# CLI flag: -<prefix>.consul.acltoken
-[acltoken: <string> | default = ""]
+# CLI flag: -<prefix>.consul.acl-token
+[acl_token: <string> | default = ""]

 # HTTP timeout when talking to Consul
 # CLI flag: -<prefix>.consul.client-timeout
-[httpclienttimeout: <duration> | default = 20s]
+[http_client_timeout: <duration> | default = 20s]

 # Enable consistent reads to Consul.
 # CLI flag: -<prefix>.consul.consistent-reads
-[consistentreads: <boolean> | default = true]
+[consistent_reads: <boolean> | default = false]

 # Rate limit when watching key or prefix in Consul, in requests per second. 0
 # disables the rate limit.
 # CLI flag: -<prefix>.consul.watch-rate-limit
-[watchkeyratelimit: <float> | default = 0]
+[watch_rate_limit: <float> | default = 1]

 # Burst size used in rate limit. Values less than 1 are treated as 1.
 # CLI flag: -<prefix>.consul.watch-burst-size
-[watchkeyburstsize: <int> | default = 1]
+[watch_burst_size: <int> | default = 1]


### configstore_config
 # URL of configs API server.
 # CLI flag: -<prefix>.configs.url
-[configsapiurl: <url> | default = ]
+[configs_api_url: <url> | default = ]

 # Timeout for requests to Weave Cloud configs service.
 # CLI flag: -<prefix>.configs.client-timeout
-[clienttimeout: <duration> | default = 5s]
+[client_timeout: <duration> | default = 5s]
```

## Cortex 0.7.0 / 2020-03-16

Cortex `0.7.0` is a major step forward the upcoming `1.0` release. In this release, we've got 164 contributions from 26 authors. Thanks to all contributors! ❤️

Please be aware that Cortex `0.7.0` introduces some **breaking changes**. You're encouraged to read all the `[CHANGE]` entries below before upgrading your Cortex cluster. In particular:

- Cleaned up some configuration options in preparation for the Cortex `1.0.0` release (see also the [annotated config file breaking changes](#annotated-config-file-breaking-changes) below):
  - Removed CLI flags support to configure the schema (see [how to migrate from flags to schema file](https://cortexmetrics.io/docs/configuration/schema-configuration/#migrating-from-flags-to-schema-file))
  - Renamed CLI flag `-config-yaml` to `-schema-config-file`
  - Removed CLI flag `-store.min-chunk-age` in favor of `-querier.query-store-after`. The corresponding YAML config option `ingestermaxquerylookback` has been renamed to [`query_ingesters_within`](https://cortexmetrics.io/docs/configuration/configuration-file/#querier-config)
  - Deprecated CLI flag `-frontend.cache-split-interval` in favor of `-querier.split-queries-by-interval`
  - Renamed the YAML config option `defaul_validity` to `default_validity`
  - Removed the YAML config option `config_store` (in the [`alertmanager YAML config`](https://cortexmetrics.io/docs/configuration/configuration-file/#alertmanager-config)) in favor of `store`
  - Removed the YAML config root block `configdb` in favor of [`configs`](https://cortexmetrics.io/docs/configuration/configuration-file/#configs-config). This change is also reflected in the following CLI flags renaming:
      * `-database.*` -> `-configs.database.*`
      * `-database.migrations` -> `-configs.database.migrations-dir`
  - Removed the fluentd-based billing infrastructure including the CLI flags:
      * `-distributor.enable-billing`
      * `-billing.max-buffered-events`
      * `-billing.retry-delay`
      * `-billing.ingester`
- Removed support for using denormalised tokens in the ring. Before upgrading, make sure your Cortex cluster is already running `v0.6.0` or an earlier version with `-ingester.normalise-tokens=true`

### Full changelog

* [CHANGE] Removed support for flags to configure schema. Further, the flag for specifying the config file (`-config-yaml`) has been deprecated. Please use `-schema-config-file`. See the [Schema Configuration documentation](https://cortexmetrics.io/docs/configuration/schema-configuration/) for more details on how to configure the schema using the YAML file. #2221
* [CHANGE] In the config file, the root level `config_store` config option has been moved to `alertmanager` > `store` > `configdb`. #2125
* [CHANGE] Removed unnecessary `frontend.cache-split-interval` in favor of `querier.split-queries-by-interval` both to reduce configuration complexity and guarantee alignment of these two configs. Starting from now, `-querier.cache-results` may only be enabled in conjunction with `-querier.split-queries-by-interval` (previously the cache interval default was `24h` so if you want to preserve the same behaviour you should set `-querier.split-queries-by-interval=24h`). #2040
* [CHANGE] Renamed Configs configuration options. #2187
  * configuration options
    * `-database.*` -> `-configs.database.*`
    * `-database.migrations` -> `-configs.database.migrations-dir`
  * config file
    * `configdb.uri:` -> `configs.database.uri:`
    * `configdb.migrationsdir:` -> `configs.database.migrations_dir:`
    * `configdb.passwordfile:` -> `configs.database.password_file:`
* [CHANGE] Moved `-store.min-chunk-age` to the Querier config as `-querier.query-store-after`, allowing the store to be skipped during query time if the metrics wouldn't be found. The YAML config option `ingestermaxquerylookback` has been renamed to `query_ingesters_within` to match its CLI flag. #1893
* [CHANGE] Renamed the cache configuration setting `defaul_validity` to `default_validity`. #2140
* [CHANGE] Remove fluentd-based billing infrastructure and flags such as `-distributor.enable-billing`. #1491
* [CHANGE] Removed remaining support for using denormalised tokens in the ring. If you're still running ingesters with denormalised tokens (Cortex 0.4 or earlier, with `-ingester.normalise-tokens=false`), such ingesters will now be completely invisible to distributors and need to be either switched to Cortex 0.6.0 or later, or be configured to use normalised tokens. #2034
* [CHANGE] The frontend http server will now send 502 in case of deadline exceeded and 499 if the user requested cancellation. #2156
* [CHANGE] We now enforce queries to be up to `-querier.max-query-into-future` into the future (defaults to 10m). #1929
  * `-store.min-chunk-age` has been removed
  * `-querier.query-store-after` has been added in it's place.
* [CHANGE] Removed unused `/validate_expr endpoint`. #2152
* [CHANGE] Updated Prometheus dependency to v2.16.0. This Prometheus version uses Active Query Tracker to limit concurrent queries. In order to keep `-querier.max-concurrent` working, Active Query Tracker is enabled by default, and is configured to store its data to `active-query-tracker` directory (relative to current directory when Cortex started). This can be changed by using `-querier.active-query-tracker-dir` option. Purpose of Active Query Tracker is to log queries that were running when Cortex crashes. This logging happens on next Cortex start. #2088
* [CHANGE] Default to BigChunk encoding; may result in slightly higher disk usage if many timeseries have a constant value, but should generally result in fewer, bigger chunks. #2207
* [CHANGE] WAL replays are now done while the rest of Cortex is starting, and more specifically, when HTTP server is running. This makes it possible to scrape metrics during WAL replays. Applies to both chunks and experimental blocks storage. #2222
* [CHANGE] Cortex now has `/ready` probe for all services, not just ingester and querier as before. In single-binary mode, /ready reports 204 only if all components are running properly. #2166
* [CHANGE] If you are vendoring Cortex and use its components in your project, be aware that many Cortex components no longer start automatically when they are created. You may want to review PR and attached document. #2166
* [CHANGE] Experimental TSDB: the querier in-memory index cache used by the experimental blocks storage shifted from per-tenant to per-querier. The `-experimental.tsdb.bucket-store.index-cache-size-bytes` now configures the per-querier index cache max size instead of a per-tenant cache and its default has been increased to 1GB. #2189
* [CHANGE] Experimental TSDB: TSDB head compaction interval and concurrency is now configurable (defaults to 1 min interval and 5 concurrent head compactions). New options: `-experimental.tsdb.head-compaction-interval` and `-experimental.tsdb.head-compaction-concurrency`. #2172
* [CHANGE] Experimental TSDB: switched the blocks storage index header to the binary format. This change is expected to have no visible impact, except lower startup times and memory usage in the queriers. It's possible to switch back to the old JSON format via the flag `-experimental.tsdb.bucket-store.binary-index-header-enabled=false`. #2223
* [CHANGE] Experimental Memberlist KV store can now be used in single-binary Cortex. Attempts to use it previously would fail with panic. This change also breaks existing binary protocol used to exchange gossip messages, so this version will not be able to understand gossiped Ring when used in combination with the previous version of Cortex. Easiest way to upgrade is to shutdown old Cortex installation, and restart it with new version. Incremental rollout works too, but with reduced functionality until all components run the same version. #2016
* [FEATURE] Added a read-only local alertmanager config store using files named corresponding to their tenant id. #2125
* [FEATURE] Added flag `-experimental.ruler.enable-api` to enable the ruler api which implements the Prometheus API `/api/v1/rules` and `/api/v1/alerts` endpoints under the configured `-http.prefix`. #1999
* [FEATURE] Added sharding support to compactor when using the experimental TSDB blocks storage. #2113
* [FEATURE] Added ability to override YAML config file settings using environment variables. #2147
  * `-config.expand-env`
* [FEATURE] Added flags to disable Alertmanager notifications methods. #2187
  * `-configs.notifications.disable-email`
  * `-configs.notifications.disable-webhook`
* [FEATURE] Add /config HTTP endpoint which exposes the current Cortex configuration as YAML. #2165
* [FEATURE] Allow Prometheus remote write directly to ingesters. #1491
* [FEATURE] Introduced new standalone service `query-tee` that can be used for testing purposes to send the same Prometheus query to multiple backends (ie. two Cortex clusters ingesting the same metrics) and compare the performances. #2203
* [FEATURE] Fan out parallelizable queries to backend queriers concurrently. #1878
  * `querier.parallelise-shardable-queries` (bool)
  * Requires a shard-compatible schema (v10+)
  * This causes the number of traces to increase accordingly.
  * The query-frontend now requires a schema config to determine how/when to shard queries, either from a file or from flags (i.e. by the `config-yaml` CLI flag). This is the same schema config the queriers consume. The schema is only required to use this option.
  * It's also advised to increase downstream concurrency controls as well:
    * `querier.max-outstanding-requests-per-tenant`
    * `querier.max-query-parallelism`
    * `querier.max-concurrent`
    * `server.grpc-max-concurrent-streams` (for both query-frontends and queriers)
* [FEATURE] Added user sub rings to distribute users to a subset of ingesters. #1947
  * `-experimental.distributor.user-subring-size`
* [FEATURE] Add flag `-experimental.tsdb.stripe-size` to expose TSDB stripe size option. #2185
* [FEATURE] Experimental Delete Series: Added support for Deleting Series with Prometheus style API. Needs to be enabled first by setting `-purger.enable` to `true`. Deletion only supported when using `boltdb` and `filesystem` as index and object store respectively. Support for other stores to follow in separate PRs #2103
* [ENHANCEMENT] Alertmanager: Expose Per-tenant alertmanager metrics #2124
* [ENHANCEMENT] Add `status` label to `cortex_alertmanager_configs` metric to gauge the number of valid and invalid configs. #2125
* [ENHANCEMENT] Cassandra Authentication: added the `custom_authenticators` config option that allows users to authenticate with cassandra clusters using password authenticators that are not approved by default in [gocql](https://github.com/gocql/gocql/blob/81b8263d9fe526782a588ef94d3fa5c6148e5d67/conn.go#L27) #2093
* [ENHANCEMENT] Cassandra Storage: added `max_retries`, `retry_min_backoff` and `retry_max_backoff` configuration options to enable retrying recoverable errors. #2054
* [ENHANCEMENT] Allow to configure HTTP and gRPC server listen address, maximum number of simultaneous connections and connection keepalive settings.
  * `-server.http-listen-address`
  * `-server.http-conn-limit`
  * `-server.grpc-listen-address`
  * `-server.grpc-conn-limit`
  * `-server.grpc.keepalive.max-connection-idle`
  * `-server.grpc.keepalive.max-connection-age`
  * `-server.grpc.keepalive.max-connection-age-grace`
  * `-server.grpc.keepalive.time`
  * `-server.grpc.keepalive.timeout`
* [ENHANCEMENT] PostgreSQL: Bump up `github.com/lib/pq` from `v1.0.0` to `v1.3.0` to support PostgreSQL SCRAM-SHA-256 authentication. #2097
* [ENHANCEMENT] Cassandra Storage: User no longer need `CREATE` privilege on `<all keyspaces>` if given keyspace exists. #2032
* [ENHANCEMENT] Cassandra Storage: added `password_file` configuration options to enable reading Cassandra password from file. #2096
* [ENHANCEMENT] Configs API: Allow GET/POST configs in YAML format. #2181
* [ENHANCEMENT] Background cache writes are batched to improve parallelism and observability. #2135
* [ENHANCEMENT] Add automatic repair for checkpoint and WAL. #2105
* [ENHANCEMENT] Support `lastEvaluation` and `evaluationTime` in `/api/v1/rules` endpoints and make order of groups stable. #2196
* [ENHANCEMENT] Skip expired requests in query-frontend scheduling. #2082
* [ENHANCEMENT] Add ability to configure gRPC keepalive settings. #2066
* [ENHANCEMENT] Experimental TSDB: Export TSDB Syncer metrics from Compactor component, they are prefixed with `cortex_compactor_`. #2023
* [ENHANCEMENT] Experimental TSDB: Added dedicated flag `-experimental.tsdb.bucket-store.tenant-sync-concurrency` to configure the maximum number of concurrent tenants for which blocks are synched. #2026
* [ENHANCEMENT] Experimental TSDB: Expose metrics for objstore operations (prefixed with `cortex_<component>_thanos_objstore_`, component being one of `ingester`, `querier` and `compactor`). #2027
* [ENHANCEMENT] Experimental TSDB: Added support for Azure Storage to be used for block storage, in addition to S3 and GCS. #2083
* [ENHANCEMENT] Experimental TSDB: Reduced memory allocations in the ingesters when using the experimental blocks storage. #2057
* [ENHANCEMENT] Experimental Memberlist KV: expose `-memberlist.gossip-to-dead-nodes-time` and `-memberlist.dead-node-reclaim-time` options to control how memberlist library handles dead nodes and name reuse. #2131
* [BUGFIX] Alertmanager: fixed panic upon applying a new config, caused by duplicate metrics registration in the `NewPipelineBuilder` function. #211
* [BUGFIX] Azure Blob ChunkStore: Fixed issue causing `invalid chunk checksum` errors. #2074
* [BUGFIX] The gauge `cortex_overrides_last_reload_successful` is now only exported by components that use a `RuntimeConfigManager`. Previously, for components that do not initialize a `RuntimeConfigManager` (such as the compactor) the gauge was initialized with 0 (indicating error state) and then never updated, resulting in a false-negative permanent error state. #2092
* [BUGFIX] Fixed WAL metric names, added the `cortex_` prefix.
* [BUGFIX] Restored histogram `cortex_configs_request_duration_seconds` #2138
* [BUGFIX] Fix wrong syntax for `url` in config-file-reference. #2148
* [BUGFIX] Fixed some 5xx status code returned by the query-frontend when they should actually be 4xx. #2122
* [BUGFIX] Fixed leaked goroutines in the querier. #2070
* [BUGFIX] Experimental TSDB: fixed `/all_user_stats` and `/api/prom/user_stats` endpoints when using the experimental TSDB blocks storage. #2042
* [BUGFIX] Experimental TSDB: fixed ruler to correctly work with the experimental TSDB blocks storage. #2101

### Changes to denormalised tokens in the ring

Cortex 0.4.0 is the last version that can *write* denormalised tokens. Cortex 0.5.0 and above always write normalised tokens.

Cortex 0.6.0 is the last version that can *read* denormalised tokens. Starting with Cortex 0.7.0 only normalised tokens are supported, and ingesters writing denormalised tokens to the ring (running Cortex 0.4.0 or earlier with `-ingester.normalise-tokens=false`) are ignored by distributors. Such ingesters should either switch to using normalised tokens, or be upgraded to Cortex 0.5.0 or later.

### Known issues

- The gRPC streaming for ingesters doesn't work when using the experimental TSDB blocks storage. Please do not enable `-querier.ingester-streaming` if you're using the TSDB blocks storage. If you want to enable it, you can build Cortex from `master` given the issue has been fixed after Cortex `0.7` branch has been cut and the fix wasn't included in the `0.7` because related to an experimental feature.

### Annotated config file breaking changes

In this section you can find a config file diff showing the breaking changes introduced in Cortex `0.7`. You can also find the [full configuration file reference doc](https://cortexmetrics.io/docs/configuration/configuration-file/) in the website.

 ```diff
### Root level config

 # "configdb" has been moved to "alertmanager > store > configdb".
-[configdb: <configdb_config>]

 # "config_store" has been renamed to "configs".
-[config_store: <configstore_config>]
+[configs: <configs_config>]


### `distributor_config`

 # The support to hook an external billing system has been removed.
-[enable_billing: <boolean> | default = false]
-billing:
-  [maxbufferedevents: <int> | default = 1024]
-  [retrydelay: <duration> | default = 500ms]
-  [ingesterhostport: <string> | default = "localhost:24225"]


### `querier_config`

 # "ingestermaxquerylookback" has been renamed to "query_ingesters_within".
-[ingestermaxquerylookback: <duration> | default = 0s]
+[query_ingesters_within: <duration> | default = 0s]


### `queryrange_config`

results_cache:
  cache:
     # "defaul_validity" has been renamed to "default_validity".
-    [defaul_validity: <duration> | default = 0s]
+    [default_validity: <duration> | default = 0s]

   # "cache_split_interval" has been deprecated in favor of "split_queries_by_interval".
-  [cache_split_interval: <duration> | default = 24h0m0s]


### `alertmanager_config`

# The "store" config block has been added. This includes "configdb" which previously
# was the "configdb" root level config block.
+store:
+  [type: <string> | default = "configdb"]
+  [configdb: <configstore_config>]
+  local:
+    [path: <string> | default = ""]


### `storage_config`

index_queries_cache_config:
   # "defaul_validity" has been renamed to "default_validity".
-  [defaul_validity: <duration> | default = 0s]
+  [default_validity: <duration> | default = 0s]


### `chunk_store_config`

chunk_cache_config:
   # "defaul_validity" has been renamed to "default_validity".
-  [defaul_validity: <duration> | default = 0s]
+  [default_validity: <duration> | default = 0s]

write_dedupe_cache_config:
   # "defaul_validity" has been renamed to "default_validity".
-  [defaul_validity: <duration> | default = 0s]
+  [default_validity: <duration> | default = 0s]

 # "min_chunk_age" has been removed in favor of "querier > query_store_after".
-[min_chunk_age: <duration> | default = 0s]


### `configs_config`

-# "uri" has been moved to "database > uri".
-[uri: <string> | default = "postgres://postgres@configs-db.weave.local/configs?sslmode=disable"]

-# "migrationsdir" has been moved to "database > migrations_dir".
-[migrationsdir: <string> | default = ""]

-# "passwordfile" has been moved to "database > password_file".
-[passwordfile: <string> | default = ""]

+database:
+  [uri: <string> | default = "postgres://postgres@configs-db.weave.local/configs?sslmode=disable"]
+  [migrations_dir: <string> | default = ""]
+  [password_file: <string> | default = ""]
```

## Cortex 0.6.1 / 2020-02-05

* [BUGFIX] Fixed parsing of the WAL configuration when specified in the YAML config file. #2071

## Cortex 0.6.0 / 2020-01-28

Note that the ruler flags need to be changed in this upgrade. You're moving from a single node ruler to something that might need to be sharded.
Further, if you're using the configs service, we've upgraded the migration library and this requires some manual intervention. See full instructions below to upgrade your PostgreSQL.

* [CHANGE] The frontend component now does not cache results if it finds a `Cache-Control` header and if one of its values is `no-store`. #1974
* [CHANGE] Flags changed with transition to upstream Prometheus rules manager:
  * `-ruler.client-timeout` is now `ruler.configs.client-timeout` in order to match `ruler.configs.url`.
  * `-ruler.group-timeout`has been removed.
  * `-ruler.num-workers` has been removed.
  * `-ruler.rule-path` has been added to specify where the prometheus rule manager will sync rule files.
  * `-ruler.storage.type` has beem added to specify the rule store backend type, currently only the configdb.
  * `-ruler.poll-interval` has been added to specify the interval in which to poll new rule groups.
  * `-ruler.evaluation-interval` default value has changed from `15s` to `1m` to match the default evaluation interval in Prometheus.
  * Ruler sharding requires a ring which can be configured via the ring flags prefixed by `ruler.ring.`. #1987
* [CHANGE] Use relative links from /ring page to make it work when used behind reverse proxy. #1896
* [CHANGE] Deprecated `-distributor.limiter-reload-period` flag. #1766
* [CHANGE] Ingesters now write only normalised tokens to the ring, although they can still read denormalised tokens used by other ingesters. `-ingester.normalise-tokens` is now deprecated, and ignored. If you want to switch back to using denormalised tokens, you need to downgrade to Cortex 0.4.0. Previous versions don't handle claiming tokens from normalised ingesters correctly. #1809
* [CHANGE] Overrides mechanism has been renamed to "runtime config", and is now separate from limits. Runtime config is simply a file that is reloaded by Cortex every couple of seconds. Limits and now also multi KV use this mechanism.<br />New arguments were introduced: `-runtime-config.file` (defaults to empty) and `-runtime-config.reload-period` (defaults to 10 seconds), which replace previously used `-limits.per-user-override-config` and `-limits.per-user-override-period` options. Old options are still used if `-runtime-config.file` is not specified. This change is also reflected in YAML configuration, where old `limits.per_tenant_override_config` and `limits.per_tenant_override_period` fields are replaced with `runtime_config.file` and `runtime_config.period` respectively. #1749
* [CHANGE] Cortex now rejects data with duplicate labels. Previously, such data was accepted, with duplicate labels removed with only one value left. #1964
* [CHANGE] Changed the default value for `-distributor.ha-tracker.prefix` from `collectors/` to `ha-tracker/` in order to not clash with other keys (ie. ring) stored in the same key-value store. #1940
* [FEATURE] Experimental: Write-Ahead-Log added in ingesters for more data reliability against ingester crashes. #1103
  * `--ingester.wal-enabled`: Setting this to `true` enables writing to WAL during ingestion.
  * `--ingester.wal-dir`: Directory where the WAL data should be stored and/or recovered from.
  * `--ingester.checkpoint-enabled`: Set this to `true` to enable checkpointing of in-memory chunks to disk.
  * `--ingester.checkpoint-duration`: This is the interval at which checkpoints should be created.
  * `--ingester.recover-from-wal`: Set this to `true` to recover data from an existing WAL.
  * For more information, please checkout the ["Ingesters with WAL" guide](https://cortexmetrics.io/docs/guides/ingesters-with-wal/).
* [FEATURE] The distributor can now drop labels from samples (similar to the removal of the replica label for HA ingestion) per user via the `distributor.drop-label` flag. #1726
* [FEATURE] Added flag `debug.mutex-profile-fraction` to enable mutex profiling #1969
* [FEATURE] Added `global` ingestion rate limiter strategy. Deprecated `-distributor.limiter-reload-period` flag. #1766
* [FEATURE] Added support for Microsoft Azure blob storage to be used for storing chunk data. #1913
* [FEATURE] Added readiness probe endpoint`/ready` to queriers. #1934
* [FEATURE] Added "multi" KV store that can interact with two other KV stores, primary one for all reads and writes, and secondary one, which only receives writes. Primary/secondary store can be modified in runtime via runtime-config mechanism (previously "overrides"). #1749
* [FEATURE] Added support to store ring tokens to a file and read it back on startup, instead of generating/fetching the tokens to/from the ring. This feature can be enabled with the flag `-ingester.tokens-file-path`. #1750
* [FEATURE] Experimental TSDB: Added `/series` API endpoint support with TSDB blocks storage. #1830
* [FEATURE] Experimental TSDB: Added TSDB blocks `compactor` component, which iterates over users blocks stored in the bucket and compact them according to the configured block ranges. #1942
* [ENHANCEMENT] metric `cortex_ingester_flush_reasons` gets a new `reason` value: `Spread`, when `-ingester.spread-flushes` option is enabled. #1978
* [ENHANCEMENT] Added `password` and `enable_tls` options to redis cache configuration. Enables usage of Microsoft Azure Cache for Redis service. #1923
* [ENHANCEMENT] Upgraded Kubernetes API version for deployments from `extensions/v1beta1` to `apps/v1`. #1941
* [ENHANCEMENT] Experimental TSDB: Open existing TSDB on startup to prevent ingester from becoming ready before it can accept writes. The max concurrency is set via `--experimental.tsdb.max-tsdb-opening-concurrency-on-startup`. #1917
* [ENHANCEMENT] Experimental TSDB: Querier now exports aggregate metrics from Thanos bucket store and in memory index cache (many metrics to list, but all have `cortex_querier_bucket_store_` or `cortex_querier_blocks_index_cache_` prefix). #1996
* [ENHANCEMENT] Experimental TSDB: Improved multi-tenant bucket store. #1991
  * Allowed to configure the blocks sync interval via `-experimental.tsdb.bucket-store.sync-interval` (0 disables the sync)
  * Limited the number of tenants concurrently synched by `-experimental.tsdb.bucket-store.block-sync-concurrency`
  * Renamed `cortex_querier_sync_seconds` metric to `cortex_querier_blocks_sync_seconds`
  * Track `cortex_querier_blocks_sync_seconds` metric for the initial sync too
* [BUGFIX] Fixed unnecessary CAS operations done by the HA tracker when the jitter is enabled. #1861
* [BUGFIX] Fixed ingesters getting stuck in a LEAVING state after coming up from an ungraceful exit. #1921
* [BUGFIX] Reduce memory usage when ingester Push() errors. #1922
* [BUGFIX] Table Manager: Fixed calculation of expected tables and creation of tables from next active schema considering grace period. #1976
* [BUGFIX] Experimental TSDB: Fixed ingesters consistency during hand-over when using experimental TSDB blocks storage. #1854 #1818
* [BUGFIX] Experimental TSDB: Fixed metrics when using experimental TSDB blocks storage. #1981 #1982 #1990 #1983
* [BUGFIX] Experimental memberlist: Use the advertised address when sending packets to other peers of the Gossip memberlist. #1857
* [BUGFIX] Experimental TSDB: Fixed incorrect query results introduced in #2604 caused by a buffer incorrectly reused while iterating samples. #2697

### Upgrading PostgreSQL (if you're using configs service)

Reference: <https://github.com/golang-migrate/migrate/tree/master/database/postgres#upgrading-from-v1>

1. Install the migrate package cli tool: <https://github.com/golang-migrate/migrate/tree/master/cmd/migrate#installation>
2. Drop the `schema_migrations` table: `DROP TABLE schema_migrations;`.
2. Run the migrate command:

```bash
migrate  -path <absolute_path_to_cortex>/cmd/cortex/migrations -database postgres://localhost:5432/database force 2
```

### Known issues

- The `cortex_prometheus_rule_group_last_evaluation_timestamp_seconds` metric, tracked by the ruler, is not unregistered for rule groups not being used anymore. This issue will be fixed in the next Cortex release (see [2033](https://github.com/cortexproject/cortex/issues/2033)).

- Write-Ahead-Log (WAL) does not have automatic repair of corrupt checkpoint or WAL segments, which is possible if ingester crashes abruptly or the underlying disk corrupts. Currently the only way to resolve this is to manually delete the affected checkpoint and/or WAL segments. Automatic repair will be added in the future releases.

## Cortex 0.4.0 / 2019-12-02

* [CHANGE] The frontend component has been refactored to be easier to re-use. When upgrading the frontend, cache entries will be discarded and re-created with the new protobuf schema. #1734
* [CHANGE] Removed direct DB/API access from the ruler. `-ruler.configs.url` has been now deprecated. #1579
* [CHANGE] Removed `Delta` encoding. Any old chunks with `Delta` encoding cannot be read anymore. If `ingester.chunk-encoding` is set to `Delta` the ingester will fail to start. #1706
* [CHANGE] Setting `-ingester.max-transfer-retries` to 0 now disables hand-over when ingester is shutting down. Previously, zero meant infinite number of attempts. #1771
* [CHANGE] `dynamo` has been removed as a valid storage name to make it consistent for all components. `aws` and `aws-dynamo` remain as valid storage names.
* [CHANGE/FEATURE] The frontend split and cache intervals can now be configured using the respective flag `--querier.split-queries-by-interval` and `--frontend.cache-split-interval`.
  * If `--querier.split-queries-by-interval` is not provided request splitting is disabled by default.
  * __`--querier.split-queries-by-day` is still accepted for backward compatibility but has been deprecated. You should now use `--querier.split-queries-by-interval`. We recommend a to use a multiple of 24 hours.__
* [FEATURE] Global limit on the max series per user and metric #1760
  * `-ingester.max-global-series-per-user`
  * `-ingester.max-global-series-per-metric`
  * Requires `-distributor.replication-factor` and `-distributor.shard-by-all-labels` set for the ingesters too
* [FEATURE] Flush chunks with stale markers early with `ingester.max-stale-chunk-idle`. #1759
* [FEATURE] EXPERIMENTAL: Added new KV Store backend based on memberlist library. Components can gossip about tokens and ingester states, instead of using Consul or Etcd. #1721
* [FEATURE] EXPERIMENTAL: Use TSDB in the ingesters & flush blocks to S3/GCS ala Thanos. This will let us use an Object Store more efficiently and reduce costs. #1695
* [FEATURE] Allow Query Frontend to log slow queries with `frontend.log-queries-longer-than`. #1744
* [FEATURE] Add HTTP handler to trigger ingester flush & shutdown - used when running as a stateful set with the WAL enabled.  #1746
* [FEATURE] EXPERIMENTAL: Added GCS support to TSDB blocks storage. #1772
* [ENHANCEMENT] Reduce memory allocations in the write path. #1706
* [ENHANCEMENT] Consul client now follows recommended practices for blocking queries wrt returned Index value. #1708
* [ENHANCEMENT] Consul client can optionally rate-limit itself during Watch (used e.g. by ring watchers) and WatchPrefix (used by HA feature) operations. Rate limiting is disabled by default. New flags added: `--consul.watch-rate-limit`, and `--consul.watch-burst-size`. #1708
* [ENHANCEMENT] Added jitter to HA deduping heartbeats, configure using `distributor.ha-tracker.update-timeout-jitter-max` #1534
* [ENHANCEMENT] Add ability to flush chunks with stale markers early. #1759
* [BUGFIX] Stop reporting successful actions as 500 errors in KV store metrics. #1798
* [BUGFIX] Fix bug where duplicate labels can be returned through metadata APIs. #1790
* [BUGFIX] Fix reading of old, v3 chunk data. #1779
* [BUGFIX] Now support IAM roles in service accounts in AWS EKS. #1803
* [BUGFIX] Fixed duplicated series returned when querying both ingesters and store with the experimental TSDB blocks storage. #1778

In this release we updated the following dependencies:

- gRPC v1.25.0  (resulted in a drop of 30% CPU usage when compression is on)
- jaeger-client v2.20.0
- aws-sdk-go to v1.25.22

## Cortex 0.3.0 / 2019-10-11

This release adds support for Redis as an alternative to Memcached, and also includes many optimisations which reduce CPU and memory usage.

* [CHANGE] Gauge metrics were renamed to drop the `_total` suffix. #1685
  * In Alertmanager, `alertmanager_configs_total` is now `alertmanager_configs`
  * In Ruler, `scheduler_configs_total` is now `scheduler_configs`
  * `scheduler_groups_total` is now `scheduler_groups`.
* [CHANGE] `--alertmanager.configs.auto-slack-root` flag was dropped as auto Slack root is not supported anymore. #1597
* [CHANGE] In table-manager, default DynamoDB capacity was reduced from 3,000 units to 1,000 units. We recommend you do not run with the defaults: find out what figures are needed for your environment and set that via `-dynamodb.periodic-table.write-throughput` and `-dynamodb.chunk-table.write-throughput`.
* [FEATURE] Add Redis support for caching #1612
* [FEATURE] Allow spreading chunk writes across multiple S3 buckets #1625
* [FEATURE] Added `/shutdown` endpoint for ingester to shutdown all operations of the ingester. #1746
* [ENHANCEMENT] Upgraded Prometheus to 2.12.0 and Alertmanager to 0.19.0. #1597
* [ENHANCEMENT] Cortex is now built with Go 1.13 #1675, #1676, #1679
* [ENHANCEMENT] Many optimisations, mostly impacting ingester and querier: #1574, #1624, #1638, #1644, #1649, #1654, #1702

Full list of changes: <https://github.com/cortexproject/cortex/compare/v0.2.0...v0.3.0>

## Cortex 0.2.0 / 2019-09-05

This release has several exciting features, the most notable of them being setting `-ingester.spread-flushes` to potentially reduce your storage space by upto 50%.

* [CHANGE] Flags changed due to changes upstream in Prometheus Alertmanager #929:
  * `alertmanager.mesh.listen-address` is now `cluster.listen-address`
  * `alertmanager.mesh.peer.host` and `alertmanager.mesh.peer.service` can be replaced by `cluster.peer`
  * `alertmanager.mesh.hardware-address`, `alertmanager.mesh.nickname`, `alertmanager.mesh.password`, and `alertmanager.mesh.peer.refresh-interval` all disappear.
* [CHANGE] --claim-on-rollout flag deprecated; feature is now always on #1566
* [CHANGE] Retention period must now be a multiple of periodic table duration #1564
* [CHANGE] The value for the name label for the chunks memcache in all `cortex_cache_` metrics is now `chunksmemcache` (before it was `memcache`) #1569
* [FEATURE] Makes the ingester flush each timeseries at a specific point in the max-chunk-age cycle with `-ingester.spread-flushes`. This means multiple replicas of a chunk are very likely to contain the same contents which cuts chunk storage space by up to 66%. #1578
* [FEATURE] Make minimum number of chunk samples configurable per user #1620
* [FEATURE] Honor HTTPS for custom S3 URLs #1603
* [FEATURE] You can now point the query-frontend at a normal Prometheus for parallelisation and caching #1441
* [FEATURE] You can now specify `http_config` on alert receivers #929
* [FEATURE] Add option to use jump hashing to load balance requests to memcached #1554
* [FEATURE] Add status page for HA tracker to distributors #1546
* [FEATURE] The distributor ring page is now easier to read with alternate rows grayed out #1621

## Cortex 0.1.0 / 2019-08-07

* [CHANGE] HA Tracker flags were renamed to provide more clarity #1465
  * `distributor.accept-ha-labels` is now `distributor.ha-tracker.enable`
  * `distributor.accept-ha-samples` is now `distributor.ha-tracker.enable-for-all-users`
  * `ha-tracker.replica` is now `distributor.ha-tracker.replica`
  * `ha-tracker.cluster` is now `distributor.ha-tracker.cluster`
* [FEATURE] You can specify "heap ballast" to reduce Go GC Churn #1489
* [BUGFIX] HA Tracker no longer always makes a request to Consul/Etcd when a request is not from the active replica #1516
* [BUGFIX] Queries are now correctly cancelled by the query-frontend #1508<|MERGE_RESOLUTION|>--- conflicted
+++ resolved
@@ -44,11 +44,8 @@
 * [ENHANCEMENT] Dashboards: Introduce support for baremetal deployment, setting `deployment_type: 'baremetal'` in the mixin `_config`. #2657
 * [ENHANCEMENT] Dashboards: use timeseries panel to show exemplars. #2800
 * [ENHANCEMENT] Dashboards: Include per-tenant request rate in "Tenants" dashboard. #2874
-<<<<<<< HEAD
+* [ENHANCEMENT] Dashboards: Include inflight object store requests in "Reads" dashboard. #2914
 * [ENHANCEMENT] Dashboards: Make queries used to find job, cluster and namespace for dropdown menus configurable. #2893
-=======
-* [ENHANCEMENT] Dashboards: Include inflight object store requests in "Reads" dashboard. #2914
->>>>>>> cd2b9048
 * [BUGFIX] Dashboards: stop setting 'interval' in dashboards; it should be set on your datasource. #2802
 
 ### Jsonnet
