--- conflicted
+++ resolved
@@ -29,11 +29,8 @@
 
 ### Mixin
 
-<<<<<<< HEAD
 * [ENHANCEMENT] Dashboards: Optionally show rejected requests on Mimir Writes dashboard. Useful when used together with "early request rejection". #6132
-=======
 * [BUGFIX] Alerts: fixed issue where `GossipMembersMismatch` warning message referred to per-instance labels that were not produced by the alert query. #6146
->>>>>>> 934201dc
 
 ### Jsonnet
 
