--- conflicted
+++ resolved
@@ -6,11 +6,8 @@
 
 * [ENHANCEMENT] Improved memory limit on the in-memory cache used for regular expression matchers. #4751
 * [ENHANCEMENT] Go: update to 1.20.3. #4773
-<<<<<<< HEAD
 * [ENHANCEMENT] Distributor: make `__meta_tenant_id` label available in relabeling rules configured via `metric_relabel_configs`. #4725
-=======
 * [BUGFIX] Metadata API: Mimir will now return an empty object when no metadata is available, matching Prometheus. #4782
->>>>>>> 45338441
 
 ### Documentation
 
