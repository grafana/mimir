--- conflicted
+++ resolved
@@ -13,20 +13,17 @@
 * [CHANGE] Store-gateway: enabled attributes in-memory cache by default. New default configuration is `-blocks-storage.bucket-store.chunks-cache.attributes-in-memory-max-items=50000`. #1727
 * [CHANGE] Compactor: Removed the metric `cortex_compactor_garbage_collected_blocks_total` since it duplicates `cortex_compactor_blocks_marked_for_deletion_total`. #1728
 * [CHANGE] All: Logs that used the`org_id` label now use `user` label. #1634 #1758
-<<<<<<< HEAD
 * [CHANGE] Alertmanager: the following metrics are not exported for a given `user` and `integration` when the metric value is zero: #1783
   * `cortex_alertmanager_notifications_total`
   * `cortex_alertmanager_notifications_failed_total`
   * `cortex_alertmanager_notification_requests_total`
   * `cortex_alertmanager_notification_requests_failed_total`
   * `cortex_alertmanager_notification_rate_limited_total`
-=======
 * [CHANGE] Removed the following metrics exposed by the Mimir hash rings: #1791
   * `cortex_member_ring_tokens_owned`
   * `cortex_member_ring_tokens_to_own`
   * `cortex_ring_tokens_owned`
   * `cortex_ring_member_ownership_percent`
->>>>>>> dd90026d
 * [FEATURE] Querier: Added support for [streaming remote read](https://prometheus.io/blog/2019/10/10/remote-read-meets-streaming/). Should be noted that benefits of chunking the response are partial here, since in a typical `query-frontend` setup responses will be buffered until they've been completed. #1735
 * [FEATURE] Ruler: Allow setting `evaluation_delay` for each rule group via rules group configuration file. #1474
 * [FEATURE] Ruler: Added support for expression remote evaluation. #1536
