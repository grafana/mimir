--- conflicted
+++ resolved
@@ -87,11 +87,8 @@
 * [BUGFIX] Store-gateway: Fix a panic in BucketChunkReader when chunk loading encounter a broken chunk length. #12693 #12729
 * [BUGFIX] Ingester, Block-builder: silently ignore duplicate sample if it's due to zero sample from created timestamp. Created timestamp equal to the timestamp of the first sample of series is a common case if created timestamp comes from OTLP where start time equal to timestamp of the first sample simply means unknown start time. #12726
 * [BUGFIX] Distributor: Fix error when native histograms bucket limit is set then no NHCB passes validation. #12741
-<<<<<<< HEAD
+* [BUGFIX] Ingester: Fix continous reload of active series counters when cost-attribution labels are above the max cardinality. #12822
 * [BUGFIX] Distributor: Report correct size in `err-mimir-distributor-max-write-message-size` error. #12799
-=======
-* [BUGFIX] Ingester: Fix continous reload of active series counters when cost-attribution labels are above the max cardinality. #12822
->>>>>>> 81da512f
 
 ### Mixin
 
