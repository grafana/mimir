--- conflicted
+++ resolved
@@ -4,11 +4,8 @@
 
 ### Grafana Mimir
 
-<<<<<<< HEAD
+* [CHANGE] Ruler: Add "unknown" alert rule state to alerts and rules on the `GET <prometheus-http-prefix>/api/v1/alerts` end point. Alerts are in the "unknown" state when they haven't yet been evaluated since the ruler started.  #13060
 * [CHANGE] Alertmanager: UTF-8 strict mode (`-alertmanager.utf8-strict-mode-enabled`) is now stable and no longer experimental. #13109
-=======
-* [CHANGE] Ruler: Add "unknown" alert rule state to alerts and rules on the `GET <prometheus-http-prefix>/api/v1/alerts` end point. Alerts are in the "unknown" state when they haven't yet been evaluated since the ruler started.  #13060
->>>>>>> 804f4749
 * [FEATURE] Query-frontends: Automatically adjust features used in query plans generated for remote execution based on what the available queriers support. #13017
 * [BUGFIX] Compactor: Fix potential concurrent map writes. #13053
 * [BUGFIX] Query-frontend: Fix issue where queries sometimes fail with `failed to receive query result stream message: rpc error: code = Canceled desc = context canceled` if remote execution is enabled. #13084
