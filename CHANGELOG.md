--- conflicted
+++ resolved
@@ -40,11 +40,8 @@
 * [BUGFIX] Ingester: fix index lookup planning with regular expressions which match empty strings on non-existent labels. #13117
 * [BUGFIX] Memberlist: Fix memberlist initialization when Mimir is executed with `-target=memberlist-kv`. #13129
 * [BUGFIX] Query-frontend: Fix issue where queriers may receive a `rpc error: code = Internal desc = cardinality violation: expected <EOF> for non server-streaming RPCs, but received another message` error while sending a query result to a query-frontend if remote execution is enabled. #13147
-<<<<<<< HEAD
 * [BUGFIX] Querier: Fix issue where cancelled queries may cause a `error notifying scheduler about finished query` message to be logged. #13186
-=======
 * [BUGFIX] Memcached: Ignore invalid responses when discovering cache servers using `dnssrv+` or `dnssrvnoa+` service discovery prefixes. #13194
->>>>>>> e853121c
 
 ### Mixin
 
