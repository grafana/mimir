--- conflicted
+++ resolved
@@ -19,12 +19,9 @@
 * [BUGFIX] Distributor: Check `max_inflight_push_requests_bytes` before decompressing incoming requests. #11967
 * [BUGFIX] Query-frontend: Allow limit parameter to be 0 in label queries to explicitly request unlimited results. #12054
 * [BUGFIX] Distributor: Fix a possible panic in the OTLP push path while handling a gRPC status error. #12072
-<<<<<<< HEAD
 * [BUGFIX] Tracing: Skip tracing configuration when no tracing environment variables were provided. #12074
 * [BUGFIX] Querier: Samples with the same timestamp are merged deterministically. Previously, this could lead to flapping query results when an out-of-order sample is ingested that conflicts with a previously ingested in-order sample's value. #8673
-=======
 * [BUGFIX] Query-frontend: Evaluate experimental duration expressions before sharding, splitting, and caching. Otherwise, the result is not correct. #12038
->>>>>>> aacac8c3
 
 ### Mixin
 
