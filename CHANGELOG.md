# Changelog

## main / unreleased

### Grafana Mimir

* [CHANGE] Ingester: changed experimental CLI flag from `-out-of-order-blocks-external-label-enabled` to `-ingester.out-of-order-blocks-external-label-enabled` #4440
* [CHANGE] Store-gateway: The following metrics have been removed: #4332
    * `cortex_bucket_store_series_get_all_duration_seconds`
    * `cortex_bucket_store_series_merge_duration_seconds`
* [CHANGE] Ingester: changed default value of `-blocks-storage.tsdb.retention-period` from `24h` to `13h`. If you're running Mimir with a custom configuration and you're overriding `-querier.query-store-after` to a value greater than the default `12h` then you should increase `-blocks-storage.tsdb.retention-period` accordingly. #4382
* [CHANGE] Ingester: the configuration parameter `-blocks-storage.tsdb.max-tsdb-opening-concurrency-on-startup` has been deprecated and will be removed in Mimir 2.10. #4445
* [CHANGE] Query-frontend: Cached results now contain timestamp which allows Mimir to check if cached results are still valid based on current TTL configured for tenant. Results cached by previous Mimir version are used until they expire from cache, which can take up to 7 days. If you need to use per-tenant TTL sooner, please flush results cache manually. #4439
* [CHANGE] Ingester: the `cortex_ingester_tsdb_wal_replay_duration_seconds` metrics has been removed. #4465
* [CHANGE] Query-frontend: use protobuf internal query result payload format by default. This feature is no longer considered experimental. #4557
* [FEATURE] Cache: Introduce experimental support for using Redis for results, chunks, index, and metadata caches. #4371
* [FEATURE] Vault: Introduce experimental integration with Vault to fetch secrets used to configure TLS for clients. Server TLS secrets will still be read from a file. `tls-ca-path`, `tls-cert-path` and `tls-key-path` will denote the path in Vault for the following CLI flags when `-vault.enabled` is true: #4446.
  * `-distributor.ha-tracker.etcd.*`
  * `-distributor.ring.etcd.*`
  * `-distributor.forwarding.grpc-client.*`
  * `-querier.store-gateway-client.*`
  * `-ingester.client.*`
  * `-ingester.ring.etcd.*`
  * `-querier.frontend-client.*`
  * `-query-frontend.grpc-client-config.*`
  * `-query-frontend.results-cache.redis.*`
  * `-blocks-storage.bucket-store.index-cache.redis.*`
  * `-blocks-storage.bucket-store.chunks-cache.redis.*`
  * `-blocks-storage.bucket-store.metadata-cache.redis.*`
  * `-compactor.ring.etcd.*`
  * `-store-gateway.sharding-ring.etcd.*`
  * `-ruler.client.*`
  * `-ruler.alertmanager-client.*`
  * `-ruler.ring.etcd.*`
  * `-ruler.query-frontend.grpc-client-config.*`
  * `-alertmanager.sharding-ring.etcd.*`
  * `-alertmanager.alertmanager-client.*`
  * `-memberlist.*`
  * `-query-scheduler.grpc-client-config.*`
  * `-query-scheduler.ring.etcd.*`
  * `-overrides-exporter.ring.etcd.*`
* [FEATURE] Distributor, ingester, querier, query-frontend, store-gateway: add experimental support for native histograms. Requires that the experimental protobuf query result response format is enabled by `-query-frontend.query-result-response-format=protobuf` on the query frontend. #4286 #4352 #4354 #4376 #4377 #4387 #4396 #4425 #4442 #4494 #4512 #4513 #4526
* [ENHANCEMENT] Allow to define service name used for tracing via `JAEGER_SERVICE_NAME` environment variable. #4394
* [ENHANCEMENT] Querier and query-frontend: add experimental, more performant protobuf query result response format enabled with `-query-frontend.query-result-response-format=protobuf`. #4304 #4318 #4375
* [ENHANCEMENT] Compactor: added experimental configuration parameter `-compactor.first-level-compaction-wait-period`, to configure how long the compactor should wait before compacting 1st level blocks (uploaded by ingesters). This configuration option allows to reduce the chances compactor begins compacting blocks before all ingesters have uploaded their blocks to the storage. #4401
* [ENHANCEMENT] Store-gateway: use more efficient chunks fetching and caching. #4255
* [ENHANCEMENT] Query-frontend and ruler: add experimental, more performant protobuf internal query result response format enabled with `-ruler.query-frontend.query-result-response-format=protobuf`. #4331
* [ENHANCEMENT] Ruler: increased tolerance for missed iterations on alerts, reducing the chances of flapping firing alerts during ruler restarts. #4432
* [ENHANCEMENT] Querier and store-gateway: optimized `.*` and `.+` regular expression label matchers. #4432
* [ENHANCEMENT] Query-frontend: results cache TTL is now configurable by using `-query-frontend.results-cache-ttl` and `-query-frontend.results-cache-ttl-for-out-of-order-time-window` options. These values can also be specified per tenant. Default values are unchanged (7 days and 10 minutes respectively). #4385
* [ENHANCEMENT] Ingester: added advanced configuration parameter `-blocks-storage.tsdb.wal-replay-concurrency` representing the maximum number of CPUs used during WAL replay. #4445
* [ENHANCEMENT] Ingester: added metrics `cortex_ingester_tsdb_open_duration_seconds_total` to measure the total time it takes to open all existing TSDBs. The time tracked by this metric also includes the TSDBs WAL replay duration. #4465
* [ENHANCEMENT] Store-gateway: use streaming implementation for LabelNames RPC. The batch size for streaming is controlled by `-blocks-storage.bucket-store.batch-series-size`. #4464
* [ENHANCEMENT] Memcached: Add support for TLS or mTLS connections to cache servers. #4535
* [ENHANCEMENT] Compactor: blocks index files are now validated for correctness for blocks uploaded via the TSDB block upload feature. #4503
<<<<<<< HEAD
* [ENHANCEMENT] Compactor: block chunks and segment files are now validated for correctness for blocks uploaded via the TSDB block upload feature. #4549
=======
* [ENHANCEMENT] Ingester: added configuration options to configure the "postings for matchers" cache of each compacted block queried from ingesters: #4561
  * `-blocks-storage.tsdb.block-postings-for-matchers-cache-ttl`
  * `-blocks-storage.tsdb.block-postings-for-matchers-cache-size`
  * `-blocks-storage.tsdb.block-postings-for-matchers-cache-force`
>>>>>>> b1bd012e
* [BUGFIX] Querier: Streaming remote read will now continue to return multiple chunks per frame after the first frame. #4423
* [BUGFIX] Store-gateway: the values for `stage="processed"` for the metrics `cortex_bucket_store_series_data_touched` and  `cortex_bucket_store_series_data_size_touched_bytes` when using fine-grained chunks caching is now reporting the correct values of chunks held in memory. #4449

### Mixin

* [ENHANCEMENT] Queries: Display data touched per sec in bytes instead of number of items. #4492
* [ENHANCEMENT] `_config.job_names.<job>` values can now be arrays of regular expressions in addition to a single string. Strings are still supported and behave as before. #4543
* [ENHANCEMENT] Queries dashboard: remove mention to store-gateway "streaming enabled" in panels because store-gateway only support streaming series since Mimir 2.7. #4569
* [BUGFIX] Ruler dashboard: show data for reads from ingesters. #4543

### Jsonnet

* [CHANGE] Ruler: changed ruler deployment max surge from `0` to `50%`, and max unavailable from `1` to `0`. #4381
* [ENHANCEMENT] Alertmanager: add `alertmanager_data_disk_size` and  `alertmanager_data_disk_class` configuration options, by default no storage class is set. #4389
* [ENHANCEMENT] Update `rollout-operator` to `v0.4.0`. #4524
* [ENHANCEMENT] Add support for mTLS connections to Memcached servers. #4553
* [BUGFIX] Add missing query sharding settings for user_24M and user_32M plans. #4374

### Mimirtool

### Query-tee

### Documentation

* [CHANGE] Clarify what deprecation means in the lifecycle of configuration parameters. #4499
* [FEATURE] Add instructions about how to configure native histograms. #4527

### Tools

* [ENHANCEMENT] tsdb-index: iteration over index is now faster when any equal matcher is supplied. #4515

## 2.7.1

**Note**: During the release process, version 2.7.0 was tagged too early, before completing the release checklist and production testing. Release 2.7.1 doesn't include any code changes since 2.7.0, but now has proper release notes, published documentation, and has been fully tested in our production environment.

### Grafana Mimir

* [CHANGE] Ingester: the configuration parameter `-ingester.ring.readiness-check-ring-health` has been deprecated and will be removed in Mimir 2.9. #4422
* [CHANGE] Ruler: changed default value of `-ruler.evaluation-delay-duration` option from 0 to 1m. #4250
* [CHANGE] Querier: Errors with status code `422` coming from the store-gateway are propagated and not converted to the consistency check error anymore. #4100
* [CHANGE] Store-gateway: When a query hits `max_fetched_chunks_per_query` and `max_fetched_series_per_query` limits, an error with the status code `422` is created and returned. #4056
* [CHANGE] Packaging: Migrate FPM packaging solution to NFPM. Rationalize packages dependencies and add package for all binaries. #3911
* [CHANGE] Store-gateway: Deprecate flag `-blocks-storage.bucket-store.chunks-cache.subrange-size` since there's no benefit to changing the default of `16000`. #4135
* [CHANGE] Experimental support for ephemeral storage introduced in Mimir 2.6.0 has been removed. Following options are no longer available: #4252
  * `-blocks-storage.ephemeral-tsdb.*`
  * `-distributor.ephemeral-series-enabled`
  * `-distributor.ephemeral-series-matchers`
  * `-ingester.max-ephemeral-series-per-user`
  * `-ingester.instance-limits.max-ephemeral-series`
Querying with using `{__mimir_storage__="ephemeral"}` selector no longer works. All label values with `ephemeral-` prefix in `reason` label of `cortex_discarded_samples_total` metric are no longer available. Following metrics have been removed:
  * `cortex_ingester_ephemeral_series`
  * `cortex_ingester_ephemeral_series_created_total`
  * `cortex_ingester_ephemeral_series_removed_total`
  * `cortex_ingester_ingested_ephemeral_samples_total`
  * `cortex_ingester_ingested_ephemeral_samples_failures_total`
  * `cortex_ingester_memory_ephemeral_users`
  * `cortex_ingester_queries_ephemeral_total`
  * `cortex_ingester_queried_ephemeral_samples`
  * `cortex_ingester_queried_ephemeral_series`
* [CHANGE] Store-gateway: use mmap-less index-header reader by default and remove mmap-based index header reader. The following flags have changed: #4280
   * `-blocks-storage.bucket-store.index-header.map-populate-enabled` has been removed
   * `-blocks-storage.bucket-store.index-header.stream-reader-enabled` has been removed
   * `-blocks-storage.bucket-store.index-header.stream-reader-max-idle-file-handles` has been renamed to `-blocks-storage.bucket-store.index-header.max-idle-file-handles`, and the corresponding configuration file option has been renamed from `stream_reader_max_idle_file_handles` to `max_idle_file_handles`
* [CHANGE] Store-gateway: the streaming store-gateway is now enabled by default. The new default setting for `-blocks-storage.bucket-store.batch-series-size` is `5000`. #4330
* [CHANGE] Compactor: the configuration parameter `-compactor.consistency-delay` has been deprecated and will be removed in Mimir 2.9. #4409
* [CHANGE] Store-gateway: the configuration parameter `-blocks-storage.bucket-store.consistency-delay` has been deprecated and will be removed in Mimir 2.9. #4409
* [FEATURE] Ruler: added `keep_firing_for` support to alerting rules. #4099
* [FEATURE] Distributor, ingester: ingestion of native histograms. The new per-tenant limit `-ingester.native-histograms-ingestion-enabled` controls whether native histograms are stored or ignored. #4159
* [FEATURE] Query-frontend: Introduce experimental `-query-frontend.query-sharding-target-series-per-shard` to allow query sharding to take into account cardinality of similar requests executed previously. This feature uses the same cache that's used for results caching. #4121 #4177 #4188 #4254
* [ENHANCEMENT] Go: update go to 1.20.1. #4266
* [ENHANCEMENT] Ingester: added `out_of_order_blocks_external_label_enabled` shipper option to label out-of-order blocks before shipping them to cloud storage. #4182 #4297
* [ENHANCEMENT] Ruler: introduced concurrency when loading per-tenant rules configuration. This improvement is expected to speed up the ruler start up time in a Mimir cluster with a large number of tenants. #4258
* [ENHANCEMENT] Compactor: Add `reason` label to `cortex_compactor_runs_failed_total`. The value can be `shutdown` or `error`. #4012
* [ENHANCEMENT] Store-gateway: enforce `max_fetched_series_per_query`. #4056
* [ENHANCEMENT] Query-frontend: Disambiguate logs for failed queries. #4067
* [ENHANCEMENT] Query-frontend: log caller user agent in query stats logs. #4093
* [ENHANCEMENT] Store-gateway: add `data_type` label with values on `cortex_bucket_store_partitioner_extended_ranges_total`, `cortex_bucket_store_partitioner_expanded_ranges_total`, `cortex_bucket_store_partitioner_requested_ranges_total`, `cortex_bucket_store_partitioner_expanded_bytes_total`, `cortex_bucket_store_partitioner_requested_bytes_total` for `postings`, `series`, and `chunks`. #4095
* [ENHANCEMENT] Store-gateway: Reduce memory allocation rate when loading TSDB chunks from Memcached. #4074
* [ENHANCEMENT] Query-frontend: track `cortex_frontend_query_response_codec_duration_seconds` and `cortex_frontend_query_response_codec_payload_bytes` metrics to measure the time taken and bytes read / written while encoding and decoding query result payloads. #4110
* [ENHANCEMENT] Alertmanager: expose additional upstream metrics `cortex_alertmanager_dispatcher_aggregation_groups`, `cortex_alertmanager_dispatcher_alert_processing_duration_seconds`. #4151
* [ENHANCEMENT] Querier and query-frontend: add experimental, more performant protobuf internal query result response format enabled with `-query-frontend.query-result-response-format=protobuf`. #4153
* [ENHANCEMENT] Store-gateway: use more efficient chunks fetching and caching. This should reduce CPU, memory utilization, and receive bandwidth of a store-gateway. Enable with `-blocks-storage.bucket-store.chunks-cache.fine-grained-chunks-caching-enabled=true`. #4163 #4174 #4227
* [ENHANCEMENT] Query-frontend: Wait for in-flight queries to finish before shutting down. #4073 #4170
* [ENHANCEMENT] Store-gateway: added `encode` and `other` stage to `cortex_bucket_store_series_request_stage_duration_seconds` metric. #4179
* [ENHANCEMENT] Distributor: moves the distributor push wrappers from the API configuration into the distributor configuration. #4244
* [ENHANCEMENT] Ingester: log state of TSDB when shipping or forced compaction can't be done due to unexpected state of TSDB. #4211
* [ENHANCEMENT] Update Docker base images from `alpine:3.17.1` to `alpine:3.17.2`. #4240
* [ENHANCEMENT] Store-gateway: add a `stage` label to the metrics `cortex_bucket_store_series_data_fetched`, `cortex_bucket_store_series_data_size_fetched_bytes`, `cortex_bucket_store_series_data_touched`, `cortex_bucket_store_series_data_size_touched_bytes`. This label only applies to `data_type="chunks"`. For `fetched` metrics with `data_type="chunks"` the `stage` label has 2 values: `fetched` - the chunks or bytes that were fetched from the cache or the object store, `refetched` - the chunks or bytes that had to be refetched from the cache or the object store because their size was underestimated during the first fetch. For `touched` metrics with `data_type="chunks"` the `stage` label has 2 values: `processed` - the chunks or bytes that were read from the fetched chunks or bytes and were processed in memory, `returned` - the chunks or bytes that were selected from the processed bytes to satisfy the query. #4227 #4316
* [ENHANCEMENT] Compactor: improve the partial block check related to `compactor.partial-block-deletion-delay` to potentially issue less requests to object storage. #4246
* [ENHANCEMENT] Memcached: added `-*.memcached.min-idle-connections-headroom-percentage` support to configure the minimum number of idle connections to keep open as a percentage (0-100) of the number of recently used idle connections. This feature is disabled when set to a negative value (default), which means idle connections are kept open indefinitely. #4249
* [ENHANCEMENT] Querier and store-gateway: optimized regular expression label matchers with case insensitive alternate operator. #4340 #4357
* [ENHANCEMENT] Compactor: added the experimental flag `-compactor.block-upload.block-validation-enabled` with the default `true` to configure whether block validation occurs on backfilled blocks. #3411
* [ENHANCEMENT] Ingester: apply a jitter to the first TSDB head compaction interval configured via `-blocks-storage.tsdb.head-compaction-interval`. Subsequent checks will happen at the configured interval. This should help to spread the TSDB head compaction among different ingesters over the configured interval. #4364
* [ENHANCEMENT] Ingester: the maximum accepted value for `-blocks-storage.tsdb.head-compaction-interval` has been increased from 5m to 15m. #4364
* [BUGFIX] Store-gateway: return `Canceled` rather than `Aborted` or `Internal` error when the calling querier cancels a label names or values request, and return `Internal` if processing the request fails for another reason. #4061
* [BUGFIX] Querier: track canceled requests with status code `499` in the metrics instead of `503` or `422`. #4099
* [BUGFIX] Ingester: compact out-of-order data during `/ingester/flush` or when TSDB is idle. #4180
* [BUGFIX] Ingester: conversion of global limits `max-series-per-user`, `max-series-per-metric`, `max-metadata-per-user` and `max-metadata-per-metric` into corresponding local limits now takes into account the number of ingesters in each zone. #4238
* [BUGFIX] Ingester: track `cortex_ingester_memory_series` metric consistently with `cortex_ingester_memory_series_created_total` and `cortex_ingester_memory_series_removed_total`. #4312
* [BUGFIX] Querier: fixed a bug which was incorrectly matching series with regular expression label matchers with begin/end anchors in the middle of the regular expression. #4340

### Mixin

* [CHANGE] Move auto-scaling panel rows down beneath logical network path in Reads and Writes dashboards. #4049
* [CHANGE] Make distributor auto-scaling metric panels show desired number of replicas. #4218
* [CHANGE] Alerts: The alert `MimirMemcachedRequestErrors` has been renamed to `MimirCacheRequestErrors`. #4242
* [ENHANCEMENT] Alerts: Added `MimirAutoscalerKedaFailing` alert firing when a KEDA scaler is failing. #4045
* [ENHANCEMENT] Add auto-scaling panels to ruler dashboard. #4046
* [ENHANCEMENT] Add gateway auto-scaling panels to Reads and Writes dashboards. #4049 #4216
* [ENHANCEMENT] Dashboards: distinguish between label names and label values queries. #4065
* [ENHANCEMENT] Add query-frontend and ruler-query-frontend auto-scaling panels to Reads and Ruler dashboards. #4199
* [BUGFIX] Alerts: Fixed `MimirAutoscalerNotActive` to not fire if scaling metric does not exist, to avoid false positives on scaled objects with 0 min replicas. #4045
* [BUGFIX] Alerts: `MimirCompactorHasNotSuccessfullyRunCompaction` is no longer triggered by frequent compactor restarts. #4012
* [BUGFIX] Tenants dashboard: Correctly show the ruler-query-scheduler queue size. #4152

### Jsonnet

* [CHANGE] Create the `query-frontend-discovery` service only when Mimir is deployed in microservice mode without query-scheduler. #4353
* [CHANGE] Add results cache backend config to `ruler-query-frontend` configuration to allow cache reuse for cardinality-estimation based sharding. #4257
* [ENHANCEMENT] Add support for ruler auto-scaling. #4046
* [ENHANCEMENT] Add optional `weight` param to `newQuerierScaledObject` and `newRulerQuerierScaledObject` to allow running multiple querier deployments on different node types. #4141
* [ENHANCEMENT] Add support for query-frontend and ruler-query-frontend auto-scaling. #4199
* [BUGFIX] Shuffle sharding: when applying user class limits, honor the minimum shard size configured in `$._config.shuffle_sharding.*`. #4363

### Mimirtool

* [FEATURE] Added `keep_firing_for` support to rules configuration. #4099
* [ENHANCEMENT] Add `-tls-insecure-skip-verify` to rules, alertmanager and backfill commands. #4162

### Query-tee

* [CHANGE] Increase default value of `-backend.read-timeout` to 150s, to accommodate default querier and query frontend timeout of 120s. #4262
* [ENHANCEMENT] Log errors that occur while performing requests to compare two endpoints. #4262
* [ENHANCEMENT] When comparing two responses that both contain an error, only consider the comparison failed if the errors differ. Previously, if either response contained an error, the comparison always failed, even if both responses contained the same error. #4262
* [ENHANCEMENT] Include the value of the `X-Scope-OrgID` header when logging a comparison failure. #4262
* [BUGFIX] Parameters (expression, time range etc.) for a query request where the parameters are in the HTTP request body rather than in the URL are now logged correctly when responses differ. #4265

### Documentation

* [ENHANCEMENT] Add guide on alternative migration method for Thanos to Mimir #3554
* [ENHANCEMENT] Restore "Migrate from Cortex" for Jsonnet. #3929
* [ENHANCEMENT] Document migration from microservices to read-write deployment mode. #3951
* [ENHANCEMENT] Do not error when there is nothing to commit as part of a publish #4058
* [ENHANCEMENT] Explain how to run Mimir locally using docker-compose #4079
* [ENHANCEMENT] Docs: use long flag names in runbook commands. #4088
* [ENHANCEMENT] Clarify how ingester replication happens. #4101
* [ENHANCEMENT] Improvements to the Get Started guide. #4315
* [BUGFIX] Added indentation to Azure and SWIFT backend definition. #4263

### Tools

* [ENHANCEMENT] Adapt tsdb-print-chunk for native histograms. #4186
* [ENHANCEMENT] Adapt tsdb-index-health for blocks containing native histograms. #4186
* [ENHANCEMENT] Adapt tsdb-chunks tool to handle native histograms. #4186

## 2.6.0

### Grafana Mimir

* [CHANGE] Querier: Introduce `-querier.max-partial-query-length` to limit the time range for partial queries at the querier level and deprecate `-store.max-query-length`. #3825 #4017
* [CHANGE] Store-gateway: Remove experimental `-blocks-storage.bucket-store.max-concurrent-reject-over-limit` flag. #3706
* [CHANGE] Ingester: If shipping is enabled block retention will now be relative to the upload time to cloud storage. If shipping is disabled block retention will be relative to the creation time of the block instead of the mintime of the last block created. #3816
* [CHANGE] Query-frontend: Deprecated CLI flag `-query-frontend.align-querier-with-step` has been removed. #3982
* [CHANGE] Alertmanager: added default configuration for `-alertmanager.configs.fallback`. Allows tenants to send alerts without first uploading an Alertmanager configuration. #3541
* [FEATURE] Store-gateway: streaming of series. The store-gateway can now stream results back to the querier instead of buffering them. This is expected to greatly reduce peak memory consumption while keeping latency the same. You can enable this feature by setting `-blocks-storage.bucket-store.batch-series-size` to a value in the high thousands (5000-10000). This is still an experimental feature and is subject to a changing API and instability. #3540 #3546 #3587 #3606 #3611 #3620 #3645 #3355 #3697 #3666 #3687 #3728 #3739 #3751 #3779 #3839
* [FEATURE] Alertmanager: Added support for the Webex receiver. #3758
* [FEATURE] Limits: Added the `-validation.separate-metrics-group-label` flag. This allows further separation of the `cortex_discarded_samples_total` metric by an additional `group` label - which is configured by this flag to be the value of a specific label on an incoming timeseries. Active groups are tracked and inactive groups are cleaned up on a defined interval. The maximum number of groups tracked is controlled by the `-max-separate-metrics-groups-per-user` flag. #3439
* [FEATURE] Overrides-exporter: Added experimental ring support to overrides-exporter via `-overrides-exporter.ring.enabled`. When enabled, the ring is used to establish a leader replica for the export of limit override metrics. #3908 #3953
* [FEATURE] Ephemeral storage (experimental): Mimir can now accept samples into "ephemeral storage". Such samples are available for querying for a short amount of time (`-blocks-storage.ephemeral-tsdb.retention-period`, defaults to 10 minutes), and then removed from memory. To use ephemeral storage, distributor must be configured with `-distributor.ephemeral-series-enabled` option. Series matching `-distributor.ephemeral-series-matchers` will be marked for storing into ephemeral storage in ingesters. Each tenant needs to have ephemeral storage enabled by using `-ingester.max-ephemeral-series-per-user` limit, which defaults to 0 (no ephemeral storage). Ingesters have new `-ingester.instance-limits.max-ephemeral-series` limit for total number of series in ephemeral storage across all tenants. If ingestion of samples into ephemeral storage fails, `cortex_discarded_samples_total` metric will use values prefixed with `ephemeral-` for `reason` label. Querying of ephemeral storage is possible by using `{__mimir_storage__="ephemeral"}` as metric selector. Following new metrics related to ephemeral storage are introduced: #3897 #3922 #3961 #3997 #4004
  * `cortex_ingester_ephemeral_series`
  * `cortex_ingester_ephemeral_series_created_total`
  * `cortex_ingester_ephemeral_series_removed_total`
  * `cortex_ingester_ingested_ephemeral_samples_total`
  * `cortex_ingester_ingested_ephemeral_samples_failures_total`
  * `cortex_ingester_memory_ephemeral_users`
  * `cortex_ingester_queries_ephemeral_total`
  * `cortex_ingester_queried_ephemeral_samples`
  * `cortex_ingester_queried_ephemeral_series`
* [ENHANCEMENT] Added new metric `thanos_shipper_last_successful_upload_time`: Unix timestamp (in seconds) of the last successful TSDB block uploaded to the bucket. #3627
* [ENHANCEMENT] Ruler: Added `-ruler.alertmanager-client.tls-enabled` configuration for alertmanager client. #3432 #3597
* [ENHANCEMENT] Activity tracker logs now have `component=activity-tracker` label. #3556
* [ENHANCEMENT] Distributor: remove labels with empty values #2439
* [ENHANCEMENT] Query-frontend: track query HTTP requests in the Activity Tracker. #3561
* [ENHANCEMENT] Store-gateway: Add experimental alternate implementation of index-header reader that does not use memory mapped files. The index-header reader is expected to improve stability of the store-gateway. You can enable this implementation with the flag `-blocks-storage.bucket-store.index-header.stream-reader-enabled`. #3639 #3691 #3703 #3742 #3785 #3787 #3797
* [ENHANCEMENT] Query-scheduler: add `cortex_query_scheduler_cancelled_requests_total` metric to track the number of requests that are already cancelled when dequeued. #3696
* [ENHANCEMENT] Store-gateway: add `cortex_bucket_store_partitioner_extended_ranges_total` metric to keep track of the ranges that the partitioner decided to overextend and merge in order to save API call to the object storage. #3769
* [ENHANCEMENT] Compactor: Auto-forget unhealthy compactors after ten failed ring heartbeats. #3771
* [ENHANCEMENT] Ruler: change default value of `-ruler.for-grace-period` from `10m` to `2m` and update help text. The new default value reflects how we operate Mimir at Grafana Labs. #3817
* [ENHANCEMENT] Ingester: Added experimental flags to force usage of _postings for matchers cache_. These flags will be removed in the future and it's not recommended to change them. #3823
  * `-blocks-storage.tsdb.head-postings-for-matchers-cache-ttl`
  * `-blocks-storage.tsdb.head-postings-for-matchers-cache-size`
  * `-blocks-storage.tsdb.head-postings-for-matchers-cache-force`
* [ENHANCEMENT] Ingester: Improved series selection performance when some of the matchers do not match any series. #3827
* [ENHANCEMENT] Alertmanager: Add new additional template function `tenantID` returning id of the tenant owning the alert. #3758
* [ENHANCEMENT] Alertmanager: Add additional template function `grafanaExploreURL` returning URL to grafana explore with range query. #3849
* [ENHANCEMENT] Reduce overhead of debug logging when filtered out. #3875
* [ENHANCEMENT] Update Docker base images from `alpine:3.16.2` to `alpine:3.17.1`. #3898
* [ENHANCEMENT] Ingester: Add new `/ingester/tsdb_metrics` endpoint to return tenant-specific TSDB metrics. #3923
* [ENHANCEMENT] Query-frontend: CLI flag `-query-frontend.max-total-query-length` and its associated YAML configuration is now stable. #3882
* [ENHANCEMENT] Ruler: rule groups now support optional and experimental `align_evaluation_time_on_interval` field, which causes all evaluations to happen on interval-aligned timestamp. #4013
* [ENHANCEMENT] Query-scheduler: ring-based service discovery is now stable. #4028
* [ENHANCEMENT] Store-gateway: improved performance of prefix matching on the labels. #4055 #4080
* [BUGFIX] Log the names of services that are not yet running rather than `unsupported value type` when calling `/ready` and some services are not running. #3625
* [BUGFIX] Alertmanager: Fix template spurious deletion with relative data dir. #3604
* [BUGFIX] Security: update prometheus/exporter-toolkit for CVE-2022-46146. #3675
* [BUGFIX] Security: update golang.org/x/net for CVE-2022-41717. #3755
* [BUGFIX] Debian package: Fix post-install, environment file path and user creation. #3720
* [BUGFIX] memberlist: Fix panic during Mimir startup when Mimir receives gossip message before it's ready. #3746
* [BUGFIX] Store-gateway: fix `cortex_bucket_store_partitioner_requested_bytes_total` metric to not double count overlapping ranges. #3769
* [BUGFIX] Update `github.com/thanos-io/objstore` to address issue with Multipart PUT on s3-compatible Object Storage. #3802 #3821
* [BUGFIX] Distributor, Query-scheduler: Make sure ring metrics include a `cortex_` prefix as expected by dashboards. #3809
* [BUGFIX] Querier: canceled requests are no longer reported as "consistency check" failures. #3837 #3927
* [BUGFIX] Distributor: don't panic when `metric_relabel_configs` in overrides contains null element. #3868
* [BUGFIX] Distributor: don't panic when OTLP histograms don't have any buckets. #3853
* [BUGFIX] Ingester, Compactor: fix panic that can occur when compaction fails. #3955
* [BUGFIX] Store-gateway: return `Canceled` rather than `Aborted` error when the calling querier cancels the request. #4007

### Mixin

* [ENHANCEMENT] Alerts: Added `MimirIngesterInstanceHasNoTenants` alert that fires when an ingester replica is not receiving write requests for any tenant. #3681
* [ENHANCEMENT] Alerts: Extended `MimirAllocatingTooMuchMemory` to check read-write deployment containers. #3710
* [ENHANCEMENT] Alerts: Added `MimirAlertmanagerInstanceHasNoTenants` alert that fires when an alertmanager instance ows no tenants. #3826
* [ENHANCEMENT] Alerts: Added `MimirRulerInstanceHasNoRuleGroups` alert that fires when a ruler replica is not assigned any rule group to evaluate. #3723
* [ENHANCEMENT] Support for baremetal deployment for alerts and scaling recording rules. #3719
* [ENHANCEMENT] Dashboards: querier autoscaling now supports multiple scaled objects (configurable via `$._config.autoscale.querier.hpa_name`). #3962
* [BUGFIX] Alerts: Fixed `MimirIngesterRestarts` alert when Mimir is deployed in read-write mode. #3716
* [BUGFIX] Alerts: Fixed `MimirIngesterHasNotShippedBlocks` and `MimirIngesterHasNotShippedBlocksSinceStart` alerts for when Mimir is deployed in read-write or monolithic modes and updated them to use new `thanos_shipper_last_successful_upload_time` metric. #3627
* [BUGFIX] Alerts: Fixed `MimirMemoryMapAreasTooHigh` alert when Mimir is deployed in read-write mode. #3626
* [BUGFIX] Alerts: Fixed `MimirCompactorSkippedBlocksWithOutOfOrderChunks` matching on non-existent label. #3628
* [BUGFIX] Dashboards: Fix `Rollout Progress` dashboard incorrectly using Gateway metrics when Gateway was not enabled. #3709
* [BUGFIX] Tenants dashboard: Make it compatible with all deployment types. #3754
* [BUGFIX] Alerts: Fixed `MimirCompactorHasNotUploadedBlocks` to not fire if compactor has nothing to do. #3793
* [BUGFIX] Alerts: Fixed `MimirAutoscalerNotActive` to not fire if scaling metric is 0, to avoid false positives on scaled objects with 0 min replicas. #3999

### Jsonnet

* [CHANGE] Replaced the deprecated `policy/v1beta1` with `policy/v1` when configuring a PodDisruptionBudget for read-write deployment mode. #3811
* [CHANGE] Removed `-server.http-write-timeout` default option value from querier and query-frontend, as it defaults to a higher value in the code now, and cannot be lower than `-querier.timeout`. #3836
* [CHANGE] Replaced `-store.max-query-length` with `-query-frontend.max-total-query-length` in the query-frontend config. #3879
* [CHANGE] Changed default `mimir_backend_data_disk_size` from `100Gi` to `250Gi`. #3894
* [ENHANCEMENT] Update `rollout-operator` to `v0.2.0`. #3624
* [ENHANCEMENT] Add `user_24M` and `user_32M` classes to operations config. #3367
* [ENHANCEMENT] Update memcached image from `memcached:1.6.16-alpine` to `memcached:1.6.17-alpine`. #3914
* [ENHANCEMENT] Allow configuring the ring for overrides-exporter. #3995
* [BUGFIX] Apply ingesters and store-gateways per-zone CLI flags overrides to read-write deployment mode too. #3766
* [BUGFIX] Apply overrides-exporter CLI flags to mimir-backend when running Mimir in read-write deployment mode. #3790
* [BUGFIX] Fixed `mimir-write` and `mimir-read` Kubernetes service to correctly balance requests among pods. #3855 #3864 #3906
* [BUGFIX] Fixed `ruler-query-frontend` and `mimir-read` gRPC server configuration to force clients to periodically re-resolve the backend addresses. #3862
* [BUGFIX] Fixed `mimir-read` CLI flags to ensure query-frontend configuration takes precedence over querier configuration. #3877

### Mimirtool

* [ENHANCEMENT] Update `mimirtool config convert` to work with Mimir 2.4, 2.5, 2.6 changes. #3952
* [ENHANCEMENT] Mimirtool is now available to install through Homebrew with `brew install mimirtool`. #3776
* [ENHANCEMENT] Added `--concurrency` to `mimirtool rules sync` command. #3996
* [BUGFIX] Fix summary output from `mimirtool rules sync` to display correct number of groups created and updated. #3918

### Documentation

* [BUGFIX] Querier: Remove assertion that the `-querier.max-concurrent` flag must also be set for the query-frontend. #3678
* [ENHANCEMENT] Update migration from cortex documentation. #3662
* [ENHANCEMENT] Query-scheduler: documented how to migrate from DNS-based to ring-based service discovery. #4028

### Tools

## 2.5.0

### Grafana Mimir

* [CHANGE] Flag `-azure.msi-resource` is now ignored, and will be removed in Mimir 2.7. This setting is now made automatically by Azure. #2682
* [CHANGE] Experimental flag `-blocks-storage.tsdb.out-of-order-capacity-min` has been removed. #3261
* [CHANGE] Distributor: Wrap errors from pushing to ingesters with useful context, for example clarifying timeouts. #3307
* [CHANGE] The default value of `-server.http-write-timeout` has changed from 30s to 2m. #3346
* [CHANGE] Reduce period of health checks in connection pools for querier->store-gateway, ruler->ruler, and alertmanager->alertmanager clients to 10s. This reduces the time to fail a gRPC call when the remote stops responding. #3168
* [CHANGE] Hide TSDB block ranges period config from doc and mark it experimental. #3518
* [FEATURE] Alertmanager: added Discord support. #3309
* [ENHANCEMENT] Added `-server.tls-min-version` and `-server.tls-cipher-suites` flags to configure cipher suites and min TLS version supported by HTTP and gRPC servers. #2898
* [ENHANCEMENT] Distributor: Add age filter to forwarding functionality, to not forward samples which are older than defined duration. If such samples are not ingested, `cortex_discarded_samples_total{reason="forwarded-sample-too-old"}` is increased. #3049 #3113
* [ENHANCEMENT] Store-gateway: Reduce memory allocation when generating ids in index cache. #3179
* [ENHANCEMENT] Query-frontend: truncate queries based on the configured creation grace period (`--validation.create-grace-period`) to avoid querying too far into the future. #3172
* [ENHANCEMENT] Ingester: Reduce activity tracker memory allocation. #3203
* [ENHANCEMENT] Query-frontend: Log more detailed information in the case of a failed query. #3190
* [ENHANCEMENT] Added `-usage-stats.installation-mode` configuration to track the installation mode via the anonymous usage statistics. #3244
* [ENHANCEMENT] Compactor: Add new `cortex_compactor_block_max_time_delta_seconds` histogram for detecting if compaction of blocks is lagging behind. #3240 #3429
* [ENHANCEMENT] Ingester: reduced the memory footprint of active series custom trackers. #2568
* [ENHANCEMENT] Distributor: Include `X-Scope-OrgId` header in requests forwarded to configured forwarding endpoint. #3283 #3385
* [ENHANCEMENT] Alertmanager: reduced memory utilization in Mimir clusters with a large number of tenants. #3309
* [ENHANCEMENT] Add experimental flag `-shutdown-delay` to allow components to wait after receiving SIGTERM and before stopping. In this time the component returns 503 from /ready endpoint. #3298
* [ENHANCEMENT] Go: update to go 1.19.3. #3371
* [ENHANCEMENT] Alerts: added `RulerRemoteEvaluationFailing` alert, firing when communication between ruler and frontend fails in remote operational mode. #3177 #3389
* [ENHANCEMENT] Clarify which S3 signature versions are supported in the error "unsupported signature version". #3376
* [ENHANCEMENT] Store-gateway: improved index header reading performance. #3393 #3397 #3436
* [ENHANCEMENT] Store-gateway: improved performance of series matching. #3391
* [ENHANCEMENT] Move the validation of incoming series before the distributor's forwarding functionality, so that we don't forward invalid series. #3386 #3458
* [ENHANCEMENT] S3 bucket configuration now validates that the endpoint does not have the bucket name prefix. #3414
* [ENHANCEMENT] Query-frontend: added "fetched index bytes" to query statistics, so that the statistics contain the total bytes read by store-gateways from TSDB block indexes. #3206
* [ENHANCEMENT] Distributor: push wrapper should only receive unforwarded samples. #2980
* [ENHANCEMENT] Added `/api/v1/status/config` and `/api/v1/status/flags` APIs to maintain compatibility with prometheus. #3596 #3983
* [BUGFIX] Flusher: Add `Overrides` as a dependency to prevent panics when starting with `-target=flusher`. #3151
* [BUGFIX] Updated `golang.org/x/text` dependency to fix CVE-2022-32149. #3285
* [BUGFIX] Query-frontend: properly close gRPC streams to the query-scheduler to stop memory and goroutines leak. #3302
* [BUGFIX] Ruler: persist evaluation delay configured in the rulegroup. #3392
* [BUGFIX] Ring status pages: show 100% ownership as "100%", not "1e+02%". #3435
* [BUGFIX] Fix panics in OTLP ingest path when parse errors exist. #3538

### Mixin

* [CHANGE] Alerts: Change `MimirSchedulerQueriesStuck` `for` time to 7 minutes to account for the time it takes for HPA to scale up. #3223
* [CHANGE] Dashboards: Removed the `Querier > Stages` panel from the `Mimir / Queries` dashboard. #3311
* [CHANGE] Configuration: The format of the `autoscaling` section of the configuration has changed to support more components. #3378
  * Instead of specific config variables for each component, they are listed in a dictionary. For example, `autoscaling.querier_enabled` becomes `autoscaling.querier.enabled`.
* [FEATURE] Dashboards: Added "Mimir / Overview resources" dashboard, providing an high level view over a Mimir cluster resources utilization. #3481
* [FEATURE] Dashboards: Added "Mimir / Overview networking" dashboard, providing an high level view over a Mimir cluster network bandwidth, inflight requests and TCP connections. #3487
* [FEATURE] Compile baremetal mixin along k8s mixin. #3162 #3514
* [ENHANCEMENT] Alerts: Add MimirRingMembersMismatch firing when a component does not have the expected number of running jobs. #2404
* [ENHANCEMENT] Dashboards: Add optional row about the Distributor's metric forwarding feature to the `Mimir / Writes` dashboard. #3182 #3394 #3394 #3461
* [ENHANCEMENT] Dashboards: Remove the "Instance Mapper" row from the "Alertmanager Resources Dashboard". This is a Grafana Cloud specific service and not relevant for external users. #3152
* [ENHANCEMENT] Dashboards: Add "remote read", "metadata", and "exemplar" queries to "Mimir / Overview" dashboard. #3245
* [ENHANCEMENT] Dashboards: Use non-red colors for non-error series in the "Mimir / Overview" dashboard. #3246
* [ENHANCEMENT] Dashboards: Add support to multi-zone deployments for the experimental read-write deployment mode. #3256
* [ENHANCEMENT] Dashboards: If enabled, add new row to the `Mimir / Writes` for distributor autoscaling metrics. #3378
* [ENHANCEMENT] Dashboards: Add read path insights row to the "Mimir / Tenants" dashboard. #3326
* [ENHANCEMENT] Alerts: Add runbook urls for alerts. #3452
* [ENHANCEMENT] Configuration: Make it possible to configure namespace label, job label, and job prefix. #3482
* [ENHANCEMENT] Dashboards: improved resources and networking dashboards to work with read-write deployment mode too. #3497 #3504 #3519 #3531
* [ENHANCEMENT] Alerts: Added "MimirDistributorForwardingErrorRate" alert, which fires on high error rates in the distributor’s forwarding feature. #3200
* [ENHANCEMENT] Improve phrasing in Overview dashboard. #3488
* [BUGFIX] Dashboards: Fix legend showing `persistentvolumeclaim` when using `deployment_type=baremetal` for `Disk space utilization` panels. #3173 #3184
* [BUGFIX] Alerts: Fixed `MimirGossipMembersMismatch` alert when Mimir is deployed in read-write mode. #3489
* [BUGFIX] Dashboards: Remove "Inflight requests" from object store panels because the panel is not tracking the inflight requests to object storage. #3521

### Jsonnet

* [CHANGE] Replaced the deprecated `policy/v1beta1` with `policy/v1` when configuring a PodDisruptionBudget. #3284
* [CHANGE] [Common storage configuration](https://grafana.com/docs/mimir/v2.3.x/operators-guide/configure/configure-object-storage-backend/#common-configuration) is now used to configure object storage in all components. This is a breaking change in terms of Jsonnet manifests and also a CLI flag update for components that use object storage, so it will require a rollout of those components. The changes include: #3257
  * `blocks_storage_backend` was renamed to `storage_backend` and is now used as the common storage backend for all components.
    * So were the related `blocks_storage_azure_account_(name|key)` and `blocks_storage_s3_endpoint` configurations.
  * `storage_s3_endpoint` is now rendered by default using the `aws_region` configuration instead of a hardcoded `us-east-1`.
  * `ruler_client_type` and `alertmanager_client_type` were renamed to `ruler_storage_backend` and `alertmanager_storage_backend` respectively, and their corresponding CLI flags won't be rendered unless explicitly set to a value different from the one in `storage_backend` (like `local`).
  * `alertmanager_s3_bucket_name`, `alertmanager_gcs_bucket_name` and `alertmanager_azure_container_name` have been removed, and replaced by a single `alertmanager_storage_bucket_name` configuration used for all object storages.
  * `genericBlocksStorageConfig` configuration object was removed, and so any extensions to it will be now ignored. Use `blockStorageConfig` instead.
  * `rulerClientConfig` and `alertmanagerStorageClientConfig` configuration objects were renamed to `rulerStorageConfig` and `alertmanagerStorageConfig` respectively, and so any extensions to their previous names will be now ignored. Use the new names instead.
  * The CLI flags `*.s3.region` are no longer rendered as they are optional and the region can be inferred by Mimir by performing an initial API call to the endpoint.
  * The migration to this change should usually consist of:
    * Renaming `blocks_storage_backend` key to `storage_backend`.
    * For Azure/S3:
      * Renaming `blocks_storage_(azure|s3)_*` configurations to `storage_(azure|s3)_*`.
      * If `ruler_storage_(azure|s3)_*` and `alertmanager_storage_(azure|s3)_*` keys were different from the `block_storage_*` ones, they should be now provided using CLI flags, see [configuration reference](https://grafana.com/docs/mimir/v2.3.x/operators-guide/configure/reference-configuration-parameters/) for more details.
    * Removing `ruler_client_type` and `alertmanager_client_type` if their value match the `storage_backend`, or renaming them to their new names otherwise.
    * Reviewing any possible extensions to `genericBlocksStorageConfig`, `rulerClientConfig` and `alertmanagerStorageClientConfig` and moving them to the corresponding new options.
    * Renaming the alertmanager's bucket name configuration from provider-specific to the new `alertmanager_storage_bucket_name` key.
* [CHANGE] The `overrides-exporter.libsonnet` file is now always imported. The overrides-exporter can be enabled in jsonnet setting the following: #3379
  ```jsonnet
  {
    _config+:: {
      overrides_exporter_enabled: true,
    }
  }
  ```
* [FEATURE] Added support for experimental read-write deployment mode. Enabling the read-write deployment mode on a existing Mimir cluster is a destructive operation, because the cluster will be re-created. If you're creating a new Mimir cluster, you can deploy it in read-write mode adding the following configuration: #3379 #3475 #3405
  ```jsonnet
  {
    _config+:: {
      deployment_mode: 'read-write',

      // See operations/mimir/read-write-deployment.libsonnet for more configuration options.
      mimir_write_replicas: 3,
      mimir_read_replicas: 2,
      mimir_backend_replicas: 3,
    }
  }
  ```
* [ENHANCEMENT] Add autoscaling support to the `mimir-read` component when running the read-write-deployment model. #3419
* [ENHANCEMENT] Added `$._config.usageStatsConfig` to track the installation mode via the anonymous usage statistics. #3294
* [ENHANCEMENT] The query-tee node port (`$._config.query_tee_node_port`) is now optional. #3272
* [ENHANCEMENT] Add support for autoscaling distributors. #3378
* [ENHANCEMENT] Make auto-scaling logic ensure integer KEDA thresholds. #3512
* [BUGFIX] Fixed query-scheduler ring configuration for dedicated ruler's queries and query-frontends. #3237 #3239
* [BUGFIX] Jsonnet: Fix auto-scaling so that ruler-querier CPU threshold is a string-encoded integer millicores value. #3520

### Mimirtool

* [FEATURE] Added `mimirtool alertmanager verify` command to validate configuration without uploading. #3440
* [ENHANCEMENT] Added `mimirtool rules delete-namespace` command to delete all of the rule groups in a namespace including the namespace itself. #3136
* [ENHANCEMENT] Refactor `mimirtool analyze prometheus`: add concurrency and resiliency #3349
  * Add `--concurrency` flag. Default: number of logical CPUs
* [BUGFIX] `--log.level=debug` now correctly prints the response from the remote endpoint when a request fails. #3180

### Documentation

* [ENHANCEMENT] Documented how to configure HA deduplication using Consul in a Mimir Helm deployment. #2972
* [ENHANCEMENT] Improve `MimirQuerierAutoscalerNotActive` runbook. #3186
* [ENHANCEMENT] Improve `MimirSchedulerQueriesStuck` runbook to reflect debug steps with querier auto-scaling enabled. #3223
* [ENHANCEMENT] Use imperative for docs titles. #3178 #3332 #3343
* [ENHANCEMENT] Docs: mention gRPC compression in "Production tips". #3201
* [ENHANCEMENT] Update ADOPTERS.md. #3224 #3225
* [ENHANCEMENT] Add a note for jsonnet deploying. #3213
* [ENHANCEMENT] out-of-order runbook update with use case. #3253
* [ENHANCEMENT] Fixed TSDB retention mentioned in the "Recover source blocks from ingesters" runbook. #3280
* [ENHANCEMENT] Run Grafana Mimir in production using the Helm chart. #3072
* [ENHANCEMENT] Use common configuration in the tutorial. #3282
* [ENHANCEMENT] Updated detailed steps for migrating blocks from Thanos to Mimir. #3290
* [ENHANCEMENT] Add scheme to DNS service discovery docs. #3450
* [BUGFIX] Remove reference to file that no longer exists in contributing guide. #3404
* [BUGFIX] Fix some minor typos in the contributing guide and on the runbooks page. #3418
* [BUGFIX] Fix small typos in API reference. #3526
* [BUGFIX] Fixed TSDB retention mentioned in the "Recover source blocks from ingesters" runbook. #3278
* [BUGFIX] Fixed configuration example in the "Configuring the Grafana Mimir query-frontend to work with Prometheus" guide. #3374

### Tools

* [FEATURE] Add `copyblocks` tool, to copy Mimir blocks between two GCS buckets. #3264
* [ENHANCEMENT] copyblocks: copy no-compact global markers and optimize min time filter check. #3268
* [ENHANCEMENT] Mimir rules GitHub action: Added the ability to change default value of `label` when running `prepare` command. #3236
* [BUGFIX] Mimir rules Github action: Fix single line output. #3421

## 2.4.0

### Grafana Mimir

* [CHANGE] Distributor: change the default value of `-distributor.remote-timeout` to `2s` from `20s` and `-distributor.forwarding.request-timeout` to `2s` from `10s` to improve distributor resource usage when ingesters crash. #2728 #2912
* [CHANGE] Anonymous usage statistics tracking: added the `-ingester.ring.store` value. #2981
* [CHANGE] Series metadata `HELP` that is longer than `-validation.max-metadata-length` is now truncated silently, instead of being dropped with a 400 status code. #2993
* [CHANGE] Ingester: changed default setting for `-ingester.ring.readiness-check-ring-health` from `true` to `false`. #2953
* [CHANGE] Anonymous usage statistics tracking has been enabled by default, to help Mimir maintainers make better decisions to support the open source community. #2939 #3034
* [CHANGE] Anonymous usage statistics tracking: added the minimum and maximum value of `-ingester.out-of-order-time-window`. #2940
* [CHANGE] The default hash ring heartbeat period for distributors, ingesters, rulers and compactors has been increased from `5s` to `15s`. Now the default heartbeat period for all Mimir hash rings is `15s`. #3033
* [CHANGE] Reduce the default TSDB head compaction concurrency (`-blocks-storage.tsdb.head-compaction-concurrency`) from 5 to 1, in order to reduce CPU spikes. #3093
* [CHANGE] Ruler: the ruler's [remote evaluation mode](https://grafana.com/docs/mimir/latest/operators-guide/architecture/components/ruler/#remote) (`-ruler.query-frontend.address`) is now stable. #3109
* [CHANGE] Limits: removed the deprecated YAML configuration option `active_series_custom_trackers_config`. Please use `active_series_custom_trackers` instead. #3110
* [CHANGE] Ingester: removed the deprecated configuration option `-ingester.ring.join-after`. #3111
* [CHANGE] Querier: removed the deprecated configuration option `-querier.shuffle-sharding-ingesters-lookback-period`. The value of `-querier.query-ingesters-within` is now used internally for shuffle sharding lookback, while you can use `-querier.shuffle-sharding-ingesters-enabled` to enable or disable shuffle sharding on the read path. #3111
* [CHANGE] Memberlist: cluster label verification feature (`-memberlist.cluster-label` and `-memberlist.cluster-label-verification-disabled`) is now marked as stable. #3108
* [CHANGE] Distributor: only single per-tenant forwarding endpoint can be configured now. Support for per-rule endpoint has been removed. #3095
* [FEATURE] Query-scheduler: added an experimental ring-based service discovery support for the query-scheduler. Refer to [query-scheduler configuration](https://grafana.com/docs/mimir/next/operators-guide/architecture/components/query-scheduler/#configuration) for more information. #2957
* [FEATURE] Introduced the experimental endpoint `/api/v1/user_limits` exposed by all components that load runtime configuration. This endpoint exposes realtime limits for the authenticated tenant, in JSON format. #2864 #3017
* [FEATURE] Query-scheduler: added the experimental configuration option `-query-scheduler.max-used-instances` to restrict the number of query-schedulers effectively used regardless how many replicas are running. This feature can be useful when using the experimental read-write deployment mode. #3005
* [ENHANCEMENT] Go: updated to go 1.19.2. #2637 #3127 #3129
* [ENHANCEMENT] Runtime config: don't unmarshal runtime configuration files if they haven't changed. This can save a bit of CPU and memory on every component using runtime config. #2954
* [ENHANCEMENT] Query-frontend: Add `cortex_frontend_query_result_cache_skipped_total` and `cortex_frontend_query_result_cache_attempted_total` metrics to track the reason why query results are not cached. #2855
* [ENHANCEMENT] Distributor: pool more connections per host when forwarding request. Mark requests as idempotent so they can be retried under some conditions. #2968
* [ENHANCEMENT] Distributor: failure to send request to forwarding target now also increments `cortex_distributor_forward_errors_total`, with `status_code="failed"`. #2968
* [ENHANCEMENT] Distributor: added support forwarding push requests via gRPC, using `httpgrpc` messages from weaveworks/common library. #2996
* [ENHANCEMENT] Query-frontend / Querier: increase internal backoff period used to retry connections to query-frontend / query-scheduler. #3011
* [ENHANCEMENT] Querier: do not log "error processing requests from scheduler" when the query-scheduler is shutting down. #3012
* [ENHANCEMENT] Query-frontend: query sharding process is now time-bounded and it is cancelled if the request is aborted. #3028
* [ENHANCEMENT] Query-frontend: improved Prometheus response JSON encoding performance. #2450
* [ENHANCEMENT] TLS: added configuration parameters to configure the client's TLS cipher suites and minimum version. The following new CLI flags have been added: #3070
  * `-alertmanager.alertmanager-client.tls-cipher-suites`
  * `-alertmanager.alertmanager-client.tls-min-version`
  * `-alertmanager.sharding-ring.etcd.tls-cipher-suites`
  * `-alertmanager.sharding-ring.etcd.tls-min-version`
  * `-compactor.ring.etcd.tls-cipher-suites`
  * `-compactor.ring.etcd.tls-min-version`
  * `-distributor.forwarding.grpc-client.tls-cipher-suites`
  * `-distributor.forwarding.grpc-client.tls-min-version`
  * `-distributor.ha-tracker.etcd.tls-cipher-suites`
  * `-distributor.ha-tracker.etcd.tls-min-version`
  * `-distributor.ring.etcd.tls-cipher-suites`
  * `-distributor.ring.etcd.tls-min-version`
  * `-ingester.client.tls-cipher-suites`
  * `-ingester.client.tls-min-version`
  * `-ingester.ring.etcd.tls-cipher-suites`
  * `-ingester.ring.etcd.tls-min-version`
  * `-memberlist.tls-cipher-suites`
  * `-memberlist.tls-min-version`
  * `-querier.frontend-client.tls-cipher-suites`
  * `-querier.frontend-client.tls-min-version`
  * `-querier.store-gateway-client.tls-cipher-suites`
  * `-querier.store-gateway-client.tls-min-version`
  * `-query-frontend.grpc-client-config.tls-cipher-suites`
  * `-query-frontend.grpc-client-config.tls-min-version`
  * `-query-scheduler.grpc-client-config.tls-cipher-suites`
  * `-query-scheduler.grpc-client-config.tls-min-version`
  * `-query-scheduler.ring.etcd.tls-cipher-suites`
  * `-query-scheduler.ring.etcd.tls-min-version`
  * `-ruler.alertmanager-client.tls-cipher-suites`
  * `-ruler.alertmanager-client.tls-min-version`
  * `-ruler.client.tls-cipher-suites`
  * `-ruler.client.tls-min-version`
  * `-ruler.query-frontend.grpc-client-config.tls-cipher-suites`
  * `-ruler.query-frontend.grpc-client-config.tls-min-version`
  * `-ruler.ring.etcd.tls-cipher-suites`
  * `-ruler.ring.etcd.tls-min-version`
  * `-store-gateway.sharding-ring.etcd.tls-cipher-suites`
  * `-store-gateway.sharding-ring.etcd.tls-min-version`
* [ENHANCEMENT] Store-gateway: Add `-blocks-storage.bucket-store.max-concurrent-reject-over-limit` option to allow requests that exceed the max number of inflight object storage requests to be rejected. #2999
* [ENHANCEMENT] Query-frontend: allow setting a separate limit on the total (before splitting/sharding) query length of range queries with the new experimental `-query-frontend.max-total-query-length` flag, which defaults to `-store.max-query-length` if unset or set to 0. #3058
* [ENHANCEMENT] Query-frontend: Lower TTL for cache entries overlapping the out-of-order samples ingestion window (re-using `-ingester.out-of-order-allowance` from ingesters). #2935
* [ENHANCEMENT] Ruler: added support to forcefully disable recording and/or alerting rules evaluation. The following new configuration options have been introduced, which can be overridden on a per-tenant basis in the runtime configuration: #3088
  * `-ruler.recording-rules-evaluation-enabled`
  * `-ruler.alerting-rules-evaluation-enabled`
* [ENHANCEMENT] Distributor: Improved error messages reported when the distributor fails to remote write to ingesters. #3055
* [ENHANCEMENT] Improved tracing spans tracked by distributors, ingesters and store-gateways. #2879 #3099 #3089
* [ENHANCEMENT] Ingester: improved the performance of label value cardinality endpoint. #3044
* [ENHANCEMENT] Ruler: use backoff retry on remote evaluation #3098
* [ENHANCEMENT] Query-frontend: Include multiple tenant IDs in query logs when present instead of dropping them. #3125
* [ENHANCEMENT] Query-frontend: truncate queries based on the configured blocks retention period (`-compactor.blocks-retention-period`) to avoid querying past this period. #3134
* [ENHANCEMENT] Alertmanager: reduced memory utilization in Mimir clusters with a large number of tenants. #3143
* [ENHANCEMENT] Store-gateway: added extra span logging to improve observability. #3131
* [ENHANCEMENT] Compactor: cleaning up different tenants' old blocks and updating bucket indexes is now more independent. This prevents a single tenant from delaying cleanup for other tenants. #2631
* [ENHANCEMENT] Distributor: request rate, ingestion rate, and inflight requests limits are now enforced before reading and parsing the body of the request. This makes the distributor more resilient against a burst of requests over those limit. #2419
* [BUGFIX] Querier: Fix 400 response while handling streaming remote read. #2963
* [BUGFIX] Fix a bug causing query-frontend, query-scheduler, and querier not failing if one of their internal components fail. #2978
* [BUGFIX] Querier: re-balance the querier worker connections when a query-frontend or query-scheduler is terminated. #3005
* [BUGFIX] Distributor: Now returns the quorum error from ingesters. For example, with replication_factor=3, two HTTP 400 errors and one HTTP 500 error, now the distributor will always return HTTP 400. Previously the behaviour was to return the error which the distributor first received. #2979
* [BUGFIX] Ruler: fix panic when ruler.external_url is explicitly set to an empty string ("") in YAML. #2915
* [BUGFIX] Alertmanager: Fix support for the Telegram API URL in the global settings. #3097
* [BUGFIX] Alertmanager: Fix parsing of label matchers without label value in the API used to retrieve alerts. #3097
* [BUGFIX] Ruler: Fix not restoring alert state for rule groups when other ruler replicas shut down. #3156
* [BUGFIX] Updated `golang.org/x/net` dependency to fix CVE-2022-27664. #3124
* [BUGFIX] Fix distributor from returning a `500` status code when a `400` was received from the ingester. #3211
* [BUGFIX] Fix incorrect OS value set in Mimir v2.3.* RPM packages. #3221

### Mixin

* [CHANGE] Alerts: MimirQuerierAutoscalerNotActive is now critical and fires after 1h instead of 15m. #2958
* [FEATURE] Dashboards: Added "Mimir / Overview" dashboards, providing an high level view over a Mimir cluster. #3122 #3147 #3155
* [ENHANCEMENT] Dashboards: Updated the "Writes" and "Rollout progress" dashboards to account for samples ingested via the new OTLP ingestion endpoint. #2919 #2938
* [ENHANCEMENT] Dashboards: Include per-tenant request rate in "Tenants" dashboard. #2874
* [ENHANCEMENT] Dashboards: Include inflight object store requests in "Reads" dashboard. #2914
* [ENHANCEMENT] Dashboards: Make queries used to find job, cluster and namespace for dropdown menus configurable. #2893
* [ENHANCEMENT] Dashboards: Include rate of label and series queries in "Reads" dashboard. #3065 #3074
* [ENHANCEMENT] Dashboards: Fix legend showing on per-pod panels. #2944
* [ENHANCEMENT] Dashboards: Use the "req/s" unit on panels showing the requests rate. #3118
* [ENHANCEMENT] Dashboards: Use a consistent color across dashboards for the error rate. #3154

### Jsonnet

* [FEATURE] Added support for query-scheduler ring-based service discovery. #3128
* [ENHANCEMENT] Querier autoscaling is now slower on scale downs: scale down 10% every 1m instead of 100%. #2962
* [BUGFIX] Memberlist: `gossip_member_label` is now set for ruler-queriers. #3141

### Mimirtool

* [ENHANCEMENT] mimirtool analyze: Store the query errors instead of exit during the analysis. #3052
* [BUGFIX] mimir-tool remote-read: fix returns where some conditions [return nil error even if there is error](https://github.com/grafana/cortex-tools/issues/260). #3053

### Documentation

* [ENHANCEMENT] Added documentation on how to configure storage retention. #2970
* [ENHANCEMENT] Improved gRPC clients config documentation. #3020
* [ENHANCEMENT] Added documentation on how to manage alerting and recording rules. #2983
* [ENHANCEMENT] Improved `MimirSchedulerQueriesStuck` runbook. #3006
* [ENHANCEMENT] Added "Cluster label verification" section to memberlist documentation. #3096
* [ENHANCEMENT] Mention compression in multi-zone replication documentation. #3107
* [BUGFIX] Fixed configuration option names in "Enabling zone-awareness via the Grafana Mimir Jsonnet". #3018
* [BUGFIX] Fixed `mimirtool analyze` parameters documentation. #3094
* [BUGFIX] Fixed YAML configuraton in the "Manage the configuration of Grafana Mimir with Helm" guide. #3042
* [BUGFIX] Fixed Alertmanager capacity planning documentation. #3132

### Tools

- [BUGFIX] trafficdump: Fixed panic occurring when `-success-only=true` and the captured request failed. #2863

## 2.3.1

### Grafana Mimir
* [BUGFIX] Query-frontend: query sharding took exponential time to map binary expressions. #3027
* [BUGFIX] Distributor: Stop panics on OTLP endpoint when a single metric has multiple timeseries. #3040

## 2.3.0

### Grafana Mimir

* [CHANGE] Ingester: Added user label to ingester metric `cortex_ingester_tsdb_out_of_order_samples_appended_total`. On multitenant clusters this helps us find the rate of appended out-of-order samples for a specific tenant. #2493
* [CHANGE] Compactor: delete source and output blocks from local disk on compaction failed, to reduce likelihood that subsequent compactions fail because of no space left on disk. #2261
* [CHANGE] Ruler: Remove unused CLI flags `-ruler.search-pending-for` and `-ruler.flush-period` (and their respective YAML config options). #2288
* [CHANGE] Successful gRPC requests are no longer logged (only affects internal API calls). #2309
* [CHANGE] Add new `-*.consul.cas-retry-delay` flags. They have a default value of `1s`, while previously there was no delay between retries. #2309
* [CHANGE] Store-gateway: Remove the experimental ability to run requests in a dedicated OS thread pool and associated CLI flag `-store-gateway.thread-pool-size`. #2423
* [CHANGE] Memberlist: disabled TCP-based ping fallback, because Mimir already uses a custom transport based on TCP. #2456
* [CHANGE] Change default value for `-distributor.ha-tracker.max-clusters` to `100` to provide a DoS protection. #2465
* [CHANGE] Experimental block upload API exposed by compactor has changed: Previous `/api/v1/upload/block/{block}` endpoint for starting block upload is now `/api/v1/upload/block/{block}/start`, and previous endpoint `/api/v1/upload/block/{block}?uploadComplete=true` for finishing block upload is now `/api/v1/upload/block/{block}/finish`. New API endpoint has been added: `/api/v1/upload/block/{block}/check`. #2486 #2548
* [CHANGE] Compactor: changed `-compactor.max-compaction-time` default from `0s` (disabled) to `1h`. When compacting blocks for a tenant, the compactor will move to compact blocks of another tenant or re-plan blocks to compact at least every 1h. #2514
* [CHANGE] Distributor: removed previously deprecated `extend_writes` (see #1856) YAML key and `-distributor.extend-writes` CLI flag from the distributor config. #2551
* [CHANGE] Ingester: removed previously deprecated `active_series_custom_trackers` (see #1188) YAML key from the ingester config. #2552
* [CHANGE] The tenant ID `__mimir_cluster` is reserved by Mimir and not allowed to store metrics. #2643
* [CHANGE] Purger: removed the purger component and moved its API endpoints `/purger/delete_tenant` and `/purger/delete_tenant_status` to the compactor at `/compactor/delete_tenant` and `/compactor/delete_tenant_status`. The new endpoints on the compactor are stable. #2644
* [CHANGE] Memberlist: Change the leave timeout duration (`-memberlist.leave-timeout duration`) from 5s to 20s and connection timeout (`-memberlist.packet-dial-timeout`) from 5s to 2s. This makes leave timeout 10x the connection timeout, so that we can communicate the leave to at least 1 node, if the first 9 we try to contact times out. #2669
* [CHANGE] Alertmanager: return status code `412 Precondition Failed` and log info message when alertmanager isn't configured for a tenant. #2635
* [CHANGE] Distributor: if forwarding rules are used to forward samples, exemplars are now removed from the request. #2710 #2725
* [CHANGE] Limits: change the default value of `max_global_series_per_metric` limit to `0` (disabled). Setting this limit by default does not provide much benefit because series are sharded by all labels. #2714
* [CHANGE] Ingester: experimental `-blocks-storage.tsdb.new-chunk-disk-mapper` has been removed, new chunk disk mapper is now always used, and is no longer marked experimental. Default value of `-blocks-storage.tsdb.head-chunks-write-queue-size` has changed to 1000000, this enables async chunk queue by default, which leads to improved latency on the write path when new chunks are created in ingesters. #2762
* [CHANGE] Ingester: removed deprecated `-blocks-storage.tsdb.isolation-enabled` option. TSDB-level isolation is now always disabled in Mimir. #2782
* [CHANGE] Compactor: `-compactor.partial-block-deletion-delay` must either be set to 0 (to disable partial blocks deletion) or a value higher than `4h`. #2787
* [CHANGE] Query-frontend: CLI flag `-query-frontend.align-querier-with-step` has been deprecated. Please use `-query-frontend.align-queries-with-step` instead. #2840
* [FEATURE] Compactor: Adds the ability to delete partial blocks after a configurable delay. This option can be configured per tenant. #2285
  - `-compactor.partial-block-deletion-delay`, as a duration string, allows you to set the delay since a partial block has been modified before marking it for deletion. A value of `0`, the default, disables this feature.
  - The metric `cortex_compactor_blocks_marked_for_deletion_total` has a new value for the `reason` label `reason="partial"`, when a block deletion marker is triggered by the partial block deletion delay.
* [FEATURE] Querier: enabled support for queries with negative offsets, which are not cached in the query results cache. #2429
* [FEATURE] EXPERIMENTAL: OpenTelemetry Metrics ingestion path on `/otlp/v1/metrics`. #695 #2436 #2461
* [FEATURE] Querier: Added support for tenant federation to metric metadata endpoint. #2467
* [FEATURE] Query-frontend: introduced experimental support to split instant queries by time. The instant query splitting can be enabled setting `-query-frontend.split-instant-queries-by-interval`. #2469 #2564 #2565 #2570 #2571 #2572 #2573 #2574 #2575 #2576 #2581 #2582 #2601 #2632 #2633 #2634 #2641 #2642 #2766
* [FEATURE] Introduced an experimental anonymous usage statistics tracking (disabled by default), to help Mimir maintainers make better decisions to support the open source community. The tracking system anonymously collects non-sensitive, non-personally identifiable information about the running Mimir cluster, and is disabled by default. #2643 #2662 #2685 #2732 #2733 #2735
* [FEATURE] Introduced an experimental deployment mode called read-write and running a fully featured Mimir cluster with three components: write, read and backend. The read-write deployment mode is a trade-off between the monolithic mode (only one component, no isolation) and the microservices mode (many components, high isolation). #2754 #2838
* [ENHANCEMENT] Distributor: Decreased distributor tests execution time. #2562
* [ENHANCEMENT] Alertmanager: Allow the HTTP `proxy_url` configuration option in the receiver's configuration. #2317
* [ENHANCEMENT] ring: optimize shuffle-shard computation when lookback is used, and all instances have registered timestamp within the lookback window. In that case we can immediately return origial ring, because we would select all instances anyway. #2309
* [ENHANCEMENT] Memberlist: added experimental memberlist cluster label support via `-memberlist.cluster-label` and `-memberlist.cluster-label-verification-disabled` CLI flags (and their respective YAML config options). #2354
* [ENHANCEMENT] Object storage can now be configured for all components using the `common` YAML config option key (or `-common.storage.*` CLI flags). #2330 #2347
* [ENHANCEMENT] Go: updated to go 1.18.4. #2400
* [ENHANCEMENT] Store-gateway, listblocks: list of blocks now includes stats from `meta.json` file: number of series, samples and chunks. #2425
* [ENHANCEMENT] Added more buckets to `cortex_ingester_client_request_duration_seconds` histogram metric, to correctly track requests taking longer than 1s (up until 16s). #2445
* [ENHANCEMENT] Azure client: Improve memory usage for large object storage downloads. #2408
* [ENHANCEMENT] Distributor: Add `-distributor.instance-limits.max-inflight-push-requests-bytes`. This limit protects the distributor against multiple large requests that together may cause an OOM, but are only a few, so do not trigger the `max-inflight-push-requests` limit. #2413
* [ENHANCEMENT] Distributor: Drop exemplars in distributor for tenants where exemplars are disabled. #2504
* [ENHANCEMENT] Runtime Config: Allow operator to specify multiple comma-separated yaml files in `-runtime-config.file` that will be merged in left to right order. #2583
* [ENHANCEMENT] Query sharding: shard binary operations only if it doesn't lead to non-shardable vector selectors in one of the operands. #2696
* [ENHANCEMENT] Add packaging for both debian based deb file and redhat based rpm file using FPM. #1803
* [ENHANCEMENT] Distributor: Add `cortex_distributor_query_ingester_chunks_deduped_total` and `cortex_distributor_query_ingester_chunks_total` metrics for determining how effective ingester chunk deduplication at query time is. #2713
* [ENHANCEMENT] Upgrade Docker base images to `alpine:3.16.2`. #2729
* [ENHANCEMENT] Ruler: Add `<prometheus-http-prefix>/api/v1/status/buildinfo` endpoint. #2724
* [ENHANCEMENT] Querier: Ensure all queries pulled from query-frontend or query-scheduler are immediately executed. The maximum workers concurrency in each querier is configured by `-querier.max-concurrent`. #2598
* [ENHANCEMENT] Distributor: Add `cortex_distributor_received_requests_total` and `cortex_distributor_requests_in_total` metrics to provide visiblity into appropriate per-tenant request limits. #2770
* [ENHANCEMENT] Distributor: Add single forwarding remote-write endpoint for a tenant (`forwarding_endpoint`), instead of using per-rule endpoints. This takes precendence over per-rule endpoints. #2801
* [ENHANCEMENT] Added `err-mimir-distributor-max-write-message-size` to the errors catalog. #2470
* [ENHANCEMENT] Add sanity check at startup to ensure the configured filesystem directories don't overlap for different components. #2828 #2947
* [BUGFIX] TSDB: Fixed a bug on the experimental out-of-order implementation that led to wrong query results. #2701
* [BUGFIX] Compactor: log the actual error on compaction failed. #2261
* [BUGFIX] Alertmanager: restore state from storage even when running a single replica. #2293
* [BUGFIX] Ruler: do not block "List Prometheus rules" API endpoint while syncing rules. #2289
* [BUGFIX] Ruler: return proper `*status.Status` error when running in remote operational mode. #2417
* [BUGFIX] Alertmanager: ensure the configured `-alertmanager.web.external-url` is either a path starting with `/`, or a full URL including the scheme and hostname. #2381 #2542
* [BUGFIX] Memberlist: fix problem with loss of some packets, typically ring updates when instances were removed from the ring during shutdown. #2418
* [BUGFIX] Ingester: fix misfiring `MimirIngesterHasUnshippedBlocks` and stale `cortex_ingester_oldest_unshipped_block_timestamp_seconds` when some block uploads fail. #2435
* [BUGFIX] Query-frontend: fix incorrect mapping of http status codes 429 to 500 when request queue is full. #2447
* [BUGFIX] Memberlist: Fix problem with ring being empty right after startup. Memberlist KV store now tries to "fast-join" the cluster to avoid serving empty KV store. #2505
* [BUGFIX] Compactor: Fix bug when using `-compactor.partial-block-deletion-delay`: compactor didn't correctly check for modification time of all block files. #2559
* [BUGFIX] Query-frontend: fix wrong query sharding results for queries with boolean result like `1 < bool 0`. #2558
* [BUGFIX] Fixed error messages related to per-instance limits incorrectly reporting they can be set on a per-tenant basis. #2610
* [BUGFIX] Perform HA-deduplication before forwarding samples according to forwarding rules in the distributor. #2603 #2709
* [BUGFIX] Fix reporting of tracing spans from PromQL engine. #2707
* [BUGFIX] Apply relabel and drop_label rules before forwarding rules in the distributor. #2703
* [BUGFIX] Distributor: Register `cortex_discarded_requests_total` metric, which previously was not registered and therefore not exported. #2712
* [BUGFIX] Ruler: fix not restoring alerts' state at startup. #2648
* [BUGFIX] Ingester: Fix disk filling up after restarting ingesters with out-of-order support disabled while it was enabled before. #2799
* [BUGFIX] Memberlist: retry joining memberlist cluster on startup when no nodes are resolved. #2837
* [BUGFIX] Query-frontend: fix incorrect mapping of http status codes 413 to 500 when request is too large. #2819
* [BUGFIX] Alertmanager: revert upstream alertmananger to v0.24.0 to fix panic when unmarshalling email headers #2924 #2925

### Mixin

* [CHANGE] Dashboards: "Slow Queries" dashboard no longer works with versions older than Grafana 9.0. #2223
* [CHANGE] Alerts: use RSS memory instead of working set memory in the `MimirAllocatingTooMuchMemory` alert for ingesters. #2480
* [CHANGE] Dashboards: remove the "Cache - Latency (old)" panel from the "Mimir / Queries" dashboard. #2796
* [FEATURE] Dashboards: added support to experimental read-write deployment mode. #2780
* [ENHANCEMENT] Dashboards: added missed rule evaluations to the "Evaluations per second" panel in the "Mimir / Ruler" dashboard. #2314
* [ENHANCEMENT] Dashboards: add k8s resource requests to CPU and memory panels. #2346
* [ENHANCEMENT] Dashboards: add RSS memory utilization panel for ingesters, store-gateways and compactors. #2479
* [ENHANCEMENT] Dashboards: allow to configure graph tooltip. #2647
* [ENHANCEMENT] Alerts: MimirFrontendQueriesStuck and MimirSchedulerQueriesStuck alerts are more reliable now as they consider all the intermediate samples in the minute prior to the evaluation. #2630
* [ENHANCEMENT] Alerts: added `RolloutOperatorNotReconciling` alert, firing if the optional rollout-operator is not successfully reconciling. #2700
* [ENHANCEMENT] Dashboards: added support to query-tee in front of ruler-query-frontend in the "Remote ruler reads" dashboard. #2761
* [ENHANCEMENT] Dashboards: Introduce support for baremetal deployment, setting `deployment_type: 'baremetal'` in the mixin `_config`. #2657
* [ENHANCEMENT] Dashboards: use timeseries panel to show exemplars. #2800
* [BUGFIX] Dashboards: fixed unit of latency panels in the "Mimir / Ruler" dashboard. #2312
* [BUGFIX] Dashboards: fixed "Intervals per query" panel in the "Mimir / Queries" dashboard. #2308
* [BUGFIX] Dashboards: Make "Slow Queries" dashboard works with Grafana 9.0. #2223
* [BUGFIX] Dashboards: add missing API routes to Ruler dashboard. #2412
* [BUGFIX] Dashboards: stop setting 'interval' in dashboards; it should be set on your datasource. #2802

### Jsonnet

* [CHANGE] query-scheduler is enabled by default. We advise to deploy the query-scheduler to improve the scalability of the query-frontend. #2431
* [CHANGE] Replaced anti-affinity rules with pod topology spread constraints for distributor, query-frontend, querier and ruler. #2517
  - The following configuration options have been removed:
    - `distributor_allow_multiple_replicas_on_same_node`
    - `query_frontend_allow_multiple_replicas_on_same_node`
    - `querier_allow_multiple_replicas_on_same_node`
    - `ruler_allow_multiple_replicas_on_same_node`
  - The following configuration options have been added:
    - `distributor_topology_spread_max_skew`
    - `query_frontend_topology_spread_max_skew`
    - `querier_topology_spread_max_skew`
    - `ruler_topology_spread_max_skew`
* [CHANGE] Change `max_global_series_per_metric` to 0 in all plans, and as a default value. #2669
* [FEATURE] Memberlist: added support for experimental memberlist cluster label, through the jsonnet configuration options `memberlist_cluster_label` and `memberlist_cluster_label_verification_disabled`. #2349
* [FEATURE] Added ruler-querier autoscaling support. It requires [KEDA](https://keda.sh) installed in the Kubernetes cluster. Ruler-querier autoscaler can be enabled and configure through the following options in the jsonnet config: #2545
  * `autoscaling_ruler_querier_enabled`: `true` to enable autoscaling.
  * `autoscaling_ruler_querier_min_replicas`: minimum number of ruler-querier replicas.
  * `autoscaling_ruler_querier_max_replicas`: maximum number of ruler-querier replicas.
  * `autoscaling_prometheus_url`: Prometheus base URL from which to scrape Mimir metrics (e.g. `http://prometheus.default:9090/prometheus`).
* [ENHANCEMENT] Memberlist now uses DNS service-discovery by default. #2549
* [ENHANCEMENT] Upgrade memcached image tag to `memcached:1.6.16-alpine`. #2740
* [ENHANCEMENT] Added `$._config.configmaps` and `$._config.runtime_config_files` to make it easy to add new configmaps or runtime config file to all components. #2748

### Mimirtool

* [ENHANCEMENT] Added `mimirtool backfill` command to upload Prometheus blocks using API available in the compactor. #1822
* [ENHANCEMENT] mimirtool bucket-validation: Verify existing objects can be overwritten by subsequent uploads. #2491
* [ENHANCEMENT] mimirtool config convert: Now supports migrating to the current version of Mimir. #2629
* [BUGFIX] mimirtool analyze: Fix dashboard JSON unmarshalling errors by using custom parsing. #2386
* [BUGFIX] Version checking no longer prompts for updating when already on latest version. #2723

### Mimir Continuous Test

* [ENHANCEMENT] Added basic authentication and bearer token support for when Mimir is behind a gateway authenticating the calls. #2717

### Query-tee

* [CHANGE] Renamed CLI flag `-server.service-port` to `-server.http-service-port`. #2683
* [CHANGE] Renamed metric `cortex_querytee_request_duration_seconds` to `cortex_querytee_backend_request_duration_seconds`. Metric `cortex_querytee_request_duration_seconds` is now reported without label `backend`. #2683
* [ENHANCEMENT] Added HTTP over gRPC support to `query-tee` to allow testing gRPC requests to Mimir instances. #2683

### Documentation

* [ENHANCEMENT] Referenced `mimirtool` commands in the HTTP API documentation. #2516
* [ENHANCEMENT] Improved DNS service discovery documentation. #2513

### Tools

* [ENHANCEMENT] `markblocks` now processes multiple blocks concurrently. #2677

## 2.2.0

### Grafana Mimir

* [CHANGE] Increased default configuration for `-server.grpc-max-recv-msg-size-bytes` and `-server.grpc-max-send-msg-size-bytes` from 4MB to 100MB. #1884
* [CHANGE] Default values have changed for the following settings. This improves query performance for recent data (within 12h) by only reading from ingesters: #1909 #1921
    - `-blocks-storage.bucket-store.ignore-blocks-within` now defaults to `10h` (previously `0`)
    - `-querier.query-store-after` now defaults to `12h` (previously `0`)
* [CHANGE] Alertmanager: removed support for migrating local files from Cortex 1.8 or earlier. Related to original Cortex PR https://github.com/cortexproject/cortex/pull/3910. #2253
* [CHANGE] The following settings are now classified as advanced because the defaults should work for most users and tuning them requires in-depth knowledge of how the read path works: #1929
    - `-querier.query-ingesters-within`
    - `-querier.query-store-after`
* [CHANGE] Config flag category overrides can be set dynamically at runtime. #1934
* [CHANGE] Ingester: deprecated `-ingester.ring.join-after`. Mimir now behaves as this setting is always set to 0s. This configuration option will be removed in Mimir 2.4.0. #1965
* [CHANGE] Blocks uploaded by ingester no longer contain `__org_id__` label. Compactor now ignores this label and will compact blocks with and without this label together. `mimirconvert` tool will remove the label from blocks as "unknown" label. #1972
* [CHANGE] Querier: deprecated `-querier.shuffle-sharding-ingesters-lookback-period`, instead adding `-querier.shuffle-sharding-ingesters-enabled` to enable or disable shuffle sharding on the read path. The value of `-querier.query-ingesters-within` is now used internally for shuffle sharding lookback. #2110
* [CHANGE] Memberlist: `-memberlist.abort-if-join-fails` now defaults to false. Previously it defaulted to true. #2168
* [CHANGE] Ruler: `/api/v1/rules*` and `/prometheus/rules*` configuration endpoints are removed. Use `/prometheus/config/v1/rules*`. #2182
* [CHANGE] Ingester: `-ingester.exemplars-update-period` has been renamed to `-ingester.tsdb-config-update-period`. You can use it to update multiple, per-tenant TSDB configurations. #2187
* [FEATURE] Ingester: (Experimental) Add the ability to ingest out-of-order samples up to an allowed limit. If you enable this feature, it requires additional memory and disk space. This feature also enables a write-behind log, which might lead to longer ingester-start replays. When this feature is disabled, there is no overhead on memory, disk space, or startup times. #2187
  * `-ingester.out-of-order-time-window`, as duration string, allows you to set how back in time a sample can be. The default is `0s`, where `s` is seconds.
  * `cortex_ingester_tsdb_out_of_order_samples_appended_total` metric tracks the total number of out-of-order samples ingested by the ingester.
  * `cortex_discarded_samples_total` has a new label `reason="sample-too-old"`, when the `-ingester.out-of-order-time-window` flag is greater than zero. The label tracks the number of samples that were discarded for being too old; they were out of order, but beyond the time window allowed. The labels `reason="sample-out-of-order"` and `reason="sample-out-of-bounds"` are not used when out-of-order ingestion is enabled.
* [ENHANCEMENT] Distributor: Added limit to prevent tenants from sending excessive number of requests: #1843
  * The following CLI flags (and their respective YAML config options) have been added:
    * `-distributor.request-rate-limit`
    * `-distributor.request-burst-limit`
  * The following metric is exposed to tell how many requests have been rejected:
    * `cortex_discarded_requests_total`
* [ENHANCEMENT] Store-gateway: Add the experimental ability to run requests in a dedicated OS thread pool. This feature can be configured using `-store-gateway.thread-pool-size` and is disabled by default. Replaces the ability to run index header operations in a dedicated thread pool. #1660 #1812
* [ENHANCEMENT] Improved error messages to make them easier to understand; each now have a unique, global identifier that you can use to look up in the runbooks for more information. #1907 #1919 #1888 #1939 #1984 #2009 #2056 #2066 #2104 #2150 #2234
* [ENHANCEMENT] Memberlist KV: incoming messages are now processed on per-key goroutine. This may reduce loss of "maintanance" packets in busy memberlist installations, but use more CPU. New `memberlist_client_received_broadcasts_dropped_total` counter tracks number of dropped per-key messages. #1912
* [ENHANCEMENT] Blocks Storage, Alertmanager, Ruler: add support a prefix to the bucket store (`*_storage.storage_prefix`). This enables using the same bucket for the three components. #1686 #1951
* [ENHANCEMENT] Upgrade Docker base images to `alpine:3.16.0`. #2028
* [ENHANCEMENT] Store-gateway: Add experimental configuration option for the store-gateway to attempt to pre-populate the file system cache when memory-mapping index-header files. Enabled with `-blocks-storage.bucket-store.index-header.map-populate-enabled=true`. Note this flag only has an effect when running on Linux. #2019 #2054
* [ENHANCEMENT] Chunk Mapper: reduce memory usage of async chunk mapper. #2043
* [ENHANCEMENT] Ingester: reduce sleep time when reading WAL. #2098
* [ENHANCEMENT] Compactor: Run sanity check on blocks storage configuration at startup. #2144
* [ENHANCEMENT] Compactor: Add HTTP API for uploading TSDB blocks. Enabled with `-compactor.block-upload-enabled`. #1694 #2126
* [ENHANCEMENT] Ingester: Enable querying overlapping blocks by default. #2187
* [ENHANCEMENT] Distributor: Auto-forget unhealthy distributors after ten failed ring heartbeats. #2154
* [ENHANCEMENT] Distributor: Add new metric `cortex_distributor_forward_errors_total` for error codes resulting from forwarding requests. #2077
* [ENHANCEMENT] `/ready` endpoint now returns and logs detailed services information. #2055
* [ENHANCEMENT] Memcached client: Reduce number of connections required to fetch cached keys from memcached. #1920
* [ENHANCEMENT] Improved error message returned when `-querier.query-store-after` validation fails. #1914
* [BUGFIX] Fix regexp parsing panic for regexp label matchers with start/end quantifiers. #1883
* [BUGFIX] Ingester: fixed deceiving error log "failed to update cached shipped blocks after shipper initialisation", occurring for each new tenant in the ingester. #1893
* [BUGFIX] Ring: fix bug where instances may appear unhealthy in the hash ring web UI even though they are not. #1933
* [BUGFIX] API: gzip is now enforced when identity encoding is explicitly rejected. #1864
* [BUGFIX] Fix panic at startup when Mimir is running in monolithic mode and query sharding is enabled. #2036
* [BUGFIX] Ruler: report `cortex_ruler_queries_failed_total` metric for any remote query error except 4xx when remote operational mode is enabled. #2053 #2143
* [BUGFIX] Ingester: fix slow rollout when using `-ingester.ring.unregister-on-shutdown=false` with long `-ingester.ring.heartbeat-period`. #2085
* [BUGFIX] Ruler: add timeout for remote rule evaluation queries to prevent rule group evaluations getting stuck indefinitely. The duration is configurable with `-querier.timeout` (default `2m`). #2090 #2222
* [BUGFIX] Limits: Active series custom tracker configuration has been named back from `active_series_custom_trackers_config` to `active_series_custom_trackers`. For backwards compatibility both version is going to be supported for until Mimir v2.4. When both fields are specified, `active_series_custom_trackers_config` takes precedence over `active_series_custom_trackers`. #2101
* [BUGFIX] Ingester: fixed the order of labels applied when incrementing the `cortex_discarded_metadata_total` metric. #2096
* [BUGFIX] Ingester: fixed bug where retrieving metadata for a metric with multiple metadata entries would return multiple copies of a single metadata entry rather than all available entries. #2096
* [BUGFIX] Distributor: canceled requests are no longer accounted as internal errors. #2157
* [BUGFIX] Memberlist: Fix typo in memberlist admin UI. #2202
* [BUGFIX] Ruler: fixed typo in error message when ruler failed to decode a rule group. #2151
* [BUGFIX] Active series custom tracker configuration is now displayed properly on `/runtime_config` page. #2065
* [BUGFIX] Query-frontend: `vector` and `time` functions were sharded, which made expressions like `vector(1) > 0 and vector(1)` fail. #2355

### Mixin

* [CHANGE] Split `mimir_queries` rules group into `mimir_queries` and `mimir_ingester_queries` to keep number of rules per group within the default per-tenant limit. #1885
* [CHANGE] Dashboards: Expose full image tag in "Mimir / Rollout progress" dashboard's "Pod per version panel." #1932
* [CHANGE] Dashboards: Disabled gateway panels by default, because most users don't have a gateway exposing the metrics expected by Mimir dashboards. You can re-enable it setting `gateway_enabled: true` in the mixin config and recompiling the mixin running `make build-mixin`. #1955
* [CHANGE] Alerts: adapt `MimirFrontendQueriesStuck` and `MimirSchedulerQueriesStuck` to consider ruler query path components. #1949
* [CHANGE] Alerts: Change `MimirRulerTooManyFailedQueries` severity to `critical`. #2165
* [ENHANCEMENT] Dashboards: Add config option `datasource_regex` to customise the regular expression used to select valid datasources for Mimir dashboards. #1802
* [ENHANCEMENT] Dashboards: Added "Mimir / Remote ruler reads" and "Mimir / Remote ruler reads resources" dashboards. #1911 #1937
* [ENHANCEMENT] Dashboards: Make networking panels work for pods created by the mimir-distributed helm chart. #1927
* [ENHANCEMENT] Alerts: Add `MimirStoreGatewayNoSyncedTenants` alert that fires when there is a store-gateway owning no tenants. #1882
* [ENHANCEMENT] Rules: Make `recording_rules_range_interval` configurable for cases where Mimir metrics are scraped less often that every 30 seconds. #2118
* [ENHANCEMENT] Added minimum Grafana version to mixin dashboards. #1943
* [BUGFIX] Fix `container_memory_usage_bytes:sum` recording rule. #1865
* [BUGFIX] Fix `MimirGossipMembersMismatch` alerts if Mimir alertmanager is activated. #1870
* [BUGFIX] Fix `MimirRulerMissedEvaluations` to show % of missed alerts as a value between 0 and 100 instead of 0 and 1. #1895
* [BUGFIX] Fix `MimirCompactorHasNotUploadedBlocks` alert false positive when Mimir is deployed in monolithic mode. #1902
* [BUGFIX] Fix `MimirGossipMembersMismatch` to make it less sensitive during rollouts and fire one alert per installation, not per job. #1926
* [BUGFIX] Do not trigger `MimirAllocatingTooMuchMemory` alerts if no container limits are supplied. #1905
* [BUGFIX] Dashboards: Remove empty "Chunks per query" panel from `Mimir / Queries` dashboard. #1928
* [BUGFIX] Dashboards: Use Grafana's `$__rate_interval` for rate queries in dashboards to support scrape intervals of >15s. #2011
* [BUGFIX] Alerts: Make each version of `MimirCompactorHasNotUploadedBlocks` distinct to avoid rule evaluation failures due to duplicate series being generated. #2197
* [BUGFIX] Fix `MimirGossipMembersMismatch` alert when using remote ruler evaluation. #2159

### Jsonnet

* [CHANGE] Remove use of `-querier.query-store-after`, `-querier.shuffle-sharding-ingesters-lookback-period`, `-blocks-storage.bucket-store.ignore-blocks-within`, and `-blocks-storage.tsdb.close-idle-tsdb-timeout` CLI flags since the values now match defaults. #1915 #1921
* [CHANGE] Change default value for `-blocks-storage.bucket-store.chunks-cache.memcached.timeout` to `450ms` to increase use of cached data. #2035
* [CHANGE] The `memberlist_ring_enabled` configuration now applies to Alertmanager. #2102 #2103 #2107
* [CHANGE] Default value for `memberlist_ring_enabled` is now true. It means that all hash rings use Memberlist as default KV store instead of Consul (previous default). #2161
* [CHANGE] Configure `-ingester.max-global-metadata-per-user` to correspond to 20% of the configured max number of series per tenant. #2250
* [CHANGE] Configure `-ingester.max-global-metadata-per-metric` to be 10. #2250
* [CHANGE] Change `_config.multi_zone_ingester_max_unavailable` to 25. #2251
* [FEATURE] Added querier autoscaling support. It requires [KEDA](https://keda.sh) installed in the Kubernetes cluster and query-scheduler enabled in the Mimir cluster. Querier autoscaler can be enabled and configure through the following options in the jsonnet config: #2013 #2023
  * `autoscaling_querier_enabled`: `true` to enable autoscaling.
  * `autoscaling_querier_min_replicas`: minimum number of querier replicas.
  * `autoscaling_querier_max_replicas`: maximum number of querier replicas.
  * `autoscaling_prometheus_url`: Prometheus base URL from which to scrape Mimir metrics (e.g. `http://prometheus.default:9090/prometheus`).
* [FEATURE] Jsonnet: Add support for ruler remote evaluation mode (`ruler_remote_evaluation_enabled`), which deploys and uses a dedicated query path for rule evaluation. This enables the benefits of the query-frontend for rule evaluation, such as query sharding. #2073
* [ENHANCEMENT] Added `compactor` service, that can be used to route requests directly to compactor (e.g. admin UI). #2063
* [ENHANCEMENT] Added a `consul_enabled` configuration option to provide the ability to disable consul. It is automatically set to false when `memberlist_ring_enabled` is true and `multikv_migration_enabled` (used for migration from Consul to memberlist) is not set. #2093 #2152
* [BUGFIX] Querier: Fix disabling shuffle sharding on the read path whilst keeping it enabled on write path. #2164

### Mimirtool

* [CHANGE] mimirtool rules: `--use-legacy-routes` now toggles between using `/prometheus/config/v1/rules` (default) and `/api/v1/rules` (legacy) endpoints. #2182
* [FEATURE] Added bearer token support for when Mimir is behind a gateway authenticating by bearer token. #2146
* [BUGFIX] mimirtool analyze: Fix dashboard JSON unmarshalling errors (#1840). #1973
* [BUGFIX] Make mimirtool build for Windows work again. #2273

### Mimir Continuous Test

* [ENHANCEMENT] Added the `-tests.smoke-test` flag to run the `mimir-continuous-test` suite once and immediately exit. #2047 #2094

### Documentation

* [ENHANCEMENT] Published Grafana Mimir runbooks as part of documentation. #1970
* [ENHANCEMENT] Improved ruler's "remote operational mode" documentation. #1906
* [ENHANCEMENT] Recommend fast disks for ingesters and store-gateways in production tips. #1903
* [ENHANCEMENT] Explain the runtime override of active series matchers. #1868
* [ENHANCEMENT] Clarify "Set rule group" API specification. #1869
* [ENHANCEMENT] Published Mimir jsonnet documentation. #2024
* [ENHANCEMENT] Documented required scrape interval for using alerting and recording rules from Mimir jsonnet. #2147
* [ENHANCEMENT] Runbooks: Mention memberlist as possible source of problems for various alerts. #2158
* [ENHANCEMENT] Added step-by-step article about migrating from Consul to Memberlist KV store using jsonnet without downtime. #2166
* [ENHANCEMENT] Documented `/memberlist` admin page. #2166
* [ENHANCEMENT] Documented how to configure Grafana Mimir's ruler with Jsonnet. #2127
* [ENHANCEMENT] Documented how to configure queriers’ autoscaling with Jsonnet. #2128
* [ENHANCEMENT] Updated mixin building instructions in "Installing Grafana Mimir dashboards and alerts" article. #2015 #2163
* [ENHANCEMENT] Fix location of "Monitoring Grafana Mimir" article in the documentation hierarchy. #2130
* [ENHANCEMENT] Runbook for `MimirRequestLatency` was expanded with more practical advice. #1967
* [BUGFIX] Fixed ruler configuration used in the getting started guide. #2052
* [BUGFIX] Fixed Mimir Alertmanager datasource in Grafana used by "Play with Grafana Mimir" tutorial. #2115
* [BUGFIX] Fixed typos in "Scaling out Grafana Mimir" article. #2170
* [BUGFIX] Added missing ring endpoint exposed by Ingesters. #1918

## 2.1.0

### Grafana Mimir

* [CHANGE] Compactor: No longer upload debug meta files to object storage. #1257
* [CHANGE] Default values have changed for the following settings: #1547
    - `-alertmanager.alertmanager-client.grpc-max-recv-msg-size` now defaults to 100 MiB (previously was not configurable and set to 16 MiB)
    - `-alertmanager.alertmanager-client.grpc-max-send-msg-size` now defaults to 100 MiB (previously was not configurable and set to 4 MiB)
    - `-alertmanager.max-recv-msg-size` now defaults to 100 MiB (previously was 16 MiB)
* [CHANGE] Ingester: Add `user` label to metrics `cortex_ingester_ingested_samples_total` and `cortex_ingester_ingested_samples_failures_total`. #1533
* [CHANGE] Ingester: Changed `-blocks-storage.tsdb.isolation-enabled` default from `true` to `false`. The config option has also been deprecated and will be removed in 2 minor version. #1655
* [CHANGE] Query-frontend: results cache keys are now versioned, this will cause cache to be re-filled when rolling out this version. #1631
* [CHANGE] Store-gateway: enabled attributes in-memory cache by default. New default configuration is `-blocks-storage.bucket-store.chunks-cache.attributes-in-memory-max-items=50000`. #1727
* [CHANGE] Compactor: Removed the metric `cortex_compactor_garbage_collected_blocks_total` since it duplicates `cortex_compactor_blocks_marked_for_deletion_total`. #1728
* [CHANGE] All: Logs that used the`org_id` label now use `user` label. #1634 #1758
* [CHANGE] Alertmanager: the following metrics are not exported for a given `user` and `integration` when the metric value is zero: #1783
  * `cortex_alertmanager_notifications_total`
  * `cortex_alertmanager_notifications_failed_total`
  * `cortex_alertmanager_notification_requests_total`
  * `cortex_alertmanager_notification_requests_failed_total`
  * `cortex_alertmanager_notification_rate_limited_total`
* [CHANGE] Removed the following metrics exposed by the Mimir hash rings: #1791
  * `cortex_member_ring_tokens_owned`
  * `cortex_member_ring_tokens_to_own`
  * `cortex_ring_tokens_owned`
  * `cortex_ring_member_ownership_percent`
* [CHANGE] Querier / Ruler: removed the following metrics tracking number of query requests send to each ingester. You can use `cortex_request_duration_seconds_count{route=~"/cortex.Ingester/(QueryStream|QueryExemplars)"}` instead. #1797
  * `cortex_distributor_ingester_queries_total`
  * `cortex_distributor_ingester_query_failures_total`
* [CHANGE] Distributor: removed the following metrics tracking the number of requests from a distributor to ingesters: #1799
  * `cortex_distributor_ingester_appends_total`
  * `cortex_distributor_ingester_append_failures_total`
* [CHANGE] Distributor / Ruler: deprecated `-distributor.extend-writes`. Now Mimir always behaves as if this setting was set to `false`, which we expect to be safe for every Mimir cluster setup. #1856
* [FEATURE] Querier: Added support for [streaming remote read](https://prometheus.io/blog/2019/10/10/remote-read-meets-streaming/). Should be noted that benefits of chunking the response are partial here, since in a typical `query-frontend` setup responses will be buffered until they've been completed. #1735
* [FEATURE] Ruler: Allow setting `evaluation_delay` for each rule group via rules group configuration file. #1474
* [FEATURE] Ruler: Added support for expression remote evaluation. #1536 #1818
  * The following CLI flags (and their respective YAML config options) have been added:
    * `-ruler.query-frontend.address`
    * `-ruler.query-frontend.grpc-client-config.grpc-max-recv-msg-size`
    * `-ruler.query-frontend.grpc-client-config.grpc-max-send-msg-size`
    * `-ruler.query-frontend.grpc-client-config.grpc-compression`
    * `-ruler.query-frontend.grpc-client-config.grpc-client-rate-limit`
    * `-ruler.query-frontend.grpc-client-config.grpc-client-rate-limit-burst`
    * `-ruler.query-frontend.grpc-client-config.backoff-on-ratelimits`
    * `-ruler.query-frontend.grpc-client-config.backoff-min-period`
    * `-ruler.query-frontend.grpc-client-config.backoff-max-period`
    * `-ruler.query-frontend.grpc-client-config.backoff-retries`
    * `-ruler.query-frontend.grpc-client-config.tls-enabled`
    * `-ruler.query-frontend.grpc-client-config.tls-ca-path`
    * `-ruler.query-frontend.grpc-client-config.tls-cert-path`
    * `-ruler.query-frontend.grpc-client-config.tls-key-path`
    * `-ruler.query-frontend.grpc-client-config.tls-server-name`
    * `-ruler.query-frontend.grpc-client-config.tls-insecure-skip-verify`
* [FEATURE] Distributor: Added the ability to forward specifics metrics to alternative remote_write API endpoints. #1052
* [FEATURE] Ingester: Active series custom trackers now supports runtime tenant-specific overrides. The configuration has been moved to limit config, the ingester config has been deprecated.  #1188
* [ENHANCEMENT] Alertmanager API: Concurrency limit for GET requests is now configurable using `-alertmanager.max-concurrent-get-requests-per-tenant`. #1547
* [ENHANCEMENT] Alertmanager: Added the ability to configure additional gRPC client settings for the Alertmanager distributor #1547
  - `-alertmanager.alertmanager-client.backoff-max-period`
  - `-alertmanager.alertmanager-client.backoff-min-period`
  - `-alertmanager.alertmanager-client.backoff-on-ratelimits`
  - `-alertmanager.alertmanager-client.backoff-retries`
  - `-alertmanager.alertmanager-client.grpc-client-rate-limit`
  - `-alertmanager.alertmanager-client.grpc-client-rate-limit-burst`
  - `-alertmanager.alertmanager-client.grpc-compression`
  - `-alertmanager.alertmanager-client.grpc-max-recv-msg-size`
  - `-alertmanager.alertmanager-client.grpc-max-send-msg-size`
* [ENHANCEMENT] Ruler: Add more detailed query information to ruler query stats logging. #1411
* [ENHANCEMENT] Admin: Admin API now has some styling. #1482 #1549 #1821 #1824
* [ENHANCEMENT] Alertmanager: added `insight=true` field to alertmanager dispatch logs. #1379
* [ENHANCEMENT] Store-gateway: Add the experimental ability to run index header operations in a dedicated thread pool. This feature can be configured using `-blocks-storage.bucket-store.index-header-thread-pool-size` and is disabled by default. #1660
* [ENHANCEMENT] Store-gateway: don't drop all blocks if instance finds itself as unhealthy or missing in the ring. #1806 #1823
* [ENHANCEMENT] Querier: wait until inflight queries are completed when shutting down queriers. #1756 #1767
* [BUGFIX] Query-frontend: do not shard queries with a subquery unless the subquery is inside a shardable aggregation function call. #1542
* [BUGFIX] Query-frontend: added `component=query-frontend` label to results cache memcached metrics to fix a panic when Mimir is running in single binary mode and results cache is enabled. #1704
* [BUGFIX] Mimir: services' status content-type is now correctly set to `text/html`. #1575
* [BUGFIX] Multikv: Fix panic when using using runtime config to set primary KV store used by `multi` KV. #1587
* [BUGFIX] Multikv: Fix watching for runtime config changes in `multi` KV store in ruler and querier. #1665
* [BUGFIX] Memcached: allow to use CNAME DNS records for the memcached backend addresses. #1654
* [BUGFIX] Querier: fixed temporary partial query results when shuffle sharding is enabled and hash ring backend storage is flushed / reset. #1829
* [BUGFIX] Alertmanager: prevent more file traversal cases related to template names. #1833
* [BUGFUX] Alertmanager: Allow usage with `-alertmanager-storage.backend=local`. Note that when using this storage type, the Alertmanager is not able persist state remotely, so it not recommended for production use. #1836
* [BUGFIX] Alertmanager: Do not validate alertmanager configuration if it's not running. #1835

### Mixin

* [CHANGE] Dashboards: Remove per-user series legends from Tenants dashboard. #1605
* [CHANGE] Dashboards: Show in-memory series and the per-user series limit on Tenants dashboard. #1613
* [CHANGE] Dashboards: Slow-queries dashboard now uses `user` label from logs instead of `org_id`. #1634
* [CHANGE] Dashboards: changed all Grafana dashboards UIDs to not conflict with Cortex ones, to let people install both while migrating from Cortex to Mimir: #1801 #1808
  * Alertmanager from `a76bee5913c97c918d9e56a3cc88cc28` to `b0d38d318bbddd80476246d4930f9e55`
  * Alertmanager Resources from `68b66aed90ccab448009089544a8d6c6` to `a6883fb22799ac74479c7db872451092`
  * Compactor from `9c408e1d55681ecb8a22c9fab46875cc` to `1b3443aea86db629e6efdb7d05c53823`
  * Compactor Resources from `df9added6f1f4332f95848cca48ebd99` to `09a5c49e9cdb2f2b24c6d184574a07fd`
  * Config from `61bb048ced9817b2d3e07677fb1c6290` to `5d9d0b4724c0f80d68467088ec61e003`
  * Object Store from `d5a3a4489d57c733b5677fb55370a723` to `e1324ee2a434f4158c00a9ee279d3292`
  * Overrides from `b5c95fee2e5e7c4b5930826ff6e89a12` to `1e2c358600ac53f09faea133f811b5bb`
  * Queries from `d9931b1054053c8b972d320774bb8f1d` to `b3abe8d5c040395cc36615cb4334c92d`
  * Reads from `8d6ba60eccc4b6eedfa329b24b1bd339` to `e327503188913dc38ad571c647eef643`
  * Reads Networking from `c0464f0d8bd026f776c9006b05910000` to `54b2a0a4748b3bd1aefa92ce5559a1c2`
  * Reads Resources from `2fd2cda9eea8d8af9fbc0a5960425120` to `cc86fd5aa9301c6528986572ad974db9`
  * Rollout Progress from `7544a3a62b1be6ffd919fc990ab8ba8f` to `7f0b5567d543a1698e695b530eb7f5de`
  * Ruler from `44d12bcb1f95661c6ab6bc946dfc3473` to `631e15d5d85afb2ca8e35d62984eeaa0`
  * Scaling from `88c041017b96856c9176e07cf557bdcf` to `64bbad83507b7289b514725658e10352`
  * Slow queries from `e6f3091e29d2636e3b8393447e925668` to `6089e1ce1e678788f46312a0a1e647e6`
  * Tenants from `35fa247ce651ba189debf33d7ae41611` to `35fa247ce651ba189debf33d7ae41611`
  * Top Tenants from `bc6e12d4fe540e4a1785b9d3ca0ffdd9` to `bc6e12d4fe540e4a1785b9d3ca0ffdd9`
  * Writes from `0156f6d15aa234d452a33a4f13c838e3` to `8280707b8f16e7b87b840fc1cc92d4c5`
  * Writes Networking from `681cd62b680b7154811fe73af55dcfd4` to `978c1cb452585c96697a238eaac7fe2d`
  * Writes Resources from `c0464f0d8bd026f776c9006b0591bb0b` to `bc9160e50b52e89e0e49c840fea3d379`
* [FEATURE] Alerts: added the following alerts on `mimir-continuous-test` tool: #1676
  - `MimirContinuousTestNotRunningOnWrites`
  - `MimirContinuousTestNotRunningOnReads`
  - `MimirContinuousTestFailed`
* [ENHANCEMENT] Added `per_cluster_label` support to allow to change the label name used to differentiate between Kubernetes clusters. #1651
* [ENHANCEMENT] Dashboards: Show QPS and latency of the Alertmanager Distributor. #1696
* [ENHANCEMENT] Playbooks: Add Alertmanager suggestions for `MimirRequestErrors` and `MimirRequestLatency` #1702
* [ENHANCEMENT] Dashboards: Allow custom datasources. #1749
* [ENHANCEMENT] Dashboards: Add config option `gateway_enabled` (defaults to `true`) to disable gateway panels from dashboards. #1761
* [ENHANCEMENT] Dashboards: Extend Top tenants dashboard with queries for tenants with highest sample rate, discard rate, and discard rate growth. #1842
* [ENHANCEMENT] Dashboards: Show ingestion rate limit and rule group limit on Tenants dashboard. #1845
* [ENHANCEMENT] Dashboards: Add "last successful run" panel to compactor dashboard. #1628
* [BUGFIX] Dashboards: Fix "Failed evaluation rate" panel on Tenants dashboard. #1629
* [BUGFIX] Honor the configured `per_instance_label` in all dashboards and alerts. #1697

### Jsonnet

* [FEATURE] Added support for `mimir-continuous-test`. To deploy `mimir-continuous-test` you can use the following configuration: #1675 #1850
  ```jsonnet
  _config+: {
    continuous_test_enabled: true,
    continuous_test_tenant_id: 'type-tenant-id',
    continuous_test_write_endpoint: 'http://type-write-path-hostname',
    continuous_test_read_endpoint: 'http://type-read-path-hostname/prometheus',
  },
  ```
* [ENHANCEMENT] Ingester anti-affinity can now be disabled by using `ingester_allow_multiple_replicas_on_same_node` configuration key. #1581
* [ENHANCEMENT] Added `node_selector` configuration option to select Kubernetes nodes where Mimir should run. #1596
* [ENHANCEMENT] Alertmanager: Added a `PodDisruptionBudget` of `withMaxUnavailable = 1`, to ensure we maintain quorum during rollouts. #1683
* [ENHANCEMENT] Store-gateway anti-affinity can now be enabled/disabled using `store_gateway_allow_multiple_replicas_on_same_node` configuration key. #1730
* [ENHANCEMENT] Added `store_gateway_zone_a_args`, `store_gateway_zone_b_args` and `store_gateway_zone_c_args` configuration options. #1807
* [BUGFIX] Pass primary and secondary multikv stores via CLI flags. Introduced new `multikv_switch_primary_secondary` config option to flip primary and secondary in runtime config.

### Mimirtool

* [BUGFIX] `config convert`: Retain Cortex defaults for `blocks_storage.backend`, `ruler_storage.backend`, `alertmanager_storage.backend`, `auth.type`, `activity_tracker.filepath`, `alertmanager.data_dir`, `blocks_storage.filesystem.dir`, `compactor.data_dir`, `ruler.rule_path`, `ruler_storage.filesystem.dir`, and `graphite.querier.schemas.backend`. #1626 #1762

### Tools

* [FEATURE] Added a `markblocks` tool that creates `no-compact` and `delete` marks for the blocks. #1551
* [FEATURE] Added `mimir-continuous-test` tool to continuously run smoke tests on live Mimir clusters. #1535 #1540 #1653 #1603 #1630 #1691 #1675 #1676 #1692 #1706 #1709 #1775 #1777 #1778 #1795
* [FEATURE] Added `mimir-rules-action` GitHub action, located at `operations/mimir-rules-action/`, used to lint, prepare, verify, diff, and sync rules to a Mimir cluster. #1723

## 2.0.0

### Grafana Mimir

_Changes since Cortex 1.10.0._

* [CHANGE] Remove chunks storage engine. #86 #119 #510 #545 #743 #744 #748 #753 #755 #757 #758 #759 #760 #762 #764 #789 #812 #813
  * The following CLI flags (and their respective YAML config options) have been removed:
    * `-store.engine`
    * `-schema-config-file`
    * `-ingester.checkpoint-duration`
    * `-ingester.checkpoint-enabled`
    * `-ingester.chunk-encoding`
    * `-ingester.chunk-age-jitter`
    * `-ingester.concurrent-flushes`
    * `-ingester.flush-on-shutdown-with-wal-enabled`
    * `-ingester.flush-op-timeout`
    * `-ingester.flush-period`
    * `-ingester.max-chunk-age`
    * `-ingester.max-chunk-idle`
    * `-ingester.max-series-per-query` (and `max_series_per_query` from runtime config)
    * `-ingester.max-stale-chunk-idle`
    * `-ingester.max-transfer-retries`
    * `-ingester.min-chunk-length`
    * `-ingester.recover-from-wal`
    * `-ingester.retain-period`
    * `-ingester.spread-flushes`
    * `-ingester.wal-dir`
    * `-ingester.wal-enabled`
    * `-querier.query-parallelism`
    * `-querier.second-store-engine`
    * `-querier.use-second-store-before-time`
    * `-flusher.wal-dir`
    * `-flusher.concurrent-flushes`
    * `-flusher.flush-op-timeout`
    * All `-table-manager.*` flags
    * All `-deletes.*` flags
    * All `-purger.*` flags
    * All `-metrics.*` flags
    * All `-dynamodb.*` flags
    * All `-s3.*` flags
    * All `-azure.*` flags
    * All `-bigtable.*` flags
    * All `-gcs.*` flags
    * All `-cassandra.*` flags
    * All `-boltdb.*` flags
    * All `-local.*` flags
    * All `-swift.*` flags
    * All `-store.*` flags except `-store.engine`, `-store.max-query-length`, `-store.max-labels-query-length`
    * All `-grpc-store.*` flags
  * The following API endpoints have been removed:
    * `/api/v1/chunks` and `/chunks`
  * The following metrics have been removed:
    * `cortex_ingester_flush_queue_length`
    * `cortex_ingester_queried_chunks`
    * `cortex_ingester_chunks_created_total`
    * `cortex_ingester_wal_replay_duration_seconds`
    * `cortex_ingester_wal_corruptions_total`
    * `cortex_ingester_sent_chunks`
    * `cortex_ingester_received_chunks`
    * `cortex_ingester_flush_series_in_progress`
    * `cortex_ingester_chunk_utilization`
    * `cortex_ingester_chunk_length`
    * `cortex_ingester_chunk_size_bytes`
    * `cortex_ingester_chunk_age_seconds`
    * `cortex_ingester_memory_chunks`
    * `cortex_ingester_flushing_enqueued_series_total`
    * `cortex_ingester_flushing_dequeued_series_total`
    * `cortex_ingester_dropped_chunks_total`
    * `cortex_oldest_unflushed_chunk_timestamp_seconds`
    * `prometheus_local_storage_chunk_ops_total`
    * `prometheus_local_storage_chunkdesc_ops_total`
    * `prometheus_local_storage_memory_chunkdescs`
* [CHANGE] Changed default storage backends from `s3` to `filesystem` #833
  This effects the following flags:
  * `-blocks-storage.backend` now defaults to `filesystem`
  * `-blocks-storage.filesystem.dir` now defaults to `blocks`
  * `-alertmanager-storage.backend` now defaults to `filesystem`
  * `-alertmanager-storage.filesystem.dir` now defaults to `alertmanager`
  * `-ruler-storage.backend` now defaults to `filesystem`
  * `-ruler-storage.filesystem.dir` now defaults to `ruler`
* [CHANGE] Renamed metric `cortex_experimental_features_in_use_total` as `cortex_experimental_features_used_total` and added `feature` label. #32 #658
* [CHANGE] Removed `log_messages_total` metric. #32
* [CHANGE] Some files and directories created by Mimir components on local disk now have stricter permissions, and are only readable by owner, but not group or others. #58
* [CHANGE] Memcached client DNS resolution switched from golang built-in to [`miekg/dns`](https://github.com/miekg/dns). #142
* [CHANGE] The metric `cortex_deprecated_flags_inuse_total` has been renamed to `deprecated_flags_inuse_total` as part of using grafana/dskit functionality. #185
* [CHANGE] API: The `-api.response-compression-enabled` flag has been removed, and GZIP response compression is always enabled except on `/api/v1/push` and `/push` endpoints. #880
* [CHANGE] Update Go version to 1.17.3. #480
* [CHANGE] The `status_code` label on gRPC client metrics has changed from '200' and '500' to '2xx', '5xx', '4xx', 'cancel' or 'error'. #537
* [CHANGE] Removed the deprecated `-<prefix>.fifocache.size` flag. #618
* [CHANGE] Enable index header lazy loading by default. #693
  * `-blocks-storage.bucket-store.index-header-lazy-loading-enabled` default from `false` to `true`
  * `-blocks-storage.bucket-store.index-header-lazy-loading-idle-timeout` default from `20m` to `1h`
* [CHANGE] Shuffle-sharding:
  * `-distributor.sharding-strategy` option has been removed, and shuffle sharding is enabled by default. Default shard size is set to 0, which disables shuffle sharding for the tenant (all ingesters will receive tenants's samples). #888
  * `-ruler.sharding-strategy` option has been removed from ruler. Ruler now uses shuffle-sharding by default, but respects `ruler_tenant_shard_size`, which defaults to 0 (ie. use all rulers for tenant). #889
  * `-store-gateway.sharding-strategy` option has been removed store-gateways. Store-gateway now uses shuffle-sharding by default, but respects `store_gateway_tenant_shard_size` for tenant, and this value defaults to 0. #891
* [CHANGE] Server: `-server.http-listen-port` (yaml: `server.http_listen_port`) now defaults to `8080` (previously `80`). #871
* [CHANGE] Changed the default value of `-blocks-storage.bucket-store.ignore-deletion-marks-delay` from 6h to 1h. #892
* [CHANGE] Changed default settings for memcached clients: #959 #1000
  * The default value for the following config options has changed from `10000` to `25000`:
    * `-blocks-storage.bucket-store.chunks-cache.memcached.max-async-buffer-size`
    * `-blocks-storage.bucket-store.index-cache.memcached.max-async-buffer-size`
    * `-blocks-storage.bucket-store.metadata-cache.memcached.max-async-buffer-size`
    * `-query-frontend.results-cache.memcached.max-async-buffer-size`
  * The default value for the following config options has changed from `0` (unlimited) to `100`:
    * `-blocks-storage.bucket-store.chunks-cache.memcached.max-get-multi-batch-size`
    * `-blocks-storage.bucket-store.index-cache.memcached.max-get-multi-batch-size`
    * `-blocks-storage.bucket-store.metadata-cache.memcached.max-get-multi-batch-size`
    * `-query-frontend.results-cache.memcached.max-get-multi-batch-size`
  * The default value for the following config options has changed from `16` to `100`:
    * `-blocks-storage.bucket-store.chunks-cache.memcached.max-idle-connections`
    * `-blocks-storage.bucket-store.index-cache.memcached.max-idle-connections`
    * `-blocks-storage.bucket-store.metadata-cache.memcached.max-idle-connections`
    * `-query-frontend.results-cache.memcached.max-idle-connections`
  * The default value for the following config options has changed from `100ms` to `200ms`:
    * `-blocks-storage.bucket-store.metadata-cache.memcached.timeout`
    * `-blocks-storage.bucket-store.index-cache.memcached.timeout`
    * `-blocks-storage.bucket-store.chunks-cache.memcached.timeout`
    * `-query-frontend.results-cache.memcached.timeout`
* [CHANGE] Changed the default value of `-blocks-storage.bucket-store.bucket-index.enabled` to `true`. The default configuration must now run the compactor in order to write the bucket index or else queries to long term storage will fail. #924
* [CHANGE] Option `-auth.enabled` has been renamed to `-auth.multitenancy-enabled`. #1130
* [CHANGE] Default tenant ID used with disabled auth (`-auth.multitenancy-enabled=false`) has changed from `fake` to `anonymous`. This tenant ID can now be changed with `-auth.no-auth-tenant` option. #1063
* [CHANGE] The default values for the following local directories have changed: #1072
  * `-alertmanager.storage.path` default value changed to `./data-alertmanager/`
  * `-compactor.data-dir` default value changed to `./data-compactor/`
  * `-ruler.rule-path` default value changed to `./data-ruler/`
* [CHANGE] The default value for gRPC max send message size has been changed from 16MB to 100MB. This affects the following parameters: #1152
  * `-query-frontend.grpc-client-config.grpc-max-send-msg-size`
  * `-ingester.client.grpc-max-send-msg-size`
  * `-querier.frontend-client.grpc-max-send-msg-size`
  * `-query-scheduler.grpc-client-config.grpc-max-send-msg-size`
  * `-ruler.client.grpc-max-send-msg-size`
* [CHANGE] Remove `-http.prefix` flag (and `http_prefix` config file option). #763
* [CHANGE] Remove legacy endpoints. Please use their alternatives listed below. As part of the removal process we are
  introducing two new sets of endpoints for the ruler configuration API: `<prometheus-http-prefix>/rules` and
  `<prometheus-http-prefix>/config/v1/rules/**`. We are also deprecating `<prometheus-http-prefix>/rules` and `/api/v1/rules`;
  and will remove them in Mimir 2.2.0. #763 #1222
  * Query endpoints

    | Legacy                                                  | Alternative                                                |
    | ------------------------------------------------------- | ---------------------------------------------------------- |
    | `/<legacy-http-prefix>/api/v1/query`                    | `<prometheus-http-prefix>/api/v1/query`                    |
    | `/<legacy-http-prefix>/api/v1/query_range`              | `<prometheus-http-prefix>/api/v1/query_range`              |
    | `/<legacy-http-prefix>/api/v1/query_exemplars`          | `<prometheus-http-prefix>/api/v1/query_exemplars`          |
    | `/<legacy-http-prefix>/api/v1/series`                   | `<prometheus-http-prefix>/api/v1/series`                   |
    | `/<legacy-http-prefix>/api/v1/labels`                   | `<prometheus-http-prefix>/api/v1/labels`                   |
    | `/<legacy-http-prefix>/api/v1/label/{name}/values`      | `<prometheus-http-prefix>/api/v1/label/{name}/values`      |
    | `/<legacy-http-prefix>/api/v1/metadata`                 | `<prometheus-http-prefix>/api/v1/metadata`                 |
    | `/<legacy-http-prefix>/api/v1/read`                     | `<prometheus-http-prefix>/api/v1/read`                     |
    | `/<legacy-http-prefix>/api/v1/cardinality/label_names`  | `<prometheus-http-prefix>/api/v1/cardinality/label_names`  |
    | `/<legacy-http-prefix>/api/v1/cardinality/label_values` | `<prometheus-http-prefix>/api/v1/cardinality/label_values` |
    | `/api/prom/user_stats`                                  | `/api/v1/user_stats`                                       |

  * Distributor endpoints

    | Legacy endpoint               | Alternative                   |
    | ----------------------------- | ----------------------------- |
    | `/<legacy-http-prefix>/push`  | `/api/v1/push`                |
    | `/all_user_stats`             | `/distributor/all_user_stats` |
    | `/ha-tracker`                 | `/distributor/ha_tracker`     |

  * Ingester endpoints

    | Legacy          | Alternative           |
    | --------------- | --------------------- |
    | `/ring`         | `/ingester/ring`      |
    | `/shutdown`     | `/ingester/shutdown`  |
    | `/flush`        | `/ingester/flush`     |
    | `/push`         | `/ingester/push`      |

  * Ruler endpoints

    | Legacy                                                | Alternative                                         | Alternative #2 (not available before Mimir 2.0.0)                    |
    | ----------------------------------------------------- | --------------------------------------------------- | ------------------------------------------------------------------- |
    | `/<legacy-http-prefix>/api/v1/rules`                  | `<prometheus-http-prefix>/api/v1/rules`             |                                                                     |
    | `/<legacy-http-prefix>/api/v1/alerts`                 | `<prometheus-http-prefix>/api/v1/alerts`            |                                                                     |
    | `/<legacy-http-prefix>/rules`                         | `/api/v1/rules` (see below)                         |  `<prometheus-http-prefix>/config/v1/rules`                         |
    | `/<legacy-http-prefix>/rules/{namespace}`             | `/api/v1/rules/{namespace}` (see below)             |  `<prometheus-http-prefix>/config/v1/rules/{namespace}`             |
    | `/<legacy-http-prefix>/rules/{namespace}/{groupName}` | `/api/v1/rules/{namespace}/{groupName}` (see below) |  `<prometheus-http-prefix>/config/v1/rules/{namespace}/{groupName}` |
    | `/<legacy-http-prefix>/rules/{namespace}`             | `/api/v1/rules/{namespace}` (see below)             |  `<prometheus-http-prefix>/config/v1/rules/{namespace}`             |
    | `/<legacy-http-prefix>/rules/{namespace}/{groupName}` | `/api/v1/rules/{namespace}/{groupName}` (see below) |  `<prometheus-http-prefix>/config/v1/rules/{namespace}/{groupName}` |
    | `/<legacy-http-prefix>/rules/{namespace}`             | `/api/v1/rules/{namespace}` (see below)             |  `<prometheus-http-prefix>/config/v1/rules/{namespace}`             |
    | `/ruler_ring`                                         | `/ruler/ring`                                       |                                                                     |

    > __Note:__ The `/api/v1/rules/**` endpoints are considered deprecated with Mimir 2.0.0 and will be removed
    in Mimir 2.2.0. After upgrading to 2.0.0 we recommend switching uses to the equivalent
    `/<prometheus-http-prefix>/config/v1/**` endpoints that Mimir 2.0.0 introduces.

  * Alertmanager endpoints

    | Legacy                      | Alternative                        |
    | --------------------------- | ---------------------------------- |
    | `/<legacy-http-prefix>`     | `/alertmanager`                    |
    | `/status`                   | `/multitenant_alertmanager/status` |

* [CHANGE] Ingester: changed `-ingester.stream-chunks-when-using-blocks` default value from `false` to `true`. #717
* [CHANGE] Ingester: default `-ingester.ring.min-ready-duration` reduced from 1m to 15s. #126
* [CHANGE] Ingester: `-ingester.ring.min-ready-duration` now start counting the delay after the ring's health checks have passed instead of when the ring client was started. #126
* [CHANGE] Ingester: allow experimental ingester max-exemplars setting to be changed dynamically #144
  * CLI flag `-blocks-storage.tsdb.max-exemplars` is renamed to `-ingester.max-global-exemplars-per-user`.
  * YAML `max_exemplars` is moved from `tsdb` to `overrides` and renamed to `max_global_exemplars_per_user`.
* [CHANGE] Ingester: active series metrics `cortex_ingester_active_series` and `cortex_ingester_active_series_custom_tracker` are now removed when their value is zero. #672 #690
* [CHANGE] Ingester: changed default value of `-blocks-storage.tsdb.retention-period` from `6h` to `24h`. #966
* [CHANGE] Ingester: changed default value of `-blocks-storage.tsdb.close-idle-tsdb-timeout` from `0` to `13h`. #967
* [CHANGE] Ingester: changed default value of `-ingester.ring.final-sleep` from `30s` to `0s`. #981
* [CHANGE] Ingester: the following low level settings have been removed: #1153
  * `-ingester-client.expected-labels`
  * `-ingester-client.expected-samples-per-series`
  * `-ingester-client.expected-timeseries`
* [CHANGE] Ingester: following command line options related to ingester ring were renamed: #1155
  * `-consul.*` changed to `-ingester.ring.consul.*`
  * `-etcd.*` changed to `-ingester.ring.etcd.*`
  * `-multi.*` changed to `-ingester.ring.multi.*`
  * `-distributor.excluded-zones` changed to `-ingester.ring.excluded-zones`
  * `-distributor.replication-factor` changed to `-ingester.ring.replication-factor`
  * `-distributor.zone-awareness-enabled` changed to `-ingester.ring.zone-awareness-enabled`
  * `-ingester.availability-zone` changed to `-ingester.ring.instance-availability-zone`
  * `-ingester.final-sleep` changed to `-ingester.ring.final-sleep`
  * `-ingester.heartbeat-period` changed to `-ingester.ring.heartbeat-period`
  * `-ingester.join-after` changed to `-ingester.ring.join-after`
  * `-ingester.lifecycler.ID` changed to `-ingester.ring.instance-id`
  * `-ingester.lifecycler.addr` changed to `-ingester.ring.instance-addr`
  * `-ingester.lifecycler.interface` changed to `-ingester.ring.instance-interface-names`
  * `-ingester.lifecycler.port` changed to `-ingester.ring.instance-port`
  * `-ingester.min-ready-duration` changed to `-ingester.ring.min-ready-duration`
  * `-ingester.num-tokens` changed to `-ingester.ring.num-tokens`
  * `-ingester.observe-period` changed to `-ingester.ring.observe-period`
  * `-ingester.readiness-check-ring-health` changed to `-ingester.ring.readiness-check-ring-health`
  * `-ingester.tokens-file-path` changed to `-ingester.ring.tokens-file-path`
  * `-ingester.unregister-on-shutdown` changed to `-ingester.ring.unregister-on-shutdown`
  * `-ring.heartbeat-timeout` changed to `-ingester.ring.heartbeat-timeout`
  * `-ring.prefix` changed to `-ingester.ring.prefix`
  * `-ring.store` changed to `-ingester.ring.store`
* [CHANGE] Ingester: fields in YAML configuration for ingester ring have been changed: #1155
  * `ingester.lifecycler` changed to `ingester.ring`
  * Fields from `ingester.lifecycler.ring` moved to `ingester.ring`
  * `ingester.lifecycler.address` changed to `ingester.ring.instance_addr`
  * `ingester.lifecycler.id` changed to `ingester.ring.instance_id`
  * `ingester.lifecycler.port` changed to `ingester.ring.instance_port`
  * `ingester.lifecycler.availability_zone` changed to `ingester.ring.instance_availability_zone`
  * `ingester.lifecycler.interface_names` changed to `ingester.ring.instance_interface_names`
* [CHANGE] Distributor: removed the `-distributor.shard-by-all-labels` configuration option. It is now assumed to be true. #698
* [CHANGE] Distributor: change default value of `-distributor.instance-limits.max-inflight-push-requests` to `2000`. #964
* [CHANGE] Distributor: change default value of `-distributor.remote-timeout` from `2s` to `20s`. #970
* [CHANGE] Distributor: removed the `-distributor.extra-query-delay` flag (and its respective YAML config option). #1048
* [CHANGE] Query-frontend: Enable query stats by default, they can still be disabled with `-query-frontend.query-stats-enabled=false`. #83
* [CHANGE] Query-frontend: the `cortex_frontend_mapped_asts_total` metric has been renamed to `cortex_frontend_query_sharding_rewrites_attempted_total`. #150
* [CHANGE] Query-frontend: added `sharded` label to `cortex_query_seconds_total` metric. #235
* [CHANGE] Query-frontend: changed the flag name for controlling query sharding total shards from `-querier.total-shards` to `-query-frontend.query-sharding-total-shards`. #230
* [CHANGE] Query-frontend: flag `-querier.parallelise-shardable-queries` has been renamed to `-query-frontend.parallelize-shardable-queries` #284
* [CHANGE] Query-frontend: removed the deprecated (and unused) `-frontend.cache-split-interval`. Use `-query-frontend.split-queries-by-interval` instead. #587
* [CHANGE] Query-frontend: range query response now omits the `data` field when it's empty (error case) like Prometheus does, previously it was `"data":{"resultType":"","result":null}`. #629
* [CHANGE] Query-frontend: instant queries now honor the `-query-frontend.max-retries-per-request` flag. #630
* [CHANGE] Query-frontend: removed in-memory and Redis cache support. Reason is that these caching backends were just supported by query-frontend, while all other Mimir services only support memcached. #796
  * The following CLI flags (and their respective YAML config options) have been removed:
    * `-frontend.cache.enable-fifocache`
    * `-frontend.redis.*`
    * `-frontend.fifocache.*`
  * The following metrics have been removed:
    * `querier_cache_added_total`
    * `querier_cache_added_new_total`
    * `querier_cache_evicted_total`
    * `querier_cache_entries`
    * `querier_cache_gets_total`
    * `querier_cache_misses_total`
    * `querier_cache_stale_gets_total`
    * `querier_cache_memory_bytes`
    * `cortex_rediscache_request_duration_seconds`
* [CHANGE] Query-frontend: migrated memcached backend client to the same one used in other components (memcached config and metrics are now consistent across all Mimir services). #821
  * The following CLI flags (and their respective YAML config options) have been added:
    * `-query-frontend.results-cache.backend` (set it to `memcached` if `-query-frontend.cache-results=true`)
  * The following CLI flags (and their respective YAML config options) have been changed:
    * `-frontend.memcached.hostname` and `-frontend.memcached.service` have been removed: use `-query-frontend.results-cache.memcached.addresses` instead
  * The following CLI flags (and their respective YAML config options) have been renamed:
    * `-frontend.background.write-back-concurrency` renamed to `-query-frontend.results-cache.memcached.max-async-concurrency`
    * `-frontend.background.write-back-buffer` renamed to `-query-frontend.results-cache.memcached.max-async-buffer-size`
    * `-frontend.memcached.batchsize` renamed to `-query-frontend.results-cache.memcached.max-get-multi-batch-size`
    * `-frontend.memcached.parallelism` renamed to `-query-frontend.results-cache.memcached.max-get-multi-concurrency`
    * `-frontend.memcached.timeout` renamed to `-query-frontend.results-cache.memcached.timeout`
    * `-frontend.memcached.max-item-size` renamed to `-query-frontend.results-cache.memcached.max-item-size`
    * `-frontend.memcached.max-idle-conns` renamed to `-query-frontend.results-cache.memcached.max-idle-connections`
    * `-frontend.compression` renamed to `-query-frontend.results-cache.compression`
  * The following CLI flags (and their respective YAML config options) have been removed:
    * `-frontend.memcached.circuit-breaker-consecutive-failures`: feature removed
    * `-frontend.memcached.circuit-breaker-timeout`: feature removed
    * `-frontend.memcached.circuit-breaker-interval`: feature removed
    * `-frontend.memcached.update-interval`: new setting is hardcoded to 30s
    * `-frontend.memcached.consistent-hash`: new setting is always enabled
    * `-frontend.default-validity` and `-frontend.memcached.expiration`: new setting is hardcoded to 7 days
  * The following metrics have been changed:
    * `cortex_cache_dropped_background_writes_total{name}` changed to `thanos_memcached_operation_skipped_total{name, operation, reason}`
    * `cortex_cache_value_size_bytes{name, method}` changed to `thanos_memcached_operation_data_size_bytes{name}`
    * `cortex_cache_request_duration_seconds{name, method, status_code}` changed to `thanos_memcached_operation_duration_seconds{name, operation}`
    * `cortex_cache_fetched_keys{name}` changed to `thanos_cache_memcached_requests_total{name}`
    * `cortex_cache_hits{name}` changed to `thanos_cache_memcached_hits_total{name}`
    * `cortex_memcache_request_duration_seconds{name, method, status_code}` changed to `thanos_memcached_operation_duration_seconds{name, operation}`
    * `cortex_memcache_client_servers{name}` changed to `thanos_memcached_dns_provider_results{name, addr}`
    * `cortex_memcache_client_set_skip_total{name}` changed to `thanos_memcached_operation_skipped_total{name, operation, reason}`
    * `cortex_dns_lookups_total` changed to `thanos_memcached_dns_lookups_total`
    * For all metrics the value of the "name" label has changed from `frontend.memcached` to `frontend-cache`
  * The following metrics have been removed:
    * `cortex_cache_background_queue_length{name}`
* [CHANGE] Query-frontend: merged `query_range` into `frontend` in the YAML config (keeping the same keys) and renamed flags: #825
  * `-querier.max-retries-per-request` renamed to `-query-frontend.max-retries-per-request`
  * `-querier.split-queries-by-interval` renamed to `-query-frontend.split-queries-by-interval`
  * `-querier.align-querier-with-step` renamed to `-query-frontend.align-querier-with-step`
  * `-querier.cache-results` renamed to `-query-frontend.cache-results`
  * `-querier.parallelise-shardable-queries` renamed to `-query-frontend.parallelize-shardable-queries`
* [CHANGE] Query-frontend: the default value of `-query-frontend.split-queries-by-interval` has changed from `0` to `24h`. #1131
* [CHANGE] Query-frontend: `-frontend.` flags were renamed to `-query-frontend.`: #1167
* [CHANGE] Query-frontend / Query-scheduler: classified the `-query-frontend.querier-forget-delay` and `-query-scheduler.querier-forget-delay` flags (and their respective YAML config options) as experimental. #1208
* [CHANGE] Querier / ruler: Change `-querier.max-fetched-chunks-per-query` configuration to limit to maximum number of chunks that can be fetched in a single query. The number of chunks fetched by ingesters AND long-term storare combined should not exceed the value configured on `-querier.max-fetched-chunks-per-query`. [#4260](https://github.com/cortexproject/cortex/pull/4260)
* [CHANGE] Querier / ruler: Option `-querier.ingester-streaming` has been removed. Querier/ruler now always use streaming method to query ingesters. #204
* [CHANGE] Querier: always fetch labels from store and respect start/end times in request; the option `-querier.query-store-for-labels-enabled` has been removed and is now always on. #518 #1132
* [CHANGE] Querier / ruler: removed the `-store.query-chunk-limit` flag (and its respective YAML config option `max_chunks_per_query`). `-querier.max-fetched-chunks-per-query` (and its respective YAML config option `max_fetched_chunks_per_query`) should be used instead. #705
* [CHANGE] Querier/Ruler: `-querier.active-query-tracker-dir` option has been removed. Active query tracking is now done via Activity tracker configured by `-activity-tracker.filepath` and enabled by default. Limit for max number of concurrent queries (`-querier.max-concurrent`) is now respected even if activity tracking is not enabled. #661 #822
* [CHANGE] Querier/ruler/query-frontend: the experimental `-querier.at-modifier-enabled` CLI flag has been removed and the PromQL `@` modifier is always enabled. #941
* [CHANGE] Querier: removed `-querier.worker-match-max-concurrent` and `-querier.worker-parallelism` CLI flags (and their respective YAML config options). Mimir now behaves like if `-querier.worker-match-max-concurrent` is always enabled and you should configure the max concurrency per querier process using `-querier.max-concurrent` instead. #958
* [CHANGE] Querier: changed default value of `-querier.query-ingesters-within` from `0` to `13h`. #967
* [CHANGE] Querier: rename metric `cortex_query_fetched_chunks_bytes_total` to `cortex_query_fetched_chunk_bytes_total` to be consistent with the limit name. #476
* [CHANGE] Ruler: add two new metrics `cortex_ruler_list_rules_seconds` and `cortex_ruler_load_rule_groups_seconds` to the ruler. #906
* [CHANGE] Ruler: endpoints for listing configured rules now return HTTP status code 200 and an empty map when there are no rules instead of an HTTP 404 and plain text error message. The following endpoints are affected: #456
  * `<prometheus-http-prefix>/config/v1/rules`
  * `<prometheus-http-prefix>/config/v1/rules/{namespace}`
  * `<prometheus-http-prefix>/rules` (deprecated)
  * `<prometheus-http-prefix>/rules/{namespace}` (deprecated)
  * `/api/v1/rules` (deprecated)
  * `/api/v1/rules/{namespace}` (deprecated)
* [CHANGE] Ruler: removed `configdb` support from Ruler backend storages. #15 #38 #819
* [CHANGE] Ruler: removed the support for the deprecated storage configuration via `-ruler.storage.*` CLI flags (and their respective YAML config options). Use `-ruler-storage.*` instead. #628
* [CHANGE] Ruler: set new default limits for rule groups: `-ruler.max-rules-per-rule-group` to 20 (previously 0, disabled) and `-ruler.max-rule-groups-per-tenant` to 70 (previously 0, disabled). #847
* [CHANGE] Ruler: removed `-ruler.enable-sharding` option, and changed default value of `-ruler.ring.store` to `memberlist`. #943
* [CHANGE] Ruler: `-ruler.alertmanager-use-v2` has been removed. The ruler will always use the `v2` endpoints. #954 #1100
* [CHANGE] Ruler: `-experimental.ruler.enable-api` flag has been renamed to `-ruler.enable-api` and is now stable. The default value has also changed from `false` to `true`, so both ruler and alertmanager API are enabled by default. #913 #1065
* [CHANGE] Ruler: add support for [DNS service discovery format](./docs/sources/configuration/arguments.md#dns-service-discovery) for `-ruler.alertmanager-url`. `-ruler.alertmanager-discovery` flag has been removed. URLs following the prior SRV format, will be treated as a static target. To continue using service discovery for these URLs prepend `dnssrvnoa+` to them. #993
  * The following metrics for Alertmanager DNS service discovery are replaced:
    * `prometheus_sd_dns_lookups_total` replaced by `cortex_dns_lookups_total{component="ruler"}`
    * `prometheus_sd_dns_lookup_failures_total` replaced by `cortex_dns_failures_total{component="ruler"}`
* [CHANGE] Ruler: deprecate `/api/v1/rules/**` and `<prometheus-http-prefix/rules/**` configuration API endpoints in favour of `/<prometheus-http-prefix>/config/v1/rules/**`. Deprecated endpoints will be removed in Mimir 2.2.0. Main configuration API endpoints are now `/<prometheus-http-prefix>/config/api/v1/rules/**` introduced in Mimir 2.0.0. #1222
* [CHANGE] Store-gateway: index cache now includes tenant in cache keys, this invalidates previous cached entries. #607
* [CHANGE] Store-gateway: increased memcached index caching TTL from 1 day to 7 days. #718
* [CHANGE] Store-gateway: options `-store-gateway.sharding-enabled` and `-querier.store-gateway-addresses` were removed. Default value of `-store-gateway.sharding-ring.store` is now `memberlist` and default value for `-store-gateway.sharding-ring.wait-stability-min-duration` changed from `1m` to `0` (disabled). #976
* [CHANGE] Compactor: compactor will no longer try to compact blocks that are already marked for deletion. Previously compactor would consider blocks marked for deletion within `-compactor.deletion-delay / 2` period as eligible for compaction. [#4328](https://github.com/cortexproject/cortex/pull/4328)
* [CHANGE] Compactor: Removed support for block deletion marks migration. If you're upgrading from Cortex < 1.7.0 to Mimir, you should upgrade the compactor to Cortex >= 1.7.0 first, run it at least once and then upgrade to Mimir. #122
* [CHANGE] Compactor: removed the `cortex_compactor_group_vertical_compactions_total` metric. #278
* [CHANGE] Compactor: no longer waits for initial blocks cleanup to finish before starting compactions. #282
* [CHANGE] Compactor: removed overlapping sources detection. Overlapping sources may exist due to edge cases (timing issues) when horizontally sharding compactor, but are correctly handled by compactor. #494
* [CHANGE] Compactor: compactor now uses deletion marks from `<tenant>/markers` location in the bucket. Marker files are no longer fetched, only listed. #550
* [CHANGE] Compactor: Default value of `-compactor.block-sync-concurrency` has changed from 20 to 8. This flag is now only used to control number of goroutines for downloading and uploading blocks during compaction. #552
* [CHANGE] Compactor is now included in `all` target (single-binary). #866
* [CHANGE] Compactor: Removed `-compactor.sharding-enabled` option. Sharding in compactor is now always enabled. Default value of `-compactor.ring.store` has changed from `consul` to `memberlist`. Default value of `-compactor.ring.wait-stability-min-duration` is now 0, which disables the feature. #956
* [CHANGE] Alertmanager: removed `-alertmanager.configs.auto-webhook-root` #977
* [CHANGE] Alertmanager: removed `configdb` support from Alertmanager backend storages. #15 #38 #819
* [CHANGE] Alertmanager: Don't count user-not-found errors from replicas as failures in the `cortex_alertmanager_state_fetch_replica_state_failed_total` metric. #190
* [CHANGE] Alertmanager: Use distributor for non-API routes. #213
* [CHANGE] Alertmanager: removed `-alertmanager.storage.*` configuration options, with the exception of the CLI flags `-alertmanager.storage.path` and `-alertmanager.storage.retention`. Use `-alertmanager-storage.*` instead. #632
* [CHANGE] Alertmanager: set default value for `-alertmanager.web.external-url=http://localhost:8080/alertmanager` to match the default configuration. #808 #1067
* [CHANGE] Alertmanager: `-experimental.alertmanager.enable-api` flag has been renamed to `-alertmanager.enable-api` and is now stable. #913
* [CHANGE] Alertmanager: now always runs with sharding enabled; other modes of operation are removed. #1044 #1126
  * The following configuration options are removed:
    * `-alertmanager.sharding-enabled`
    * `-alertmanager.cluster.advertise-address`
    * `-alertmanager.cluster.gossip-interval`
    * `-alertmanager.cluster.listen-address`
    * `-alertmanager.cluster.peers`
    * `-alertmanager.cluster.push-pull-interval`
  * The following configuration options are renamed:
    * `-alertmanager.cluster.peer-timeout` to `-alertmanager.peer-timeout`
* [CHANGE] Alertmanager: the default value of `-alertmanager.sharding-ring.store` is now `memberlist`. #1171
* [CHANGE] Ring: changed default value of `-distributor.ring.store` (Distributor ring) and `-ring.store` (Ingester ring) to `memberlist`. #1046
* [CHANGE] Memberlist: the `memberlist_kv_store_value_bytes` metric has been removed due to values no longer being stored in-memory as encoded bytes. [#4345](https://github.com/cortexproject/cortex/pull/4345)
* [CHANGE] Memberlist: forward only changes, not entire original message. [#4419](https://github.com/cortexproject/cortex/pull/4419)
* [CHANGE] Memberlist: don't accept old tombstones as incoming change, and don't forward such messages to other gossip members. [#4420](https://github.com/cortexproject/cortex/pull/4420)
* [CHANGE] Memberlist: changed probe interval from `1s` to `5s` and probe timeout from `500ms` to `2s`. #563
* [CHANGE] Memberlist: the `name` label on metrics `cortex_dns_failures_total`, `cortex_dns_lookups_total` and `cortex_dns_provider_results` was renamed to `component`. #993
* [CHANGE] Limits: removed deprecated limits for rejecting old samples #799
  This removes the following flags:
  * `-validation.reject-old-samples`
  * `-validation.reject-old-samples.max-age`
* [CHANGE] Limits: removed local limit-related flags in favor of global limits. #725
  The distributor ring is now required, and can be configured via the `distributor.ring.*` flags.
  This removes the following flags:
  * `-distributor.ingestion-rate-strategy` -> will now always use the "global" strategy
  * `-ingester.max-series-per-user` -> set `-ingester.max-global-series-per-user` to `N` times the existing value of `-ingester.max-series-per-user` instead
  * `-ingester.max-series-per-metric` -> set `-ingester.max-global-series-per-metric`  to `N` times the existing value of `-ingester.max-series-per-metric` instead
  * `-ingester.max-metadata-per-user` -> set `-ingester.max-global-metadata-per-user` to `N` times the existing value of `-ingester.max-metadata-per-user` instead
  * `-ingester.max-metadata-per-metric` -> set `-ingester.max-global-metadata-per-metric` to `N` times the existing value of `-ingester.max-metadata-per-metric` instead
  * In the above notes, `N` refers to the number of ingester replicas
  Additionally, default values for the following flags have changed:
  * `-ingester.max-global-series-per-user` from `0` to `150000`
  * `-ingester.max-global-series-per-metric` from `0` to `20000`
  * `-distributor.ingestion-rate-limit` from `25000` to `10000`
  * `-distributor.ingestion-burst-size` from `50000` to `200000`
* [CHANGE] Limits: removed limit `enforce_metric_name`, now behave as if set to `true` always. #686
* [CHANGE] Limits: Option `-ingester.max-samples-per-query` and its YAML field `max_samples_per_query` have been removed. It required `-querier.ingester-streaming` option to be set to false, but since `-querier.ingester-streaming` is removed (always defaulting to true), the limit using it was removed as well. #204 #1132
* [CHANGE] Limits: Set the default max number of inflight ingester push requests (`-ingester.instance-limits.max-inflight-push-requests`) to 30000 in order to prevent clusters from being overwhelmed by request volume or temporary slow-downs. #259
* [CHANGE] Overrides exporter: renamed metric `cortex_overrides` to `cortex_limits_overrides`. #173 #407
* [FEATURE] The following features have been moved from experimental to stable: #913 #1002
  * Alertmanager config API
  * Alertmanager receiver firewall
  * Alertmanager sharding
  * Azure blob storage support
  * Blocks storage bucket index
  * Disable the ring health check in the readiness endpoint (`-ingester.readiness-check-ring-health=false`)
  * Distributor: do not extend writes on unhealthy ingesters
  * Do not unregister ingesters from ring on shutdown (`-ingester.unregister-on-shutdown=false`)
  * HA Tracker: cleanup of old replicas from KV Store
  * Instance limits in ingester and distributor
  * OpenStack Swift storage support
  * Query-frontend: query stats tracking
  * Query-scheduler
  * Querier: tenant federation
  * Ruler config API
  * S3 Server Side Encryption (SSE) using KMS
  * TLS configuration for gRPC, HTTP and etcd clients
  * Zone-aware replication
  * `/labels` API using matchers
  * The following querier limits:
    * `-querier.max-fetched-chunks-per-query`
    * `-querier.max-fetched-chunk-bytes-per-query`
    * `-querier.max-fetched-series-per-query`
  * The following alertmanager limits:
    * Notification rate (`-alertmanager.notification-rate-limit` and `-alertmanager.notification-rate-limit-per-integration`)
    * Dispatcher groups (`-alertmanager.max-dispatcher-aggregation-groups`)
    * User config size (`-alertmanager.max-config-size-bytes`)
    * Templates count in user config (`-alertmanager.max-templates-count`)
    * Max template size (`-alertmanager.max-template-size-bytes`)
* [FEATURE] The endpoints `/api/v1/status/buildinfo`, `<prometheus-http-prefix>/api/v1/status/buildinfo`, and `<alertmanager-http-prefix>/api/v1/status/buildinfo` have been added to display build information and enabled features. #1219 #1240
* [FEATURE] PromQL: added `present_over_time` support. #139
* [FEATURE] Added "Activity tracker" feature which can log ongoing activities from previous Mimir run in case of a crash. It is enabled by default and controlled by the `-activity-tracker.filepath` flag. It can be disabled by setting this path to an empty string. Currently, the Store-gateway, Ruler, Querier, Query-frontend and Ingester components use this feature to track queries. #631 #782 #822 #1121
* [FEATURE] Divide configuration parameters into categories "basic", "advanced", and "experimental". Only flags in the basic category are shown when invoking `-help`, whereas `-help-all` will include flags in all categories (basic, advanced, experimental). #840
* [FEATURE] Querier: Added support for tenant federation to exemplar endpoints. #927
* [FEATURE] Ingester: can expose metrics on active series matching custom trackers configured via `-ingester.active-series-custom-trackers` (or its respective YAML config option). When configured, active series for custom trackers are exposed by the `cortex_ingester_active_series_custom_tracker` metric. #42 #672
* [FEATURE] Ingester: Enable snapshotting of in-memory TSDB on disk during shutdown via `-blocks-storage.tsdb.memory-snapshot-on-shutdown` (experimental). #249
* [FEATURE] Ingester: Added `-blocks-storage.tsdb.isolation-enabled` flag, which allows disabling TSDB isolation feature. This is enabled by default (per TSDB default), but disabling can improve performance of write requests. #512
* [FEATURE] Ingester: Added `-blocks-storage.tsdb.head-chunks-write-queue-size` flag, which allows setting the size of the queue used by the TSDB before m-mapping chunks (experimental). #591
  * Added `cortex_ingester_tsdb_mmap_chunk_write_queue_operations_total` metric to track different operations of this queue.
* [FEATURE] Distributor: Added `-api.skip-label-name-validation-header-enabled` option to allow skipping label name validation on the HTTP write path based on `X-Mimir-SkipLabelNameValidation` header being `true` or not. #390
* [FEATURE] Query-frontend: Add `cortex_query_fetched_series_total` and `cortex_query_fetched_chunks_bytes_total` per-user counters to expose the number of series and bytes fetched as part of queries. These metrics can be enabled with the `-frontend.query-stats-enabled` flag (or its respective YAML config option `query_stats_enabled`). [#4343](https://github.com/cortexproject/cortex/pull/4343)
* [FEATURE] Query-frontend: Add `cortex_query_fetched_chunks_total` per-user counter to expose the number of chunks fetched as part of queries. This metric can be enabled with the `-query-frontend.query-stats-enabled` flag (or its respective YAML config option `query_stats_enabled`). #31
* [FEATURE] Query-frontend: Add query sharding for instant and range queries. You can enable querysharding by setting `-query-frontend.parallelize-shardable-queries` to `true`. The following additional config and exported metrics have been added. #79 #80 #100 #124 #140 #148 #150 #151 #153 #154 #155 #156 #157 #158 #159 #160 #163 #169 #172 #196 #205 #225 #226 #227 #228 #230 #235 #240 #239 #246 #244 #319 #330 #371 #385 #400 #458 #586 #630 #660 #707 #1542
  * New config options:
    * `-query-frontend.query-sharding-total-shards`: The amount of shards to use when doing parallelisation via query sharding.
    * `-query-frontend.query-sharding-max-sharded-queries`: The max number of sharded queries that can be run for a given received query. 0 to disable limit.
    * `-blocks-storage.bucket-store.series-hash-cache-max-size-bytes`: Max size - in bytes - of the in-memory series hash cache in the store-gateway.
    * `-blocks-storage.tsdb.series-hash-cache-max-size-bytes`: Max size - in bytes - of the in-memory series hash cache in the ingester.
  * New exported metrics:
    * `cortex_bucket_store_series_hash_cache_requests_total`
    * `cortex_bucket_store_series_hash_cache_hits_total`
    * `cortex_frontend_query_sharding_rewrites_succeeded_total`
    * `cortex_frontend_sharded_queries_per_query`
  * Renamed metrics:
    * `cortex_frontend_mapped_asts_total` to `cortex_frontend_query_sharding_rewrites_attempted_total`
  * Modified metrics:
    * added `sharded` label to `cortex_query_seconds_total`
  * When query sharding is enabled, the following querier config must be set on query-frontend too:
    * `-querier.max-concurrent`
    * `-querier.timeout`
    * `-querier.max-samples`
    * `-querier.at-modifier-enabled`
    * `-querier.default-evaluation-interval`
    * `-querier.active-query-tracker-dir`
    * `-querier.lookback-delta`
  * Sharding can be dynamically controlled per request using the `Sharding-Control: 64` header. (0 to disable)
  * Sharding can be dynamically controlled per tenant using the limit `query_sharding_total_shards`. (0 to disable)
  * Added `sharded_queries` count to the "query stats" log.
  * The number of shards is adjusted to be compatible with number of compactor shards that are used by a split-and-merge compactor. The querier can use this to avoid querying blocks that cannot have series in a given query shard.
* [FEATURE] Query-Frontend: Added `-query-frontend.cache-unaligned-requests` option to cache responses for requests that do not have step-aligned start and end times. This can improve speed of repeated queries, but can also pollute cache with results that are never reused. #432
* [FEATURE] Querier: Added label names cardinality endpoint `<prefix>/api/v1/cardinality/label_names` that is disabled by default. Can be enabled/disabled via the CLI flag `-querier.cardinality-analysis-enabled` or its respective YAML config option. Configurable on a per-tenant basis. #301 #377 #474
* [FEATURE] Querier: Added label values cardinality endpoint `<prefix>/api/v1/cardinality/label_values` that is disabled by default. Can be enabled/disabled via the CLI flag `-querier.cardinality-analysis-enabled` or its respective YAML config option, and configurable on a per-tenant basis. The maximum number of label names allowed to be queried in a single API call can be controlled via `-querier.label-values-max-cardinality-label-names-per-request`. #332 #395 #474
* [FEATURE] Querier: Added `-store.max-labels-query-length` to restrict the range of `/series`, label-names and label-values requests. #507
* [FEATURE] Ruler: Add new `-ruler.query-stats-enabled` which when enabled will report the `cortex_ruler_query_seconds_total` as a per-user metric that tracks the sum of the wall time of executing queries in the ruler in seconds. [#4317](https://github.com/cortexproject/cortex/pull/4317)
* [FEATURE] Ruler: Added federated rule groups. #533
  * Added `-ruler.tenant-federation.enabled` config flag.
  * Added support for `source_tenants` field on rule groups.
* [FEATURE] Store-gateway: Added `/store-gateway/tenants` and `/store-gateway/tenant/{tenant}/blocks` endpoints that provide functionality that was provided by `tools/listblocks`. #911 #973
* [FEATURE] Compactor: compactor now uses new algorithm that we call "split-and-merge". Previous compaction strategy was removed. With the `split-and-merge` compactor source blocks for a given tenant are grouped into `-compactor.split-groups` number of groups. Each group of blocks is then compacted separately, and is split into `-compactor.split-and-merge-shards` shards (configurable on a per-tenant basis). Compaction of each tenant shards can be horizontally scaled. Number of compactors that work on jobs for single tenant can be limited by using `-compactor.compactor-tenant-shard-size` parameter, or per-tenant `compactor_tenant_shard_size` override.  #275 #281 #282 #283 #288 #290 #303 #307 #317 #323 #324 #328 #353 #368 #479 #820
* [FEATURE] Compactor: Added `-compactor.max-compaction-time` to control how long can compaction for a single tenant take. If compactions for a tenant take longer, no new compactions are started in the same compaction cycle. Running compactions are not stopped however, and may take much longer. #523
* [FEATURE] Compactor: When compactor finds blocks with out-of-order chunks, it will mark them for no-compaction. Blocks marked for no-compaction are ignored in future compactions too. Added metric `cortex_compactor_blocks_marked_for_no_compaction_total` to track number of blocks marked for no-compaction. Added `CortexCompactorSkippedBlocksWithOutOfOrderChunks` alert based on new metric. Markers are only checked from `<tenant>/markers` location, but uploaded to the block directory too. #520 #535 #550
* [FEATURE] Compactor: multiple blocks are now downloaded and uploaded at once, which can shorten compaction process. #552
* [ENHANCEMENT] Exemplars are now emitted for all gRPC calls and many operations tracked by histograms. #180
* [ENHANCEMENT] New options `-server.http-listen-network` and `-server.grpc-listen-network` allow binding as 'tcp4' or 'tcp6'. #180
* [ENHANCEMENT] Query federation: improve performance in MergeQueryable by memoizing labels. #312
* [ENHANCEMENT] Add histogram metrics `cortex_distributor_sample_delay_seconds` and `cortex_ingester_tsdb_sample_out_of_order_delta_seconds` #488
* [ENHANCEMENT] Check internal directory access before starting up. #1217
* [ENHANCEMENT] Azure client: expose option to configure MSI URL and user-assigned identity. #584
* [ENHANCEMENT] Added a new metric `mimir_build_info` to coincide with `cortex_build_info`. The metric `cortex_build_info` has not been removed. #1022
* [ENHANCEMENT] Mimir runs a sanity check of storage config at startup and will fail to start if the sanity check doesn't pass. This is done to find potential config issues before starting up. #1180
* [ENHANCEMENT] Validate alertmanager and ruler storage configurations to ensure they don't use same bucket name and region values as those configured for the blocks storage. #1214
* [ENHANCEMENT] Ingester: added option `-ingester.readiness-check-ring-health` to disable the ring health check in the readiness endpoint. When disabled, the health checks are run against only the ingester itself instead of all ingesters in the ring. #48 #126
* [ENHANCEMENT] Ingester: reduce CPU and memory utilization if remote write requests contains a large amount of "out of bounds" samples. #413
* [ENHANCEMENT] Ingester: reduce CPU and memory utilization when querying chunks from ingesters. #430
* [ENHANCEMENT] Ingester: Expose ingester ring page on ingesters. #654
* [ENHANCEMENT] Distributor: added option `-distributor.excluded-zones` to exclude ingesters running in specific zones both on write and read path. #51
* [ENHANCEMENT] Distributor: add tags to tracing span for distributor push with user, cluster and replica. #210
* [ENHANCEMENT] Distributor: performance optimisations. #212 #217 #242
* [ENHANCEMENT] Distributor: reduce latency when HA-Tracking by doing KVStore updates in the background. #271
* [ENHANCEMENT] Distributor: make distributor inflight push requests count include background calls to ingester. #398
* [ENHANCEMENT] Distributor: silently drop exemplars more than 5 minutes older than samples in the same batch. #544
* [ENHANCEMENT] Distributor: reject exemplars with blank label names or values. The `cortex_discarded_exemplars_total` metric will use the `exemplar_labels_blank` reason in this case. #873
* [ENHANCEMENT] Query-frontend: added `cortex_query_frontend_workers_enqueued_requests_total` metric to track the number of requests enqueued in each query-scheduler. #384
* [ENHANCEMENT] Query-frontend: added `cortex_query_frontend_non_step_aligned_queries_total` to track the total number of range queries with start/end not aligned to step. #347 #357 #582
* [ENHANCEMENT] Query-scheduler: exported summary `cortex_query_scheduler_inflight_requests` tracking total number of inflight requests (both enqueued and processing) in percentile buckets. #675
* [ENHANCEMENT] Querier: can use the `LabelNames` call with matchers, if matchers are provided in the `/labels` API call, instead of using the more expensive `MetricsForLabelMatchers` call as before. #3 #1186
* [ENHANCEMENT] Querier / store-gateway: optimized regex matchers. #319 #334 #355
* [ENHANCEMENT] Querier: when fetching data for specific query-shard, we can ignore some blocks based on compactor-shard ID, since sharding of series by query sharding and compactor is the same. Added metrics: #438 #450
  * `cortex_querier_blocks_found_total`
  * `cortex_querier_blocks_queried_total`
  * `cortex_querier_blocks_with_compactor_shard_but_incompatible_query_shard_total`
* [ENHANCEMENT] Querier / ruler: reduce cpu usage, latency and peak memory consumption. #459 #463 #589
* [ENHANCEMENT] Querier: labels requests now obey `-querier.query-ingesters-within`, making them a little more efficient. #518
* [ENHANCEMENT] Querier: retry store-gateway in case of unexpected failure, instead of failing the query. #1003
* [ENHANCEMENT] Querier / ruler: reduce memory used by streaming queries, particularly in ruler. [#4341](https://github.com/cortexproject/cortex/pull/4341)
* [ENHANCEMENT] Ruler: Using shuffle sharding subring on GetRules API. [#4466](https://github.com/cortexproject/cortex/pull/4466)
* [ENHANCEMENT] Ruler: wait for ruler ring client to self-detect during startup. #990
* [ENHANCEMENT] Store-gateway: added `cortex_bucket_store_sent_chunk_size_bytes` metric, tracking the size of chunks sent from store-gateway to querier. #123
* [ENHANCEMENT] Store-gateway: reduced CPU and memory utilization due to exported metrics aggregation for instances with a large number of tenants. #123 #142
* [ENHANCEMENT] Store-gateway: added an in-memory LRU cache for chunks attributes. Can be enabled setting `-blocks-storage.bucket-store.chunks-cache.attributes-in-memory-max-items=X` where `X` is the max number of items to keep in the in-memory cache. The following new metrics are exposed: #279 #415 #437
  * `cortex_cache_memory_requests_total`
  * `cortex_cache_memory_hits_total`
  * `cortex_cache_memory_items_count`
* [ENHANCEMENT] Store-gateway: log index cache requests to tracing spans. #419
* [ENHANCEMENT] Store-gateway: store-gateway can now ignore blocks with minimum time within `-blocks-storage.bucket-store.ignore-blocks-within` duration. Useful when used together with `-querier.query-store-after`. #502
* [ENHANCEMENT] Store-gateway: label values with matchers now doesn't preload or list series, reducing latency and memory consumption. #534
* [ENHANCEMENT] Store-gateway: the results of `LabelNames()`, `LabelValues()` and `Series(skipChunks=true)` calls are now cached in the index cache. #590
* [ENHANCEMENT] Store-gateway: Added `-store-gateway.sharding-ring.unregister-on-shutdown` option that allows store-gateway to stay in the ring even after shutdown. Defaults to `true`, which is the same as current behaviour. #610 #614
* [ENHANCEMENT] Store-gateway: wait for ring tokens stability instead of ring stability to speed up startup and tests. #620
* [ENHANCEMENT] Compactor: add timeout for waiting on compactor to become ACTIVE in the ring. [#4262](https://github.com/cortexproject/cortex/pull/4262)
* [ENHANCEMENT] Compactor: skip already planned compaction jobs if the tenant doesn't belong to the compactor instance anymore. #303
* [ENHANCEMENT] Compactor: Blocks cleaner will ignore users that it no longer "owns" when sharding is enabled, and user ownership has changed since last scan. #325
* [ENHANCEMENT] Compactor: added `-compactor.compaction-jobs-order` support to configure which compaction jobs should run first for a given tenant (in case there are multiple ones). Supported values are: `smallest-range-oldest-blocks-first` (default), `newest-blocks-first`. #364
* [ENHANCEMENT] Compactor: delete blocks marked for deletion faster. #490
* [ENHANCEMENT] Compactor: expose low-level concurrency options for compactor: `-compactor.max-opening-blocks-concurrency`, `-compactor.max-closing-blocks-concurrency`, `-compactor.symbols-flushers-concurrency`. #569 #701
* [ENHANCEMENT] Compactor: expand compactor logs to include total compaction job time, total time for uploads and block counts. #549
* [ENHANCEMENT] Ring: allow experimental configuration of disabling of heartbeat timeouts by setting the relevant configuration value to zero. Applies to the following: [#4342](https://github.com/cortexproject/cortex/pull/4342)
  * `-distributor.ring.heartbeat-timeout`
  * `-ingester.ring.heartbeat-timeout`
  * `-ruler.ring.heartbeat-timeout`
  * `-alertmanager.sharding-ring.heartbeat-timeout`
  * `-compactor.ring.heartbeat-timeout`
  * `-store-gateway.sharding-ring.heartbeat-timeout`
* [ENHANCEMENT] Ring: allow heartbeats to be explicitly disabled by setting the interval to zero. This is considered experimental. This applies to the following configuration options: [#4344](https://github.com/cortexproject/cortex/pull/4344)
  * `-distributor.ring.heartbeat-period`
  * `-ingester.ring.heartbeat-period`
  * `-ruler.ring.heartbeat-period`
  * `-alertmanager.sharding-ring.heartbeat-period`
  * `-compactor.ring.heartbeat-period`
  * `-store-gateway.sharding-ring.heartbeat-period`
* [ENHANCEMENT] Memberlist: optimized receive path for processing ring state updates, to help reduce CPU utilization in large clusters. [#4345](https://github.com/cortexproject/cortex/pull/4345)
* [ENHANCEMENT] Memberlist: expose configuration of memberlist packet compression via `-memberlist.compression-enabled`. [#4346](https://github.com/cortexproject/cortex/pull/4346)
* [ENHANCEMENT] Memberlist: Add `-memberlist.advertise-addr` and `-memberlist.advertise-port` options for setting the address to advertise to other members of the cluster to enable NAT traversal. #260
* [ENHANCEMENT] Memberlist: reduce CPU utilization for rings with a large number of members. #537 #563 #634
* [ENHANCEMENT] Overrides exporter: include additional limits in the per-tenant override exporter. The following limits have been added to the `cortex_limit_overrides` metric: #21
  * `max_fetched_series_per_query`
  * `max_fetched_chunk_bytes_per_query`
  * `ruler_max_rules_per_rule_group`
  * `ruler_max_rule_groups_per_tenant`
* [ENHANCEMENT] Overrides exporter: add a metrics `cortex_limits_defaults` to expose the default values of limits. #173
* [ENHANCEMENT] Overrides exporter: Add `max_fetched_chunks_per_query` and `max_global_exemplars_per_user` limits to the default and per-tenant limits exported as metrics. #471 #515
* [ENHANCEMENT] Upgrade Go to 1.17.8. #1347 #1381
* [ENHANCEMENT] Upgrade Docker base images to `alpine:3.15.0`. #1348
* [BUGFIX] Azure storage: only create HTTP client once, to reduce memory utilization. #605
* [BUGFIX] Ingester: fixed ingester stuck on start up (LEAVING ring state) when `-ingester.ring.heartbeat-period=0` and `-ingester.unregister-on-shutdown=false`. [#4366](https://github.com/cortexproject/cortex/pull/4366)
* [BUGFIX] Ingester: prevent any reads or writes while the ingester is stopping. This will prevent accessing TSDB blocks once they have been already closed. [#4304](https://github.com/cortexproject/cortex/pull/4304)
* [BUGFIX] Ingester: TSDB now waits for pending readers before truncating Head block, fixing the `chunk not found` error and preventing wrong query results. #16
* [BUGFIX] Ingester: don't create TSDB or appender if no samples are sent by a tenant. #162
* [BUGFIX] Ingester: fix out-of-order chunks in TSDB head in-memory series after WAL replay in case some samples were appended to TSDB WAL before series. #530
* [BUGFIX] Distributor: when cleaning up obsolete elected replicas from KV store, HA tracker didn't update number of cluster per user correctly. [#4336](https://github.com/cortexproject/cortex/pull/4336)
* [BUGFIX] Distributor: fix bug in query-exemplar where some results would get dropped. #583
* [BUGFIX] Query-frontend: Fixes @ modifier functions (start/end) when splitting queries by time. #206
* [BUGFIX] Query-frontend: Ensure query_range requests handled by the query-frontend return JSON formatted errors. #360 #499
* [BUGFIX] Query-frontend: don't reuse cached results for queries that are not step-aligned. #424
* [BUGFIX] Query-frontend: fix API error messages that were mentioning Prometheus `--enable-feature=promql-negative-offset` and `--enable-feature=promql-at-modifier` flags. #688
* [BUGFIX] Query-frontend: worker's cancellation channels are now buffered to ensure that all request cancellations are properly handled. #741
* [BUGFIX] Querier: fixed `/api/v1/user_stats` endpoint. When zone-aware replication is enabled, `MaxUnavailableZones` param is used instead of `MaxErrors`, so setting `MaxErrors = 0` doesn't make the Querier wait for all Ingesters responses. #474
* [BUGFIX] Querier: Disable query scheduler SRV DNS lookup. #689
* [BUGFIX] Ruler: fixed counting of PromQL evaluation errors as user-errors when updating `cortex_ruler_queries_failed_total`. [#4335](https://github.com/cortexproject/cortex/pull/4335)
* [BUGFIX] Ruler: fix formatting of rule groups in `/ruler/rule_groups` endpoint. #655
* [BUGFIX] Ruler: do not log `unable to read rules directory` at startup if the directory hasn't been created yet. #1058
* [BUGFIX] Ruler: enable Prometheus-compatible endpoints regardless of `-ruler.enable-api`. The flag now only controls the configuration API. This is what the config flag description stated, but not what was happening. #1216
* [BUGFIX] Compactor: fixed panic while collecting Prometheus metrics. #28
* [BUGFIX] Compactor: compactor should now be able to correctly mark blocks for deletion and no-compaction, if such marking was previously interrupted. #1015
* [BUGFIX] Alertmanager: remove stale template files. #4495
* [BUGFIX] Alertmanager: don't replace user configurations with blank fallback configurations (when enabled), particularly during scaling up/down instances when sharding is enabled. #224
* [BUGFIX] Ring: multi KV runtime config changes are now propagated to all rings, not just ingester ring. #1047
* [BUGFIX] Memberlist: fixed corrupted packets when sending compound messages with more than 255 messages or messages bigger than 64KB. #551
* [BUGFIX] Overrides exporter: successfully startup even if runtime config is not set. #1056
* [BUGFIX] Fix internal modules to wait for other modules depending on them before stopping. #1472

### Mixin

_Changes since `grafana/cortex-jsonnet` `1.9.0`._

* [CHANGE] Removed chunks storage support from mixin. #641 #643 #645 #811 #812 #813
  * Removed `tsdb.libsonnet`: no need to import it anymore (its content is already automatically included when using Jsonnet)
  * Removed the following fields from `_config`:
    * `storage_engine` (defaults to `blocks`)
    * `chunk_index_backend`
    * `chunk_store_backend`
  * Removed schema config map
  * Removed the following dashboards:
    * "Cortex / Chunks"
    * "Cortex / WAL"
    * "Cortex / Blocks vs Chunks"
  * Removed the following alerts:
    * `CortexOldChunkInMemory`
    * `CortexCheckpointCreationFailed`
    * `CortexCheckpointDeletionFailed`
    * `CortexProvisioningMemcachedTooSmall`
    * `CortexWALCorruption`
    * `CortexTableSyncFailure`
    * `CortexTransferFailed`
  * Removed the following recording rules:
    * `cortex_chunk_store_index_lookups_per_query`
    * `cortex_chunk_store_series_pre_intersection_per_query`
    * `cortex_chunk_store_series_post_intersection_per_query`
    * `cortex_chunk_store_chunks_per_query`
    * `cortex_bigtable_request_duration_seconds`
    * `cortex_cassandra_request_duration_seconds`
    * `cortex_dynamo_request_duration_seconds`
    * `cortex_database_request_duration_seconds`
    * `cortex_gcs_request_duration_seconds`
* [CHANGE] Update grafana-builder dependency: use $__rate_interval in qpsPanel and latencyPanel. [#372](https://github.com/grafana/cortex-jsonnet/pull/372)
* [CHANGE] `namespace` template variable in dashboards now only selects namespaces for selected clusters. [#311](https://github.com/grafana/cortex-jsonnet/pull/311)
* [CHANGE] `CortexIngesterRestarts` alert severity changed from `critical` to `warning`. [#321](https://github.com/grafana/cortex-jsonnet/pull/321)
* [CHANGE] Dashboards: added overridable `job_labels` and `cluster_labels` to the configuration object as label lists to uniquely identify jobs and clusters in the metric names and group-by lists in dashboards. [#319](https://github.com/grafana/cortex-jsonnet/pull/319)
* [CHANGE] Dashboards: `alert_aggregation_labels` has been removed from the configuration and overriding this value has been deprecated. Instead the labels are now defined by the `cluster_labels` list, and should be overridden accordingly through that list. [#319](https://github.com/grafana/cortex-jsonnet/pull/319)
* [CHANGE] Renamed `CortexCompactorHasNotUploadedBlocksSinceStart` to `CortexCompactorHasNotUploadedBlocks`. [#334](https://github.com/grafana/cortex-jsonnet/pull/334)
* [CHANGE] Renamed `CortexCompactorRunFailed` to `CortexCompactorHasNotSuccessfullyRunCompaction`. [#334](https://github.com/grafana/cortex-jsonnet/pull/334)
* [CHANGE] Renamed `CortexInconsistentConfig` alert to `CortexInconsistentRuntimeConfig` and increased severity to `critical`. [#335](https://github.com/grafana/cortex-jsonnet/pull/335)
* [CHANGE] Increased `CortexBadRuntimeConfig` alert severity to `critical` and removed support for `cortex_overrides_last_reload_successful` metric (was removed in Cortex 1.3.0). [#335](https://github.com/grafana/cortex-jsonnet/pull/335)
* [CHANGE] Grafana 'min step' changed to 15s so dashboard show better detail. [#340](https://github.com/grafana/cortex-jsonnet/pull/340)
* [CHANGE] Replace `CortexRulerFailedEvaluations` with two new alerts: `CortexRulerTooManyFailedPushes` and `CortexRulerTooManyFailedQueries`. [#347](https://github.com/grafana/cortex-jsonnet/pull/347)
* [CHANGE] Removed `CortexCacheRequestErrors` alert. This alert was not working because the legacy Cortex cache client instrumentation doesn't track errors. [#346](https://github.com/grafana/cortex-jsonnet/pull/346)
* [CHANGE] Removed `CortexQuerierCapacityFull` alert. [#342](https://github.com/grafana/cortex-jsonnet/pull/342)
* [CHANGE] Changes blocks storage alerts to group metrics by the configured `cluster_labels` (supporting the deprecated `alert_aggregation_labels`). [#351](https://github.com/grafana/cortex-jsonnet/pull/351)
* [CHANGE] Increased `CortexIngesterReachingSeriesLimit` critical alert threshold from 80% to 85%. [#363](https://github.com/grafana/cortex-jsonnet/pull/363)
* [CHANGE] Changed default `job_names` for query-frontend, query-scheduler and querier to match custom deployments too. [#376](https://github.com/grafana/cortex-jsonnet/pull/376)
* [CHANGE] Split `cortex_api` recording rule group into three groups. This is a workaround for large clusters where this group can become slow to evaluate. [#401](https://github.com/grafana/cortex-jsonnet/pull/401)
* [CHANGE] Increased `CortexIngesterReachingSeriesLimit` warning threshold from 70% to 80% and critical threshold from 85% to 90%. [#404](https://github.com/grafana/cortex-jsonnet/pull/404)
* [CHANGE] Raised `CortexKVStoreFailure` alert severity from warning to critical. #493
* [CHANGE] Increase `CortexRolloutStuck` alert "for" duration from 15m to 30m. #493 #573
* [CHANGE] The Alertmanager and Ruler compiled dashboards (`alertmanager.json` and `ruler.json`) have been respectively renamed to `mimir-alertmanager.json` and `mimir-ruler.json`. #869
* [CHANGE] Removed `cortex_overrides_metric` from `_config`. #871
* [CHANGE] Renamed recording rule groups (`cortex_` prefix changed to `mimir_`). #871
* [CHANGE] Alerts name prefix has been changed from `Cortex` to `Mimir` (eg. alert `CortexIngesterUnhealthy` has been renamed to `MimirIngesterUnhealthy`). #879
* [CHANGE] Enabled resources dashboards by default. Can be disabled setting `resources_dashboards_enabled` config field to `false`. #920
* [FEATURE] Added `Cortex / Overrides` dashboard, displaying default limits and per-tenant overrides applied to Mimir. #673
* [FEATURE] Added `Mimir / Tenants` and `Mimir / Top tenants` dashboards, displaying user-based metrics. #776
* [FEATURE] Added querier autoscaling panels and alerts. #1006 #1016
* [FEATURE] Mimir / Top tenants dashboard now has tenants ranked by rule group size and evaluation time. #1338
* [ENHANCEMENT] cortex-mixin: Make `cluster_namespace_deployment:kube_pod_container_resource_requests_{cpu_cores,memory_bytes}:sum` backwards compatible with `kube-state-metrics` v2.0.0. [#317](https://github.com/grafana/cortex-jsonnet/pull/317)
* [ENHANCEMENT] Cortex-mixin: Include `cortex-gw-internal` naming variation in default `gateway` job names. [#328](https://github.com/grafana/cortex-jsonnet/pull/328)
* [ENHANCEMENT] Ruler dashboard: added object storage metrics. [#354](https://github.com/grafana/cortex-jsonnet/pull/354)
* [ENHANCEMENT] Alertmanager dashboard: added object storage metrics. [#354](https://github.com/grafana/cortex-jsonnet/pull/354)
* [ENHANCEMENT] Added documentation text panels and descriptions to reads and writes dashboards. [#324](https://github.com/grafana/cortex-jsonnet/pull/324)
* [ENHANCEMENT] Dashboards: defined container functions for common resources panels: containerDiskWritesPanel, containerDiskReadsPanel, containerDiskSpaceUtilization. [#331](https://github.com/grafana/cortex-jsonnet/pull/331)
* [ENHANCEMENT] cortex-mixin: Added `alert_excluded_routes` config to exclude specific routes from alerts. [#338](https://github.com/grafana/cortex-jsonnet/pull/338)
* [ENHANCEMENT] Added `CortexMemcachedRequestErrors` alert. [#346](https://github.com/grafana/cortex-jsonnet/pull/346)
* [ENHANCEMENT] Ruler dashboard: added "Per route p99 latency" panel in the "Configuration API" row. [#353](https://github.com/grafana/cortex-jsonnet/pull/353)
* [ENHANCEMENT] Increased the `for` duration of the `CortexIngesterReachingSeriesLimit` warning alert to 3h. [#362](https://github.com/grafana/cortex-jsonnet/pull/362)
* [ENHANCEMENT] Added a new tier (`medium_small_user`) so we have another tier between 100K and 1Mil active series. [#364](https://github.com/grafana/cortex-jsonnet/pull/364)
* [ENHANCEMENT] Extend Alertmanager dashboard: [#313](https://github.com/grafana/cortex-jsonnet/pull/313)
  * "Tenants" stat panel - shows number of discovered tenant configurations.
  * "Replication" row - information about the replication of tenants/alerts/silences over instances.
  * "Tenant Configuration Sync" row - information about the configuration sync procedure.
  * "Sharding Initial State Sync" row - information about the initial state sync procedure when sharding is enabled.
  * "Sharding Runtime State Sync" row - information about various state operations which occur when sharding is enabled (replication, fetch, marge, persist).
* [ENHANCEMENT] Update gsutil command for `not healthy index found` playbook [#370](https://github.com/grafana/cortex-jsonnet/pull/370)
* [ENHANCEMENT] Added Alertmanager alerts and playbooks covering configuration syncs and sharding operation: [#377 [#378](https://github.com/grafana/cortex-jsonnet/pull/378)
  * `CortexAlertmanagerSyncConfigsFailing`
  * `CortexAlertmanagerRingCheckFailing`
  * `CortexAlertmanagerPartialStateMergeFailing`
  * `CortexAlertmanagerReplicationFailing`
  * `CortexAlertmanagerPersistStateFailing`
  * `CortexAlertmanagerInitialSyncFailed`
* [ENHANCEMENT] Add recording rules to improve responsiveness of Alertmanager dashboard. [#387](https://github.com/grafana/cortex-jsonnet/pull/387)
* [ENHANCEMENT] Add `CortexRolloutStuck` alert. [#405](https://github.com/grafana/cortex-jsonnet/pull/405)
* [ENHANCEMENT] Added `CortexKVStoreFailure` alert. [#406](https://github.com/grafana/cortex-jsonnet/pull/406)
* [ENHANCEMENT] Use configured `ruler` jobname for ruler dashboard panels. [#409](https://github.com/grafana/cortex-jsonnet/pull/409)
* [ENHANCEMENT] Add ability to override `datasource` for generated dashboards. [#407](https://github.com/grafana/cortex-jsonnet/pull/407)
* [ENHANCEMENT] Use alertmanager jobname for alertmanager dashboard panels [#411](https://github.com/grafana/cortex-jsonnet/pull/411)
* [ENHANCEMENT] Added `CortexDistributorReachingInflightPushRequestLimit` alert. [#408](https://github.com/grafana/cortex-jsonnet/pull/408)
* [ENHANCEMENT] Added `CortexReachingTCPConnectionsLimit` alert. #403
* [ENHANCEMENT] Added "Cortex / Writes Networking" and "Cortex / Reads Networking" dashboards. #405
* [ENHANCEMENT] Improved "Queue length" panel in "Cortex / Queries" dashboard. #408
* [ENHANCEMENT] Add `CortexDistributorReachingInflightPushRequestLimit` alert and playbook. #401
* [ENHANCEMENT] Added "Recover accidentally deleted blocks (Google Cloud specific)" playbook. #475
* [ENHANCEMENT] Added support to multi-zone store-gateway deployments. #608 #615
* [ENHANCEMENT] Show supplementary alertmanager services in the Rollout Progress dashboard. #738 #855
* [ENHANCEMENT] Added `mimir` to default job names. This makes dashboards and alerts working when Mimir is installed in single-binary mode and the deployment is named `mimir`. #921
* [ENHANCEMENT] Introduced a new alert for the Alertmanager: `MimirAlertmanagerAllocatingTooMuchMemory`. It has two severities based on the memory usage against limits, a `warning` level at 80% and a `critical` level at 90%. #1206
* [ENHANCEMENT] Faster memcached cache requests. #2720
* [BUGFIX] Fixed `CortexIngesterHasNotShippedBlocks` alert false positive in case an ingester instance had ingested samples in the past, then no traffic was received for a long period and then it started receiving samples again. [#308](https://github.com/grafana/cortex-jsonnet/pull/308)
* [BUGFIX] Fixed `CortexInconsistentRuntimeConfig` metric. [#335](https://github.com/grafana/cortex-jsonnet/pull/335)
* [BUGFIX] Fixed scaling dashboard to correctly work when a Cortex service deployment spans across multiple zones (a zone is expected to have the `zone-[a-z]` suffix). [#365](https://github.com/grafana/cortex-jsonnet/pull/365)
* [BUGFIX] Fixed rollout progress dashboard to correctly work when a Cortex service deployment spans across multiple zones (a zone is expected to have the `zone-[a-z]` suffix). [#366](https://github.com/grafana/cortex-jsonnet/pull/366)
* [BUGFIX] Fixed rollout progress dashboard to include query-scheduler too. [#376](https://github.com/grafana/cortex-jsonnet/pull/376)
* [BUGFIX] Upstream recording rule `node_namespace_pod_container:container_cpu_usage_seconds_total:sum_irate` renamed. [#379](https://github.com/grafana/cortex-jsonnet/pull/379)
* [BUGFIX] Fixed writes/reads/alertmanager resources dashboards to use `$._config.job_names.gateway`. [#403](https://github.com/grafana/cortex-jsonnet/pull/403)
* [BUGFIX] Span the annotation.message in alerts as YAML multiline strings. [#412](https://github.com/grafana/cortex-jsonnet/pull/412)
* [BUGFIX] Fixed "Instant queries / sec" in "Cortex / Reads" dashboard. #445
* [BUGFIX] Fixed and added missing KV store panels in Writes, Reads, Ruler and Compactor dashboards. #448
* [BUGFIX] Fixed Alertmanager dashboard when alertmanager is running as part of single binary. #1064
* [BUGFIX] Fixed Ruler dashboard when ruler is running as part of single binary. #1260
* [BUGFIX] Query-frontend: fixed bad querier status code mapping with query-sharding enabled. #1227

### Jsonnet

_Changes since `grafana/cortex-jsonnet` `1.9.0`._

* [CHANGE] Removed chunks storage support. #639
  * Removed the following fields from `_config`:
    * `storage_engine` (defaults to `blocks`)
    * `querier_second_storage_engine` (not supported anymore)
    * `table_manager_enabled`, `table_prefix`
    * `memcached_index_writes_enabled` and `memcached_index_writes_max_item_size_mb`
    * `storeMemcachedChunksConfig`
    * `storeConfig`
    * `max_chunk_idle`
    * `schema` (the schema configmap is still added for backward compatibility reasons)
    * `bigtable_instance` and `bigtable_project`
    * `client_configs`
    * `enabledBackends`
    * `storage_backend`
    * `cassandra_addresses`
    * `s3_bucket_name`
    * `ingester_deployment_without_wal` (was only used by chunks storage)
    * `ingester` (was only used to configure chunks storage WAL)
  * Removed the following CLI flags from `ingester_args`:
    * `ingester.max-chunk-age`
    * `ingester.max-stale-chunk-idle`
    * `ingester.max-transfer-retries`
    * `ingester.retain-period`
* [CHANGE] Changed `overrides-exporter.libsonnet` from being based on cortex-tools to Mimir `overrides-exporter` target. #646
* [CHANGE] Store gateway: set `-blocks-storage.bucket-store.index-cache.memcached.max-get-multi-concurrency`,
  `-blocks-storage.bucket-store.chunks-cache.memcached.max-get-multi-concurrency`,
  `-blocks-storage.bucket-store.metadata-cache.memcached.max-get-multi-concurrency`,
  `-blocks-storage.bucket-store.index-cache.memcached.max-idle-connections`,
  `-blocks-storage.bucket-store.chunks-cache.memcached.max-idle-connections`,
  `-blocks-storage.bucket-store.metadata-cache.memcached.max-idle-connections` to 100 [#414](https://github.com/grafana/cortex-jsonnet/pull/414)
* [CHANGE] Alertmanager: mounted overrides configmap to alertmanager too. [#315](https://github.com/grafana/cortex-jsonnet/pull/315)
* [CHANGE] Memcached: upgraded memcached from `1.5.17` to `1.6.9`. [#316](https://github.com/grafana/cortex-jsonnet/pull/316)
* [CHANGE] Store-gateway: increased memory request and limit respectively from 6GB / 6GB to 12GB / 18GB. [#322](https://github.com/grafana/cortex-jsonnet/pull/322)
* [CHANGE] Store-gateway: increased `-blocks-storage.bucket-store.max-chunk-pool-bytes` from 2GB (default) to 12GB. [#322](https://github.com/grafana/cortex-jsonnet/pull/322)
* [CHANGE] Ingester/Ruler: set `-server.grpc-max-send-msg-size-bytes` and `-server.grpc-max-send-msg-size-bytes` to sensible default values (10MB). [#326](https://github.com/grafana/cortex-jsonnet/pull/326)
* [CHANGE] Decreased `-server.grpc-max-concurrent-streams` from 100k to 10k. [#369](https://github.com/grafana/cortex-jsonnet/pull/369)
* [CHANGE] Decreased blocks storage ingesters graceful termination period from 80m to 20m. [#369](https://github.com/grafana/cortex-jsonnet/pull/369)
* [CHANGE] Increase the rules per group and rule groups limits on different tiers. [#396](https://github.com/grafana/cortex-jsonnet/pull/396)
* [CHANGE] Removed `max_samples_per_query` limit, since it only works with chunks and only when using `-distributor.shard-by-all-labels=false`. [#397](https://github.com/grafana/cortex-jsonnet/pull/397)
* [CHANGE] Removed chunks storage query sharding config support. The following config options have been removed: [#398](https://github.com/grafana/cortex-jsonnet/pull/398)
  * `_config` > `queryFrontend` > `shard_factor`
  * `_config` > `queryFrontend` > `sharded_queries_enabled`
  * `_config` > `queryFrontend` > `query_split_factor`
* [CHANGE] Rename ruler_s3_bucket_name and ruler_gcs_bucket_name to ruler_storage_bucket_name: [#415](https://github.com/grafana/cortex-jsonnet/pull/415)
* [CHANGE] Fine-tuned rolling update policy for distributor, querier, query-frontend, query-scheduler. [#420](https://github.com/grafana/cortex-jsonnet/pull/420)
* [CHANGE] Increased memcached metadata/chunks/index-queries max connections from 4k to 16k. [#420](https://github.com/grafana/cortex-jsonnet/pull/420)
* [CHANGE] Disabled step alignment in query-frontend to be compliant with PromQL. [#420](https://github.com/grafana/cortex-jsonnet/pull/420)
* [CHANGE] Do not limit compactor CPU and request a number of cores equal to the configured concurrency. [#420](https://github.com/grafana/cortex-jsonnet/pull/420)
* [CHANGE] Configured split-and-merge compactor. #853
  * The following CLI flags are set on compactor:
    * `-compactor.split-and-merge-shards=0`
    * `-compactor.compactor-tenant-shard-size=1`
    * `-compactor.split-groups=1`
    * `-compactor.max-opening-blocks-concurrency=4`
    * `-compactor.max-closing-blocks-concurrency=2`
    * `-compactor.symbols-flushers-concurrency=4`
  * The following per-tenant overrides have been set on `super_user` and `mega_user` classes:
    ```
    compactor_split_and_merge_shards: 2,
    compactor_tenant_shard_size: 2,
    compactor_split_groups: 2,
    ```
* [CHANGE] The entrypoint file to include has been renamed from `cortex.libsonnet` to `mimir.libsonnet`. #897
* [CHANGE] The default image config field has been renamed from `cortex` to `mimir`. #896
   ```
   {
     _images+:: {
       mimir: '...',
     },
   }
   ```
* [CHANGE] Removed `cortex_` prefix from config fields. #898
  * The following config fields have been renamed:
    * `cortex_bucket_index_enabled` renamed to `bucket_index_enabled`
    * `cortex_compactor_cleanup_interval` renamed to `compactor_cleanup_interval`
    * `cortex_compactor_data_disk_class` renamed to `compactor_data_disk_class`
    * `cortex_compactor_data_disk_size` renamed to `compactor_data_disk_size`
    * `cortex_compactor_max_concurrency` renamed to `compactor_max_concurrency`
    * `cortex_distributor_allow_multiple_replicas_on_same_node` renamed to `distributor_allow_multiple_replicas_on_same_node`
    * `cortex_ingester_data_disk_class` renamed to `ingester_data_disk_class`
    * `cortex_ingester_data_disk_size` renamed to `ingester_data_disk_size`
    * `cortex_querier_allow_multiple_replicas_on_same_node` renamed to `querier_allow_multiple_replicas_on_same_node`
    * `cortex_query_frontend_allow_multiple_replicas_on_same_node` renamed to `query_frontend_allow_multiple_replicas_on_same_node`
    * `cortex_query_sharding_enabled` renamed to `query_sharding_enabled`
    * `cortex_query_sharding_msg_size_factor` renamed to `query_sharding_msg_size_factor`
    * `cortex_ruler_allow_multiple_replicas_on_same_node` renamed to `ruler_allow_multiple_replicas_on_same_node`
    * `cortex_store_gateway_data_disk_class` renamed to `store_gateway_data_disk_class`
    * `cortex_store_gateway_data_disk_size` renamed to `store_gateway_data_disk_size`
* [CHANGE] The overrides configmap default mountpoint has changed from `/etc/cortex` to `/etc/mimir`. It can be customized via the `overrides_configmap_mountpoint` config field. #899
* [CHANGE] Enabled in the querier the features to query label names with matchers, PromQL at modifier and query long-term storage for labels. #905
* [CHANGE] Reduced TSDB blocks retention on ingesters disk from 96h to 24h. #905
* [CHANGE] Enabled closing of idle TSDB in ingesters. #905
* [CHANGE] Disabled TSDB isolation in ingesters for better performances. #905
* [CHANGE] Changed log level of querier, query-frontend, query-scheduler and alertmanager from `debug` to `info`. #905
* [CHANGE] Enabled attributes in-memory cache in store-gateway. #905
* [CHANGE] Configured store-gateway to not load blocks containing samples more recent than 10h (because such samples are queried from ingesters). #905
* [CHANGE] Dynamically compute `-compactor.deletion-delay` based on other settings, in order to reduce the deletion delay as much as possible and lower the number of live blocks in the storage. #907
* [CHANGE] The config field `distributorConfig` has been renamed to `ingesterRingClientConfig`. Config field `ringClient` has been removed in favor of `ingesterRingClientConfig`. #997 #1057
* [CHANGE] Gossip.libsonnet has been fixed to modify all ring configurations, not only the ingester ring config. Furthermore it now supports migration via multi KV store. #1057 #1099
* [CHANGE] Changed the default of `bucket_index_enabled` to `true`. #924
* [CHANGE] Remove the support for the test-exporter. #1133
* [CHANGE] Removed `$.distributor_deployment_labels`, `$.ingester_deployment_labels` and `$.querier_deployment_labels` fields, that were used by gossip.libsonnet to inject additional label. Now the label is injected directly into pods of statefulsets and deployments. #1297
* [CHANGE] Disabled `-ingester.readiness-check-ring-health`. #1352
* [CHANGE] Changed Alertmanager CPU request from `100m` to `2` cores, and memory request from `1Gi` to `10Gi`. Set Alertmanager memory limit to `15Gi`. #1206
* [CHANGE] gossip.libsonnet has been renamed to memberlist.libsonnet, and is now imported by default. Use of memberlist for ring is enabled by setting `_config.memberlist_ring_enabled` to true. #1526
* [FEATURE] Added query sharding support. It can be enabled setting `cortex_query_sharding_enabled: true` in the `_config` object. #653
* [FEATURE] Added shuffle-sharding support. It can be enabled and configured using the following config: #902
   ```
   _config+:: {
     shuffle_sharding:: {
       ingester_write_path_enabled: true,
       ingester_read_path_enabled: true,
       querier_enabled: true,
       ruler_enabled: true,
       store_gateway_enabled: true,
     },
   }
   ```
* [FEATURE] Added multi-zone ingesters and store-gateways support. #1352 #1552
* [ENHANCEMENT] Add overrides config to compactor. This allows setting retention configs per user. [#386](https://github.com/grafana/cortex-jsonnet/pull/386)
* [ENHANCEMENT] Added 256MB memory ballast to querier. [#369](https://github.com/grafana/cortex-jsonnet/pull/369)
* [ENHANCEMENT] Update `etcd-operator` to latest version (see https://github.com/grafana/jsonnet-libs/pull/480). [#263](https://github.com/grafana/cortex-jsonnet/pull/263)
* [ENHANCEMENT] Add support for Azure storage in Alertmanager configuration. [#381](https://github.com/grafana/cortex-jsonnet/pull/381)
* [ENHANCEMENT] Add support for running Alertmanager in sharding mode. [#394](https://github.com/grafana/cortex-jsonnet/pull/394)
* [ENHANCEMENT] Allow to customize PromQL engine settings via `queryEngineConfig`. [#399](https://github.com/grafana/cortex-jsonnet/pull/399)
* [ENHANCEMENT] Define Azure object storage ruler args. [#416](https://github.com/grafana/cortex-jsonnet/pull/416)
* [ENHANCEMENT] Added the following config options to allow to schedule multiple replicas of the same service on the same node: [#418](https://github.com/grafana/cortex-jsonnet/pull/418)
  * `cortex_distributor_allow_multiple_replicas_on_same_node`
  * `cortex_ruler_allow_multiple_replicas_on_same_node`
  * `cortex_querier_allow_multiple_replicas_on_same_node`
  * `cortex_query_frontend_allow_multiple_replicas_on_same_node`
* [BUGFIX] Alertmanager: fixed `--alertmanager.cluster.peers` CLI flag passed to alertmanager when HA is enabled. [#329](https://github.com/grafana/cortex-jsonnet/pull/329)
* [BUGFIX] Fixed `-distributor.extend-writes` setting on ruler when `unregister_ingesters_on_shutdown` is disabled. [#369](https://github.com/grafana/cortex-jsonnet/pull/369)
* [BUGFIX] Treat `compactor_blocks_retention_period` type as string rather than int.[#395](https://github.com/grafana/cortex-jsonnet/pull/395)
* [BUGFIX] Pass `-ruler-storage.s3.endpoint` to ruler when using S3. [#421](https://github.com/grafana/cortex-jsonnet/pull/421)
* [BUGFIX] Remove service selector on label `gossip_ring_member` from other services than `gossip-ring`. [#1008](https://github.com/grafana/mimir/pull/1008)
* [BUGFIX] Rename `-ingester.readiness-check-ring-health` to `-ingester.ring.readiness-check-ring-health`, to reflect current name of flag. #1460

### Mimirtool

_Changes since cortextool `0.10.7`._

* [CHANGE] The following environment variables have been renamed: #883
  * `CORTEX_ADDRESS` to `MIMIR_ADDRESS`
  * `CORTEX_API_USER` to `MIMIR_API_USER`
  * `CORTEX_API_KEY` to `MIMIR_API_KEY`
  * `CORTEX_TENANT_ID` to `MIMIR_TENANT_ID`
  * `CORTEX_TLS_CA_PATH` to `MIMIR_TLS_CA_PATH`
  * `CORTEX_TLS_CERT_PATH` to `MIMIR_TLS_CERT_PATH`
  * `CORTEX_TLS_KEY_PATH` to `MIMIR_TLS_KEY_PATH`
* [CHANGE] Change `cortex` backend to `mimir`. #883
* [CHANGE] Do not publish `mimirtool` binary for 386 windows architecture. #1263
* [CHANGE] `analyse` command has been renamed to `analyze`. #1318
* [FEATURE] Support Arm64 on Darwin for all binaries (benchtool etc). https://github.com/grafana/cortex-tools/pull/215
* [ENHANCEMENT] Correctly support federated rules. #823
* [BUGFIX] Fix `cortextool rules` legends displaying wrong symbols for updates and deletions. https://github.com/grafana/cortex-tools/pull/226

### Query-tee

_Changes since Cortex `1.10.0`._

* [ENHANCEMENT] Added `/api/v1/query_exemplars` API endpoint support (no results comparison). #168
* [ENHANCEMENT] Add a flag (`--proxy.compare-use-relative-error`) in the query-tee to compare floating point values using relative error. #208
* [ENHANCEMENT] Add a flag (`--proxy.compare-skip-recent-samples`) in the query-tee to skip comparing recent samples. By default samples not older than 1 minute are skipped. #234
* [BUGFIX] Fixes a panic in the query-tee when comparing result. #207
* [BUGFIX] Ensure POST requests are handled correctly #286

### Blocksconvert

_Changes since Cortex `1.10.0`._

* [CHANGE] Blocksconvert tool was removed from Mimir. #637

### Metaconvert

_Changes since Cortex `1.10.0`._

* [CHANGE] `thanosconvert` tool has been renamed to `metaconvert`. `-config.file` option has been removed, while it now requires `-tenant` option to work on single tenant only. It now also preserves labels recognized by Mimir. #1120

### Test-exporter

_Changes since Cortex `1.10.0`._

* [CHANGE] Removed the test-exporter tool. #1133

### Tools

_Changes since Cortex `1.10.0`._

* [CHANGE] Removed `query-audit`. You can use `query-tee` to compare query results and performances of two Grafana Mimir backends. #1380

## [Cortex 1.10.0 CHANGELOG](https://github.com/grafana/mimir/blob/a13959db5d38ff65c2b7ef52c56331d2f4dbc00c/CHANGELOG.md#cortex-1100--2021-08-03)<|MERGE_RESOLUTION|>--- conflicted
+++ resolved
@@ -53,14 +53,11 @@
 * [ENHANCEMENT] Store-gateway: use streaming implementation for LabelNames RPC. The batch size for streaming is controlled by `-blocks-storage.bucket-store.batch-series-size`. #4464
 * [ENHANCEMENT] Memcached: Add support for TLS or mTLS connections to cache servers. #4535
 * [ENHANCEMENT] Compactor: blocks index files are now validated for correctness for blocks uploaded via the TSDB block upload feature. #4503
-<<<<<<< HEAD
 * [ENHANCEMENT] Compactor: block chunks and segment files are now validated for correctness for blocks uploaded via the TSDB block upload feature. #4549
-=======
 * [ENHANCEMENT] Ingester: added configuration options to configure the "postings for matchers" cache of each compacted block queried from ingesters: #4561
   * `-blocks-storage.tsdb.block-postings-for-matchers-cache-ttl`
   * `-blocks-storage.tsdb.block-postings-for-matchers-cache-size`
   * `-blocks-storage.tsdb.block-postings-for-matchers-cache-force`
->>>>>>> b1bd012e
 * [BUGFIX] Querier: Streaming remote read will now continue to return multiple chunks per frame after the first frame. #4423
 * [BUGFIX] Store-gateway: the values for `stage="processed"` for the metrics `cortex_bucket_store_series_data_touched` and  `cortex_bucket_store_series_data_size_touched_bytes` when using fine-grained chunks caching is now reporting the correct values of chunks held in memory. #4449
 
