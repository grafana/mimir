# Changelog

## main / unreleased

### Grafana Mimir

* [FEATURE] Ingester/Distributor: Add support for exporting cost attribution metrics (`cortex_ingester_attributed_active_series`, `cortex_distributor_received_attributed_samples_total`, and `cortex_discarded_attributed_samples_total`) with labels specified by customers to a custom Prometheus registry. This feature enables more flexible billing data tracking. #10269 #10702
* [FEATURE] Ruler: Added `/ruler/tenants` endpoints to list the discovered tenants with rule groups. #10738
* [CHANGE] Querier: pass context to queryable `IsApplicable` hook. #10451
* [CHANGE] Distributor: OTLP and push handler replace all non-UTF8 characters with the unicode replacement character `\uFFFD` in error messages before propagating them. #10236
* [CHANGE] Querier: pass query matchers to queryable `IsApplicable` hook. #10256
* [CHANGE] Build: removed Mimir Alpine Docker image and related CI tests. #10469
* [CHANGE] Query-frontend: Add `topic` label to `cortex_ingest_storage_strong_consistency_requests_total`, `cortex_ingest_storage_strong_consistency_failures_total`, and `cortex_ingest_storage_strong_consistency_wait_duration_seconds` metrics. #10220
* [CHANGE] Ruler: cap the rate of retries for remote query evaluation to 170/sec. This is configurable via `-ruler.query-frontend.max-retries-rate`. #10375 #10403
* [CHANGE] Query-frontend: Add `topic` label to `cortex_ingest_storage_reader_last_produced_offset_requests_total`, `cortex_ingest_storage_reader_last_produced_offset_failures_total`, `cortex_ingest_storage_reader_last_produced_offset_request_duration_seconds`, `cortex_ingest_storage_reader_partition_start_offset_requests_total`, `cortex_ingest_storage_reader_partition_start_offset_failures_total`, `cortex_ingest_storage_reader_partition_start_offset_request_duration_seconds` metrics. #10462
* [CHANGE] Ingester: Set `-ingester.ooo-native-histograms-ingestion-enabled` to true by default. #10483
* [CHANGE] Ruler: Add `user` and `reason` labels to `cortex_ruler_write_requests_failed_total` and `cortex_ruler_queries_failed_total`; add `user` to
    `cortex_ruler_write_requests_total` and `cortex_ruler_queries_total` metrics. #10536
* [CHANGE] Querier / Query-frontend: Remove experimental `-querier.promql-experimental-functions-enabled` and `-query-frontend.block-promql-experimental-functions` CLI flags and respective YAML configuration options to enable experimental PromQL functions. Instead access to experimental PromQL functions is always blocked. You can enable them using the per-tenant setting `enabled_promql_experimental_functions`. #10660 #10712
* [FEATURE] Distributor: Add experimental Influx handler. #10153
* [ENHANCEMENT] Compactor: Expose `cortex_bucket_index_last_successful_update_timestamp_seconds` for all tenants assigned to the compactor before starting the block cleanup job. #10569
* [ENHANCEMENT] Query Frontend: Return server-side `samples_processed` statistics. #10103
* [ENHANCEMENT] Distributor: OTLP receiver now converts also metric metadata. See also https://github.com/prometheus/prometheus/pull/15416. #10168
* [ENHANCEMENT] Distributor: discard float and histogram samples with duplicated timestamps from each timeseries in a request before the request is forwarded to ingesters. Discarded samples are tracked by `cortex_discarded_samples_total` metrics with the reason `sample_duplicate_timestamp`. #10145 #10430
* [ENHANCEMENT] Ruler: Add `cortex_prometheus_rule_group_last_rule_duration_sum_seconds` metric to track the total evaluation duration of a rule group regardless of concurrency #10189
* [ENHANCEMENT] Distributor: Add native histogram support for `electedReplicaPropagationTime` metric in ha_tracker. #10264
* [ENHANCEMENT] Ingester: More efficient CPU/memory utilization-based read request limiting. #10325
* [ENHANCEMENT] Dashboards: Add Query-Scheduler <-> Querier Inflight Requests row to Query Reads and Remote Ruler reads dashboards. #10290
* [ENHANCEMENT] OTLP: In addition to the flag `-distributor.otel-created-timestamp-zero-ingestion-enabled` there is now `-distributor.otel-start-time-quiet-zero` to convert OTel start timestamps to Prometheus QuietZeroNaNs. This flag is to make the change rollout safe between Ingesters and Distributors. #10238
* [ENHANCEMENT] Ruler: When rule concurrency is enabled for a rule group, its rules will now be reordered and run in batches based on their dependencies. This increases the number of rules that can potentially run concurrently. Note that the global and tenant-specific limits still apply #10400
* [ENHANCEMENT] Query-frontend: include more information about read consistency in trace spans produced when using experimental ingest storage. #10412
* [ENHANCEMENT] Ingester: Hide tokens in ingester ring status page when ingest storage is enabled #10399
* [ENHANCEMENT] Ingester: add `active_series_additional_custom_trackers` configuration, in addition to the already existing `active_series_custom_trackers`. The `active_series_additional_custom_trackers` configuration allows you to configure additional custom trackers that get merged with `active_series_custom_trackers` at runtime. #10428
* [ENHANCEMENT] Query-frontend: Allow blocking raw http requests with the `blocked_requests` configuration. Requests can be blocked based on their path, method or query parameters #10484
* [ENHANCEMENT] Ingester: Added the following metrics exported by `PostingsForMatchers` cache: #10500 #10525
* [ENHANCEMENT] Add support for the HTTP header `X-Filter-Queryables` which allows callers to decide which queryables should be used by the querier, useful for debugging and testing queryables in isolation. #10552 #10594
  * `cortex_ingester_tsdb_head_postings_for_matchers_cache_hits_total`
  * `cortex_ingester_tsdb_head_postings_for_matchers_cache_misses_total`
  * `cortex_ingester_tsdb_head_postings_for_matchers_cache_requests_total`
  * `cortex_ingester_tsdb_head_postings_for_matchers_cache_skips_total`
  * `cortex_ingester_tsdb_head_postings_for_matchers_cache_evictions_total`
  * `cortex_ingester_tsdb_block_postings_for_matchers_cache_hits_total`
  * `cortex_ingester_tsdb_block_postings_for_matchers_cache_misses_total`
  * `cortex_ingester_tsdb_block_postings_for_matchers_cache_requests_total`
  * `cortex_ingester_tsdb_block_postings_for_matchers_cache_skips_total`
  * `cortex_ingester_tsdb_block_postings_for_matchers_cache_evictions_total`
* [ENHANCEMENT] Compactor: Shuffle users' order in `BlocksCleaner`. Prevents bucket indexes from going an extended period without cleanup during compactor restarts. #10513
* [ENHANCEMENT] Distributor, querier, ingester and store-gateway: Add support for `limit` parameter for label names and values requests. #10410
* [ENHANCEMENT] Query-frontend: Allow adjustment of queries looking into the future to a maximum duration with experimental `-query-frontend.max-future-query-window` flag. #10547
* [ENHANCEMENT] Ruler: Adds support for filtering results from rule status endpoint by `file[]`, `rule_group[]` and `rule_name[]`. #10589
* [ENHANCEMENT] Query-frontend: Add option to "spin off" subqueries as actual range queries, so that they benefit from query acceleration techniques such as sharding, splitting, and caching. To enable this feature, set the `-query-frontend.instant-queries-with-subquery-spin-off=<comma separated list>` option on the frontend or the `instant_queries_with_subquery_spin_off` per-tenant override with regular expressions matching the queries to enable. #10460 #10603 #10621 #10742
* [ENHANCEMENT] Querier, ingester: The series API respects passed `limit` parameter. #10620 #10652
* [ENHANCEMENT] Store-gateway: Add experimental settings under `-store-gateway.dynamic-replication` to allow more than the default of 3 store-gateways to own recent blocks. #10382 #10637
* [ENHANCEMENT] Ingester: Add reactive concurrency limiters to protect push and read operations from overload. #10574
* [ENHANCEMENT] Compactor: Add experimental `-compactor.max-lookback` option to limit blocks considered in each compaction cycle. Blocks uploaded prior to the lookback period aren't processed. This option helps reduce CPU utilization in tenants with large block metadata files that are processed before each compaction. #10585
* [ENHANCEMENT] Distributor: Optionally expose the current HA replica for each tenant in the `cortex_ha_tracker_elected_replica_status` metric. This is enabled with the `-distributor.ha-tracker.enable-elected-replica-metric=true` flag. #10644
* [ENHANCEMENT] Enable three Go runtime metrics: #10641
  * `go_cpu_classes_gc_total_cpu_seconds_total`
  * `go_cpu_classes_total_cpu_seconds_total`
  * `go_cpu_classes_idle_cpu_seconds_total`
<<<<<<< HEAD
* [ENHANCEMENT] Add experimental metric `cortex_distributor_dropped_native_histograms_total` to measure native histograms silently dropped when native histograms are disabled for a tenant. #10760
=======
* [ENHANCEMENT] All: Add support for cluster validation in gRCP calls. When it is enabled, gRPC server verifies if a request coming from a gRPC client comes from an expected cluster. This validation can be configured by the following experimental configuration options: #10767
  * `-server.cluster-validation.label`
  * `-server.cluster-validation.grpc.enabled`
  * `-server.cluster-validation.grpc.soft-validation`
* [ENHANCEMENT] All: Add `cortex_client_request_invalid_cluster_validation_labels_total` metrics, that is used by Mimir's gRPC clients to track invalid cluster validations. #10767
* [ENHANCEMENT] Ingester client: Add support to configure cluster validation for ingester clients. Failed cluster validations are tracked by `cortex_client_request_invalid_cluster_validation_labels_total` with label `client=ingester`. #10767
>>>>>>> 7c38e09c
* [BUGFIX] Distributor: Use a boolean to track changes while merging the ReplicaDesc components, rather than comparing the objects directly. #10185
* [BUGFIX] Querier: fix timeout responding to query-frontend when response size is very close to `-querier.frontend-client.grpc-max-send-msg-size`. #10154
* [BUGFIX] Query-frontend and querier: show warning/info annotations in some cases where they were missing (if a lazy querier was used). #10277
* [BUGFIX] Query-frontend: Fix an issue where transient errors are inadvertently cached. #10537 #10631
* [BUGFIX] Ruler: fix indeterminate rules being always run concurrently (instead of never) when `-ruler.max-independent-rule-evaluation-concurrency` is set. https://github.com/prometheus/prometheus/pull/15560 #10258
* [BUGFIX] PromQL: Fix various UTF-8 bugs related to quoting. https://github.com/prometheus/prometheus/pull/15531 #10258
* [BUGFIX] Ruler: Fixed an issue when using the experimental `-ruler.max-independent-rule-evaluation-concurrency` feature, where if a rule group was eligible for concurrency, it would flap between running concurrently or not based on the time it took after running concurrently. #9726 #10189
* [BUGFIX] Mimirtool: `remote-read` commands will now return data. #10286
* [BUGFIX] PromQL: Fix deriv, predict_linear and double_exponential_smoothing with histograms https://github.com/prometheus/prometheus/pull/15686 #10383
* [BUGFIX] MQE: Fix deriv with histograms #10383
* [BUGFIX] PromQL: Fix <aggr_over_time> functions with histograms https://github.com/prometheus/prometheus/pull/15711 #10400
* [BUGFIX] MQE: Fix <aggr_over_time> functions with histograms #10400
* [BUGFIX] Distributor: return HTTP status 415 Unsupported Media Type instead of 200 Success for Remote Write 2.0 until we support it. #10423
* [BUGFIX] Query-frontend: Add flag `-query-frontend.prom2-range-compat` and corresponding YAML to rewrite queries with ranges that worked in Prometheus 2 but are invalid in Prometheus 3. #10445 #10461 #10502
* [BUGFIX] Distributor: Fix edge case at the HA-tracker with memberlist as KVStore, where when a replica in the KVStore is marked as deleted but not yet removed, it fails to update the KVStore. #10443
* [BUGFIX] Distributor: Fix panics in `DurationWithJitter` util functions when computed variance is zero. #10507
* [BUGFIX] Ingester: Fixed a race condition in the `PostingsForMatchers` cache that may have infrequently returned expired cached postings. #10500
* [BUGFIX] Distributor: Report partially converted OTLP requests with status 400 Bad Request. #10588
* [BUGFIX] Ruler: fix issue where rule evaluations could be missed while shutting down a ruler instance if that instance owns many rule groups. prometheus/prometheus#15804 #10762
* [BUGFIX] Ingester: Add additional check on reactive limiter queue sizes. #10722

### Mixin

* [FEATURE] Add compiled mixin for GEM installations in `operations/mimir-mixin-compiled-gem`. #10690
* [ENHANCEMENT] Dashboards: clarify that the ingester and store-gateway panels on the 'Reads' dashboard show data from all query requests to that component, not just requests from the main query path (ie. requests from the ruler query path are included as well). #10598
* [ENHANCEMENT] Dashboards: add ingester and store-gateway panels from the 'Reads' dashboard to the 'Remote ruler reads' dashboard as well. #10598
* [ENHANCEMENT] Dashboards: add ingester and store-gateway panels showing only requests from the respective dashboard's query path to the 'Reads' and 'Remote ruler reads' dashboards. For example, the 'Remote ruler reads' dashboard now has panels showing the ingester query request rate from ruler-queriers. #10598
* [ENHANCEMENT] Dashboards: 'Writes' dashboard: show write requests broken down by request type. #10599
* [ENHANCEMENT] Dashboards: clarify when query-frontend and query-scheduler dashboard panels are expected to show no data. #10624
* [ENHANCEMENT] Alerts: Add warning alert `DistributorGcUsesTooMuchCpu`. #10641
* [ENHANCEMENT] Dashboards: Add "Federation-frontend" dashboard for GEM. #10697 #10736
* [ENHANCEMENT] Alerts: Add "Federation-frontend" alert for remote clusters returning errors. #10698
* [BUGFIX] Dashboards: fix how we switch between classic and native histograms. #10018
* [BUGFIX] Alerts: Ignore cache errors performing `delete` operations since these are expected to fail when keys don't exist. #10287
* [BUGFIX] Dashboards: fix "Mimir / Rollout Progress" latency comparison when gateway is enabled. #10495
* [BUGFIX] Dashboards: fix autoscaling panels when Mimir is deployed using Helm. #10473
* [BUGFIX] Alerts: fix `MimirAutoscalerNotActive` alert. #10564

### Jsonnet

* [CHANGE] Update rollout-operator version to 0.23.0. #10229 #10750
* [CHANGE] Memcached: Update to Memcached 1.6.34. #10318
* [CHANGE] Change multi-AZ deployments default toleration value from 'multi-az' to 'secondary-az', and make it configurable via the following settings: #10596
  * `_config.multi_zone_schedule_toleration` (default)
  * `_config.multi_zone_distributor_schedule_toleration` (distributor's override)
  * `_config.multi_zone_etcd_schedule_toleration` (etcd's override)
* [CHANGE] Ring: relaxed the hash ring heartbeat timeout for store-gateways: #10634
  * `-store-gateway.sharding-ring.heartbeat-timeout` set to `10m`
* [CHANGE] Memcached: Use 3 replicas for all cache types by default. #10739
* [ENHANCEMENT] Enforce `persistentVolumeClaimRetentionPolicy` `Retain` policy on partition ingesters during migration to experimental ingest storage. #10395
* [ENHANCEMENT] Allow to not configure `topologySpreadConstraints` by setting the following configuration options to a negative value: #10540
  * `distributor_topology_spread_max_skew`
  * `query_frontend_topology_spread_max_skew`
  * `querier_topology_spread_max_skew`
  * `ruler_topology_spread_max_skew`
  * `ruler_querier_topology_spread_max_skew`
* [ENHANCEMENT] Validate the `$._config.shuffle_sharding.ingester_partitions_shard_size` value when partition shuffle sharding is enabled in the ingest-storage mode. #10746
* [BUGFIX] Ports in container rollout-operator. #10273
* [BUGFIX] When downscaling is enabled, the components must annotate `prepare-downscale-http-port` with the value set in `$._config.server_http_port`. #10367

### Mimirtool

* [BUGFIX] Fix issue where `MIMIR_HTTP_PREFIX` environment variable was ignored and the value from `MIMIR_MIMIR_HTTP_PREFIX` was used instead. #10207
* [ENHANCEMENT] Unify mimirtool authentication options and add extra-headers support for commands that depend on MimirClient. #10178
* [ENHANCEMENT] `mimirtool grafana analyze` now supports custom panels. #10669
* [ENHANCEMENT] `mimirtool grafana analyze` now supports bar chart, pie chart, state timeline, status history,
  histogram, candlestick, canvas, flame graph, geomap, node graph, trend, and XY chart panels. #10669

### Mimir Continuous Test

### Query-tee

* [ENHANCEMENT] Allow skipping comparisons when preferred backend fails. Disabled by default, enable with `-proxy.compare-skip-preferred-backend-failures=true`. #10612

### Documentation

* [CHANGE] Add production tips related to cache size, heavy multi-tenancy and latency spikes. #9978
* [ENHANCEMENT] Update `MimirAutoscalerNotActive` and `MimirAutoscalerKedaFailing` runbooks, with an instruction to check whether Prometheus has enough CPU allocated. #10257

### Tools

* [CHANGE] `copyblocks`: Remove /pprof endpoint. #10329

## 2.15.0

### Grafana Mimir

* [CHANGE] Alertmanager: the following metrics are not exported for a given `user` when the metric value is zero: #9359
  * `cortex_alertmanager_alerts_received_total`
  * `cortex_alertmanager_alerts_invalid_total`
  * `cortex_alertmanager_partial_state_merges_total`
  * `cortex_alertmanager_partial_state_merges_failed_total`
  * `cortex_alertmanager_state_replication_total`
  * `cortex_alertmanager_state_replication_failed_total`
  * `cortex_alertmanager_alerts`
  * `cortex_alertmanager_silences`
* [CHANGE] Distributor: Drop experimental `-distributor.direct-otlp-translation-enabled` flag, since direct OTLP translation is well tested at this point. #9647
* [CHANGE] Ingester: Change `-initial-delay` for circuit breakers to begin when the first request is received, rather than at breaker activation. #9842
* [CHANGE] Query-frontend: apply query pruning before query sharding instead of after. #9913
* [CHANGE] Ingester: remove experimental flags `-ingest-storage.kafka.ongoing-records-per-fetch` and `-ingest-storage.kafka.startup-records-per-fetch`. They are removed in favour of `-ingest-storage.kafka.max-buffered-bytes`. #9906
* [CHANGE] Ingester: Replace `cortex_discarded_samples_total` label from `sample-out-of-bounds` to `sample-timestamp-too-old`. #9885
* [CHANGE] Ruler: the `/prometheus/config/v1/rules` does not return an error anymore if a rule group is missing in the object storage after been successfully returned by listing the storage, because it could have been deleted in the meanwhile. #9936
* [CHANGE] Querier: The `.` pattern in regular expressions in PromQL matches newline characters. With this change regular expressions like `.*` match strings that include `\n`. To maintain the old behaviour, you will have to change regular expressions by replacing all `.` patterns with `[^\n]`, e.g. `foo[^\n]*`. This upgrades PromQL compatibility from Prometheus 2.0 to 3.0. #9844
* [CHANGE] Querier: Lookback and range selectors are left open and right closed (previously left closed and right closed). This change affects queries and subqueries when the evaluation time perfectly aligns with the sample timestamps. For example assume querying a timeseries with evenly spaced samples exactly 1 minute apart. Previously, a range query with `5m` would usually return 5 samples, or 6 samples if the query evaluation aligns perfectly with a scrape. Now, queries like this will always return 5 samples. This upgrades PromQL compatibility from Prometheus 2.0 to 3.0. #9844 #10188
* [CHANGE] Querier: promql(native histograms): Introduce exponential interpolation. #9844
* [CHANGE] Remove deprecated `api.get-request-for-ingester-shutdown-enabled` setting, which scheduled for removal in 2.15. #10197
* [FEATURE] Querier: add experimental streaming PromQL engine, enabled with `-querier.query-engine=mimir`. #10067
* [FEATURE] Distributor: Add support for `lz4` OTLP compression. #9763
* [FEATURE] Query-frontend: added experimental configuration options `query-frontend.cache-errors` and `query-frontend.results-cache-ttl-for-errors` to allow non-transient responses to be cached. When set to `true` error responses from hitting limits or bad data are cached for a short TTL. #9028
* [FEATURE] Query-frontend: add middleware to control access to specific PromQL experimental functions on a per-tenant basis. #9798
* [FEATURE] gRPC: Support S2 compression. #9322
  * `-alertmanager.alertmanager-client.grpc-compression=s2`
  * `-ingester.client.grpc-compression=s2`
  * `-querier.frontend-client.grpc-compression=s2`
  * `-querier.scheduler-client.grpc-compression=s2`
  * `-query-frontend.grpc-client-config.grpc-compression=s2`
  * `-query-scheduler.grpc-client-config.grpc-compression=s2`
  * `-ruler.client.grpc-compression=s2`
  * `-ruler.query-frontend.grpc-client-config.grpc-compression=s2`
* [FEATURE] Alertmanager: limit added for maximum size of the Grafana state (`-alertmanager.max-grafana-state-size-bytes`). #9475
* [FEATURE] Alertmanager: limit added for maximum size of the Grafana configuration (`-alertmanager.max-config-size-bytes`). #9402
* [FEATURE] Ingester: Experimental support for ingesting out-of-order native histograms. This is disabled by default and can be enabled by setting `-ingester.ooo-native-histograms-ingestion-enabled` to `true`. #7175
* [FEATURE] Distributor: Added `-api.skip-label-count-validation-header-enabled` option to allow skipping label count validation on the HTTP write path based on `X-Mimir-SkipLabelCountValidation` header being `true` or not. #9576
* [FEATURE] Ruler: Add experimental support for caching the contents of rule groups. This is disabled by default and can be enabled by setting `-ruler-storage.cache.rule-group-enabled`. #9595 #10024
* [FEATURE] PromQL: Add experimental `info` function. Experimental functions are disabled by default, but can be enabled setting `-querier.promql-experimental-functions-enabled=true` in the query-frontend and querier. #9879
* [FEATURE] Distributor: Support promotion of OTel resource attributes to labels. #8271
* [FEATURE] Querier: Add experimental `double_exponential_smoothing` PromQL function. Experimental functions are disabled by default, but can be enabled by setting `-querier.promql-experimental-functions-enabled=true` in the query-frontend and querier. #9844
* [FEATURE] Distributor: Add experimental `memberlist` KV store for ha_tracker. You can enable it using the `-distributor.ha-tracker.kvstore.store` flag. You can configure Memberlist parameters via the `-memberlist-*` flags. #10054
* [FEATURE] Distributor: Add experimental `-distributor.otel-keep-identifying-resource-attributes` option to allow keeping `service.instance.id`, `service.name` and `service.namespace` in `target_info` on top of converting them to the `instance` and `job` labels. #10216
* [ENHANCEMENT] Query Frontend: Return server-side `bytes_processed` statistics following Server-Timing format. #9645 #9985
* [ENHANCEMENT] mimirtool: Adds bearer token support for mimirtool's analyze ruler/prometheus commands. #9587
* [ENHANCEMENT] Ruler: Support `exclude_alerts` parameter in `<prometheus-http-prefix>/api/v1/rules` endpoint. #9300
* [ENHANCEMENT] Distributor: add a metric to track tenants who are sending newlines in their label values called `cortex_distributor_label_values_with_newlines_total`. #9400
* [ENHANCEMENT] Ingester: improve performance of reading the WAL. #9508
* [ENHANCEMENT] Query-scheduler: improve the errors and traces emitted by query-schedulers when communicating with queriers. #9519
* [ENHANCEMENT] Compactor: uploaded blocks cannot be bigger than max configured compactor time range, and cannot cross the boundary for given time range. #9524
* [ENHANCEMENT] The distributor now validates that received label values only contain allowed characters. #9185
* [ENHANCEMENT] Add SASL plain authentication support to Kafka client used by the experimental ingest storage. Configure SASL credentials via the following settings: #9584
  * `-ingest-storage.kafka.sasl-password`
  * `-ingest-storage.kafka.sasl-username`
* [ENHANCEMENT] memberlist: TCP transport write path is now non-blocking, and is configurable by new flags: #9594
  * `-memberlist.max-concurrent-writes`
  * `-memberlist.acquire-writer-timeout`
* [ENHANCEMENT] memberlist: Notifications can now be processed once per interval specified by `-memberlist.notify-interval` to reduce notify storm CPU activity in large clusters. #9594
* [ENHANCEMENT] Query-scheduler: Remove the experimental `query-scheduler.prioritize-query-components` flag. Request queues always prioritize query component dequeuing above tenant fairness. #9703
* [ENHANCEMENT] Ingester: Emit traces for block syncing, to join up block-upload traces. #9656
* [ENHANCEMENT] Querier: Enable the optional querying of additional storage queryables. #9712
* [ENHANCEMENT] Ingester: Disable the push circuit breaker when ingester is in read-only mode. #9760
* [ENHANCEMENT] Ingester: Reduced lock contention in the `PostingsForMatchers` cache. #9773
* [ENHANCEMENT] Storage: Allow HTTP client settings to be tuned for GCS and Azure backends via an `http` block or corresponding CLI flags. This was already supported by the S3 backend. #9778
* [ENHANCEMENT] Ruler: Support `group_limit` and `group_next_token` parameters in the `<prometheus-http-prefix>/api/v1/rules` endpoint. #9563
* [ENHANCEMENT] Ingester: improved lock contention affecting read and write latencies during TSDB head compaction. #9822
* [ENHANCEMENT] Distributor: when a label value fails validation due to invalid UTF-8 characters, don't include the invalid characters in the returned error. #9828
* [ENHANCEMENT] Ingester: when experimental ingest storage is enabled, do not buffer records in the Kafka client when fetch concurrency is in use. #9838 #9850
* [ENHANCEMENT] Compactor: refresh deletion marks when updating the bucket index concurrently. This speeds up updating the bucket index by up to 16 times when there is a lot of blocks churn (thousands of blocks churning every cleanup cycle). #9881
* [ENHANCEMENT] PromQL: make `sort_by_label` stable. #9879
* [ENHANCEMENT] Distributor: Initialize ha_tracker cache before ha_tracker and distributor reach running state and begin serving writes. #9826 #9976
* [ENHANCEMENT] Ingester: `-ingest-storage.kafka.max-buffered-bytes` to limit the memory for buffered records when using concurrent fetching. #9892
* [ENHANCEMENT] Querier: improve performance and memory consumption of queries that select many series. #9914
* [ENHANCEMENT] Ruler: Support OAuth2 and proxies in Alertmanager client #9945 #10030
* [ENHANCEMENT] Ingester: Add `-blocks-storage.tsdb.bigger-out-of-order-blocks-for-old-samples` to build 24h blocks for out-of-order data belonging to the previous days instead of building smaller 2h blocks. This reduces pressure on compactors and ingesters when the out-of-order samples span multiple days in the past. #9844 #10033 #10035
* [ENHANCEMENT] Distributor: allow a different limit for info series (series ending in `_info`) label count, via `-validation.max-label-names-per-info-series`. #10028
* [ENHANCEMENT] Ingester: do not reuse labels, samples and histograms slices in the write request if there are more entries than 10x the pre-allocated size. This should help to reduce the in-use memory in case of few requests with a very large number of labels, samples or histograms. #10040
* [ENHANCEMENT] Query-Frontend: prune `<subquery> and on() (vector(x)==y)` style queries and stop pruning `<subquery> < -Inf`. Triggered by https://github.com/prometheus/prometheus/pull/15245. #10026
* [ENHANCEMENT] Query-Frontend: perform request format validation before processing the request. #10093
* [BUGFIX] Fix issue where functions such as `rate()` over native histograms could return incorrect values if a float stale marker was present in the selected range. #9508
* [BUGFIX] Fix issue where negation of native histograms (eg. `-some_native_histogram_series`) did nothing. #9508
* [BUGFIX] Fix issue where `metric might not be a counter, name does not end in _total/_sum/_count/_bucket` annotation would be emitted even if `rate` or `increase` did not have enough samples to compute a result. #9508
* [BUGFIX] Fix issue where sharded queries could return annotations with incorrect or confusing position information. #9536
* [BUGFIX] Fix issue where downstream consumers may not generate correct cache keys for experimental error caching. #9644
* [BUGFIX] Fix issue where active series requests error when encountering a stale posting. #9580
* [BUGFIX] Fix pooling buffer reuse logic when `-distributor.max-request-pool-buffer-size` is set. #9666
* [BUGFIX] Fix issue when using the experimental `-ruler.max-independent-rule-evaluation-concurrency` feature, where the ruler could panic as it updates a running ruleset or shutdowns. #9726
* [BUGFIX] Always return unknown hint for first sample in non-gauge native histograms chunk to avoid incorrect counter reset hints when merging chunks from different sources. #10033
* [BUGFIX] Ensure native histograms counter reset hints are corrected when merging results from different sources. #9909
* [BUGFIX] Ingester: Fix race condition in per-tenant TSDB creation. #9708
* [BUGFIX] Ingester: Fix race condition in exemplar adding. #9765
* [BUGFIX] Ingester: Fix race condition in native histogram appending. #9765
* [BUGFIX] Ingester: Fix bug in concurrent fetching where a failure to list topics on startup would cause to use an invalid topic ID (0x00000000000000000000000000000000). #9883
* [BUGFIX] Ingester: Fix data loss bug in the experimental ingest storage when a Kafka Fetch is split into multiple requests and some of them return an error. #9963 #9964
* [BUGFIX] PromQL: `round` now removes the metric name again. #9879
* [BUGFIX] Query-Frontend: fix `QueryFrontendCodec` module initialization to set lookback delta from `-querier.lookback-delta`. #9984
* [BUGFIX] OTLP: Support integer exemplar value type. #9844
* [BUGFIX] Querier: Correct the behaviour of binary operators between native histograms and floats. #9844
* [BUGFIX] Querier: Fix stddev+stdvar aggregations to always ignore native histograms. #9844
* [BUGFIX] Querier: Fix stddev+stdvar aggregations to treat Infinity consistently. #9844
* [BUGFIX] Ingester: Chunks could have one unnecessary zero byte at the end. #9844
* [BUGFIX] OTLP receiver: Preserve colons and combine multiple consecutive underscores into one when generating metric names in suffix adding mode (`-distributor.otel-metric-suffixes-enabled`). #10075
* [BUGFIX] PromQL: Ignore native histograms in `clamp`, `clamp_max` and `clamp_min` functions. #10136
* [BUGFIX] PromQL: Ignore native histograms in `max`, `min`, `stdvar`, `stddev` aggregation operators and instead return an info annotation. #10136
* [BUGFIX] PromQL: Ignore native histograms when compared to float values with `==`, `!=`, `<`, `>`, `<=`, `>=` and instead return an info annotation. #10136
* [BUGFIX] PromQL: Return an info annotation if the `quantile` function is used on a float series that does not have `le` label. #10136
* [BUGFIX] PromQL: Fix `count_values` to take into account native histograms. #10168
* [BUGFIX] PromQL: Ignore native histograms in time functions `day_of_month`, `day_of_week`, `day_of_year`, `days_in_month`, `hour`, `minute`, `month` and `year`, which means they no longer yield any value when encountering a native histograms series. #10188
* [BUGFIX] PromQL: Ignore native histograms in `topk` and `bottomk` functions and return info annotation instead. #10188
* [BUGFIX] PromQL: Let `limitk` and `limit_ratio` include native histograms if applicable. #10188
* [BUGFIX] PromQL: Fix `changes` and `resets` functions to count switch between float and native histograms sample type as change and reset. #10188

### Mixin

* [CHANGE] Remove backwards compatibility for `thanos_memcached_` prefixed metrics in dashboards and alerts removed in 2.12. #9674 #9758
* [CHANGE] Reworked the alert `MimirIngesterStuckProcessingRecordsFromKafka` to also work when concurrent fetching is enabled. #9855
* [ENHANCEMENT] Unify ingester autoscaling panels on 'Mimir / Writes' dashboard to work for both ingest-storage and non-ingest-storage autoscaling. #9617
* [ENHANCEMENT] Alerts: Enable configuring job prefix for alerts to prevent clashes with metrics from Loki/Tempo. #9659
* [ENHANCEMENT] Dashboards: visualize the age of source blocks in the "Mimir / Compactor" dashboard. #9697
* [ENHANCEMENT] Dashboards: Include block compaction level on queried blocks in 'Mimir / Queries' dashboard. #9706
* [ENHANCEMENT] Alerts: add `MimirIngesterMissedRecordsFromKafka` to detect gaps in consumed records in the ingester when using the experimental Kafka-based storage. #9921 #9972
* [ENHANCEMENT] Dashboards: Add more panels to 'Mimir / Writes' for concurrent ingestion and fetching when using ingest storage. #10021
* [ENHANCEMENT] Dashboards: Include CPU and memory resources in 'Mimir / Ruler' dashboard. #10656
* [BUGFIX] Dashboards: Fix autoscaling metrics joins when series churn. #9412 #9450 #9432
* [BUGFIX] Alerts: Fix autoscaling metrics joins in `MimirAutoscalerNotActive` when series churn. #9412
* [BUGFIX] Alerts: Exclude failed cache "add" operations from alerting since failures are expected in normal operation. #9658
* [BUGFIX] Alerts: Exclude read-only replicas from `IngesterInstanceHasNoTenants` alert. #9843
* [BUGFIX] Alerts: Use resident set memory for the `EtcdAllocatingTooMuchMemory` alert so that ephemeral file cache memory doesn't cause the alert to misfire. #9997
* [BUGFIX] Query-frontend: support `X-Read-Consistency-Offsets` on labels queries too.

### Jsonnet

* [CHANGE] Remove support to set Redis as a cache backend from jsonnet. #9677
* [CHANGE] Rollout-operator now defaults to storing scaling operation metadata in a Kubernetes ConfigMap. This avoids recursively invoking the admission webhook in some Kubernetes environments. #9699
* [CHANGE] Update rollout-operator version to 0.20.0. #9995
* [CHANGE] Remove the `track_sizes` feature for Memcached pods since it is unused. #10032
* [CHANGE] The configuration options `autoscaling_distributor_min_replicas` and `autoscaling_distributor_max_replicas` has been renamed to `autoscaling_distributor_min_replicas_per_zone` and `autoscaling_distributor_max_replicas_per_zone` respectively. #10019
* [FEATURE] Add support to deploy distributors in multi availability zones. #9548
* [FEATURE] Add configuration settings to set the number of Memcached replicas for each type of cache (`memcached_frontend_replicas`, `memcached_index_queries_replicas`, `memcached_chunks_replicas`, `memcached_metadata_replicas`). #9679
* [ENHANCEMENT] Add `ingest_storage_ingester_autoscaling_triggers` option to specify multiple triggers in ScaledObject created for ingest-store ingester autoscaling. #9422
* [ENHANCEMENT] Add `ingest_storage_ingester_autoscaling_scale_up_stabilization_window_seconds` and `ingest_storage_ingester_autoscaling_scale_down_stabilization_window_seconds` config options to make stabilization window for ingester autoscaling when using ingest-storage configurable. #9445
* [ENHANCEMENT] Make label-selector in ReplicaTemplate/ingester-zone-a object configurable when using ingest-storage. #9480
* [ENHANCEMENT] Add `querier_only_args` option to specify CLI flags that apply only to queriers but not ruler-queriers. #9503
* [ENHANCEMENT] Validate the Kafka client ID configured when ingest storage is enabled. #9573
* [ENHANCEMENT] Configure pod anti-affinity and tolerations to run etcd pods multi-AZ when `_config.multi_zone_etcd_enabled` is set to `true`. #9725

### Mimirtool

### Mimir Continuous Test

### Query-tee

* [FEATURE] Added `-proxy.compare-skip-samples-before` to skip samples before the given time when comparing responses. The time can be in RFC3339 format (or) RFC3339 without the timezone and seconds (or) date only. #9515
* [FEATURE] Add `-backend.config-file` for a YAML configuration file for per-backend options. Currently, it only supports additional HTTP request headers. #10081
* [ENHANCEMENT] Added human-readable timestamps to comparison failure messages. #9665

### Documentation

* [BUGFIX] Send native histograms: update the migration guide with the corrected dashboard query for switching between classic and native histograms queries. #10052

### Tools

* [FEATURE] `splitblocks`: add new tool to split blocks larger than a specified duration into multiple blocks. #9517, #9779
* [ENHANCEMENT] `copyblocks`: add `--skip-no-compact-block-duration-check`, which defaults to `false`, to simplify targeting blocks that are not awaiting compaction. #9439
* [ENHANCEMENT] `copyblocks`: add `--user-mapping` to support copying blocks between users. #10110
* [ENHANCEMENT] `kafkatool`: add SASL plain authentication support. The following new CLI flags have been added: #9584
  * `--kafka-sasl-username`
  * `--kafka-sasl-password`
* [ENHANCEMENT] `kafkatool`: add `dump print` command to print the content of write requests from a dump. #9942
* [ENHANCEMENT] Updated `KubePersistentVolumeFillingUp` runbook, including a sample command to debug the distroless image. #9802

## 2.14.3

### Grafana Mimir

* [BUGFIX] Update `golang.org/x/crypto` to address [CVE-2024-45337](https://github.com/advisories/GHSA-v778-237x-gjrc). #10251
* [BUGFIX] Update `golang.org/x/net` to address [CVE-2024-45338](https://github.com/advisories/GHSA-w32m-9786-jp63). #10298

## 2.14.2

### Grafana Mimir

* [BUGFIX] Query-frontend: Do not break scheduler connection on malformed queries. #9833

## 2.14.1

### Grafana Mimir

* [BUGFIX] Update objstore library to resolve issues observed for some S3-compatible object stores, which respond to `StatObject` with `Range` incorrectly. #9625

## 2.14.0

### Grafana Mimir

* [CHANGE] Update minimal supported version of Go to 1.22. #9134
* [CHANGE] Store-gateway / querier: enable streaming chunks from store-gateways to queriers by default. #6646
* [CHANGE] Querier: honor the start/end time range specified in the read hints when executing a remote read request. #8431
* [CHANGE] Querier: return only samples within the queried start/end time range when executing a remote read request using "SAMPLES" mode. Previously, samples outside of the range could have been returned. Samples outside of the queried time range may still be returned when executing a remote read request using "STREAMED_XOR_CHUNKS" mode. #8463
* [CHANGE] Querier: Set minimum for `-querier.max-concurrent` to four to prevent queue starvation with querier-worker queue prioritization algorithm; values below the minimum four are ignored and set to the minimum. #9054
* [CHANGE] Store-gateway: enabled `-blocks-storage.bucket-store.max-concurrent-queue-timeout` by default with a timeout of 5 seconds. #8496
* [CHANGE] Store-gateway: enabled `-blocks-storage.bucket-store.index-header.lazy-loading-concurrency-queue-timeout` by default with a timeout of 5 seconds . #8667
* [CHANGE] Distributor: Incoming OTLP requests were previously size-limited by using limit from `-distributor.max-recv-msg-size` option. We have added option `-distributor.max-otlp-request-size` for limiting OTLP requests, with default value of 100 MiB. #8574
* [CHANGE] Distributor: remove metric `cortex_distributor_sample_delay_seconds`. #8698
* [CHANGE] Query-frontend: Remove deprecated `frontend.align_queries_with_step` YAML configuration. The configuration option has been moved to per-tenant and default `limits` since Mimir 2.12. #8733 #8735
* [CHANGE] Store-gateway: Change default of `-blocks-storage.bucket-store.max-concurrent` to 200. #8768
* [CHANGE] Added new metric `cortex_compactor_disk_out_of_space_errors_total` which counts how many times a compaction failed due to the compactor being out of disk, alert if there is a single increase. #8237 #8278
* [CHANGE] Store-gateway: Remove experimental parameter `-blocks-storage.bucket-store.series-selection-strategy`. The default strategy is now `worst-case`. #8702
* [CHANGE] Store-gateway: Rename `-blocks-storage.bucket-store.series-selection-strategies.worst-case-series-preference` to `-blocks-storage.bucket-store.series-fetch-preference` and promote to stable. #8702
* [CHANGE] Querier, store-gateway: remove deprecated `-querier.prefer-streaming-chunks-from-store-gateways=true`. Streaming from store-gateways is now always enabled. #8696
* [CHANGE] Ingester: remove deprecated `-ingester.return-only-grpc-errors`. #8699 #8828
* [CHANGE] Distributor, ruler: remove deprecated `-ingester.client.report-grpc-codes-in-instrumentation-label-enabled`. #8700
* [CHANGE] Ingester client: experimental support for client-side circuit breakers, their configuration options (`-ingester.client.circuit-breaker.*`) and metrics (`cortex_ingester_client_circuit_breaker_results_total`, `cortex_ingester_client_circuit_breaker_transitions_total`) were removed. #8802
* [CHANGE] Ingester: circuit breakers do not open in case of per-instance limit errors anymore. Opening can be triggered only in case of push and pull requests exceeding the configured duration. #8854
* [CHANGE] Query-frontend: Return `413 Request Entity Too Large` if a response shard for an `/active_series` request is too large. #8861
* [CHANGE] Distributor: Promote replying with `Retry-After` header on retryable errors to stable and set `-distributor.retry-after-header.enabled=true` by default. #8694
* [CHANGE] Distributor: Replace `-distributor.retry-after-header.max-backoff-exponent` and `-distributor.retry-after-header.base-seconds` with `-distributor.retry-after-header.min-backoff` and `-distributor.retry-after-header.max-backoff` for easier configuration. #8694
* [CHANGE] Ingester: increase the default inactivity timeout of active series (`-ingester.active-series-metrics-idle-timeout`) from `10m` to `20m`. #8975
* [CHANGE] Distributor: Remove `-distributor.enable-otlp-metadata-storage` flag, which was deprecated in version 2.12. #9069
* [CHANGE] Ruler: Removed `-ruler.drain-notification-queue-on-shutdown` option, which is now enabled by default. #9115
* [CHANGE] Querier: allow wrapping errors with context errors only when the former actually correspond to `context.Canceled` and `context.DeadlineExceeded`. #9175
* [CHANGE] Query-scheduler: Remove the experimental `-query-scheduler.use-multi-algorithm-query-queue` flag. The new multi-algorithm tree queue is always used for the scheduler. #9210
* [CHANGE] Distributor: reject incoming requests until the distributor service has started. #9317
* [CHANGE] Ingester, Distributor: Remove deprecated `-ingester.limit-inflight-requests-using-grpc-method-limiter` and `-distributor.limit-inflight-requests-using-grpc-method-limiter`. The feature was deprecated and enabled by default in Mimir 2.12. #9407
* [CHANGE] Querier: Remove deprecated `-querier.max-query-into-future`. The feature was deprecated in Mimir 2.12. #9407
* [CHANGE] Cache: Deprecate experimental support for Redis as a cache backend. The support is set to be removed in the next major release. #9453
* [FEATURE] Alertmanager: Added `-alertmanager.log-parsing-label-matchers` to control logging when parsing label matchers. This flag is intended to be used with `-alertmanager.utf8-strict-mode-enabled` to validate UTF-8 strict mode is working as intended. The default value is `false`. #9173
* [FEATURE] Alertmanager: Added `-alertmanager.utf8-migration-logging-enabled` to enable logging of tenant configurations that are incompatible with UTF-8 strict mode. The default value is `false`. #9174
* [FEATURE] Querier: add experimental streaming PromQL engine, enabled with `-querier.query-engine=mimir`. #8422 #8430 #8454 #8455 #8360 #8490 #8508 #8577 #8660 #8671 #8677 #8747 #8850 #8872 #8838 #8911 #8909 #8923 #8924 #8925 #8932 #8933 #8934 #8962 #8986 #8993 #8995 #9008 #9017 #9018 #9019 #9120 #9121 #9136 #9139 #9140 #9145 #9191 #9192 #9194 #9196 #9201 #9212 #9225 #9260 #9272 #9277 #9278 #9280 #9281 #9342 #9343 #9371 #9859 #9858
* [FEATURE] Experimental Kafka-based ingest storage. #6888 #6894 #6929 #6940 #6951 #6974 #6982 #7029 #7030 #7091 #7142 #7147 #7148 #7153 #7160 #7193 #7349 #7376 #7388 #7391 #7393 #7394 #7402 #7404 #7423 #7424 #7437 #7486 #7503 #7508 #7540 #7621 #7682 #7685 #7694 #7695 #7696 #7697 #7701 #7733 #7734 #7741 #7752 #7838 #7851 #7871 #7877 #7880 #7882 #7887 #7891 #7925 #7955 #7967 #8031 #8063 #8077 #8088 #8135 #8176 #8184 #8194 #8216 #8217 #8222 #8233 #8503 #8542 #8579 #8657 #8686 #8688 #8703 #8706 #8708 #8738 #8750 #8778 #8808 #8809 #8841 #8842 #8845 #8853 #8886 #8988
  * What it is:
    * When the new ingest storage architecture is enabled, distributors write incoming write requests to a Kafka-compatible backend, and the ingesters asynchronously replay ingested data from Kafka. In this architecture, the write and read path are de-coupled through a Kafka-compatible backend. The write path and Kafka load is a function of the incoming write traffic, the read path load is a function of received queries. Whatever the load on the read path, it doesn't affect the write path.
  * New configuration options:
    * `-ingest-storage.enabled`
    * `-ingest-storage.kafka.*`: configures Kafka-compatible backend and how clients interact with it.
    * `-ingest-storage.ingestion-partition-tenant-shard-size`: configures the per-tenant shuffle-sharding shard size used by partitions ring.
    * `-ingest-storage.read-consistency`: configures the default read consistency.
    * `-ingest-storage.migration.distributor-send-to-ingesters-enabled`: enabled tee-ing writes to classic ingesters and Kafka, used during a live migration to the new ingest storage architecture.
    * `-ingester.partition-ring.*`: configures partitions ring backend.
* [FEATURE] Querier: added support for `limitk()` and `limit_ratio()` experimental PromQL functions. Experimental functions are disabled by default, but can be enabled setting `-querier.promql-experimental-functions-enabled=true` in the query-frontend and querier. #8632
* [FEATURE] Querier: experimental support for `X-Mimir-Chunk-Info-Logger` header that triggers logging information about TSDB chunks loaded from ingesters and store-gateways in the querier. The header should contain the comma separated list of labels for which their value will be included in the logs. #8599
* [FEATURE] Query frontend: added new query pruning middleware to enable pruning dead code (eg. expressions that cannot produce any results) and simplifying expressions (eg. expressions that can be evaluated immediately) in queries. #9086
* [FEATURE] Ruler: added experimental configuration, `-ruler.rule-evaluation-write-enabled`, to disable writing the result of rule evaluation to ingesters. This feature can be used for testing purposes. #9060
* [FEATURE] Ingester: added experimental configuration `ingester.ignore-ooo-exemplars`. When set to `true` out of order exemplars are no longer reported to the remote write client. #9151
* [ENHANCEMENT] Compactor: Add `cortex_compactor_compaction_job_duration_seconds` and `cortex_compactor_compaction_job_blocks` histogram metrics to track duration of individual compaction jobs and number of blocks per job. #8371
* [ENHANCEMENT] Rules: Added per namespace max rules per rule group limit. The maximum number of rules per rule groups for all namespaces continues to be configured by `-ruler.max-rules-per-rule-group`, but now, this can be superseded by the new `-ruler.max-rules-per-rule-group-by-namespace` option on a per namespace basis. This new limit can be overridden using the overrides mechanism to be applied per-tenant. #8378
* [ENHANCEMENT] Rules: Added per namespace max rule groups per tenant limit. The maximum number of rule groups per rule tenant for all namespaces continues to be configured by `-ruler.max-rule-groups-per-tenant`, but now, this can be superseded by the new `-ruler.max-rule-groups-per-tenant-by-namespace` option on a per namespace basis. This new limit can be overridden using the overrides mechanism to be applied per-tenant. #8425
* [ENHANCEMENT] Ruler: Added support to protect rules namespaces from modification. The `-ruler.protected-namespaces` flag can be used to specify namespaces that are protected from rule modifications. The header `X-Mimir-Ruler-Override-Namespace-Protection` can be used to override the protection. #8444
* [ENHANCEMENT] Query-frontend: be able to block remote read queries via the per tenant runtime override `blocked_queries`. #8372 #8415
* [ENHANCEMENT] Query-frontend: added `remote_read` to `op` supported label values for the `cortex_query_frontend_queries_total` metric. #8412
* [ENHANCEMENT] Query-frontend: log the overall length and start, end time offset from current time for remote read requests. The start and end times are calculated as the miminum and maximum times of the individual queries in the remote read request. #8404
* [ENHANCEMENT] Storage Provider: Added option `-<prefix>.s3.dualstack-enabled` that allows disabling S3 client from resolving AWS S3 endpoint into dual-stack IPv4/IPv6 endpoint. Defaults to true. #8405
* [ENHANCEMENT] HA Tracker: Added reporting of most recent elected replica change via `cortex_ha_tracker_last_election_timestamp_seconds` gauge, logging, and a new column in the HA Tracker status page. #8507
* [ENHANCEMENT] Use sd_notify to send events to systemd at start and stop of mimir services. Default systemd mimir.service config now wait for those events with a configurable timeout `TimeoutStartSec` default is 3 min to handle long start time (ex. store-gateway). #8220 #8555 #8658
* [ENHANCEMENT] Alertmanager: Reloading config and templates no longer needs to hit the disk. #4967
* [ENHANCEMENT] Compactor: Added experimental `-compactor.in-memory-tenant-meta-cache-size` option to set size of in-memory cache (in number of items) for parsed meta.json files. This can help when a tenant has many meta.json files and their parsing before each compaction cycle is using a lot of CPU time. #8544
* [ENHANCEMENT] Distributor: Interrupt OTLP write request translation when context is canceled or has timed out. #8524
* [ENHANCEMENT] Ingester, store-gateway: optimised regular expression matching for patterns like `1.*|2.*|3.*|...|1000.*`. #8632
* [ENHANCEMENT] Query-frontend: Add `header_cache_control` to query stats. #8590
* [ENHANCEMENT] Query-scheduler: Introduce `query-scheduler.use-multi-algorithm-query-queue`, which allows use of an experimental queue structure, with no change in external queue behavior. #7873
* [ENHANCEMENT] Query-scheduler: Improve CPU/memory performance of experimental query-scheduler. #8871
* [ENHANCEMENT] Expose a new `s3.trace.enabled` configuration option to enable detailed logging of operations against S3-compatible object stores. #8690
* [ENHANCEMENT] memberlist: locally-generated messages (e.g. ring updates) are sent to gossip network before forwarded messages. Introduced `-memberlist.broadcast-timeout-for-local-updates-on-shutdown` option to modify how long to wait until queue with locally-generated messages is empty when shutting down. Previously this was hard-coded to 10s, and wait included all messages (locally-generated and forwarded). Now it defaults to 10s, 0 means no timeout. Increasing this value may help to avoid problem when ring updates on shutdown are not propagated to other nodes, and ring entry is left in a wrong state. #8761
* [ENHANCEMENT] Querier: allow using both raw numbers of seconds and duration literals in queries where previously only one or the other was permitted. For example, `predict_linear` now accepts a duration literal (eg. `predict_linear(..., 4h)`), and range vector selectors now accept a number of seconds (eg. `rate(metric[2])`). #8780
* [ENHANCEMENT] Ruler: Add `ruler.max-independent-rule-evaluation-concurrency` to allow independent rules of a tenant to be run concurrently. You can control the amount of concurrency per tenant is controlled via the `-ruler.max-independent-rule-evaluation-concurrency-per-tenan` as a limit. Use a `-ruler.max-independent-rule-evaluation-concurrency` value of `0` can be used to disable the feature for all tenants. By default, this feature is disabled. A rule is eligible for concurrency as long as it doesn't depend on any other rules, doesn't have any other rules that depend on it, and has a total rule group runtime that exceeds 50% of its interval by default. The threshold can can be adjusted with `-ruler.independent-rule-evaluation-concurrency-min-duration-percentage`. #8146 #8858 #8880 #8884
  * This work introduces the following metrics:
    * `cortex_ruler_independent_rule_evaluation_concurrency_slots_in_use`
    * `cortex_ruler_independent_rule_evaluation_concurrency_attempts_started_total`
    * `cortex_ruler_independent_rule_evaluation_concurrency_attempts_incomplete_total`
    * `cortex_ruler_independent_rule_evaluation_concurrency_attempts_completed_total`
* [ENHANCEMENT] Expose a new `s3.session-token` configuration option to enable using temporary security credentials. #8952
* [ENHANCEMENT] Add HA deduplication features to the `mimir-microservices-mode` development environment. #9012
* [ENHANCEMENT] Remove experimental `-query-frontend.additional-query-queue-dimensions-enabled` and `-query-scheduler.additional-query-queue-dimensions-enabled`. Mimir now always includes "query components" as a queue dimension. #8984 #9135
* [ENHANCEMENT] Add a new ingester endpoint to prepare instances to downscale. #8956
* [ENHANCEMENT] Query-scheduler: Add `query-scheduler.prioritize-query-components` which, when enabled, will primarily prioritize dequeuing fairly across queue components, and secondarily prioritize dequeuing fairly across tenants. When disabled, tenant fairness is primarily prioritized. `query-scheduler.use-multi-algorithm-query-queue` must be enabled in order to use this flag. #9016 #9071
* [ENHANCEMENT] Update runtime configuration to read gzip-compressed files with `.gz` extension. #9074
* [ENHANCEMENT] Ingester: add `cortex_lifecycler_read_only` metric which is set to 1 when ingester's lifecycler is set to read-only mode. #9095
* [ENHANCEMENT] Add a new field, `encode_time_seconds` to query stats log messages, to record the amount of time it takes the query-frontend to encode a response. This does not include any serialization time for downstream components. #9062
* [ENHANCEMENT] OTLP: If the flag `-distributor.otel-created-timestamp-zero-ingestion-enabled` is true, OTel start timestamps are converted to Prometheus zero samples to mark series start. #9131 #10053
* [ENHANCEMENT] Querier: attach logs emitted during query consistency check to trace span for query. #9213
* [ENHANCEMENT] Query-scheduler: Experimental `-query-scheduler.prioritize-query-components` flag enables the querier-worker queue priority algorithm to take precedence over tenant rotation when dequeuing requests. #9220
* [ENHANCEMENT] Add application credential arguments for Openstack Swift storage backend. #9181
* [ENHANCEMENT] Make MemberlistKV module targetable (can be run through `-target=memberlist-kv`). #9940
* [BUGFIX] Ruler: add support for draining any outstanding alert notifications before shutting down. This can be enabled with the `-ruler.drain-notification-queue-on-shutdown=true` CLI flag. #8346
* [BUGFIX] Query-frontend: fix `-querier.max-query-lookback` enforcement when `-compactor.blocks-retention-period` is not set, and viceversa. #8388
* [BUGFIX] Ingester: fix sporadic `not found` error causing an internal server error if label names are queried with matchers during head compaction. #8391
* [BUGFIX] Ingester, store-gateway: fix case insensitive regular expressions not matching correctly some Unicode characters. #8391
* [BUGFIX] Query-frontend: "query stats" log now includes the actual `status_code` when the request fails due to an error occurring in the query-frontend itself. #8407
* [BUGFIX] Store-gateway: fixed a case where, on a quick subsequent restart, the previous lazy-loaded index header snapshot was overwritten by a partially loaded one. #8281
* [BUGFIX] Ingester: fixed timestamp reported in the "the sample has been rejected because its timestamp is too old" error when the write request contains only histograms. #8462
* [BUGFIX] Store-gateway: store sparse index headers atomically to disk. #8485
* [BUGFIX] Query scheduler: fix a panic in request queueing. #8451
* [BUGFIX] Querier: fix issue where "context canceled" is logged for trace spans for requests to store-gateways that return no series when chunks streaming is enabled. #8510
* [BUGFIX] Alertmanager: Fix per-tenant silence limits not reloaded during runtime. #8456
* [BUGFIX] Alertmanager: Fixes a number of bugs in silences which could cause an existing silence to be deleted/expired when updating the silence failed. This could happen when the replacing silence was invalid or exceeded limits. #8525
* [BUGFIX] Alertmanager: Fix help message for utf-8-strict-mode. #8572
* [BUGFIX] Query-frontend: Ensure that internal errors result in an HTTP 500 response code instead of 422. #8595 #8666
* [BUGFIX] Configuration: Multi line envs variables are flatten during injection to be compatible with YAML syntax
* [BUGFIX] Querier: fix issue where queries can return incorrect results if a single store-gateway returns overlapping chunks for a series. #8827
* [BUGFIX] HA Tracker: store correct timestamp for last received request from elected replica. #8821
* [BUGFIX] Querier: do not return `grpc: the client connection is closing` errors as HTTP `499`. #8865 #8888
* [BUGFIX] Compactor: fix a race condition between different compactor replicas that may cause a deleted block to be still referenced as non-deleted in the bucket index. #8905
* [BUGFIX] Querier: fix issue where some native histogram-related warnings were not emitted when `rate()` was used over native histograms. #8918
* [BUGFIX] Ruler: map invalid org-id errors to 400 status code. #8935
* [BUGFIX] Querier: Fix invalid query results when multiple chunks are being merged. #8992
* [BUGFIX] Query-frontend: return annotations generated during evaluation of sharded queries. #9138
* [BUGFIX] Querier: Support optional start and end times on `/prometheus/api/v1/labels`, `/prometheus/api/v1/label/<label>/values`, and `/prometheus/api/v1/series` when `max_query_into_future: 0`. #9129
* [BUGFIX] Alertmanager: Fix config validation gap around unreferenced templates. #9207
* [BUGFIX] Alertmanager: Fix goroutine leak when stored config fails to apply and there is no existing tenant alertmanager #9211
* [BUGFIX] Querier: fix issue where both recently compacted blocks and their source blocks can be skipped during querying if store-gateways are restarting. #9224
* [BUGFIX] Alertmanager: fix receiver firewall to detect `0.0.0.0` and IPv6 interface-local multicast address as local addresses. #9308

### Mixin

* [CHANGE] Dashboards: set default auto-refresh rate to 5m. #8758
* [ENHANCEMENT] Dashboards: allow switching between using classic or native histograms in dashboards.
  * Overview dashboard: status, read/write latency and queries/ingestion per sec panels, `cortex_request_duration_seconds` metric. #7674 #8502 #8791
  * Writes dashboard: `cortex_request_duration_seconds` metric. #8757 #8791
  * Reads dashboard: `cortex_request_duration_seconds` metric. #8752
  * Rollout progress dashboard: `cortex_request_duration_seconds` metric. #8779
  * Alertmanager dashboard: `cortex_request_duration_seconds` metric. #8792
  * Ruler dashboard: `cortex_request_duration_seconds` metric. #8795
  * Queries dashboard: `cortex_request_duration_seconds` metric. #8800
  * Remote ruler reads dashboard: `cortex_request_duration_seconds` metric. #8801
* [ENHANCEMENT] Alerts: `MimirRunningIngesterReceiveDelayTooHigh` alert has been tuned to be more reactive to high receive delay. #8538
* [ENHANCEMENT] Dashboards: improve end-to-end latency and strong read consistency panels when experimental ingest storage is enabled. #8543 #8830
* [ENHANCEMENT] Dashboards: Add panels for monitoring ingester autoscaling when not using ingest-storage. These panels are disabled by default, but can be enabled using the `autoscaling.ingester.enabled: true` config option. #8484
* [ENHANCEMENT] Dashboards: Add panels for monitoring store-gateway autoscaling. These panels are disabled by default, but can be enabled using the `autoscaling.store_gateway.enabled: true` config option. #8824
* [ENHANCEMENT] Dashboards: add panels to show writes to experimental ingest storage backend in the "Mimir / Ruler" dashboard, when `_config.show_ingest_storage_panels` is enabled. #8732
* [ENHANCEMENT] Dashboards: show all series in tooltips on time series dashboard panels. #8748
* [ENHANCEMENT] Dashboards: add compactor autoscaling panels to "Mimir / Compactor" dashboard. The panels are disabled by default, but can be enabled setting `_config.autoscaling.compactor.enabled` to `true`. #8777
* [ENHANCEMENT] Alerts: added `MimirKafkaClientBufferedProduceBytesTooHigh` alert. #8763
* [ENHANCEMENT] Dashboards: added "Kafka produced records / sec" panel to "Mimir / Writes" dashboard. #8763
* [ENHANCEMENT] Alerts: added `MimirStrongConsistencyOffsetNotPropagatedToIngesters` alert, and rename `MimirIngesterFailsEnforceStrongConsistencyOnReadPath` alert to `MimirStrongConsistencyEnforcementFailed`. #8831
* [ENHANCEMENT] Dashboards: remove "All" option for namespace dropdown in dashboards. #8829
* [ENHANCEMENT] Dashboards: add Kafka end-to-end latency outliers panel in the "Mimir / Writes" dashboard. #8948
* [ENHANCEMENT] Dashboards: add "Out-of-order samples appended" panel to "Mimir / Tenants" dashboard. #8939
* [ENHANCEMENT] Alerts: `RequestErrors` and `RulerRemoteEvaluationFailing` have been enriched with a native histogram version. #9004
* [ENHANCEMENT] Dashboards: add 'Read path' selector to 'Mimir / Queries' dashboard. #8878
* [ENHANCEMENT] Dashboards: add annotation indicating active series are being reloaded to 'Mimir / Tenants' dashboard. #9257
* [ENHANCEMENT] Dashboards: limit results on the 'Failed evaluations rate' panel of the 'Mimir / Tenants' dashboard to 50 to avoid crashing the page when there are many failing groups. #9262
* [FEATURE] Alerts: add `MimirGossipMembersEndpointsOutOfSync` alert. #9347
* [BUGFIX] Dashboards: fix "current replicas" in autoscaling panels when HPA is not active. #8566
* [BUGFIX] Alerts: do not fire `MimirRingMembersMismatch` during the migration to experimental ingest storage. #8727
* [BUGFIX] Dashboards: avoid over-counting of ingesters metrics when migrating to experimental ingest storage. #9170
* [BUGFIX] Dashboards: fix `job_prefix` not utilized in `jobSelector`. #9155

### Jsonnet

* [CHANGE] Changed the following config options when the experimental ingest storage is enabled: #8874
  * `ingest_storage_ingester_autoscaling_min_replicas` changed to `ingest_storage_ingester_autoscaling_min_replicas_per_zone`
  * `ingest_storage_ingester_autoscaling_max_replicas` changed to `ingest_storage_ingester_autoscaling_max_replicas_per_zone`
* [CHANGE] Changed the overrides configmap generation to remove any field with `null` value. #9116
* [CHANGE] `$.replicaTemplate` function now takes replicas and labelSelector parameter. #9248
* [CHANGE] Renamed `ingest_storage_ingester_autoscaling_replica_template_custom_resource_definition_enabled` to `replica_template_custom_resource_definition_enabled`. #9248
* [FEATURE] Add support for automatically deleting compactor, store-gateway, ingester and read-write mode backend PVCs when the corresponding StatefulSet is scaled down. #8382 #8736
* [FEATURE] Automatically set GOMAXPROCS on ingesters. #9273
* [ENHANCEMENT] Added the following config options to set the number of partition ingester replicas when migrating to experimental ingest storage. #8517
  * `ingest_storage_migration_partition_ingester_zone_a_replicas`
  * `ingest_storage_migration_partition_ingester_zone_b_replicas`
  * `ingest_storage_migration_partition_ingester_zone_c_replicas`
* [ENHANCEMENT] Distributor: increase `-distributor.remote-timeout` when the experimental ingest storage is enabled. #8518
* [ENHANCEMENT] Memcached: Update to Memcached 1.6.28 and memcached-exporter 0.14.4. #8557
* [ENHANCEMENT] Rollout-operator: Allow the rollout-operator to be used as Kubernetes statefulset webhook to enable `no-downscale` and `prepare-downscale` annotations to be used on ingesters or store-gateways. #8743
* [ENHANCEMENT] Do not deploy ingester-zone-c when experimental ingest storage is enabled and `ingest_storage_ingester_zones` is configured to `2`. #8776
* [ENHANCEMENT] Added the config option `ingest_storage_migration_classic_ingesters_no_scale_down_delay` to disable the downscale delay on classic ingesters when migrating to experimental ingest storage. #8775 #8873
* [ENHANCEMENT] Configure experimental ingest storage on query-frontend too when enabled. #8843
* [ENHANCEMENT] Allow to override Kafka client ID on a per-component basis. #9026
* [ENHANCEMENT] Rollout-operator's access to ReplicaTemplate is now configured via config option `rollout_operator_replica_template_access_enabled`. #9252
* [ENHANCEMENT] Added support for new way of downscaling ingesters, using rollout-operator's resource-mirroring feature and read-only mode of ingesters. This can be enabled by using `ingester_automated_downscale_v2_enabled` config option. This is mutually exclusive with both `ingester_automated_downscale_enabled` (previous downscale mode) and `ingest_storage_ingester_autoscaling_enabled` (autoscaling for ingest-storage).
* [ENHANCEMENT] Update rollout-operator to `v0.19.1`. #9388
* [BUGFIX] Added missing node affinity matchers to write component. #8910

### Mimirtool

* [CHANGE] Disable colored output on mimirtool when the output is not to a terminal. #9423
* [CHANGE] Add `--force-color` flag to be able to enable colored output when the output is not to a terminal. #9423
* [CHANGE] Analyze Rules: Count recording rules used in rules group as used. #6133
* [CHANGE] Remove deprecated `--rule-files` flag in favor of CLI arguments for the following commands: #8701
  * `mimirtool rules load`
  * `mimirtool rules sync`
  * `mimirtool rules diff`
  * `mimirtool rules check`
  * `mimirtool rules prepare`
* [ENHANCEMENT] Remote read and backfill now supports the experimental native histograms. #9156

### Mimir Continuous Test

* [CHANGE] Use test metrics that do not pass through 0 to make identifying incorrect results easier. #8630
* [CHANGE] Allowed authentication to Mimir using both Tenant ID and basic/bearer auth. #9038
* [FEATURE] Experimental support for the `-tests.send-chunks-debugging-header` boolean flag to send the `X-Mimir-Chunk-Info-Logger: series_id` header with queries. #8599
* [ENHANCEMENT] Include human-friendly timestamps in diffs logged when a test fails. #8630
* [ENHANCEMENT] Add histograms to measure latency of read and write requests. #8583
* [ENHANCEMENT] Log successful test runs in addition to failed test runs. #8817
* [ENHANCEMENT] Series emitted by continuous-test now distribute more uniformly across ingesters. #9218 #9243
* [ENHANCEMENT] Configure `User-Agent` header for the Mimir client via `-tests.client.user-agent`. #9338
* [BUGFIX] Initialize test result metrics to 0 at startup so that alerts can correctly identify the first failure after startup. #8630

### Query-tee

* [CHANGE] If a preferred backend is configured, then query-tee always returns its response, regardless of the response status code. Previously, query-tee would only return the response from the preferred backend if it did not have a 5xx status code. #8634
* [ENHANCEMENT] Emit trace spans from query-tee. #8419
* [ENHANCEMENT] Log trace ID (if present) with all log messages written while processing a request. #8419
* [ENHANCEMENT] Log user agent when processing a request. #8419
* [ENHANCEMENT] Add `time` parameter to proxied instant queries if it is not included in the incoming request. This is optional but enabled by default, and can be disabled with `-proxy.add-missing-time-parameter-to-instant-queries=false`. #8419
* [ENHANCEMENT] Add support for sending only a proportion of requests to all backends, with the remainder only sent to the preferred backend. The default behaviour is to send all requests to all backends. This can be configured with `-proxy.secondary-backends-request-proportion`. #8532
* [ENHANCEMENT] Check annotations emitted by both backends are the same when comparing responses from two backends. #8660
* [ENHANCEMENT] Compare native histograms in query results when comparing results between two backends. #8724
* [ENHANCEMENT] Don't consider responses to be different during response comparison if both backends' responses contain different series, but all samples are within the recent sample window. #8749 #8894
* [ENHANCEMENT] When the expected and actual response for a matrix series is different, the full set of samples for that series from both backends will now be logged. #8947
* [ENHANCEMENT] Wait up to `-server.graceful-shutdown-timeout` for inflight requests to finish when shutting down, rather than immediately terminating inflight requests on shutdown. #8985
* [ENHANCEMENT] Optionally consider equivalent error messages the same when comparing responses. Enabled by default, disable with `-proxy.require-exact-error-match=true`. #9143 #9350 #9366
* [BUGFIX] Ensure any errors encountered while forwarding a request to a backend (eg. DNS resolution failures) are logged. #8419
* [BUGFIX] The comparison of the results should not fail when either side contains extra samples from within SkipRecentSamples duration. #8920
* [BUGFIX] When `-proxy.compare-skip-recent-samples` is enabled, compare sample timestamps with the time the query requests were made, rather than the time at which the comparison is occurring. #9416

### Documentation

* [ENHANCEMENT] Specify in which component the configuration flags `-compactor.blocks-retention-period`, `-querier.max-query-lookback`, `-query-frontend.max-total-query-length`, `-query-frontend.max-query-expression-size-bytes` are applied and that they are applied to remote read as well. #8433
* [ENHANCEMENT] Provide more detailed recommendations on how to migrate from classic to native histograms. #8864
* [ENHANCEMENT] Clarify that `{namespace}` and `{groupName}` path segments in the ruler config API should be URL-escaped. #8969
* [ENHANCEMENT] Include stalled compactor network drive information in runbooks. #9297
* [ENHANCEMENT] Document `/ingester/prepare-partition-downscale` and `/ingester/prepare-instance-ring-downscale` endpoints. #9132
* [ENHANCEMENT] Describe read-only mode of ingesters in component documentation. #9132

### Tools

* [CHANGE] `wal-reader`: Renamed `-series-entries` to `-print-series`. Renamed `-print-series-with-samples` to `-print-samples`. #8568
* [FEATURE] `query-bucket-index`: add new tool to query a bucket index file and print the blocks that would be used for a given query time range. #8818
* [FEATURE] `kafkatool`: add new CLI tool to operate Kafka. Supported commands: #9000
  * `brokers list-leaders-by-partition`
  * `consumer-group commit-offset`
  * `consumer-group copy-offset`
  * `consumer-group list-offsets`
  * `create-partitions`
* [ENHANCEMENT] `wal-reader`: References to unknown series from Samples, Exemplars, histogram or tombstones records are now always logged. #8568
* [ENHANCEMENT] `tsdb-series`: added `-stats` option to print min/max time of chunks, total number of samples and DPM for each series. #8420
* [ENHANCEMENT] `tsdb-print-chunk`: print counter reset information for native histograms. #8812
* [ENHANCEMENT] `grpcurl-query-ingesters`: print counter reset information for native histograms. #8820
* [ENHANCEMENT] `grpcurl-query-ingesters`: concurrently query ingesters. #9102
* [ENHANCEMENT] `grpcurl-query-ingesters`: sort series and chunks in output. #9180
* [ENHANCEMENT] `grpcurl-query-ingesters`: print full chunk timestamps, not just time component. #9180
* [ENHANCEMENT] `tsdb-series`: Added `-json` option to generate JSON output for easier post-processing. #8844
* [ENHANCEMENT] `tsdb-series`: Added `-min-time` and `-max-time` options to filter samples that are used for computing data-points per minute. #8844
* [ENHANCEMENT] `mimir-rules-action`: Added new input to support matching target namespaces by regex. #9244
* [ENHANCEMENT] `mimir-rules-action`: Added new inputs to support ignoring namespaces and ignoring namespaces by regex. #9258 #9324
* [BUGFIX] `copyblocks`, `undelete-blocks`, `copyprefix`: use a multipart upload to server-side copy objects greater than 5GiB in size on S3. #9357

## 2.13.1

### Grafana Mimir

* [BUGFIX] Upgrade Go to 1.22.9 to address [CVE-2024-34156](https://nvd.nist.gov/vuln/detail/CVE-2024-34156). #10097
* [BUGFIX] Update module google.golang.org/grpc to v1.64.1 to address [GHSA-xr7q-jx4m-x55m](https://github.com/advisories/GHSA-xr7q-jx4m-x55m). #8717
* [BUGFIX] Upgrade github.com/rs/cors to v1.11.0 address [GHSA-mh55-gqvf-xfwm](https://github.com/advisories/GHSA-mh55-gqvf-xfwm). #8611

## 2.13.0

### Grafana Mimir

* [CHANGE] Build: `grafana/mimir` docker image is now based on `gcr.io/distroless/static-debian12` image. Alpine-based docker image is still available as `grafana/mimir-alpine`, until Mimir 2.15. #8204 #8235
* [CHANGE] Ingester: `/ingester/flush` endpoint is now only allowed to execute only while the ingester is in `Running` state. The 503 status code is returned if the endpoint is called while the ingester is not in `Running` state. #7486
* [CHANGE] Distributor: Include label name in `err-mimir-label-value-too-long` error message: #7740
* [CHANGE] Ingester: enabled 1 out 10 errors log sampling by default. All the discarded samples will still be tracked by the `cortex_discarded_samples_total` metric. The feature can be configured via `-ingester.error-sample-rate` (0 to log all errors). #7807
* [CHANGE] Query-frontend: Query results caching and experimental query blocking now utilize the PromQL string-formatted query format rather than the unvalidated query as submitted to the frontend. #7742
  * Query results caching should be more stable as all equivalent queries receive the same cache key, but there may be cache churn on first deploy with the updated format
  * Query blocking can no longer be circumvented with an equivalent query in a different format; see [Configure queries to block](https://grafana.com/docs/mimir/latest/configure/configure-blocked-queries/)
* [CHANGE] Query-frontend: stop using `-validation.create-grace-period` to clamp how far into the future a query can span. #8075
* [CHANGE] Clamp [`GOMAXPROCS`](https://pkg.go.dev/runtime#GOMAXPROCS) to [`runtime.NumCPU`](https://pkg.go.dev/runtime#NumCPU). #8201
* [CHANGE] Anonymous usage statistics tracking: add CPU usage percentage tracking. #8282
* [CHANGE] Added new metric `cortex_compactor_disk_out_of_space_errors_total` which counts how many times a compaction failed due to the compactor being out of disk. #8237
* [CHANGE] Anonymous usage statistics tracking: report active series in addition to in-memory series. #8279
* [CHANGE] Ruler: `evaluation_delay` field in the rule group configuration has been deprecated. Please use `query_offset` instead (it has the same exact meaning and behaviour). #8295
* [CHANGE] General: remove `-log.buffered`. The configuration option has been enabled by default and deprecated since Mimir 2.11. #8395
* [CHANGE] Ruler: promote tenant federation from experimental to stable. #8400
* [CHANGE] Ruler: promote `-ruler.recording-rules-evaluation-enabled` and `-ruler.alerting-rules-evaluation-enabled` from experimental to stable. #8400
* [CHANGE] General: promote `-tenant-federation.max-tenants` from experimental to stable. #8400
* [FEATURE] Continuous-test: now runable as a module with `mimir -target=continuous-test`. #7747
* [FEATURE] Store-gateway: Allow specific tenants to be enabled or disabled via `-store-gateway.enabled-tenants` or `-store-gateway.disabled-tenants` CLI flags or their corresponding YAML settings. #7653
* [FEATURE] New `-<prefix>.s3.bucket-lookup-type` flag configures lookup style type, used to access bucket in s3 compatible providers. #7684
* [FEATURE] Querier: add experimental streaming PromQL engine, enabled with `-querier.promql-engine=mimir`. #7693 #7898 #7899 #8023 #8058 #8096 #8121 #8197 #8230 #8247 #8270 #8276 #8277 #8291 #8303 #8340 #8256 #8348
* [FEATURE] New `/ingester/unregister-on-shutdown` HTTP endpoint allows dynamic access to ingesters' `-ingester.ring.unregister-on-shutdown` configuration. #7739
* [FEATURE] Server: added experimental [PROXY protocol support](https://www.haproxy.org/download/2.3/doc/proxy-protocol.txt). The PROXY protocol support can be enabled via `-server.proxy-protocol-enabled=true`. When enabled, the support is added both to HTTP and gRPC listening ports. #7698
* [FEATURE] Query-frontend, querier: new experimental `/cardinality/active_native_histogram_metrics` API to get active native histogram metric names with statistics about active native histogram buckets. #7982 #7986 #8008
* [FEATURE] Alertmanager: Added `-alertmanager.max-silences-count` and `-alertmanager.max-silence-size-bytes` to set limits on per tenant silences. Disabled by default. #8241 #8249
* [FEATURE] Ingester: add experimental support for the server-side circuit breakers when writing to and reading from ingesters. This can be enabled using `-ingester.push-circuit-breaker.enabled` and `-ingester.read-circuit-breaker.enabled` options. Further `-ingester.push-circuit-breaker.*` and `-ingester.read-circuit-breaker.*` options for configuring circuit-breaker are available. Added metrics `cortex_ingester_circuit_breaker_results_total`,  `cortex_ingester_circuit_breaker_transitions_total`, `cortex_ingester_circuit_breaker_current_state` and `cortex_ingester_circuit_breaker_request_timeouts_total`. #8180 #8285 #8315 #8446
* [FEATURE] Distributor, ingester: add new setting `-validation.past-grace-period` to limit how old (based on the wall clock minus OOO window) the ingested samples can be. The default 0 value disables this limit. #8262
* [ENHANCEMENT] Distributor: add metrics `cortex_distributor_samples_per_request` and `cortex_distributor_exemplars_per_request` to track samples/exemplars per request. #8265
* [ENHANCEMENT] Reduced memory allocations in functions used to propagate contextual information between gRPC calls. #7529
* [ENHANCEMENT] Distributor: add experimental limit for exemplars per series per request, enabled with `-distributor.max-exemplars-per-series-per-request`, the number of discarded exemplars are tracked with `cortex_discarded_exemplars_total{reason="too_many_exemplars_per_series_per_request"}` #7989 #8010
* [ENHANCEMENT] Store-gateway: merge series from different blocks concurrently. #7456
* [ENHANCEMENT] Store-gateway: Add `stage="wait_max_concurrent"` to `cortex_bucket_store_series_request_stage_duration_seconds` which records how long the query had to wait for its turn for `-blocks-storage.bucket-store.max-concurrent`. #7609
* [ENHANCEMENT] Querier: add `cortex_querier_federation_upstream_query_wait_duration_seconds` to observe time from when a querier picks up a cross-tenant query to when work begins on its single-tenant counterparts. #7209
* [ENHANCEMENT] Compactor: Add `cortex_compactor_block_compaction_delay_seconds` metric to track how long it takes to compact blocks since the blocks are created. #7635
* [ENHANCEMENT] Store-gateway: add `outcome` label to `cortex_bucket_stores_gate_duration_seconds` histogram metric. Possible values for the `outcome` label are: `rejected_canceled`, `rejected_deadline_exceeded`, `rejected_other`, and `permitted`. #7784
* [ENHANCEMENT] Query-frontend: use zero-allocation experimental decoder for active series queries via `-query-frontend.use-active-series-decoder`. #7665
* [ENHANCEMENT] Go: updated to 1.22.2. #7802
* [ENHANCEMENT] Query-frontend: support `limit` parameter on `/prometheus/api/v1/label/{name}/values` and `/prometheus/api/v1/labels` endpoints. #7722
* [ENHANCEMENT] Expose TLS configuration for the S3 backend client. #7959
* [ENHANCEMENT] Rules: Support expansion of native histogram values when using rule templates #7974
* [ENHANCEMENT] Rules: Add metric `cortex_prometheus_rule_group_last_restore_duration_seconds` which measures how long it takes to restore rule groups using the `ALERTS_FOR_STATE` series #7974
* [ENHANCEMENT] OTLP: Improve remote write format translation performance by using label set hashes for metric identifiers instead of string based ones. #8012
* [ENHANCEMENT] Querying: Remove OpEmptyMatch from regex concatenations. #8012
* [ENHANCEMENT] Store-gateway: add `-blocks-storage.bucket-store.max-concurrent-queue-timeout`. When set, queries at the store-gateway's query gate will not wait longer than that to execute. If a query reaches the wait timeout, then the querier will retry the blocks on a different store-gateway. If all store-gateways are unavailable, then the query will fail with `err-mimir-store-consistency-check-failed`. #7777 #8149
* [ENHANCEMENT] Store-gateway: add `-blocks-storage.bucket-store.index-header.lazy-loading-concurrency-queue-timeout`. When set, loads of index-headers at the store-gateway's index-header lazy load gate will not wait longer than that to execute. If a load reaches the wait timeout, then the querier will retry the blocks on a different store-gateway. If all store-gateways are unavailable, then the query will fail with `err-mimir-store-consistency-check-failed`. #8138
* [ENHANCEMENT] Ingester: Optimize querying with regexp matchers. #8106
* [ENHANCEMENT] Distributor: Introduce `-distributor.max-request-pool-buffer-size` to allow configuring the maximum size of the request pool buffers. #8082
* [ENHANCEMENT] Store-gateway: improve performance when streaming chunks to queriers is enabled (`-querier.prefer-streaming-chunks-from-store-gateways=true`) and the query selects fewer than `-blocks-storage.bucket-store.batch-series-size` series (defaults to 5000 series). #8039
* [ENHANCEMENT] Ingester: active series are now updated along with owned series. They decrease when series change ownership between ingesters. This helps provide a more accurate total of active series when ingesters are added. This is only enabled when `-ingester.track-ingester-owned-series` or `-ingester.use-ingester-owned-series-for-limits` are enabled. #8084
* [ENHANCEMENT] Query-frontend: include route name in query stats log lines. #8191
* [ENHANCEMENT] OTLP: Speed up conversion from OTel to Mimir format by about 8% and reduce memory consumption by about 30%. Can be disabled via `-distributor.direct-otlp-translation-enabled=false` #7957
* [ENHANCEMENT] Ingester/Querier: Optimise regexps with long lists of alternates. #8221, #8234
* [ENHANCEMENT] Ingester: Include more detail in tracing of queries. #8242
* [ENHANCEMENT] Distributor: add `insight=true` to remote-write and OTLP write handlers when the HTTP response status code is 4xx. #8294
* [ENHANCEMENT] Ingester: reduce locked time while matching postings for a label, improving the write latency and compaction speed. #8327
* [ENHANCEMENT] Ingester: reduce the amount of locks taken during the Head compaction's garbage-collection process, improving the write latency and compaction speed. #8327
* [ENHANCEMENT] Query-frontend: log the start, end time and matchers for remote read requests to the query stats logs. #8326 #8370 #8373
* [BUGFIX] Distributor: prometheus retry on 5xx and 429 errors, while otlp collector only retry on 429, 502, 503 and 504, mapping other 5xx errors to the retryable ones in otlp endpoint. #8324 #8339
* [BUGFIX] Distributor: make OTLP endpoint return marshalled proto bytes as response body for 4xx/5xx errors. #8227
* [BUGFIX] Rules: improve error handling when querier is local to the ruler. #7567
* [BUGFIX] Querier, store-gateway: Protect against panics raised during snappy encoding. #7520
* [BUGFIX] Ingester: Prevent timely compaction of empty blocks. #7624
* [BUGFIX] Querier: Don't cache context.Canceled errors for bucket index. #7620
* [BUGFIX] Store-gateway: account for `"other"` time in LabelValues and LabelNames requests. #7622
* [BUGFIX] Query-frontend: Don't panic when using the `-query-frontend.downstream-url` flag. #7651
* [BUGFIX] Ingester: when receiving multiple exemplars for a native histogram via remote write, sort them and only report an error if all are older than the latest exemplar as this could be a partial update. #7640 #7948 #8014
* [BUGFIX] Ingester: don't retain blocks if they finish exactly on the boundary of the retention window. #7656
* [BUGFIX] Bug-fixes and improvements to experimental native histograms. #7744 #7813
* [BUGFIX] Querier: return an error when a query uses `label_join` with an invalid destination label name. #7744
* [BUGFIX] Compactor: correct outstanding job estimation in metrics and `compaction-planner` tool when block labels differ. #7745
* [BUGFIX] Ingester: turn native histogram validation errors in TSDB into soft ingester errors that result in returning 4xx to the end-user instead of 5xx. In the case of TSDB validation errors, the counter `cortex_discarded_samples_total` will be increased with the `reason` label set to `"invalid-native-histogram"`. #7736 #7773
* [BUGFIX] Do not wrap error message with `sampled 1/<frequency>` if it's not actually sampled. #7784
* [BUGFIX] Store-gateway: do not track cortex_querier_blocks_consistency_checks_failed_total metric if query has been canceled or interrued due to any error not related to blocks consistency check failed. #7752
* [BUGFIX] Ingester: ignore instances with no tokens when calculating local limits to prevent discards during ingester scale-up #7881
* [BUGFIX] Ingester: do not reuse exemplars slice in the write request if there are more than 10 exemplars per series. This should help to reduce the in-use memory in case of few requests with a very large number of exemplars. #7936
* [BUGFIX] Distributor: fix down scaling of native histograms in the distributor when timeseries unmarshal cache is in use. #7947
* [BUGFIX] Distributor: fix cardinality API to return more accurate number of in-memory series when number of zones is larger than replication factor. #7984
* [BUGFIX] All: fix config validation for non-ingester modules, when ingester's ring is configured with spread-minimizing token generation strategy. #7990
* [BUGFIX] Ingester: copy LabelValues strings out of mapped memory to avoid a segmentation fault if the region becomes unmapped before the result is marshaled. #8003
* [BUGFIX] OTLP: Don't generate target_info unless at least one identifying label is defined. #8012
* [BUGFIX] OTLP: Don't generate target_info unless there are metrics. #8012
* [BUGFIX] Query-frontend: Experimental query queue splitting: fix issue where offset and range selector duration were not considered when predicting query component. #7742
* [BUGFIX] Querying: Empty matrix results were incorrectly returning `null` instead of `[]`. #8029
* [BUGFIX] All: don't increment `thanos_objstore_bucket_operation_failures_total` metric for cancelled requests. #8072
* [BUGFIX] Query-frontend: fix empty metric name matcher not being applied under certain conditions. #8076
* [BUGFIX] Querying: Fix regex matching of multibyte runes with dot operator. #8089
* [BUGFIX] Querying: matrix results returned from instant queries were not sorted by series. #8113
* [BUGFIX] Query scheduler: Fix a crash in result marshaling. #8140
* [BUGFIX] Store-gateway: Allow long-running index scans to be interrupted. #8154
* [BUGFIX] Query-frontend: fix splitting of queries using `@ start()` and `@end()` modifiers on a subquery. Previously the `start()` and `end()` would be evaluated using the start end end of the split query instead of the original query. #8162
* [BUGFIX] Distributor: Don't discard time series with invalid exemplars, just drop affected exemplars. #8224
* [BUGFIX] Ingester: fixed in-memory series count when replaying a corrupted WAL. #8295
* [BUGFIX] Ingester: fix context cancellation handling when a query is busy looking up series in the TSDB index and `-blocks-storage.tsdb.head-postings-for-matchers-cache*` or `-blocks-storage.tsdb.block-postings-for-matchers-cache*` are in use. #8337
* [BUGFIX] Querier: fix edge case where bucket indexes are sometimes cached forever instead of with the expected TTL. #8343
* [BUGFIX] OTLP handler: fix errors returned by OTLP handler when used via httpgrpc tunneling. #8363
* [BUGFIX] Update `github.com/hashicorp/go-retryablehttp` to address [CVE-2024-6104](https://github.com/advisories/GHSA-v6v8-xj6m-xwqh). #8539
* [BUGFIX] Alertmanager: Fixes a number of bugs in silences which could cause an existing silence to be deleted/expired when updating the silence failed. This could happen when the replacing silence was invalid or exceeded limits. #8525
* [BUGFIX] Alertmanager: Fix per-tenant silence limits not reloaded during runtime. #8456
* [BUGFIX] Alertmanager: Fix help message for utf-8-strict-mode. #8572
* [BUGFIX] Upgrade golang to 1.22.5 to address [CVE-2024-24791](https://nvd.nist.gov/vuln/detail/CVE-2024-24791). #8600

### Mixin

* [CHANGE] Alerts: Removed obsolete `MimirQueriesIncorrect` alert that used test-exporter metrics. Test-exporter support was however removed in Mimir 2.0 release. #7774
* [CHANGE] Alerts: Change threshold for `MimirBucketIndexNotUpdated` alert to fire before queries begin to fail due to bucket index age. #7879
* [FEATURE] Dashboards: added 'Remote ruler reads networking' dashboard. #7751
* [FEATURE] Alerts: Add `MimirIngesterStuckProcessingRecordsFromKafka` alert. #8147
* [ENHANCEMENT] Alerts: allow configuring alerts range interval via `_config.base_alerts_range_interval_minutes`. #7591
* [ENHANCEMENT] Dashboards: Add panels for monitoring distributor and ingester when using ingest-storage. These panels are disabled by default, but can be enabled using `show_ingest_storage_panels: true` config option. Similarly existing panels used when distributors and ingesters use gRPC for forwarding requests can be disabled by setting `show_grpc_ingestion_panels: false`. #7670 #7699
* [ENHANCEMENT] Alerts: add the following alerts when using ingest-storage: #7699 #7702 #7867
  * `MimirIngesterLastConsumedOffsetCommitFailed`
  * `MimirIngesterFailedToReadRecordsFromKafka`
  * `MimirIngesterKafkaFetchErrorsRateTooHigh`
  * `MimirStartingIngesterKafkaReceiveDelayIncreasing`
  * `MimirRunningIngesterReceiveDelayTooHigh`
  * `MimirIngesterFailsToProcessRecordsFromKafka`
  * `MimirIngesterFailsEnforceStrongConsistencyOnReadPath`
* [ENHANCEMENT] Dashboards: add in-flight queries scaling metric panel for ruler-querier. #7749
* [ENHANCEMENT] Dashboards: renamed rows in the "Remote ruler reads" and "Remote ruler reads resources" dashboards to match the actual component names. #7750
* [ENHANCEMENT] Dashboards: allow switching between using classic of native histograms in dashboards. #7627
  * Overview dashboard, Status panel, `cortex_request_duration_seconds` metric.
* [ENHANCEMENT] Alerts: exclude `529` and `598` status codes from failure codes in `MimirRequestsError`. #7889
* [ENHANCEMENT] Dashboards: renamed "TCP Connections" panel to "Ingress TCP Connections" in the networking dashboards. #8092
* [ENHANCEMENT] Dashboards: update the use of deprecated "table (old)" panels to "table". #8181
* [ENHANCEMENT] Dashboards: added a `component` variable to "Slow queries" dashboard to allow checking the slow queries of the remote ruler evaluation query path. #8309
* [BUGFIX] Dashboards: fix regular expression for matching read-path gRPC ingester methods to include querying of exemplars, label-related queries, or active series queries. #7676
* [BUGFIX] Dashboards: fix user id abbreviations and column heads for Top Tenants dashboard. #7724
* [BUGFIX] Dashboards: fix incorrect query used for "queue length" panel on "Ruler" dashboard. #8006
* [BUGFIX] Dashboards: fix disk space utilization panels when running with a recent version of kube-state-metrics. #8212

### Jsonnet

* [CHANGE] Memcached: Change default read timeout for chunks and index caches to `750ms` from `450ms`. #7778
* [CHANGE] Fine-tuned `terminationGracePeriodSeconds` for the following components: #7364
  * Querier: changed from `30` to `180`
  * Query-scheduler: changed from `30` to `180`
* [CHANGE] Change TCP port exposed by `mimir-continuous-test` deployment to match with updated defaults of its container image (see changes below). #7958
* [FEATURE] Add support to deploy Mimir with experimental ingest storage enabled. #8028 #8222
* [ENHANCEMENT] Compactor: add `$._config.cortex_compactor_concurrent_rollout_enabled` option (disabled by default) that makes use of rollout-operator to speed up the rollout of compactors. #7783 #7878
* [ENHANCEMENT] Shuffle-sharding: add `$._config.shuffle_sharding.ingest_storage_partitions_enabled` and `$._config.shuffle_sharding.ingester_partitions_shard_size` options, that allow configuring partitions shard size in ingest-storage mode. #7804
* [ENHANCEMENT] Update rollout-operator to `v0.17.0`. #8399
* [ENHANCEMENT] Add `_config.autoscaling_querier_predictive_scaling_enabled` to scale querier based on inflight queries 7 days ago. #7775
* [ENHANCEMENT] Add support to autoscale ruler-querier replicas based on in-flight queries too (in addition to CPU and memory based scaling). #8060 #8188
* [ENHANCEMENT] Distributor: improved distributor HPA scaling metric to only take in account ready pods. This requires the metric `kube_pod_status_ready` to be available in the data source used by KEDA to query scaling metrics (configured via `_config.autoscaling_prometheus_url`). #8251
* [BUGFIX] Guard against missing samples in KEDA queries. #7691 #10013
* [BUGFIX] Alertmanager: Set -server.http-idle-timeout to avoid EOF errors in ruler. #8192

### Mimirtool

* [CHANGE] Deprecated `--rule-files` flag in favor of CLI arguments. #7756
* [FEATURE] mimirtool: Add `runtime-config verify` sub-command, for verifying Mimir runtime config files. #8123
* [ENHANCEMENT] `mimirtool promql format`: Format PromQL query with Prometheus' string or pretty-print formatter. #7742
* [ENHANCEMENT] Add `mimir-http-prefix` configuration to set the Mimir URL prefix when using legacy routes. #8069
* [ENHANCEMENT] Add option `--output-dir` to `mimirtool rules get` and `mimirtool rules print` to allow persisting rule groups to a file for edit and re-upload. #8142
* [BUGFIX] Fix panic in `loadgen` subcommand. #7629
* [BUGFIX] `mimirtool rules prepare`: do not add aggregation label to `on()` clause if already present in `group_left()` or `group_right()`. #7839
* [BUGFIX] Analyze Grafana: fix parsing queries with variables. #8062
* [BUGFIX] `mimirtool rules sync`: detect a change when the `query_offset` or the deprecated `evaluation_delay` configuration changes. #8297

### Mimir Continuous Test

* [CHANGE] `mimir-continuous-test` has been deprecated and replaced by a Mimir module that can be run as a target from the `mimir` binary using `mimir -target=continuous-test`. #7753
* [CHANGE] `-server.metrics-port` flag is no longer available for use in the module run of mimir-continuous-test, including the grafana/mimir-continuous-test Docker image which uses the new module. Configuring this port is still possible in the binary, which is deprecated. #7747
* [CHANGE] Allowed authenticatication to Mimir using both Tenant ID and basic/bearer auth #7619.
* [BUGFIX] Set `User-Agent` header for all requests sent from the testing client. #7607

### Query-tee

* [ENHANCEMENT] Log queries that take longer than `proxy.log-slow-query-response-threshold` when compared to other backends. #7346
* [ENHANCEMENT] Add two new metrics for measuring the relative duration between backends: #7782 #8013 #8330
  * `cortex_querytee_backend_response_relative_duration_seconds`
  * `cortex_querytee_backend_response_relative_duration_proportional`

### Documentation

* [CHANGE] Note that the _Play with Grafana Mimir_ tutorial directory path changed after the release of the video. #8319
* [ENHANCEMENT] Clarify Compactor and its storage volume when configured under Kubernetes. #7675
* [ENHANCEMENT] Add OTLP route to _Mimir routes by path_ runbooks section. #8074
* [ENHANCEMENT] Document option server.log-source-ips-full. #8268

### Tools

* [ENHANCEMENT] ulidtime: add option to show random part of ULID, timestamp in milliseconds and header. #7615
* [ENHANCEMENT] copyblocks: add a flag to configure part-size for multipart uploads in s3 client-side copying. #8292
* [ENHANCEMENT] copyblocks: enable pprof HTTP endpoints. #8292

## 2.12.0

### Grafana Mimir

* [CHANGE] Alertmanager: Deprecates the `v1` API. All `v1` API endpoints now respond with a JSON deprecation notice and a status code of `410`. All endpoints have a `v2` equivalent. The list of endpoints is: #7103
  * `<alertmanager-web.external-url>/api/v1/alerts`
  * `<alertmanager-web.external-url>/api/v1/receivers`
  * `<alertmanager-web.external-url>/api/v1/silence/{id}`
  * `<alertmanager-web.external-url>/api/v1/silences`
  * `<alertmanager-web.external-url>/api/v1/status`
* [CHANGE] Ingester: Increase default value of `-blocks-storage.tsdb.head-postings-for-matchers-cache-max-bytes` and `-blocks-storage.tsdb.block-postings-for-matchers-cache-max-bytes` to 100 MiB (previous default value was 10 MiB). #6764
* [CHANGE] Validate tenant IDs according to [documented behavior](https://grafana.com/docs/mimir/latest/configure/about-tenant-ids/) even when tenant federation is not enabled. Note that this will cause some previously accepted tenant IDs to be rejected such as those longer than 150 bytes or containing `|` characters. #6959
* [CHANGE] Ruler: don't use backoff retry on remote evaluation in case of `4xx` errors. #7004
* [CHANGE] Server: responses with HTTP 4xx status codes are now treated as errors and used in `status_code` label of request duration metric. #7045
* [CHANGE] Memberlist: change default for `-memberlist.stream-timeout` from `10s` to `2s`. #7076
* [CHANGE] Memcached: remove legacy `thanos_cache_memcached_*` and `thanos_memcached_*` prefixed metrics. Instead, Memcached and Redis cache clients now emit `thanos_cache_*` prefixed metrics with a `backend` label. #7076
* [CHANGE] Ruler: the following metrics, exposed when the ruler is configured to discover Alertmanager instances via service discovery, have been renamed: #7057
  * `prometheus_sd_failed_configs` renamed to `cortex_prometheus_sd_failed_configs`
  * `prometheus_sd_discovered_targets` renamed to `cortex_prometheus_sd_discovered_targets`
  * `prometheus_sd_received_updates_total` renamed to `cortex_prometheus_sd_received_updates_total`
  * `prometheus_sd_updates_delayed_total` renamed to `cortex_prometheus_sd_updates_delayed_total`
  * `prometheus_sd_updates_total` renamed to `cortex_prometheus_sd_updates_total`
  * `prometheus_sd_refresh_failures_total` renamed to `cortex_prometheus_sd_refresh_failures_total`
  * `prometheus_sd_refresh_duration_seconds` renamed to `cortex_prometheus_sd_refresh_duration_seconds`
* [CHANGE] Query-frontend: the default value for `-query-frontend.not-running-timeout` has been changed from 0 (disabled) to 2s. The configuration option has also been moved from "experimental" to "advanced". #7127
* [CHANGE] Store-gateway: to reduce disk contention on HDDs the default value for `blocks-storage.bucket-store.tenant-sync-concurrency` has been changed from `10` to `1` and the default value for `blocks-storage.bucket-store.block-sync-concurrency` has been changed from `20` to `4`. #7136
* [CHANGE] Store-gateway: Remove deprecated CLI flags `-blocks-storage.bucket-store.index-header-lazy-loading-enabled` and `-blocks-storage.bucket-store.index-header-lazy-loading-idle-timeout` and their corresponding YAML settings. Instead, use `-blocks-storage.bucket-store.index-header.lazy-loading-enabled` and `-blocks-storage.bucket-store.index-header.lazy-loading-idle-timeout`. #7521
* [CHANGE] Store-gateway: Mark experimental CLI flag `-blocks-storage.bucket-store.index-header.lazy-loading-concurrency` and its corresponding YAML settings as advanced. #7521
* [CHANGE] Store-gateway: Remove experimental CLI flag `-blocks-storage.bucket-store.index-header.sparse-persistence-enabled` since this is now the default behavior. #7535
* [CHANGE] All: set `-server.report-grpc-codes-in-instrumentation-label-enabled` to `true` by default, which enables reporting gRPC status codes as `status_code` labels in the `cortex_request_duration_seconds` metric. #7144
* [CHANGE] Distributor: report gRPC status codes as `status_code` labels in the `cortex_ingester_client_request_duration_seconds` metric by default. #7144
* [CHANGE] Distributor: CLI flag `-ingester.client.report-grpc-codes-in-instrumentation-label-enabled` has been deprecated, and its default value is set to `true`. #7144
* [CHANGE] Ingester: CLI flag `-ingester.return-only-grpc-errors` has been deprecated, and its default value is set to `true`. To ensure backwards compatibility, during a migration from a version prior to 2.11.0 to 2.12 or later, `-ingester.return-only-grpc-errors` should be set to `false`. Once all the components are migrated, the flag can be removed.   #7151
* [CHANGE] Ingester: the following CLI flags have been moved from "experimental" to "advanced": #7169
  * `-ingester.ring.token-generation-strategy`
  * `-ingester.ring.spread-minimizing-zones`
  * `-ingester.ring.spread-minimizing-join-ring-in-order`
* [CHANGE] Query-frontend: the default value of the CLI flag `-query-frontend.max-cache-freshness` (and its respective YAML configuration parameter) has been changed from `1m` to `10m`. #7161
* [CHANGE] Distributor: default the optimization `-distributor.write-requests-buffer-pooling-enabled` to `true`. #7165
* [CHANGE] Tracing: Move query information to span attributes instead of span logs. #7046
* [CHANGE] Distributor: the default value of circuit breaker's CLI flag `-ingester.client.circuit-breaker.cooldown-period` has been changed from `1m` to `10s`. #7310
* [CHANGE] Store-gateway: remove `cortex_bucket_store_blocks_loaded_by_duration`. `cortex_bucket_store_series_blocks_queried` is better suited for detecting when compactors are not able to keep up with the number of blocks to compact. #7309
* [CHANGE] Ingester, Distributor: the support for rejecting push requests received via gRPC before reading them into memory, enabled via `-ingester.limit-inflight-requests-using-grpc-method-limiter` and `-distributor.limit-inflight-requests-using-grpc-method-limiter`, is now stable and enabled by default. The configuration options have been deprecated and will be removed in Mimir 2.14. #7360
* [CHANGE] Distributor: Change`-distributor.enable-otlp-metadata-storage` flag's default to true, and deprecate it. The flag will be removed in Mimir 2.14. #7366
* [CHANGE] Store-gateway: Use a shorter TTL for cached items related to temporary blocks. #7407 #7534
* [CHANGE] Standardise exemplar label as "trace_id". #7475
* [CHANGE] The configuration option `-querier.max-query-into-future` has been deprecated and will be removed in Mimir 2.14. #7496
* [CHANGE] Distributor: the metric `cortex_distributor_sample_delay_seconds` has been deprecated and will be removed in Mimir 2.14. #7516
* [CHANGE] Query-frontend: The deprecated YAML setting `frontend.cache_unaligned_requests` has been moved to `limits.cache_unaligned_requests`. #7519
* [CHANGE] Querier: the CLI flag `-querier.minimize-ingester-requests` has been moved from "experimental" to "advanced". #7638
* [CHANGE] Ingester: allow only POST method on `/ingester/shutdown`, as previously it was too easy to accidentally trigger through GET requests. At the same time, add an option to keep the existing behavior by introducing an `-api.get-request-for-ingester-shutdown-enabled` flag. This flag will be removed in Mimir 2.15. #7707
* [FEATURE] Introduce `-server.log-source-ips-full` option to log all IPs from `Forwarded`, `X-Real-IP`, `X-Forwarded-For` headers. #7250
* [FEATURE] Introduce `-tenant-federation.max-tenants` option to limit the max number of tenants allowed for requests when federation is enabled. #6959
* [FEATURE] Cardinality API: added a new `count_method` parameter which enables counting active label names. #7085
* [FEATURE] Querier / query-frontend: added `-querier.promql-experimental-functions-enabled` CLI flag (and respective YAML config option) to enable experimental PromQL functions. The experimental functions introduced are: `mad_over_time()`, `sort_by_label()` and `sort_by_label_desc()`. #7057
* [FEATURE] Alertmanager API: added `-alertmanager.grafana-alertmanager-compatibility-enabled` CLI flag (and respective YAML config option) to enable an experimental API endpoints that support the migration of the Grafana Alertmanager. #7057
* [FEATURE] Alertmanager: Added `-alertmanager.utf8-strict-mode-enabled` to control support for any UTF-8 character as part of Alertmanager configuration/API matchers and labels. It's default value is set to `false`. #6898
* [FEATURE] Querier: added `histogram_avg()` function support to PromQL. #7293
* [FEATURE] Ingester: added `-blocks-storage.tsdb.timely-head-compaction` flag, which enables more timely head compaction, and defaults to `false`. #7372
* [FEATURE] Compactor: Added `/compactor/tenants` and `/compactor/tenant/{tenant}/planned_jobs` endpoints that provide functionality that was provided by `tools/compaction-planner` -- listing of planned compaction jobs based on tenants' bucket index. #7381
* [FEATURE] Add experimental support for streaming response bodies from queriers to frontends via `-querier.response-streaming-enabled`. This is currently only supported for the `/api/v1/cardinality/active_series` endpoint. #7173
* [FEATURE] Release: Added mimir distroless docker image. #7371
* [FEATURE] Add support for the new grammar of `{"metric_name", "l1"="val"}` to promql and some of the exposition formats. #7475 #7541
* [ENHANCEMENT] Distributor: Add a new metric `cortex_distributor_otlp_requests_total` to track the total number of OTLP requests. #7385
* [ENHANCEMENT] Vault: add lifecycle manager for token used to authenticate to Vault. This ensures the client token is always valid. Includes a gauge (`cortex_vault_token_lease_renewal_active`) to check whether token renewal is active, and the counters `cortex_vault_token_lease_renewal_success_total` and `cortex_vault_auth_success_total` to see the total number of successful lease renewals / authentications. #7337
* [ENHANCEMENT] Store-gateway: add no-compact details column on store-gateway tenants admin UI. #6848
* [ENHANCEMENT] PromQL: ignore small errors for bucketQuantile #6766
* [ENHANCEMENT] Distributor: improve efficiency of some errors #6785
* [ENHANCEMENT] Ruler: exclude vector queries from being tracked in `cortex_ruler_queries_zero_fetched_series_total`. #6544
* [ENHANCEMENT] Ruler: local storage backend now supports reading a rule group via `/config/api/v1/rules/{namespace}/{groupName}` configuration API endpoint. #6632
* [ENHANCEMENT] Query-Frontend and Query-Scheduler: split tenant query request queues by query component with `query-frontend.additional-query-queue-dimensions-enabled` and `query-scheduler.additional-query-queue-dimensions-enabled`. #6772
* [ENHANCEMENT] Distributor: support disabling metric relabel rules per-tenant via the flag `-distributor.metric-relabeling-enabled` or associated YAML. #6970
* [ENHANCEMENT] Distributor: `-distributor.remote-timeout` is now accounted from the first ingester push request being sent. #6972
* [ENHANCEMENT] Storage Provider: `-<prefix>.s3.sts-endpoint` sets a custom endpoint for AWS Security Token Service (AWS STS) in s3 storage provider. #6172
* [ENHANCEMENT] Querier: add `cortex_querier_queries_storage_type_total ` metric that indicates how many queries have executed for a source, ingesters or store-gateways. Add `cortex_querier_query_storegateway_chunks_total` metric to count the number of chunks fetched from a store gateway. #7099,#7145
* [ENHANCEMENT] Query-frontend: add experimental support for sharding active series queries via `-query-frontend.shard-active-series-queries`. #6784
* [ENHANCEMENT] Distributor: set `-distributor.reusable-ingester-push-workers=2000` by default and mark feature as `advanced`. #7128
* [ENHANCEMENT] All: set `-server.grpc.num-workers=100` by default and mark feature as `advanced`. #7131
* [ENHANCEMENT] Distributor: invalid metric name error message gets cleaned up to not include non-ascii strings. #7146
* [ENHANCEMENT] Store-gateway: add `source`, `level`, and `out_or_order` to `cortex_bucket_store_series_blocks_queried` metric that indicates the number of blocks that were queried from store gateways by block metadata. #7112 #7262 #7267
* [ENHANCEMENT] Compactor: After updating bucket-index, compactor now also computes estimated number of compaction jobs based on current bucket-index, and reports the result in `cortex_bucket_index_estimated_compaction_jobs` metric. If computation of jobs fails, `cortex_bucket_index_estimated_compaction_jobs_errors_total` is updated instead. #7299
* [ENHANCEMENT] Mimir: Integrate profiling into tracing instrumentation. #7363
* [ENHANCEMENT] Alertmanager: Adds metric `cortex_alertmanager_notifications_suppressed_total` that counts the total number of notifications suppressed for being silenced, inhibited, outside of active time intervals or within muted time intervals. #7384
* [ENHANCEMENT] Query-scheduler: added more buckets to `cortex_query_scheduler_queue_duration_seconds` histogram metric, in order to better track queries staying in the queue for longer than 10s. #7470
* [ENHANCEMENT] A `type` label is added to `prometheus_tsdb_head_out_of_order_samples_appended_total` metric. #7475
* [ENHANCEMENT] Distributor: Optimize OTLP endpoint. #7475
* [ENHANCEMENT] API: Use github.com/klauspost/compress for faster gzip and deflate compression of API responses. #7475
* [ENHANCEMENT] Ingester: Limiting on owned series (`-ingester.use-ingester-owned-series-for-limits`) now prevents discards in cases where a tenant is sharded across all ingesters (or shuffle sharding is disabled) and the ingester count increases. #7411
* [ENHANCEMENT] Block upload: include converted timestamps in the error message if block is from the future. #7538
* [ENHANCEMENT] Query-frontend: Introduce `-query-frontend.active-series-write-timeout` to allow configuring the server-side write timeout for active series requests. #7553 #7569
* [BUGFIX] Ingester: don't ignore errors encountered while iterating through chunks or samples in response to a query request. #6451
* [BUGFIX] Fix issue where queries can fail or omit OOO samples if OOO head compaction occurs between creating a querier and reading chunks #6766
* [BUGFIX] Fix issue where concatenatingChunkIterator can obscure errors #6766
* [BUGFIX] Fix panic during tsdb Commit #6766
* [BUGFIX] tsdb/head: wlog exemplars after samples #6766
* [BUGFIX] Ruler: fix issue where "failed to remotely evaluate query expression, will retry" messages are logged without context such as the trace ID and do not appear in trace events. #6789
* [BUGFIX] Ruler: do not retry requests to remote querier when server's response exceeds its configured max payload size. #7216
* [BUGFIX] Querier: fix issue where spans in query request traces were not nested correctly. #6893
* [BUGFIX] Fix issue where all incoming HTTP requests have duplicate trace spans. #6920
* [BUGFIX] Querier: do not retry requests to store-gateway when a query gets canceled. #6934
* [BUGFIX] Querier: return 499 status code instead of 500 when a request to remote read endpoint gets canceled. #6934
* [BUGFIX] Querier: fix issue where `-querier.max-fetched-series-per-query` is not applied to `/series` endpoint if the series are loaded from ingesters. #7055
* [BUGFIX] Distributor: fix issue where `-distributor.metric-relabeling-enabled` may cause distributors to panic #7176
* [BUGFIX] Distributor: fix issue where `-distributor.metric-relabeling-enabled` may cause distributors to write unsorted labels and corrupt blocks #7326
* [BUGFIX] Query-frontend: the `cortex_query_frontend_queries_total` report incorrectly reported `op="query"` for any request which wasn't a range query. Now the `op` label value can be one of the following: #7207
  * `query`: instant query
  * `query_range`: range query
  * `cardinality`: cardinality query
  * `label_names_and_values`: label names / values query
  * `active_series`: active series query
  * `other`: any other request
* [BUGFIX] Fix performance regression introduced in Mimir 2.11.0 when uploading blocks to AWS S3. #7240
* [BUGFIX] Query-frontend: fix race condition when sharding active series is enabled (see above) and response is compressed with snappy. #7290
* [BUGFIX] Query-frontend: "query stats" log unsuccessful replies from downstream as "failed". #7296
* [BUGFIX] Packaging: remove reload from systemd file as mimir does not take into account SIGHUP. #7345
* [BUGFIX] Compactor: do not allow out-of-order blocks to prevent timely compaction. #7342
* [BUGFIX] Update `google.golang.org/grpc` to resolve occasional issues with gRPC server closing its side of connection before it was drained by the client. #7380
* [BUGFIX] Query-frontend: abort response streaming for `active_series` requests when the request context is canceled. #7378
* [BUGFIX] Compactor: improve compaction of sporadic blocks. #7329
* [BUGFIX] Ruler: fix regression that caused client errors to be tracked in `cortex_ruler_write_requests_failed_total` metric. #7472
* [BUGFIX] promql: Fix Range selectors with an @ modifier are wrongly scoped in range queries. #7475
* [BUGFIX] Fix metadata API using wrong JSON field names. #7475
* [BUGFIX] Ruler: fix native histogram recording rule result corruption. #7552
* [BUGFIX] Querier: fix HTTP status code translations for remote read requests. Previously, remote-read had conflicting behaviours: when returning samples all internal errors were translated to HTTP 400; when returning chunks all internal errors were translated to HTTP 500. #7487
* [BUGFIX] Query-frontend: Fix memory leak on every request. #7654

### Mixin

* [CHANGE] The `job` label matcher for distributor and gateway have been extended to include any deployment matching `distributor.*` and `cortex-gw.*` respectively. This change allows to match custom and multi-zone distributor and gateway deployments too. #6817
* [ENHANCEMENT] Dashboards: Add panels for alertmanager activity of a tenant #6826
* [ENHANCEMENT] Dashboards: Add graphs to "Slow Queries" dashboard. #6880
* [ENHANCEMENT] Dashboards: Update all deprecated "graph" panels to "timeseries" panels. #6864 #7413 #7457
* [ENHANCEMENT] Dashboards: Make most columns in "Slow Queries" sortable. #7000
* [ENHANCEMENT] Dashboards: Render graph panels at full resolution as opposed to at half resolution. #7027
* [ENHANCEMENT] Dashboards: show query-scheduler queue length on "Reads" and "Remote Ruler Reads" dashboards. #7088
* [ENHANCEMENT] Dashboards: Add estimated number of compaction jobs to "Compactor", "Tenants" and "Top tenants" dashboards. #7449 #7481
* [ENHANCEMENT] Recording rules: add native histogram recording rules to `cortex_request_duration_seconds`. #7528
* [ENHANCEMENT] Dashboards: Add total owned series, and per-ingester in-memory and owned series to "Tenants" dashboard. #7511
* [BUGFIX] Dashboards: drop `step` parameter from targets as it is not supported. #7157
* [BUGFIX] Recording rules: drop rules for metrics removed in 2.0: `cortex_memcache_request_duration_seconds` and `cortex_cache_request_duration_seconds`. #7514

### Jsonnet

* [CHANGE] Distributor: Increase `JAEGER_REPORTER_MAX_QUEUE_SIZE` from the default (100) to 1000, to avoid dropping tracing spans. #7259
* [CHANGE] Querier: Increase `JAEGER_REPORTER_MAX_QUEUE_SIZE` from 1000 to 5000, to avoid dropping tracing spans. #6764
* [CHANGE] rollout-operator: remove default CPU limit. #7066
* [CHANGE] Store-gateway: Increase `JAEGER_REPORTER_MAX_QUEUE_SIZE` from the default (100) to 1000, to avoid dropping tracing spans. #7068
* [CHANGE] Query-frontend, ingester, ruler, backend and write instances: Increase `JAEGER_REPORTER_MAX_QUEUE_SIZE` from the default (100), to avoid dropping tracing spans. #7086
* [CHANGE] Ring: relaxed the hash ring heartbeat period and timeout for distributor, ingester, store-gateway and compactor: #6860
  * `-distributor.ring.heartbeat-period` set to `1m`
  * `-distributor.ring.heartbeat-timeout` set to `4m`
  * `-ingester.ring.heartbeat-period` set to `2m`
  * `-store-gateway.sharding-ring.heartbeat-period` set to `1m`
  * `-store-gateway.sharding-ring.heartbeat-timeout` set to `4m`
  * `-compactor.ring.heartbeat-period` set to `1m`
  * `-compactor.ring.heartbeat-timeout` set to `4m`
* [CHANGE] Ruler-querier: the topology spread constrain max skew is now configured through the configuration option `ruler_querier_topology_spread_max_skew` instead of `querier_topology_spread_max_skew`. #7204
* [CHANGE] Distributor: `-server.grpc.keepalive.max-connection-age` lowered from `2m` to `60s` and configured `-shutdown-delay=90s` and termination grace period to `100` seconds in order to reduce the chances of failed gRPC write requests when distributors gracefully shutdown. #7361
* [FEATURE] Added support for the following root-level settings to configure the list of matchers to apply to node affinity: #6782 #6829
  * `alertmanager_node_affinity_matchers`
  * `compactor_node_affinity_matchers`
  * `continuous_test_node_affinity_matchers`
  * `distributor_node_affinity_matchers`
  * `ingester_node_affinity_matchers`
  * `ingester_zone_a_node_affinity_matchers`
  * `ingester_zone_b_node_affinity_matchers`
  * `ingester_zone_c_node_affinity_matchers`
  * `mimir_backend_node_affinity_matchers`
  * `mimir_backend_zone_a_node_affinity_matchers`
  * `mimir_backend_zone_b_node_affinity_matchers`
  * `mimir_backend_zone_c_node_affinity_matchers`
  * `mimir_read_node_affinity_matchers`
  * `mimir_write_node_affinity_matchers`
  * `mimir_write_zone_a_node_affinity_matchers`
  * `mimir_write_zone_b_node_affinity_matchers`
  * `mimir_write_zone_c_node_affinity_matchers`
  * `overrides_exporter_node_affinity_matchers`
  * `querier_node_affinity_matchers`
  * `query_frontend_node_affinity_matchers`
  * `query_scheduler_node_affinity_matchers`
  * `rollout_operator_node_affinity_matchers`
  * `ruler_node_affinity_matchers`
  * `ruler_node_affinity_matchers`
  * `ruler_querier_node_affinity_matchers`
  * `ruler_query_frontend_node_affinity_matchers`
  * `ruler_query_scheduler_node_affinity_matchers`
  * `store_gateway_node_affinity_matchers`
  * `store_gateway_node_affinity_matchers`
  * `store_gateway_zone_a_node_affinity_matchers`
  * `store_gateway_zone_b_node_affinity_matchers`
  * `store_gateway_zone_c_node_affinity_matchers`
* [FEATURE] Ingester: Allow automated zone-by-zone downscaling, that can be enabled via the `ingester_automated_downscale_enabled` flag. It is disabled by default. #6850
* [ENHANCEMENT] Alerts: Add `MimirStoreGatewayTooManyFailedOperations` warning alert that triggers when Mimir store-gateway report error when interacting with the object storage. #6831
* [ENHANCEMENT] Querier HPA: improved scaling metric and scaling policies, in order to scale up and down more gradually. #6971
* [ENHANCEMENT] Rollout-operator: upgraded to v0.13.0. #7469
* [ENHANCEMENT] Rollout-operator: add tracing configuration to rollout-operator container (when tracing is enabled and configured). #7469
* [ENHANCEMENT] Query-frontend: configured `-shutdown-delay`, `-server.grpc.keepalive.max-connection-age` and termination grace period to reduce the likelihood of queries hitting terminated query-frontends. #7129
* [ENHANCEMENT] Autoscaling: add support for KEDA's `ignoreNullValues` option for Prometheus scaler. #7471
* [BUGFIX] Update memcached-exporter to 0.14.1 due to CVE-2023-39325. #6861

### Mimirtool

* [FEATURE] Add command `migrate-utf8` to migrate Alertmanager configurations for Alertmanager versions 0.27.0 and later. #7383
* [ENHANCEMENT] Add template render command to render locally a template. #7325
* [ENHANCEMENT] Add `--extra-headers` option to `mimirtool rules` command to add extra headers to requests for auth. #7141
* [ENHANCEMENT] Analyze Prometheus: set tenant header. #6737
* [ENHANCEMENT] Add argument `--output-dir` to `mimirtool alertmanager get` where the config and templates will be written to and can be loaded via `mimirtool alertmanager load` #6760
* [BUGFIX] Analyze rule-file: .metricsUsed field wasn't populated. #6953

### Mimir Continuous Test

* [ENHANCEMENT] Include comparison of all expected and actual values when any float sample does not match. #6756

### Query-tee

* [BUGFIX] Fix issue where `Host` HTTP header was not being correctly changed for the proxy targets. #7386
* [ENHANCEMENT] Allow using the value of X-Scope-OrgID for basic auth username in the forwarded request if URL username is set as `__REQUEST_HEADER_X_SCOPE_ORGID__`. #7452

### Documentation

* [CHANGE] No longer mark OTLP distributor endpoint as experimental. #7348
* [ENHANCEMENT] Added runbook for `KubePersistentVolumeFillingUp` alert. #7297
* [ENHANCEMENT] Add Grafana Cloud recommendations to OTLP documentation. #7375
* [BUGFIX] Fixed typo on single zone->zone aware replication Helm page. #7327

### Tools

* [CHANGE] copyblocks: The flags for copyblocks have been changed to align more closely with other tools. #6607
* [CHANGE] undelete-blocks: undelete-blocks-gcs has been removed and replaced with undelete-blocks, which supports recovering deleted blocks in versioned buckets from ABS, GCS, and S3-compatible object storage. #6607
* [FEATURE] copyprefix: Add tool to copy objects between prefixes. Supports ABS, GCS, and S3-compatible object storage. #6607

## 2.11.0

### Grafana Mimir

* [CHANGE] The following deprecated configurations have been removed: #6673 #6779 #6808 #6814
  * `-querier.iterators`
  * `-querier.batch-iterators`
  * `-blocks-storage.bucket-store.max-chunk-pool-bytes`
  * `-blocks-storage.bucket-store.chunk-pool-min-bucket-size-bytes`
  * `-blocks-storage.bucket-store.chunk-pool-max-bucket-size-bytes`
  * `-blocks-storage.bucket-store.bucket-index.enabled`
* [CHANGE] Querier: Split worker GRPC config into separate client configs for the frontend and scheduler to allow TLS to be configured correctly when specifying the `tls_server_name`. The GRPC config specified under `-querier.frontend-client.*` will no longer apply to the scheduler client, and will need to be set explicitly under `-querier.scheduler-client.*`. #6445 #6573
* [CHANGE] Store-gateway: enable sparse index headers by default. Sparse index headers reduce the time to load an index header up to 90%. #6005
* [CHANGE] Store-gateway: lazy-loading concurrency limit default value is now 4. #6004
* [CHANGE] General: enabled `-log.buffered` by default. The `-log.buffered` has been deprecated and will be removed in Mimir 2.13. #6131
* [CHANGE] Ingester: changed default `-blocks-storage.tsdb.series-hash-cache-max-size-bytes` setting from `1GB` to `350MB`. The new default cache size is enough to store the hashes for all series in a ingester, assuming up to 2M in-memory series per ingester and using the default 13h retention period for local TSDB blocks in the ingesters. #6130
* [CHANGE] Query-frontend: removed `cortex_query_frontend_workers_enqueued_requests_total`. Use `cortex_query_frontend_enqueue_duration_seconds_count` instead. #6121
* [CHANGE] Ingester / querier: enable ingester to querier chunks streaming by default and mark it as stable. #6174
* [CHANGE] Ingester / querier: enable ingester query request minimisation by default and mark it as stable. #6174
* [CHANGE] Ingester: changed the default value for the experimental configuration parameter `-blocks-storage.tsdb.early-head-compaction-min-estimated-series-reduction-percentage` from 10 to 15. #6186
* [CHANGE] Ingester: `/ingester/push` HTTP endpoint has been removed. This endpoint was added for testing and troubleshooting, but was never documented or used for anything. #6299
* [CHANGE] Experimental setting `-log.rate-limit-logs-per-second-burst` renamed to `-log.rate-limit-logs-burst-size`. #6230
* [CHANGE] Ingester: by setting the newly introduced experimental CLI flag `-ingester.return-only-grpc-errors` to true, ingester will return only gRPC errors. #6443 #6680 #6723
* [CHANGE] Upgrade Node.js to v20. #6540
* [CHANGE] Querier: `cortex_querier_blocks_consistency_checks_failed_total` is now incremented when a block couldn't be queried from any attempted store-gateway as opposed to incremented after each attempt. Also `cortex_querier_blocks_consistency_checks_total` is incremented once per query as opposed to once per attempt (with 3 attempts). #6590
* [CHANGE] Ingester: Modify utilization based read path limiter to base memory usage on Go heap size. #6584
* [FEATURE] Distributor: added option `-distributor.retry-after-header.enabled` to include the `Retry-After` header in recoverable error responses. #6608
* [FEATURE] Query-frontend: add experimental support for query blocking. Queries are blocked on a per-tenant basis and is configured via the limit `blocked_queries`. #5609
* [FEATURE] Vault: Added support for new Vault authentication methods: `AppRole`, `Kubernetes`, `UserPass` and `Token`. #6143
* [FEATURE] Add experimental endpoint `/api/v1/cardinality/active_series` to return the set of active series for a given selector. #6536 #6619 #6651 #6667 #6717
* [FEATURE] Added `-<prefix>.s3.part-size` flag to configure the S3 minimum file size in bytes used for multipart uploads. #6592
* [FEATURE] Add the experimental `-<prefix>.s3.send-content-md5` flag (defaults to `false`) to configure S3 Put Object requests to send a `Content-MD5` header. Setting this flag is not recommended unless your object storage does not support checksums. #6622
* [FEATURE] Distributor: add an experimental flag `-distributor.reusable-ingester-push-worker` that can be used to pre-allocate a pool of workers to be used to send push requests to the ingesters. #6660
* [FEATURE] Distributor: Support enabling of automatically generated name suffixes for metrics ingested via OTLP, through the flag `-distributor.otel-metric-suffixes-enabled`. #6542
* [FEATURE] Ingester: ingester can now track which of the user's series the ingester actually owns according to the ring, and only consider owned series when checking for user series limit. This helps to avoid hitting the user's series limit when scaling up ingesters or changing user's ingester shard size. Feature is currently experimental, and disabled by default. It can be enabled by setting `-ingester.use-ingester-owned-series-for-limits` (to use owned series for limiting). This is currently limited to multi-zone ingester setup, with replication factor being equal to number of zones. #6718 #7087
* [ENHANCEMENT] Query-frontend: don't treat cancel as an error. #4648
* [ENHANCEMENT] Ingester: exported summary `cortex_ingester_inflight_push_requests_summary` tracking total number of inflight requests in percentile buckets. #5845
* [ENHANCEMENT] Query-scheduler: add `cortex_query_scheduler_enqueue_duration_seconds` metric that records the time taken to enqueue or reject a query request. #5879
* [ENHANCEMENT] Query-frontend: add `cortex_query_frontend_enqueue_duration_seconds` metric that records the time taken to enqueue or reject a query request. When query-scheduler is in use, the metric has the `scheduler_address` label to differentiate the enqueue duration by query-scheduler backend. #5879 #6087 #6120
* [ENHANCEMENT] Store-gateway: add metric `cortex_bucket_store_blocks_loaded_by_duration` for counting the loaded number of blocks based on their duration. #6074  #6129
* [ENHANCEMENT] Expose `/sync/mutex/wait/total:seconds` Go runtime metric as `go_sync_mutex_wait_total_seconds_total` from all components. #5879
* [ENHANCEMENT] Query-scheduler: improve latency with many concurrent queriers. #5880
* [ENHANCEMENT] Ruler: add new per-tenant `cortex_ruler_queries_zero_fetched_series_total` metric to track rules that fetched no series. #5925
* [ENHANCEMENT] Implement support for `limit`, `limit_per_metric` and `metric` parameters for `<Prometheus HTTP prefix>/api/v1/metadata` endpoint. #5890
* [ENHANCEMENT] Distributor: add experimental support for storing metadata when ingesting metrics via OTLP. This makes metrics description and type available when ingesting metrics via OTLP. Enable with `-distributor.enable-otlp-metadata-storage=true`. #5693 #6035 #6254
* [ENHANCEMENT] Ingester: added support for sampling errors, which can be enabled by setting `-ingester.error-sample-rate`. This way each error will be logged once in the configured number of times. All the discarded samples will still be tracked by the `cortex_discarded_samples_total` metric. #5584 #6014
* [ENHANCEMENT] Ruler: Fetch secrets used to configure TLS on the Alertmanager client from Vault when `-vault.enabled` is true. #5239
* [ENHANCEMENT] Query-frontend: added query-sharding support for `group by` aggregation queries. #6024
* [ENHANCEMENT] Fetch secrets used to configure server-side TLS from Vault when `-vault.enabled` is true. #6052.
* [ENHANCEMENT] Packaging: add logrotate config file. #6142
* [ENHANCEMENT] Ingester: add the experimental configuration options `-blocks-storage.tsdb.head-postings-for-matchers-cache-max-bytes` and `-blocks-storage.tsdb.block-postings-for-matchers-cache-max-bytes` to enforce a limit in bytes on the `PostingsForMatchers()` cache used by ingesters (the cache limit is per TSDB head and block basis, not a global one). The experimental configuration options `-blocks-storage.tsdb.head-postings-for-matchers-cache-size` and `-blocks-storage.tsdb.block-postings-for-matchers-cache-size` have been deprecated. #6151
* [ENHANCEMENT] Ingester: use the `PostingsForMatchers()` in-memory cache for label values queries with matchers too. #6151
* [ENHANCEMENT] Ingester / store-gateway: optimized regex matchers. #6168 #6250
* [ENHANCEMENT] Distributor: Include ingester IDs in circuit breaker related metrics and logs. #6206
* [ENHANCEMENT] Querier: improve errors and logging when streaming chunks from ingesters and store-gateways. #6194 #6309
* [ENHANCEMENT] Querier: Add `cortex_querier_federation_exemplar_tenants_queried` and `cortex_querier_federation_tenants_queried` metrics to track the number of tenants queried by multi-tenant queries. #6374 #6409
* [ENHANCEMENT] All: added an experimental `-server.grpc.num-workers` flag that configures the number of long-living workers used to process gRPC requests. This could decrease the CPU usage by reducing the number of stack allocations. #6311
* [ENHANCEMENT] All: improved IPv6 support by using the proper host:port formatting. #6311
* [ENHANCEMENT] Querier: always return error encountered during chunks streaming, rather than `the stream has already been exhausted`. #6345 #6433
* [ENHANCEMENT] Query-frontend: add `instance_enable_ipv6` to support IPv6. #6111
* [ENHANCEMENT] Store-gateway: return same detailed error messages as queriers when chunks or series limits are reached. #6347
* [ENHANCEMENT] Querier: reduce memory consumed for queries that hit store-gateways. #6348
* [ENHANCEMENT] Ruler: include corresponding trace ID with log messages associated with rule evaluation. #6379 #6520
* [ENHANCEMENT] Querier: clarify log messages and span events emitted while querying ingesters, and include both ingester name and address when relevant. #6381
* [ENHANCEMENT] Memcached: introduce new experimental configuration parameters `-<prefix>.memcached.write-buffer-size-bytes` `-<prefix>.memcached.read-buffer-size-bytes` to customise the memcached client write and read buffer size (the buffer is allocated for each memcached connection). #6468
* [ENHANCEMENT] Ingester, Distributor: added experimental support for rejecting push requests received via gRPC before reading them into memory, if ingester or distributor is unable to accept the request. This is activated by using `-ingester.limit-inflight-requests-using-grpc-method-limiter` for ingester, and `-distributor.limit-inflight-requests-using-grpc-method-limiter` for distributor. #5976 #6300
* [ENHANCEMENT] Add capability in store-gateways to accept number of tokens through config. `-store-gateway.sharding-ring.num-tokens`, `default-value=512` #4863
* [ENHANCEMENT] Query-frontend: return warnings generated during query evaluation. #6391
* [ENHANCEMENT] Server: Add the option `-server.http-read-header-timeout` to enable specifying a timeout for reading HTTP request headers. It defaults to 0, in which case reading of headers can take up to `-server.http-read-timeout`, leaving no time for reading body, if there's any. #6517
* [ENHANCEMENT] Add connection-string option, `-<prefix>.azure.connection-string`, for Azure Blob Storage. #6487
* [ENHANCEMENT] Ingester: Add `-ingester.instance-limits.max-inflight-push-requests-bytes`. This limit protects the ingester against requests that together may cause an OOM. #6492
* [ENHANCEMENT] Ingester: add new per-tenant `cortex_ingester_local_limits` metric to expose the calculated local per-tenant limits seen at each ingester. Exports the local per-tenant series limit with label `{limit="max_global_series_per_user"}` #6403
* [ENHANCEMENT] Query-frontend: added "queue_time_seconds" field to "query stats" log. This is total time that query and subqueries spent in the queue, before queriers picked it up. #6537
* [ENHANCEMENT] Server: Add `-server.report-grpc-codes-in-instrumentation-label-enabled` CLI flag to specify whether gRPC status codes should be used in `status_code` label of `cortex_request_duration_seconds` metric. It defaults to false, meaning that successful and erroneous gRPC status codes are represented with `success` and `error` respectively. #6562
* [ENHANCEMENT] Server: Add `-ingester.client.report-grpc-codes-in-instrumentation-label-enabled` CLI flag to specify whether gRPC status codes should be used in `status_code` label of `cortex_ingester_client_request_duration_seconds` metric. It defaults to false, meaning that successful and erroneous gRPC status codes are represented with `2xx` and `error` respectively. #6562
* [ENHANCEMENT] Server: Add `-server.http-log-closed-connections-without-response-enabled` option to log details about connections to HTTP server that were closed before any data was sent back. This can happen if client doesn't manage to send complete HTTP headers before timeout. #6612
* [ENHANCEMENT] Query-frontend: include length of query, time since the earliest and latest points of a query, time since the earliest and latest points of a query, cached/uncached bytes in "query stats" logs. Time parameters (start/end/time) are always formatted as RFC3339 now. #6473 #6477 #6709 #6710
* [ENHANCEMENT] Query-frontend: `-query-frontend.align-queries-with-step` has been moved from a global flag to a per-tenant override. #6714
* [ENHANCEMENT] Distributor: added support for reducing the resolution of native histogram samples upon ingestion if the sample has too many buckets compared to `-validation.max-native-histogram-buckets`. This is enabled by default and can be turned off by setting `-validation.reduce-native-histogram-over-max-buckets` to `false`. #6535
* [ENHANCEMENT] Query-frontend: optionally wait for the frontend to complete startup if requests are received while the frontend is still starting. Disabled by default, set `-query-frontend.not-running-timeout` to a non-zero value to enable. #6621
* [ENHANCEMENT] Distributor: Include source IPs in OTLP push handler logs. #6652
* [ENHANCEMENT] Query-frontend: return clearer error message when a query request is received while shutting down. #6675
* [ENHANCEMENT] Querier: return clearer error message when a query request is cancelled by the caller. #6697
* [ENHANCEMENT] Compactor: Mark corrupted blocks for no-compaction to avoid blocking compactor future runs. #6588
* [ENHANCEMENT] Distributor: Added an experimental configuration option `distributor.ingestion-burst-factor` that overrides the `distributor.ingestion-burst-size` option if set. The `distributor.ingestion-burst-factor` is used to set the underlying ingestion rate limiter token bucket's burst size to a multiple of the per distributor `distributor.ingestion-rate-limit` and the `distributor.ingestion-burst-factor`. This is disabled by default. #6662
* [ENHANCEMENT] Add debug message to track tenants sending queries that are not able to benefit from caches. #6732
* [BUGFIX] Distributor: return server overload error in the event of exceeding the ingestion rate limit. #6549
* [BUGFIX] Ring: Ensure network addresses used for component hash rings are formatted correctly when using IPv6. #6068
* [BUGFIX] Query-scheduler: don't retain connections from queriers that have shut down, leading to gradually increasing enqueue latency over time. #6100 #6145
* [BUGFIX] Ingester: prevent query logic from continuing to execute after queries are canceled. #6085
* [BUGFIX] Ensure correct nesting of children of the `querier.Select` tracing span. #6085
* [BUGFIX] Packaging: fix preremove script preventing upgrades on RHEL based OS. #6067
* [BUGFIX] Querier: return actual error rather than `attempted to read series at index XXX from stream, but the stream has already been exhausted` (or even no error at all) when streaming chunks from ingesters or store-gateways is enabled and an error occurs while streaming chunks. #6346
* [BUGFIX] Querier: reduce log volume when querying ingesters with zone-awareness enabled and one or more instances in a single zone unavailable. #6381
* [BUGFIX] Querier: don't try to query further ingesters if ingester query request minimization is enabled and a query limit is reached as a result of the responses from the initial set of ingesters. #6402
* [BUGFIX] Ingester: Don't cache context cancellation error when querying. #6446
* [BUGFIX] Ingester: don't ignore errors encountered while iterating through chunks or samples in response to a query request. #6469
* [BUGFIX] All: fix issue where traces for some inter-component gRPC calls would incorrectly show the call as failing due to cancellation. #6470
* [BUGFIX] Querier: correctly mark streaming requests to ingesters or store-gateways as successful, not cancelled, in metrics and traces. #6471 #6505
* [BUGFIX] Querier: fix issue where queries fail with "context canceled" error when an ingester or store-gateway fails healthcheck while the query is in progress. #6550
* [BUGFIX] Tracing: When creating an OpenTelemetry tracing span, add it to the context for later retrieval. #6614
* [BUGFIX] Querier: always report query results to query-frontends, even when cancelled, to ensure query-frontends don't wait for results that will otherwise never arrive. #6703
* [BUGFIX] Querier: attempt to query ingesters in PENDING state, to reduce the likelihood that scaling up the number of ingesters in multiple zones simultaneously causes a read outage. #6726 #6727
* [BUGFIX] Querier: don't cancel inflight queries from a query-scheduler if the stream between the querier and query-scheduler is broken. #6728
* [BUGFIX] Store-gateway: Fix double-counting of some duration metrics. #6616
* [BUGFIX] Fixed possible series matcher corruption leading to wrong series being included in query results. #6884

### Mixin

* [CHANGE] Dashboards: enabled reporting gRPC codes as `status_code` label in Mimir dashboards. In case of gRPC calls, the successful `status_code` label on `cortex_request_duration_seconds` and gRPC client request duration metrics has changed from 'success' and '2xx' to 'OK'. #6561
* [CHANGE] Alerts: remove `MimirGossipMembersMismatch` alert and replace it with `MimirGossipMembersTooHigh` and `MimirGossipMembersTooLow` alerts that should have a higher signal-to-noise ratio. #6508
* [ENHANCEMENT] Dashboards: Optionally show rejected requests on Mimir Writes dashboard. Useful when used together with "early request rejection" in ingester and distributor. #6132 #6556
* [ENHANCEMENT] Alerts: added a critical alert for `CompactorSkippedBlocksWithOutOfOrderChunks` when multiple blocks are affected. #6410
* [ENHANCEMENT] Dashboards: Added the min-replicas for autoscaling dashboards. #6528
* [ENHANCEMENT] Dashboards: Show queries per second for the `/api/v1/cardinality/` endpoints on the "Overview" dashboard. #6720
* [BUGFIX] Alerts: fixed issue where `GossipMembersMismatch` warning message referred to per-instance labels that were not produced by the alert query. #6146
* [BUGFIX] Dashboards: Fix autoscaling dashboard panels for KEDA > 2.9. [Requires scraping the KEDA operator for metrics since they moved](https://github.com/kedacore/keda/issues/3972). #6528
* [BUGFIX] Alerts: Fix autoscaling alerts for KEDA > 2.9. [Requires scraping the KEDA operator for metrics since they moved](https://github.com/kedacore/keda/issues/3972). #6528

### Jsonnet

* [CHANGE] Ingester: reduce `-server.grpc-max-concurrent-streams` to 500. #5666
* [CHANGE] Changed default `_config.cluster_domain` from `cluster.local` to `cluster.local.` to reduce the number of DNS lookups made by Mimir. #6389
* [CHANGE] Query-frontend: changed default `_config.autoscaling_query_frontend_cpu_target_utilization` from `1` to `0.75`. #6395
* [CHANGE] Distributor: Increase HPA scale down period such that distributors are slower to scale down after autoscaling up. #6589
* [CHANGE] Store-gateway: Change the default timeout used for index-queries caches from `200ms` to `450ms`. #6786
* [FEATURE] Store-gateway: Allow automated zone-by-zone downscaling, that can be enabled via the `store_gateway_automated_downscale_enabled` flag. It is disabled by default. #6149
* [FEATURE] Ingester: Allow to configure TSDB Head early compaction using the following `_config` parameters: #6181
  * `ingester_tsdb_head_early_compaction_enabled` (disabled by default)
  * `ingester_tsdb_head_early_compaction_reduction_percentage`
  * `ingester_tsdb_head_early_compaction_min_in_memory_series`
* [ENHANCEMENT] Double the amount of rule groups for each user tier. #5897
* [ENHANCEMENT] Set `maxUnavailable` to 0 for `distributor`, `overrides-exporter`, `querier`, `query-frontend`, `query-scheduler` `ruler-querier`, `ruler-query-frontend`, `ruler-query-scheduler` and `consul` deployments, to ensure they don't become completely unavailable during a rollout. #5924
* [ENHANCEMENT] Update rollout-operator to `v0.9.0`. #6022 #6110 #6558 #6681
* [ENHANCEMENT] Update memcached to `memcached:1.6.22-alpine`. #6585
* [ENHANCEMENT] Store-gateway: replaced the following deprecated CLI flags: #6319
  * `-blocks-storage.bucket-store.index-header-lazy-loading-enabled` replaced with `-blocks-storage.bucket-store.index-header.lazy-loading-enabled`
  * `-blocks-storage.bucket-store.index-header-lazy-loading-idle-timeout` replaced with `-blocks-storage.bucket-store.index-header.lazy-loading-idle-timeout`
* [ENHANCEMENT] Store-gateway: Allow selective enablement of store-gateway automated scaling on a per-zone basis. #6302
* [BUGFIX] Autoscaling: KEDA > 2.9 removed the ability to set metricName in the trigger metadata. To help discern which metric is used by the HPA, we set the trigger name to what was the metricName. This is available as the `scaler` label on `keda_*` metrics. #6528

### Mimirtool

* [ENHANCEMENT] Analyze Grafana: Improve support for variables in range. #6657
* [BUGFIX] Fix out of bounds error on export with large timespans and/or series count. #5700
* [BUGFIX] Fix the issue where `--read-timeout` was applied to the entire `mimirtool analyze grafana` invocation rather than to individual Grafana API calls. #5915
* [BUGFIX] Fix incorrect remote-read path joining for `mimirtool remote-read` commands on Windows. #6011
* [BUGFIX] Fix template files full path being sent in `mimirtool alertmanager load` command. #6138
* [BUGFIX] Analyze rule-file: .metricsUsed field wasn't populated. #6953

### Mimir Continuous Test

### Query-tee

### Documentation

* [ENHANCEMENT] Document the concept of native histograms and how to send them to Mimir, migration path. #5956 #6488 #6539 #6752
* [ENHANCEMENT] Document native histograms query and visualization. #6231

### Tools

* [CHANGE] tsdb-index: Rename tool to tsdb-series. #6317
* [FEATURE] tsdb-labels: Add tool to print label names and values of a TSDB block. #6317
* [ENHANCEMENT] trafficdump: Trafficdump can now parse OTEL requests. Entire request is dumped to output, there's no filtering of fields or matching of series done. #6108

## 2.10.5

### Grafana Mimir

* [ENHANCEMENT] Update Docker base images from `alpine:3.18.3` to `alpine:3.18.5`. #6897
* [BUGFIX] Fixed possible series matcher corruption leading to wrong series being included in query results. #6886

### Documentation

* [ENHANCEMENT] Document the concept of native histograms and how to send them to Mimir, migration path. #6757
* [ENHANCEMENT] Document native histograms query and visualization. #6757

## 2.10.4

### Grafana Mimir

* [BUGFIX] Update otelhttp library to v0.44.0 as a mitigation for CVE-2023-45142. #6634

## 2.10.3

### Grafana Mimir

* [BUGFIX] Update grpc-go library to 1.57.2-dev that includes a fix for a bug introduced in 1.57.1. #6419

## 2.10.2

### Grafana Mimir

* [BUGFIX] Update grpc-go library to 1.57.1 and `golang.org/x/net` to `0.17`, which include fix for CVE-2023-44487. #6349

## 2.10.1

### Grafana Mimir

* [CHANGE] Update Go version to 1.21.3. #6244 #6325
* [BUGFIX] Query-frontend: Don't retry read requests rejected by the ingester due to utilization based read path limiting. #6032
* [BUGFIX] Ingester: fix panic in WAL replay of certain native histograms. #6086

## 2.10.0

### Grafana Mimir

* [CHANGE] Store-gateway: skip verifying index header integrity upon loading. To enable verification set `blocks_storage.bucket_store.index_header.verify_on_load: true`. #5174
* [CHANGE] Querier: change the default value of the experimental `-querier.streaming-chunks-per-ingester-buffer-size` flag to 256. #5203
* [CHANGE] Querier: only initiate query requests to ingesters in the `ACTIVE` state in the ring. #5342
* [CHANGE] Querier: renamed `-querier.prefer-streaming-chunks` to `-querier.prefer-streaming-chunks-from-ingesters` to enable streaming chunks from ingesters to queriers. #5182
* [CHANGE] Querier: `-query-frontend.cache-unaligned-requests` has been moved from a global flag to a per-tenant override. #5312
* [CHANGE] Ingester: removed `cortex_ingester_shipper_dir_syncs_total` and `cortex_ingester_shipper_dir_sync_failures_total` metrics. The former metric was not much useful, and the latter was never incremented. #5396
* [CHANGE] Ingester: removed logging of errors related to hitting per-instance limits to reduce resource usage when ingesters are under pressure. #5585
* [CHANGE] gRPC clients: use default connect timeout of 5s, and therefore enable default connect backoff max delay of 5s. #5562
* [CHANGE] Ingester: the `-validation.create-grace-period` is now enforced in the ingester too, other than distributor and query-frontend. If you've configured `-validation.create-grace-period` then make sure the configuration is applied to ingesters too. #5712
* [CHANGE] Distributor: the `-validation.create-grace-period` is now enforced for examplars too in the distributor. If an examplar has timestamp greater than "now + grace_period", then the exemplar will be dropped and the metric `cortex_discarded_exemplars_total{reason="exemplar_too_far_in_future",user="..."}` increased. #5761
* [CHANGE] Query-frontend: the `-validation.create-grace-period` is now enforced in the query-frontend even when the configured value is 0. When the value is 0, the query end time range is truncated to the current real-world time. #5829
* [CHANGE] Store-gateway: deprecated configuration parameters for index header under `blocks-storage.bucket-store` and use a new configurations in `blocks-storage.bucket-store.index-header`, deprecated configuration will be removed in Mimir 2.12. Configuration changes: #5726
  * `-blocks-storage.bucket-store.index-header-lazy-loading-enabled` is deprecated, use the new configuration `-blocks-storage.bucket-store.index-header.lazy-loading-enabled`
  * `-blocks-storage.bucket-store.index-header-lazy-loading-idle-timeout` is deprecated, use the new configuration `-blocks-storage.bucket-store.index-header.lazy-loading-idle-timeout`
  * `-blocks-storage.bucket-store.index-header-lazy-loading-concurrency` is deprecated, use the new configuration `-blocks-storage.bucket-store.index-header.lazy-loading-concurrency`
* [CHANGE] Store-gateway: remove experimental fine-grained chunks caching. The following experimental configuration parameters have been removed `-blocks-storage.bucket-store.chunks-cache.fine-grained-chunks-caching-enabled`, `-blocks-storage.bucket-store.fine-grained-chunks-caching-ranges-per-series`. #5816 #5875
* [CHANGE] Ingester: remove deprecated `blocks-storage.tsdb.max-tsdb-opening-concurrency-on-startup`. #5850
* [FEATURE] Introduced `-distributor.service-overload-status-code-on-rate-limit-enabled` flag for configuring status code to 529 instead of 429 upon rate limit exhaustion. #5752
* [FEATURE] Cardinality API: added a new `count_method` parameter which enables counting active series. #5136
* [FEATURE] Query-frontend: added experimental support to cache cardinality, label names and label values query responses. The cache will be used when `-query-frontend.cache-results` is enabled, and `-query-frontend.results-cache-ttl-for-cardinality-query` or `-query-frontend.results-cache-ttl-for-labels-query` set to a value greater than 0. The following metrics have been added to track the query results cache hit ratio per `request_type`: #5212 #5235 #5426 #5524
  * `cortex_frontend_query_result_cache_requests_total{request_type="query_range|cardinality|label_names_and_values"}`
  * `cortex_frontend_query_result_cache_hits_total{request_type="query_range|cardinality|label_names_and_values"}`
* [FEATURE] Added `-<prefix>.s3.list-objects-version` flag to configure the S3 list objects version. #5099
* [FEATURE] Ingester: add optional CPU/memory utilization based read request limiting, considered experimental. Disabled by default, enable by configuring limits via both of the following flags: #5012 #5392 #5394 #5526 #5508 #5704
  * `-ingester.read-path-cpu-utilization-limit`
  * `-ingester.read-path-memory-utilization-limit`
  * `-ingester.log-utilization-based-limiter-cpu-samples`
* [FEATURE] Ruler: support filtering results from rule status endpoint by `file`, `rule_group` and `rule_name`. #5291
* [FEATURE] Ingester: add experimental support for creating tokens by using spread minimizing strategy. This can be enabled with `-ingester.ring.token-generation-strategy: spread-minimizing` and `-ingester.ring.spread-minimizing-zones: <all available zones>`. In that case `-ingester.ring.tokens-file-path` must be empty. #5308 #5324
* [FEATURE] Storegateway: Persist sparse index-headers to disk and read from disk on index-header loads instead of reconstructing. #5465 #5651 #5726
* [FEATURE] Ingester: add experimental CLI flag `-ingester.ring.spread-minimizing-join-ring-in-order` that allows an ingester to register tokens in the ring only after all previous ingesters (with ID lower than its own ID) have already been registered. #5541
* [FEATURE] Ingester: add experimental support to compact the TSDB Head when the number of in-memory series is equal or greater than `-blocks-storage.tsdb.early-head-compaction-min-in-memory-series`, and the ingester estimates that the per-tenant TSDB Head compaction will reduce in-memory series by at least `-blocks-storage.tsdb.early-head-compaction-min-estimated-series-reduction-percentage`. #5371
* [FEATURE] Ingester: add new metrics for tracking native histograms in active series: `cortex_ingester_active_native_histogram_series`, `cortex_ingester_active_native_histogram_series_custom_tracker`, `cortex_ingester_active_native_histogram_buckets`, `cortex_ingester_active_native_histogram_buckets_custom_tracker`. The first 2 are the subsets of the existing and unmodified `cortex_ingester_active_series` and `cortex_ingester_active_series_custom_tracker` respectively, only tracking native histogram series, and the last 2 are the equivalents for tracking the number of buckets in native histogram series. #5318
* [FEATURE] Add experimental CLI flag `-<prefix>.s3.native-aws-auth-enabled` that allows to enable the default credentials provider chain of the AWS SDK. #5636
* [FEATURE] Distributor: add experimental support for circuit breaking when writing to ingesters via `-ingester.client.circuit-breaker.enabled`, `-ingester.client.circuit-breaker.failure-threshold`, or `-ingester.client.circuit-breaker.cooldown-period` or their corresponding YAML. #5650
* [FEATURE] The following features are no longer considered experimental. #5701 #5872
  * Ruler storage cache (`-ruler-storage.cache.*`)
  * Exclude ingesters running in specific zones (`-ingester.ring.excluded-zones`)
  * Cardinality-based query sharding (`-query-frontend.query-sharding-target-series-per-shard`)
  * Cardinality query result caching (`-query-frontend.results-cache-ttl-for-cardinality-query`)
  * Label names and values query result caching (`-query-frontend.results-cache-ttl-for-labels-query`)
  * Query expression size limit (`-query-frontend.max-query-expression-size-bytes`)
  * Peer discovery / tenant sharding for overrides exporters (`-overrides-exporter.ring.enabled`)
  * Configuring enabled metrics in overrides exporter (`-overrides-exporter.enabled-metrics`)
  * Per-tenant results cache TTL (`-query-frontend.results-cache-ttl`, `-query-frontend.results-cache-ttl-for-out-of-order-time-window`)
  * Shutdown delay (`-shutdown-delay`)
* [FEATURE] Querier: add experimental CLI flag `-tenant-federation.max-concurrent` to adjust the max number of per-tenant queries that can be run at a time when executing a single multi-tenant query. #5874
* [FEATURE] Alertmanager: add Microsoft Teams as a supported integration. #5840
* [ENHANCEMENT] Overrides-exporter: Add new metrics for write path and alertmanager (`max_global_metadata_per_user`, `max_global_metadata_per_metric`, `request_rate`, `request_burst_size`, `alertmanager_notification_rate_limit`, `alertmanager_max_dispatcher_aggregation_groups`, `alertmanager_max_alerts_count`, `alertmanager_max_alerts_size_bytes`) and added flag `-overrides-exporter.enabled-metrics` to explicitly configure desired metrics, e.g. `-overrides-exporter.enabled-metrics=request_rate,ingestion_rate`. Default value for this flag is: `ingestion_rate,ingestion_burst_size,max_global_series_per_user,max_global_series_per_metric,max_global_exemplars_per_user,max_fetched_chunks_per_query,max_fetched_series_per_query,ruler_max_rules_per_rule_group,ruler_max_rule_groups_per_tenant`. #5376
* [ENHANCEMENT] Cardinality API: when zone aware replication is enabled, the label values cardinality API can now tolerate single zone failure #5178
* [ENHANCEMENT] Distributor: optimize sending requests to ingesters when incoming requests don't need to be modified. For now this feature can be disabled by setting `-timeseries-unmarshal-caching-optimization-enabled=false`. #5137
* [ENHANCEMENT] Add advanced CLI flags to control gRPC client behaviour: #5161
  * `-<prefix>.connect-timeout`
  * `-<prefix>.connect-backoff-base-delay`
  * `-<prefix>.connect-backoff-max-delay`
  * `-<prefix>.initial-stream-window-size`
  * `-<prefix>.initial-connection-window-size`
* [ENHANCEMENT] Query-frontend: added "response_size_bytes" field to "query stats" log. #5196
* [ENHANCEMENT] Querier: refine error messages for per-tenant query limits, informing the user of the preferred strategy for not hitting the limit, in addition to how they may tweak the limit. #5059
* [ENHANCEMENT] Distributor: optimize sending of requests to ingesters by reusing memory buffers for marshalling requests. This optimization can be enabled by setting `-distributor.write-requests-buffer-pooling-enabled` to `true`. #5195 #5805 #5830
* [ENHANCEMENT] Querier: add experimental `-querier.minimize-ingester-requests` option to initially query only the minimum set of ingesters required to reach quorum. #5202 #5259 #5263
* [ENHANCEMENT] Querier: improve error message when streaming chunks from ingesters to queriers and a query limit is reached. #5245
* [ENHANCEMENT] Use new data structure for labels, to reduce memory consumption. #3555 #5731
* [ENHANCEMENT] Update alpine base image to 3.18.2. #5276
* [ENHANCEMENT] Ruler: add `cortex_ruler_sync_rules_duration_seconds` metric, tracking the time spent syncing all rule groups owned by the ruler instance. #5311
* [ENHANCEMENT] Store-gateway: add experimental `blocks-storage.bucket-store.index-header-lazy-loading-concurrency` config option to limit the number of concurrent index-headers loads when lazy loading. #5313 #5605
* [ENHANCEMENT] Ingester and querier: improve level of detail in traces emitted for queries that hit ingesters. #5315
* [ENHANCEMENT] Querier: add `cortex_querier_queries_rejected_total` metric that counts the number of queries rejected due to hitting a limit (eg. max series per query or max chunks per query). #5316 #5440 #5450
* [ENHANCEMENT] Querier: add experimental `-querier.minimize-ingester-requests-hedging-delay` option to initiate requests to further ingesters when request minimisation is enabled and not all initial requests have completed. #5368
* [ENHANCEMENT] Clarify docs for `-ingester.client.*` flags to make it clear that these are used by both queriers and distributors. #5375
* [ENHANCEMENT] Querier and store-gateway: add experimental support for streaming chunks from store-gateways to queriers while evaluating queries. This can be enabled with `-querier.prefer-streaming-chunks-from-store-gateways=true`. #5182
* [ENHANCEMENT] Querier: enforce `max-chunks-per-query` limit earlier in query processing when streaming chunks from ingesters to queriers to avoid unnecessarily consuming resources for queries that will be aborted. #5369 #5447
* [ENHANCEMENT] Ingester: added `cortex_ingester_shipper_last_successful_upload_timestamp_seconds` metric tracking the last successful TSDB block uploaded to the bucket (unix timestamp in seconds). #5396
* [ENHANCEMENT] Ingester: add two metrics tracking resource utilization calculated by utilization based limiter: #5496
  * `cortex_ingester_utilization_limiter_current_cpu_load`: The current exponential weighted moving average of the ingester's CPU load
  * `cortex_ingester_utilization_limiter_current_memory_usage_bytes`: The current ingester memory utilization
* [ENHANCEMENT] Ruler: added `insight=true` field to ruler's prometheus component for rule evaluation logs. #5510
* [ENHANCEMENT] Distributor Ingester: add metrics to count the number of requests rejected for hitting per-instance limits, `cortex_distributor_instance_rejected_requests_total` and `cortex_ingester_instance_rejected_requests_total` respectively. #5551
* [ENHANCEMENT] Distributor: add support for ingesting exponential histograms that are over the native histogram scale limit of 8 in OpenTelemetry format by downscaling them. #5532 #5607
* [ENHANCEMENT] General: buffered logging: #5506
  * `-log.buffered` CLI flag enable buffered logging.
* [ENHANCEMENT] Distributor: add more detailed information to traces generated while processing OTLP write requests. #5539
* [ENHANCEMENT] Distributor: improve performance ingesting OTLP payloads. #5531 #5607 #5616
* [ENHANCEMENT] Ingester: optimize label-values with matchers call when number of matched series is small. #5600
* [ENHANCEMENT] Compactor: delete bucket-index, markers and debug files if there are no blocks left in the bucket index. This cleanup must be enabled by using `-compactor.no-blocks-file-cleanup-enabled` option. #5648
* [ENHANCEMENT] Ingester: reduce memory usage of active series tracker. #5665
* [ENHANCEMENT] Store-gateway: added `-store-gateway.sharding-ring.auto-forget-enabled` configuration parameter to control whether store-gateway auto-forget feature should be enabled or disabled (enabled by default). #5702
* [ENHANCEMENT] Compactor: added per tenant block upload counters `cortex_block_upload_api_blocks_total`, `cortex_block_upload_api_bytes_total`, and `cortex_block_upload_api_files_total`. #5738
* [ENHANCEMENT] Compactor: verify time range of compacted block(s) matches the time range of input blocks. #5760
* [ENHANCEMENT] Querier: improved observability of calls to ingesters during queries. #5724
* [ENHANCEMENT] Compactor: block backfilling logging is now more verbose. #5711
* [ENHANCEMENT] Added support to rate limit application logs: #5764
  * `-log.rate-limit-enabled`
  * `-log.rate-limit-logs-per-second`
  * `-log.rate-limit-logs-per-second-burst`
* [ENHANCEMENT] Ingester: added `cortex_ingester_tsdb_head_min_timestamp_seconds` and `cortex_ingester_tsdb_head_max_timestamp_seconds` metrics which return min and max time of all TSDB Heads open in an ingester. #5786 #5815
* [ENHANCEMENT] Querier: cancel query requests to ingesters in a zone upon first error received from the zone, to reduce wasted effort spent computing results that won't be used #5764
* [ENHANCEMENT] All: improve tracing of internal HTTP requests sent over httpgrpc. #5782
* [ENHANCEMENT] Querier: add experimental per-query chunks limit based on an estimate of the number of chunks that will be sent from ingesters and store-gateways that is enforced earlier during query evaluation. This limit is disabled by default and can be configured with `-querier.max-estimated-fetched-chunks-per-query-multiplier`. #5765
* [ENHANCEMENT] Ingester: add UI for listing tenants with TSDB on given ingester and viewing details of tenants's TSDB on given ingester. #5803 #5824
* [ENHANCEMENT] Querier: improve observability of calls to store-gateways during queries. #5809
* [ENHANCEMENT] Query-frontend: improve tracing of interactions with query-scheduler. #5818
* [ENHANCEMENT] Query-scheduler: improve tracing of requests when request is rejected by query-scheduler. #5848
* [ENHANCEMENT] Ingester: avoid logging some errors that could cause logging contention. #5494 #5581
* [ENHANCEMENT] Store-gateway: wait for query gate after loading blocks. #5507
* [ENHANCEMENT] Store-gateway: always include `__name__` posting group in selection in order to reduce the number of object storage API calls. #5246
* [ENHANCEMENT] Ingester: track active series by ref instead of hash/labels to reduce memory usage. #5134 #5193
* [ENHANCEMENT] Go: updated to 1.21.1. #5955 #5960
* [ENHANCEMENT] Alertmanager: updated to alertmanager 0.26.0. #5840
* [BUGFIX] Ingester: Handle when previous ring state is leaving and the number of tokens has changed. #5204
* [BUGFIX] Querier: fix issue where queries that use the `timestamp()` function fail with `execution: attempted to read series at index 0 from stream, but the stream has already been exhausted` if streaming chunks from ingesters to queriers is enabled. #5370
* [BUGFIX] memberlist: bring back `memberlist_client_kv_store_count` metric that used to exist in Cortex, but got lost during dskit updates before Mimir 2.0. #5377
* [BUGFIX] Querier: pass on HTTP 503 query response code. #5364
* [BUGFIX] Store-gateway: Fix issue where stopping a store-gateway could cause all store-gateways to unload all blocks. #5464
* [BUGFIX] Allocate ballast in smaller blocks to avoid problem when entire ballast was kept in memory working set. #5565
* [BUGFIX] Querier: retry frontend result notification when an error is returned. #5591
* [BUGFIX] Querier: fix issue where `cortex_ingester_client_request_duration_seconds` metric did not include streaming query requests that did not return any series. #5695
* [BUGFIX] Ingester: fix ActiveSeries tracker double-counting series that have been deleted from the Head while still being active and then recreated again. #5678
* [BUGFIX] Ingester: don't set "last update time" of TSDB into the future when opening TSDB. This could prevent detecting of idle TSDB for a long time, if sample in distant future was ingested. #5787
* [BUGFIX] Store-gateway: fix bug when lazy index header could be closed prematurely even when still in use. #5795
* [BUGFIX] Ruler: gracefully shut down rule evaluations. #5778
* [BUGFIX] Querier: fix performance when ingesters stream samples. #5836
* [BUGFIX] Ingester: fix spurious `not found` errors on label values API during head compaction. #5957
* [BUGFIX] All: updated Minio object storage client from 7.0.62 to 7.0.63 to fix auto-detection of AWS GovCloud environments. #5905

### Mixin

* [CHANGE] Dashboards: show all workloads in selected namespace on "rollout progress" dashboard. #5113
* [CHANGE] Dashboards: show the number of updated and ready pods for each workload in the "rollout progress" panel on the "rollout progress" dashboard. #5113
* [CHANGE] Dashboards: removed "Query results cache misses" panel on the "Mimir / Queries" dashboard. #5423
* [CHANGE] Dashboards: default to shared crosshair on all dashboards. #5489
* [CHANGE] Dashboards: sort variable drop-down lists from A to Z, rather than Z to A. #5490
* [CHANGE] Alerts: removed `MimirProvisioningTooManyActiveSeries` alert. You should configure `-ingester.instance-limits.max-series` and rely on `MimirIngesterReachingSeriesLimit` alert instead. #5593
* [CHANGE] Alerts: removed `MimirProvisioningTooManyWrites` alert. The alerting threshold used in this alert was chosen arbitrarily and ingesters receiving an higher number of samples / sec don't necessarily have any issue. You should rely on SLOs metrics and alerts instead. #5706
* [CHANGE] Alerts: don't raise `MimirRequestErrors` or `MimirRequestLatency` alert for the `/debug/pprof` endpoint. #5826
* [ENHANCEMENT] Dashboards: adjust layout of "rollout progress" dashboard panels so that the "rollout progress" panel doesn't require scrolling. #5113
* [ENHANCEMENT] Dashboards: show container name first in "pods count per version" panel on "rollout progress" dashboard. #5113
* [ENHANCEMENT] Dashboards: show time spend waiting for turn when lazy loading index headers in the "index-header lazy load gate latency" panel on the "queries" dashboard. #5313
* [ENHANCEMENT] Dashboards: split query results cache hit ratio by request type in "Query results cache hit ratio" panel on the "Mimir / Queries" dashboard. #5423
* [ENHANCEMENT] Dashboards: add "rejected queries" panel to "queries" dashboard. #5429
* [ENHANCEMENT] Dashboards: add native histogram active series and active buckets to "tenants" dashboard. #5543
* [ENHANCEMENT] Dashboards: add panels to "Mimir / Writes" for requests rejected for per-instance limits. #5638
* [ENHANCEMENT] Dashboards: rename "Blocks currently loaded" to "Blocks currently owned" in the "Mimir / Queries" dashboard. #5705
* [ENHANCEMENT] Alerts: Add `MimirIngestedDataTooFarInTheFuture` warning alert that triggers when Mimir ingests sample with timestamp more than 1h in the future. #5822
* [BUGFIX] Alerts: fix `MimirIngesterRestarts` to fire only when the ingester container is restarted, excluding the cases the pod is rescheduled. #5397
* [BUGFIX] Dashboards: fix "unhealthy pods" panel on "rollout progress" dashboard showing only a number rather than the name of the workload and the number of unhealthy pods if only one workload has unhealthy pods. #5113 #5200
* [BUGFIX] Alerts: fixed `MimirIngesterHasNotShippedBlocks` and `MimirIngesterHasNotShippedBlocksSinceStart` alerts. #5396
* [BUGFIX] Alerts: Fix `MimirGossipMembersMismatch` to include `admin-api` and custom compactor pods. `admin-api` is a GEM component. #5641 #5797
* [BUGFIX] Dashboards: fix autoscaling dashboard panels that could show multiple series for a single component. #5810
* [BUGFIX] Dashboards: fix ruler-querier scaling metric panel query and split into CPU and memory scaling metric panels. #5739

### Jsonnet

* [CHANGE] Removed `_config.querier.concurrency` configuration option and replaced it with `_config.querier_max_concurrency` and `_config.ruler_querier_max_concurrency` to allow to easily fine tune it for different querier deployments. #5322
* [CHANGE] Change `_config.multi_zone_ingester_max_unavailable` to 50. #5327
* [CHANGE] Change distributors rolling update strategy configuration: `maxSurge` and `maxUnavailable` are set to `15%` and `0`. #5714
* [FEATURE] Alertmanager: Add horizontal pod autoscaler config, that can be enabled using `autoscaling_alertmanager_enabled: true`. #5194 #5249
* [ENHANCEMENT] Enable the `track_sizes` feature for Memcached pods to help determine cache efficiency. #5209
* [ENHANCEMENT] Add per-container map for environment variables. #5181
* [ENHANCEMENT] Add `PodDisruptionBudget`s for compactor, continuous-test, distributor, overrides-exporter, querier, query-frontend, query-scheduler, rollout-operator, ruler, ruler-querier, ruler-query-frontend, ruler-query-scheduler, and all memcached workloads. #5098
* [ENHANCEMENT] Ruler: configure the ruler storage cache when the metadata cache is enabled. #5326 #5334
* [ENHANCEMENT] Shuffle-sharding: ingester shards in user-classes can now be configured to target different series and limit percentage utilization through `_config.shuffle_sharding.target_series_per_ingester` and `_config.shuffle_sharding.target_utilization_percentage` values. #5470
* [ENHANCEMENT] Distributor: allow adjustment of the targeted CPU usage as a percentage of requested CPU. This can be adjusted with `_config.autoscaling_distributor_cpu_target_utilization`. #5525
* [ENHANCEMENT] Ruler: add configuration option `_config.ruler_remote_evaluation_max_query_response_size_bytes` to easily set the maximum query response size allowed (in bytes). #5592
* [ENHANCEMENT] Distributor: dynamically set `GOMAXPROCS` based on the CPU request. This should reduce distributor CPU utilization, assuming the CPU request is set to a value close to the actual utilization. #5588
* [ENHANCEMENT] Querier: dynamically set `GOMAXPROCS` based on the CPU request. This should reduce noisy neighbour issues created by the querier, whose CPU utilization could eventually saturate the Kubernetes node if unbounded. #5646 #5658
* [ENHANCEMENT] Allow to remove an entry from the configured environment variable for a given component, setting the environment value to `null` in the `*_env_map` objects (e.g. `store_gateway_env_map+:: { 'field': null}`). #5599
* [ENHANCEMENT] Allow overriding the default number of replicas for `etcd`. #5589
* [ENHANCEMENT] Memcached: reduce memory request for results, chunks and metadata caches. The requested memory is 5% greater than the configured memcached max cache size. #5661
* [ENHANCEMENT] Autoscaling: Add the following configuration options to fine tune autoscaler target utilization: #5679 #5682 #5689
  * `autoscaling_querier_target_utilization` (defaults to `0.75`)
  * `autoscaling_mimir_read_target_utilization` (defaults to `0.75`)
  * `autoscaling_ruler_querier_cpu_target_utilization` (defaults to `1`)
  * `autoscaling_distributor_memory_target_utilization` (defaults to `1`)
  * `autoscaling_ruler_cpu_target_utilization` (defaults to `1`)
  * `autoscaling_query_frontend_cpu_target_utilization` (defaults to `1`)
  * `autoscaling_ruler_query_frontend_cpu_target_utilization` (defaults to `1`)
  * `autoscaling_alertmanager_cpu_target_utilization` (defaults to `1`)
* [ENHANCEMENT] Gossip-ring: add appProtocol for istio compatibility. #5680
* [ENHANCEMENT] Add _config.commonConfig to allow adding common configuration parameters for all Mimir components. #5703
* [ENHANCEMENT] Update rollout-operator to `v0.7.0`. #5718
* [ENHANCEMENT] Increase the default rollout speed for store-gateway when lazy loading is disabled. #5823
* [ENHANCEMENT] Add autoscaling on memory for ruler-queriers. #5739
* [ENHANCEMENT] Deduplicate scaled object creation for most objects that scale on CPU and memory. #6411
* [BUGFIX] Fix compilation when index, chunks or metadata caches are disabled. #5710
* [BUGFIX] Autoscaling: treat OOMing containers as though they are using their full memory request. #5739
* [BUGFIX] Autoscaling: if no containers are up, report 0 memory usage instead of no data. #6411

### Mimirtool

* [ENHANCEMENT] Mimirtool uses paging to fetch all dashboards from Grafana when running `mimirtool analyse grafana`. This allows the tool to work correctly when running against Grafana instances with more than a 1000 dashboards. #5825
* [ENHANCEMENT] Extract metric name from queries that have a `__name__` matcher. #5911
* [BUGFIX] Mimirtool no longer parses label names as metric names when handling templating variables that are populated using `label_values(<label_name>)` when running `mimirtool analyse grafana`. #5832
* [BUGFIX] Fix panic when analyzing a grafana dashboard with multiline queries in templating variables. #5911

### Query-tee

* [CHANGE] Proxy `Content-Type` response header from backend. Previously `Content-Type: text/plain; charset=utf-8` was returned on all requests. #5183
* [CHANGE] Increase default value of `-proxy.compare-skip-recent-samples` to avoid racing with recording rule evaluation. #5561
* [CHANGE] Add `-backend.skip-tls-verify` to optionally skip TLS verification on backends. #5656

### Documentation

* [CHANGE] Fix reference to `get-started` documentation directory. #5476
* [CHANGE] Fix link to external OTLP/HTTP documentation.
* [ENHANCEMENT] Improved `MimirRulerTooManyFailedQueries` runbook. #5586
* [ENHANCEMENT] Improved "Recover accidentally deleted blocks" runbook. #5620
* [ENHANCEMENT] Documented options and trade-offs to query label names and values. #5582
* [ENHANCEMENT] Improved `MimirRequestErrors` runbook for alertmanager. #5694

### Tools

* [CHANGE] copyblocks: add support for S3 and the ability to copy between different object storage services. Due to this, the `-source-service` and `-destination-service` flags are now required and the `-service` flag has been removed. #5486
* [FEATURE] undelete-block-gcs: Added new tool for undeleting blocks on GCS storage. #5610 #5855
* [FEATURE] wal-reader: Added new tool for printing entries in TSDB WAL. #5780
* [ENHANCEMENT] ulidtime: add -seconds flag to print timestamps as Unix timestamps. #5621
* [ENHANCEMENT] ulidtime: exit with status code 1 if some ULIDs can't be parsed. #5621
* [ENHANCEMENT] tsdb-index-toc: added index-header size estimates. #5652
* [BUGFIX] Stop tools from panicking when `-help` flag is passed. #5412
* [BUGFIX] Remove github.com/golang/glog command line flags from tools. #5413

## 2.9.4

### Grafana Mimir

* [ENHANCEMENT] Update Docker base images from `alpine:3.18.3` to `alpine:3.18.5`. #6895

## 2.9.3

### Grafana Mimir

* [BUGFIX] Update `go.opentelemetry.io/contrib/instrumentation/net/http/otelhttp` to `0.44` which includes a fix for CVE-2023-45142. #6637

## 2.9.2

### Grafana Mimir

* [BUGFIX] Update grpc-go library to 1.56.3 and `golang.org/x/net` to `0.17`, which include fix for CVE-2023-44487. #6353 #6364

## 2.9.1

### Grafana Mimir

* [ENHANCEMENT] Update alpine base image to 3.18.3. #6021

## 2.9.0

### Grafana Mimir

* [CHANGE] Store-gateway: change expanded postings, postings, and label values index cache key format. These caches will be invalidated when rolling out the new Mimir version. #4770 #4978 #5037
* [CHANGE] Distributor: remove the "forwarding" feature as it isn't necessary anymore. #4876
* [CHANGE] Query-frontend: Change the default value of `-query-frontend.query-sharding-max-regexp-size-bytes` from `0` to `4096`. #4932
* [CHANGE] Querier: `-querier.query-ingesters-within` has been moved from a global flag to a per-tenant override. #4287
* [CHANGE] Querier: Use `-blocks-storage.tsdb.retention-period` instead of `-querier.query-ingesters-within` for calculating the lookback period for shuffle sharded ingesters. Setting `-querier.query-ingesters-within=0` no longer disables shuffle sharding on the read path. #4287
* [CHANGE] Block upload: `/api/v1/upload/block/{block}/files` endpoint now allows file uploads with no `Content-Length`. #4956
* [CHANGE] Store-gateway: deprecate configuration parameters for chunk pooling, they will be removed in Mimir 2.11. The following options are now also ignored: #4996
  * `-blocks-storage.bucket-store.max-chunk-pool-bytes`
  * `-blocks-storage.bucket-store.chunk-pool-min-bucket-size-bytes`
  * `-blocks-storage.bucket-store.chunk-pool-max-bucket-size-bytes`
* [CHANGE] Store-gateway: remove metrics `cortex_bucket_store_chunk_pool_requested_bytes_total` and `cortex_bucket_store_chunk_pool_returned_bytes_total`. #4996
* [CHANGE] Compactor: change default of `-compactor.partial-block-deletion-delay` to `1d`. This will automatically clean up partial blocks that were a result of failed block upload or deletion. #5026
* [CHANGE] Compactor: the deprecated configuration parameter `-compactor.consistency-delay` has been removed. #5050
* [CHANGE] Store-gateway: the deprecated configuration parameter `-blocks-storage.bucket-store.consistency-delay` has been removed. #5050
* [CHANGE] The configuration parameter `-blocks-storage.bucket-store.bucket-index.enabled` has been deprecated and will be removed in Mimir 2.11. Mimir is running by default with the bucket index enabled since version 2.0, and starting from the version 2.11 it will not be possible to disable it. #5051
* [CHANGE] The configuration parameters `-querier.iterators` and `-query.batch-iterators` have been deprecated and will be removed in Mimir 2.11. Mimir runs by default with `-querier.batch-iterators=true`, and starting from version 2.11 it will not be possible to change this. #5114
* [CHANGE] Compactor: change default of `-compactor.first-level-compaction-wait-period` to 25m. #5128
* [CHANGE] Ruler: changed default of `-ruler.poll-interval` from `1m` to `10m`. Starting from this release, the configured rule groups will also be re-synced each time they're modified calling the ruler configuration API. #5170
* [FEATURE] Query-frontend: add `-query-frontend.log-query-request-headers` to enable logging of request headers in query logs. #5030
* [FEATURE] Store-gateway: add experimental feature to retain lazy-loaded index headers between restarts by eagerly loading them during startup. This is disabled by default and can only be enabled if lazy loading is enabled. To enable this set the following: #5606
  * `-blocks-storage.bucket-store.index-header-lazy-loading-enabled` must be set to true
  * `-blocks-storage.bucket-store.index-header.eager-loading-startup-enabled` must be set to true
* [ENHANCEMENT] Add per-tenant limit `-validation.max-native-histogram-buckets` to be able to ignore native histogram samples that have too many buckets. #4765
* [ENHANCEMENT] Store-gateway: reduce memory usage in some LabelValues calls. #4789
* [ENHANCEMENT] Store-gateway: add a `stage` label to the metric `cortex_bucket_store_series_data_touched`. This label now applies to `data_type="chunks"` and `data_type="series"`. The `stage` label has 2 values: `processed` - the number of series that parsed - and `returned` - the number of series selected from the processed bytes to satisfy the query. #4797 #4830
* [ENHANCEMENT] Distributor: make `__meta_tenant_id` label available in relabeling rules configured via `metric_relabel_configs`. #4725
* [ENHANCEMENT] Compactor: added the configurable limit `compactor.block-upload-max-block-size-bytes` or `compactor_block_upload_max_block_size_bytes` to limit the byte size of uploaded or validated blocks. #4680
* [ENHANCEMENT] Querier: reduce CPU utilisation when shuffle sharding is enabled with large shard sizes. #4851
* [ENHANCEMENT] Packaging: facilitate configuration management by instructing systemd to start mimir with a configuration file. #4810
* [ENHANCEMENT] Store-gateway: reduce memory allocations when looking up postings from cache. #4861 #4869 #4962 #5047
* [ENHANCEMENT] Store-gateway: retain only necessary bytes when reading series from the bucket. #4926
* [ENHANCEMENT] Ingester, store-gateway: clear the shutdown marker after a successful shutdown to enable reusing their persistent volumes in case the ingester or store-gateway is restarted. #4985
* [ENHANCEMENT] Store-gateway, query-frontend: Reduced memory allocations when looking up cached entries from Memcached. #4862
* [ENHANCEMENT] Alertmanager: Add additional template function `queryFromGeneratorURL` returning query URL decoded query from the `GeneratorURL` field of an alert. #4301
* [ENHANCEMENT] Ruler: added experimental ruler storage cache support. The cache should reduce the number of "list objects" API calls issued to the object storage when there are 2+ ruler replicas running in a Mimir cluster. The cache can be configured setting `-ruler-storage.cache.*` CLI flags or their respective YAML config options. #4950 #5054
* [ENHANCEMENT] Store-gateway: added HTTP `/store-gateway/prepare-shutdown` endpoint for gracefully scaling down of store-gateways. A gauge `cortex_store_gateway_prepare_shutdown_requested` has been introduced for tracing this process. #4955
* [ENHANCEMENT] Updated Kuberesolver dependency (github.com/sercand/kuberesolver) from v2.4.0 to v4.0.0 and gRPC dependency (google.golang.org/grpc) from v1.47.0 to v1.53.0. #4922
* [ENHANCEMENT] Introduced new options for logging HTTP request headers: `-server.log-request-headers` enables logging HTTP request headers, `-server.log-request-headers-exclude-list` lists headers which should not be logged. #4922
* [ENHANCEMENT] Block upload: `/api/v1/upload/block/{block}/files` endpoint now disables read and write HTTP timeout, overriding `-server.http-read-timeout` and `-server.http-write-timeout` values. This is done to allow large file uploads to succeed. #4956
* [ENHANCEMENT] Alertmanager: Introduce new metrics from upstream. #4918
  * `cortex_alertmanager_notifications_failed_total` (added `reason` label)
  * `cortex_alertmanager_nflog_maintenance_total`
  * `cortex_alertmanager_nflog_maintenance_errors_total`
  * `cortex_alertmanager_silences_maintenance_total`
  * `cortex_alertmanager_silences_maintenance_errors_total`
* [ENHANCEMENT] Add native histogram support for `cortex_request_duration_seconds` metric family. #4987
* [ENHANCEMENT] Ruler: do not list rule groups in the object storage for disabled tenants. #5004
* [ENHANCEMENT] Query-frontend and querier: add HTTP API endpoint `<prometheus-http-prefix>/api/v1/format_query` to format a PromQL query. #4373
* [ENHANCEMENT] Query-frontend: Add `cortex_query_frontend_regexp_matcher_count` and `cortex_query_frontend_regexp_matcher_optimized_count` metrics to track optimization of regular expression label matchers. #4813
* [ENHANCEMENT] Alertmanager: Add configuration option to enable or disable the deletion of alertmanager state from object storage. This is useful when migrating alertmanager tenants from one cluster to another, because it avoids a condition where the state object is copied but then deleted before the configuration object is copied. #4989
* [ENHANCEMENT] Querier: only use the minimum set of chunks from ingesters when querying, and cancel unnecessary requests to ingesters sooner if we know their results won't be used. #5016
* [ENHANCEMENT] Add `-enable-go-runtime-metrics` flag to expose all go runtime metrics as Prometheus metrics. #5009
* [ENHANCEMENT] Ruler: trigger a synchronization of tenant's rule groups as soon as they change the rules configuration via API. This synchronization is in addition of the periodic syncing done every `-ruler.poll-interval`. The new behavior is enabled by default, but can be disabled with `-ruler.sync-rules-on-changes-enabled=false` (configurable on a per-tenant basis too). If you disable the new behaviour, then you may want to revert `-ruler.poll-interval` to `1m`. #4975 #5053 #5115 #5170
* [ENHANCEMENT] Distributor: Improve invalid tenant shard size error message. #5024
* [ENHANCEMENT] Store-gateway: record index header loading time separately in `cortex_bucket_store_series_request_stage_duration_seconds{stage="load_index_header"}`. Now index header loading will be visible in the "Mimir / Queries" dashboard in the "Series request p99/average latency" panels. #5011 #5062
* [ENHANCEMENT] Querier and ingester: add experimental support for streaming chunks from ingesters to queriers while evaluating queries. This can be enabled with `-querier.prefer-streaming-chunks=true`. #4886 #5078 #5094 #5126
* [ENHANCEMENT] Update Docker base images from `alpine:3.17.3` to `alpine:3.18.0`. #5065
* [ENHANCEMENT] Compactor: reduced the number of "object exists" API calls issued by the compactor to the object storage when syncing block's `meta.json` files. #5063
* [ENHANCEMENT] Distributor: Push request rate limits (`-distributor.request-rate-limit` and `-distributor.request-burst-size`) and their associated YAML configuration are now stable. #5124
* [ENHANCEMENT] Go: updated to 1.20.5. #5185
* [ENHANCEMENT] Update alpine base image to 3.18.2. #5274 #5276
* [BUGFIX] Metadata API: Mimir will now return an empty object when no metadata is available, matching Prometheus. #4782
* [BUGFIX] Store-gateway: add collision detection on expanded postings and individual postings cache keys. #4770
* [BUGFIX] Ruler: Support the `type=alert|record` query parameter for the API endpoint `<prometheus-http-prefix>/api/v1/rules`. #4302
* [BUGFIX] Backend: Check that alertmanager's data-dir doesn't overlap with bucket-sync dir. #4921
* [BUGFIX] Alertmanager: Allow to rate-limit webex, telegram and discord notifications. #4979
* [BUGFIX] Store-gateway: panics when decoding LabelValues responses that contain more than 655360 values. These responses are no longer cached. #5021
* [BUGFIX] Querier: don't leak memory when processing query requests from query-frontends (ie. when the query-scheduler is disabled). #5199

### Documentation

* [ENHANCEMENT] Improve `MimirIngesterReachingTenantsLimit` runbook. #4744 #4752
* [ENHANCEMENT] Add `symbol table size exceeds` case to `MimirCompactorHasNotSuccessfullyRunCompaction` runbook. #4945
* [ENHANCEMENT] Clarify which APIs use query sharding. #4948

### Mixin

* [CHANGE] Alerts: Remove `MimirQuerierHighRefetchRate`. #4980
* [CHANGE] Alerts: Remove `MimirTenantHasPartialBlocks`. This is obsoleted by the changed default of `-compactor.partial-block-deletion-delay` to `1d`, which will auto remediate this alert. #5026
* [ENHANCEMENT] Alertmanager dashboard: display active aggregation groups #4772
* [ENHANCEMENT] Alerts: `MimirIngesterTSDBWALCorrupted` now only fires when there are more than one corrupted WALs in single-zone deployments and when there are more than two zones affected in multi-zone deployments. #4920
* [ENHANCEMENT] Alerts: added labels to duplicated `MimirRolloutStuck` and `MimirCompactorHasNotUploadedBlocks` rules in order to distinguish them. #5023
* [ENHANCEMENT] Dashboards: fix holes in graph for lightly loaded clusters #4915
* [ENHANCEMENT] Dashboards: allow configuring additional services for the Rollout Progress dashboard. #5007
* [ENHANCEMENT] Alerts: do not fire `MimirAllocatingTooMuchMemory` alert for any matching container outside of namespaces where Mimir is running. #5089
* [BUGFIX] Dashboards: show cancelled requests in a different color to successful requests in throughput panels on dashboards. #5039
* [BUGFIX] Dashboards: fix dashboard panels that showed percentages with axes from 0 to 10000%. #5084
* [BUGFIX] Remove dependency on upstream Kubernetes mixin. #4732

### Jsonnet

* [CHANGE] Ruler: changed ruler autoscaling policy, extended scale down period from 60s to 600s. #4786
* [CHANGE] Update to v0.5.0 rollout-operator. #4893
* [CHANGE] Backend: add `alertmanager_args` to `mimir-backend` when running in read-write deployment mode. Remove hardcoded `filesystem` alertmanager storage. This moves alertmanager's data-dir to `/data/alertmanager` by default. #4907 #4921
* [CHANGE] Remove `-pdb` suffix from `PodDisruptionBudget` names. This will create new `PodDisruptionBudget` resources. Make sure to prune the old resources; otherwise, rollouts will be blocked. #5109
* [CHANGE] Query-frontend: enable query sharding for cardinality estimation via `-query-frontend.query-sharding-target-series-per-shard` by default if the results cache is enabled. #5128
* [ENHANCEMENT] Ingester: configure `-blocks-storage.tsdb.head-compaction-interval=15m` to spread TSDB head compaction over a wider time range. #4870
* [ENHANCEMENT] Ingester: configure `-blocks-storage.tsdb.wal-replay-concurrency` to CPU request minus 1. #4864
* [ENHANCEMENT] Compactor: configure `-compactor.first-level-compaction-wait-period` to TSDB head compaction interval plus 10 minutes. #4872
* [ENHANCEMENT] Store-gateway: set `GOMEMLIMIT` to the memory request value. This should reduce the likelihood the store-gateway may go out of memory, at the cost of an higher CPU utilization due to more frequent garbage collections when the memory utilization gets closer or above the configured requested memory. #4971
* [ENHANCEMENT] Store-gateway: dynamically set `GOMAXPROCS` based on the CPU request. This should reduce the likelihood a high load on the store-gateway will slow down the entire Kubernetes node. #5104
* [ENHANCEMENT] Store-gateway: add `store_gateway_lazy_loading_enabled` configuration option which combines disabled lazy-loading and reducing blocks sync concurrency. Reducing blocks sync concurrency improves startup times with disabled lazy loading on HDDs. #5025
* [ENHANCEMENT] Update `rollout-operator` image to `v0.6.0`. #5155
* [BUGFIX] Backend: configure `-ruler.alertmanager-url` to `mimir-backend` when running in read-write deployment mode. #4892
* [ENHANCEMENT] Memcached: don't overwrite upsteam memcached statefulset jsonnet to allow chosing between antiAffinity and topologySpreadConstraints.

### Mimirtool

* [CHANGE] check rules: will fail on duplicate rules when `--strict` is provided. #5035
* [FEATURE] sync/diff can now include/exclude namespaces based on a regular expression using `--namespaces-regex` and `--ignore-namespaces-regex`. #5100
* [ENHANCEMENT] analyze prometheus: allow to specify `-prometheus-http-prefix`. #4966
* [ENHANCEMENT] analyze grafana: allow to specify `--folder-title` to limit dashboards analysis based on their exact folder title. #4973

### Tools

* [CHANGE] copyblocks: copying between Azure Blob Storage buckets is now supported in addition to copying between Google Cloud Storage buckets. As a result, the `--service` flag is now required to be specified (accepted values are `gcs` or `abs`). #4756

## 2.8.0

### Grafana Mimir

* [CHANGE] Ingester: changed experimental CLI flag from `-out-of-order-blocks-external-label-enabled` to `-ingester.out-of-order-blocks-external-label-enabled` #4440
* [CHANGE] Store-gateway: The following metrics have been removed: #4332
  * `cortex_bucket_store_series_get_all_duration_seconds`
  * `cortex_bucket_store_series_merge_duration_seconds`
* [CHANGE] Ingester: changed default value of `-blocks-storage.tsdb.retention-period` from `24h` to `13h`. If you're running Mimir with a custom configuration and you're overriding `-querier.query-store-after` to a value greater than the default `12h` then you should increase `-blocks-storage.tsdb.retention-period` accordingly. #4382
* [CHANGE] Ingester: the configuration parameter `-blocks-storage.tsdb.max-tsdb-opening-concurrency-on-startup` has been deprecated and will be removed in Mimir 2.10. #4445
* [CHANGE] Query-frontend: Cached results now contain timestamp which allows Mimir to check if cached results are still valid based on current TTL configured for tenant. Results cached by previous Mimir version are used until they expire from cache, which can take up to 7 days. If you need to use per-tenant TTL sooner, please flush results cache manually. #4439
* [CHANGE] Ingester: the `cortex_ingester_tsdb_wal_replay_duration_seconds` metrics has been removed. #4465
* [CHANGE] Query-frontend and ruler: use protobuf internal query result payload format by default. This feature is no longer considered experimental. #4557 #4709
* [CHANGE] Ruler: reject creating federated rule groups while tenant federation is disabled. Previously the rule groups would be silently dropped during bucket sync. #4555
* [CHANGE] Compactor: the `/api/v1/upload/block/{block}/finish` endpoint now returns a `429` status code when the compactor has reached the limit specified by `-compactor.max-block-upload-validation-concurrency`. #4598
* [CHANGE] Compactor: when starting a block upload the maximum byte size of the block metadata provided in the request body is now limited to 1 MiB. If this limit is exceeded a `413` status code is returned. #4683
* [CHANGE] Store-gateway: cache key format for expanded postings has changed. This will invalidate the expanded postings in the index cache when deployed. #4667
* [FEATURE] Cache: Introduce experimental support for using Redis for results, chunks, index, and metadata caches. #4371
* [FEATURE] Vault: Introduce experimental integration with Vault to fetch secrets used to configure TLS for clients. Server TLS secrets will still be read from a file. `tls-ca-path`, `tls-cert-path` and `tls-key-path` will denote the path in Vault for the following CLI flags when `-vault.enabled` is true: #4446.
  * `-distributor.ha-tracker.etcd.*`
  * `-distributor.ring.etcd.*`
  * `-distributor.forwarding.grpc-client.*`
  * `-querier.store-gateway-client.*`
  * `-ingester.client.*`
  * `-ingester.ring.etcd.*`
  * `-querier.frontend-client.*`
  * `-query-frontend.grpc-client-config.*`
  * `-query-frontend.results-cache.redis.*`
  * `-blocks-storage.bucket-store.index-cache.redis.*`
  * `-blocks-storage.bucket-store.chunks-cache.redis.*`
  * `-blocks-storage.bucket-store.metadata-cache.redis.*`
  * `-compactor.ring.etcd.*`
  * `-store-gateway.sharding-ring.etcd.*`
  * `-ruler.client.*`
  * `-ruler.alertmanager-client.*`
  * `-ruler.ring.etcd.*`
  * `-ruler.query-frontend.grpc-client-config.*`
  * `-alertmanager.sharding-ring.etcd.*`
  * `-alertmanager.alertmanager-client.*`
  * `-memberlist.*`
  * `-query-scheduler.grpc-client-config.*`
  * `-query-scheduler.ring.etcd.*`
  * `-overrides-exporter.ring.etcd.*`
* [FEATURE] Distributor, ingester, querier, query-frontend, store-gateway: add experimental support for native histograms. Requires that the experimental protobuf query result response format is enabled by `-query-frontend.query-result-response-format=protobuf` on the query frontend. #4286 #4352 #4354 #4376 #4377 #4387 #4396 #4425 #4442 #4494 #4512 #4513 #4526
* [FEATURE] Added `-<prefix>.s3.storage-class` flag to configure the S3 storage class for objects written to S3 buckets. #4300
* [FEATURE] Add `freebsd` to the target OS when generating binaries for a Mimir release. #4654
* [FEATURE] Ingester: Add `prepare-shutdown` endpoint which can be used as part of Kubernetes scale down automations. #4718
* [ENHANCEMENT] Add timezone information to Alpine Docker images. #4583
* [ENHANCEMENT] Ruler: Sync rules when ruler JOINING the ring instead of ACTIVE, In order to reducing missed rule iterations during ruler restarts. #4451
* [ENHANCEMENT] Allow to define service name used for tracing via `JAEGER_SERVICE_NAME` environment variable. #4394
* [ENHANCEMENT] Querier and query-frontend: add experimental, more performant protobuf query result response format enabled with `-query-frontend.query-result-response-format=protobuf`. #4304 #4318 #4375
* [ENHANCEMENT] Compactor: added experimental configuration parameter `-compactor.first-level-compaction-wait-period`, to configure how long the compactor should wait before compacting 1st level blocks (uploaded by ingesters). This configuration option allows to reduce the chances compactor begins compacting blocks before all ingesters have uploaded their blocks to the storage. #4401
* [ENHANCEMENT] Store-gateway: use more efficient chunks fetching and caching. #4255
* [ENHANCEMENT] Query-frontend and ruler: add experimental, more performant protobuf internal query result response format enabled with `-ruler.query-frontend.query-result-response-format=protobuf`. #4331
* [ENHANCEMENT] Ruler: increased tolerance for missed iterations on alerts, reducing the chances of flapping firing alerts during ruler restarts. #4432
* [ENHANCEMENT] Optimized `.*` and `.+` regular expression label matchers. #4432
* [ENHANCEMENT] Optimized regular expression label matchers with alternates (e.g. `a|b|c`). #4647
* [ENHANCEMENT] Added an in-memory cache for regular expression matchers, to avoid parsing and compiling the same expression multiple times when used in recurring queries. #4633
* [ENHANCEMENT] Query-frontend: results cache TTL is now configurable by using `-query-frontend.results-cache-ttl` and `-query-frontend.results-cache-ttl-for-out-of-order-time-window` options. These values can also be specified per tenant. Default values are unchanged (7 days and 10 minutes respectively). #4385
* [ENHANCEMENT] Ingester: added advanced configuration parameter `-blocks-storage.tsdb.wal-replay-concurrency` representing the maximum number of CPUs used during WAL replay. #4445
* [ENHANCEMENT] Ingester: added metrics `cortex_ingester_tsdb_open_duration_seconds_total` to measure the total time it takes to open all existing TSDBs. The time tracked by this metric also includes the TSDBs WAL replay duration. #4465
* [ENHANCEMENT] Store-gateway: use streaming implementation for LabelNames RPC. The batch size for streaming is controlled by `-blocks-storage.bucket-store.batch-series-size`. #4464
* [ENHANCEMENT] Memcached: Add support for TLS or mTLS connections to cache servers. #4535
* [ENHANCEMENT] Compactor: blocks index files are now validated for correctness for blocks uploaded via the TSDB block upload feature. #4503
* [ENHANCEMENT] Compactor: block chunks and segment files are now validated for correctness for blocks uploaded via the TSDB block upload feature. #4549
* [ENHANCEMENT] Ingester: added configuration options to configure the "postings for matchers" cache of each compacted block queried from ingesters: #4561
  * `-blocks-storage.tsdb.block-postings-for-matchers-cache-ttl`
  * `-blocks-storage.tsdb.block-postings-for-matchers-cache-size`
  * `-blocks-storage.tsdb.block-postings-for-matchers-cache-force`
* [ENHANCEMENT] Compactor: validation of blocks uploaded via the TSDB block upload feature is now configurable on a per tenant basis: #4585
  * `-compactor.block-upload-validation-enabled` has been added, `compactor_block_upload_validation_enabled` can be used to override per tenant
  * `-compactor.block-upload.block-validation-enabled` was the previous global flag and has been removed
* [ENHANCEMENT] TSDB Block Upload: block upload validation concurrency can now be limited with `-compactor.max-block-upload-validation-concurrency`. #4598
* [ENHANCEMENT] OTLP: Add support for converting OTel exponential histograms to Prometheus native histograms. The ingestion of native histograms must be enabled, please set `-ingester.native-histograms-ingestion-enabled` to `true`. #4063 #4639
* [ENHANCEMENT] Query-frontend: add metric `cortex_query_fetched_index_bytes_total` to measure TSDB index bytes fetched to execute a query. #4597
* [ENHANCEMENT] Query-frontend: add experimental limit to enforce a max query expression size in bytes via `-query-frontend.max-query-expression-size-bytes` or `max_query_expression_size_bytes`. #4604
* [ENHANCEMENT] Query-tee: improve message logged when comparing responses and one response contains a non-JSON payload. #4588
* [ENHANCEMENT] Distributor: add ability to set per-distributor limits via `distributor_limits` block in runtime configuration in addition to the existing configuration. #4619
* [ENHANCEMENT] Querier: reduce peak memory consumption for queries that touch a large number of chunks. #4625
* [ENHANCEMENT] Query-frontend: added experimental `-query-frontend.query-sharding-max-regexp-size-bytes` limit to query-frontend. When set to a value greater than 0, query-frontend disabled query sharding for any query with a regexp matcher longer than the configured limit. #4632
* [ENHANCEMENT] Store-gateway: include statistics from LabelValues and LabelNames calls in `cortex_bucket_store_series*` metrics. #4673
* [ENHANCEMENT] Query-frontend: improve readability of distributed tracing spans. #4656
* [ENHANCEMENT] Update Docker base images from `alpine:3.17.2` to `alpine:3.17.3`. #4685
* [ENHANCEMENT] Querier: improve performance when shuffle sharding is enabled and the shard size is large. #4711
* [ENHANCEMENT] Ingester: improve performance when Active Series Tracker is in use. #4717
* [ENHANCEMENT] Store-gateway: optionally select `-blocks-storage.bucket-store.series-selection-strategy`, which can limit the impact of large posting lists (when many series share the same label name and value). #4667 #4695 #4698
* [ENHANCEMENT] Querier: Cache the converted float histogram from chunk iterator, hence there is no need to lookup chunk every time to get the converted float histogram. #4684
* [ENHANCEMENT] Ruler: Improve rule upload performance when not enforcing per-tenant rule group limits. #4828
* [ENHANCEMENT] Improved memory limit on the in-memory cache used for regular expression matchers. #4751
* [BUGFIX] Querier: Streaming remote read will now continue to return multiple chunks per frame after the first frame. #4423
* [BUGFIX] Store-gateway: the values for `stage="processed"` for the metrics `cortex_bucket_store_series_data_touched` and  `cortex_bucket_store_series_data_size_touched_bytes` when using fine-grained chunks caching is now reporting the correct values of chunks held in memory. #4449
* [BUGFIX] Compactor: fixed reporting a compaction error when compactor is correctly shut down while populating blocks. #4580
* [BUGFIX] OTLP: Do not drop exemplars of the OTLP Monotonic Sum metric. #4063
* [BUGFIX] Packaging: flag `/etc/default/mimir` and `/etc/sysconfig/mimir` as config to prevent overwrite. #4587
* [BUGFIX] Query-frontend: don't retry queries which error inside PromQL. #4643
* [BUGFIX] Store-gateway & query-frontend: report more consistent statistics for fetched index bytes. #4671
* [BUGFIX] Native histograms: fix how IsFloatHistogram determines if mimirpb.Histogram is a float histogram. #4706
* [BUGFIX] Query-frontend: fix query sharding for native histograms. #4666
* [BUGFIX] Ring status page: fixed the owned tokens percentage value displayed. #4730
* [BUGFIX] Querier: fixed chunk iterator that can return sample with wrong timestamp. #4450
* [BUGFIX] Packaging: fix preremove script preventing upgrades. #4801
* [BUGFIX] Security: updates Go to version 1.20.4 to fix CVE-2023-24539, CVE-2023-24540, CVE-2023-29400. #4903

### Mixin

* [ENHANCEMENT] Queries: Display data touched per sec in bytes instead of number of items. #4492
* [ENHANCEMENT] `_config.job_names.<job>` values can now be arrays of regular expressions in addition to a single string. Strings are still supported and behave as before. #4543
* [ENHANCEMENT] Queries dashboard: remove mention to store-gateway "streaming enabled" in panels because store-gateway only support streaming series since Mimir 2.7. #4569
* [ENHANCEMENT] Ruler: Add panel description for Read QPS panel in Ruler dashboard to explain values when in remote ruler mode. #4675
* [BUGFIX] Ruler dashboard: show data for reads from ingesters. #4543
* [BUGFIX] Pod selector regex for deployments: change `(.*-mimir-)` to `(.*mimir-)`. #4603

### Jsonnet

* [CHANGE] Ruler: changed ruler deployment max surge from `0` to `50%`, and max unavailable from `1` to `0`. #4381
* [CHANGE] Memcached connections parameters `-blocks-storage.bucket-store.index-cache.memcached.max-idle-connections`, `-blocks-storage.bucket-store.chunks-cache.memcached.max-idle-connections` and `-blocks-storage.bucket-store.metadata-cache.memcached.max-idle-connections` settings are now configured based on `max-get-multi-concurrency` and `max-async-concurrency`. #4591
* [CHANGE] Add support to use external Redis as cache. Following are some changes in the jsonnet config: #4386 #4640
  * Renamed `memcached_*_enabled` config options to `cache_*_enabled`
  * Renamed `memcached_*_max_item_size_mb` config options to `cache_*_max_item_size_mb`
  * Added `cache_*_backend` config options
* [CHANGE] Store-gateway StatefulSets with disabled multi-zone deployment are also unregistered from the ring on shutdown. This eliminated resharding during rollouts, at the cost of extra effort during scaling down store-gateways. For more information see [Scaling down store-gateways](https://grafana.com/docs/mimir/v2.7.x/operators-guide/run-production-environment/scaling-out/#scaling-down-store-gateways). #4713
* [CHANGE] Removed `$._config.querier.replicas` and `$._config.queryFrontend.replicas`. If you need to customize the number of querier or query-frontend replicas, and autoscaling is disabled, please set an override as is done for other stateless components (e.g. distributors). #5130
* [ENHANCEMENT] Alertmanager: add `alertmanager_data_disk_size` and  `alertmanager_data_disk_class` configuration options, by default no storage class is set. #4389
* [ENHANCEMENT] Update `rollout-operator` to `v0.4.0`. #4524
* [ENHANCEMENT] Update memcached to `memcached:1.6.19-alpine`. #4581
* [ENHANCEMENT] Add support for mTLS connections to Memcached servers. #4553
* [ENHANCEMENT] Update the `memcached-exporter` to `v0.11.2`. #4570
* [ENHANCEMENT] Autoscaling: Add `autoscaling_query_frontend_memory_target_utilization`, `autoscaling_ruler_query_frontend_memory_target_utilization`, and `autoscaling_ruler_memory_target_utilization` configuration options, for controlling the corresponding autoscaler memory thresholds. Each has a default of 1, i.e. 100%. #4612
* [ENHANCEMENT] Distributor: add ability to set per-distributor limits via `distributor_instance_limits` using runtime configuration. #4627
* [BUGFIX] Add missing query sharding settings for user_24M and user_32M plans. #4374

### Mimirtool

* [ENHANCEMENT] Backfill: mimirtool will now sleep and retry if it receives a 429 response while trying to finish an upload due to validation concurrency limits. #4598
* [ENHANCEMENT] `gauge` panel type is supported now in `mimirtool analyze dashboard`. #4679
* [ENHANCEMENT] Set a `User-Agent` header on requests to Mimir or Prometheus servers. #4700

### Mimir Continuous Test

* [FEATURE] Allow continuous testing of native histograms as well by enabling the flag `-tests.write-read-series-test.histogram-samples-enabled`. The metrics exposed by the tool will now have a new label called `type` with possible values of `float`, `histogram_float_counter`, `histogram_float_gauge`, `histogram_int_counter`, `histogram_int_gauge`, the list of metrics impacted: #4457
  * `mimir_continuous_test_writes_total`
  * `mimir_continuous_test_writes_failed_total`
  * `mimir_continuous_test_queries_total`
  * `mimir_continuous_test_queries_failed_total`
  * `mimir_continuous_test_query_result_checks_total`
  * `mimir_continuous_test_query_result_checks_failed_total`
* [ENHANCEMENT] Added a new metric `mimir_continuous_test_build_info` that reports version information, similar to the existing `cortex_build_info` metric exposed by other Mimir components. #4712
* [ENHANCEMENT] Add coherency for the selected ranges and instants of test queries. #4704

### Query-tee

### Documentation

* [CHANGE] Clarify what deprecation means in the lifecycle of configuration parameters. #4499
* [CHANGE] Update compactor `split-groups` and `split-and-merge-shards` recommendation on component page. #4623
* [FEATURE] Add instructions about how to configure native histograms. #4527
* [ENHANCEMENT] Runbook for MimirCompactorHasNotSuccessfullyRunCompaction extended to include scenario where compaction has fallen behind. #4609
* [ENHANCEMENT] Add explanation for QPS values for reads in remote ruler mode and writes generally, to the Ruler dashboard page. #4629
* [ENHANCEMENT] Expand zone-aware replication page to cover single physical availability zone deployments. #4631
* [FEATURE] Add instructions to use puppet module. #4610
* [FEATURE] Add documentation on how deploy mixin with terraform. #4161

### Tools

* [ENHANCEMENT] tsdb-index: iteration over index is now faster when any equal matcher is supplied. #4515

## 2.7.3

### Grafana Mimir

* [BUGFIX] Security: updates Go to version 1.20.4 to fix CVE-2023-24539, CVE-2023-24540, CVE-2023-29400. #4905

## 2.7.2

### Grafana Mimir

* [BUGFIX] Security: updated Go version to 1.20.3 to fix CVE-2023-24538 #4795

## 2.7.1

**Note**: During the release process, version 2.7.0 was tagged too early, before completing the release checklist and production testing. Release 2.7.1 doesn't include any code changes since 2.7.0, but now has proper release notes, published documentation, and has been fully tested in our production environment.

### Grafana Mimir

* [CHANGE] Ingester: the configuration parameter `-ingester.ring.readiness-check-ring-health` has been deprecated and will be removed in Mimir 2.9. #4422
* [CHANGE] Ruler: changed default value of `-ruler.evaluation-delay-duration` option from 0 to 1m. #4250
* [CHANGE] Querier: Errors with status code `422` coming from the store-gateway are propagated and not converted to the consistency check error anymore. #4100
* [CHANGE] Store-gateway: When a query hits `max_fetched_chunks_per_query` and `max_fetched_series_per_query` limits, an error with the status code `422` is created and returned. #4056
* [CHANGE] Packaging: Migrate FPM packaging solution to NFPM. Rationalize packages dependencies and add package for all binaries. #3911
* [CHANGE] Store-gateway: Deprecate flag `-blocks-storage.bucket-store.chunks-cache.subrange-size` since there's no benefit to changing the default of `16000`. #4135
* [CHANGE] Experimental support for ephemeral storage introduced in Mimir 2.6.0 has been removed. Following options are no longer available: #4252
  * `-blocks-storage.ephemeral-tsdb.*`
  * `-distributor.ephemeral-series-enabled`
  * `-distributor.ephemeral-series-matchers`
  * `-ingester.max-ephemeral-series-per-user`
  * `-ingester.instance-limits.max-ephemeral-series`
Querying with using `{__mimir_storage__="ephemeral"}` selector no longer works. All label values with `ephemeral-` prefix in `reason` label of `cortex_discarded_samples_total` metric are no longer available. Following metrics have been removed:
  * `cortex_ingester_ephemeral_series`
  * `cortex_ingester_ephemeral_series_created_total`
  * `cortex_ingester_ephemeral_series_removed_total`
  * `cortex_ingester_ingested_ephemeral_samples_total`
  * `cortex_ingester_ingested_ephemeral_samples_failures_total`
  * `cortex_ingester_memory_ephemeral_users`
  * `cortex_ingester_queries_ephemeral_total`
  * `cortex_ingester_queried_ephemeral_samples`
  * `cortex_ingester_queried_ephemeral_series`
* [CHANGE] Store-gateway: use mmap-less index-header reader by default and remove mmap-based index header reader. The following flags have changed: #4280
   * `-blocks-storage.bucket-store.index-header.map-populate-enabled` has been removed
   * `-blocks-storage.bucket-store.index-header.stream-reader-enabled` has been removed
   * `-blocks-storage.bucket-store.index-header.stream-reader-max-idle-file-handles` has been renamed to `-blocks-storage.bucket-store.index-header.max-idle-file-handles`, and the corresponding configuration file option has been renamed from `stream_reader_max_idle_file_handles` to `max_idle_file_handles`
* [CHANGE] Store-gateway: the streaming store-gateway is now enabled by default. The new default setting for `-blocks-storage.bucket-store.batch-series-size` is `5000`. #4330
* [CHANGE] Compactor: the configuration parameter `-compactor.consistency-delay` has been deprecated and will be removed in Mimir 2.9. #4409
* [CHANGE] Store-gateway: the configuration parameter `-blocks-storage.bucket-store.consistency-delay` has been deprecated and will be removed in Mimir 2.9. #4409
* [FEATURE] Ruler: added `keep_firing_for` support to alerting rules. #4099
* [FEATURE] Distributor, ingester: ingestion of native histograms. The new per-tenant limit `-ingester.native-histograms-ingestion-enabled` controls whether native histograms are stored or ignored. #4159
* [FEATURE] Query-frontend: Introduce experimental `-query-frontend.query-sharding-target-series-per-shard` to allow query sharding to take into account cardinality of similar requests executed previously. This feature uses the same cache that's used for results caching. #4121 #4177 #4188 #4254
* [ENHANCEMENT] Go: update go to 1.20.1. #4266
* [ENHANCEMENT] Ingester: added `out_of_order_blocks_external_label_enabled` shipper option to label out-of-order blocks before shipping them to cloud storage. #4182 #4297
* [ENHANCEMENT] Ruler: introduced concurrency when loading per-tenant rules configuration. This improvement is expected to speed up the ruler start up time in a Mimir cluster with a large number of tenants. #4258
* [ENHANCEMENT] Compactor: Add `reason` label to `cortex_compactor_runs_failed_total`. The value can be `shutdown` or `error`. #4012
* [ENHANCEMENT] Store-gateway: enforce `max_fetched_series_per_query`. #4056
* [ENHANCEMENT] Query-frontend: Disambiguate logs for failed queries. #4067
* [ENHANCEMENT] Query-frontend: log caller user agent in query stats logs. #4093
* [ENHANCEMENT] Store-gateway: add `data_type` label with values on `cortex_bucket_store_partitioner_extended_ranges_total`, `cortex_bucket_store_partitioner_expanded_ranges_total`, `cortex_bucket_store_partitioner_requested_ranges_total`, `cortex_bucket_store_partitioner_expanded_bytes_total`, `cortex_bucket_store_partitioner_requested_bytes_total` for `postings`, `series`, and `chunks`. #4095
* [ENHANCEMENT] Store-gateway: Reduce memory allocation rate when loading TSDB chunks from Memcached. #4074
* [ENHANCEMENT] Query-frontend: track `cortex_frontend_query_response_codec_duration_seconds` and `cortex_frontend_query_response_codec_payload_bytes` metrics to measure the time taken and bytes read / written while encoding and decoding query result payloads. #4110
* [ENHANCEMENT] Alertmanager: expose additional upstream metrics `cortex_alertmanager_dispatcher_aggregation_groups`, `cortex_alertmanager_dispatcher_alert_processing_duration_seconds`. #4151
* [ENHANCEMENT] Querier and query-frontend: add experimental, more performant protobuf internal query result response format enabled with `-query-frontend.query-result-response-format=protobuf`. #4153
* [ENHANCEMENT] Store-gateway: use more efficient chunks fetching and caching. This should reduce CPU, memory utilization, and receive bandwidth of a store-gateway. Enable with `-blocks-storage.bucket-store.chunks-cache.fine-grained-chunks-caching-enabled=true`. #4163 #4174 #4227
* [ENHANCEMENT] Query-frontend: Wait for in-flight queries to finish before shutting down. #4073 #4170
* [ENHANCEMENT] Store-gateway: added `encode` and `other` stage to `cortex_bucket_store_series_request_stage_duration_seconds` metric. #4179
* [ENHANCEMENT] Ingester: log state of TSDB when shipping or forced compaction can't be done due to unexpected state of TSDB. #4211
* [ENHANCEMENT] Update Docker base images from `alpine:3.17.1` to `alpine:3.17.2`. #4240
* [ENHANCEMENT] Store-gateway: add a `stage` label to the metrics `cortex_bucket_store_series_data_fetched`, `cortex_bucket_store_series_data_size_fetched_bytes`, `cortex_bucket_store_series_data_touched`, `cortex_bucket_store_series_data_size_touched_bytes`. This label only applies to `data_type="chunks"`. For `fetched` metrics with `data_type="chunks"` the `stage` label has 2 values: `fetched` - the chunks or bytes that were fetched from the cache or the object store, `refetched` - the chunks or bytes that had to be refetched from the cache or the object store because their size was underestimated during the first fetch. For `touched` metrics with `data_type="chunks"` the `stage` label has 2 values: `processed` - the chunks or bytes that were read from the fetched chunks or bytes and were processed in memory, `returned` - the chunks or bytes that were selected from the processed bytes to satisfy the query. #4227 #4316
* [ENHANCEMENT] Compactor: improve the partial block check related to `compactor.partial-block-deletion-delay` to potentially issue less requests to object storage. #4246
* [ENHANCEMENT] Memcached: added `-*.memcached.min-idle-connections-headroom-percentage` support to configure the minimum number of idle connections to keep open as a percentage (0-100) of the number of recently used idle connections. This feature is disabled when set to a negative value (default), which means idle connections are kept open indefinitely. #4249
* [ENHANCEMENT] Querier and store-gateway: optimized regular expression label matchers with case insensitive alternate operator. #4340 #4357
* [ENHANCEMENT] Compactor: added the experimental flag `-compactor.block-upload.block-validation-enabled` with the default `true` to configure whether block validation occurs on backfilled blocks. #3411
* [ENHANCEMENT] Ingester: apply a jitter to the first TSDB head compaction interval configured via `-blocks-storage.tsdb.head-compaction-interval`. Subsequent checks will happen at the configured interval. This should help to spread the TSDB head compaction among different ingesters over the configured interval. #4364
* [ENHANCEMENT] Ingester: the maximum accepted value for `-blocks-storage.tsdb.head-compaction-interval` has been increased from 5m to 15m. #4364
* [BUGFIX] Store-gateway: return `Canceled` rather than `Aborted` or `Internal` error when the calling querier cancels a label names or values request, and return `Internal` if processing the request fails for another reason. #4061
* [BUGFIX] Querier: track canceled requests with status code `499` in the metrics instead of `503` or `422`. #4099
* [BUGFIX] Ingester: compact out-of-order data during `/ingester/flush` or when TSDB is idle. #4180
* [BUGFIX] Ingester: conversion of global limits `max-series-per-user`, `max-series-per-metric`, `max-metadata-per-user` and `max-metadata-per-metric` into corresponding local limits now takes into account the number of ingesters in each zone. #4238
* [BUGFIX] Ingester: track `cortex_ingester_memory_series` metric consistently with `cortex_ingester_memory_series_created_total` and `cortex_ingester_memory_series_removed_total`. #4312
* [BUGFIX] Querier: fixed a bug which was incorrectly matching series with regular expression label matchers with begin/end anchors in the middle of the regular expression. #4340

### Mixin

* [CHANGE] Move auto-scaling panel rows down beneath logical network path in Reads and Writes dashboards. #4049
* [CHANGE] Make distributor auto-scaling metric panels show desired number of replicas. #4218
* [CHANGE] Alerts: The alert `MimirMemcachedRequestErrors` has been renamed to `MimirCacheRequestErrors`. #4242
* [ENHANCEMENT] Alerts: Added `MimirAutoscalerKedaFailing` alert firing when a KEDA scaler is failing. #4045
* [ENHANCEMENT] Add auto-scaling panels to ruler dashboard. #4046
* [ENHANCEMENT] Add gateway auto-scaling panels to Reads and Writes dashboards. #4049 #4216
* [ENHANCEMENT] Dashboards: distinguish between label names and label values queries. #4065
* [ENHANCEMENT] Add query-frontend and ruler-query-frontend auto-scaling panels to Reads and Ruler dashboards. #4199
* [BUGFIX] Alerts: Fixed `MimirAutoscalerNotActive` to not fire if scaling metric does not exist, to avoid false positives on scaled objects with 0 min replicas. #4045
* [BUGFIX] Alerts: `MimirCompactorHasNotSuccessfullyRunCompaction` is no longer triggered by frequent compactor restarts. #4012
* [BUGFIX] Tenants dashboard: Correctly show the ruler-query-scheduler queue size. #4152

### Jsonnet

* [CHANGE] Create the `query-frontend-discovery` service only when Mimir is deployed in microservice mode without query-scheduler. #4353
* [CHANGE] Add results cache backend config to `ruler-query-frontend` configuration to allow cache reuse for cardinality-estimation based sharding. #4257
* [ENHANCEMENT] Add support for ruler auto-scaling. #4046
* [ENHANCEMENT] Add optional `weight` param to `newQuerierScaledObject` and `newRulerQuerierScaledObject` to allow running multiple querier deployments on different node types. #4141
* [ENHANCEMENT] Add support for query-frontend and ruler-query-frontend auto-scaling. #4199
* [BUGFIX] Shuffle sharding: when applying user class limits, honor the minimum shard size configured in `$._config.shuffle_sharding.*`. #4363

### Mimirtool

* [FEATURE] Added `keep_firing_for` support to rules configuration. #4099
* [ENHANCEMENT] Add `-tls-insecure-skip-verify` to rules, alertmanager and backfill commands. #4162

### Query-tee

* [CHANGE] Increase default value of `-backend.read-timeout` to 150s, to accommodate default querier and query frontend timeout of 120s. #4262
* [ENHANCEMENT] Log errors that occur while performing requests to compare two endpoints. #4262
* [ENHANCEMENT] When comparing two responses that both contain an error, only consider the comparison failed if the errors differ. Previously, if either response contained an error, the comparison always failed, even if both responses contained the same error. #4262
* [ENHANCEMENT] Include the value of the `X-Scope-OrgID` header when logging a comparison failure. #4262
* [BUGFIX] Parameters (expression, time range etc.) for a query request where the parameters are in the HTTP request body rather than in the URL are now logged correctly when responses differ. #4265

### Documentation

* [ENHANCEMENT] Add guide on alternative migration method for Thanos to Mimir #3554
* [ENHANCEMENT] Restore "Migrate from Cortex" for Jsonnet. #3929
* [ENHANCEMENT] Document migration from microservices to read-write deployment mode. #3951
* [ENHANCEMENT] Do not error when there is nothing to commit as part of a publish #4058
* [ENHANCEMENT] Explain how to run Mimir locally using docker-compose #4079
* [ENHANCEMENT] Docs: use long flag names in runbook commands. #4088
* [ENHANCEMENT] Clarify how ingester replication happens. #4101
* [ENHANCEMENT] Improvements to the Get Started guide. #4315
* [BUGFIX] Added indentation to Azure and SWIFT backend definition. #4263

### Tools

* [ENHANCEMENT] Adapt tsdb-print-chunk for native histograms. #4186
* [ENHANCEMENT] Adapt tsdb-index-health for blocks containing native histograms. #4186
* [ENHANCEMENT] Adapt tsdb-chunks tool to handle native histograms. #4186

## 2.6.2

* [BUGFIX] Security: updates Go to version 1.20.4 to fix CVE-2023-24539, CVE-2023-24540, CVE-2023-29400. #4903

## 2.6.1

### Grafana Mimir

* [BUGFIX] Security: updates Go to version 1.20.3 to fix CVE-2023-24538 #4798

## 2.6.0

### Grafana Mimir

* [CHANGE] Querier: Introduce `-querier.max-partial-query-length` to limit the time range for partial queries at the querier level and deprecate `-store.max-query-length`. #3825 #4017
* [CHANGE] Store-gateway: Remove experimental `-blocks-storage.bucket-store.max-concurrent-reject-over-limit` flag. #3706
* [CHANGE] Ingester: If shipping is enabled block retention will now be relative to the upload time to cloud storage. If shipping is disabled block retention will be relative to the creation time of the block instead of the mintime of the last block created. #3816
* [CHANGE] Query-frontend: Deprecated CLI flag `-query-frontend.align-querier-with-step` has been removed. #3982
* [CHANGE] Alertmanager: added default configuration for `-alertmanager.configs.fallback`. Allows tenants to send alerts without first uploading an Alertmanager configuration. #3541
* [FEATURE] Store-gateway: streaming of series. The store-gateway can now stream results back to the querier instead of buffering them. This is expected to greatly reduce peak memory consumption while keeping latency the same. You can enable this feature by setting `-blocks-storage.bucket-store.batch-series-size` to a value in the high thousands (5000-10000). This is still an experimental feature and is subject to a changing API and instability. #3540 #3546 #3587 #3606 #3611 #3620 #3645 #3355 #3697 #3666 #3687 #3728 #3739 #3751 #3779 #3839
* [FEATURE] Alertmanager: Added support for the Webex receiver. #3758
* [FEATURE] Limits: Added the `-validation.separate-metrics-group-label` flag. This allows further separation of the `cortex_discarded_samples_total` metric by an additional `group` label - which is configured by this flag to be the value of a specific label on an incoming timeseries. Active groups are tracked and inactive groups are cleaned up on a defined interval. The maximum number of groups tracked is controlled by the `-max-separate-metrics-groups-per-user` flag. #3439
* [FEATURE] Overrides-exporter: Added experimental ring support to overrides-exporter via `-overrides-exporter.ring.enabled`. When enabled, the ring is used to establish a leader replica for the export of limit override metrics. #3908 #3953
* [FEATURE] Ephemeral storage (experimental): Mimir can now accept samples into "ephemeral storage". Such samples are available for querying for a short amount of time (`-blocks-storage.ephemeral-tsdb.retention-period`, defaults to 10 minutes), and then removed from memory. To use ephemeral storage, distributor must be configured with `-distributor.ephemeral-series-enabled` option. Series matching `-distributor.ephemeral-series-matchers` will be marked for storing into ephemeral storage in ingesters. Each tenant needs to have ephemeral storage enabled by using `-ingester.max-ephemeral-series-per-user` limit, which defaults to 0 (no ephemeral storage). Ingesters have new `-ingester.instance-limits.max-ephemeral-series` limit for total number of series in ephemeral storage across all tenants. If ingestion of samples into ephemeral storage fails, `cortex_discarded_samples_total` metric will use values prefixed with `ephemeral-` for `reason` label. Querying of ephemeral storage is possible by using `{__mimir_storage__="ephemeral"}` as metric selector. Following new metrics related to ephemeral storage are introduced: #3897 #3922 #3961 #3997 #4004
  * `cortex_ingester_ephemeral_series`
  * `cortex_ingester_ephemeral_series_created_total`
  * `cortex_ingester_ephemeral_series_removed_total`
  * `cortex_ingester_ingested_ephemeral_samples_total`
  * `cortex_ingester_ingested_ephemeral_samples_failures_total`
  * `cortex_ingester_memory_ephemeral_users`
  * `cortex_ingester_queries_ephemeral_total`
  * `cortex_ingester_queried_ephemeral_samples`
  * `cortex_ingester_queried_ephemeral_series`
* [ENHANCEMENT] Added new metric `thanos_shipper_last_successful_upload_time`: Unix timestamp (in seconds) of the last successful TSDB block uploaded to the bucket. #3627
* [ENHANCEMENT] Ruler: Added `-ruler.alertmanager-client.tls-enabled` configuration for alertmanager client. #3432 #3597
* [ENHANCEMENT] Activity tracker logs now have `component=activity-tracker` label. #3556
* [ENHANCEMENT] Distributor: remove labels with empty values #2439
* [ENHANCEMENT] Query-frontend: track query HTTP requests in the Activity Tracker. #3561
* [ENHANCEMENT] Store-gateway: Add experimental alternate implementation of index-header reader that does not use memory mapped files. The index-header reader is expected to improve stability of the store-gateway. You can enable this implementation with the flag `-blocks-storage.bucket-store.index-header.stream-reader-enabled`. #3639 #3691 #3703 #3742 #3785 #3787 #3797
* [ENHANCEMENT] Query-scheduler: add `cortex_query_scheduler_cancelled_requests_total` metric to track the number of requests that are already cancelled when dequeued. #3696
* [ENHANCEMENT] Store-gateway: add `cortex_bucket_store_partitioner_extended_ranges_total` metric to keep track of the ranges that the partitioner decided to overextend and merge in order to save API call to the object storage. #3769
* [ENHANCEMENT] Compactor: Auto-forget unhealthy compactors after ten failed ring heartbeats. #3771
* [ENHANCEMENT] Ruler: change default value of `-ruler.for-grace-period` from `10m` to `2m` and update help text. The new default value reflects how we operate Mimir at Grafana Labs. #3817
* [ENHANCEMENT] Ingester: Added experimental flags to force usage of _postings for matchers cache_. These flags will be removed in the future and it's not recommended to change them. #3823
  * `-blocks-storage.tsdb.head-postings-for-matchers-cache-ttl`
  * `-blocks-storage.tsdb.head-postings-for-matchers-cache-size`
  * `-blocks-storage.tsdb.head-postings-for-matchers-cache-force`
* [ENHANCEMENT] Ingester: Improved series selection performance when some of the matchers do not match any series. #3827
* [ENHANCEMENT] Alertmanager: Add new additional template function `tenantID` returning id of the tenant owning the alert. #3758
* [ENHANCEMENT] Alertmanager: Add additional template function `grafanaExploreURL` returning URL to grafana explore with range query. #3849
* [ENHANCEMENT] Reduce overhead of debug logging when filtered out. #3875
* [ENHANCEMENT] Update Docker base images from `alpine:3.16.2` to `alpine:3.17.1`. #3898
* [ENHANCEMENT] Ingester: Add new `/ingester/tsdb_metrics` endpoint to return tenant-specific TSDB metrics. #3923
* [ENHANCEMENT] Query-frontend: CLI flag `-query-frontend.max-total-query-length` and its associated YAML configuration is now stable. #3882
* [ENHANCEMENT] Ruler: rule groups now support optional and experimental `align_evaluation_time_on_interval` field, which causes all evaluations to happen on interval-aligned timestamp. #4013
* [ENHANCEMENT] Query-scheduler: ring-based service discovery is now stable. #4028
* [ENHANCEMENT] Store-gateway: improved performance of prefix matching on the labels. #4055 #4080
* [BUGFIX] Log the names of services that are not yet running rather than `unsupported value type` when calling `/ready` and some services are not running. #3625
* [BUGFIX] Alertmanager: Fix template spurious deletion with relative data dir. #3604
* [BUGFIX] Security: update prometheus/exporter-toolkit for CVE-2022-46146. #3675
* [BUGFIX] Security: update golang.org/x/net for CVE-2022-41717. #3755
* [BUGFIX] Debian package: Fix post-install, environment file path and user creation. #3720
* [BUGFIX] memberlist: Fix panic during Mimir startup when Mimir receives gossip message before it's ready. #3746
* [BUGFIX] Store-gateway: fix `cortex_bucket_store_partitioner_requested_bytes_total` metric to not double count overlapping ranges. #3769
* [BUGFIX] Update `github.com/thanos-io/objstore` to address issue with Multipart PUT on s3-compatible Object Storage. #3802 #3821
* [BUGFIX] Distributor, Query-scheduler: Make sure ring metrics include a `cortex_` prefix as expected by dashboards. #3809
* [BUGFIX] Querier: canceled requests are no longer reported as "consistency check" failures. #3837 #3927
* [BUGFIX] Distributor: don't panic when `metric_relabel_configs` in overrides contains null element. #3868
* [BUGFIX] Distributor: don't panic when OTLP histograms don't have any buckets. #3853
* [BUGFIX] Ingester, Compactor: fix panic that can occur when compaction fails. #3955
* [BUGFIX] Store-gateway: return `Canceled` rather than `Aborted` error when the calling querier cancels the request. #4007

### Mixin

* [ENHANCEMENT] Alerts: Added `MimirIngesterInstanceHasNoTenants` alert that fires when an ingester replica is not receiving write requests for any tenant. #3681
* [ENHANCEMENT] Alerts: Extended `MimirAllocatingTooMuchMemory` to check read-write deployment containers. #3710
* [ENHANCEMENT] Alerts: Added `MimirAlertmanagerInstanceHasNoTenants` alert that fires when an alertmanager instance ows no tenants. #3826
* [ENHANCEMENT] Alerts: Added `MimirRulerInstanceHasNoRuleGroups` alert that fires when a ruler replica is not assigned any rule group to evaluate. #3723
* [ENHANCEMENT] Support for baremetal deployment for alerts and scaling recording rules. #3719
* [ENHANCEMENT] Dashboards: querier autoscaling now supports multiple scaled objects (configurable via `$._config.autoscale.querier.hpa_name`). #3962
* [BUGFIX] Alerts: Fixed `MimirIngesterRestarts` alert when Mimir is deployed in read-write mode. #3716
* [BUGFIX] Alerts: Fixed `MimirIngesterHasNotShippedBlocks` and `MimirIngesterHasNotShippedBlocksSinceStart` alerts for when Mimir is deployed in read-write or monolithic modes and updated them to use new `thanos_shipper_last_successful_upload_time` metric. #3627
* [BUGFIX] Alerts: Fixed `MimirMemoryMapAreasTooHigh` alert when Mimir is deployed in read-write mode. #3626
* [BUGFIX] Alerts: Fixed `MimirCompactorSkippedBlocksWithOutOfOrderChunks` matching on non-existent label. #3628
* [BUGFIX] Dashboards: Fix `Rollout Progress` dashboard incorrectly using Gateway metrics when Gateway was not enabled. #3709
* [BUGFIX] Tenants dashboard: Make it compatible with all deployment types. #3754
* [BUGFIX] Alerts: Fixed `MimirCompactorHasNotUploadedBlocks` to not fire if compactor has nothing to do. #3793
* [BUGFIX] Alerts: Fixed `MimirAutoscalerNotActive` to not fire if scaling metric is 0, to avoid false positives on scaled objects with 0 min replicas. #3999

### Jsonnet

* [CHANGE] Replaced the deprecated `policy/v1beta1` with `policy/v1` when configuring a PodDisruptionBudget for read-write deployment mode. #3811
* [CHANGE] Removed `-server.http-write-timeout` default option value from querier and query-frontend, as it defaults to a higher value in the code now, and cannot be lower than `-querier.timeout`. #3836
* [CHANGE] Replaced `-store.max-query-length` with `-query-frontend.max-total-query-length` in the query-frontend config. #3879
* [CHANGE] Changed default `mimir_backend_data_disk_size` from `100Gi` to `250Gi`. #3894
* [ENHANCEMENT] Update `rollout-operator` to `v0.2.0`. #3624
* [ENHANCEMENT] Add `user_24M` and `user_32M` classes to operations config. #3367
* [ENHANCEMENT] Update memcached image from `memcached:1.6.16-alpine` to `memcached:1.6.17-alpine`. #3914
* [ENHANCEMENT] Allow configuring the ring for overrides-exporter. #3995
* [BUGFIX] Apply ingesters and store-gateways per-zone CLI flags overrides to read-write deployment mode too. #3766
* [BUGFIX] Apply overrides-exporter CLI flags to mimir-backend when running Mimir in read-write deployment mode. #3790
* [BUGFIX] Fixed `mimir-write` and `mimir-read` Kubernetes service to correctly balance requests among pods. #3855 #3864 #3906
* [BUGFIX] Fixed `ruler-query-frontend` and `mimir-read` gRPC server configuration to force clients to periodically re-resolve the backend addresses. #3862
* [BUGFIX] Fixed `mimir-read` CLI flags to ensure query-frontend configuration takes precedence over querier configuration. #3877

### Mimirtool

* [ENHANCEMENT] Update `mimirtool config convert` to work with Mimir 2.4, 2.5, 2.6 changes. #3952
* [ENHANCEMENT] Mimirtool is now available to install through Homebrew with `brew install mimirtool`. #3776
* [ENHANCEMENT] Added `--concurrency` to `mimirtool rules sync` command. #3996
* [BUGFIX] Fix summary output from `mimirtool rules sync` to display correct number of groups created and updated. #3918

### Documentation

* [BUGFIX] Querier: Remove assertion that the `-querier.max-concurrent` flag must also be set for the query-frontend. #3678
* [ENHANCEMENT] Update migration from cortex documentation. #3662
* [ENHANCEMENT] Query-scheduler: documented how to migrate from DNS-based to ring-based service discovery. #4028

### Tools

## 2.5.0

### Grafana Mimir

* [CHANGE] Flag `-azure.msi-resource` is now ignored, and will be removed in Mimir 2.7. This setting is now made automatically by Azure. #2682
* [CHANGE] Experimental flag `-blocks-storage.tsdb.out-of-order-capacity-min` has been removed. #3261
* [CHANGE] Distributor: Wrap errors from pushing to ingesters with useful context, for example clarifying timeouts. #3307
* [CHANGE] The default value of `-server.http-write-timeout` has changed from 30s to 2m. #3346
* [CHANGE] Reduce period of health checks in connection pools for querier->store-gateway, ruler->ruler, and alertmanager->alertmanager clients to 10s. This reduces the time to fail a gRPC call when the remote stops responding. #3168
* [CHANGE] Hide TSDB block ranges period config from doc and mark it experimental. #3518
* [FEATURE] Alertmanager: added Discord support. #3309
* [ENHANCEMENT] Added `-server.tls-min-version` and `-server.tls-cipher-suites` flags to configure cipher suites and min TLS version supported by HTTP and gRPC servers. #2898
* [ENHANCEMENT] Distributor: Add age filter to forwarding functionality, to not forward samples which are older than defined duration. If such samples are not ingested, `cortex_discarded_samples_total{reason="forwarded-sample-too-old"}` is increased. #3049 #3113
* [ENHANCEMENT] Store-gateway: Reduce memory allocation when generating ids in index cache. #3179
* [ENHANCEMENT] Query-frontend: truncate queries based on the configured creation grace period (`--validation.create-grace-period`) to avoid querying too far into the future. #3172
* [ENHANCEMENT] Ingester: Reduce activity tracker memory allocation. #3203
* [ENHANCEMENT] Query-frontend: Log more detailed information in the case of a failed query. #3190
* [ENHANCEMENT] Added `-usage-stats.installation-mode` configuration to track the installation mode via the anonymous usage statistics. #3244
* [ENHANCEMENT] Compactor: Add new `cortex_compactor_block_max_time_delta_seconds` histogram for detecting if compaction of blocks is lagging behind. #3240 #3429
* [ENHANCEMENT] Ingester: reduced the memory footprint of active series custom trackers. #2568
* [ENHANCEMENT] Distributor: Include `X-Scope-OrgId` header in requests forwarded to configured forwarding endpoint. #3283 #3385
* [ENHANCEMENT] Alertmanager: reduced memory utilization in Mimir clusters with a large number of tenants. #3309
* [ENHANCEMENT] Add experimental flag `-shutdown-delay` to allow components to wait after receiving SIGTERM and before stopping. In this time the component returns 503 from /ready endpoint. #3298
* [ENHANCEMENT] Go: update to go 1.19.3. #3371
* [ENHANCEMENT] Alerts: added `RulerRemoteEvaluationFailing` alert, firing when communication between ruler and frontend fails in remote operational mode. #3177 #3389
* [ENHANCEMENT] Clarify which S3 signature versions are supported in the error "unsupported signature version". #3376
* [ENHANCEMENT] Store-gateway: improved index header reading performance. #3393 #3397 #3436
* [ENHANCEMENT] Store-gateway: improved performance of series matching. #3391
* [ENHANCEMENT] Move the validation of incoming series before the distributor's forwarding functionality, so that we don't forward invalid series. #3386 #3458
* [ENHANCEMENT] S3 bucket configuration now validates that the endpoint does not have the bucket name prefix. #3414
* [ENHANCEMENT] Query-frontend: added "fetched index bytes" to query statistics, so that the statistics contain the total bytes read by store-gateways from TSDB block indexes. #3206
* [ENHANCEMENT] Distributor: push wrapper should only receive unforwarded samples. #2980
* [ENHANCEMENT] Added `/api/v1/status/config` and `/api/v1/status/flags` APIs to maintain compatibility with prometheus. #3596 #3983
* [BUGFIX] Flusher: Add `Overrides` as a dependency to prevent panics when starting with `-target=flusher`. #3151
* [BUGFIX] Updated `golang.org/x/text` dependency to fix CVE-2022-32149. #3285
* [BUGFIX] Query-frontend: properly close gRPC streams to the query-scheduler to stop memory and goroutines leak. #3302
* [BUGFIX] Ruler: persist evaluation delay configured in the rulegroup. #3392
* [BUGFIX] Ring status pages: show 100% ownership as "100%", not "1e+02%". #3435
* [BUGFIX] Fix panics in OTLP ingest path when parse errors exist. #3538

### Mixin

* [CHANGE] Alerts: Change `MimirSchedulerQueriesStuck` `for` time to 7 minutes to account for the time it takes for HPA to scale up. #3223
* [CHANGE] Dashboards: Removed the `Querier > Stages` panel from the `Mimir / Queries` dashboard. #3311
* [CHANGE] Configuration: The format of the `autoscaling` section of the configuration has changed to support more components. #3378
  * Instead of specific config variables for each component, they are listed in a dictionary. For example, `autoscaling.querier_enabled` becomes `autoscaling.querier.enabled`.
* [FEATURE] Dashboards: Added "Mimir / Overview resources" dashboard, providing an high level view over a Mimir cluster resources utilization. #3481
* [FEATURE] Dashboards: Added "Mimir / Overview networking" dashboard, providing an high level view over a Mimir cluster network bandwidth, inflight requests and TCP connections. #3487
* [FEATURE] Compile baremetal mixin along k8s mixin. #3162 #3514
* [ENHANCEMENT] Alerts: Add MimirRingMembersMismatch firing when a component does not have the expected number of running jobs. #2404
* [ENHANCEMENT] Dashboards: Add optional row about the Distributor's metric forwarding feature to the `Mimir / Writes` dashboard. #3182 #3394 #3394 #3461
* [ENHANCEMENT] Dashboards: Remove the "Instance Mapper" row from the "Alertmanager Resources Dashboard". This is a Grafana Cloud specific service and not relevant for external users. #3152
* [ENHANCEMENT] Dashboards: Add "remote read", "metadata", and "exemplar" queries to "Mimir / Overview" dashboard. #3245
* [ENHANCEMENT] Dashboards: Use non-red colors for non-error series in the "Mimir / Overview" dashboard. #3246
* [ENHANCEMENT] Dashboards: Add support to multi-zone deployments for the experimental read-write deployment mode. #3256
* [ENHANCEMENT] Dashboards: If enabled, add new row to the `Mimir / Writes` for distributor autoscaling metrics. #3378
* [ENHANCEMENT] Dashboards: Add read path insights row to the "Mimir / Tenants" dashboard. #3326
* [ENHANCEMENT] Alerts: Add runbook urls for alerts. #3452
* [ENHANCEMENT] Configuration: Make it possible to configure namespace label, job label, and job prefix. #3482
* [ENHANCEMENT] Dashboards: improved resources and networking dashboards to work with read-write deployment mode too. #3497 #3504 #3519 #3531
* [ENHANCEMENT] Alerts: Added "MimirDistributorForwardingErrorRate" alert, which fires on high error rates in the distributor’s forwarding feature. #3200
* [ENHANCEMENT] Improve phrasing in Overview dashboard. #3488
* [BUGFIX] Dashboards: Fix legend showing `persistentvolumeclaim` when using `deployment_type=baremetal` for `Disk space utilization` panels. #3173 #3184
* [BUGFIX] Alerts: Fixed `MimirGossipMembersMismatch` alert when Mimir is deployed in read-write mode. #3489
* [BUGFIX] Dashboards: Remove "Inflight requests" from object store panels because the panel is not tracking the inflight requests to object storage. #3521

### Jsonnet

* [CHANGE] Replaced the deprecated `policy/v1beta1` with `policy/v1` when configuring a PodDisruptionBudget. #3284
* [CHANGE] [Common storage configuration](https://grafana.com/docs/mimir/v2.3.x/operators-guide/configure/configure-object-storage-backend/#common-configuration) is now used to configure object storage in all components. This is a breaking change in terms of Jsonnet manifests and also a CLI flag update for components that use object storage, so it will require a rollout of those components. The changes include: #3257
  * `blocks_storage_backend` was renamed to `storage_backend` and is now used as the common storage backend for all components.
    * So were the related `blocks_storage_azure_account_(name|key)` and `blocks_storage_s3_endpoint` configurations.
  * `storage_s3_endpoint` is now rendered by default using the `aws_region` configuration instead of a hardcoded `us-east-1`.
  * `ruler_client_type` and `alertmanager_client_type` were renamed to `ruler_storage_backend` and `alertmanager_storage_backend` respectively, and their corresponding CLI flags won't be rendered unless explicitly set to a value different from the one in `storage_backend` (like `local`).
  * `alertmanager_s3_bucket_name`, `alertmanager_gcs_bucket_name` and `alertmanager_azure_container_name` have been removed, and replaced by a single `alertmanager_storage_bucket_name` configuration used for all object storages.
  * `genericBlocksStorageConfig` configuration object was removed, and so any extensions to it will be now ignored. Use `blockStorageConfig` instead.
  * `rulerClientConfig` and `alertmanagerStorageClientConfig` configuration objects were renamed to `rulerStorageConfig` and `alertmanagerStorageConfig` respectively, and so any extensions to their previous names will be now ignored. Use the new names instead.
  * The CLI flags `*.s3.region` are no longer rendered as they are optional and the region can be inferred by Mimir by performing an initial API call to the endpoint.
  * The migration to this change should usually consist of:
    * Renaming `blocks_storage_backend` key to `storage_backend`.
    * For Azure/S3:
      * Renaming `blocks_storage_(azure|s3)_*` configurations to `storage_(azure|s3)_*`.
      * If `ruler_storage_(azure|s3)_*` and `alertmanager_storage_(azure|s3)_*` keys were different from the `block_storage_*` ones, they should be now provided using CLI flags, see [configuration reference](https://grafana.com/docs/mimir/v2.3.x/operators-guide/configure/reference-configuration-parameters/) for more details.
    * Removing `ruler_client_type` and `alertmanager_client_type` if their value match the `storage_backend`, or renaming them to their new names otherwise.
    * Reviewing any possible extensions to `genericBlocksStorageConfig`, `rulerClientConfig` and `alertmanagerStorageClientConfig` and moving them to the corresponding new options.
    * Renaming the alertmanager's bucket name configuration from provider-specific to the new `alertmanager_storage_bucket_name` key.
* [CHANGE] The `overrides-exporter.libsonnet` file is now always imported. The overrides-exporter can be enabled in jsonnet setting the following: #3379
  ```jsonnet
  {
    _config+:: {
      overrides_exporter_enabled: true,
    }
  }
  ```
* [FEATURE] Added support for experimental read-write deployment mode. Enabling the read-write deployment mode on a existing Mimir cluster is a destructive operation, because the cluster will be re-created. If you're creating a new Mimir cluster, you can deploy it in read-write mode adding the following configuration: #3379 #3475 #3405
  ```jsonnet
  {
    _config+:: {
      deployment_mode: 'read-write',

      // See operations/mimir/read-write-deployment.libsonnet for more configuration options.
      mimir_write_replicas: 3,
      mimir_read_replicas: 2,
      mimir_backend_replicas: 3,
    }
  }
  ```
* [ENHANCEMENT] Add autoscaling support to the `mimir-read` component when running the read-write-deployment model. #3419
* [ENHANCEMENT] Added `$._config.usageStatsConfig` to track the installation mode via the anonymous usage statistics. #3294
* [ENHANCEMENT] The query-tee node port (`$._config.query_tee_node_port`) is now optional. #3272
* [ENHANCEMENT] Add support for autoscaling distributors. #3378
* [ENHANCEMENT] Make auto-scaling logic ensure integer KEDA thresholds. #3512
* [BUGFIX] Fixed query-scheduler ring configuration for dedicated ruler's queries and query-frontends. #3237 #3239
* [BUGFIX] Jsonnet: Fix auto-scaling so that ruler-querier CPU threshold is a string-encoded integer millicores value. #3520

### Mimirtool

* [FEATURE] Added `mimirtool alertmanager verify` command to validate configuration without uploading. #3440
* [ENHANCEMENT] Added `mimirtool rules delete-namespace` command to delete all of the rule groups in a namespace including the namespace itself. #3136
* [ENHANCEMENT] Refactor `mimirtool analyze prometheus`: add concurrency and resiliency #3349
  * Add `--concurrency` flag. Default: number of logical CPUs
* [BUGFIX] `--log.level=debug` now correctly prints the response from the remote endpoint when a request fails. #3180

### Documentation

* [ENHANCEMENT] Documented how to configure HA deduplication using Consul in a Mimir Helm deployment. #2972
* [ENHANCEMENT] Improve `MimirQuerierAutoscalerNotActive` runbook. #3186
* [ENHANCEMENT] Improve `MimirSchedulerQueriesStuck` runbook to reflect debug steps with querier auto-scaling enabled. #3223
* [ENHANCEMENT] Use imperative for docs titles. #3178 #3332 #3343
* [ENHANCEMENT] Docs: mention gRPC compression in "Production tips". #3201
* [ENHANCEMENT] Update ADOPTERS.md. #3224 #3225
* [ENHANCEMENT] Add a note for jsonnet deploying. #3213
* [ENHANCEMENT] out-of-order runbook update with use case. #3253
* [ENHANCEMENT] Fixed TSDB retention mentioned in the "Recover source blocks from ingesters" runbook. #3280
* [ENHANCEMENT] Run Grafana Mimir in production using the Helm chart. #3072
* [ENHANCEMENT] Use common configuration in the tutorial. #3282
* [ENHANCEMENT] Updated detailed steps for migrating blocks from Thanos to Mimir. #3290
* [ENHANCEMENT] Add scheme to DNS service discovery docs. #3450
* [BUGFIX] Remove reference to file that no longer exists in contributing guide. #3404
* [BUGFIX] Fix some minor typos in the contributing guide and on the runbooks page. #3418
* [BUGFIX] Fix small typos in API reference. #3526
* [BUGFIX] Fixed TSDB retention mentioned in the "Recover source blocks from ingesters" runbook. #3278
* [BUGFIX] Fixed configuration example in the "Configuring the Grafana Mimir query-frontend to work with Prometheus" guide. #3374

### Tools

* [FEATURE] Add `copyblocks` tool, to copy Mimir blocks between two GCS buckets. #3264
* [ENHANCEMENT] copyblocks: copy no-compact global markers and optimize min time filter check. #3268
* [ENHANCEMENT] Mimir rules GitHub action: Added the ability to change default value of `label` when running `prepare` command. #3236
* [BUGFIX] Mimir rules Github action: Fix single line output. #3421

## 2.4.0

### Grafana Mimir

* [CHANGE] Distributor: change the default value of `-distributor.remote-timeout` to `2s` from `20s` and `-distributor.forwarding.request-timeout` to `2s` from `10s` to improve distributor resource usage when ingesters crash. #2728 #2912
* [CHANGE] Anonymous usage statistics tracking: added the `-ingester.ring.store` value. #2981
* [CHANGE] Series metadata `HELP` that is longer than `-validation.max-metadata-length` is now truncated silently, instead of being dropped with a 400 status code. #2993
* [CHANGE] Ingester: changed default setting for `-ingester.ring.readiness-check-ring-health` from `true` to `false`. #2953
* [CHANGE] Anonymous usage statistics tracking has been enabled by default, to help Mimir maintainers make better decisions to support the open source community. #2939 #3034
* [CHANGE] Anonymous usage statistics tracking: added the minimum and maximum value of `-ingester.out-of-order-time-window`. #2940
* [CHANGE] The default hash ring heartbeat period for distributors, ingesters, rulers and compactors has been increased from `5s` to `15s`. Now the default heartbeat period for all Mimir hash rings is `15s`. #3033
* [CHANGE] Reduce the default TSDB head compaction concurrency (`-blocks-storage.tsdb.head-compaction-concurrency`) from 5 to 1, in order to reduce CPU spikes. #3093
* [CHANGE] Ruler: the ruler's [remote evaluation mode](https://grafana.com/docs/mimir/latest/operators-guide/architecture/components/ruler/#remote) (`-ruler.query-frontend.address`) is now stable. #3109
* [CHANGE] Limits: removed the deprecated YAML configuration option `active_series_custom_trackers_config`. Please use `active_series_custom_trackers` instead. #3110
* [CHANGE] Ingester: removed the deprecated configuration option `-ingester.ring.join-after`. #3111
* [CHANGE] Querier: removed the deprecated configuration option `-querier.shuffle-sharding-ingesters-lookback-period`. The value of `-querier.query-ingesters-within` is now used internally for shuffle sharding lookback, while you can use `-querier.shuffle-sharding-ingesters-enabled` to enable or disable shuffle sharding on the read path. #3111
* [CHANGE] Memberlist: cluster label verification feature (`-memberlist.cluster-label` and `-memberlist.cluster-label-verification-disabled`) is now marked as stable. #3108
* [CHANGE] Distributor: only single per-tenant forwarding endpoint can be configured now. Support for per-rule endpoint has been removed. #3095
* [FEATURE] Query-scheduler: added an experimental ring-based service discovery support for the query-scheduler. Refer to [query-scheduler configuration](https://grafana.com/docs/mimir/next/operators-guide/architecture/components/query-scheduler/#configuration) for more information. #2957
* [FEATURE] Introduced the experimental endpoint `/api/v1/user_limits` exposed by all components that load runtime configuration. This endpoint exposes realtime limits for the authenticated tenant, in JSON format. #2864 #3017
* [FEATURE] Query-scheduler: added the experimental configuration option `-query-scheduler.max-used-instances` to restrict the number of query-schedulers effectively used regardless how many replicas are running. This feature can be useful when using the experimental read-write deployment mode. #3005
* [ENHANCEMENT] Go: updated to go 1.19.2. #2637 #3127 #3129
* [ENHANCEMENT] Runtime config: don't unmarshal runtime configuration files if they haven't changed. This can save a bit of CPU and memory on every component using runtime config. #2954
* [ENHANCEMENT] Query-frontend: Add `cortex_frontend_query_result_cache_skipped_total` and `cortex_frontend_query_result_cache_attempted_total` metrics to track the reason why query results are not cached. #2855
* [ENHANCEMENT] Distributor: pool more connections per host when forwarding request. Mark requests as idempotent so they can be retried under some conditions. #2968
* [ENHANCEMENT] Distributor: failure to send request to forwarding target now also increments `cortex_distributor_forward_errors_total`, with `status_code="failed"`. #2968
* [ENHANCEMENT] Distributor: added support forwarding push requests via gRPC, using `httpgrpc` messages from weaveworks/common library. #2996
* [ENHANCEMENT] Query-frontend / Querier: increase internal backoff period used to retry connections to query-frontend / query-scheduler. #3011
* [ENHANCEMENT] Querier: do not log "error processing requests from scheduler" when the query-scheduler is shutting down. #3012
* [ENHANCEMENT] Query-frontend: query sharding process is now time-bounded and it is cancelled if the request is aborted. #3028
* [ENHANCEMENT] Query-frontend: improved Prometheus response JSON encoding performance. #2450
* [ENHANCEMENT] TLS: added configuration parameters to configure the client's TLS cipher suites and minimum version. The following new CLI flags have been added: #3070
  * `-alertmanager.alertmanager-client.tls-cipher-suites`
  * `-alertmanager.alertmanager-client.tls-min-version`
  * `-alertmanager.sharding-ring.etcd.tls-cipher-suites`
  * `-alertmanager.sharding-ring.etcd.tls-min-version`
  * `-compactor.ring.etcd.tls-cipher-suites`
  * `-compactor.ring.etcd.tls-min-version`
  * `-distributor.forwarding.grpc-client.tls-cipher-suites`
  * `-distributor.forwarding.grpc-client.tls-min-version`
  * `-distributor.ha-tracker.etcd.tls-cipher-suites`
  * `-distributor.ha-tracker.etcd.tls-min-version`
  * `-distributor.ring.etcd.tls-cipher-suites`
  * `-distributor.ring.etcd.tls-min-version`
  * `-ingester.client.tls-cipher-suites`
  * `-ingester.client.tls-min-version`
  * `-ingester.ring.etcd.tls-cipher-suites`
  * `-ingester.ring.etcd.tls-min-version`
  * `-memberlist.tls-cipher-suites`
  * `-memberlist.tls-min-version`
  * `-querier.frontend-client.tls-cipher-suites`
  * `-querier.frontend-client.tls-min-version`
  * `-querier.store-gateway-client.tls-cipher-suites`
  * `-querier.store-gateway-client.tls-min-version`
  * `-query-frontend.grpc-client-config.tls-cipher-suites`
  * `-query-frontend.grpc-client-config.tls-min-version`
  * `-query-scheduler.grpc-client-config.tls-cipher-suites`
  * `-query-scheduler.grpc-client-config.tls-min-version`
  * `-query-scheduler.ring.etcd.tls-cipher-suites`
  * `-query-scheduler.ring.etcd.tls-min-version`
  * `-ruler.alertmanager-client.tls-cipher-suites`
  * `-ruler.alertmanager-client.tls-min-version`
  * `-ruler.client.tls-cipher-suites`
  * `-ruler.client.tls-min-version`
  * `-ruler.query-frontend.grpc-client-config.tls-cipher-suites`
  * `-ruler.query-frontend.grpc-client-config.tls-min-version`
  * `-ruler.ring.etcd.tls-cipher-suites`
  * `-ruler.ring.etcd.tls-min-version`
  * `-store-gateway.sharding-ring.etcd.tls-cipher-suites`
  * `-store-gateway.sharding-ring.etcd.tls-min-version`
* [ENHANCEMENT] Store-gateway: Add `-blocks-storage.bucket-store.max-concurrent-reject-over-limit` option to allow requests that exceed the max number of inflight object storage requests to be rejected. #2999
* [ENHANCEMENT] Query-frontend: allow setting a separate limit on the total (before splitting/sharding) query length of range queries with the new experimental `-query-frontend.max-total-query-length` flag, which defaults to `-store.max-query-length` if unset or set to 0. #3058
* [ENHANCEMENT] Query-frontend: Lower TTL for cache entries overlapping the out-of-order samples ingestion window (re-using `-ingester.out-of-order-allowance` from ingesters). #2935
* [ENHANCEMENT] Ruler: added support to forcefully disable recording and/or alerting rules evaluation. The following new configuration options have been introduced, which can be overridden on a per-tenant basis in the runtime configuration: #3088
  * `-ruler.recording-rules-evaluation-enabled`
  * `-ruler.alerting-rules-evaluation-enabled`
* [ENHANCEMENT] Distributor: Improved error messages reported when the distributor fails to remote write to ingesters. #3055
* [ENHANCEMENT] Improved tracing spans tracked by distributors, ingesters and store-gateways. #2879 #3099 #3089
* [ENHANCEMENT] Ingester: improved the performance of label value cardinality endpoint. #3044
* [ENHANCEMENT] Ruler: use backoff retry on remote evaluation #3098
* [ENHANCEMENT] Query-frontend: Include multiple tenant IDs in query logs when present instead of dropping them. #3125
* [ENHANCEMENT] Query-frontend: truncate queries based on the configured blocks retention period (`-compactor.blocks-retention-period`) to avoid querying past this period. #3134
* [ENHANCEMENT] Alertmanager: reduced memory utilization in Mimir clusters with a large number of tenants. #3143
* [ENHANCEMENT] Store-gateway: added extra span logging to improve observability. #3131
* [ENHANCEMENT] Compactor: cleaning up different tenants' old blocks and updating bucket indexes is now more independent. This prevents a single tenant from delaying cleanup for other tenants. #2631
* [ENHANCEMENT] Distributor: request rate, ingestion rate, and inflight requests limits are now enforced before reading and parsing the body of the request. This makes the distributor more resilient against a burst of requests over those limit. #2419
* [BUGFIX] Querier: Fix 400 response while handling streaming remote read. #2963
* [BUGFIX] Fix a bug causing query-frontend, query-scheduler, and querier not failing if one of their internal components fail. #2978
* [BUGFIX] Querier: re-balance the querier worker connections when a query-frontend or query-scheduler is terminated. #3005
* [BUGFIX] Distributor: Now returns the quorum error from ingesters. For example, with replication_factor=3, two HTTP 400 errors and one HTTP 500 error, now the distributor will always return HTTP 400. Previously the behaviour was to return the error which the distributor first received. #2979
* [BUGFIX] Ruler: fix panic when ruler.external_url is explicitly set to an empty string ("") in YAML. #2915
* [BUGFIX] Alertmanager: Fix support for the Telegram API URL in the global settings. #3097
* [BUGFIX] Alertmanager: Fix parsing of label matchers without label value in the API used to retrieve alerts. #3097
* [BUGFIX] Ruler: Fix not restoring alert state for rule groups when other ruler replicas shut down. #3156
* [BUGFIX] Updated `golang.org/x/net` dependency to fix CVE-2022-27664. #3124
* [BUGFIX] Fix distributor from returning a `500` status code when a `400` was received from the ingester. #3211
* [BUGFIX] Fix incorrect OS value set in Mimir v2.3.* RPM packages. #3221

### Mixin

* [CHANGE] Alerts: MimirQuerierAutoscalerNotActive is now critical and fires after 1h instead of 15m. #2958
* [FEATURE] Dashboards: Added "Mimir / Overview" dashboards, providing an high level view over a Mimir cluster. #3122 #3147 #3155
* [ENHANCEMENT] Dashboards: Updated the "Writes" and "Rollout progress" dashboards to account for samples ingested via the new OTLP ingestion endpoint. #2919 #2938
* [ENHANCEMENT] Dashboards: Include per-tenant request rate in "Tenants" dashboard. #2874
* [ENHANCEMENT] Dashboards: Include inflight object store requests in "Reads" dashboard. #2914
* [ENHANCEMENT] Dashboards: Make queries used to find job, cluster and namespace for dropdown menus configurable. #2893
* [ENHANCEMENT] Dashboards: Include rate of label and series queries in "Reads" dashboard. #3065 #3074
* [ENHANCEMENT] Dashboards: Fix legend showing on per-pod panels. #2944
* [ENHANCEMENT] Dashboards: Use the "req/s" unit on panels showing the requests rate. #3118
* [ENHANCEMENT] Dashboards: Use a consistent color across dashboards for the error rate. #3154

### Jsonnet

* [FEATURE] Added support for query-scheduler ring-based service discovery. #3128
* [ENHANCEMENT] Querier autoscaling is now slower on scale downs: scale down 10% every 1m instead of 100%. #2962
* [BUGFIX] Memberlist: `gossip_member_label` is now set for ruler-queriers. #3141

### Mimirtool

* [ENHANCEMENT] mimirtool analyze: Store the query errors instead of exit during the analysis. #3052
* [BUGFIX] mimir-tool remote-read: fix returns where some conditions [return nil error even if there is error](https://github.com/grafana/cortex-tools/issues/260). #3053

### Documentation

* [ENHANCEMENT] Added documentation on how to configure storage retention. #2970
* [ENHANCEMENT] Improved gRPC clients config documentation. #3020
* [ENHANCEMENT] Added documentation on how to manage alerting and recording rules. #2983
* [ENHANCEMENT] Improved `MimirSchedulerQueriesStuck` runbook. #3006
* [ENHANCEMENT] Added "Cluster label verification" section to memberlist documentation. #3096
* [ENHANCEMENT] Mention compression in multi-zone replication documentation. #3107
* [BUGFIX] Fixed configuration option names in "Enabling zone-awareness via the Grafana Mimir Jsonnet". #3018
* [BUGFIX] Fixed `mimirtool analyze` parameters documentation. #3094
* [BUGFIX] Fixed YAML configuraton in the "Manage the configuration of Grafana Mimir with Helm" guide. #3042
* [BUGFIX] Fixed Alertmanager capacity planning documentation. #3132

### Tools

- [BUGFIX] trafficdump: Fixed panic occurring when `-success-only=true` and the captured request failed. #2863

## 2.3.1

### Grafana Mimir
* [BUGFIX] Query-frontend: query sharding took exponential time to map binary expressions. #3027
* [BUGFIX] Distributor: Stop panics on OTLP endpoint when a single metric has multiple timeseries. #3040

## 2.3.0

### Grafana Mimir

* [CHANGE] Ingester: Added user label to ingester metric `cortex_ingester_tsdb_out_of_order_samples_appended_total`. On multitenant clusters this helps us find the rate of appended out-of-order samples for a specific tenant. #2493
* [CHANGE] Compactor: delete source and output blocks from local disk on compaction failed, to reduce likelihood that subsequent compactions fail because of no space left on disk. #2261
* [CHANGE] Ruler: Remove unused CLI flags `-ruler.search-pending-for` and `-ruler.flush-period` (and their respective YAML config options). #2288
* [CHANGE] Successful gRPC requests are no longer logged (only affects internal API calls). #2309
* [CHANGE] Add new `-*.consul.cas-retry-delay` flags. They have a default value of `1s`, while previously there was no delay between retries. #2309
* [CHANGE] Store-gateway: Remove the experimental ability to run requests in a dedicated OS thread pool and associated CLI flag `-store-gateway.thread-pool-size`. #2423
* [CHANGE] Memberlist: disabled TCP-based ping fallback, because Mimir already uses a custom transport based on TCP. #2456
* [CHANGE] Change default value for `-distributor.ha-tracker.max-clusters` to `100` to provide a DoS protection. #2465
* [CHANGE] Experimental block upload API exposed by compactor has changed: Previous `/api/v1/upload/block/{block}` endpoint for starting block upload is now `/api/v1/upload/block/{block}/start`, and previous endpoint `/api/v1/upload/block/{block}?uploadComplete=true` for finishing block upload is now `/api/v1/upload/block/{block}/finish`. New API endpoint has been added: `/api/v1/upload/block/{block}/check`. #2486 #2548
* [CHANGE] Compactor: changed `-compactor.max-compaction-time` default from `0s` (disabled) to `1h`. When compacting blocks for a tenant, the compactor will move to compact blocks of another tenant or re-plan blocks to compact at least every 1h. #2514
* [CHANGE] Distributor: removed previously deprecated `extend_writes` (see #1856) YAML key and `-distributor.extend-writes` CLI flag from the distributor config. #2551
* [CHANGE] Ingester: removed previously deprecated `active_series_custom_trackers` (see #1188) YAML key from the ingester config. #2552
* [CHANGE] The tenant ID `__mimir_cluster` is reserved by Mimir and not allowed to store metrics. #2643
* [CHANGE] Purger: removed the purger component and moved its API endpoints `/purger/delete_tenant` and `/purger/delete_tenant_status` to the compactor at `/compactor/delete_tenant` and `/compactor/delete_tenant_status`. The new endpoints on the compactor are stable. #2644
* [CHANGE] Memberlist: Change the leave timeout duration (`-memberlist.leave-timeout duration`) from 5s to 20s and connection timeout (`-memberlist.packet-dial-timeout`) from 5s to 2s. This makes leave timeout 10x the connection timeout, so that we can communicate the leave to at least 1 node, if the first 9 we try to contact times out. #2669
* [CHANGE] Alertmanager: return status code `412 Precondition Failed` and log info message when alertmanager isn't configured for a tenant. #2635
* [CHANGE] Distributor: if forwarding rules are used to forward samples, exemplars are now removed from the request. #2710 #2725
* [CHANGE] Limits: change the default value of `max_global_series_per_metric` limit to `0` (disabled). Setting this limit by default does not provide much benefit because series are sharded by all labels. #2714
* [CHANGE] Ingester: experimental `-blocks-storage.tsdb.new-chunk-disk-mapper` has been removed, new chunk disk mapper is now always used, and is no longer marked experimental. Default value of `-blocks-storage.tsdb.head-chunks-write-queue-size` has changed to 1000000, this enables async chunk queue by default, which leads to improved latency on the write path when new chunks are created in ingesters. #2762
* [CHANGE] Ingester: removed deprecated `-blocks-storage.tsdb.isolation-enabled` option. TSDB-level isolation is now always disabled in Mimir. #2782
* [CHANGE] Compactor: `-compactor.partial-block-deletion-delay` must either be set to 0 (to disable partial blocks deletion) or a value higher than `4h`. #2787
* [CHANGE] Query-frontend: CLI flag `-query-frontend.align-querier-with-step` has been deprecated. Please use `-query-frontend.align-queries-with-step` instead. #2840
* [FEATURE] Compactor: Adds the ability to delete partial blocks after a configurable delay. This option can be configured per tenant. #2285
  - `-compactor.partial-block-deletion-delay`, as a duration string, allows you to set the delay since a partial block has been modified before marking it for deletion. A value of `0`, the default, disables this feature.
  - The metric `cortex_compactor_blocks_marked_for_deletion_total` has a new value for the `reason` label `reason="partial"`, when a block deletion marker is triggered by the partial block deletion delay.
* [FEATURE] Querier: enabled support for queries with negative offsets, which are not cached in the query results cache. #2429
* [FEATURE] EXPERIMENTAL: OpenTelemetry Metrics ingestion path on `/otlp/v1/metrics`. #695 #2436 #2461
* [FEATURE] Querier: Added support for tenant federation to metric metadata endpoint. #2467
* [FEATURE] Query-frontend: introduced experimental support to split instant queries by time. The instant query splitting can be enabled setting `-query-frontend.split-instant-queries-by-interval`. #2469 #2564 #2565 #2570 #2571 #2572 #2573 #2574 #2575 #2576 #2581 #2582 #2601 #2632 #2633 #2634 #2641 #2642 #2766
* [FEATURE] Introduced an experimental anonymous usage statistics tracking (disabled by default), to help Mimir maintainers make better decisions to support the open source community. The tracking system anonymously collects non-sensitive, non-personally identifiable information about the running Mimir cluster, and is disabled by default. #2643 #2662 #2685 #2732 #2733 #2735
* [FEATURE] Introduced an experimental deployment mode called read-write and running a fully featured Mimir cluster with three components: write, read and backend. The read-write deployment mode is a trade-off between the monolithic mode (only one component, no isolation) and the microservices mode (many components, high isolation). #2754 #2838
* [ENHANCEMENT] Distributor: Decreased distributor tests execution time. #2562
* [ENHANCEMENT] Alertmanager: Allow the HTTP `proxy_url` configuration option in the receiver's configuration. #2317
* [ENHANCEMENT] ring: optimize shuffle-shard computation when lookback is used, and all instances have registered timestamp within the lookback window. In that case we can immediately return origial ring, because we would select all instances anyway. #2309
* [ENHANCEMENT] Memberlist: added experimental memberlist cluster label support via `-memberlist.cluster-label` and `-memberlist.cluster-label-verification-disabled` CLI flags (and their respective YAML config options). #2354
* [ENHANCEMENT] Object storage can now be configured for all components using the `common` YAML config option key (or `-common.storage.*` CLI flags). #2330 #2347
* [ENHANCEMENT] Go: updated to go 1.18.4. #2400
* [ENHANCEMENT] Store-gateway, listblocks: list of blocks now includes stats from `meta.json` file: number of series, samples and chunks. #2425
* [ENHANCEMENT] Added more buckets to `cortex_ingester_client_request_duration_seconds` histogram metric, to correctly track requests taking longer than 1s (up until 16s). #2445
* [ENHANCEMENT] Azure client: Improve memory usage for large object storage downloads. #2408
* [ENHANCEMENT] Distributor: Add `-distributor.instance-limits.max-inflight-push-requests-bytes`. This limit protects the distributor against multiple large requests that together may cause an OOM, but are only a few, so do not trigger the `max-inflight-push-requests` limit. #2413
* [ENHANCEMENT] Distributor: Drop exemplars in distributor for tenants where exemplars are disabled. #2504
* [ENHANCEMENT] Runtime Config: Allow operator to specify multiple comma-separated yaml files in `-runtime-config.file` that will be merged in left to right order. #2583
* [ENHANCEMENT] Query sharding: shard binary operations only if it doesn't lead to non-shardable vector selectors in one of the operands. #2696
* [ENHANCEMENT] Add packaging for both debian based deb file and redhat based rpm file using FPM. #1803
* [ENHANCEMENT] Distributor: Add `cortex_distributor_query_ingester_chunks_deduped_total` and `cortex_distributor_query_ingester_chunks_total` metrics for determining how effective ingester chunk deduplication at query time is. #2713
* [ENHANCEMENT] Upgrade Docker base images to `alpine:3.16.2`. #2729
* [ENHANCEMENT] Ruler: Add `<prometheus-http-prefix>/api/v1/status/buildinfo` endpoint. #2724
* [ENHANCEMENT] Querier: Ensure all queries pulled from query-frontend or query-scheduler are immediately executed. The maximum workers concurrency in each querier is configured by `-querier.max-concurrent`. #2598
* [ENHANCEMENT] Distributor: Add `cortex_distributor_received_requests_total` and `cortex_distributor_requests_in_total` metrics to provide visiblity into appropriate per-tenant request limits. #2770
* [ENHANCEMENT] Distributor: Add single forwarding remote-write endpoint for a tenant (`forwarding_endpoint`), instead of using per-rule endpoints. This takes precendence over per-rule endpoints. #2801
* [ENHANCEMENT] Added `err-mimir-distributor-max-write-message-size` to the errors catalog. #2470
* [ENHANCEMENT] Add sanity check at startup to ensure the configured filesystem directories don't overlap for different components. #2828 #2947
* [BUGFIX] TSDB: Fixed a bug on the experimental out-of-order implementation that led to wrong query results. #2701
* [BUGFIX] Compactor: log the actual error on compaction failed. #2261
* [BUGFIX] Alertmanager: restore state from storage even when running a single replica. #2293
* [BUGFIX] Ruler: do not block "List Prometheus rules" API endpoint while syncing rules. #2289
* [BUGFIX] Ruler: return proper `*status.Status` error when running in remote operational mode. #2417
* [BUGFIX] Alertmanager: ensure the configured `-alertmanager.web.external-url` is either a path starting with `/`, or a full URL including the scheme and hostname. #2381 #2542
* [BUGFIX] Memberlist: fix problem with loss of some packets, typically ring updates when instances were removed from the ring during shutdown. #2418
* [BUGFIX] Ingester: fix misfiring `MimirIngesterHasUnshippedBlocks` and stale `cortex_ingester_oldest_unshipped_block_timestamp_seconds` when some block uploads fail. #2435
* [BUGFIX] Query-frontend: fix incorrect mapping of http status codes 429 to 500 when request queue is full. #2447
* [BUGFIX] Memberlist: Fix problem with ring being empty right after startup. Memberlist KV store now tries to "fast-join" the cluster to avoid serving empty KV store. #2505
* [BUGFIX] Compactor: Fix bug when using `-compactor.partial-block-deletion-delay`: compactor didn't correctly check for modification time of all block files. #2559
* [BUGFIX] Query-frontend: fix wrong query sharding results for queries with boolean result like `1 < bool 0`. #2558
* [BUGFIX] Fixed error messages related to per-instance limits incorrectly reporting they can be set on a per-tenant basis. #2610
* [BUGFIX] Perform HA-deduplication before forwarding samples according to forwarding rules in the distributor. #2603 #2709
* [BUGFIX] Fix reporting of tracing spans from PromQL engine. #2707
* [BUGFIX] Apply relabel and drop_label rules before forwarding rules in the distributor. #2703
* [BUGFIX] Distributor: Register `cortex_discarded_requests_total` metric, which previously was not registered and therefore not exported. #2712
* [BUGFIX] Ruler: fix not restoring alerts' state at startup. #2648
* [BUGFIX] Ingester: Fix disk filling up after restarting ingesters with out-of-order support disabled while it was enabled before. #2799
* [BUGFIX] Memberlist: retry joining memberlist cluster on startup when no nodes are resolved. #2837
* [BUGFIX] Query-frontend: fix incorrect mapping of http status codes 413 to 500 when request is too large. #2819
* [BUGFIX] Alertmanager: revert upstream alertmananger to v0.24.0 to fix panic when unmarshalling email headers #2924 #2925

### Mixin

* [CHANGE] Dashboards: "Slow Queries" dashboard no longer works with versions older than Grafana 9.0. #2223
* [CHANGE] Alerts: use RSS memory instead of working set memory in the `MimirAllocatingTooMuchMemory` alert for ingesters. #2480
* [CHANGE] Dashboards: remove the "Cache - Latency (old)" panel from the "Mimir / Queries" dashboard. #2796
* [FEATURE] Dashboards: added support to experimental read-write deployment mode. #2780
* [ENHANCEMENT] Dashboards: added missed rule evaluations to the "Evaluations per second" panel in the "Mimir / Ruler" dashboard. #2314
* [ENHANCEMENT] Dashboards: add k8s resource requests to CPU and memory panels. #2346
* [ENHANCEMENT] Dashboards: add RSS memory utilization panel for ingesters, store-gateways and compactors. #2479
* [ENHANCEMENT] Dashboards: allow to configure graph tooltip. #2647
* [ENHANCEMENT] Alerts: MimirFrontendQueriesStuck and MimirSchedulerQueriesStuck alerts are more reliable now as they consider all the intermediate samples in the minute prior to the evaluation. #2630
* [ENHANCEMENT] Alerts: added `RolloutOperatorNotReconciling` alert, firing if the optional rollout-operator is not successfully reconciling. #2700
* [ENHANCEMENT] Dashboards: added support to query-tee in front of ruler-query-frontend in the "Remote ruler reads" dashboard. #2761
* [ENHANCEMENT] Dashboards: Introduce support for baremetal deployment, setting `deployment_type: 'baremetal'` in the mixin `_config`. #2657
* [ENHANCEMENT] Dashboards: use timeseries panel to show exemplars. #2800
* [BUGFIX] Dashboards: fixed unit of latency panels in the "Mimir / Ruler" dashboard. #2312
* [BUGFIX] Dashboards: fixed "Intervals per query" panel in the "Mimir / Queries" dashboard. #2308
* [BUGFIX] Dashboards: Make "Slow Queries" dashboard works with Grafana 9.0. #2223
* [BUGFIX] Dashboards: add missing API routes to Ruler dashboard. #2412
* [BUGFIX] Dashboards: stop setting 'interval' in dashboards; it should be set on your datasource. #2802

### Jsonnet

* [CHANGE] query-scheduler is enabled by default. We advise to deploy the query-scheduler to improve the scalability of the query-frontend. #2431
* [CHANGE] Replaced anti-affinity rules with pod topology spread constraints for distributor, query-frontend, querier and ruler. #2517
  - The following configuration options have been removed:
    - `distributor_allow_multiple_replicas_on_same_node`
    - `query_frontend_allow_multiple_replicas_on_same_node`
    - `querier_allow_multiple_replicas_on_same_node`
    - `ruler_allow_multiple_replicas_on_same_node`
  - The following configuration options have been added:
    - `distributor_topology_spread_max_skew`
    - `query_frontend_topology_spread_max_skew`
    - `querier_topology_spread_max_skew`
    - `ruler_topology_spread_max_skew`
* [CHANGE] Change `max_global_series_per_metric` to 0 in all plans, and as a default value. #2669
* [FEATURE] Memberlist: added support for experimental memberlist cluster label, through the jsonnet configuration options `memberlist_cluster_label` and `memberlist_cluster_label_verification_disabled`. #2349
* [FEATURE] Added ruler-querier autoscaling support. It requires [KEDA](https://keda.sh) installed in the Kubernetes cluster. Ruler-querier autoscaler can be enabled and configure through the following options in the jsonnet config: #2545
  * `autoscaling_ruler_querier_enabled`: `true` to enable autoscaling.
  * `autoscaling_ruler_querier_min_replicas`: minimum number of ruler-querier replicas.
  * `autoscaling_ruler_querier_max_replicas`: maximum number of ruler-querier replicas.
  * `autoscaling_prometheus_url`: Prometheus base URL from which to scrape Mimir metrics (e.g. `http://prometheus.default:9090/prometheus`).
* [ENHANCEMENT] Memberlist now uses DNS service-discovery by default. #2549
* [ENHANCEMENT] Upgrade memcached image tag to `memcached:1.6.16-alpine`. #2740
* [ENHANCEMENT] Added `$._config.configmaps` and `$._config.runtime_config_files` to make it easy to add new configmaps or runtime config file to all components. #2748

### Mimirtool

* [ENHANCEMENT] Added `mimirtool backfill` command to upload Prometheus blocks using API available in the compactor. #1822
* [ENHANCEMENT] mimirtool bucket-validation: Verify existing objects can be overwritten by subsequent uploads. #2491
* [ENHANCEMENT] mimirtool config convert: Now supports migrating to the current version of Mimir. #2629
* [BUGFIX] mimirtool analyze: Fix dashboard JSON unmarshalling errors by using custom parsing. #2386
* [BUGFIX] Version checking no longer prompts for updating when already on latest version. #2723

### Mimir Continuous Test

* [ENHANCEMENT] Added basic authentication and bearer token support for when Mimir is behind a gateway authenticating the calls. #2717

### Query-tee

* [CHANGE] Renamed CLI flag `-server.service-port` to `-server.http-service-port`. #2683
* [CHANGE] Renamed metric `cortex_querytee_request_duration_seconds` to `cortex_querytee_backend_request_duration_seconds`. Metric `cortex_querytee_request_duration_seconds` is now reported without label `backend`. #2683
* [ENHANCEMENT] Added HTTP over gRPC support to `query-tee` to allow testing gRPC requests to Mimir instances. #2683

### Documentation

* [ENHANCEMENT] Referenced `mimirtool` commands in the HTTP API documentation. #2516
* [ENHANCEMENT] Improved DNS service discovery documentation. #2513

### Tools

* [ENHANCEMENT] `markblocks` now processes multiple blocks concurrently. #2677

## 2.2.0

### Grafana Mimir

* [CHANGE] Increased default configuration for `-server.grpc-max-recv-msg-size-bytes` and `-server.grpc-max-send-msg-size-bytes` from 4MB to 100MB. #1884
* [CHANGE] Default values have changed for the following settings. This improves query performance for recent data (within 12h) by only reading from ingesters: #1909 #1921
    - `-blocks-storage.bucket-store.ignore-blocks-within` now defaults to `10h` (previously `0`)
    - `-querier.query-store-after` now defaults to `12h` (previously `0`)
* [CHANGE] Alertmanager: removed support for migrating local files from Cortex 1.8 or earlier. Related to original Cortex PR https://github.com/cortexproject/cortex/pull/3910. #2253
* [CHANGE] The following settings are now classified as advanced because the defaults should work for most users and tuning them requires in-depth knowledge of how the read path works: #1929
    - `-querier.query-ingesters-within`
    - `-querier.query-store-after`
* [CHANGE] Config flag category overrides can be set dynamically at runtime. #1934
* [CHANGE] Ingester: deprecated `-ingester.ring.join-after`. Mimir now behaves as this setting is always set to 0s. This configuration option will be removed in Mimir 2.4.0. #1965
* [CHANGE] Blocks uploaded by ingester no longer contain `__org_id__` label. Compactor now ignores this label and will compact blocks with and without this label together. `mimirconvert` tool will remove the label from blocks as "unknown" label. #1972
* [CHANGE] Querier: deprecated `-querier.shuffle-sharding-ingesters-lookback-period`, instead adding `-querier.shuffle-sharding-ingesters-enabled` to enable or disable shuffle sharding on the read path. The value of `-querier.query-ingesters-within` is now used internally for shuffle sharding lookback. #2110
* [CHANGE] Memberlist: `-memberlist.abort-if-join-fails` now defaults to false. Previously it defaulted to true. #2168
* [CHANGE] Ruler: `/api/v1/rules*` and `/prometheus/rules*` configuration endpoints are removed. Use `/prometheus/config/v1/rules*`. #2182
* [CHANGE] Ingester: `-ingester.exemplars-update-period` has been renamed to `-ingester.tsdb-config-update-period`. You can use it to update multiple, per-tenant TSDB configurations. #2187
* [FEATURE] Ingester: (Experimental) Add the ability to ingest out-of-order samples up to an allowed limit. If you enable this feature, it requires additional memory and disk space. This feature also enables a write-behind log, which might lead to longer ingester-start replays. When this feature is disabled, there is no overhead on memory, disk space, or startup times. #2187
  * `-ingester.out-of-order-time-window`, as duration string, allows you to set how back in time a sample can be. The default is `0s`, where `s` is seconds.
  * `cortex_ingester_tsdb_out_of_order_samples_appended_total` metric tracks the total number of out-of-order samples ingested by the ingester.
  * `cortex_discarded_samples_total` has a new label `reason="sample-too-old"`, when the `-ingester.out-of-order-time-window` flag is greater than zero. The label tracks the number of samples that were discarded for being too old; they were out of order, but beyond the time window allowed. The labels `reason="sample-out-of-order"` and `reason="sample-out-of-bounds"` are not used when out-of-order ingestion is enabled.
* [ENHANCEMENT] Distributor: Added limit to prevent tenants from sending excessive number of requests: #1843
  * The following CLI flags (and their respective YAML config options) have been added:
    * `-distributor.request-rate-limit`
    * `-distributor.request-burst-limit`
  * The following metric is exposed to tell how many requests have been rejected:
    * `cortex_discarded_requests_total`
* [ENHANCEMENT] Store-gateway: Add the experimental ability to run requests in a dedicated OS thread pool. This feature can be configured using `-store-gateway.thread-pool-size` and is disabled by default. Replaces the ability to run index header operations in a dedicated thread pool. #1660 #1812
* [ENHANCEMENT] Improved error messages to make them easier to understand; each now have a unique, global identifier that you can use to look up in the runbooks for more information. #1907 #1919 #1888 #1939 #1984 #2009 #2056 #2066 #2104 #2150 #2234
* [ENHANCEMENT] Memberlist KV: incoming messages are now processed on per-key goroutine. This may reduce loss of "maintanance" packets in busy memberlist installations, but use more CPU. New `memberlist_client_received_broadcasts_dropped_total` counter tracks number of dropped per-key messages. #1912
* [ENHANCEMENT] Blocks Storage, Alertmanager, Ruler: add support a prefix to the bucket store (`*_storage.storage_prefix`). This enables using the same bucket for the three components. #1686 #1951
* [ENHANCEMENT] Upgrade Docker base images to `alpine:3.16.0`. #2028
* [ENHANCEMENT] Store-gateway: Add experimental configuration option for the store-gateway to attempt to pre-populate the file system cache when memory-mapping index-header files. Enabled with `-blocks-storage.bucket-store.index-header.map-populate-enabled=true`. Note this flag only has an effect when running on Linux. #2019 #2054
* [ENHANCEMENT] Chunk Mapper: reduce memory usage of async chunk mapper. #2043
* [ENHANCEMENT] Ingester: reduce sleep time when reading WAL. #2098
* [ENHANCEMENT] Compactor: Run sanity check on blocks storage configuration at startup. #2144
* [ENHANCEMENT] Compactor: Add HTTP API for uploading TSDB blocks. Enabled with `-compactor.block-upload-enabled`. #1694 #2126
* [ENHANCEMENT] Ingester: Enable querying overlapping blocks by default. #2187
* [ENHANCEMENT] Distributor: Auto-forget unhealthy distributors after ten failed ring heartbeats. #2154
* [ENHANCEMENT] Distributor: Add new metric `cortex_distributor_forward_errors_total` for error codes resulting from forwarding requests. #2077
* [ENHANCEMENT] `/ready` endpoint now returns and logs detailed services information. #2055
* [ENHANCEMENT] Memcached client: Reduce number of connections required to fetch cached keys from memcached. #1920
* [ENHANCEMENT] Improved error message returned when `-querier.query-store-after` validation fails. #1914
* [BUGFIX] Fix regexp parsing panic for regexp label matchers with start/end quantifiers. #1883
* [BUGFIX] Ingester: fixed deceiving error log "failed to update cached shipped blocks after shipper initialisation", occurring for each new tenant in the ingester. #1893
* [BUGFIX] Ring: fix bug where instances may appear unhealthy in the hash ring web UI even though they are not. #1933
* [BUGFIX] API: gzip is now enforced when identity encoding is explicitly rejected. #1864
* [BUGFIX] Fix panic at startup when Mimir is running in monolithic mode and query sharding is enabled. #2036
* [BUGFIX] Ruler: report `cortex_ruler_queries_failed_total` metric for any remote query error except 4xx when remote operational mode is enabled. #2053 #2143
* [BUGFIX] Ingester: fix slow rollout when using `-ingester.ring.unregister-on-shutdown=false` with long `-ingester.ring.heartbeat-period`. #2085
* [BUGFIX] Ruler: add timeout for remote rule evaluation queries to prevent rule group evaluations getting stuck indefinitely. The duration is configurable with `-querier.timeout` (default `2m`). #2090 #2222
* [BUGFIX] Limits: Active series custom tracker configuration has been named back from `active_series_custom_trackers_config` to `active_series_custom_trackers`. For backwards compatibility both version is going to be supported for until Mimir v2.4. When both fields are specified, `active_series_custom_trackers_config` takes precedence over `active_series_custom_trackers`. #2101
* [BUGFIX] Ingester: fixed the order of labels applied when incrementing the `cortex_discarded_metadata_total` metric. #2096
* [BUGFIX] Ingester: fixed bug where retrieving metadata for a metric with multiple metadata entries would return multiple copies of a single metadata entry rather than all available entries. #2096
* [BUGFIX] Distributor: canceled requests are no longer accounted as internal errors. #2157
* [BUGFIX] Memberlist: Fix typo in memberlist admin UI. #2202
* [BUGFIX] Ruler: fixed typo in error message when ruler failed to decode a rule group. #2151
* [BUGFIX] Active series custom tracker configuration is now displayed properly on `/runtime_config` page. #2065
* [BUGFIX] Query-frontend: `vector` and `time` functions were sharded, which made expressions like `vector(1) > 0 and vector(1)` fail. #2355

### Mixin

* [CHANGE] Split `mimir_queries` rules group into `mimir_queries` and `mimir_ingester_queries` to keep number of rules per group within the default per-tenant limit. #1885
* [CHANGE] Dashboards: Expose full image tag in "Mimir / Rollout progress" dashboard's "Pod per version panel." #1932
* [CHANGE] Dashboards: Disabled gateway panels by default, because most users don't have a gateway exposing the metrics expected by Mimir dashboards. You can re-enable it setting `gateway_enabled: true` in the mixin config and recompiling the mixin running `make build-mixin`. #1955
* [CHANGE] Alerts: adapt `MimirFrontendQueriesStuck` and `MimirSchedulerQueriesStuck` to consider ruler query path components. #1949
* [CHANGE] Alerts: Change `MimirRulerTooManyFailedQueries` severity to `critical`. #2165
* [ENHANCEMENT] Dashboards: Add config option `datasource_regex` to customise the regular expression used to select valid datasources for Mimir dashboards. #1802
* [ENHANCEMENT] Dashboards: Added "Mimir / Remote ruler reads" and "Mimir / Remote ruler reads resources" dashboards. #1911 #1937
* [ENHANCEMENT] Dashboards: Make networking panels work for pods created by the mimir-distributed helm chart. #1927
* [ENHANCEMENT] Alerts: Add `MimirStoreGatewayNoSyncedTenants` alert that fires when there is a store-gateway owning no tenants. #1882
* [ENHANCEMENT] Rules: Make `recording_rules_range_interval` configurable for cases where Mimir metrics are scraped less often that every 30 seconds. #2118
* [ENHANCEMENT] Added minimum Grafana version to mixin dashboards. #1943
* [BUGFIX] Fix `container_memory_usage_bytes:sum` recording rule. #1865
* [BUGFIX] Fix `MimirGossipMembersMismatch` alerts if Mimir alertmanager is activated. #1870
* [BUGFIX] Fix `MimirRulerMissedEvaluations` to show % of missed alerts as a value between 0 and 100 instead of 0 and 1. #1895
* [BUGFIX] Fix `MimirCompactorHasNotUploadedBlocks` alert false positive when Mimir is deployed in monolithic mode. #1902
* [BUGFIX] Fix `MimirGossipMembersMismatch` to make it less sensitive during rollouts and fire one alert per installation, not per job. #1926
* [BUGFIX] Do not trigger `MimirAllocatingTooMuchMemory` alerts if no container limits are supplied. #1905
* [BUGFIX] Dashboards: Remove empty "Chunks per query" panel from `Mimir / Queries` dashboard. #1928
* [BUGFIX] Dashboards: Use Grafana's `$__rate_interval` for rate queries in dashboards to support scrape intervals of >15s. #2011
* [BUGFIX] Alerts: Make each version of `MimirCompactorHasNotUploadedBlocks` distinct to avoid rule evaluation failures due to duplicate series being generated. #2197
* [BUGFIX] Fix `MimirGossipMembersMismatch` alert when using remote ruler evaluation. #2159

### Jsonnet

* [CHANGE] Remove use of `-querier.query-store-after`, `-querier.shuffle-sharding-ingesters-lookback-period`, `-blocks-storage.bucket-store.ignore-blocks-within`, and `-blocks-storage.tsdb.close-idle-tsdb-timeout` CLI flags since the values now match defaults. #1915 #1921
* [CHANGE] Change default value for `-blocks-storage.bucket-store.chunks-cache.memcached.timeout` to `450ms` to increase use of cached data. #2035
* [CHANGE] The `memberlist_ring_enabled` configuration now applies to Alertmanager. #2102 #2103 #2107
* [CHANGE] Default value for `memberlist_ring_enabled` is now true. It means that all hash rings use Memberlist as default KV store instead of Consul (previous default). #2161
* [CHANGE] Configure `-ingester.max-global-metadata-per-user` to correspond to 20% of the configured max number of series per tenant. #2250
* [CHANGE] Configure `-ingester.max-global-metadata-per-metric` to be 10. #2250
* [CHANGE] Change `_config.multi_zone_ingester_max_unavailable` to 25. #2251
* [FEATURE] Added querier autoscaling support. It requires [KEDA](https://keda.sh) installed in the Kubernetes cluster and query-scheduler enabled in the Mimir cluster. Querier autoscaler can be enabled and configure through the following options in the jsonnet config: #2013 #2023
  * `autoscaling_querier_enabled`: `true` to enable autoscaling.
  * `autoscaling_querier_min_replicas`: minimum number of querier replicas.
  * `autoscaling_querier_max_replicas`: maximum number of querier replicas.
  * `autoscaling_prometheus_url`: Prometheus base URL from which to scrape Mimir metrics (e.g. `http://prometheus.default:9090/prometheus`).
* [FEATURE] Jsonnet: Add support for ruler remote evaluation mode (`ruler_remote_evaluation_enabled`), which deploys and uses a dedicated query path for rule evaluation. This enables the benefits of the query-frontend for rule evaluation, such as query sharding. #2073
* [ENHANCEMENT] Added `compactor` service, that can be used to route requests directly to compactor (e.g. admin UI). #2063
* [ENHANCEMENT] Added a `consul_enabled` configuration option to provide the ability to disable consul. It is automatically set to false when `memberlist_ring_enabled` is true and `multikv_migration_enabled` (used for migration from Consul to memberlist) is not set. #2093 #2152
* [BUGFIX] Querier: Fix disabling shuffle sharding on the read path whilst keeping it enabled on write path. #2164

### Mimirtool

* [CHANGE] mimirtool rules: `--use-legacy-routes` now toggles between using `/prometheus/config/v1/rules` (default) and `/api/v1/rules` (legacy) endpoints. #2182
* [FEATURE] Added bearer token support for when Mimir is behind a gateway authenticating by bearer token. #2146
* [BUGFIX] mimirtool analyze: Fix dashboard JSON unmarshalling errors (#1840). #1973
* [BUGFIX] Make mimirtool build for Windows work again. #2273

### Mimir Continuous Test

* [ENHANCEMENT] Added the `-tests.smoke-test` flag to run the `mimir-continuous-test` suite once and immediately exit. #2047 #2094
* [ENHANCEMENT] Added the `-tests.write-protocol` flag to write using the `prometheus` remote write protocol or `otlp-http` in the `mimir-continuous-test` suite. #5719

### Documentation

* [ENHANCEMENT] Published Grafana Mimir runbooks as part of documentation. #1970
* [ENHANCEMENT] Improved ruler's "remote operational mode" documentation. #1906
* [ENHANCEMENT] Recommend fast disks for ingesters and store-gateways in production tips. #1903
* [ENHANCEMENT] Explain the runtime override of active series matchers. #1868
* [ENHANCEMENT] Clarify "Set rule group" API specification. #1869
* [ENHANCEMENT] Published Mimir jsonnet documentation. #2024
* [ENHANCEMENT] Documented required scrape interval for using alerting and recording rules from Mimir jsonnet. #2147
* [ENHANCEMENT] Runbooks: Mention memberlist as possible source of problems for various alerts. #2158
* [ENHANCEMENT] Added step-by-step article about migrating from Consul to Memberlist KV store using jsonnet without downtime. #2166
* [ENHANCEMENT] Documented `/memberlist` admin page. #2166
* [ENHANCEMENT] Documented how to configure Grafana Mimir's ruler with Jsonnet. #2127
* [ENHANCEMENT] Documented how to configure queriers’ autoscaling with Jsonnet. #2128
* [ENHANCEMENT] Updated mixin building instructions in "Installing Grafana Mimir dashboards and alerts" article. #2015 #2163
* [ENHANCEMENT] Fix location of "Monitoring Grafana Mimir" article in the documentation hierarchy. #2130
* [ENHANCEMENT] Runbook for `MimirRequestLatency` was expanded with more practical advice. #1967
* [BUGFIX] Fixed ruler configuration used in the getting started guide. #2052
* [BUGFIX] Fixed Mimir Alertmanager datasource in Grafana used by "Play with Grafana Mimir" tutorial. #2115
* [BUGFIX] Fixed typos in "Scaling out Grafana Mimir" article. #2170
* [BUGFIX] Added missing ring endpoint exposed by Ingesters. #1918

## 2.1.0

### Grafana Mimir

* [CHANGE] Compactor: No longer upload debug meta files to object storage. #1257
* [CHANGE] Default values have changed for the following settings: #1547
    - `-alertmanager.alertmanager-client.grpc-max-recv-msg-size` now defaults to 100 MiB (previously was not configurable and set to 16 MiB)
    - `-alertmanager.alertmanager-client.grpc-max-send-msg-size` now defaults to 100 MiB (previously was not configurable and set to 4 MiB)
    - `-alertmanager.max-recv-msg-size` now defaults to 100 MiB (previously was 16 MiB)
* [CHANGE] Ingester: Add `user` label to metrics `cortex_ingester_ingested_samples_total` and `cortex_ingester_ingested_samples_failures_total`. #1533
* [CHANGE] Ingester: Changed `-blocks-storage.tsdb.isolation-enabled` default from `true` to `false`. The config option has also been deprecated and will be removed in 2 minor version. #1655
* [CHANGE] Query-frontend: results cache keys are now versioned, this will cause cache to be re-filled when rolling out this version. #1631
* [CHANGE] Store-gateway: enabled attributes in-memory cache by default. New default configuration is `-blocks-storage.bucket-store.chunks-cache.attributes-in-memory-max-items=50000`. #1727
* [CHANGE] Compactor: Removed the metric `cortex_compactor_garbage_collected_blocks_total` since it duplicates `cortex_compactor_blocks_marked_for_deletion_total`. #1728
* [CHANGE] All: Logs that used the`org_id` label now use `user` label. #1634 #1758
* [CHANGE] Alertmanager: the following metrics are not exported for a given `user` and `integration` when the metric value is zero: #1783
  * `cortex_alertmanager_notifications_total`
  * `cortex_alertmanager_notifications_failed_total`
  * `cortex_alertmanager_notification_requests_total`
  * `cortex_alertmanager_notification_requests_failed_total`
  * `cortex_alertmanager_notification_rate_limited_total`
* [CHANGE] Removed the following metrics exposed by the Mimir hash rings: #1791
  * `cortex_member_ring_tokens_owned`
  * `cortex_member_ring_tokens_to_own`
  * `cortex_ring_tokens_owned`
  * `cortex_ring_member_ownership_percent`
* [CHANGE] Querier / Ruler: removed the following metrics tracking number of query requests send to each ingester. You can use `cortex_request_duration_seconds_count{route=~"/cortex.Ingester/(QueryStream|QueryExemplars)"}` instead. #1797
  * `cortex_distributor_ingester_queries_total`
  * `cortex_distributor_ingester_query_failures_total`
* [CHANGE] Distributor: removed the following metrics tracking the number of requests from a distributor to ingesters: #1799
  * `cortex_distributor_ingester_appends_total`
  * `cortex_distributor_ingester_append_failures_total`
* [CHANGE] Distributor / Ruler: deprecated `-distributor.extend-writes`. Now Mimir always behaves as if this setting was set to `false`, which we expect to be safe for every Mimir cluster setup. #1856
* [FEATURE] Querier: Added support for [streaming remote read](https://prometheus.io/blog/2019/10/10/remote-read-meets-streaming/). Should be noted that benefits of chunking the response are partial here, since in a typical `query-frontend` setup responses will be buffered until they've been completed. #1735
* [FEATURE] Ruler: Allow setting `evaluation_delay` for each rule group via rules group configuration file. #1474
* [FEATURE] Ruler: Added support for expression remote evaluation. #1536 #1818
  * The following CLI flags (and their respective YAML config options) have been added:
    * `-ruler.query-frontend.address`
    * `-ruler.query-frontend.grpc-client-config.grpc-max-recv-msg-size`
    * `-ruler.query-frontend.grpc-client-config.grpc-max-send-msg-size`
    * `-ruler.query-frontend.grpc-client-config.grpc-compression`
    * `-ruler.query-frontend.grpc-client-config.grpc-client-rate-limit`
    * `-ruler.query-frontend.grpc-client-config.grpc-client-rate-limit-burst`
    * `-ruler.query-frontend.grpc-client-config.backoff-on-ratelimits`
    * `-ruler.query-frontend.grpc-client-config.backoff-min-period`
    * `-ruler.query-frontend.grpc-client-config.backoff-max-period`
    * `-ruler.query-frontend.grpc-client-config.backoff-retries`
    * `-ruler.query-frontend.grpc-client-config.tls-enabled`
    * `-ruler.query-frontend.grpc-client-config.tls-ca-path`
    * `-ruler.query-frontend.grpc-client-config.tls-cert-path`
    * `-ruler.query-frontend.grpc-client-config.tls-key-path`
    * `-ruler.query-frontend.grpc-client-config.tls-server-name`
    * `-ruler.query-frontend.grpc-client-config.tls-insecure-skip-verify`
* [FEATURE] Distributor: Added the ability to forward specifics metrics to alternative remote_write API endpoints. #1052
* [FEATURE] Ingester: Active series custom trackers now supports runtime tenant-specific overrides. The configuration has been moved to limit config, the ingester config has been deprecated.  #1188
* [ENHANCEMENT] Alertmanager API: Concurrency limit for GET requests is now configurable using `-alertmanager.max-concurrent-get-requests-per-tenant`. #1547
* [ENHANCEMENT] Alertmanager: Added the ability to configure additional gRPC client settings for the Alertmanager distributor #1547
  - `-alertmanager.alertmanager-client.backoff-max-period`
  - `-alertmanager.alertmanager-client.backoff-min-period`
  - `-alertmanager.alertmanager-client.backoff-on-ratelimits`
  - `-alertmanager.alertmanager-client.backoff-retries`
  - `-alertmanager.alertmanager-client.grpc-client-rate-limit`
  - `-alertmanager.alertmanager-client.grpc-client-rate-limit-burst`
  - `-alertmanager.alertmanager-client.grpc-compression`
  - `-alertmanager.alertmanager-client.grpc-max-recv-msg-size`
  - `-alertmanager.alertmanager-client.grpc-max-send-msg-size`
* [ENHANCEMENT] Ruler: Add more detailed query information to ruler query stats logging. #1411
* [ENHANCEMENT] Admin: Admin API now has some styling. #1482 #1549 #1821 #1824
* [ENHANCEMENT] Alertmanager: added `insight=true` field to alertmanager dispatch logs. #1379
* [ENHANCEMENT] Store-gateway: Add the experimental ability to run index header operations in a dedicated thread pool. This feature can be configured using `-blocks-storage.bucket-store.index-header-thread-pool-size` and is disabled by default. #1660
* [ENHANCEMENT] Store-gateway: don't drop all blocks if instance finds itself as unhealthy or missing in the ring. #1806 #1823
* [ENHANCEMENT] Querier: wait until inflight queries are completed when shutting down queriers. #1756 #1767
* [BUGFIX] Query-frontend: do not shard queries with a subquery unless the subquery is inside a shardable aggregation function call. #1542
* [BUGFIX] Query-frontend: added `component=query-frontend` label to results cache memcached metrics to fix a panic when Mimir is running in single binary mode and results cache is enabled. #1704
* [BUGFIX] Mimir: services' status content-type is now correctly set to `text/html`. #1575
* [BUGFIX] Multikv: Fix panic when using using runtime config to set primary KV store used by `multi` KV. #1587
* [BUGFIX] Multikv: Fix watching for runtime config changes in `multi` KV store in ruler and querier. #1665
* [BUGFIX] Memcached: allow to use CNAME DNS records for the memcached backend addresses. #1654
* [BUGFIX] Querier: fixed temporary partial query results when shuffle sharding is enabled and hash ring backend storage is flushed / reset. #1829
* [BUGFIX] Alertmanager: prevent more file traversal cases related to template names. #1833
* [BUGFUX] Alertmanager: Allow usage with `-alertmanager-storage.backend=local`. Note that when using this storage type, the Alertmanager is not able persist state remotely, so it not recommended for production use. #1836
* [BUGFIX] Alertmanager: Do not validate alertmanager configuration if it's not running. #1835

### Mixin

* [CHANGE] Dashboards: Remove per-user series legends from Tenants dashboard. #1605
* [CHANGE] Dashboards: Show in-memory series and the per-user series limit on Tenants dashboard. #1613
* [CHANGE] Dashboards: Slow-queries dashboard now uses `user` label from logs instead of `org_id`. #1634
* [CHANGE] Dashboards: changed all Grafana dashboards UIDs to not conflict with Cortex ones, to let people install both while migrating from Cortex to Mimir: #1801 #1808
  * Alertmanager from `a76bee5913c97c918d9e56a3cc88cc28` to `b0d38d318bbddd80476246d4930f9e55`
  * Alertmanager Resources from `68b66aed90ccab448009089544a8d6c6` to `a6883fb22799ac74479c7db872451092`
  * Compactor from `9c408e1d55681ecb8a22c9fab46875cc` to `1b3443aea86db629e6efdb7d05c53823`
  * Compactor Resources from `df9added6f1f4332f95848cca48ebd99` to `09a5c49e9cdb2f2b24c6d184574a07fd`
  * Config from `61bb048ced9817b2d3e07677fb1c6290` to `5d9d0b4724c0f80d68467088ec61e003`
  * Object Store from `d5a3a4489d57c733b5677fb55370a723` to `e1324ee2a434f4158c00a9ee279d3292`
  * Overrides from `b5c95fee2e5e7c4b5930826ff6e89a12` to `1e2c358600ac53f09faea133f811b5bb`
  * Queries from `d9931b1054053c8b972d320774bb8f1d` to `b3abe8d5c040395cc36615cb4334c92d`
  * Reads from `8d6ba60eccc4b6eedfa329b24b1bd339` to `e327503188913dc38ad571c647eef643`
  * Reads Networking from `c0464f0d8bd026f776c9006b05910000` to `54b2a0a4748b3bd1aefa92ce5559a1c2`
  * Reads Resources from `2fd2cda9eea8d8af9fbc0a5960425120` to `cc86fd5aa9301c6528986572ad974db9`
  * Rollout Progress from `7544a3a62b1be6ffd919fc990ab8ba8f` to `7f0b5567d543a1698e695b530eb7f5de`
  * Ruler from `44d12bcb1f95661c6ab6bc946dfc3473` to `631e15d5d85afb2ca8e35d62984eeaa0`
  * Scaling from `88c041017b96856c9176e07cf557bdcf` to `64bbad83507b7289b514725658e10352`
  * Slow queries from `e6f3091e29d2636e3b8393447e925668` to `6089e1ce1e678788f46312a0a1e647e6`
  * Tenants from `35fa247ce651ba189debf33d7ae41611` to `35fa247ce651ba189debf33d7ae41611`
  * Top Tenants from `bc6e12d4fe540e4a1785b9d3ca0ffdd9` to `bc6e12d4fe540e4a1785b9d3ca0ffdd9`
  * Writes from `0156f6d15aa234d452a33a4f13c838e3` to `8280707b8f16e7b87b840fc1cc92d4c5`
  * Writes Networking from `681cd62b680b7154811fe73af55dcfd4` to `978c1cb452585c96697a238eaac7fe2d`
  * Writes Resources from `c0464f0d8bd026f776c9006b0591bb0b` to `bc9160e50b52e89e0e49c840fea3d379`
* [FEATURE] Alerts: added the following alerts on `mimir-continuous-test` tool: #1676
  - `MimirContinuousTestNotRunningOnWrites`
  - `MimirContinuousTestNotRunningOnReads`
  - `MimirContinuousTestFailed`
* [ENHANCEMENT] Added `per_cluster_label` support to allow to change the label name used to differentiate between Kubernetes clusters. #1651
* [ENHANCEMENT] Dashboards: Show QPS and latency of the Alertmanager Distributor. #1696
* [ENHANCEMENT] Playbooks: Add Alertmanager suggestions for `MimirRequestErrors` and `MimirRequestLatency` #1702
* [ENHANCEMENT] Dashboards: Allow custom datasources. #1749
* [ENHANCEMENT] Dashboards: Add config option `gateway_enabled` (defaults to `true`) to disable gateway panels from dashboards. #1761
* [ENHANCEMENT] Dashboards: Extend Top tenants dashboard with queries for tenants with highest sample rate, discard rate, and discard rate growth. #1842
* [ENHANCEMENT] Dashboards: Show ingestion rate limit and rule group limit on Tenants dashboard. #1845
* [ENHANCEMENT] Dashboards: Add "last successful run" panel to compactor dashboard. #1628
* [BUGFIX] Dashboards: Fix "Failed evaluation rate" panel on Tenants dashboard. #1629
* [BUGFIX] Honor the configured `per_instance_label` in all dashboards and alerts. #1697

### Jsonnet

* [FEATURE] Added support for `mimir-continuous-test`. To deploy `mimir-continuous-test` you can use the following configuration: #1675 #1850
  ```jsonnet
  _config+: {
    continuous_test_enabled: true,
    continuous_test_tenant_id: 'type-tenant-id',
    continuous_test_write_endpoint: 'http://type-write-path-hostname',
    continuous_test_read_endpoint: 'http://type-read-path-hostname/prometheus',
  },
  ```
* [ENHANCEMENT] Ingester anti-affinity can now be disabled by using `ingester_allow_multiple_replicas_on_same_node` configuration key. #1581
* [ENHANCEMENT] Added `node_selector` configuration option to select Kubernetes nodes where Mimir should run. #1596
* [ENHANCEMENT] Alertmanager: Added a `PodDisruptionBudget` of `withMaxUnavailable = 1`, to ensure we maintain quorum during rollouts. #1683
* [ENHANCEMENT] Store-gateway anti-affinity can now be enabled/disabled using `store_gateway_allow_multiple_replicas_on_same_node` configuration key. #1730
* [ENHANCEMENT] Added `store_gateway_zone_a_args`, `store_gateway_zone_b_args` and `store_gateway_zone_c_args` configuration options. #1807
* [BUGFIX] Pass primary and secondary multikv stores via CLI flags. Introduced new `multikv_switch_primary_secondary` config option to flip primary and secondary in runtime config.

### Mimirtool

* [BUGFIX] `config convert`: Retain Cortex defaults for `blocks_storage.backend`, `ruler_storage.backend`, `alertmanager_storage.backend`, `auth.type`, `activity_tracker.filepath`, `alertmanager.data_dir`, `blocks_storage.filesystem.dir`, `compactor.data_dir`, `ruler.rule_path`, `ruler_storage.filesystem.dir`, and `graphite.querier.schemas.backend`. #1626 #1762

### Tools

* [FEATURE] Added a `markblocks` tool that creates `no-compact` and `delete` marks for the blocks. #1551
* [FEATURE] Added `mimir-continuous-test` tool to continuously run smoke tests on live Mimir clusters. #1535 #1540 #1653 #1603 #1630 #1691 #1675 #1676 #1692 #1706 #1709 #1775 #1777 #1778 #1795
* [FEATURE] Added `mimir-rules-action` GitHub action, located at `operations/mimir-rules-action/`, used to lint, prepare, verify, diff, and sync rules to a Mimir cluster. #1723

## 2.0.0

### Grafana Mimir

_Changes since Cortex 1.10.0._

* [CHANGE] Remove chunks storage engine. #86 #119 #510 #545 #743 #744 #748 #753 #755 #757 #758 #759 #760 #762 #764 #789 #812 #813
  * The following CLI flags (and their respective YAML config options) have been removed:
    * `-store.engine`
    * `-schema-config-file`
    * `-ingester.checkpoint-duration`
    * `-ingester.checkpoint-enabled`
    * `-ingester.chunk-encoding`
    * `-ingester.chunk-age-jitter`
    * `-ingester.concurrent-flushes`
    * `-ingester.flush-on-shutdown-with-wal-enabled`
    * `-ingester.flush-op-timeout`
    * `-ingester.flush-period`
    * `-ingester.max-chunk-age`
    * `-ingester.max-chunk-idle`
    * `-ingester.max-series-per-query` (and `max_series_per_query` from runtime config)
    * `-ingester.max-stale-chunk-idle`
    * `-ingester.max-transfer-retries`
    * `-ingester.min-chunk-length`
    * `-ingester.recover-from-wal`
    * `-ingester.retain-period`
    * `-ingester.spread-flushes`
    * `-ingester.wal-dir`
    * `-ingester.wal-enabled`
    * `-querier.query-parallelism`
    * `-querier.second-store-engine`
    * `-querier.use-second-store-before-time`
    * `-flusher.wal-dir`
    * `-flusher.concurrent-flushes`
    * `-flusher.flush-op-timeout`
    * All `-table-manager.*` flags
    * All `-deletes.*` flags
    * All `-purger.*` flags
    * All `-metrics.*` flags
    * All `-dynamodb.*` flags
    * All `-s3.*` flags
    * All `-azure.*` flags
    * All `-bigtable.*` flags
    * All `-gcs.*` flags
    * All `-cassandra.*` flags
    * All `-boltdb.*` flags
    * All `-local.*` flags
    * All `-swift.*` flags
    * All `-store.*` flags except `-store.engine`, `-store.max-query-length`, `-store.max-labels-query-length`
    * All `-grpc-store.*` flags
  * The following API endpoints have been removed:
    * `/api/v1/chunks` and `/chunks`
  * The following metrics have been removed:
    * `cortex_ingester_flush_queue_length`
    * `cortex_ingester_queried_chunks`
    * `cortex_ingester_chunks_created_total`
    * `cortex_ingester_wal_replay_duration_seconds`
    * `cortex_ingester_wal_corruptions_total`
    * `cortex_ingester_sent_chunks`
    * `cortex_ingester_received_chunks`
    * `cortex_ingester_flush_series_in_progress`
    * `cortex_ingester_chunk_utilization`
    * `cortex_ingester_chunk_length`
    * `cortex_ingester_chunk_size_bytes`
    * `cortex_ingester_chunk_age_seconds`
    * `cortex_ingester_memory_chunks`
    * `cortex_ingester_flushing_enqueued_series_total`
    * `cortex_ingester_flushing_dequeued_series_total`
    * `cortex_ingester_dropped_chunks_total`
    * `cortex_oldest_unflushed_chunk_timestamp_seconds`
    * `prometheus_local_storage_chunk_ops_total`
    * `prometheus_local_storage_chunkdesc_ops_total`
    * `prometheus_local_storage_memory_chunkdescs`
* [CHANGE] Changed default storage backends from `s3` to `filesystem` #833
  This effects the following flags:
  * `-blocks-storage.backend` now defaults to `filesystem`
  * `-blocks-storage.filesystem.dir` now defaults to `blocks`
  * `-alertmanager-storage.backend` now defaults to `filesystem`
  * `-alertmanager-storage.filesystem.dir` now defaults to `alertmanager`
  * `-ruler-storage.backend` now defaults to `filesystem`
  * `-ruler-storage.filesystem.dir` now defaults to `ruler`
* [CHANGE] Renamed metric `cortex_experimental_features_in_use_total` as `cortex_experimental_features_used_total` and added `feature` label. #32 #658
* [CHANGE] Removed `log_messages_total` metric. #32
* [CHANGE] Some files and directories created by Mimir components on local disk now have stricter permissions, and are only readable by owner, but not group or others. #58
* [CHANGE] Memcached client DNS resolution switched from golang built-in to [`miekg/dns`](https://github.com/miekg/dns). #142
* [CHANGE] The metric `cortex_deprecated_flags_inuse_total` has been renamed to `deprecated_flags_inuse_total` as part of using grafana/dskit functionality. #185
* [CHANGE] API: The `-api.response-compression-enabled` flag has been removed, and GZIP response compression is always enabled except on `/api/v1/push` and `/push` endpoints. #880
* [CHANGE] Update Go version to 1.17.3. #480
* [CHANGE] The `status_code` label on gRPC client metrics has changed from '200' and '500' to '2xx', '5xx', '4xx', 'cancel' or 'error'. #537
* [CHANGE] Removed the deprecated `-<prefix>.fifocache.size` flag. #618
* [CHANGE] Enable index header lazy loading by default. #693
  * `-blocks-storage.bucket-store.index-header-lazy-loading-enabled` default from `false` to `true`
  * `-blocks-storage.bucket-store.index-header-lazy-loading-idle-timeout` default from `20m` to `1h`
* [CHANGE] Shuffle-sharding:
  * `-distributor.sharding-strategy` option has been removed, and shuffle sharding is enabled by default. Default shard size is set to 0, which disables shuffle sharding for the tenant (all ingesters will receive tenants's samples). #888
  * `-ruler.sharding-strategy` option has been removed from ruler. Ruler now uses shuffle-sharding by default, but respects `ruler_tenant_shard_size`, which defaults to 0 (ie. use all rulers for tenant). #889
  * `-store-gateway.sharding-strategy` option has been removed store-gateways. Store-gateway now uses shuffle-sharding by default, but respects `store_gateway_tenant_shard_size` for tenant, and this value defaults to 0. #891
* [CHANGE] Server: `-server.http-listen-port` (yaml: `server.http_listen_port`) now defaults to `8080` (previously `80`). #871
* [CHANGE] Changed the default value of `-blocks-storage.bucket-store.ignore-deletion-marks-delay` from 6h to 1h. #892
* [CHANGE] Changed default settings for memcached clients: #959 #1000
  * The default value for the following config options has changed from `10000` to `25000`:
    * `-blocks-storage.bucket-store.chunks-cache.memcached.max-async-buffer-size`
    * `-blocks-storage.bucket-store.index-cache.memcached.max-async-buffer-size`
    * `-blocks-storage.bucket-store.metadata-cache.memcached.max-async-buffer-size`
    * `-query-frontend.results-cache.memcached.max-async-buffer-size`
  * The default value for the following config options has changed from `0` (unlimited) to `100`:
    * `-blocks-storage.bucket-store.chunks-cache.memcached.max-get-multi-batch-size`
    * `-blocks-storage.bucket-store.index-cache.memcached.max-get-multi-batch-size`
    * `-blocks-storage.bucket-store.metadata-cache.memcached.max-get-multi-batch-size`
    * `-query-frontend.results-cache.memcached.max-get-multi-batch-size`
  * The default value for the following config options has changed from `16` to `100`:
    * `-blocks-storage.bucket-store.chunks-cache.memcached.max-idle-connections`
    * `-blocks-storage.bucket-store.index-cache.memcached.max-idle-connections`
    * `-blocks-storage.bucket-store.metadata-cache.memcached.max-idle-connections`
    * `-query-frontend.results-cache.memcached.max-idle-connections`
  * The default value for the following config options has changed from `100ms` to `200ms`:
    * `-blocks-storage.bucket-store.metadata-cache.memcached.timeout`
    * `-blocks-storage.bucket-store.index-cache.memcached.timeout`
    * `-blocks-storage.bucket-store.chunks-cache.memcached.timeout`
    * `-query-frontend.results-cache.memcached.timeout`
* [CHANGE] Changed the default value of `-blocks-storage.bucket-store.bucket-index.enabled` to `true`. The default configuration must now run the compactor in order to write the bucket index or else queries to long term storage will fail. #924
* [CHANGE] Option `-auth.enabled` has been renamed to `-auth.multitenancy-enabled`. #1130
* [CHANGE] Default tenant ID used with disabled auth (`-auth.multitenancy-enabled=false`) has changed from `fake` to `anonymous`. This tenant ID can now be changed with `-auth.no-auth-tenant` option. #1063
* [CHANGE] The default values for the following local directories have changed: #1072
  * `-alertmanager.storage.path` default value changed to `./data-alertmanager/`
  * `-compactor.data-dir` default value changed to `./data-compactor/`
  * `-ruler.rule-path` default value changed to `./data-ruler/`
* [CHANGE] The default value for gRPC max send message size has been changed from 16MB to 100MB. This affects the following parameters: #1152
  * `-query-frontend.grpc-client-config.grpc-max-send-msg-size`
  * `-ingester.client.grpc-max-send-msg-size`
  * `-querier.frontend-client.grpc-max-send-msg-size`
  * `-query-scheduler.grpc-client-config.grpc-max-send-msg-size`
  * `-ruler.client.grpc-max-send-msg-size`
* [CHANGE] Remove `-http.prefix` flag (and `http_prefix` config file option). #763
* [CHANGE] Remove legacy endpoints. Please use their alternatives listed below. As part of the removal process we are
  introducing two new sets of endpoints for the ruler configuration API: `<prometheus-http-prefix>/rules` and
  `<prometheus-http-prefix>/config/v1/rules/**`. We are also deprecating `<prometheus-http-prefix>/rules` and `/api/v1/rules`;
  and will remove them in Mimir 2.2.0. #763 #1222
  * Query endpoints

    | Legacy                                                  | Alternative                                                |
    | ------------------------------------------------------- | ---------------------------------------------------------- |
    | `/<legacy-http-prefix>/api/v1/query`                    | `<prometheus-http-prefix>/api/v1/query`                    |
    | `/<legacy-http-prefix>/api/v1/query_range`              | `<prometheus-http-prefix>/api/v1/query_range`              |
    | `/<legacy-http-prefix>/api/v1/query_exemplars`          | `<prometheus-http-prefix>/api/v1/query_exemplars`          |
    | `/<legacy-http-prefix>/api/v1/series`                   | `<prometheus-http-prefix>/api/v1/series`                   |
    | `/<legacy-http-prefix>/api/v1/labels`                   | `<prometheus-http-prefix>/api/v1/labels`                   |
    | `/<legacy-http-prefix>/api/v1/label/{name}/values`      | `<prometheus-http-prefix>/api/v1/label/{name}/values`      |
    | `/<legacy-http-prefix>/api/v1/metadata`                 | `<prometheus-http-prefix>/api/v1/metadata`                 |
    | `/<legacy-http-prefix>/api/v1/read`                     | `<prometheus-http-prefix>/api/v1/read`                     |
    | `/<legacy-http-prefix>/api/v1/cardinality/label_names`  | `<prometheus-http-prefix>/api/v1/cardinality/label_names`  |
    | `/<legacy-http-prefix>/api/v1/cardinality/label_values` | `<prometheus-http-prefix>/api/v1/cardinality/label_values` |
    | `/api/prom/user_stats`                                  | `/api/v1/user_stats`                                       |

  * Distributor endpoints

    | Legacy endpoint               | Alternative                   |
    | ----------------------------- | ----------------------------- |
    | `/<legacy-http-prefix>/push`  | `/api/v1/push`                |
    | `/all_user_stats`             | `/distributor/all_user_stats` |
    | `/ha-tracker`                 | `/distributor/ha_tracker`     |

  * Ingester endpoints

    | Legacy          | Alternative           |
    | --------------- | --------------------- |
    | `/ring`         | `/ingester/ring`      |
    | `/shutdown`     | `/ingester/shutdown`  |
    | `/flush`        | `/ingester/flush`     |
    | `/push`         | `/ingester/push`      |

  * Ruler endpoints

    | Legacy                                                | Alternative                                         | Alternative #2 (not available before Mimir 2.0.0)                    |
    | ----------------------------------------------------- | --------------------------------------------------- | ------------------------------------------------------------------- |
    | `/<legacy-http-prefix>/api/v1/rules`                  | `<prometheus-http-prefix>/api/v1/rules`             |                                                                     |
    | `/<legacy-http-prefix>/api/v1/alerts`                 | `<prometheus-http-prefix>/api/v1/alerts`            |                                                                     |
    | `/<legacy-http-prefix>/rules`                         | `/api/v1/rules` (see below)                         |  `<prometheus-http-prefix>/config/v1/rules`                         |
    | `/<legacy-http-prefix>/rules/{namespace}`             | `/api/v1/rules/{namespace}` (see below)             |  `<prometheus-http-prefix>/config/v1/rules/{namespace}`             |
    | `/<legacy-http-prefix>/rules/{namespace}/{groupName}` | `/api/v1/rules/{namespace}/{groupName}` (see below) |  `<prometheus-http-prefix>/config/v1/rules/{namespace}/{groupName}` |
    | `/<legacy-http-prefix>/rules/{namespace}`             | `/api/v1/rules/{namespace}` (see below)             |  `<prometheus-http-prefix>/config/v1/rules/{namespace}`             |
    | `/<legacy-http-prefix>/rules/{namespace}/{groupName}` | `/api/v1/rules/{namespace}/{groupName}` (see below) |  `<prometheus-http-prefix>/config/v1/rules/{namespace}/{groupName}` |
    | `/<legacy-http-prefix>/rules/{namespace}`             | `/api/v1/rules/{namespace}` (see below)             |  `<prometheus-http-prefix>/config/v1/rules/{namespace}`             |
    | `/ruler_ring`                                         | `/ruler/ring`                                       |                                                                     |

    > __Note:__ The `/api/v1/rules/**` endpoints are considered deprecated with Mimir 2.0.0 and will be removed
    in Mimir 2.2.0. After upgrading to 2.0.0 we recommend switching uses to the equivalent
    `/<prometheus-http-prefix>/config/v1/**` endpoints that Mimir 2.0.0 introduces.

  * Alertmanager endpoints

    | Legacy                      | Alternative                        |
    | --------------------------- | ---------------------------------- |
    | `/<legacy-http-prefix>`     | `/alertmanager`                    |
    | `/status`                   | `/multitenant_alertmanager/status` |

* [CHANGE] Ingester: changed `-ingester.stream-chunks-when-using-blocks` default value from `false` to `true`. #717
* [CHANGE] Ingester: default `-ingester.ring.min-ready-duration` reduced from 1m to 15s. #126
* [CHANGE] Ingester: `-ingester.ring.min-ready-duration` now start counting the delay after the ring's health checks have passed instead of when the ring client was started. #126
* [CHANGE] Ingester: allow experimental ingester max-exemplars setting to be changed dynamically #144
  * CLI flag `-blocks-storage.tsdb.max-exemplars` is renamed to `-ingester.max-global-exemplars-per-user`.
  * YAML `max_exemplars` is moved from `tsdb` to `overrides` and renamed to `max_global_exemplars_per_user`.
* [CHANGE] Ingester: active series metrics `cortex_ingester_active_series` and `cortex_ingester_active_series_custom_tracker` are now removed when their value is zero. #672 #690
* [CHANGE] Ingester: changed default value of `-blocks-storage.tsdb.retention-period` from `6h` to `24h`. #966
* [CHANGE] Ingester: changed default value of `-blocks-storage.tsdb.close-idle-tsdb-timeout` from `0` to `13h`. #967
* [CHANGE] Ingester: changed default value of `-ingester.ring.final-sleep` from `30s` to `0s`. #981
* [CHANGE] Ingester: the following low level settings have been removed: #1153
  * `-ingester-client.expected-labels`
  * `-ingester-client.expected-samples-per-series`
  * `-ingester-client.expected-timeseries`
* [CHANGE] Ingester: following command line options related to ingester ring were renamed: #1155
  * `-consul.*` changed to `-ingester.ring.consul.*`
  * `-etcd.*` changed to `-ingester.ring.etcd.*`
  * `-multi.*` changed to `-ingester.ring.multi.*`
  * `-distributor.excluded-zones` changed to `-ingester.ring.excluded-zones`
  * `-distributor.replication-factor` changed to `-ingester.ring.replication-factor`
  * `-distributor.zone-awareness-enabled` changed to `-ingester.ring.zone-awareness-enabled`
  * `-ingester.availability-zone` changed to `-ingester.ring.instance-availability-zone`
  * `-ingester.final-sleep` changed to `-ingester.ring.final-sleep`
  * `-ingester.heartbeat-period` changed to `-ingester.ring.heartbeat-period`
  * `-ingester.join-after` changed to `-ingester.ring.join-after`
  * `-ingester.lifecycler.ID` changed to `-ingester.ring.instance-id`
  * `-ingester.lifecycler.addr` changed to `-ingester.ring.instance-addr`
  * `-ingester.lifecycler.interface` changed to `-ingester.ring.instance-interface-names`
  * `-ingester.lifecycler.port` changed to `-ingester.ring.instance-port`
  * `-ingester.min-ready-duration` changed to `-ingester.ring.min-ready-duration`
  * `-ingester.num-tokens` changed to `-ingester.ring.num-tokens`
  * `-ingester.observe-period` changed to `-ingester.ring.observe-period`
  * `-ingester.readiness-check-ring-health` changed to `-ingester.ring.readiness-check-ring-health`
  * `-ingester.tokens-file-path` changed to `-ingester.ring.tokens-file-path`
  * `-ingester.unregister-on-shutdown` changed to `-ingester.ring.unregister-on-shutdown`
  * `-ring.heartbeat-timeout` changed to `-ingester.ring.heartbeat-timeout`
  * `-ring.prefix` changed to `-ingester.ring.prefix`
  * `-ring.store` changed to `-ingester.ring.store`
* [CHANGE] Ingester: fields in YAML configuration for ingester ring have been changed: #1155
  * `ingester.lifecycler` changed to `ingester.ring`
  * Fields from `ingester.lifecycler.ring` moved to `ingester.ring`
  * `ingester.lifecycler.address` changed to `ingester.ring.instance_addr`
  * `ingester.lifecycler.id` changed to `ingester.ring.instance_id`
  * `ingester.lifecycler.port` changed to `ingester.ring.instance_port`
  * `ingester.lifecycler.availability_zone` changed to `ingester.ring.instance_availability_zone`
  * `ingester.lifecycler.interface_names` changed to `ingester.ring.instance_interface_names`
* [CHANGE] Distributor: removed the `-distributor.shard-by-all-labels` configuration option. It is now assumed to be true. #698
* [CHANGE] Distributor: change default value of `-distributor.instance-limits.max-inflight-push-requests` to `2000`. #964
* [CHANGE] Distributor: change default value of `-distributor.remote-timeout` from `2s` to `20s`. #970
* [CHANGE] Distributor: removed the `-distributor.extra-query-delay` flag (and its respective YAML config option). #1048
* [CHANGE] Query-frontend: Enable query stats by default, they can still be disabled with `-query-frontend.query-stats-enabled=false`. #83
* [CHANGE] Query-frontend: the `cortex_frontend_mapped_asts_total` metric has been renamed to `cortex_frontend_query_sharding_rewrites_attempted_total`. #150
* [CHANGE] Query-frontend: added `sharded` label to `cortex_query_seconds_total` metric. #235
* [CHANGE] Query-frontend: changed the flag name for controlling query sharding total shards from `-querier.total-shards` to `-query-frontend.query-sharding-total-shards`. #230
* [CHANGE] Query-frontend: flag `-querier.parallelise-shardable-queries` has been renamed to `-query-frontend.parallelize-shardable-queries` #284
* [CHANGE] Query-frontend: removed the deprecated (and unused) `-frontend.cache-split-interval`. Use `-query-frontend.split-queries-by-interval` instead. #587
* [CHANGE] Query-frontend: range query response now omits the `data` field when it's empty (error case) like Prometheus does, previously it was `"data":{"resultType":"","result":null}`. #629
* [CHANGE] Query-frontend: instant queries now honor the `-query-frontend.max-retries-per-request` flag. #630
* [CHANGE] Query-frontend: removed in-memory and Redis cache support. Reason is that these caching backends were just supported by query-frontend, while all other Mimir services only support memcached. #796
  * The following CLI flags (and their respective YAML config options) have been removed:
    * `-frontend.cache.enable-fifocache`
    * `-frontend.redis.*`
    * `-frontend.fifocache.*`
  * The following metrics have been removed:
    * `querier_cache_added_total`
    * `querier_cache_added_new_total`
    * `querier_cache_evicted_total`
    * `querier_cache_entries`
    * `querier_cache_gets_total`
    * `querier_cache_misses_total`
    * `querier_cache_stale_gets_total`
    * `querier_cache_memory_bytes`
    * `cortex_rediscache_request_duration_seconds`
* [CHANGE] Query-frontend: migrated memcached backend client to the same one used in other components (memcached config and metrics are now consistent across all Mimir services). #821
  * The following CLI flags (and their respective YAML config options) have been added:
    * `-query-frontend.results-cache.backend` (set it to `memcached` if `-query-frontend.cache-results=true`)
  * The following CLI flags (and their respective YAML config options) have been changed:
    * `-frontend.memcached.hostname` and `-frontend.memcached.service` have been removed: use `-query-frontend.results-cache.memcached.addresses` instead
  * The following CLI flags (and their respective YAML config options) have been renamed:
    * `-frontend.background.write-back-concurrency` renamed to `-query-frontend.results-cache.memcached.max-async-concurrency`
    * `-frontend.background.write-back-buffer` renamed to `-query-frontend.results-cache.memcached.max-async-buffer-size`
    * `-frontend.memcached.batchsize` renamed to `-query-frontend.results-cache.memcached.max-get-multi-batch-size`
    * `-frontend.memcached.parallelism` renamed to `-query-frontend.results-cache.memcached.max-get-multi-concurrency`
    * `-frontend.memcached.timeout` renamed to `-query-frontend.results-cache.memcached.timeout`
    * `-frontend.memcached.max-item-size` renamed to `-query-frontend.results-cache.memcached.max-item-size`
    * `-frontend.memcached.max-idle-conns` renamed to `-query-frontend.results-cache.memcached.max-idle-connections`
    * `-frontend.compression` renamed to `-query-frontend.results-cache.compression`
  * The following CLI flags (and their respective YAML config options) have been removed:
    * `-frontend.memcached.circuit-breaker-consecutive-failures`: feature removed
    * `-frontend.memcached.circuit-breaker-timeout`: feature removed
    * `-frontend.memcached.circuit-breaker-interval`: feature removed
    * `-frontend.memcached.update-interval`: new setting is hardcoded to 30s
    * `-frontend.memcached.consistent-hash`: new setting is always enabled
    * `-frontend.default-validity` and `-frontend.memcached.expiration`: new setting is hardcoded to 7 days
  * The following metrics have been changed:
    * `cortex_cache_dropped_background_writes_total{name}` changed to `thanos_memcached_operation_skipped_total{name, operation, reason}`
    * `cortex_cache_value_size_bytes{name, method}` changed to `thanos_memcached_operation_data_size_bytes{name}`
    * `cortex_cache_request_duration_seconds{name, method, status_code}` changed to `thanos_memcached_operation_duration_seconds{name, operation}`
    * `cortex_cache_fetched_keys{name}` changed to `thanos_cache_memcached_requests_total{name}`
    * `cortex_cache_hits{name}` changed to `thanos_cache_memcached_hits_total{name}`
    * `cortex_memcache_request_duration_seconds{name, method, status_code}` changed to `thanos_memcached_operation_duration_seconds{name, operation}`
    * `cortex_memcache_client_servers{name}` changed to `thanos_memcached_dns_provider_results{name, addr}`
    * `cortex_memcache_client_set_skip_total{name}` changed to `thanos_memcached_operation_skipped_total{name, operation, reason}`
    * `cortex_dns_lookups_total` changed to `thanos_memcached_dns_lookups_total`
    * For all metrics the value of the "name" label has changed from `frontend.memcached` to `frontend-cache`
  * The following metrics have been removed:
    * `cortex_cache_background_queue_length{name}`
* [CHANGE] Query-frontend: merged `query_range` into `frontend` in the YAML config (keeping the same keys) and renamed flags: #825
  * `-querier.max-retries-per-request` renamed to `-query-frontend.max-retries-per-request`
  * `-querier.split-queries-by-interval` renamed to `-query-frontend.split-queries-by-interval`
  * `-querier.align-querier-with-step` renamed to `-query-frontend.align-querier-with-step`
  * `-querier.cache-results` renamed to `-query-frontend.cache-results`
  * `-querier.parallelise-shardable-queries` renamed to `-query-frontend.parallelize-shardable-queries`
* [CHANGE] Query-frontend: the default value of `-query-frontend.split-queries-by-interval` has changed from `0` to `24h`. #1131
* [CHANGE] Query-frontend: `-frontend.` flags were renamed to `-query-frontend.`: #1167
* [CHANGE] Query-frontend / Query-scheduler: classified the `-query-frontend.querier-forget-delay` and `-query-scheduler.querier-forget-delay` flags (and their respective YAML config options) as experimental. #1208
* [CHANGE] Querier / ruler: Change `-querier.max-fetched-chunks-per-query` configuration to limit to maximum number of chunks that can be fetched in a single query. The number of chunks fetched by ingesters AND long-term storare combined should not exceed the value configured on `-querier.max-fetched-chunks-per-query`. [#4260](https://github.com/cortexproject/cortex/pull/4260)
* [CHANGE] Querier / ruler: Option `-querier.ingester-streaming` has been removed. Querier/ruler now always use streaming method to query ingesters. #204
* [CHANGE] Querier: always fetch labels from store and respect start/end times in request; the option `-querier.query-store-for-labels-enabled` has been removed and is now always on. #518 #1132
* [CHANGE] Querier / ruler: removed the `-store.query-chunk-limit` flag (and its respective YAML config option `max_chunks_per_query`). `-querier.max-fetched-chunks-per-query` (and its respective YAML config option `max_fetched_chunks_per_query`) should be used instead. #705
* [CHANGE] Querier/Ruler: `-querier.active-query-tracker-dir` option has been removed. Active query tracking is now done via Activity tracker configured by `-activity-tracker.filepath` and enabled by default. Limit for max number of concurrent queries (`-querier.max-concurrent`) is now respected even if activity tracking is not enabled. #661 #822
* [CHANGE] Querier/ruler/query-frontend: the experimental `-querier.at-modifier-enabled` CLI flag has been removed and the PromQL `@` modifier is always enabled. #941
* [CHANGE] Querier: removed `-querier.worker-match-max-concurrent` and `-querier.worker-parallelism` CLI flags (and their respective YAML config options). Mimir now behaves like if `-querier.worker-match-max-concurrent` is always enabled and you should configure the max concurrency per querier process using `-querier.max-concurrent` instead. #958
* [CHANGE] Querier: changed default value of `-querier.query-ingesters-within` from `0` to `13h`. #967
* [CHANGE] Querier: rename metric `cortex_query_fetched_chunks_bytes_total` to `cortex_query_fetched_chunk_bytes_total` to be consistent with the limit name. #476
* [CHANGE] Ruler: add two new metrics `cortex_ruler_list_rules_seconds` and `cortex_ruler_load_rule_groups_seconds` to the ruler. #906
* [CHANGE] Ruler: endpoints for listing configured rules now return HTTP status code 200 and an empty map when there are no rules instead of an HTTP 404 and plain text error message. The following endpoints are affected: #456
  * `<prometheus-http-prefix>/config/v1/rules`
  * `<prometheus-http-prefix>/config/v1/rules/{namespace}`
  * `<prometheus-http-prefix>/rules` (deprecated)
  * `<prometheus-http-prefix>/rules/{namespace}` (deprecated)
  * `/api/v1/rules` (deprecated)
  * `/api/v1/rules/{namespace}` (deprecated)
* [CHANGE] Ruler: removed `configdb` support from Ruler backend storages. #15 #38 #819
* [CHANGE] Ruler: removed the support for the deprecated storage configuration via `-ruler.storage.*` CLI flags (and their respective YAML config options). Use `-ruler-storage.*` instead. #628
* [CHANGE] Ruler: set new default limits for rule groups: `-ruler.max-rules-per-rule-group` to 20 (previously 0, disabled) and `-ruler.max-rule-groups-per-tenant` to 70 (previously 0, disabled). #847
* [CHANGE] Ruler: removed `-ruler.enable-sharding` option, and changed default value of `-ruler.ring.store` to `memberlist`. #943
* [CHANGE] Ruler: `-ruler.alertmanager-use-v2` has been removed. The ruler will always use the `v2` endpoints. #954 #1100
* [CHANGE] Ruler: `-experimental.ruler.enable-api` flag has been renamed to `-ruler.enable-api` and is now stable. The default value has also changed from `false` to `true`, so both ruler and alertmanager API are enabled by default. #913 #1065
* [CHANGE] Ruler: add support for [DNS service discovery format](./docs/sources/configuration/arguments.md#dns-service-discovery) for `-ruler.alertmanager-url`. `-ruler.alertmanager-discovery` flag has been removed. URLs following the prior SRV format, will be treated as a static target. To continue using service discovery for these URLs prepend `dnssrvnoa+` to them. #993
  * The following metrics for Alertmanager DNS service discovery are replaced:
    * `prometheus_sd_dns_lookups_total` replaced by `cortex_dns_lookups_total{component="ruler"}`
    * `prometheus_sd_dns_lookup_failures_total` replaced by `cortex_dns_failures_total{component="ruler"}`
* [CHANGE] Ruler: deprecate `/api/v1/rules/**` and `<prometheus-http-prefix/rules/**` configuration API endpoints in favour of `/<prometheus-http-prefix>/config/v1/rules/**`. Deprecated endpoints will be removed in Mimir 2.2.0. Main configuration API endpoints are now `/<prometheus-http-prefix>/config/api/v1/rules/**` introduced in Mimir 2.0.0. #1222
* [CHANGE] Store-gateway: index cache now includes tenant in cache keys, this invalidates previous cached entries. #607
* [CHANGE] Store-gateway: increased memcached index caching TTL from 1 day to 7 days. #718
* [CHANGE] Store-gateway: options `-store-gateway.sharding-enabled` and `-querier.store-gateway-addresses` were removed. Default value of `-store-gateway.sharding-ring.store` is now `memberlist` and default value for `-store-gateway.sharding-ring.wait-stability-min-duration` changed from `1m` to `0` (disabled). #976
* [CHANGE] Compactor: compactor will no longer try to compact blocks that are already marked for deletion. Previously compactor would consider blocks marked for deletion within `-compactor.deletion-delay / 2` period as eligible for compaction. [#4328](https://github.com/cortexproject/cortex/pull/4328)
* [CHANGE] Compactor: Removed support for block deletion marks migration. If you're upgrading from Cortex < 1.7.0 to Mimir, you should upgrade the compactor to Cortex >= 1.7.0 first, run it at least once and then upgrade to Mimir. #122
* [CHANGE] Compactor: removed the `cortex_compactor_group_vertical_compactions_total` metric. #278
* [CHANGE] Compactor: no longer waits for initial blocks cleanup to finish before starting compactions. #282
* [CHANGE] Compactor: removed overlapping sources detection. Overlapping sources may exist due to edge cases (timing issues) when horizontally sharding compactor, but are correctly handled by compactor. #494
* [CHANGE] Compactor: compactor now uses deletion marks from `<tenant>/markers` location in the bucket. Marker files are no longer fetched, only listed. #550
* [CHANGE] Compactor: Default value of `-compactor.block-sync-concurrency` has changed from 20 to 8. This flag is now only used to control number of goroutines for downloading and uploading blocks during compaction. #552
* [CHANGE] Compactor is now included in `all` target (single-binary). #866
* [CHANGE] Compactor: Removed `-compactor.sharding-enabled` option. Sharding in compactor is now always enabled. Default value of `-compactor.ring.store` has changed from `consul` to `memberlist`. Default value of `-compactor.ring.wait-stability-min-duration` is now 0, which disables the feature. #956
* [CHANGE] Alertmanager: removed `-alertmanager.configs.auto-webhook-root` #977
* [CHANGE] Alertmanager: removed `configdb` support from Alertmanager backend storages. #15 #38 #819
* [CHANGE] Alertmanager: Don't count user-not-found errors from replicas as failures in the `cortex_alertmanager_state_fetch_replica_state_failed_total` metric. #190
* [CHANGE] Alertmanager: Use distributor for non-API routes. #213
* [CHANGE] Alertmanager: removed `-alertmanager.storage.*` configuration options, with the exception of the CLI flags `-alertmanager.storage.path` and `-alertmanager.storage.retention`. Use `-alertmanager-storage.*` instead. #632
* [CHANGE] Alertmanager: set default value for `-alertmanager.web.external-url=http://localhost:8080/alertmanager` to match the default configuration. #808 #1067
* [CHANGE] Alertmanager: `-experimental.alertmanager.enable-api` flag has been renamed to `-alertmanager.enable-api` and is now stable. #913
* [CHANGE] Alertmanager: now always runs with sharding enabled; other modes of operation are removed. #1044 #1126
  * The following configuration options are removed:
    * `-alertmanager.sharding-enabled`
    * `-alertmanager.cluster.advertise-address`
    * `-alertmanager.cluster.gossip-interval`
    * `-alertmanager.cluster.listen-address`
    * `-alertmanager.cluster.peers`
    * `-alertmanager.cluster.push-pull-interval`
  * The following configuration options are renamed:
    * `-alertmanager.cluster.peer-timeout` to `-alertmanager.peer-timeout`
* [CHANGE] Alertmanager: the default value of `-alertmanager.sharding-ring.store` is now `memberlist`. #1171
* [CHANGE] Ring: changed default value of `-distributor.ring.store` (Distributor ring) and `-ring.store` (Ingester ring) to `memberlist`. #1046
* [CHANGE] Memberlist: the `memberlist_kv_store_value_bytes` metric has been removed due to values no longer being stored in-memory as encoded bytes. [#4345](https://github.com/cortexproject/cortex/pull/4345)
* [CHANGE] Memberlist: forward only changes, not entire original message. [#4419](https://github.com/cortexproject/cortex/pull/4419)
* [CHANGE] Memberlist: don't accept old tombstones as incoming change, and don't forward such messages to other gossip members. [#4420](https://github.com/cortexproject/cortex/pull/4420)
* [CHANGE] Memberlist: changed probe interval from `1s` to `5s` and probe timeout from `500ms` to `2s`. #563
* [CHANGE] Memberlist: the `name` label on metrics `cortex_dns_failures_total`, `cortex_dns_lookups_total` and `cortex_dns_provider_results` was renamed to `component`. #993
* [CHANGE] Limits: removed deprecated limits for rejecting old samples #799
  This removes the following flags:
  * `-validation.reject-old-samples`
  * `-validation.reject-old-samples.max-age`
* [CHANGE] Limits: removed local limit-related flags in favor of global limits. #725
  The distributor ring is now required, and can be configured via the `distributor.ring.*` flags.
  This removes the following flags:
  * `-distributor.ingestion-rate-strategy` -> will now always use the "global" strategy
  * `-ingester.max-series-per-user` -> set `-ingester.max-global-series-per-user` to `N` times the existing value of `-ingester.max-series-per-user` instead
  * `-ingester.max-series-per-metric` -> set `-ingester.max-global-series-per-metric`  to `N` times the existing value of `-ingester.max-series-per-metric` instead
  * `-ingester.max-metadata-per-user` -> set `-ingester.max-global-metadata-per-user` to `N` times the existing value of `-ingester.max-metadata-per-user` instead
  * `-ingester.max-metadata-per-metric` -> set `-ingester.max-global-metadata-per-metric` to `N` times the existing value of `-ingester.max-metadata-per-metric` instead
  * In the above notes, `N` refers to the number of ingester replicas
  Additionally, default values for the following flags have changed:
  * `-ingester.max-global-series-per-user` from `0` to `150000`
  * `-ingester.max-global-series-per-metric` from `0` to `20000`
  * `-distributor.ingestion-rate-limit` from `25000` to `10000`
  * `-distributor.ingestion-burst-size` from `50000` to `200000`
* [CHANGE] Limits: removed limit `enforce_metric_name`, now behave as if set to `true` always. #686
* [CHANGE] Limits: Option `-ingester.max-samples-per-query` and its YAML field `max_samples_per_query` have been removed. It required `-querier.ingester-streaming` option to be set to false, but since `-querier.ingester-streaming` is removed (always defaulting to true), the limit using it was removed as well. #204 #1132
* [CHANGE] Limits: Set the default max number of inflight ingester push requests (`-ingester.instance-limits.max-inflight-push-requests`) to 30000 in order to prevent clusters from being overwhelmed by request volume or temporary slow-downs. #259
* [CHANGE] Overrides exporter: renamed metric `cortex_overrides` to `cortex_limits_overrides`. #173 #407
* [FEATURE] The following features have been moved from experimental to stable: #913 #1002
  * Alertmanager config API
  * Alertmanager receiver firewall
  * Alertmanager sharding
  * Azure blob storage support
  * Blocks storage bucket index
  * Disable the ring health check in the readiness endpoint (`-ingester.readiness-check-ring-health=false`)
  * Distributor: do not extend writes on unhealthy ingesters
  * Do not unregister ingesters from ring on shutdown (`-ingester.unregister-on-shutdown=false`)
  * HA Tracker: cleanup of old replicas from KV Store
  * Instance limits in ingester and distributor
  * OpenStack Swift storage support
  * Query-frontend: query stats tracking
  * Query-scheduler
  * Querier: tenant federation
  * Ruler config API
  * S3 Server Side Encryption (SSE) using KMS
  * TLS configuration for gRPC, HTTP and etcd clients
  * Zone-aware replication
  * `/labels` API using matchers
  * The following querier limits:
    * `-querier.max-fetched-chunks-per-query`
    * `-querier.max-fetched-chunk-bytes-per-query`
    * `-querier.max-fetched-series-per-query`
  * The following alertmanager limits:
    * Notification rate (`-alertmanager.notification-rate-limit` and `-alertmanager.notification-rate-limit-per-integration`)
    * Dispatcher groups (`-alertmanager.max-dispatcher-aggregation-groups`)
    * User config size (`-alertmanager.max-config-size-bytes`)
    * Templates count in user config (`-alertmanager.max-templates-count`)
    * Max template size (`-alertmanager.max-template-size-bytes`)
* [FEATURE] The endpoints `/api/v1/status/buildinfo`, `<prometheus-http-prefix>/api/v1/status/buildinfo`, and `<alertmanager-http-prefix>/api/v1/status/buildinfo` have been added to display build information and enabled features. #1219 #1240
* [FEATURE] PromQL: added `present_over_time` support. #139
* [FEATURE] Added "Activity tracker" feature which can log ongoing activities from previous Mimir run in case of a crash. It is enabled by default and controlled by the `-activity-tracker.filepath` flag. It can be disabled by setting this path to an empty string. Currently, the Store-gateway, Ruler, Querier, Query-frontend and Ingester components use this feature to track queries. #631 #782 #822 #1121
* [FEATURE] Divide configuration parameters into categories "basic", "advanced", and "experimental". Only flags in the basic category are shown when invoking `-help`, whereas `-help-all` will include flags in all categories (basic, advanced, experimental). #840
* [FEATURE] Querier: Added support for tenant federation to exemplar endpoints. #927
* [FEATURE] Ingester: can expose metrics on active series matching custom trackers configured via `-ingester.active-series-custom-trackers` (or its respective YAML config option). When configured, active series for custom trackers are exposed by the `cortex_ingester_active_series_custom_tracker` metric. #42 #672
* [FEATURE] Ingester: Enable snapshotting of in-memory TSDB on disk during shutdown via `-blocks-storage.tsdb.memory-snapshot-on-shutdown` (experimental). #249
* [FEATURE] Ingester: Added `-blocks-storage.tsdb.isolation-enabled` flag, which allows disabling TSDB isolation feature. This is enabled by default (per TSDB default), but disabling can improve performance of write requests. #512
* [FEATURE] Ingester: Added `-blocks-storage.tsdb.head-chunks-write-queue-size` flag, which allows setting the size of the queue used by the TSDB before m-mapping chunks (experimental). #591
  * Added `cortex_ingester_tsdb_mmap_chunk_write_queue_operations_total` metric to track different operations of this queue.
* [FEATURE] Distributor: Added `-api.skip-label-name-validation-header-enabled` option to allow skipping label name validation on the HTTP write path based on `X-Mimir-SkipLabelNameValidation` header being `true` or not. #390
* [FEATURE] Query-frontend: Add `cortex_query_fetched_series_total` and `cortex_query_fetched_chunks_bytes_total` per-user counters to expose the number of series and bytes fetched as part of queries. These metrics can be enabled with the `-frontend.query-stats-enabled` flag (or its respective YAML config option `query_stats_enabled`). [#4343](https://github.com/cortexproject/cortex/pull/4343)
* [FEATURE] Query-frontend: Add `cortex_query_fetched_chunks_total` per-user counter to expose the number of chunks fetched as part of queries. This metric can be enabled with the `-query-frontend.query-stats-enabled` flag (or its respective YAML config option `query_stats_enabled`). #31
* [FEATURE] Query-frontend: Add query sharding for instant and range queries. You can enable querysharding by setting `-query-frontend.parallelize-shardable-queries` to `true`. The following additional config and exported metrics have been added. #79 #80 #100 #124 #140 #148 #150 #151 #153 #154 #155 #156 #157 #158 #159 #160 #163 #169 #172 #196 #205 #225 #226 #227 #228 #230 #235 #240 #239 #246 #244 #319 #330 #371 #385 #400 #458 #586 #630 #660 #707 #1542
  * New config options:
    * `-query-frontend.query-sharding-total-shards`: The amount of shards to use when doing parallelisation via query sharding.
    * `-query-frontend.query-sharding-max-sharded-queries`: The max number of sharded queries that can be run for a given received query. 0 to disable limit.
    * `-blocks-storage.bucket-store.series-hash-cache-max-size-bytes`: Max size - in bytes - of the in-memory series hash cache in the store-gateway.
    * `-blocks-storage.tsdb.series-hash-cache-max-size-bytes`: Max size - in bytes - of the in-memory series hash cache in the ingester.
  * New exported metrics:
    * `cortex_bucket_store_series_hash_cache_requests_total`
    * `cortex_bucket_store_series_hash_cache_hits_total`
    * `cortex_frontend_query_sharding_rewrites_succeeded_total`
    * `cortex_frontend_sharded_queries_per_query`
  * Renamed metrics:
    * `cortex_frontend_mapped_asts_total` to `cortex_frontend_query_sharding_rewrites_attempted_total`
  * Modified metrics:
    * added `sharded` label to `cortex_query_seconds_total`
  * When query sharding is enabled, the following querier config must be set on query-frontend too:
    * `-querier.max-concurrent`
    * `-querier.timeout`
    * `-querier.max-samples`
    * `-querier.at-modifier-enabled`
    * `-querier.default-evaluation-interval`
    * `-querier.active-query-tracker-dir`
    * `-querier.lookback-delta`
  * Sharding can be dynamically controlled per request using the `Sharding-Control: 64` header. (0 to disable)
  * Sharding can be dynamically controlled per tenant using the limit `query_sharding_total_shards`. (0 to disable)
  * Added `sharded_queries` count to the "query stats" log.
  * The number of shards is adjusted to be compatible with number of compactor shards that are used by a split-and-merge compactor. The querier can use this to avoid querying blocks that cannot have series in a given query shard.
* [FEATURE] Query-Frontend: Added `-query-frontend.cache-unaligned-requests` option to cache responses for requests that do not have step-aligned start and end times. This can improve speed of repeated queries, but can also pollute cache with results that are never reused. #432
* [FEATURE] Querier: Added label names cardinality endpoint `<prefix>/api/v1/cardinality/label_names` that is disabled by default. Can be enabled/disabled via the CLI flag `-querier.cardinality-analysis-enabled` or its respective YAML config option. Configurable on a per-tenant basis. #301 #377 #474
* [FEATURE] Querier: Added label values cardinality endpoint `<prefix>/api/v1/cardinality/label_values` that is disabled by default. Can be enabled/disabled via the CLI flag `-querier.cardinality-analysis-enabled` or its respective YAML config option, and configurable on a per-tenant basis. The maximum number of label names allowed to be queried in a single API call can be controlled via `-querier.label-values-max-cardinality-label-names-per-request`. #332 #395 #474
* [FEATURE] Querier: Added `-store.max-labels-query-length` to restrict the range of `/series`, label-names and label-values requests. #507
* [FEATURE] Ruler: Add new `-ruler.query-stats-enabled` which when enabled will report the `cortex_ruler_query_seconds_total` as a per-user metric that tracks the sum of the wall time of executing queries in the ruler in seconds. [#4317](https://github.com/cortexproject/cortex/pull/4317)
* [FEATURE] Ruler: Added federated rule groups. #533
  * Added `-ruler.tenant-federation.enabled` config flag.
  * Added support for `source_tenants` field on rule groups.
* [FEATURE] Store-gateway: Added `/store-gateway/tenants` and `/store-gateway/tenant/{tenant}/blocks` endpoints that provide functionality that was provided by `tools/listblocks`. #911 #973
* [FEATURE] Compactor: compactor now uses new algorithm that we call "split-and-merge". Previous compaction strategy was removed. With the `split-and-merge` compactor source blocks for a given tenant are grouped into `-compactor.split-groups` number of groups. Each group of blocks is then compacted separately, and is split into `-compactor.split-and-merge-shards` shards (configurable on a per-tenant basis). Compaction of each tenant shards can be horizontally scaled. Number of compactors that work on jobs for single tenant can be limited by using `-compactor.compactor-tenant-shard-size` parameter, or per-tenant `compactor_tenant_shard_size` override.  #275 #281 #282 #283 #288 #290 #303 #307 #317 #323 #324 #328 #353 #368 #479 #820
* [FEATURE] Compactor: Added `-compactor.max-compaction-time` to control how long can compaction for a single tenant take. If compactions for a tenant take longer, no new compactions are started in the same compaction cycle. Running compactions are not stopped however, and may take much longer. #523
* [FEATURE] Compactor: When compactor finds blocks with out-of-order chunks, it will mark them for no-compaction. Blocks marked for no-compaction are ignored in future compactions too. Added metric `cortex_compactor_blocks_marked_for_no_compaction_total` to track number of blocks marked for no-compaction. Added `CortexCompactorSkippedBlocksWithOutOfOrderChunks` alert based on new metric. Markers are only checked from `<tenant>/markers` location, but uploaded to the block directory too. #520 #535 #550
* [FEATURE] Compactor: multiple blocks are now downloaded and uploaded at once, which can shorten compaction process. #552
* [ENHANCEMENT] Exemplars are now emitted for all gRPC calls and many operations tracked by histograms. #180
* [ENHANCEMENT] New options `-server.http-listen-network` and `-server.grpc-listen-network` allow binding as 'tcp4' or 'tcp6'. #180
* [ENHANCEMENT] Query federation: improve performance in MergeQueryable by memoizing labels. #312
* [ENHANCEMENT] Add histogram metrics `cortex_distributor_sample_delay_seconds` and `cortex_ingester_tsdb_sample_out_of_order_delta_seconds` #488
* [ENHANCEMENT] Check internal directory access before starting up. #1217
* [ENHANCEMENT] Azure client: expose option to configure MSI URL and user-assigned identity. #584
* [ENHANCEMENT] Added a new metric `mimir_build_info` to coincide with `cortex_build_info`. The metric `cortex_build_info` has not been removed. #1022
* [ENHANCEMENT] Mimir runs a sanity check of storage config at startup and will fail to start if the sanity check doesn't pass. This is done to find potential config issues before starting up. #1180
* [ENHANCEMENT] Validate alertmanager and ruler storage configurations to ensure they don't use same bucket name and region values as those configured for the blocks storage. #1214
* [ENHANCEMENT] Ingester: added option `-ingester.readiness-check-ring-health` to disable the ring health check in the readiness endpoint. When disabled, the health checks are run against only the ingester itself instead of all ingesters in the ring. #48 #126
* [ENHANCEMENT] Ingester: reduce CPU and memory utilization if remote write requests contains a large amount of "out of bounds" samples. #413
* [ENHANCEMENT] Ingester: reduce CPU and memory utilization when querying chunks from ingesters. #430
* [ENHANCEMENT] Ingester: Expose ingester ring page on ingesters. #654
* [ENHANCEMENT] Distributor: added option `-distributor.excluded-zones` to exclude ingesters running in specific zones both on write and read path. #51
* [ENHANCEMENT] Distributor: add tags to tracing span for distributor push with user, cluster and replica. #210
* [ENHANCEMENT] Distributor: performance optimisations. #212 #217 #242
* [ENHANCEMENT] Distributor: reduce latency when HA-Tracking by doing KVStore updates in the background. #271
* [ENHANCEMENT] Distributor: make distributor inflight push requests count include background calls to ingester. #398
* [ENHANCEMENT] Distributor: silently drop exemplars more than 5 minutes older than samples in the same batch. #544
* [ENHANCEMENT] Distributor: reject exemplars with blank label names or values. The `cortex_discarded_exemplars_total` metric will use the `exemplar_labels_blank` reason in this case. #873
* [ENHANCEMENT] Query-frontend: added `cortex_query_frontend_workers_enqueued_requests_total` metric to track the number of requests enqueued in each query-scheduler. #384
* [ENHANCEMENT] Query-frontend: added `cortex_query_frontend_non_step_aligned_queries_total` to track the total number of range queries with start/end not aligned to step. #347 #357 #582
* [ENHANCEMENT] Query-scheduler: exported summary `cortex_query_scheduler_inflight_requests` tracking total number of inflight requests (both enqueued and processing) in percentile buckets. #675
* [ENHANCEMENT] Querier: can use the `LabelNames` call with matchers, if matchers are provided in the `/labels` API call, instead of using the more expensive `MetricsForLabelMatchers` call as before. #3 #1186
* [ENHANCEMENT] Querier / store-gateway: optimized regex matchers. #319 #334 #355
* [ENHANCEMENT] Querier: when fetching data for specific query-shard, we can ignore some blocks based on compactor-shard ID, since sharding of series by query sharding and compactor is the same. Added metrics: #438 #450
  * `cortex_querier_blocks_found_total`
  * `cortex_querier_blocks_queried_total`
  * `cortex_querier_blocks_with_compactor_shard_but_incompatible_query_shard_total`
* [ENHANCEMENT] Querier / ruler: reduce cpu usage, latency and peak memory consumption. #459 #463 #589
* [ENHANCEMENT] Querier: labels requests now obey `-querier.query-ingesters-within`, making them a little more efficient. #518
* [ENHANCEMENT] Querier: retry store-gateway in case of unexpected failure, instead of failing the query. #1003
* [ENHANCEMENT] Querier / ruler: reduce memory used by streaming queries, particularly in ruler. [#4341](https://github.com/cortexproject/cortex/pull/4341)
* [ENHANCEMENT] Ruler: Using shuffle sharding subring on GetRules API. [#4466](https://github.com/cortexproject/cortex/pull/4466)
* [ENHANCEMENT] Ruler: wait for ruler ring client to self-detect during startup. #990
* [ENHANCEMENT] Store-gateway: added `cortex_bucket_store_sent_chunk_size_bytes` metric, tracking the size of chunks sent from store-gateway to querier. #123
* [ENHANCEMENT] Store-gateway: reduced CPU and memory utilization due to exported metrics aggregation for instances with a large number of tenants. #123 #142
* [ENHANCEMENT] Store-gateway: added an in-memory LRU cache for chunks attributes. Can be enabled setting `-blocks-storage.bucket-store.chunks-cache.attributes-in-memory-max-items=X` where `X` is the max number of items to keep in the in-memory cache. The following new metrics are exposed: #279 #415 #437
  * `cortex_cache_memory_requests_total`
  * `cortex_cache_memory_hits_total`
  * `cortex_cache_memory_items_count`
* [ENHANCEMENT] Store-gateway: log index cache requests to tracing spans. #419
* [ENHANCEMENT] Store-gateway: store-gateway can now ignore blocks with minimum time within `-blocks-storage.bucket-store.ignore-blocks-within` duration. Useful when used together with `-querier.query-store-after`. #502
* [ENHANCEMENT] Store-gateway: label values with matchers now doesn't preload or list series, reducing latency and memory consumption. #534
* [ENHANCEMENT] Store-gateway: the results of `LabelNames()`, `LabelValues()` and `Series(skipChunks=true)` calls are now cached in the index cache. #590
* [ENHANCEMENT] Store-gateway: Added `-store-gateway.sharding-ring.unregister-on-shutdown` option that allows store-gateway to stay in the ring even after shutdown. Defaults to `true`, which is the same as current behaviour. #610 #614
* [ENHANCEMENT] Store-gateway: wait for ring tokens stability instead of ring stability to speed up startup and tests. #620
* [ENHANCEMENT] Compactor: add timeout for waiting on compactor to become ACTIVE in the ring. [#4262](https://github.com/cortexproject/cortex/pull/4262)
* [ENHANCEMENT] Compactor: skip already planned compaction jobs if the tenant doesn't belong to the compactor instance anymore. #303
* [ENHANCEMENT] Compactor: Blocks cleaner will ignore users that it no longer "owns" when sharding is enabled, and user ownership has changed since last scan. #325
* [ENHANCEMENT] Compactor: added `-compactor.compaction-jobs-order` support to configure which compaction jobs should run first for a given tenant (in case there are multiple ones). Supported values are: `smallest-range-oldest-blocks-first` (default), `newest-blocks-first`. #364
* [ENHANCEMENT] Compactor: delete blocks marked for deletion faster. #490
* [ENHANCEMENT] Compactor: expose low-level concurrency options for compactor: `-compactor.max-opening-blocks-concurrency`, `-compactor.max-closing-blocks-concurrency`, `-compactor.symbols-flushers-concurrency`. #569 #701
* [ENHANCEMENT] Compactor: expand compactor logs to include total compaction job time, total time for uploads and block counts. #549
* [ENHANCEMENT] Ring: allow experimental configuration of disabling of heartbeat timeouts by setting the relevant configuration value to zero. Applies to the following: [#4342](https://github.com/cortexproject/cortex/pull/4342)
  * `-distributor.ring.heartbeat-timeout`
  * `-ingester.ring.heartbeat-timeout`
  * `-ruler.ring.heartbeat-timeout`
  * `-alertmanager.sharding-ring.heartbeat-timeout`
  * `-compactor.ring.heartbeat-timeout`
  * `-store-gateway.sharding-ring.heartbeat-timeout`
* [ENHANCEMENT] Ring: allow heartbeats to be explicitly disabled by setting the interval to zero. This is considered experimental. This applies to the following configuration options: [#4344](https://github.com/cortexproject/cortex/pull/4344)
  * `-distributor.ring.heartbeat-period`
  * `-ingester.ring.heartbeat-period`
  * `-ruler.ring.heartbeat-period`
  * `-alertmanager.sharding-ring.heartbeat-period`
  * `-compactor.ring.heartbeat-period`
  * `-store-gateway.sharding-ring.heartbeat-period`
* [ENHANCEMENT] Memberlist: optimized receive path for processing ring state updates, to help reduce CPU utilization in large clusters. [#4345](https://github.com/cortexproject/cortex/pull/4345)
* [ENHANCEMENT] Memberlist: expose configuration of memberlist packet compression via `-memberlist.compression-enabled`. [#4346](https://github.com/cortexproject/cortex/pull/4346)
* [ENHANCEMENT] Memberlist: Add `-memberlist.advertise-addr` and `-memberlist.advertise-port` options for setting the address to advertise to other members of the cluster to enable NAT traversal. #260
* [ENHANCEMENT] Memberlist: reduce CPU utilization for rings with a large number of members. #537 #563 #634
* [ENHANCEMENT] Overrides exporter: include additional limits in the per-tenant override exporter. The following limits have been added to the `cortex_limit_overrides` metric: #21
  * `max_fetched_series_per_query`
  * `max_fetched_chunk_bytes_per_query`
  * `ruler_max_rules_per_rule_group`
  * `ruler_max_rule_groups_per_tenant`
* [ENHANCEMENT] Overrides exporter: add a metrics `cortex_limits_defaults` to expose the default values of limits. #173
* [ENHANCEMENT] Overrides exporter: Add `max_fetched_chunks_per_query` and `max_global_exemplars_per_user` limits to the default and per-tenant limits exported as metrics. #471 #515
* [ENHANCEMENT] Upgrade Go to 1.17.8. #1347 #1381
* [ENHANCEMENT] Upgrade Docker base images to `alpine:3.15.0`. #1348
* [BUGFIX] Azure storage: only create HTTP client once, to reduce memory utilization. #605
* [BUGFIX] Ingester: fixed ingester stuck on start up (LEAVING ring state) when `-ingester.ring.heartbeat-period=0` and `-ingester.unregister-on-shutdown=false`. [#4366](https://github.com/cortexproject/cortex/pull/4366)
* [BUGFIX] Ingester: prevent any reads or writes while the ingester is stopping. This will prevent accessing TSDB blocks once they have been already closed. [#4304](https://github.com/cortexproject/cortex/pull/4304)
* [BUGFIX] Ingester: TSDB now waits for pending readers before truncating Head block, fixing the `chunk not found` error and preventing wrong query results. #16
* [BUGFIX] Ingester: don't create TSDB or appender if no samples are sent by a tenant. #162
* [BUGFIX] Ingester: fix out-of-order chunks in TSDB head in-memory series after WAL replay in case some samples were appended to TSDB WAL before series. #530
* [BUGFIX] Distributor: when cleaning up obsolete elected replicas from KV store, HA tracker didn't update number of cluster per user correctly. [#4336](https://github.com/cortexproject/cortex/pull/4336)
* [BUGFIX] Distributor: fix bug in query-exemplar where some results would get dropped. #583
* [BUGFIX] Query-frontend: Fixes @ modifier functions (start/end) when splitting queries by time. #206
* [BUGFIX] Query-frontend: Ensure query_range requests handled by the query-frontend return JSON formatted errors. #360 #499
* [BUGFIX] Query-frontend: don't reuse cached results for queries that are not step-aligned. #424
* [BUGFIX] Query-frontend: fix API error messages that were mentioning Prometheus `--enable-feature=promql-negative-offset` and `--enable-feature=promql-at-modifier` flags. #688
* [BUGFIX] Query-frontend: worker's cancellation channels are now buffered to ensure that all request cancellations are properly handled. #741
* [BUGFIX] Querier: fixed `/api/v1/user_stats` endpoint. When zone-aware replication is enabled, `MaxUnavailableZones` param is used instead of `MaxErrors`, so setting `MaxErrors = 0` doesn't make the Querier wait for all Ingesters responses. #474
* [BUGFIX] Querier: Disable query scheduler SRV DNS lookup. #689
* [BUGFIX] Ruler: fixed counting of PromQL evaluation errors as user-errors when updating `cortex_ruler_queries_failed_total`. [#4335](https://github.com/cortexproject/cortex/pull/4335)
* [BUGFIX] Ruler: fix formatting of rule groups in `/ruler/rule_groups` endpoint. #655
* [BUGFIX] Ruler: do not log `unable to read rules directory` at startup if the directory hasn't been created yet. #1058
* [BUGFIX] Ruler: enable Prometheus-compatible endpoints regardless of `-ruler.enable-api`. The flag now only controls the configuration API. This is what the config flag description stated, but not what was happening. #1216
* [BUGFIX] Compactor: fixed panic while collecting Prometheus metrics. #28
* [BUGFIX] Compactor: compactor should now be able to correctly mark blocks for deletion and no-compaction, if such marking was previously interrupted. #1015
* [BUGFIX] Alertmanager: remove stale template files. #4495
* [BUGFIX] Alertmanager: don't replace user configurations with blank fallback configurations (when enabled), particularly during scaling up/down instances when sharding is enabled. #224
* [BUGFIX] Ring: multi KV runtime config changes are now propagated to all rings, not just ingester ring. #1047
* [BUGFIX] Memberlist: fixed corrupted packets when sending compound messages with more than 255 messages or messages bigger than 64KB. #551
* [BUGFIX] Overrides exporter: successfully startup even if runtime config is not set. #1056
* [BUGFIX] Fix internal modules to wait for other modules depending on them before stopping. #1472

### Mixin

_Changes since `grafana/cortex-jsonnet` `1.9.0`._

* [CHANGE] Removed chunks storage support from mixin. #641 #643 #645 #811 #812 #813
  * Removed `tsdb.libsonnet`: no need to import it anymore (its content is already automatically included when using Jsonnet)
  * Removed the following fields from `_config`:
    * `storage_engine` (defaults to `blocks`)
    * `chunk_index_backend`
    * `chunk_store_backend`
  * Removed schema config map
  * Removed the following dashboards:
    * "Cortex / Chunks"
    * "Cortex / WAL"
    * "Cortex / Blocks vs Chunks"
  * Removed the following alerts:
    * `CortexOldChunkInMemory`
    * `CortexCheckpointCreationFailed`
    * `CortexCheckpointDeletionFailed`
    * `CortexProvisioningMemcachedTooSmall`
    * `CortexWALCorruption`
    * `CortexTableSyncFailure`
    * `CortexTransferFailed`
  * Removed the following recording rules:
    * `cortex_chunk_store_index_lookups_per_query`
    * `cortex_chunk_store_series_pre_intersection_per_query`
    * `cortex_chunk_store_series_post_intersection_per_query`
    * `cortex_chunk_store_chunks_per_query`
    * `cortex_bigtable_request_duration_seconds`
    * `cortex_cassandra_request_duration_seconds`
    * `cortex_dynamo_request_duration_seconds`
    * `cortex_database_request_duration_seconds`
    * `cortex_gcs_request_duration_seconds`
* [CHANGE] Update grafana-builder dependency: use $__rate_interval in qpsPanel and latencyPanel. [#372](https://github.com/grafana/cortex-jsonnet/pull/372)
* [CHANGE] `namespace` template variable in dashboards now only selects namespaces for selected clusters. [#311](https://github.com/grafana/cortex-jsonnet/pull/311)
* [CHANGE] `CortexIngesterRestarts` alert severity changed from `critical` to `warning`. [#321](https://github.com/grafana/cortex-jsonnet/pull/321)
* [CHANGE] Dashboards: added overridable `job_labels` and `cluster_labels` to the configuration object as label lists to uniquely identify jobs and clusters in the metric names and group-by lists in dashboards. [#319](https://github.com/grafana/cortex-jsonnet/pull/319)
* [CHANGE] Dashboards: `alert_aggregation_labels` has been removed from the configuration and overriding this value has been deprecated. Instead the labels are now defined by the `cluster_labels` list, and should be overridden accordingly through that list. [#319](https://github.com/grafana/cortex-jsonnet/pull/319)
* [CHANGE] Renamed `CortexCompactorHasNotUploadedBlocksSinceStart` to `CortexCompactorHasNotUploadedBlocks`. [#334](https://github.com/grafana/cortex-jsonnet/pull/334)
* [CHANGE] Renamed `CortexCompactorRunFailed` to `CortexCompactorHasNotSuccessfullyRunCompaction`. [#334](https://github.com/grafana/cortex-jsonnet/pull/334)
* [CHANGE] Renamed `CortexInconsistentConfig` alert to `CortexInconsistentRuntimeConfig` and increased severity to `critical`. [#335](https://github.com/grafana/cortex-jsonnet/pull/335)
* [CHANGE] Increased `CortexBadRuntimeConfig` alert severity to `critical` and removed support for `cortex_overrides_last_reload_successful` metric (was removed in Cortex 1.3.0). [#335](https://github.com/grafana/cortex-jsonnet/pull/335)
* [CHANGE] Grafana 'min step' changed to 15s so dashboard show better detail. [#340](https://github.com/grafana/cortex-jsonnet/pull/340)
* [CHANGE] Replace `CortexRulerFailedEvaluations` with two new alerts: `CortexRulerTooManyFailedPushes` and `CortexRulerTooManyFailedQueries`. [#347](https://github.com/grafana/cortex-jsonnet/pull/347)
* [CHANGE] Removed `CortexCacheRequestErrors` alert. This alert was not working because the legacy Cortex cache client instrumentation doesn't track errors. [#346](https://github.com/grafana/cortex-jsonnet/pull/346)
* [CHANGE] Removed `CortexQuerierCapacityFull` alert. [#342](https://github.com/grafana/cortex-jsonnet/pull/342)
* [CHANGE] Changes blocks storage alerts to group metrics by the configured `cluster_labels` (supporting the deprecated `alert_aggregation_labels`). [#351](https://github.com/grafana/cortex-jsonnet/pull/351)
* [CHANGE] Increased `CortexIngesterReachingSeriesLimit` critical alert threshold from 80% to 85%. [#363](https://github.com/grafana/cortex-jsonnet/pull/363)
* [CHANGE] Changed default `job_names` for query-frontend, query-scheduler and querier to match custom deployments too. [#376](https://github.com/grafana/cortex-jsonnet/pull/376)
* [CHANGE] Split `cortex_api` recording rule group into three groups. This is a workaround for large clusters where this group can become slow to evaluate. [#401](https://github.com/grafana/cortex-jsonnet/pull/401)
* [CHANGE] Increased `CortexIngesterReachingSeriesLimit` warning threshold from 70% to 80% and critical threshold from 85% to 90%. [#404](https://github.com/grafana/cortex-jsonnet/pull/404)
* [CHANGE] Raised `CortexKVStoreFailure` alert severity from warning to critical. #493
* [CHANGE] Increase `CortexRolloutStuck` alert "for" duration from 15m to 30m. #493 #573
* [CHANGE] The Alertmanager and Ruler compiled dashboards (`alertmanager.json` and `ruler.json`) have been respectively renamed to `mimir-alertmanager.json` and `mimir-ruler.json`. #869
* [CHANGE] Removed `cortex_overrides_metric` from `_config`. #871
* [CHANGE] Renamed recording rule groups (`cortex_` prefix changed to `mimir_`). #871
* [CHANGE] Alerts name prefix has been changed from `Cortex` to `Mimir` (eg. alert `CortexIngesterUnhealthy` has been renamed to `MimirIngesterUnhealthy`). #879
* [CHANGE] Enabled resources dashboards by default. Can be disabled setting `resources_dashboards_enabled` config field to `false`. #920
* [FEATURE] Added `Cortex / Overrides` dashboard, displaying default limits and per-tenant overrides applied to Mimir. #673
* [FEATURE] Added `Mimir / Tenants` and `Mimir / Top tenants` dashboards, displaying user-based metrics. #776
* [FEATURE] Added querier autoscaling panels and alerts. #1006 #1016
* [FEATURE] Mimir / Top tenants dashboard now has tenants ranked by rule group size and evaluation time. #1338
* [ENHANCEMENT] cortex-mixin: Make `cluster_namespace_deployment:kube_pod_container_resource_requests_{cpu_cores,memory_bytes}:sum` backwards compatible with `kube-state-metrics` v2.0.0. [#317](https://github.com/grafana/cortex-jsonnet/pull/317)
* [ENHANCEMENT] Cortex-mixin: Include `cortex-gw-internal` naming variation in default `gateway` job names. [#328](https://github.com/grafana/cortex-jsonnet/pull/328)
* [ENHANCEMENT] Ruler dashboard: added object storage metrics. [#354](https://github.com/grafana/cortex-jsonnet/pull/354)
* [ENHANCEMENT] Alertmanager dashboard: added object storage metrics. [#354](https://github.com/grafana/cortex-jsonnet/pull/354)
* [ENHANCEMENT] Added documentation text panels and descriptions to reads and writes dashboards. [#324](https://github.com/grafana/cortex-jsonnet/pull/324)
* [ENHANCEMENT] Dashboards: defined container functions for common resources panels: containerDiskWritesPanel, containerDiskReadsPanel, containerDiskSpaceUtilization. [#331](https://github.com/grafana/cortex-jsonnet/pull/331)
* [ENHANCEMENT] cortex-mixin: Added `alert_excluded_routes` config to exclude specific routes from alerts. [#338](https://github.com/grafana/cortex-jsonnet/pull/338)
* [ENHANCEMENT] Added `CortexMemcachedRequestErrors` alert. [#346](https://github.com/grafana/cortex-jsonnet/pull/346)
* [ENHANCEMENT] Ruler dashboard: added "Per route p99 latency" panel in the "Configuration API" row. [#353](https://github.com/grafana/cortex-jsonnet/pull/353)
* [ENHANCEMENT] Increased the `for` duration of the `CortexIngesterReachingSeriesLimit` warning alert to 3h. [#362](https://github.com/grafana/cortex-jsonnet/pull/362)
* [ENHANCEMENT] Added a new tier (`medium_small_user`) so we have another tier between 100K and 1Mil active series. [#364](https://github.com/grafana/cortex-jsonnet/pull/364)
* [ENHANCEMENT] Extend Alertmanager dashboard: [#313](https://github.com/grafana/cortex-jsonnet/pull/313)
  * "Tenants" stat panel - shows number of discovered tenant configurations.
  * "Replication" row - information about the replication of tenants/alerts/silences over instances.
  * "Tenant Configuration Sync" row - information about the configuration sync procedure.
  * "Sharding Initial State Sync" row - information about the initial state sync procedure when sharding is enabled.
  * "Sharding Runtime State Sync" row - information about various state operations which occur when sharding is enabled (replication, fetch, marge, persist).
* [ENHANCEMENT] Update gsutil command for `not healthy index found` playbook [#370](https://github.com/grafana/cortex-jsonnet/pull/370)
* [ENHANCEMENT] Added Alertmanager alerts and playbooks covering configuration syncs and sharding operation: [#377 [#378](https://github.com/grafana/cortex-jsonnet/pull/378)
  * `CortexAlertmanagerSyncConfigsFailing`
  * `CortexAlertmanagerRingCheckFailing`
  * `CortexAlertmanagerPartialStateMergeFailing`
  * `CortexAlertmanagerReplicationFailing`
  * `CortexAlertmanagerPersistStateFailing`
  * `CortexAlertmanagerInitialSyncFailed`
* [ENHANCEMENT] Add recording rules to improve responsiveness of Alertmanager dashboard. [#387](https://github.com/grafana/cortex-jsonnet/pull/387)
* [ENHANCEMENT] Add `CortexRolloutStuck` alert. [#405](https://github.com/grafana/cortex-jsonnet/pull/405)
* [ENHANCEMENT] Added `CortexKVStoreFailure` alert. [#406](https://github.com/grafana/cortex-jsonnet/pull/406)
* [ENHANCEMENT] Use configured `ruler` jobname for ruler dashboard panels. [#409](https://github.com/grafana/cortex-jsonnet/pull/409)
* [ENHANCEMENT] Add ability to override `datasource` for generated dashboards. [#407](https://github.com/grafana/cortex-jsonnet/pull/407)
* [ENHANCEMENT] Use alertmanager jobname for alertmanager dashboard panels [#411](https://github.com/grafana/cortex-jsonnet/pull/411)
* [ENHANCEMENT] Added `CortexDistributorReachingInflightPushRequestLimit` alert. [#408](https://github.com/grafana/cortex-jsonnet/pull/408)
* [ENHANCEMENT] Added `CortexReachingTCPConnectionsLimit` alert. #403
* [ENHANCEMENT] Added "Cortex / Writes Networking" and "Cortex / Reads Networking" dashboards. #405
* [ENHANCEMENT] Improved "Queue length" panel in "Cortex / Queries" dashboard. #408
* [ENHANCEMENT] Add `CortexDistributorReachingInflightPushRequestLimit` alert and playbook. #401
* [ENHANCEMENT] Added "Recover accidentally deleted blocks (Google Cloud specific)" playbook. #475
* [ENHANCEMENT] Added support to multi-zone store-gateway deployments. #608 #615
* [ENHANCEMENT] Show supplementary alertmanager services in the Rollout Progress dashboard. #738 #855
* [ENHANCEMENT] Added `mimir` to default job names. This makes dashboards and alerts working when Mimir is installed in single-binary mode and the deployment is named `mimir`. #921
* [ENHANCEMENT] Introduced a new alert for the Alertmanager: `MimirAlertmanagerAllocatingTooMuchMemory`. It has two severities based on the memory usage against limits, a `warning` level at 80% and a `critical` level at 90%. #1206
* [ENHANCEMENT] Faster memcached cache requests. #2720
* [BUGFIX] Fixed `CortexIngesterHasNotShippedBlocks` alert false positive in case an ingester instance had ingested samples in the past, then no traffic was received for a long period and then it started receiving samples again. [#308](https://github.com/grafana/cortex-jsonnet/pull/308)
* [BUGFIX] Fixed `CortexInconsistentRuntimeConfig` metric. [#335](https://github.com/grafana/cortex-jsonnet/pull/335)
* [BUGFIX] Fixed scaling dashboard to correctly work when a Cortex service deployment spans across multiple zones (a zone is expected to have the `zone-[a-z]` suffix). [#365](https://github.com/grafana/cortex-jsonnet/pull/365)
* [BUGFIX] Fixed rollout progress dashboard to correctly work when a Cortex service deployment spans across multiple zones (a zone is expected to have the `zone-[a-z]` suffix). [#366](https://github.com/grafana/cortex-jsonnet/pull/366)
* [BUGFIX] Fixed rollout progress dashboard to include query-scheduler too. [#376](https://github.com/grafana/cortex-jsonnet/pull/376)
* [BUGFIX] Upstream recording rule `node_namespace_pod_container:container_cpu_usage_seconds_total:sum_irate` renamed. [#379](https://github.com/grafana/cortex-jsonnet/pull/379)
* [BUGFIX] Fixed writes/reads/alertmanager resources dashboards to use `$._config.job_names.gateway`. [#403](https://github.com/grafana/cortex-jsonnet/pull/403)
* [BUGFIX] Span the annotation.message in alerts as YAML multiline strings. [#412](https://github.com/grafana/cortex-jsonnet/pull/412)
* [BUGFIX] Fixed "Instant queries / sec" in "Cortex / Reads" dashboard. #445
* [BUGFIX] Fixed and added missing KV store panels in Writes, Reads, Ruler and Compactor dashboards. #448
* [BUGFIX] Fixed Alertmanager dashboard when alertmanager is running as part of single binary. #1064
* [BUGFIX] Fixed Ruler dashboard when ruler is running as part of single binary. #1260
* [BUGFIX] Query-frontend: fixed bad querier status code mapping with query-sharding enabled. #1227

### Jsonnet

_Changes since `grafana/cortex-jsonnet` `1.9.0`._

* [CHANGE] Removed chunks storage support. #639
  * Removed the following fields from `_config`:
    * `storage_engine` (defaults to `blocks`)
    * `querier_second_storage_engine` (not supported anymore)
    * `table_manager_enabled`, `table_prefix`
    * `memcached_index_writes_enabled` and `memcached_index_writes_max_item_size_mb`
    * `storeMemcachedChunksConfig`
    * `storeConfig`
    * `max_chunk_idle`
    * `schema` (the schema configmap is still added for backward compatibility reasons)
    * `bigtable_instance` and `bigtable_project`
    * `client_configs`
    * `enabledBackends`
    * `storage_backend`
    * `cassandra_addresses`
    * `s3_bucket_name`
    * `ingester_deployment_without_wal` (was only used by chunks storage)
    * `ingester` (was only used to configure chunks storage WAL)
  * Removed the following CLI flags from `ingester_args`:
    * `ingester.max-chunk-age`
    * `ingester.max-stale-chunk-idle`
    * `ingester.max-transfer-retries`
    * `ingester.retain-period`
* [CHANGE] Changed `overrides-exporter.libsonnet` from being based on cortex-tools to Mimir `overrides-exporter` target. #646
* [CHANGE] Store gateway: set `-blocks-storage.bucket-store.index-cache.memcached.max-get-multi-concurrency`,
  `-blocks-storage.bucket-store.chunks-cache.memcached.max-get-multi-concurrency`,
  `-blocks-storage.bucket-store.metadata-cache.memcached.max-get-multi-concurrency`,
  `-blocks-storage.bucket-store.index-cache.memcached.max-idle-connections`,
  `-blocks-storage.bucket-store.chunks-cache.memcached.max-idle-connections`,
  `-blocks-storage.bucket-store.metadata-cache.memcached.max-idle-connections` to 100 [#414](https://github.com/grafana/cortex-jsonnet/pull/414)
* [CHANGE] Alertmanager: mounted overrides configmap to alertmanager too. [#315](https://github.com/grafana/cortex-jsonnet/pull/315)
* [CHANGE] Memcached: upgraded memcached from `1.5.17` to `1.6.9`. [#316](https://github.com/grafana/cortex-jsonnet/pull/316)
* [CHANGE] Store-gateway: increased memory request and limit respectively from 6GB / 6GB to 12GB / 18GB. [#322](https://github.com/grafana/cortex-jsonnet/pull/322)
* [CHANGE] Store-gateway: increased `-blocks-storage.bucket-store.max-chunk-pool-bytes` from 2GB (default) to 12GB. [#322](https://github.com/grafana/cortex-jsonnet/pull/322)
* [CHANGE] Ingester/Ruler: set `-server.grpc-max-send-msg-size-bytes` and `-server.grpc-max-send-msg-size-bytes` to sensible default values (10MB). [#326](https://github.com/grafana/cortex-jsonnet/pull/326)
* [CHANGE] Decreased `-server.grpc-max-concurrent-streams` from 100k to 10k. [#369](https://github.com/grafana/cortex-jsonnet/pull/369)
* [CHANGE] Decreased blocks storage ingesters graceful termination period from 80m to 20m. [#369](https://github.com/grafana/cortex-jsonnet/pull/369)
* [CHANGE] Increase the rules per group and rule groups limits on different tiers. [#396](https://github.com/grafana/cortex-jsonnet/pull/396)
* [CHANGE] Removed `max_samples_per_query` limit, since it only works with chunks and only when using `-distributor.shard-by-all-labels=false`. [#397](https://github.com/grafana/cortex-jsonnet/pull/397)
* [CHANGE] Removed chunks storage query sharding config support. The following config options have been removed: [#398](https://github.com/grafana/cortex-jsonnet/pull/398)
  * `_config` > `queryFrontend` > `shard_factor`
  * `_config` > `queryFrontend` > `sharded_queries_enabled`
  * `_config` > `queryFrontend` > `query_split_factor`
* [CHANGE] Rename ruler_s3_bucket_name and ruler_gcs_bucket_name to ruler_storage_bucket_name: [#415](https://github.com/grafana/cortex-jsonnet/pull/415)
* [CHANGE] Fine-tuned rolling update policy for distributor, querier, query-frontend, query-scheduler. [#420](https://github.com/grafana/cortex-jsonnet/pull/420)
* [CHANGE] Increased memcached metadata/chunks/index-queries max connections from 4k to 16k. [#420](https://github.com/grafana/cortex-jsonnet/pull/420)
* [CHANGE] Disabled step alignment in query-frontend to be compliant with PromQL. [#420](https://github.com/grafana/cortex-jsonnet/pull/420)
* [CHANGE] Do not limit compactor CPU and request a number of cores equal to the configured concurrency. [#420](https://github.com/grafana/cortex-jsonnet/pull/420)
* [CHANGE] Configured split-and-merge compactor. #853
  * The following CLI flags are set on compactor:
    * `-compactor.split-and-merge-shards=0`
    * `-compactor.compactor-tenant-shard-size=1`
    * `-compactor.split-groups=1`
    * `-compactor.max-opening-blocks-concurrency=4`
    * `-compactor.max-closing-blocks-concurrency=2`
    * `-compactor.symbols-flushers-concurrency=4`
  * The following per-tenant overrides have been set on `super_user` and `mega_user` classes:
    ```
    compactor_split_and_merge_shards: 2,
    compactor_tenant_shard_size: 2,
    compactor_split_groups: 2,
    ```
* [CHANGE] The entrypoint file to include has been renamed from `cortex.libsonnet` to `mimir.libsonnet`. #897
* [CHANGE] The default image config field has been renamed from `cortex` to `mimir`. #896
   ```
   {
     _images+:: {
       mimir: '...',
     },
   }
   ```
* [CHANGE] Removed `cortex_` prefix from config fields. #898
  * The following config fields have been renamed:
    * `cortex_bucket_index_enabled` renamed to `bucket_index_enabled`
    * `cortex_compactor_cleanup_interval` renamed to `compactor_cleanup_interval`
    * `cortex_compactor_data_disk_class` renamed to `compactor_data_disk_class`
    * `cortex_compactor_data_disk_size` renamed to `compactor_data_disk_size`
    * `cortex_compactor_max_concurrency` renamed to `compactor_max_concurrency`
    * `cortex_distributor_allow_multiple_replicas_on_same_node` renamed to `distributor_allow_multiple_replicas_on_same_node`
    * `cortex_ingester_data_disk_class` renamed to `ingester_data_disk_class`
    * `cortex_ingester_data_disk_size` renamed to `ingester_data_disk_size`
    * `cortex_querier_allow_multiple_replicas_on_same_node` renamed to `querier_allow_multiple_replicas_on_same_node`
    * `cortex_query_frontend_allow_multiple_replicas_on_same_node` renamed to `query_frontend_allow_multiple_replicas_on_same_node`
    * `cortex_query_sharding_enabled` renamed to `query_sharding_enabled`
    * `cortex_query_sharding_msg_size_factor` renamed to `query_sharding_msg_size_factor`
    * `cortex_ruler_allow_multiple_replicas_on_same_node` renamed to `ruler_allow_multiple_replicas_on_same_node`
    * `cortex_store_gateway_data_disk_class` renamed to `store_gateway_data_disk_class`
    * `cortex_store_gateway_data_disk_size` renamed to `store_gateway_data_disk_size`
* [CHANGE] The overrides configmap default mountpoint has changed from `/etc/cortex` to `/etc/mimir`. It can be customized via the `overrides_configmap_mountpoint` config field. #899
* [CHANGE] Enabled in the querier the features to query label names with matchers, PromQL at modifier and query long-term storage for labels. #905
* [CHANGE] Reduced TSDB blocks retention on ingesters disk from 96h to 24h. #905
* [CHANGE] Enabled closing of idle TSDB in ingesters. #905
* [CHANGE] Disabled TSDB isolation in ingesters for better performances. #905
* [CHANGE] Changed log level of querier, query-frontend, query-scheduler and alertmanager from `debug` to `info`. #905
* [CHANGE] Enabled attributes in-memory cache in store-gateway. #905
* [CHANGE] Configured store-gateway to not load blocks containing samples more recent than 10h (because such samples are queried from ingesters). #905
* [CHANGE] Dynamically compute `-compactor.deletion-delay` based on other settings, in order to reduce the deletion delay as much as possible and lower the number of live blocks in the storage. #907
* [CHANGE] The config field `distributorConfig` has been renamed to `ingesterRingClientConfig`. Config field `ringClient` has been removed in favor of `ingesterRingClientConfig`. #997 #1057
* [CHANGE] Gossip.libsonnet has been fixed to modify all ring configurations, not only the ingester ring config. Furthermore it now supports migration via multi KV store. #1057 #1099
* [CHANGE] Changed the default of `bucket_index_enabled` to `true`. #924
* [CHANGE] Remove the support for the test-exporter. #1133
* [CHANGE] Removed `$.distributor_deployment_labels`, `$.ingester_deployment_labels` and `$.querier_deployment_labels` fields, that were used by gossip.libsonnet to inject additional label. Now the label is injected directly into pods of statefulsets and deployments. #1297
* [CHANGE] Disabled `-ingester.readiness-check-ring-health`. #1352
* [CHANGE] Changed Alertmanager CPU request from `100m` to `2` cores, and memory request from `1Gi` to `10Gi`. Set Alertmanager memory limit to `15Gi`. #1206
* [CHANGE] gossip.libsonnet has been renamed to memberlist.libsonnet, and is now imported by default. Use of memberlist for ring is enabled by setting `_config.memberlist_ring_enabled` to true. #1526
* [FEATURE] Added query sharding support. It can be enabled setting `cortex_query_sharding_enabled: true` in the `_config` object. #653
* [FEATURE] Added shuffle-sharding support. It can be enabled and configured using the following config: #902
   ```
   _config+:: {
     shuffle_sharding:: {
       ingester_write_path_enabled: true,
       ingester_read_path_enabled: true,
       querier_enabled: true,
       ruler_enabled: true,
       store_gateway_enabled: true,
     },
   }
   ```
* [FEATURE] Added multi-zone ingesters and store-gateways support. #1352 #1552
* [ENHANCEMENT] Add overrides config to compactor. This allows setting retention configs per user. [#386](https://github.com/grafana/cortex-jsonnet/pull/386)
* [ENHANCEMENT] Added 256MB memory ballast to querier. [#369](https://github.com/grafana/cortex-jsonnet/pull/369)
* [ENHANCEMENT] Update `etcd-operator` to latest version (see https://github.com/grafana/jsonnet-libs/pull/480). [#263](https://github.com/grafana/cortex-jsonnet/pull/263)
* [ENHANCEMENT] Add support for Azure storage in Alertmanager configuration. [#381](https://github.com/grafana/cortex-jsonnet/pull/381)
* [ENHANCEMENT] Add support for running Alertmanager in sharding mode. [#394](https://github.com/grafana/cortex-jsonnet/pull/394)
* [ENHANCEMENT] Allow to customize PromQL engine settings via `queryEngineConfig`. [#399](https://github.com/grafana/cortex-jsonnet/pull/399)
* [ENHANCEMENT] Define Azure object storage ruler args. [#416](https://github.com/grafana/cortex-jsonnet/pull/416)
* [ENHANCEMENT] Added the following config options to allow to schedule multiple replicas of the same service on the same node: [#418](https://github.com/grafana/cortex-jsonnet/pull/418)
  * `cortex_distributor_allow_multiple_replicas_on_same_node`
  * `cortex_ruler_allow_multiple_replicas_on_same_node`
  * `cortex_querier_allow_multiple_replicas_on_same_node`
  * `cortex_query_frontend_allow_multiple_replicas_on_same_node`
* [BUGFIX] Alertmanager: fixed `--alertmanager.cluster.peers` CLI flag passed to alertmanager when HA is enabled. [#329](https://github.com/grafana/cortex-jsonnet/pull/329)
* [BUGFIX] Fixed `-distributor.extend-writes` setting on ruler when `unregister_ingesters_on_shutdown` is disabled. [#369](https://github.com/grafana/cortex-jsonnet/pull/369)
* [BUGFIX] Treat `compactor_blocks_retention_period` type as string rather than int.[#395](https://github.com/grafana/cortex-jsonnet/pull/395)
* [BUGFIX] Pass `-ruler-storage.s3.endpoint` to ruler when using S3. [#421](https://github.com/grafana/cortex-jsonnet/pull/421)
* [BUGFIX] Remove service selector on label `gossip_ring_member` from other services than `gossip-ring`. [#1008](https://github.com/grafana/mimir/pull/1008)
* [BUGFIX] Rename `-ingester.readiness-check-ring-health` to `-ingester.ring.readiness-check-ring-health`, to reflect current name of flag. #1460

### Mimirtool

_Changes since cortextool `0.10.7`._

* [CHANGE] The following environment variables have been renamed: #883
  * `CORTEX_ADDRESS` to `MIMIR_ADDRESS`
  * `CORTEX_API_USER` to `MIMIR_API_USER`
  * `CORTEX_API_KEY` to `MIMIR_API_KEY`
  * `CORTEX_TENANT_ID` to `MIMIR_TENANT_ID`
  * `CORTEX_TLS_CA_PATH` to `MIMIR_TLS_CA_PATH`
  * `CORTEX_TLS_CERT_PATH` to `MIMIR_TLS_CERT_PATH`
  * `CORTEX_TLS_KEY_PATH` to `MIMIR_TLS_KEY_PATH`
* [CHANGE] Change `cortex` backend to `mimir`. #883
* [CHANGE] Do not publish `mimirtool` binary for 386 windows architecture. #1263
* [CHANGE] `analyse` command has been renamed to `analyze`. #1318
* [FEATURE] Support Arm64 on Darwin for all binaries (benchtool etc). https://github.com/grafana/cortex-tools/pull/215
* [ENHANCEMENT] Correctly support federated rules. #823
* [BUGFIX] Fix `cortextool rules` legends displaying wrong symbols for updates and deletions. https://github.com/grafana/cortex-tools/pull/226

### Query-tee

_Changes since Cortex `1.10.0`._

* [ENHANCEMENT] Added `/api/v1/query_exemplars` API endpoint support (no results comparison). #168
* [ENHANCEMENT] Add a flag (`--proxy.compare-use-relative-error`) in the query-tee to compare floating point values using relative error. #208
* [ENHANCEMENT] Add a flag (`--proxy.compare-skip-recent-samples`) in the query-tee to skip comparing recent samples. By default samples not older than 1 minute are skipped. #234
* [BUGFIX] Fixes a panic in the query-tee when comparing result. #207
* [BUGFIX] Ensure POST requests are handled correctly #286

### Blocksconvert

_Changes since Cortex `1.10.0`._

* [CHANGE] Blocksconvert tool was removed from Mimir. #637

### Metaconvert

_Changes since Cortex `1.10.0`._

* [CHANGE] `thanosconvert` tool has been renamed to `metaconvert`. `-config.file` option has been removed, while it now requires `-tenant` option to work on single tenant only. It now also preserves labels recognized by Mimir. #1120

### Test-exporter

_Changes since Cortex `1.10.0`._

* [CHANGE] Removed the test-exporter tool. #1133

### Tools

_Changes since Cortex `1.10.0`._

* [CHANGE] Removed `query-audit`. You can use `query-tee` to compare query results and performances of two Grafana Mimir backends. #1380

## [Cortex 1.10.0 CHANGELOG](https://github.com/grafana/mimir/blob/a13959db5d38ff65c2b7ef52c56331d2f4dbc00c/CHANGELOG.md#cortex-1100--2021-08-03)<|MERGE_RESOLUTION|>--- conflicted
+++ resolved
@@ -58,16 +58,13 @@
   * `go_cpu_classes_gc_total_cpu_seconds_total`
   * `go_cpu_classes_total_cpu_seconds_total`
   * `go_cpu_classes_idle_cpu_seconds_total`
-<<<<<<< HEAD
-* [ENHANCEMENT] Add experimental metric `cortex_distributor_dropped_native_histograms_total` to measure native histograms silently dropped when native histograms are disabled for a tenant. #10760
-=======
 * [ENHANCEMENT] All: Add support for cluster validation in gRCP calls. When it is enabled, gRPC server verifies if a request coming from a gRPC client comes from an expected cluster. This validation can be configured by the following experimental configuration options: #10767
   * `-server.cluster-validation.label`
   * `-server.cluster-validation.grpc.enabled`
   * `-server.cluster-validation.grpc.soft-validation`
 * [ENHANCEMENT] All: Add `cortex_client_request_invalid_cluster_validation_labels_total` metrics, that is used by Mimir's gRPC clients to track invalid cluster validations. #10767
 * [ENHANCEMENT] Ingester client: Add support to configure cluster validation for ingester clients. Failed cluster validations are tracked by `cortex_client_request_invalid_cluster_validation_labels_total` with label `client=ingester`. #10767
->>>>>>> 7c38e09c
+* [ENHANCEMENT] Add experimental metric `cortex_distributor_dropped_native_histograms_total` to measure native histograms silently dropped when native histograms are disabled for a tenant. #10760
 * [BUGFIX] Distributor: Use a boolean to track changes while merging the ReplicaDesc components, rather than comparing the objects directly. #10185
 * [BUGFIX] Querier: fix timeout responding to query-frontend when response size is very close to `-querier.frontend-client.grpc-max-send-msg-size`. #10154
 * [BUGFIX] Query-frontend and querier: show warning/info annotations in some cases where they were missing (if a lazy querier was used). #10277
