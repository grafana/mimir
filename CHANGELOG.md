# Changelog

## main / unreleased

### Grafana Mimir

* [CHANGE] Ruler: Remove experimental CLI flag `-ruler-storage.cache.rule-group-enabled` to enable or disable caching the contents of rule groups. Caching rule group contents is now always enabled when a cache is configured for the ruler. #10949
* [CHANGE] Ingester: Out-of-order native histograms are now enabled whenever both native histogram and out-of-order ingestion is enabled. The `-ingester.ooo-native-histograms-ingestion-enabled` CLI flag and corresponding `ooo_native_histograms_ingestion_enabled` runtime configuration option have been removed. #10956
* [CHANGE] Distributor: removed the `cortex_distributor_label_values_with_newlines_total` metric. #10977
* [CHANGE] Ingester/Distributor: renamed the experimental `max_cost_attribution_cardinality_per_user` config to `max_cost_attribution_cardinality`. #11092
* [ENHANCEMENT] Ingester: Add support for exporting native histogram cost attribution metrics (`cortex_ingester_attributed_active_native_histogram_series` and `cortex_ingester_attributed_active_native_histogram_buckets`) with labels specified by customers to a custom Prometheus registry. #10892
* [ENHANCEMENT] Store-gateway: Download sparse headers uploaded by compactors. Compactors have to be configured with `-compactor.upload-sparse-index-headers=true` option. #10879 #11072.
* [ENHANCEMENT] Compactor: Upload block index file and multiple segment files concurrently. Concurrency scales linearly with block size up to `-compactor.max-per-block-upload-concurrency`. #10947
* [ENHANCEMENT] Ingester: Add per-user `cortex_ingester_tsdb_wal_replay_unknown_refs_total` and `cortex_ingester_tsdb_wbl_replay_unknown_refs_total` metrics to track unknown series references during WAL/WBL replay. #10981
* [ENHANCEMENT] Added `-ingest-storage.kafka.fetch-max-wait` configuration option to configure the maximum amount of time a Kafka broker waits for some records before a Fetch response is returned. #11012
* [ENHANCEMENT] Ingester: Add `cortex_ingester_tsdb_forced_compactions_in_progress` metric reporting a value of 1 when there's a forced TSDB head compaction in progress. #11006
* [ENHANCEMENT] Ingester: Add `cortex_ingest_storage_reader_records_batch_fetch_max_bytes` metric reporting the distribution of `MaxBytes` specified in the Fetch requests sent to Kafka. #11014
* [ENHANCEMENT] All: Add experimental support for cluster validation in HTTP calls. When it is enabled, HTTP server verifies if a request coming from an HTTP client comes from an expected cluster. This validation can be configured by the following experimental configuration options: #11010
  * `-server.cluster-validation.label`
  * `-server.cluster-validation.http.enabled`
  * `-server.cluster-validation.http.soft-validation`
  * `-server.cluster-validation.http.exclude-paths`
* [ENHANCEMENT] Query-frontend: Add experimental support to include the cluster validation label in HTTP requests headers via `-query-frontend.client-cluster-validation.label` configuration option. When cluster validation is enabled on HTTP server side, the cluster validation label from HTTP requests is compared with the HTTP server's cluster validation label. #11010
* [ENHANCEMENT] Memberlist: Add `-memberlist.abort-if-fast-join-fails` support and retries on DNS resolution. #11067
* [ENHANCEMENT] Querier: Allow configuring all gRPC options for store-gateway client, similar to other gRPC clients. #11074
* [ENHANCEMENT] Ruler: Log the number of series returned for each query as `result_series_count` as part of `query stats` log lines. #11081
* [ENHANCEMENT] Ruler: Don't log statistics that are not available when using a remote query-frontend as part of `query stats` log lines. #11083
* [ENHANCEMENT] Ingester: Remove cost-attribution experimental `max_cost_attribution_labels_per_user` limit. #11090
<<<<<<< HEAD
* [ENHANCEMENT] Ingester/Distributor: Add `cortex_cost_attribution_*` metrics to observe the state of the cost-attribution trackers. #11112
=======
* [ENHANCEMENT] Update Go to 1.24.2. #11114
>>>>>>> 331762a4
* [BUGFIX] OTLP: Fix response body and Content-Type header to align with spec. #10852
* [BUGFIX] Compactor: fix issue where block becomes permanently stuck when the Compactor's block cleanup job partially deletes a block. #10888
* [BUGFIX] Storage: fix intermittent failures in S3 upload retries. #10952
* [BUGFIX] Querier: return NaN from `irate()` if the second-last sample in the range is NaN and Prometheus' query engine is in use. #10956
* [BUGFIX] Ruler: don't count alerts towards `cortex_prometheus_notifications_dropped_total` if they are dropped due to alert relabelling. #10956
* [BUGFIX] Querier: Fix issue where an entire store-gateway zone leaving caused high CPU usage trying to find active members of the leaving zone. #11028
* [BUGFIX] Query-frontend: Fix blocks retention period enforcement when a request has multiple tenants (tenant federation). #11069
* [BUGFIX] Query-frontend: Fix `-query-frontend.query-sharding-max-sharded-queries` enforcement for instant queries with binary operators. #11086
* [BUGFIX] Memberlist: Fix hash ring updates before the full-join has been completed, when `-memberlist.notify-interval` is configured. #11098

### Mixin

* [ENHANCEMENT] Dashboards: Include absolute number of notifications attempted to alertmanager in 'Mimir / Ruler'. #10918
* [ENHANCEMENT] Alerts: Make `MimirRolloutStuck` a critical alert if it has been firing for 6h. #10890
* [ENHANCEMENT] Dashboards: Add panels to the `Mimir / Tenants` and `Mimir / Top Tenants` dashboards showing the rate of gateway requests. #10978
* [ENHANCEMENT] Alerts: Improve `MimirIngesterFailsToProcessRecordsFromKafka` to not fire during forced TSDB head compaction. #11006
* [BUGFIX] Dashboards: fix "Mimir / Tenants" legends for non-Kubernetes deployments. #10891

### Jsonnet

### Mimirtool

* [FEATURE] Add `--enable-experimental-functions` flag to commands that parse PromQL to allow parsing experimental functions such as `sort_by_label()`.

### Mimir Continuous Test

### Query-tee

### Documentation

### Tools

## 2.16.0

### Grafana Mimir

* [CHANGE] Querier: pass context to queryable `IsApplicable` hook. #10451
* [CHANGE] Distributor: OTLP and push handler replace all non-UTF8 characters with the unicode replacement character `\uFFFD` in error messages before propagating them. #10236
* [CHANGE] Querier: pass query matchers to queryable `IsApplicable` hook. #10256
* [CHANGE] Build: removed Mimir Alpine Docker image and related CI tests. #10469
* [CHANGE] Query-frontend: Add `topic` label to `cortex_ingest_storage_strong_consistency_requests_total`, `cortex_ingest_storage_strong_consistency_failures_total`, and `cortex_ingest_storage_strong_consistency_wait_duration_seconds` metrics. #10220
* [CHANGE] Ruler: cap the rate of retries for remote query evaluation to 170/sec. This is configurable via `-ruler.query-frontend.max-retries-rate`. #10375 #10403
* [CHANGE] Query-frontend: Add `topic` label to `cortex_ingest_storage_reader_last_produced_offset_requests_total`, `cortex_ingest_storage_reader_last_produced_offset_failures_total`, `cortex_ingest_storage_reader_last_produced_offset_request_duration_seconds`, `cortex_ingest_storage_reader_partition_start_offset_requests_total`, `cortex_ingest_storage_reader_partition_start_offset_failures_total`, `cortex_ingest_storage_reader_partition_start_offset_request_duration_seconds` metrics. #10462
* [CHANGE] Ingester: Set `-ingester.ooo-native-histograms-ingestion-enabled` to true by default. #10483
* [CHANGE] Ruler: Add `user` and `reason` labels to `cortex_ruler_write_requests_failed_total` and `cortex_ruler_queries_failed_total`; add `user` to
    `cortex_ruler_write_requests_total` and `cortex_ruler_queries_total` metrics. #10536
* [CHANGE] Querier / Query-frontend: Remove experimental `-querier.promql-experimental-functions-enabled` and `-query-frontend.block-promql-experimental-functions` CLI flags and respective YAML configuration options to enable experimental PromQL functions. Instead access to experimental PromQL functions is always blocked. You can enable them using the per-tenant setting `enabled_promql_experimental_functions`. #10660 #10712
* [CHANGE] Store-gateway: Include posting sampling rate in sparse index headers. When the sampling rate isn't set in a sparse index header, store gateway rebuilds the sparse header with the configured `blocks-storage.bucket-store.posting-offsets-in-mem-sampling` value. If the sparse header's sampling rate is set but doesn't match the configured rate, store gateway either rebuilds the sparse header or downsamples to the configured sampling rate. #10684 #10878
* [CHANGE] Distributor: Return specific error message when burst size limit is exceeded. #10835
* [CHANGE] Ingester: enable native histograms ingestion by default, meaning`ingester.native-histograms-ingestion-enabled` defaults to true. #10867
* [FEATURE] Query Frontend: Expose query stats in the `Server-Timing` header when the `X-Mimir-Response-Query-Stats: true` header is present in the request. #10192
* [FEATURE] Ingester/Distributor: Add support for exporting cost attribution metrics (`cortex_ingester_attributed_active_series`, `cortex_distributor_received_attributed_samples_total`, and `cortex_discarded_attributed_samples_total`) with labels specified by customers to a custom Prometheus registry. This feature enables more flexible billing data tracking. #10269 #10702
* [FEATURE] Ruler: Added `/ruler/tenants` endpoints to list the discovered tenants with rule groups. #10738
* [FEATURE] Distributor: Add experimental Influx handler. #10153
* [FEATURE] Query-frontend: Configuration options `query-frontend.cache-errors` and `query-frontend.results-cache-ttl-for-errors` for caching non-transient error responses are no longer experimental. #10927
* [ENHANCEMENT] Compactor: Expose `cortex_bucket_index_last_successful_update_timestamp_seconds` for all tenants assigned to the compactor before starting the block cleanup job. #10569
* [ENHANCEMENT] Query Frontend: Return server-side `samples_processed` statistics. #10103
* [ENHANCEMENT] Distributor: OTLP receiver now converts also metric metadata. See also https://github.com/prometheus/prometheus/pull/15416. #10168
* [ENHANCEMENT] Distributor: discard float and histogram samples with duplicated timestamps from each timeseries in a request before the request is forwarded to ingesters. Discarded samples are tracked by `cortex_discarded_samples_total` metrics with the reason `sample_duplicate_timestamp`. #10145 #10430
* [ENHANCEMENT] Ruler: Add `cortex_prometheus_rule_group_last_rule_duration_sum_seconds` metric to track the total evaluation duration of a rule group regardless of concurrency #10189
* [ENHANCEMENT] Distributor: Add native histogram support for `electedReplicaPropagationTime` metric in ha_tracker. #10264
* [ENHANCEMENT] Ingester: More efficient CPU/memory utilization-based read request limiting. #10325
* [ENHANCEMENT] OTLP: In addition to the flag `-distributor.otel-created-timestamp-zero-ingestion-enabled` there is now `-distributor.otel-start-time-quiet-zero` to convert OTel start timestamps to Prometheus QuietZeroNaNs. This flag is to make the change rollout safe between Ingesters and Distributors. #10238
* [ENHANCEMENT] Ruler: When rule concurrency is enabled for a rule group, its rules will now be reordered and run in batches based on their dependencies. This increases the number of rules that can potentially run concurrently. Note that the global and tenant-specific limits still apply #10400
* [ENHANCEMENT] Query-frontend: include more information about read consistency in trace spans produced when using experimental ingest storage. #10412
* [ENHANCEMENT] Ingester: Hide tokens in ingester ring status page when ingest storage is enabled #10399
* [ENHANCEMENT] Ingester: add `active_series_additional_custom_trackers` configuration, in addition to the already existing `active_series_custom_trackers`. The `active_series_additional_custom_trackers` configuration allows you to configure additional custom trackers that get merged with `active_series_custom_trackers` at runtime. #10428
* [ENHANCEMENT] Query-frontend: Allow blocking raw http requests with the `blocked_requests` configuration. Requests can be blocked based on their path, method or query parameters #10484
* [ENHANCEMENT] Ingester: Added the following metrics exported by `PostingsForMatchers` cache: #10500 #10525
  * `cortex_ingester_tsdb_head_postings_for_matchers_cache_hits_total`
  * `cortex_ingester_tsdb_head_postings_for_matchers_cache_misses_total`
  * `cortex_ingester_tsdb_head_postings_for_matchers_cache_requests_total`
  * `cortex_ingester_tsdb_head_postings_for_matchers_cache_skips_total`
  * `cortex_ingester_tsdb_head_postings_for_matchers_cache_evictions_total`
  * `cortex_ingester_tsdb_block_postings_for_matchers_cache_hits_total`
  * `cortex_ingester_tsdb_block_postings_for_matchers_cache_misses_total`
  * `cortex_ingester_tsdb_block_postings_for_matchers_cache_requests_total`
  * `cortex_ingester_tsdb_block_postings_for_matchers_cache_skips_total`
  * `cortex_ingester_tsdb_block_postings_for_matchers_cache_evictions_total`
* [ENHANCEMENT] Add support for the HTTP header `X-Filter-Queryables` which allows callers to decide which queryables should be used by the querier, useful for debugging and testing queryables in isolation. #10552 #10594
* [ENHANCEMENT] Compactor: Shuffle users' order in `BlocksCleaner`. Prevents bucket indexes from going an extended period without cleanup during compactor restarts. #10513
* [ENHANCEMENT] Distributor, querier, ingester and store-gateway: Add support for `limit` parameter for label names and values requests. #10410
* [ENHANCEMENT] Ruler: Adds support for filtering results from rule status endpoint by `file[]`, `rule_group[]` and `rule_name[]`. #10589
* [ENHANCEMENT] Query-frontend: Add option to "spin off" subqueries as actual range queries, so that they benefit from query acceleration techniques such as sharding, splitting, and caching. To enable this feature, set the `-query-frontend.instant-queries-with-subquery-spin-off=<comma separated list>` option on the frontend or the `instant_queries_with_subquery_spin_off` per-tenant override with regular expressions matching the queries to enable. #10460 #10603 #10621 #10742 #10796
* [ENHANCEMENT] Querier, ingester: The series API respects passed `limit` parameter. #10620 #10652
* [ENHANCEMENT] Store-gateway: Add experimental settings under `-store-gateway.dynamic-replication` to allow more than the default of 3 store-gateways to own recent blocks. #10382 #10637
* [ENHANCEMENT] Ingester: Add reactive concurrency limiters to protect push and read operations from overload. #10574
* [ENHANCEMENT] Compactor: Add experimental `-compactor.max-lookback` option to limit blocks considered in each compaction cycle. Blocks uploaded prior to the lookback period aren't processed. This option helps reduce CPU utilization in tenants with large block metadata files that are processed before each compaction. #10585 #10794
* [ENHANCEMENT] Distributor: Optionally expose the current HA replica for each tenant in the `cortex_ha_tracker_elected_replica_status` metric. This is enabled with the `-distributor.ha-tracker.enable-elected-replica-metric=true` flag. #10644
* [ENHANCEMENT] Enable three Go runtime metrics: #10641
  * `go_cpu_classes_gc_total_cpu_seconds_total`
  * `go_cpu_classes_total_cpu_seconds_total`
  * `go_cpu_classes_idle_cpu_seconds_total`
* [ENHANCEMENT] All: Add experimental support for cluster validation in gRPC calls. When it is enabled, gRPC server verifies if a request coming from a gRPC client comes from an expected cluster. This validation can be configured by the following experimental configuration options: #10767
  * `-server.cluster-validation.label`
  * `-server.cluster-validation.grpc.enabled`
  * `-server.cluster-validation.grpc.soft-validation`
* [ENHANCEMENT] gRPC clients: Add experimental support to include the cluster validation label in gRPC metadata. When cluster validation is enabled on gRPC server side, the cluster validation label from gRPC metadata is compared with the gRPC server's cluster validation label. #10869 #10883
  * By setting `-<grpc-client-config-path>.cluster-validation.label`, you configure the cluster validation label of _a single_ gRPC client, whose `grpcclient.Config` object is configurable through `-<grpc-client-config-path>`.
  * By setting `-common.client-cluster-validation.label`, you configure the cluster validation label of _all_ gRPC clients.
* [ENHANCEMENT] gRPC clients: Add `cortex_client_request_invalid_cluster_validation_labels_total` metrics, that are used by Mimir's gRPC clients to track invalid cluster validations. #10767
* [ENHANCEMENT] Add experimental metric `cortex_distributor_dropped_native_histograms_total` to measure native histograms silently dropped when native histograms are disabled for a tenant. #10760
* [ENHANCEMENT] Compactor: Add experimental `-compactor.upload-sparse-index-headers` option. When enabled, the compactor will attempt to upload sparse index headers to object storage. This prevents latency spikes after adding store-gateway replicas. #10684
* [ENHANCEMENT] Ruler: add support for YAML aliases in `alert`, `record` and `expr` fields in rule groups. https://github.com/prometheus/prometheus/pull/14957 #10884
* [ENHANCEMENT] Memcached: Add experimental `-<prefix>.memcached.addresses-provider` flag to use alternate DNS service discovery backends when discovering Memcached hosts. #10895
* [BUGFIX] Distributor: Use a boolean to track changes while merging the ReplicaDesc components, rather than comparing the objects directly. #10185
* [BUGFIX] Querier: fix timeout responding to query-frontend when response size is very close to `-querier.frontend-client.grpc-max-send-msg-size`. #10154
* [BUGFIX] Query-frontend and querier: show warning/info annotations in some cases where they were missing (if a lazy querier was used). #10277
* [BUGFIX] Query-frontend: Fix an issue where transient errors are inadvertently cached. #10537 #10631
* [BUGFIX] Ruler: fix indeterminate rules being always run concurrently (instead of never) when `-ruler.max-independent-rule-evaluation-concurrency` is set. https://github.com/prometheus/prometheus/pull/15560 #10258
* [BUGFIX] PromQL: Fix various UTF-8 bugs related to quoting. https://github.com/prometheus/prometheus/pull/15531 #10258
* [BUGFIX] Ruler: Fixed an issue when using the experimental `-ruler.max-independent-rule-evaluation-concurrency` feature, where if a rule group was eligible for concurrency, it would flap between running concurrently or not based on the time it took after running concurrently. #9726 #10189
* [BUGFIX] Mimirtool: `remote-read` commands will now return data. #10286
* [BUGFIX] PromQL: Fix deriv, predict_linear and double_exponential_smoothing with histograms https://github.com/prometheus/prometheus/pull/15686 #10383
* [BUGFIX] MQE: Fix deriv with histograms #10383
* [BUGFIX] PromQL: Fix <aggr_over_time> functions with histograms https://github.com/prometheus/prometheus/pull/15711 #10400
* [BUGFIX] MQE: Fix <aggr_over_time> functions with histograms #10400
* [BUGFIX] Distributor: return HTTP status 415 Unsupported Media Type instead of 200 Success for Remote Write 2.0 until we support it. #10423 #10916
* [BUGFIX] Query-frontend: Add flag `-query-frontend.prom2-range-compat` and corresponding YAML to rewrite queries with ranges that worked in Prometheus 2 but are invalid in Prometheus 3. #10445 #10461 #10502
* [BUGFIX] Distributor: Fix edge case at the HA-tracker with memberlist as KVStore, where when a replica in the KVStore is marked as deleted but not yet removed, it fails to update the KVStore. #10443
* [BUGFIX] Distributor: Fix panics in `DurationWithJitter` util functions when computed variance is zero. #10507
* [BUGFIX] Ingester: Fixed a race condition in the `PostingsForMatchers` cache that may have infrequently returned expired cached postings. #10500
* [BUGFIX] Distributor: Report partially converted OTLP requests with status 400 Bad Request. #10588
* [BUGFIX] Ruler: fix issue where rule evaluations could be missed while shutting down a ruler instance if that instance owns many rule groups. prometheus/prometheus#15804 #10762
* [BUGFIX] Ingester: Add additional check on reactive limiter queue sizes. #10722
* [BUGFIX] TSDB: fix unknown series errors and possible lost data during WAL replay when series are removed from the head due to inactivity and reappear before the next WAL checkpoint. https://github.com/prometheus/prometheus/pull/16060 https://github.com/prometheus/prometheus/pull/16231 #10824 #10955
* [BUGFIX] Querier: fix issue where `label_join` could incorrectly return multiple series with the same labels rather than failing with `vector cannot contain metrics with the same labelset`. https://github.com/prometheus/prometheus/pull/15975 #10826
* [BUGFIX] Querier: fix issue where counter resets on native histograms could be incorrectly under- or over-counted when using subqueries. https://github.com/prometheus/prometheus/pull/15987 #10871
* [BUGFIX] Querier: fix incorrect annotation emitted when `quantile_over_time` is evaluated over a range with both histograms and floats. https://github.com/prometheus/prometheus/pull/16018 #10884
* [BUGFIX] Querier: fix duplicated double quotes in invalid label name error from `count_values`. https://github.com/prometheus/prometheus/pull/16054 #10884
* [BUGFIX] Ingester: fix goroutines and memory leak when experimental ingest storage enabled and a server-side error occurs during metrics ingestion. #10915
* [BUGFIX] Alertmanager: Avoid fetching Grafana state if Grafana AM compatibility is not enabled. #10857
* [BUGFIX] Alertmanager: DedupStage to stop notification pipeline when the timestamp of notification log entry is after the pipeline was flushed #10989

### Mixin

* [CHANGE] Alerts: Only alert on errors performing cache operations if there are over 10 request/sec to avoid flapping. #10832
* [FEATURE] Add compiled mixin for GEM installations in `operations/mimir-mixin-compiled-gem`. #10690 #10877
* [ENHANCEMENT] Dashboards: clarify that the ingester and store-gateway panels on the 'Reads' dashboard show data from all query requests to that component, not just requests from the main query path (ie. requests from the ruler query path are included as well). #10598
* [ENHANCEMENT] Dashboards: add ingester and store-gateway panels from the 'Reads' dashboard to the 'Remote ruler reads' dashboard as well. #10598
* [ENHANCEMENT] Dashboards: add ingester and store-gateway panels showing only requests from the respective dashboard's query path to the 'Reads' and 'Remote ruler reads' dashboards. For example, the 'Remote ruler reads' dashboard now has panels showing the ingester query request rate from ruler-queriers. #10598
* [ENHANCEMENT] Dashboards: 'Writes' dashboard: show write requests broken down by request type. #10599
* [ENHANCEMENT] Dashboards: clarify when query-frontend and query-scheduler dashboard panels are expected to show no data. #10624
* [ENHANCEMENT] Alerts: Add warning alert `DistributorGcUsesTooMuchCpu`. #10641
* [ENHANCEMENT] Dashboards: Add "Federation-frontend" dashboard for GEM. #10697 #10736
* [ENHANCEMENT] Dashboards: Add Query-Scheduler <-> Querier Inflight Requests row to Query Reads and Remote Ruler reads dashboards. #10290
* [ENHANCEMENT] Alerts: Add "Federation-frontend" alert for remote clusters returning errors. #10698
* [BUGFIX] Dashboards: fix how we switch between classic and native histograms. #10018
* [BUGFIX] Alerts: Ignore cache errors performing `delete` operations since these are expected to fail when keys don't exist. #10287
* [BUGFIX] Dashboards: fix "Mimir / Rollout Progress" latency comparison when gateway is enabled. #10495
* [BUGFIX] Dashboards: fix autoscaling panels when Mimir is deployed using Helm. #10473
* [BUGFIX] Alerts: fix `MimirAutoscalerNotActive` alert. #10564

### Jsonnet

* [CHANGE] Update rollout-operator version to 0.23.0. #10229 #10750
* [CHANGE] Memcached: Update to Memcached 1.6.34. #10318
* [CHANGE] Change multi-AZ deployments default toleration value from 'multi-az' to 'secondary-az', and make it configurable via the following settings: #10596
  * `_config.multi_zone_schedule_toleration` (default)
  * `_config.multi_zone_distributor_schedule_toleration` (distributor's override)
  * `_config.multi_zone_etcd_schedule_toleration` (etcd's override)
* [CHANGE] Ring: relaxed the hash ring heartbeat timeout for store-gateways: #10634
  * `-store-gateway.sharding-ring.heartbeat-timeout` set to `10m`
* [CHANGE] Memcached: Use 3 replicas for all cache types by default. #10739
* [ENHANCEMENT] Enforce `persistentVolumeClaimRetentionPolicy` `Retain` policy on partition ingesters during migration to experimental ingest storage. #10395
* [ENHANCEMENT] Allow to not configure `topologySpreadConstraints` by setting the following configuration options to a negative value: #10540
  * `distributor_topology_spread_max_skew`
  * `query_frontend_topology_spread_max_skew`
  * `querier_topology_spread_max_skew`
  * `ruler_topology_spread_max_skew`
  * `ruler_querier_topology_spread_max_skew`
* [ENHANCEMENT] Validate the `$._config.shuffle_sharding.ingester_partitions_shard_size` value when partition shuffle sharding is enabled in the ingest-storage mode. #10746
* [BUGFIX] Ports in container rollout-operator. #10273
* [BUGFIX] When downscaling is enabled, the components must annotate `prepare-downscale-http-port` with the value set in `$._config.server_http_port`. #10367

### Mimirtool

* [BUGFIX] Fix issue where `MIMIR_HTTP_PREFIX` environment variable was ignored and the value from `MIMIR_MIMIR_HTTP_PREFIX` was used instead. #10207
* [ENHANCEMENT] Unify mimirtool authentication options and add extra-headers support for commands that depend on MimirClient. #10178
* [ENHANCEMENT] `mimirtool grafana analyze` now supports custom panels. #10669
* [ENHANCEMENT] `mimirtool grafana analyze` now supports bar chart, pie chart, state timeline, status history,
  histogram, candlestick, canvas, flame graph, geomap, node graph, trend, and XY chart panels. #10669

### Mimir Continuous Test

### Query-tee

* [ENHANCEMENT] Allow skipping comparisons when preferred backend fails. Disabled by default, enable with `-proxy.compare-skip-preferred-backend-failures=true`. #10612

### Documentation

* [CHANGE] Add production tips related to cache size, heavy multi-tenancy and latency spikes. #9978
* [ENHANCEMENT] Update `MimirAutoscalerNotActive` and `MimirAutoscalerKedaFailing` runbooks, with an instruction to check whether Prometheus has enough CPU allocated. #10257

### Tools

* [CHANGE] `copyblocks`: Remove /pprof endpoint. #10329
* [CHANGE] `mark-blocks`: Replace `markblocks` with added features including removing markers and reading block identifiers from a file. #10597

## 2.15.1

### Grafana Mimir

* [BUGFIX] Update module github.com/golang/glog to v1.2.4 to address [CVE-2024-45339](https://nvd.nist.gov/vuln/detail/CVE-2024-45339). #10541
* [BUGFIX] Update module github.com/go-jose/go-jose/v4 to v4.0.5 to address [CVE-2025-27144](https://nvd.nist.gov/vuln/detail/CVE-2025-27144). #10783
* [BUGFIX] Update module golang.org/x/oauth2 to v0.27.0 to address [CVE-2025-22868](https://nvd.nist.gov/vuln/detail/CVE-2025-22868). #10803
* [BUGFIX] Update module golang.org/x/crypto to v0.35.0 to address [CVE-2025-22869](https://nvd.nist.gov/vuln/detail/CVE-2025-22869). #10804
* [BUGFIX] Upgrade Go to 1.23.7 to address [CVE-2024-45336](https://nvd.nist.gov/vuln/detail/CVE-2024-45336), [CVE-2024-45341](https://nvd.nist.gov/vuln/detail/CVE-2024-45341), and [CVE-2025-22866](https://nvd.nist.gov/vuln/detail/CVE-2025-22866). #10862


## 2.15.0

### Grafana Mimir

* [CHANGE] Alertmanager: the following metrics are not exported for a given `user` when the metric value is zero: #9359
  * `cortex_alertmanager_alerts_received_total`
  * `cortex_alertmanager_alerts_invalid_total`
  * `cortex_alertmanager_partial_state_merges_total`
  * `cortex_alertmanager_partial_state_merges_failed_total`
  * `cortex_alertmanager_state_replication_total`
  * `cortex_alertmanager_state_replication_failed_total`
  * `cortex_alertmanager_alerts`
  * `cortex_alertmanager_silences`
* [CHANGE] Distributor: Drop experimental `-distributor.direct-otlp-translation-enabled` flag, since direct OTLP translation is well tested at this point. #9647
* [CHANGE] Ingester: Change `-initial-delay` for circuit breakers to begin when the first request is received, rather than at breaker activation. #9842
* [CHANGE] Query-frontend: apply query pruning before query sharding instead of after. #9913
* [CHANGE] Ingester: remove experimental flags `-ingest-storage.kafka.ongoing-records-per-fetch` and `-ingest-storage.kafka.startup-records-per-fetch`. They are removed in favour of `-ingest-storage.kafka.max-buffered-bytes`. #9906
* [CHANGE] Ingester: Replace `cortex_discarded_samples_total` label from `sample-out-of-bounds` to `sample-timestamp-too-old`. #9885
* [CHANGE] Ruler: the `/prometheus/config/v1/rules` does not return an error anymore if a rule group is missing in the object storage after been successfully returned by listing the storage, because it could have been deleted in the meanwhile. #9936
* [CHANGE] Querier: The `.` pattern in regular expressions in PromQL matches newline characters. With this change regular expressions like `.*` match strings that include `\n`. To maintain the old behaviour, you will have to change regular expressions by replacing all `.` patterns with `[^\n]`, e.g. `foo[^\n]*`. This upgrades PromQL compatibility from Prometheus 2.0 to 3.0. #9844
* [CHANGE] Querier: Lookback and range selectors are left open and right closed (previously left closed and right closed). This change affects queries and subqueries when the evaluation time perfectly aligns with the sample timestamps. For example assume querying a timeseries with evenly spaced samples exactly 1 minute apart. Previously, a range query with `5m` would usually return 5 samples, or 6 samples if the query evaluation aligns perfectly with a scrape. Now, queries like this will always return 5 samples. This upgrades PromQL compatibility from Prometheus 2.0 to 3.0. #9844 #10188
* [CHANGE] Querier: promql(native histograms): Introduce exponential interpolation. #9844
* [CHANGE] Remove deprecated `api.get-request-for-ingester-shutdown-enabled` setting, which scheduled for removal in 2.15. #10197
* [FEATURE] Querier: add experimental streaming PromQL engine, enabled with `-querier.query-engine=mimir`. #10067
* [FEATURE] Distributor: Add support for `lz4` OTLP compression. #9763
* [FEATURE] Query-frontend: added experimental configuration options `query-frontend.cache-errors` and `query-frontend.results-cache-ttl-for-errors` to allow non-transient responses to be cached. When set to `true` error responses from hitting limits or bad data are cached for a short TTL. #9028
* [FEATURE] Query-frontend: add middleware to control access to specific PromQL experimental functions on a per-tenant basis. #9798
* [FEATURE] gRPC: Support S2 compression. #9322
  * `-alertmanager.alertmanager-client.grpc-compression=s2`
  * `-ingester.client.grpc-compression=s2`
  * `-querier.frontend-client.grpc-compression=s2`
  * `-querier.scheduler-client.grpc-compression=s2`
  * `-query-frontend.grpc-client-config.grpc-compression=s2`
  * `-query-scheduler.grpc-client-config.grpc-compression=s2`
  * `-ruler.client.grpc-compression=s2`
  * `-ruler.query-frontend.grpc-client-config.grpc-compression=s2`
* [FEATURE] Alertmanager: limit added for maximum size of the Grafana state (`-alertmanager.max-grafana-state-size-bytes`). #9475
* [FEATURE] Alertmanager: limit added for maximum size of the Grafana configuration (`-alertmanager.max-config-size-bytes`). #9402
* [FEATURE] Ingester: Experimental support for ingesting out-of-order native histograms. This is disabled by default and can be enabled by setting `-ingester.ooo-native-histograms-ingestion-enabled` to `true`. #7175
* [FEATURE] Distributor: Added `-api.skip-label-count-validation-header-enabled` option to allow skipping label count validation on the HTTP write path based on `X-Mimir-SkipLabelCountValidation` header being `true` or not. #9576
* [FEATURE] Ruler: Add experimental support for caching the contents of rule groups. This is disabled by default and can be enabled by setting `-ruler-storage.cache.rule-group-enabled`. #9595 #10024
* [FEATURE] PromQL: Add experimental `info` function. Experimental functions are disabled by default, but can be enabled setting `-querier.promql-experimental-functions-enabled=true` in the query-frontend and querier. #9879
* [FEATURE] Distributor: Support promotion of OTel resource attributes to labels. #8271
* [FEATURE] Querier: Add experimental `double_exponential_smoothing` PromQL function. Experimental functions are disabled by default, but can be enabled by setting `-querier.promql-experimental-functions-enabled=true` in the query-frontend and querier. #9844
* [FEATURE] Distributor: Add experimental `memberlist` KV store for ha_tracker. You can enable it using the `-distributor.ha-tracker.kvstore.store` flag. You can configure Memberlist parameters via the `-memberlist-*` flags. #10054
* [FEATURE] Distributor: Add experimental `-distributor.otel-keep-identifying-resource-attributes` option to allow keeping `service.instance.id`, `service.name` and `service.namespace` in `target_info` on top of converting them to the `instance` and `job` labels. #10216
* [ENHANCEMENT] Query Frontend: Return server-side `bytes_processed` statistics following Server-Timing format. #9645 #9985
* [ENHANCEMENT] mimirtool: Adds bearer token support for mimirtool's analyze ruler/prometheus commands. #9587
* [ENHANCEMENT] Ruler: Support `exclude_alerts` parameter in `<prometheus-http-prefix>/api/v1/rules` endpoint. #9300
* [ENHANCEMENT] Distributor: add a metric to track tenants who are sending newlines in their label values called `cortex_distributor_label_values_with_newlines_total`. #9400
* [ENHANCEMENT] Ingester: improve performance of reading the WAL. #9508
* [ENHANCEMENT] Query-scheduler: improve the errors and traces emitted by query-schedulers when communicating with queriers. #9519
* [ENHANCEMENT] Compactor: uploaded blocks cannot be bigger than max configured compactor time range, and cannot cross the boundary for given time range. #9524
* [ENHANCEMENT] The distributor now validates that received label values only contain allowed characters. #9185
* [ENHANCEMENT] Add SASL plain authentication support to Kafka client used by the experimental ingest storage. Configure SASL credentials via the following settings: #9584
  * `-ingest-storage.kafka.sasl-password`
  * `-ingest-storage.kafka.sasl-username`
* [ENHANCEMENT] memberlist: TCP transport write path is now non-blocking, and is configurable by new flags: #9594
  * `-memberlist.max-concurrent-writes`
  * `-memberlist.acquire-writer-timeout`
* [ENHANCEMENT] memberlist: Notifications can now be processed once per interval specified by `-memberlist.notify-interval` to reduce notify storm CPU activity in large clusters. #9594
* [ENHANCEMENT] Query-scheduler: Remove the experimental `query-scheduler.prioritize-query-components` flag. Request queues always prioritize query component dequeuing above tenant fairness. #9703
* [ENHANCEMENT] Ingester: Emit traces for block syncing, to join up block-upload traces. #9656
* [ENHANCEMENT] Querier: Enable the optional querying of additional storage queryables. #9712
* [ENHANCEMENT] Ingester: Disable the push circuit breaker when ingester is in read-only mode. #9760
* [ENHANCEMENT] Ingester: Reduced lock contention in the `PostingsForMatchers` cache. #9773
* [ENHANCEMENT] Storage: Allow HTTP client settings to be tuned for GCS and Azure backends via an `http` block or corresponding CLI flags. This was already supported by the S3 backend. #9778
* [ENHANCEMENT] Ruler: Support `group_limit` and `group_next_token` parameters in the `<prometheus-http-prefix>/api/v1/rules` endpoint. #9563
* [ENHANCEMENT] Ingester: improved lock contention affecting read and write latencies during TSDB head compaction. #9822
* [ENHANCEMENT] Distributor: when a label value fails validation due to invalid UTF-8 characters, don't include the invalid characters in the returned error. #9828
* [ENHANCEMENT] Ingester: when experimental ingest storage is enabled, do not buffer records in the Kafka client when fetch concurrency is in use. #9838 #9850
* [ENHANCEMENT] Compactor: refresh deletion marks when updating the bucket index concurrently. This speeds up updating the bucket index by up to 16 times when there is a lot of blocks churn (thousands of blocks churning every cleanup cycle). #9881
* [ENHANCEMENT] PromQL: make `sort_by_label` stable. #9879
* [ENHANCEMENT] Distributor: Initialize ha_tracker cache before ha_tracker and distributor reach running state and begin serving writes. #9826 #9976
* [ENHANCEMENT] Ingester: `-ingest-storage.kafka.max-buffered-bytes` to limit the memory for buffered records when using concurrent fetching. #9892
* [ENHANCEMENT] Querier: improve performance and memory consumption of queries that select many series. #9914
* [ENHANCEMENT] Ruler: Support OAuth2 and proxies in Alertmanager client #9945 #10030
* [ENHANCEMENT] Ingester: Add `-blocks-storage.tsdb.bigger-out-of-order-blocks-for-old-samples` to build 24h blocks for out-of-order data belonging to the previous days instead of building smaller 2h blocks. This reduces pressure on compactors and ingesters when the out-of-order samples span multiple days in the past. #9844 #10033 #10035
* [ENHANCEMENT] Distributor: allow a different limit for info series (series ending in `_info`) label count, via `-validation.max-label-names-per-info-series`. #10028
* [ENHANCEMENT] Ingester: do not reuse labels, samples and histograms slices in the write request if there are more entries than 10x the pre-allocated size. This should help to reduce the in-use memory in case of few requests with a very large number of labels, samples or histograms. #10040
* [ENHANCEMENT] Query-Frontend: prune `<subquery> and on() (vector(x)==y)` style queries and stop pruning `<subquery> < -Inf`. Triggered by https://github.com/prometheus/prometheus/pull/15245. #10026
* [ENHANCEMENT] Query-Frontend: perform request format validation before processing the request. #10093
* [BUGFIX] Fix issue where functions such as `rate()` over native histograms could return incorrect values if a float stale marker was present in the selected range. #9508
* [BUGFIX] Fix issue where negation of native histograms (eg. `-some_native_histogram_series`) did nothing. #9508
* [BUGFIX] Fix issue where `metric might not be a counter, name does not end in _total/_sum/_count/_bucket` annotation would be emitted even if `rate` or `increase` did not have enough samples to compute a result. #9508
* [BUGFIX] Fix issue where sharded queries could return annotations with incorrect or confusing position information. #9536
* [BUGFIX] Fix issue where downstream consumers may not generate correct cache keys for experimental error caching. #9644
* [BUGFIX] Fix issue where active series requests error when encountering a stale posting. #9580
* [BUGFIX] Fix pooling buffer reuse logic when `-distributor.max-request-pool-buffer-size` is set. #9666
* [BUGFIX] Fix issue when using the experimental `-ruler.max-independent-rule-evaluation-concurrency` feature, where the ruler could panic as it updates a running ruleset or shutdowns. #9726
* [BUGFIX] Always return unknown hint for first sample in non-gauge native histograms chunk to avoid incorrect counter reset hints when merging chunks from different sources. #10033
* [BUGFIX] Ensure native histograms counter reset hints are corrected when merging results from different sources. #9909
* [BUGFIX] Ingester: Fix race condition in per-tenant TSDB creation. #9708
* [BUGFIX] Ingester: Fix race condition in exemplar adding. #9765
* [BUGFIX] Ingester: Fix race condition in native histogram appending. #9765
* [BUGFIX] Ingester: Fix bug in concurrent fetching where a failure to list topics on startup would cause to use an invalid topic ID (0x00000000000000000000000000000000). #9883
* [BUGFIX] Ingester: Fix data loss bug in the experimental ingest storage when a Kafka Fetch is split into multiple requests and some of them return an error. #9963 #9964
* [BUGFIX] PromQL: `round` now removes the metric name again. #9879
* [BUGFIX] Query-Frontend: fix `QueryFrontendCodec` module initialization to set lookback delta from `-querier.lookback-delta`. #9984
* [BUGFIX] OTLP: Support integer exemplar value type. #9844
* [BUGFIX] Querier: Correct the behaviour of binary operators between native histograms and floats. #9844
* [BUGFIX] Querier: Fix stddev+stdvar aggregations to always ignore native histograms. #9844
* [BUGFIX] Querier: Fix stddev+stdvar aggregations to treat Infinity consistently. #9844
* [BUGFIX] Ingester: Chunks could have one unnecessary zero byte at the end. #9844
* [BUGFIX] OTLP receiver: Preserve colons and combine multiple consecutive underscores into one when generating metric names in suffix adding mode (`-distributor.otel-metric-suffixes-enabled`). #10075
* [BUGFIX] PromQL: Ignore native histograms in `clamp`, `clamp_max` and `clamp_min` functions. #10136
* [BUGFIX] PromQL: Ignore native histograms in `max`, `min`, `stdvar`, `stddev` aggregation operators and instead return an info annotation. #10136
* [BUGFIX] PromQL: Ignore native histograms when compared to float values with `==`, `!=`, `<`, `>`, `<=`, `>=` and instead return an info annotation. #10136
* [BUGFIX] PromQL: Return an info annotation if the `quantile` function is used on a float series that does not have `le` label. #10136
* [BUGFIX] PromQL: Fix `count_values` to take into account native histograms. #10168
* [BUGFIX] PromQL: Ignore native histograms in time functions `day_of_month`, `day_of_week`, `day_of_year`, `days_in_month`, `hour`, `minute`, `month` and `year`, which means they no longer yield any value when encountering a native histograms series. #10188
* [BUGFIX] PromQL: Ignore native histograms in `topk` and `bottomk` functions and return info annotation instead. #10188
* [BUGFIX] PromQL: Let `limitk` and `limit_ratio` include native histograms if applicable. #10188
* [BUGFIX] PromQL: Fix `changes` and `resets` functions to count switch between float and native histograms sample type as change and reset. #10188

### Mixin

* [CHANGE] Remove backwards compatibility for `thanos_memcached_` prefixed metrics in dashboards and alerts removed in 2.12. #9674 #9758
* [CHANGE] Reworked the alert `MimirIngesterStuckProcessingRecordsFromKafka` to also work when concurrent fetching is enabled. #9855
* [ENHANCEMENT] Unify ingester autoscaling panels on 'Mimir / Writes' dashboard to work for both ingest-storage and non-ingest-storage autoscaling. #9617
* [ENHANCEMENT] Alerts: Enable configuring job prefix for alerts to prevent clashes with metrics from Loki/Tempo. #9659
* [ENHANCEMENT] Dashboards: visualize the age of source blocks in the "Mimir / Compactor" dashboard. #9697
* [ENHANCEMENT] Dashboards: Include block compaction level on queried blocks in 'Mimir / Queries' dashboard. #9706
* [ENHANCEMENT] Alerts: add `MimirIngesterMissedRecordsFromKafka` to detect gaps in consumed records in the ingester when using the experimental Kafka-based storage. #9921 #9972
* [ENHANCEMENT] Dashboards: Add more panels to 'Mimir / Writes' for concurrent ingestion and fetching when using ingest storage. #10021
* [ENHANCEMENT] Dashboards: Include CPU and memory resources in 'Mimir / Ruler' dashboard. #10656
* [BUGFIX] Dashboards: Fix autoscaling metrics joins when series churn. #9412 #9450 #9432
* [BUGFIX] Alerts: Fix autoscaling metrics joins in `MimirAutoscalerNotActive` when series churn. #9412
* [BUGFIX] Alerts: Exclude failed cache "add" operations from alerting since failures are expected in normal operation. #9658
* [BUGFIX] Alerts: Exclude read-only replicas from `IngesterInstanceHasNoTenants` alert. #9843
* [BUGFIX] Alerts: Use resident set memory for the `EtcdAllocatingTooMuchMemory` alert so that ephemeral file cache memory doesn't cause the alert to misfire. #9997
* [BUGFIX] Query-frontend: support `X-Read-Consistency-Offsets` on labels queries too.

### Jsonnet

* [CHANGE] Remove support to set Redis as a cache backend from jsonnet. #9677
* [CHANGE] Rollout-operator now defaults to storing scaling operation metadata in a Kubernetes ConfigMap. This avoids recursively invoking the admission webhook in some Kubernetes environments. #9699
* [CHANGE] Update rollout-operator version to 0.20.0. #9995
* [CHANGE] Remove the `track_sizes` feature for Memcached pods since it is unused. #10032
* [CHANGE] The configuration options `autoscaling_distributor_min_replicas` and `autoscaling_distributor_max_replicas` has been renamed to `autoscaling_distributor_min_replicas_per_zone` and `autoscaling_distributor_max_replicas_per_zone` respectively. #10019
* [FEATURE] Add support to deploy distributors in multi availability zones. #9548
* [FEATURE] Add configuration settings to set the number of Memcached replicas for each type of cache (`memcached_frontend_replicas`, `memcached_index_queries_replicas`, `memcached_chunks_replicas`, `memcached_metadata_replicas`). #9679
* [ENHANCEMENT] Add `ingest_storage_ingester_autoscaling_triggers` option to specify multiple triggers in ScaledObject created for ingest-store ingester autoscaling. #9422
* [ENHANCEMENT] Add `ingest_storage_ingester_autoscaling_scale_up_stabilization_window_seconds` and `ingest_storage_ingester_autoscaling_scale_down_stabilization_window_seconds` config options to make stabilization window for ingester autoscaling when using ingest-storage configurable. #9445
* [ENHANCEMENT] Make label-selector in ReplicaTemplate/ingester-zone-a object configurable when using ingest-storage. #9480
* [ENHANCEMENT] Add `querier_only_args` option to specify CLI flags that apply only to queriers but not ruler-queriers. #9503
* [ENHANCEMENT] Validate the Kafka client ID configured when ingest storage is enabled. #9573
* [ENHANCEMENT] Configure pod anti-affinity and tolerations to run etcd pods multi-AZ when `_config.multi_zone_etcd_enabled` is set to `true`. #9725

### Mimirtool

### Mimir Continuous Test

### Query-tee

* [FEATURE] Added `-proxy.compare-skip-samples-before` to skip samples before the given time when comparing responses. The time can be in RFC3339 format (or) RFC3339 without the timezone and seconds (or) date only. #9515
* [FEATURE] Add `-backend.config-file` for a YAML configuration file for per-backend options. Currently, it only supports additional HTTP request headers. #10081
* [ENHANCEMENT] Added human-readable timestamps to comparison failure messages. #9665

### Documentation

* [BUGFIX] Send native histograms: update the migration guide with the corrected dashboard query for switching between classic and native histograms queries. #10052

### Tools

* [FEATURE] `splitblocks`: add new tool to split blocks larger than a specified duration into multiple blocks. #9517, #9779
* [ENHANCEMENT] `copyblocks`: add `--skip-no-compact-block-duration-check`, which defaults to `false`, to simplify targeting blocks that are not awaiting compaction. #9439
* [ENHANCEMENT] `copyblocks`: add `--user-mapping` to support copying blocks between users. #10110
* [ENHANCEMENT] `kafkatool`: add SASL plain authentication support. The following new CLI flags have been added: #9584
  * `--kafka-sasl-username`
  * `--kafka-sasl-password`
* [ENHANCEMENT] `kafkatool`: add `dump print` command to print the content of write requests from a dump. #9942
* [ENHANCEMENT] Updated `KubePersistentVolumeFillingUp` runbook, including a sample command to debug the distroless image. #9802

## 2.14.3

### Grafana Mimir

* [BUGFIX] Update `golang.org/x/crypto` to address [CVE-2024-45337](https://github.com/advisories/GHSA-v778-237x-gjrc). #10251
* [BUGFIX] Update `golang.org/x/net` to address [CVE-2024-45338](https://github.com/advisories/GHSA-w32m-9786-jp63). #10298

## 2.14.2

### Grafana Mimir

* [BUGFIX] Query-frontend: Do not break scheduler connection on malformed queries. #9833

## 2.14.1

### Grafana Mimir

* [BUGFIX] Update objstore library to resolve issues observed for some S3-compatible object stores, which respond to `StatObject` with `Range` incorrectly. #9625

## 2.14.0

### Grafana Mimir

* [CHANGE] Update minimal supported version of Go to 1.22. #9134
* [CHANGE] Store-gateway / querier: enable streaming chunks from store-gateways to queriers by default. #6646
* [CHANGE] Querier: honor the start/end time range specified in the read hints when executing a remote read request. #8431
* [CHANGE] Querier: return only samples within the queried start/end time range when executing a remote read request using "SAMPLES" mode. Previously, samples outside of the range could have been returned. Samples outside of the queried time range may still be returned when executing a remote read request using "STREAMED_XOR_CHUNKS" mode. #8463
* [CHANGE] Querier: Set minimum for `-querier.max-concurrent` to four to prevent queue starvation with querier-worker queue prioritization algorithm; values below the minimum four are ignored and set to the minimum. #9054
* [CHANGE] Store-gateway: enabled `-blocks-storage.bucket-store.max-concurrent-queue-timeout` by default with a timeout of 5 seconds. #8496
* [CHANGE] Store-gateway: enabled `-blocks-storage.bucket-store.index-header.lazy-loading-concurrency-queue-timeout` by default with a timeout of 5 seconds . #8667
* [CHANGE] Distributor: Incoming OTLP requests were previously size-limited by using limit from `-distributor.max-recv-msg-size` option. We have added option `-distributor.max-otlp-request-size` for limiting OTLP requests, with default value of 100 MiB. #8574
* [CHANGE] Distributor: remove metric `cortex_distributor_sample_delay_seconds`. #8698
* [CHANGE] Query-frontend: Remove deprecated `frontend.align_queries_with_step` YAML configuration. The configuration option has been moved to per-tenant and default `limits` since Mimir 2.12. #8733 #8735
* [CHANGE] Store-gateway: Change default of `-blocks-storage.bucket-store.max-concurrent` to 200. #8768
* [CHANGE] Added new metric `cortex_compactor_disk_out_of_space_errors_total` which counts how many times a compaction failed due to the compactor being out of disk, alert if there is a single increase. #8237 #8278
* [CHANGE] Store-gateway: Remove experimental parameter `-blocks-storage.bucket-store.series-selection-strategy`. The default strategy is now `worst-case`. #8702
* [CHANGE] Store-gateway: Rename `-blocks-storage.bucket-store.series-selection-strategies.worst-case-series-preference` to `-blocks-storage.bucket-store.series-fetch-preference` and promote to stable. #8702
* [CHANGE] Querier, store-gateway: remove deprecated `-querier.prefer-streaming-chunks-from-store-gateways=true`. Streaming from store-gateways is now always enabled. #8696
* [CHANGE] Ingester: remove deprecated `-ingester.return-only-grpc-errors`. #8699 #8828
* [CHANGE] Distributor, ruler: remove deprecated `-ingester.client.report-grpc-codes-in-instrumentation-label-enabled`. #8700
* [CHANGE] Ingester client: experimental support for client-side circuit breakers, their configuration options (`-ingester.client.circuit-breaker.*`) and metrics (`cortex_ingester_client_circuit_breaker_results_total`, `cortex_ingester_client_circuit_breaker_transitions_total`) were removed. #8802
* [CHANGE] Ingester: circuit breakers do not open in case of per-instance limit errors anymore. Opening can be triggered only in case of push and pull requests exceeding the configured duration. #8854
* [CHANGE] Query-frontend: Return `413 Request Entity Too Large` if a response shard for an `/active_series` request is too large. #8861
* [CHANGE] Distributor: Promote replying with `Retry-After` header on retryable errors to stable and set `-distributor.retry-after-header.enabled=true` by default. #8694
* [CHANGE] Distributor: Replace `-distributor.retry-after-header.max-backoff-exponent` and `-distributor.retry-after-header.base-seconds` with `-distributor.retry-after-header.min-backoff` and `-distributor.retry-after-header.max-backoff` for easier configuration. #8694
* [CHANGE] Ingester: increase the default inactivity timeout of active series (`-ingester.active-series-metrics-idle-timeout`) from `10m` to `20m`. #8975
* [CHANGE] Distributor: Remove `-distributor.enable-otlp-metadata-storage` flag, which was deprecated in version 2.12. #9069
* [CHANGE] Ruler: Removed `-ruler.drain-notification-queue-on-shutdown` option, which is now enabled by default. #9115
* [CHANGE] Querier: allow wrapping errors with context errors only when the former actually correspond to `context.Canceled` and `context.DeadlineExceeded`. #9175
* [CHANGE] Query-scheduler: Remove the experimental `-query-scheduler.use-multi-algorithm-query-queue` flag. The new multi-algorithm tree queue is always used for the scheduler. #9210
* [CHANGE] Distributor: reject incoming requests until the distributor service has started. #9317
* [CHANGE] Ingester, Distributor: Remove deprecated `-ingester.limit-inflight-requests-using-grpc-method-limiter` and `-distributor.limit-inflight-requests-using-grpc-method-limiter`. The feature was deprecated and enabled by default in Mimir 2.12. #9407
* [CHANGE] Querier: Remove deprecated `-querier.max-query-into-future`. The feature was deprecated in Mimir 2.12. #9407
* [CHANGE] Cache: Deprecate experimental support for Redis as a cache backend. The support is set to be removed in the next major release. #9453
* [FEATURE] Alertmanager: Added `-alertmanager.log-parsing-label-matchers` to control logging when parsing label matchers. This flag is intended to be used with `-alertmanager.utf8-strict-mode-enabled` to validate UTF-8 strict mode is working as intended. The default value is `false`. #9173
* [FEATURE] Alertmanager: Added `-alertmanager.utf8-migration-logging-enabled` to enable logging of tenant configurations that are incompatible with UTF-8 strict mode. The default value is `false`. #9174
* [FEATURE] Querier: add experimental streaming PromQL engine, enabled with `-querier.query-engine=mimir`. #8422 #8430 #8454 #8455 #8360 #8490 #8508 #8577 #8660 #8671 #8677 #8747 #8850 #8872 #8838 #8911 #8909 #8923 #8924 #8925 #8932 #8933 #8934 #8962 #8986 #8993 #8995 #9008 #9017 #9018 #9019 #9120 #9121 #9136 #9139 #9140 #9145 #9191 #9192 #9194 #9196 #9201 #9212 #9225 #9260 #9272 #9277 #9278 #9280 #9281 #9342 #9343 #9371 #9859 #9858
* [FEATURE] Experimental Kafka-based ingest storage. #6888 #6894 #6929 #6940 #6951 #6974 #6982 #7029 #7030 #7091 #7142 #7147 #7148 #7153 #7160 #7193 #7349 #7376 #7388 #7391 #7393 #7394 #7402 #7404 #7423 #7424 #7437 #7486 #7503 #7508 #7540 #7621 #7682 #7685 #7694 #7695 #7696 #7697 #7701 #7733 #7734 #7741 #7752 #7838 #7851 #7871 #7877 #7880 #7882 #7887 #7891 #7925 #7955 #7967 #8031 #8063 #8077 #8088 #8135 #8176 #8184 #8194 #8216 #8217 #8222 #8233 #8503 #8542 #8579 #8657 #8686 #8688 #8703 #8706 #8708 #8738 #8750 #8778 #8808 #8809 #8841 #8842 #8845 #8853 #8886 #8988
  * What it is:
    * When the new ingest storage architecture is enabled, distributors write incoming write requests to a Kafka-compatible backend, and the ingesters asynchronously replay ingested data from Kafka. In this architecture, the write and read path are de-coupled through a Kafka-compatible backend. The write path and Kafka load is a function of the incoming write traffic, the read path load is a function of received queries. Whatever the load on the read path, it doesn't affect the write path.
  * New configuration options:
    * `-ingest-storage.enabled`
    * `-ingest-storage.kafka.*`: configures Kafka-compatible backend and how clients interact with it.
    * `-ingest-storage.ingestion-partition-tenant-shard-size`: configures the per-tenant shuffle-sharding shard size used by partitions ring.
    * `-ingest-storage.read-consistency`: configures the default read consistency.
    * `-ingest-storage.migration.distributor-send-to-ingesters-enabled`: enabled tee-ing writes to classic ingesters and Kafka, used during a live migration to the new ingest storage architecture.
    * `-ingester.partition-ring.*`: configures partitions ring backend.
* [FEATURE] Querier: added support for `limitk()` and `limit_ratio()` experimental PromQL functions. Experimental functions are disabled by default, but can be enabled setting `-querier.promql-experimental-functions-enabled=true` in the query-frontend and querier. #8632
* [FEATURE] Querier: experimental support for `X-Mimir-Chunk-Info-Logger` header that triggers logging information about TSDB chunks loaded from ingesters and store-gateways in the querier. The header should contain the comma separated list of labels for which their value will be included in the logs. #8599
* [FEATURE] Query frontend: added new query pruning middleware to enable pruning dead code (eg. expressions that cannot produce any results) and simplifying expressions (eg. expressions that can be evaluated immediately) in queries. #9086
* [FEATURE] Ruler: added experimental configuration, `-ruler.rule-evaluation-write-enabled`, to disable writing the result of rule evaluation to ingesters. This feature can be used for testing purposes. #9060
* [FEATURE] Ingester: added experimental configuration `ingester.ignore-ooo-exemplars`. When set to `true` out of order exemplars are no longer reported to the remote write client. #9151
* [ENHANCEMENT] Compactor: Add `cortex_compactor_compaction_job_duration_seconds` and `cortex_compactor_compaction_job_blocks` histogram metrics to track duration of individual compaction jobs and number of blocks per job. #8371
* [ENHANCEMENT] Rules: Added per namespace max rules per rule group limit. The maximum number of rules per rule groups for all namespaces continues to be configured by `-ruler.max-rules-per-rule-group`, but now, this can be superseded by the new `-ruler.max-rules-per-rule-group-by-namespace` option on a per namespace basis. This new limit can be overridden using the overrides mechanism to be applied per-tenant. #8378
* [ENHANCEMENT] Rules: Added per namespace max rule groups per tenant limit. The maximum number of rule groups per rule tenant for all namespaces continues to be configured by `-ruler.max-rule-groups-per-tenant`, but now, this can be superseded by the new `-ruler.max-rule-groups-per-tenant-by-namespace` option on a per namespace basis. This new limit can be overridden using the overrides mechanism to be applied per-tenant. #8425
* [ENHANCEMENT] Ruler: Added support to protect rules namespaces from modification. The `-ruler.protected-namespaces` flag can be used to specify namespaces that are protected from rule modifications. The header `X-Mimir-Ruler-Override-Namespace-Protection` can be used to override the protection. #8444
* [ENHANCEMENT] Query-frontend: be able to block remote read queries via the per tenant runtime override `blocked_queries`. #8372 #8415
* [ENHANCEMENT] Query-frontend: added `remote_read` to `op` supported label values for the `cortex_query_frontend_queries_total` metric. #8412
* [ENHANCEMENT] Query-frontend: log the overall length and start, end time offset from current time for remote read requests. The start and end times are calculated as the miminum and maximum times of the individual queries in the remote read request. #8404
* [ENHANCEMENT] Storage Provider: Added option `-<prefix>.s3.dualstack-enabled` that allows disabling S3 client from resolving AWS S3 endpoint into dual-stack IPv4/IPv6 endpoint. Defaults to true. #8405
* [ENHANCEMENT] HA Tracker: Added reporting of most recent elected replica change via `cortex_ha_tracker_last_election_timestamp_seconds` gauge, logging, and a new column in the HA Tracker status page. #8507
* [ENHANCEMENT] Use sd_notify to send events to systemd at start and stop of mimir services. Default systemd mimir.service config now wait for those events with a configurable timeout `TimeoutStartSec` default is 3 min to handle long start time (ex. store-gateway). #8220 #8555 #8658
* [ENHANCEMENT] Alertmanager: Reloading config and templates no longer needs to hit the disk. #4967
* [ENHANCEMENT] Compactor: Added experimental `-compactor.in-memory-tenant-meta-cache-size` option to set size of in-memory cache (in number of items) for parsed meta.json files. This can help when a tenant has many meta.json files and their parsing before each compaction cycle is using a lot of CPU time. #8544
* [ENHANCEMENT] Distributor: Interrupt OTLP write request translation when context is canceled or has timed out. #8524
* [ENHANCEMENT] Ingester, store-gateway: optimised regular expression matching for patterns like `1.*|2.*|3.*|...|1000.*`. #8632
* [ENHANCEMENT] Query-frontend: Add `header_cache_control` to query stats. #8590
* [ENHANCEMENT] Query-scheduler: Introduce `query-scheduler.use-multi-algorithm-query-queue`, which allows use of an experimental queue structure, with no change in external queue behavior. #7873
* [ENHANCEMENT] Query-scheduler: Improve CPU/memory performance of experimental query-scheduler. #8871
* [ENHANCEMENT] Expose a new `s3.trace.enabled` configuration option to enable detailed logging of operations against S3-compatible object stores. #8690
* [ENHANCEMENT] memberlist: locally-generated messages (e.g. ring updates) are sent to gossip network before forwarded messages. Introduced `-memberlist.broadcast-timeout-for-local-updates-on-shutdown` option to modify how long to wait until queue with locally-generated messages is empty when shutting down. Previously this was hard-coded to 10s, and wait included all messages (locally-generated and forwarded). Now it defaults to 10s, 0 means no timeout. Increasing this value may help to avoid problem when ring updates on shutdown are not propagated to other nodes, and ring entry is left in a wrong state. #8761
* [ENHANCEMENT] Querier: allow using both raw numbers of seconds and duration literals in queries where previously only one or the other was permitted. For example, `predict_linear` now accepts a duration literal (eg. `predict_linear(..., 4h)`), and range vector selectors now accept a number of seconds (eg. `rate(metric[2])`). #8780
* [ENHANCEMENT] Ruler: Add `ruler.max-independent-rule-evaluation-concurrency` to allow independent rules of a tenant to be run concurrently. You can control the amount of concurrency per tenant is controlled via the `-ruler.max-independent-rule-evaluation-concurrency-per-tenan` as a limit. Use a `-ruler.max-independent-rule-evaluation-concurrency` value of `0` can be used to disable the feature for all tenants. By default, this feature is disabled. A rule is eligible for concurrency as long as it doesn't depend on any other rules, doesn't have any other rules that depend on it, and has a total rule group runtime that exceeds 50% of its interval by default. The threshold can can be adjusted with `-ruler.independent-rule-evaluation-concurrency-min-duration-percentage`. #8146 #8858 #8880 #8884
  * This work introduces the following metrics:
    * `cortex_ruler_independent_rule_evaluation_concurrency_slots_in_use`
    * `cortex_ruler_independent_rule_evaluation_concurrency_attempts_started_total`
    * `cortex_ruler_independent_rule_evaluation_concurrency_attempts_incomplete_total`
    * `cortex_ruler_independent_rule_evaluation_concurrency_attempts_completed_total`
* [ENHANCEMENT] Expose a new `s3.session-token` configuration option to enable using temporary security credentials. #8952
* [ENHANCEMENT] Add HA deduplication features to the `mimir-microservices-mode` development environment. #9012
* [ENHANCEMENT] Remove experimental `-query-frontend.additional-query-queue-dimensions-enabled` and `-query-scheduler.additional-query-queue-dimensions-enabled`. Mimir now always includes "query components" as a queue dimension. #8984 #9135
* [ENHANCEMENT] Add a new ingester endpoint to prepare instances to downscale. #8956
* [ENHANCEMENT] Query-scheduler: Add `query-scheduler.prioritize-query-components` which, when enabled, will primarily prioritize dequeuing fairly across queue components, and secondarily prioritize dequeuing fairly across tenants. When disabled, tenant fairness is primarily prioritized. `query-scheduler.use-multi-algorithm-query-queue` must be enabled in order to use this flag. #9016 #9071
* [ENHANCEMENT] Update runtime configuration to read gzip-compressed files with `.gz` extension. #9074
* [ENHANCEMENT] Ingester: add `cortex_lifecycler_read_only` metric which is set to 1 when ingester's lifecycler is set to read-only mode. #9095
* [ENHANCEMENT] Add a new field, `encode_time_seconds` to query stats log messages, to record the amount of time it takes the query-frontend to encode a response. This does not include any serialization time for downstream components. #9062
* [ENHANCEMENT] OTLP: If the flag `-distributor.otel-created-timestamp-zero-ingestion-enabled` is true, OTel start timestamps are converted to Prometheus zero samples to mark series start. #9131 #10053
* [ENHANCEMENT] Querier: attach logs emitted during query consistency check to trace span for query. #9213
* [ENHANCEMENT] Query-scheduler: Experimental `-query-scheduler.prioritize-query-components` flag enables the querier-worker queue priority algorithm to take precedence over tenant rotation when dequeuing requests. #9220
* [ENHANCEMENT] Add application credential arguments for Openstack Swift storage backend. #9181
* [ENHANCEMENT] Make MemberlistKV module targetable (can be run through `-target=memberlist-kv`). #9940
* [BUGFIX] Ruler: add support for draining any outstanding alert notifications before shutting down. This can be enabled with the `-ruler.drain-notification-queue-on-shutdown=true` CLI flag. #8346
* [BUGFIX] Query-frontend: fix `-querier.max-query-lookback` enforcement when `-compactor.blocks-retention-period` is not set, and viceversa. #8388
* [BUGFIX] Ingester: fix sporadic `not found` error causing an internal server error if label names are queried with matchers during head compaction. #8391
* [BUGFIX] Ingester, store-gateway: fix case insensitive regular expressions not matching correctly some Unicode characters. #8391
* [BUGFIX] Query-frontend: "query stats" log now includes the actual `status_code` when the request fails due to an error occurring in the query-frontend itself. #8407
* [BUGFIX] Store-gateway: fixed a case where, on a quick subsequent restart, the previous lazy-loaded index header snapshot was overwritten by a partially loaded one. #8281
* [BUGFIX] Ingester: fixed timestamp reported in the "the sample has been rejected because its timestamp is too old" error when the write request contains only histograms. #8462
* [BUGFIX] Store-gateway: store sparse index headers atomically to disk. #8485
* [BUGFIX] Query scheduler: fix a panic in request queueing. #8451
* [BUGFIX] Querier: fix issue where "context canceled" is logged for trace spans for requests to store-gateways that return no series when chunks streaming is enabled. #8510
* [BUGFIX] Alertmanager: Fix per-tenant silence limits not reloaded during runtime. #8456
* [BUGFIX] Alertmanager: Fixes a number of bugs in silences which could cause an existing silence to be deleted/expired when updating the silence failed. This could happen when the replacing silence was invalid or exceeded limits. #8525
* [BUGFIX] Alertmanager: Fix help message for utf-8-strict-mode. #8572
* [BUGFIX] Query-frontend: Ensure that internal errors result in an HTTP 500 response code instead of 422. #8595 #8666
* [BUGFIX] Configuration: Multi line envs variables are flatten during injection to be compatible with YAML syntax
* [BUGFIX] Querier: fix issue where queries can return incorrect results if a single store-gateway returns overlapping chunks for a series. #8827
* [BUGFIX] HA Tracker: store correct timestamp for last received request from elected replica. #8821
* [BUGFIX] Querier: do not return `grpc: the client connection is closing` errors as HTTP `499`. #8865 #8888
* [BUGFIX] Compactor: fix a race condition between different compactor replicas that may cause a deleted block to be still referenced as non-deleted in the bucket index. #8905
* [BUGFIX] Querier: fix issue where some native histogram-related warnings were not emitted when `rate()` was used over native histograms. #8918
* [BUGFIX] Ruler: map invalid org-id errors to 400 status code. #8935
* [BUGFIX] Querier: Fix invalid query results when multiple chunks are being merged. #8992
* [BUGFIX] Query-frontend: return annotations generated during evaluation of sharded queries. #9138
* [BUGFIX] Querier: Support optional start and end times on `/prometheus/api/v1/labels`, `/prometheus/api/v1/label/<label>/values`, and `/prometheus/api/v1/series` when `max_query_into_future: 0`. #9129
* [BUGFIX] Alertmanager: Fix config validation gap around unreferenced templates. #9207
* [BUGFIX] Alertmanager: Fix goroutine leak when stored config fails to apply and there is no existing tenant alertmanager #9211
* [BUGFIX] Querier: fix issue where both recently compacted blocks and their source blocks can be skipped during querying if store-gateways are restarting. #9224
* [BUGFIX] Alertmanager: fix receiver firewall to detect `0.0.0.0` and IPv6 interface-local multicast address as local addresses. #9308

### Mixin

* [CHANGE] Dashboards: set default auto-refresh rate to 5m. #8758
* [ENHANCEMENT] Dashboards: allow switching between using classic or native histograms in dashboards.
  * Overview dashboard: status, read/write latency and queries/ingestion per sec panels, `cortex_request_duration_seconds` metric. #7674 #8502 #8791
  * Writes dashboard: `cortex_request_duration_seconds` metric. #8757 #8791
  * Reads dashboard: `cortex_request_duration_seconds` metric. #8752
  * Rollout progress dashboard: `cortex_request_duration_seconds` metric. #8779
  * Alertmanager dashboard: `cortex_request_duration_seconds` metric. #8792
  * Ruler dashboard: `cortex_request_duration_seconds` metric. #8795
  * Queries dashboard: `cortex_request_duration_seconds` metric. #8800
  * Remote ruler reads dashboard: `cortex_request_duration_seconds` metric. #8801
* [ENHANCEMENT] Alerts: `MimirRunningIngesterReceiveDelayTooHigh` alert has been tuned to be more reactive to high receive delay. #8538
* [ENHANCEMENT] Dashboards: improve end-to-end latency and strong read consistency panels when experimental ingest storage is enabled. #8543 #8830
* [ENHANCEMENT] Dashboards: Add panels for monitoring ingester autoscaling when not using ingest-storage. These panels are disabled by default, but can be enabled using the `autoscaling.ingester.enabled: true` config option. #8484
* [ENHANCEMENT] Dashboards: Add panels for monitoring store-gateway autoscaling. These panels are disabled by default, but can be enabled using the `autoscaling.store_gateway.enabled: true` config option. #8824
* [ENHANCEMENT] Dashboards: add panels to show writes to experimental ingest storage backend in the "Mimir / Ruler" dashboard, when `_config.show_ingest_storage_panels` is enabled. #8732
* [ENHANCEMENT] Dashboards: show all series in tooltips on time series dashboard panels. #8748
* [ENHANCEMENT] Dashboards: add compactor autoscaling panels to "Mimir / Compactor" dashboard. The panels are disabled by default, but can be enabled setting `_config.autoscaling.compactor.enabled` to `true`. #8777
* [ENHANCEMENT] Alerts: added `MimirKafkaClientBufferedProduceBytesTooHigh` alert. #8763
* [ENHANCEMENT] Dashboards: added "Kafka produced records / sec" panel to "Mimir / Writes" dashboard. #8763
* [ENHANCEMENT] Alerts: added `MimirStrongConsistencyOffsetNotPropagatedToIngesters` alert, and rename `MimirIngesterFailsEnforceStrongConsistencyOnReadPath` alert to `MimirStrongConsistencyEnforcementFailed`. #8831
* [ENHANCEMENT] Dashboards: remove "All" option for namespace dropdown in dashboards. #8829
* [ENHANCEMENT] Dashboards: add Kafka end-to-end latency outliers panel in the "Mimir / Writes" dashboard. #8948
* [ENHANCEMENT] Dashboards: add "Out-of-order samples appended" panel to "Mimir / Tenants" dashboard. #8939
* [ENHANCEMENT] Alerts: `RequestErrors` and `RulerRemoteEvaluationFailing` have been enriched with a native histogram version. #9004
* [ENHANCEMENT] Dashboards: add 'Read path' selector to 'Mimir / Queries' dashboard. #8878
* [ENHANCEMENT] Dashboards: add annotation indicating active series are being reloaded to 'Mimir / Tenants' dashboard. #9257
* [ENHANCEMENT] Dashboards: limit results on the 'Failed evaluations rate' panel of the 'Mimir / Tenants' dashboard to 50 to avoid crashing the page when there are many failing groups. #9262
* [FEATURE] Alerts: add `MimirGossipMembersEndpointsOutOfSync` alert. #9347
* [BUGFIX] Dashboards: fix "current replicas" in autoscaling panels when HPA is not active. #8566
* [BUGFIX] Alerts: do not fire `MimirRingMembersMismatch` during the migration to experimental ingest storage. #8727
* [BUGFIX] Dashboards: avoid over-counting of ingesters metrics when migrating to experimental ingest storage. #9170
* [BUGFIX] Dashboards: fix `job_prefix` not utilized in `jobSelector`. #9155

### Jsonnet

* [CHANGE] Changed the following config options when the experimental ingest storage is enabled: #8874
  * `ingest_storage_ingester_autoscaling_min_replicas` changed to `ingest_storage_ingester_autoscaling_min_replicas_per_zone`
  * `ingest_storage_ingester_autoscaling_max_replicas` changed to `ingest_storage_ingester_autoscaling_max_replicas_per_zone`
* [CHANGE] Changed the overrides configmap generation to remove any field with `null` value. #9116
* [CHANGE] `$.replicaTemplate` function now takes replicas and labelSelector parameter. #9248
* [CHANGE] Renamed `ingest_storage_ingester_autoscaling_replica_template_custom_resource_definition_enabled` to `replica_template_custom_resource_definition_enabled`. #9248
* [FEATURE] Add support for automatically deleting compactor, store-gateway, ingester and read-write mode backend PVCs when the corresponding StatefulSet is scaled down. #8382 #8736
* [FEATURE] Automatically set GOMAXPROCS on ingesters. #9273
* [ENHANCEMENT] Added the following config options to set the number of partition ingester replicas when migrating to experimental ingest storage. #8517
  * `ingest_storage_migration_partition_ingester_zone_a_replicas`
  * `ingest_storage_migration_partition_ingester_zone_b_replicas`
  * `ingest_storage_migration_partition_ingester_zone_c_replicas`
* [ENHANCEMENT] Distributor: increase `-distributor.remote-timeout` when the experimental ingest storage is enabled. #8518
* [ENHANCEMENT] Memcached: Update to Memcached 1.6.28 and memcached-exporter 0.14.4. #8557
* [ENHANCEMENT] Rollout-operator: Allow the rollout-operator to be used as Kubernetes statefulset webhook to enable `no-downscale` and `prepare-downscale` annotations to be used on ingesters or store-gateways. #8743
* [ENHANCEMENT] Do not deploy ingester-zone-c when experimental ingest storage is enabled and `ingest_storage_ingester_zones` is configured to `2`. #8776
* [ENHANCEMENT] Added the config option `ingest_storage_migration_classic_ingesters_no_scale_down_delay` to disable the downscale delay on classic ingesters when migrating to experimental ingest storage. #8775 #8873
* [ENHANCEMENT] Configure experimental ingest storage on query-frontend too when enabled. #8843
* [ENHANCEMENT] Allow to override Kafka client ID on a per-component basis. #9026
* [ENHANCEMENT] Rollout-operator's access to ReplicaTemplate is now configured via config option `rollout_operator_replica_template_access_enabled`. #9252
* [ENHANCEMENT] Added support for new way of downscaling ingesters, using rollout-operator's resource-mirroring feature and read-only mode of ingesters. This can be enabled by using `ingester_automated_downscale_v2_enabled` config option. This is mutually exclusive with both `ingester_automated_downscale_enabled` (previous downscale mode) and `ingest_storage_ingester_autoscaling_enabled` (autoscaling for ingest-storage).
* [ENHANCEMENT] Update rollout-operator to `v0.19.1`. #9388
* [BUGFIX] Added missing node affinity matchers to write component. #8910

### Mimirtool

* [CHANGE] Disable colored output on mimirtool when the output is not to a terminal. #9423
* [CHANGE] Add `--force-color` flag to be able to enable colored output when the output is not to a terminal. #9423
* [CHANGE] Analyze Rules: Count recording rules used in rules group as used. #6133
* [CHANGE] Remove deprecated `--rule-files` flag in favor of CLI arguments for the following commands: #8701
  * `mimirtool rules load`
  * `mimirtool rules sync`
  * `mimirtool rules diff`
  * `mimirtool rules check`
  * `mimirtool rules prepare`
* [ENHANCEMENT] Remote read and backfill now supports the experimental native histograms. #9156

### Mimir Continuous Test

* [CHANGE] Use test metrics that do not pass through 0 to make identifying incorrect results easier. #8630
* [CHANGE] Allowed authentication to Mimir using both Tenant ID and basic/bearer auth. #9038
* [FEATURE] Experimental support for the `-tests.send-chunks-debugging-header` boolean flag to send the `X-Mimir-Chunk-Info-Logger: series_id` header with queries. #8599
* [ENHANCEMENT] Include human-friendly timestamps in diffs logged when a test fails. #8630
* [ENHANCEMENT] Add histograms to measure latency of read and write requests. #8583
* [ENHANCEMENT] Log successful test runs in addition to failed test runs. #8817
* [ENHANCEMENT] Series emitted by continuous-test now distribute more uniformly across ingesters. #9218 #9243
* [ENHANCEMENT] Configure `User-Agent` header for the Mimir client via `-tests.client.user-agent`. #9338
* [BUGFIX] Initialize test result metrics to 0 at startup so that alerts can correctly identify the first failure after startup. #8630

### Query-tee

* [CHANGE] If a preferred backend is configured, then query-tee always returns its response, regardless of the response status code. Previously, query-tee would only return the response from the preferred backend if it did not have a 5xx status code. #8634
* [ENHANCEMENT] Emit trace spans from query-tee. #8419
* [ENHANCEMENT] Log trace ID (if present) with all log messages written while processing a request. #8419
* [ENHANCEMENT] Log user agent when processing a request. #8419
* [ENHANCEMENT] Add `time` parameter to proxied instant queries if it is not included in the incoming request. This is optional but enabled by default, and can be disabled with `-proxy.add-missing-time-parameter-to-instant-queries=false`. #8419
* [ENHANCEMENT] Add support for sending only a proportion of requests to all backends, with the remainder only sent to the preferred backend. The default behaviour is to send all requests to all backends. This can be configured with `-proxy.secondary-backends-request-proportion`. #8532
* [ENHANCEMENT] Check annotations emitted by both backends are the same when comparing responses from two backends. #8660
* [ENHANCEMENT] Compare native histograms in query results when comparing results between two backends. #8724
* [ENHANCEMENT] Don't consider responses to be different during response comparison if both backends' responses contain different series, but all samples are within the recent sample window. #8749 #8894
* [ENHANCEMENT] When the expected and actual response for a matrix series is different, the full set of samples for that series from both backends will now be logged. #8947
* [ENHANCEMENT] Wait up to `-server.graceful-shutdown-timeout` for inflight requests to finish when shutting down, rather than immediately terminating inflight requests on shutdown. #8985
* [ENHANCEMENT] Optionally consider equivalent error messages the same when comparing responses. Enabled by default, disable with `-proxy.require-exact-error-match=true`. #9143 #9350 #9366
* [BUGFIX] Ensure any errors encountered while forwarding a request to a backend (eg. DNS resolution failures) are logged. #8419
* [BUGFIX] The comparison of the results should not fail when either side contains extra samples from within SkipRecentSamples duration. #8920
* [BUGFIX] When `-proxy.compare-skip-recent-samples` is enabled, compare sample timestamps with the time the query requests were made, rather than the time at which the comparison is occurring. #9416

### Documentation

* [ENHANCEMENT] Specify in which component the configuration flags `-compactor.blocks-retention-period`, `-querier.max-query-lookback`, `-query-frontend.max-total-query-length`, `-query-frontend.max-query-expression-size-bytes` are applied and that they are applied to remote read as well. #8433
* [ENHANCEMENT] Provide more detailed recommendations on how to migrate from classic to native histograms. #8864
* [ENHANCEMENT] Clarify that `{namespace}` and `{groupName}` path segments in the ruler config API should be URL-escaped. #8969
* [ENHANCEMENT] Include stalled compactor network drive information in runbooks. #9297
* [ENHANCEMENT] Document `/ingester/prepare-partition-downscale` and `/ingester/prepare-instance-ring-downscale` endpoints. #9132
* [ENHANCEMENT] Describe read-only mode of ingesters in component documentation. #9132

### Tools

* [CHANGE] `wal-reader`: Renamed `-series-entries` to `-print-series`. Renamed `-print-series-with-samples` to `-print-samples`. #8568
* [FEATURE] `query-bucket-index`: add new tool to query a bucket index file and print the blocks that would be used for a given query time range. #8818
* [FEATURE] `kafkatool`: add new CLI tool to operate Kafka. Supported commands: #9000
  * `brokers list-leaders-by-partition`
  * `consumer-group commit-offset`
  * `consumer-group copy-offset`
  * `consumer-group list-offsets`
  * `create-partitions`
* [ENHANCEMENT] `wal-reader`: References to unknown series from Samples, Exemplars, histogram or tombstones records are now always logged. #8568
* [ENHANCEMENT] `tsdb-series`: added `-stats` option to print min/max time of chunks, total number of samples and DPM for each series. #8420
* [ENHANCEMENT] `tsdb-print-chunk`: print counter reset information for native histograms. #8812
* [ENHANCEMENT] `grpcurl-query-ingesters`: print counter reset information for native histograms. #8820
* [ENHANCEMENT] `grpcurl-query-ingesters`: concurrently query ingesters. #9102
* [ENHANCEMENT] `grpcurl-query-ingesters`: sort series and chunks in output. #9180
* [ENHANCEMENT] `grpcurl-query-ingesters`: print full chunk timestamps, not just time component. #9180
* [ENHANCEMENT] `tsdb-series`: Added `-json` option to generate JSON output for easier post-processing. #8844
* [ENHANCEMENT] `tsdb-series`: Added `-min-time` and `-max-time` options to filter samples that are used for computing data-points per minute. #8844
* [ENHANCEMENT] `mimir-rules-action`: Added new input to support matching target namespaces by regex. #9244
* [ENHANCEMENT] `mimir-rules-action`: Added new inputs to support ignoring namespaces and ignoring namespaces by regex. #9258 #9324
* [BUGFIX] `copyblocks`, `undelete-blocks`, `copyprefix`: use a multipart upload to server-side copy objects greater than 5GiB in size on S3. #9357

## 2.13.1

### Grafana Mimir

* [BUGFIX] Upgrade Go to 1.22.9 to address [CVE-2024-34156](https://nvd.nist.gov/vuln/detail/CVE-2024-34156). #10097
* [BUGFIX] Update module google.golang.org/grpc to v1.64.1 to address [GHSA-xr7q-jx4m-x55m](https://github.com/advisories/GHSA-xr7q-jx4m-x55m). #8717
* [BUGFIX] Upgrade github.com/rs/cors to v1.11.0 address [GHSA-mh55-gqvf-xfwm](https://github.com/advisories/GHSA-mh55-gqvf-xfwm). #8611

## 2.13.0

### Grafana Mimir

* [CHANGE] Build: `grafana/mimir` docker image is now based on `gcr.io/distroless/static-debian12` image. Alpine-based docker image is still available as `grafana/mimir-alpine`, until Mimir 2.15. #8204 #8235
* [CHANGE] Ingester: `/ingester/flush` endpoint is now only allowed to execute only while the ingester is in `Running` state. The 503 status code is returned if the endpoint is called while the ingester is not in `Running` state. #7486
* [CHANGE] Distributor: Include label name in `err-mimir-label-value-too-long` error message: #7740
* [CHANGE] Ingester: enabled 1 out 10 errors log sampling by default. All the discarded samples will still be tracked by the `cortex_discarded_samples_total` metric. The feature can be configured via `-ingester.error-sample-rate` (0 to log all errors). #7807
* [CHANGE] Query-frontend: Query results caching and experimental query blocking now utilize the PromQL string-formatted query format rather than the unvalidated query as submitted to the frontend. #7742
  * Query results caching should be more stable as all equivalent queries receive the same cache key, but there may be cache churn on first deploy with the updated format
  * Query blocking can no longer be circumvented with an equivalent query in a different format; see [Configure queries to block](https://grafana.com/docs/mimir/latest/configure/configure-blocked-queries/)
* [CHANGE] Query-frontend: stop using `-validation.create-grace-period` to clamp how far into the future a query can span. #8075
* [CHANGE] Clamp [`GOMAXPROCS`](https://pkg.go.dev/runtime#GOMAXPROCS) to [`runtime.NumCPU`](https://pkg.go.dev/runtime#NumCPU). #8201
* [CHANGE] Anonymous usage statistics tracking: add CPU usage percentage tracking. #8282
* [CHANGE] Added new metric `cortex_compactor_disk_out_of_space_errors_total` which counts how many times a compaction failed due to the compactor being out of disk. #8237
* [CHANGE] Anonymous usage statistics tracking: report active series in addition to in-memory series. #8279
* [CHANGE] Ruler: `evaluation_delay` field in the rule group configuration has been deprecated. Please use `query_offset` instead (it has the same exact meaning and behaviour). #8295
* [CHANGE] General: remove `-log.buffered`. The configuration option has been enabled by default and deprecated since Mimir 2.11. #8395
* [CHANGE] Ruler: promote tenant federation from experimental to stable. #8400
* [CHANGE] Ruler: promote `-ruler.recording-rules-evaluation-enabled` and `-ruler.alerting-rules-evaluation-enabled` from experimental to stable. #8400
* [CHANGE] General: promote `-tenant-federation.max-tenants` from experimental to stable. #8400
* [FEATURE] Continuous-test: now runable as a module with `mimir -target=continuous-test`. #7747
* [FEATURE] Store-gateway: Allow specific tenants to be enabled or disabled via `-store-gateway.enabled-tenants` or `-store-gateway.disabled-tenants` CLI flags or their corresponding YAML settings. #7653
* [FEATURE] New `-<prefix>.s3.bucket-lookup-type` flag configures lookup style type, used to access bucket in s3 compatible providers. #7684
* [FEATURE] Querier: add experimental streaming PromQL engine, enabled with `-querier.promql-engine=mimir`. #7693 #7898 #7899 #8023 #8058 #8096 #8121 #8197 #8230 #8247 #8270 #8276 #8277 #8291 #8303 #8340 #8256 #8348
* [FEATURE] New `/ingester/unregister-on-shutdown` HTTP endpoint allows dynamic access to ingesters' `-ingester.ring.unregister-on-shutdown` configuration. #7739
* [FEATURE] Server: added experimental [PROXY protocol support](https://www.haproxy.org/download/2.3/doc/proxy-protocol.txt). The PROXY protocol support can be enabled via `-server.proxy-protocol-enabled=true`. When enabled, the support is added both to HTTP and gRPC listening ports. #7698
* [FEATURE] Query-frontend, querier: new experimental `/cardinality/active_native_histogram_metrics` API to get active native histogram metric names with statistics about active native histogram buckets. #7982 #7986 #8008
* [FEATURE] Alertmanager: Added `-alertmanager.max-silences-count` and `-alertmanager.max-silence-size-bytes` to set limits on per tenant silences. Disabled by default. #8241 #8249
* [FEATURE] Ingester: add experimental support for the server-side circuit breakers when writing to and reading from ingesters. This can be enabled using `-ingester.push-circuit-breaker.enabled` and `-ingester.read-circuit-breaker.enabled` options. Further `-ingester.push-circuit-breaker.*` and `-ingester.read-circuit-breaker.*` options for configuring circuit-breaker are available. Added metrics `cortex_ingester_circuit_breaker_results_total`,  `cortex_ingester_circuit_breaker_transitions_total`, `cortex_ingester_circuit_breaker_current_state` and `cortex_ingester_circuit_breaker_request_timeouts_total`. #8180 #8285 #8315 #8446
* [FEATURE] Distributor, ingester: add new setting `-validation.past-grace-period` to limit how old (based on the wall clock minus OOO window) the ingested samples can be. The default 0 value disables this limit. #8262
* [ENHANCEMENT] Distributor: add metrics `cortex_distributor_samples_per_request` and `cortex_distributor_exemplars_per_request` to track samples/exemplars per request. #8265
* [ENHANCEMENT] Reduced memory allocations in functions used to propagate contextual information between gRPC calls. #7529
* [ENHANCEMENT] Distributor: add experimental limit for exemplars per series per request, enabled with `-distributor.max-exemplars-per-series-per-request`, the number of discarded exemplars are tracked with `cortex_discarded_exemplars_total{reason="too_many_exemplars_per_series_per_request"}` #7989 #8010
* [ENHANCEMENT] Store-gateway: merge series from different blocks concurrently. #7456
* [ENHANCEMENT] Store-gateway: Add `stage="wait_max_concurrent"` to `cortex_bucket_store_series_request_stage_duration_seconds` which records how long the query had to wait for its turn for `-blocks-storage.bucket-store.max-concurrent`. #7609
* [ENHANCEMENT] Querier: add `cortex_querier_federation_upstream_query_wait_duration_seconds` to observe time from when a querier picks up a cross-tenant query to when work begins on its single-tenant counterparts. #7209
* [ENHANCEMENT] Compactor: Add `cortex_compactor_block_compaction_delay_seconds` metric to track how long it takes to compact blocks since the blocks are created. #7635
* [ENHANCEMENT] Store-gateway: add `outcome` label to `cortex_bucket_stores_gate_duration_seconds` histogram metric. Possible values for the `outcome` label are: `rejected_canceled`, `rejected_deadline_exceeded`, `rejected_other`, and `permitted`. #7784
* [ENHANCEMENT] Query-frontend: use zero-allocation experimental decoder for active series queries via `-query-frontend.use-active-series-decoder`. #7665
* [ENHANCEMENT] Go: updated to 1.22.2. #7802
* [ENHANCEMENT] Query-frontend: support `limit` parameter on `/prometheus/api/v1/label/{name}/values` and `/prometheus/api/v1/labels` endpoints. #7722
* [ENHANCEMENT] Expose TLS configuration for the S3 backend client. #7959
* [ENHANCEMENT] Rules: Support expansion of native histogram values when using rule templates #7974
* [ENHANCEMENT] Rules: Add metric `cortex_prometheus_rule_group_last_restore_duration_seconds` which measures how long it takes to restore rule groups using the `ALERTS_FOR_STATE` series #7974
* [ENHANCEMENT] OTLP: Improve remote write format translation performance by using label set hashes for metric identifiers instead of string based ones. #8012
* [ENHANCEMENT] Querying: Remove OpEmptyMatch from regex concatenations. #8012
* [ENHANCEMENT] Store-gateway: add `-blocks-storage.bucket-store.max-concurrent-queue-timeout`. When set, queries at the store-gateway's query gate will not wait longer than that to execute. If a query reaches the wait timeout, then the querier will retry the blocks on a different store-gateway. If all store-gateways are unavailable, then the query will fail with `err-mimir-store-consistency-check-failed`. #7777 #8149
* [ENHANCEMENT] Store-gateway: add `-blocks-storage.bucket-store.index-header.lazy-loading-concurrency-queue-timeout`. When set, loads of index-headers at the store-gateway's index-header lazy load gate will not wait longer than that to execute. If a load reaches the wait timeout, then the querier will retry the blocks on a different store-gateway. If all store-gateways are unavailable, then the query will fail with `err-mimir-store-consistency-check-failed`. #8138
* [ENHANCEMENT] Ingester: Optimize querying with regexp matchers. #8106
* [ENHANCEMENT] Distributor: Introduce `-distributor.max-request-pool-buffer-size` to allow configuring the maximum size of the request pool buffers. #8082
* [ENHANCEMENT] Store-gateway: improve performance when streaming chunks to queriers is enabled (`-querier.prefer-streaming-chunks-from-store-gateways=true`) and the query selects fewer than `-blocks-storage.bucket-store.batch-series-size` series (defaults to 5000 series). #8039
* [ENHANCEMENT] Ingester: active series are now updated along with owned series. They decrease when series change ownership between ingesters. This helps provide a more accurate total of active series when ingesters are added. This is only enabled when `-ingester.track-ingester-owned-series` or `-ingester.use-ingester-owned-series-for-limits` are enabled. #8084
* [ENHANCEMENT] Query-frontend: include route name in query stats log lines. #8191
* [ENHANCEMENT] OTLP: Speed up conversion from OTel to Mimir format by about 8% and reduce memory consumption by about 30%. Can be disabled via `-distributor.direct-otlp-translation-enabled=false` #7957
* [ENHANCEMENT] Ingester/Querier: Optimise regexps with long lists of alternates. #8221, #8234
* [ENHANCEMENT] Ingester: Include more detail in tracing of queries. #8242
* [ENHANCEMENT] Distributor: add `insight=true` to remote-write and OTLP write handlers when the HTTP response status code is 4xx. #8294
* [ENHANCEMENT] Ingester: reduce locked time while matching postings for a label, improving the write latency and compaction speed. #8327
* [ENHANCEMENT] Ingester: reduce the amount of locks taken during the Head compaction's garbage-collection process, improving the write latency and compaction speed. #8327
* [ENHANCEMENT] Query-frontend: log the start, end time and matchers for remote read requests to the query stats logs. #8326 #8370 #8373
* [BUGFIX] Distributor: prometheus retry on 5xx and 429 errors, while otlp collector only retry on 429, 502, 503 and 504, mapping other 5xx errors to the retryable ones in otlp endpoint. #8324 #8339
* [BUGFIX] Distributor: make OTLP endpoint return marshalled proto bytes as response body for 4xx/5xx errors. #8227
* [BUGFIX] Rules: improve error handling when querier is local to the ruler. #7567
* [BUGFIX] Querier, store-gateway: Protect against panics raised during snappy encoding. #7520
* [BUGFIX] Ingester: Prevent timely compaction of empty blocks. #7624
* [BUGFIX] Querier: Don't cache context.Canceled errors for bucket index. #7620
* [BUGFIX] Store-gateway: account for `"other"` time in LabelValues and LabelNames requests. #7622
* [BUGFIX] Query-frontend: Don't panic when using the `-query-frontend.downstream-url` flag. #7651
* [BUGFIX] Ingester: when receiving multiple exemplars for a native histogram via remote write, sort them and only report an error if all are older than the latest exemplar as this could be a partial update. #7640 #7948 #8014
* [BUGFIX] Ingester: don't retain blocks if they finish exactly on the boundary of the retention window. #7656
* [BUGFIX] Bug-fixes and improvements to experimental native histograms. #7744 #7813
* [BUGFIX] Querier: return an error when a query uses `label_join` with an invalid destination label name. #7744
* [BUGFIX] Compactor: correct outstanding job estimation in metrics and `compaction-planner` tool when block labels differ. #7745
* [BUGFIX] Ingester: turn native histogram validation errors in TSDB into soft ingester errors that result in returning 4xx to the end-user instead of 5xx. In the case of TSDB validation errors, the counter `cortex_discarded_samples_total` will be increased with the `reason` label set to `"invalid-native-histogram"`. #7736 #7773
* [BUGFIX] Do not wrap error message with `sampled 1/<frequency>` if it's not actually sampled. #7784
* [BUGFIX] Store-gateway: do not track cortex_querier_blocks_consistency_checks_failed_total metric if query has been canceled or interrued due to any error not related to blocks consistency check failed. #7752
* [BUGFIX] Ingester: ignore instances with no tokens when calculating local limits to prevent discards during ingester scale-up #7881
* [BUGFIX] Ingester: do not reuse exemplars slice in the write request if there are more than 10 exemplars per series. This should help to reduce the in-use memory in case of few requests with a very large number of exemplars. #7936
* [BUGFIX] Distributor: fix down scaling of native histograms in the distributor when timeseries unmarshal cache is in use. #7947
* [BUGFIX] Distributor: fix cardinality API to return more accurate number of in-memory series when number of zones is larger than replication factor. #7984
* [BUGFIX] All: fix config validation for non-ingester modules, when ingester's ring is configured with spread-minimizing token generation strategy. #7990
* [BUGFIX] Ingester: copy LabelValues strings out of mapped memory to avoid a segmentation fault if the region becomes unmapped before the result is marshaled. #8003
* [BUGFIX] OTLP: Don't generate target_info unless at least one identifying label is defined. #8012
* [BUGFIX] OTLP: Don't generate target_info unless there are metrics. #8012
* [BUGFIX] Query-frontend: Experimental query queue splitting: fix issue where offset and range selector duration were not considered when predicting query component. #7742
* [BUGFIX] Querying: Empty matrix results were incorrectly returning `null` instead of `[]`. #8029
* [BUGFIX] All: don't increment `thanos_objstore_bucket_operation_failures_total` metric for cancelled requests. #8072
* [BUGFIX] Query-frontend: fix empty metric name matcher not being applied under certain conditions. #8076
* [BUGFIX] Querying: Fix regex matching of multibyte runes with dot operator. #8089
* [BUGFIX] Querying: matrix results returned from instant queries were not sorted by series. #8113
* [BUGFIX] Query scheduler: Fix a crash in result marshaling. #8140
* [BUGFIX] Store-gateway: Allow long-running index scans to be interrupted. #8154
* [BUGFIX] Query-frontend: fix splitting of queries using `@ start()` and `@end()` modifiers on a subquery. Previously the `start()` and `end()` would be evaluated using the start end end of the split query instead of the original query. #8162
* [BUGFIX] Distributor: Don't discard time series with invalid exemplars, just drop affected exemplars. #8224
* [BUGFIX] Ingester: fixed in-memory series count when replaying a corrupted WAL. #8295
* [BUGFIX] Ingester: fix context cancellation handling when a query is busy looking up series in the TSDB index and `-blocks-storage.tsdb.head-postings-for-matchers-cache*` or `-blocks-storage.tsdb.block-postings-for-matchers-cache*` are in use. #8337
* [BUGFIX] Querier: fix edge case where bucket indexes are sometimes cached forever instead of with the expected TTL. #8343
* [BUGFIX] OTLP handler: fix errors returned by OTLP handler when used via httpgrpc tunneling. #8363
* [BUGFIX] Update `github.com/hashicorp/go-retryablehttp` to address [CVE-2024-6104](https://github.com/advisories/GHSA-v6v8-xj6m-xwqh). #8539
* [BUGFIX] Alertmanager: Fixes a number of bugs in silences which could cause an existing silence to be deleted/expired when updating the silence failed. This could happen when the replacing silence was invalid or exceeded limits. #8525
* [BUGFIX] Alertmanager: Fix per-tenant silence limits not reloaded during runtime. #8456
* [BUGFIX] Alertmanager: Fix help message for utf-8-strict-mode. #8572
* [BUGFIX] Upgrade golang to 1.22.5 to address [CVE-2024-24791](https://nvd.nist.gov/vuln/detail/CVE-2024-24791). #8600

### Mixin

* [CHANGE] Alerts: Removed obsolete `MimirQueriesIncorrect` alert that used test-exporter metrics. Test-exporter support was however removed in Mimir 2.0 release. #7774
* [CHANGE] Alerts: Change threshold for `MimirBucketIndexNotUpdated` alert to fire before queries begin to fail due to bucket index age. #7879
* [FEATURE] Dashboards: added 'Remote ruler reads networking' dashboard. #7751
* [FEATURE] Alerts: Add `MimirIngesterStuckProcessingRecordsFromKafka` alert. #8147
* [ENHANCEMENT] Alerts: allow configuring alerts range interval via `_config.base_alerts_range_interval_minutes`. #7591
* [ENHANCEMENT] Dashboards: Add panels for monitoring distributor and ingester when using ingest-storage. These panels are disabled by default, but can be enabled using `show_ingest_storage_panels: true` config option. Similarly existing panels used when distributors and ingesters use gRPC for forwarding requests can be disabled by setting `show_grpc_ingestion_panels: false`. #7670 #7699
* [ENHANCEMENT] Alerts: add the following alerts when using ingest-storage: #7699 #7702 #7867
  * `MimirIngesterLastConsumedOffsetCommitFailed`
  * `MimirIngesterFailedToReadRecordsFromKafka`
  * `MimirIngesterKafkaFetchErrorsRateTooHigh`
  * `MimirStartingIngesterKafkaReceiveDelayIncreasing`
  * `MimirRunningIngesterReceiveDelayTooHigh`
  * `MimirIngesterFailsToProcessRecordsFromKafka`
  * `MimirIngesterFailsEnforceStrongConsistencyOnReadPath`
* [ENHANCEMENT] Dashboards: add in-flight queries scaling metric panel for ruler-querier. #7749
* [ENHANCEMENT] Dashboards: renamed rows in the "Remote ruler reads" and "Remote ruler reads resources" dashboards to match the actual component names. #7750
* [ENHANCEMENT] Dashboards: allow switching between using classic of native histograms in dashboards. #7627
  * Overview dashboard, Status panel, `cortex_request_duration_seconds` metric.
* [ENHANCEMENT] Alerts: exclude `529` and `598` status codes from failure codes in `MimirRequestsError`. #7889
* [ENHANCEMENT] Dashboards: renamed "TCP Connections" panel to "Ingress TCP Connections" in the networking dashboards. #8092
* [ENHANCEMENT] Dashboards: update the use of deprecated "table (old)" panels to "table". #8181
* [ENHANCEMENT] Dashboards: added a `component` variable to "Slow queries" dashboard to allow checking the slow queries of the remote ruler evaluation query path. #8309
* [BUGFIX] Dashboards: fix regular expression for matching read-path gRPC ingester methods to include querying of exemplars, label-related queries, or active series queries. #7676
* [BUGFIX] Dashboards: fix user id abbreviations and column heads for Top Tenants dashboard. #7724
* [BUGFIX] Dashboards: fix incorrect query used for "queue length" panel on "Ruler" dashboard. #8006
* [BUGFIX] Dashboards: fix disk space utilization panels when running with a recent version of kube-state-metrics. #8212

### Jsonnet

* [CHANGE] Memcached: Change default read timeout for chunks and index caches to `750ms` from `450ms`. #7778
* [CHANGE] Fine-tuned `terminationGracePeriodSeconds` for the following components: #7364
  * Querier: changed from `30` to `180`
  * Query-scheduler: changed from `30` to `180`
* [CHANGE] Change TCP port exposed by `mimir-continuous-test` deployment to match with updated defaults of its container image (see changes below). #7958
* [FEATURE] Add support to deploy Mimir with experimental ingest storage enabled. #8028 #8222
* [ENHANCEMENT] Compactor: add `$._config.cortex_compactor_concurrent_rollout_enabled` option (disabled by default) that makes use of rollout-operator to speed up the rollout of compactors. #7783 #7878
* [ENHANCEMENT] Shuffle-sharding: add `$._config.shuffle_sharding.ingest_storage_partitions_enabled` and `$._config.shuffle_sharding.ingester_partitions_shard_size` options, that allow configuring partitions shard size in ingest-storage mode. #7804
* [ENHANCEMENT] Update rollout-operator to `v0.17.0`. #8399
* [ENHANCEMENT] Add `_config.autoscaling_querier_predictive_scaling_enabled` to scale querier based on inflight queries 7 days ago. #7775
* [ENHANCEMENT] Add support to autoscale ruler-querier replicas based on in-flight queries too (in addition to CPU and memory based scaling). #8060 #8188
* [ENHANCEMENT] Distributor: improved distributor HPA scaling metric to only take in account ready pods. This requires the metric `kube_pod_status_ready` to be available in the data source used by KEDA to query scaling metrics (configured via `_config.autoscaling_prometheus_url`). #8251
* [BUGFIX] Guard against missing samples in KEDA queries. #7691 #10013
* [BUGFIX] Alertmanager: Set -server.http-idle-timeout to avoid EOF errors in ruler. #8192

### Mimirtool

* [CHANGE] Deprecated `--rule-files` flag in favor of CLI arguments. #7756
* [FEATURE] mimirtool: Add `runtime-config verify` sub-command, for verifying Mimir runtime config files. #8123
* [ENHANCEMENT] `mimirtool promql format`: Format PromQL query with Prometheus' string or pretty-print formatter. #7742
* [ENHANCEMENT] Add `mimir-http-prefix` configuration to set the Mimir URL prefix when using legacy routes. #8069
* [ENHANCEMENT] Add option `--output-dir` to `mimirtool rules get` and `mimirtool rules print` to allow persisting rule groups to a file for edit and re-upload. #8142
* [BUGFIX] Fix panic in `loadgen` subcommand. #7629
* [BUGFIX] `mimirtool rules prepare`: do not add aggregation label to `on()` clause if already present in `group_left()` or `group_right()`. #7839
* [BUGFIX] Analyze Grafana: fix parsing queries with variables. #8062
* [BUGFIX] `mimirtool rules sync`: detect a change when the `query_offset` or the deprecated `evaluation_delay` configuration changes. #8297

### Mimir Continuous Test

* [CHANGE] `mimir-continuous-test` has been deprecated and replaced by a Mimir module that can be run as a target from the `mimir` binary using `mimir -target=continuous-test`. #7753
* [CHANGE] `-server.metrics-port` flag is no longer available for use in the module run of mimir-continuous-test, including the grafana/mimir-continuous-test Docker image which uses the new module. Configuring this port is still possible in the binary, which is deprecated. #7747
* [CHANGE] Allowed authenticatication to Mimir using both Tenant ID and basic/bearer auth #7619.
* [BUGFIX] Set `User-Agent` header for all requests sent from the testing client. #7607

### Query-tee

* [ENHANCEMENT] Log queries that take longer than `proxy.log-slow-query-response-threshold` when compared to other backends. #7346
* [ENHANCEMENT] Add two new metrics for measuring the relative duration between backends: #7782 #8013 #8330
  * `cortex_querytee_backend_response_relative_duration_seconds`
  * `cortex_querytee_backend_response_relative_duration_proportional`

### Documentation

* [CHANGE] Note that the _Play with Grafana Mimir_ tutorial directory path changed after the release of the video. #8319
* [ENHANCEMENT] Clarify Compactor and its storage volume when configured under Kubernetes. #7675
* [ENHANCEMENT] Add OTLP route to _Mimir routes by path_ runbooks section. #8074
* [ENHANCEMENT] Document option server.log-source-ips-full. #8268

### Tools

* [ENHANCEMENT] ulidtime: add option to show random part of ULID, timestamp in milliseconds and header. #7615
* [ENHANCEMENT] copyblocks: add a flag to configure part-size for multipart uploads in s3 client-side copying. #8292
* [ENHANCEMENT] copyblocks: enable pprof HTTP endpoints. #8292

## 2.12.0

### Grafana Mimir

* [CHANGE] Alertmanager: Deprecates the `v1` API. All `v1` API endpoints now respond with a JSON deprecation notice and a status code of `410`. All endpoints have a `v2` equivalent. The list of endpoints is: #7103
  * `<alertmanager-web.external-url>/api/v1/alerts`
  * `<alertmanager-web.external-url>/api/v1/receivers`
  * `<alertmanager-web.external-url>/api/v1/silence/{id}`
  * `<alertmanager-web.external-url>/api/v1/silences`
  * `<alertmanager-web.external-url>/api/v1/status`
* [CHANGE] Ingester: Increase default value of `-blocks-storage.tsdb.head-postings-for-matchers-cache-max-bytes` and `-blocks-storage.tsdb.block-postings-for-matchers-cache-max-bytes` to 100 MiB (previous default value was 10 MiB). #6764
* [CHANGE] Validate tenant IDs according to [documented behavior](https://grafana.com/docs/mimir/latest/configure/about-tenant-ids/) even when tenant federation is not enabled. Note that this will cause some previously accepted tenant IDs to be rejected such as those longer than 150 bytes or containing `|` characters. #6959
* [CHANGE] Ruler: don't use backoff retry on remote evaluation in case of `4xx` errors. #7004
* [CHANGE] Server: responses with HTTP 4xx status codes are now treated as errors and used in `status_code` label of request duration metric. #7045
* [CHANGE] Memberlist: change default for `-memberlist.stream-timeout` from `10s` to `2s`. #7076
* [CHANGE] Memcached: remove legacy `thanos_cache_memcached_*` and `thanos_memcached_*` prefixed metrics. Instead, Memcached and Redis cache clients now emit `thanos_cache_*` prefixed metrics with a `backend` label. #7076
* [CHANGE] Ruler: the following metrics, exposed when the ruler is configured to discover Alertmanager instances via service discovery, have been renamed: #7057
  * `prometheus_sd_failed_configs` renamed to `cortex_prometheus_sd_failed_configs`
  * `prometheus_sd_discovered_targets` renamed to `cortex_prometheus_sd_discovered_targets`
  * `prometheus_sd_received_updates_total` renamed to `cortex_prometheus_sd_received_updates_total`
  * `prometheus_sd_updates_delayed_total` renamed to `cortex_prometheus_sd_updates_delayed_total`
  * `prometheus_sd_updates_total` renamed to `cortex_prometheus_sd_updates_total`
  * `prometheus_sd_refresh_failures_total` renamed to `cortex_prometheus_sd_refresh_failures_total`
  * `prometheus_sd_refresh_duration_seconds` renamed to `cortex_prometheus_sd_refresh_duration_seconds`
* [CHANGE] Query-frontend: the default value for `-query-frontend.not-running-timeout` has been changed from 0 (disabled) to 2s. The configuration option has also been moved from "experimental" to "advanced". #7127
* [CHANGE] Store-gateway: to reduce disk contention on HDDs the default value for `blocks-storage.bucket-store.tenant-sync-concurrency` has been changed from `10` to `1` and the default value for `blocks-storage.bucket-store.block-sync-concurrency` has been changed from `20` to `4`. #7136
* [CHANGE] Store-gateway: Remove deprecated CLI flags `-blocks-storage.bucket-store.index-header-lazy-loading-enabled` and `-blocks-storage.bucket-store.index-header-lazy-loading-idle-timeout` and their corresponding YAML settings. Instead, use `-blocks-storage.bucket-store.index-header.lazy-loading-enabled` and `-blocks-storage.bucket-store.index-header.lazy-loading-idle-timeout`. #7521
* [CHANGE] Store-gateway: Mark experimental CLI flag `-blocks-storage.bucket-store.index-header.lazy-loading-concurrency` and its corresponding YAML settings as advanced. #7521
* [CHANGE] Store-gateway: Remove experimental CLI flag `-blocks-storage.bucket-store.index-header.sparse-persistence-enabled` since this is now the default behavior. #7535
* [CHANGE] All: set `-server.report-grpc-codes-in-instrumentation-label-enabled` to `true` by default, which enables reporting gRPC status codes as `status_code` labels in the `cortex_request_duration_seconds` metric. #7144
* [CHANGE] Distributor: report gRPC status codes as `status_code` labels in the `cortex_ingester_client_request_duration_seconds` metric by default. #7144
* [CHANGE] Distributor: CLI flag `-ingester.client.report-grpc-codes-in-instrumentation-label-enabled` has been deprecated, and its default value is set to `true`. #7144
* [CHANGE] Ingester: CLI flag `-ingester.return-only-grpc-errors` has been deprecated, and its default value is set to `true`. To ensure backwards compatibility, during a migration from a version prior to 2.11.0 to 2.12 or later, `-ingester.return-only-grpc-errors` should be set to `false`. Once all the components are migrated, the flag can be removed.   #7151
* [CHANGE] Ingester: the following CLI flags have been moved from "experimental" to "advanced": #7169
  * `-ingester.ring.token-generation-strategy`
  * `-ingester.ring.spread-minimizing-zones`
  * `-ingester.ring.spread-minimizing-join-ring-in-order`
* [CHANGE] Query-frontend: the default value of the CLI flag `-query-frontend.max-cache-freshness` (and its respective YAML configuration parameter) has been changed from `1m` to `10m`. #7161
* [CHANGE] Distributor: default the optimization `-distributor.write-requests-buffer-pooling-enabled` to `true`. #7165
* [CHANGE] Tracing: Move query information to span attributes instead of span logs. #7046
* [CHANGE] Distributor: the default value of circuit breaker's CLI flag `-ingester.client.circuit-breaker.cooldown-period` has been changed from `1m` to `10s`. #7310
* [CHANGE] Store-gateway: remove `cortex_bucket_store_blocks_loaded_by_duration`. `cortex_bucket_store_series_blocks_queried` is better suited for detecting when compactors are not able to keep up with the number of blocks to compact. #7309
* [CHANGE] Ingester, Distributor: the support for rejecting push requests received via gRPC before reading them into memory, enabled via `-ingester.limit-inflight-requests-using-grpc-method-limiter` and `-distributor.limit-inflight-requests-using-grpc-method-limiter`, is now stable and enabled by default. The configuration options have been deprecated and will be removed in Mimir 2.14. #7360
* [CHANGE] Distributor: Change`-distributor.enable-otlp-metadata-storage` flag's default to true, and deprecate it. The flag will be removed in Mimir 2.14. #7366
* [CHANGE] Store-gateway: Use a shorter TTL for cached items related to temporary blocks. #7407 #7534
* [CHANGE] Standardise exemplar label as "trace_id". #7475
* [CHANGE] The configuration option `-querier.max-query-into-future` has been deprecated and will be removed in Mimir 2.14. #7496
* [CHANGE] Distributor: the metric `cortex_distributor_sample_delay_seconds` has been deprecated and will be removed in Mimir 2.14. #7516
* [CHANGE] Query-frontend: The deprecated YAML setting `frontend.cache_unaligned_requests` has been moved to `limits.cache_unaligned_requests`. #7519
* [CHANGE] Querier: the CLI flag `-querier.minimize-ingester-requests` has been moved from "experimental" to "advanced". #7638
* [CHANGE] Ingester: allow only POST method on `/ingester/shutdown`, as previously it was too easy to accidentally trigger through GET requests. At the same time, add an option to keep the existing behavior by introducing an `-api.get-request-for-ingester-shutdown-enabled` flag. This flag will be removed in Mimir 2.15. #7707
* [FEATURE] Introduce `-server.log-source-ips-full` option to log all IPs from `Forwarded`, `X-Real-IP`, `X-Forwarded-For` headers. #7250
* [FEATURE] Introduce `-tenant-federation.max-tenants` option to limit the max number of tenants allowed for requests when federation is enabled. #6959
* [FEATURE] Cardinality API: added a new `count_method` parameter which enables counting active label names. #7085
* [FEATURE] Querier / query-frontend: added `-querier.promql-experimental-functions-enabled` CLI flag (and respective YAML config option) to enable experimental PromQL functions. The experimental functions introduced are: `mad_over_time()`, `sort_by_label()` and `sort_by_label_desc()`. #7057
* [FEATURE] Alertmanager API: added `-alertmanager.grafana-alertmanager-compatibility-enabled` CLI flag (and respective YAML config option) to enable an experimental API endpoints that support the migration of the Grafana Alertmanager. #7057
* [FEATURE] Alertmanager: Added `-alertmanager.utf8-strict-mode-enabled` to control support for any UTF-8 character as part of Alertmanager configuration/API matchers and labels. It's default value is set to `false`. #6898
* [FEATURE] Querier: added `histogram_avg()` function support to PromQL. #7293
* [FEATURE] Ingester: added `-blocks-storage.tsdb.timely-head-compaction` flag, which enables more timely head compaction, and defaults to `false`. #7372
* [FEATURE] Compactor: Added `/compactor/tenants` and `/compactor/tenant/{tenant}/planned_jobs` endpoints that provide functionality that was provided by `tools/compaction-planner` -- listing of planned compaction jobs based on tenants' bucket index. #7381
* [FEATURE] Add experimental support for streaming response bodies from queriers to frontends via `-querier.response-streaming-enabled`. This is currently only supported for the `/api/v1/cardinality/active_series` endpoint. #7173
* [FEATURE] Release: Added mimir distroless docker image. #7371
* [FEATURE] Add support for the new grammar of `{"metric_name", "l1"="val"}` to promql and some of the exposition formats. #7475 #7541
* [ENHANCEMENT] Distributor: Add a new metric `cortex_distributor_otlp_requests_total` to track the total number of OTLP requests. #7385
* [ENHANCEMENT] Vault: add lifecycle manager for token used to authenticate to Vault. This ensures the client token is always valid. Includes a gauge (`cortex_vault_token_lease_renewal_active`) to check whether token renewal is active, and the counters `cortex_vault_token_lease_renewal_success_total` and `cortex_vault_auth_success_total` to see the total number of successful lease renewals / authentications. #7337
* [ENHANCEMENT] Store-gateway: add no-compact details column on store-gateway tenants admin UI. #6848
* [ENHANCEMENT] PromQL: ignore small errors for bucketQuantile #6766
* [ENHANCEMENT] Distributor: improve efficiency of some errors #6785
* [ENHANCEMENT] Ruler: exclude vector queries from being tracked in `cortex_ruler_queries_zero_fetched_series_total`. #6544
* [ENHANCEMENT] Ruler: local storage backend now supports reading a rule group via `/config/api/v1/rules/{namespace}/{groupName}` configuration API endpoint. #6632
* [ENHANCEMENT] Query-Frontend and Query-Scheduler: split tenant query request queues by query component with `query-frontend.additional-query-queue-dimensions-enabled` and `query-scheduler.additional-query-queue-dimensions-enabled`. #6772
* [ENHANCEMENT] Distributor: support disabling metric relabel rules per-tenant via the flag `-distributor.metric-relabeling-enabled` or associated YAML. #6970
* [ENHANCEMENT] Distributor: `-distributor.remote-timeout` is now accounted from the first ingester push request being sent. #6972
* [ENHANCEMENT] Storage Provider: `-<prefix>.s3.sts-endpoint` sets a custom endpoint for AWS Security Token Service (AWS STS) in s3 storage provider. #6172
* [ENHANCEMENT] Querier: add `cortex_querier_queries_storage_type_total ` metric that indicates how many queries have executed for a source, ingesters or store-gateways. Add `cortex_querier_query_storegateway_chunks_total` metric to count the number of chunks fetched from a store gateway. #7099,#7145
* [ENHANCEMENT] Query-frontend: add experimental support for sharding active series queries via `-query-frontend.shard-active-series-queries`. #6784
* [ENHANCEMENT] Distributor: set `-distributor.reusable-ingester-push-workers=2000` by default and mark feature as `advanced`. #7128
* [ENHANCEMENT] All: set `-server.grpc.num-workers=100` by default and mark feature as `advanced`. #7131
* [ENHANCEMENT] Distributor: invalid metric name error message gets cleaned up to not include non-ascii strings. #7146
* [ENHANCEMENT] Store-gateway: add `source`, `level`, and `out_or_order` to `cortex_bucket_store_series_blocks_queried` metric that indicates the number of blocks that were queried from store gateways by block metadata. #7112 #7262 #7267
* [ENHANCEMENT] Compactor: After updating bucket-index, compactor now also computes estimated number of compaction jobs based on current bucket-index, and reports the result in `cortex_bucket_index_estimated_compaction_jobs` metric. If computation of jobs fails, `cortex_bucket_index_estimated_compaction_jobs_errors_total` is updated instead. #7299
* [ENHANCEMENT] Mimir: Integrate profiling into tracing instrumentation. #7363
* [ENHANCEMENT] Alertmanager: Adds metric `cortex_alertmanager_notifications_suppressed_total` that counts the total number of notifications suppressed for being silenced, inhibited, outside of active time intervals or within muted time intervals. #7384
* [ENHANCEMENT] Query-scheduler: added more buckets to `cortex_query_scheduler_queue_duration_seconds` histogram metric, in order to better track queries staying in the queue for longer than 10s. #7470
* [ENHANCEMENT] A `type` label is added to `prometheus_tsdb_head_out_of_order_samples_appended_total` metric. #7475
* [ENHANCEMENT] Distributor: Optimize OTLP endpoint. #7475
* [ENHANCEMENT] API: Use github.com/klauspost/compress for faster gzip and deflate compression of API responses. #7475
* [ENHANCEMENT] Ingester: Limiting on owned series (`-ingester.use-ingester-owned-series-for-limits`) now prevents discards in cases where a tenant is sharded across all ingesters (or shuffle sharding is disabled) and the ingester count increases. #7411
* [ENHANCEMENT] Block upload: include converted timestamps in the error message if block is from the future. #7538
* [ENHANCEMENT] Query-frontend: Introduce `-query-frontend.active-series-write-timeout` to allow configuring the server-side write timeout for active series requests. #7553 #7569
* [BUGFIX] Ingester: don't ignore errors encountered while iterating through chunks or samples in response to a query request. #6451
* [BUGFIX] Fix issue where queries can fail or omit OOO samples if OOO head compaction occurs between creating a querier and reading chunks #6766
* [BUGFIX] Fix issue where concatenatingChunkIterator can obscure errors #6766
* [BUGFIX] Fix panic during tsdb Commit #6766
* [BUGFIX] tsdb/head: wlog exemplars after samples #6766
* [BUGFIX] Ruler: fix issue where "failed to remotely evaluate query expression, will retry" messages are logged without context such as the trace ID and do not appear in trace events. #6789
* [BUGFIX] Ruler: do not retry requests to remote querier when server's response exceeds its configured max payload size. #7216
* [BUGFIX] Querier: fix issue where spans in query request traces were not nested correctly. #6893
* [BUGFIX] Fix issue where all incoming HTTP requests have duplicate trace spans. #6920
* [BUGFIX] Querier: do not retry requests to store-gateway when a query gets canceled. #6934
* [BUGFIX] Querier: return 499 status code instead of 500 when a request to remote read endpoint gets canceled. #6934
* [BUGFIX] Querier: fix issue where `-querier.max-fetched-series-per-query` is not applied to `/series` endpoint if the series are loaded from ingesters. #7055
* [BUGFIX] Distributor: fix issue where `-distributor.metric-relabeling-enabled` may cause distributors to panic #7176
* [BUGFIX] Distributor: fix issue where `-distributor.metric-relabeling-enabled` may cause distributors to write unsorted labels and corrupt blocks #7326
* [BUGFIX] Query-frontend: the `cortex_query_frontend_queries_total` report incorrectly reported `op="query"` for any request which wasn't a range query. Now the `op` label value can be one of the following: #7207
  * `query`: instant query
  * `query_range`: range query
  * `cardinality`: cardinality query
  * `label_names_and_values`: label names / values query
  * `active_series`: active series query
  * `other`: any other request
* [BUGFIX] Fix performance regression introduced in Mimir 2.11.0 when uploading blocks to AWS S3. #7240
* [BUGFIX] Query-frontend: fix race condition when sharding active series is enabled (see above) and response is compressed with snappy. #7290
* [BUGFIX] Query-frontend: "query stats" log unsuccessful replies from downstream as "failed". #7296
* [BUGFIX] Packaging: remove reload from systemd file as mimir does not take into account SIGHUP. #7345
* [BUGFIX] Compactor: do not allow out-of-order blocks to prevent timely compaction. #7342
* [BUGFIX] Update `google.golang.org/grpc` to resolve occasional issues with gRPC server closing its side of connection before it was drained by the client. #7380
* [BUGFIX] Query-frontend: abort response streaming for `active_series` requests when the request context is canceled. #7378
* [BUGFIX] Compactor: improve compaction of sporadic blocks. #7329
* [BUGFIX] Ruler: fix regression that caused client errors to be tracked in `cortex_ruler_write_requests_failed_total` metric. #7472
* [BUGFIX] promql: Fix Range selectors with an @ modifier are wrongly scoped in range queries. #7475
* [BUGFIX] Fix metadata API using wrong JSON field names. #7475
* [BUGFIX] Ruler: fix native histogram recording rule result corruption. #7552
* [BUGFIX] Querier: fix HTTP status code translations for remote read requests. Previously, remote-read had conflicting behaviours: when returning samples all internal errors were translated to HTTP 400; when returning chunks all internal errors were translated to HTTP 500. #7487
* [BUGFIX] Query-frontend: Fix memory leak on every request. #7654

### Mixin

* [CHANGE] The `job` label matcher for distributor and gateway have been extended to include any deployment matching `distributor.*` and `cortex-gw.*` respectively. This change allows to match custom and multi-zone distributor and gateway deployments too. #6817
* [ENHANCEMENT] Dashboards: Add panels for alertmanager activity of a tenant #6826
* [ENHANCEMENT] Dashboards: Add graphs to "Slow Queries" dashboard. #6880
* [ENHANCEMENT] Dashboards: Update all deprecated "graph" panels to "timeseries" panels. #6864 #7413 #7457
* [ENHANCEMENT] Dashboards: Make most columns in "Slow Queries" sortable. #7000
* [ENHANCEMENT] Dashboards: Render graph panels at full resolution as opposed to at half resolution. #7027
* [ENHANCEMENT] Dashboards: show query-scheduler queue length on "Reads" and "Remote Ruler Reads" dashboards. #7088
* [ENHANCEMENT] Dashboards: Add estimated number of compaction jobs to "Compactor", "Tenants" and "Top tenants" dashboards. #7449 #7481
* [ENHANCEMENT] Recording rules: add native histogram recording rules to `cortex_request_duration_seconds`. #7528
* [ENHANCEMENT] Dashboards: Add total owned series, and per-ingester in-memory and owned series to "Tenants" dashboard. #7511
* [BUGFIX] Dashboards: drop `step` parameter from targets as it is not supported. #7157
* [BUGFIX] Recording rules: drop rules for metrics removed in 2.0: `cortex_memcache_request_duration_seconds` and `cortex_cache_request_duration_seconds`. #7514

### Jsonnet

* [CHANGE] Distributor: Increase `JAEGER_REPORTER_MAX_QUEUE_SIZE` from the default (100) to 1000, to avoid dropping tracing spans. #7259
* [CHANGE] Querier: Increase `JAEGER_REPORTER_MAX_QUEUE_SIZE` from 1000 to 5000, to avoid dropping tracing spans. #6764
* [CHANGE] rollout-operator: remove default CPU limit. #7066
* [CHANGE] Store-gateway: Increase `JAEGER_REPORTER_MAX_QUEUE_SIZE` from the default (100) to 1000, to avoid dropping tracing spans. #7068
* [CHANGE] Query-frontend, ingester, ruler, backend and write instances: Increase `JAEGER_REPORTER_MAX_QUEUE_SIZE` from the default (100), to avoid dropping tracing spans. #7086
* [CHANGE] Ring: relaxed the hash ring heartbeat period and timeout for distributor, ingester, store-gateway and compactor: #6860
  * `-distributor.ring.heartbeat-period` set to `1m`
  * `-distributor.ring.heartbeat-timeout` set to `4m`
  * `-ingester.ring.heartbeat-period` set to `2m`
  * `-store-gateway.sharding-ring.heartbeat-period` set to `1m`
  * `-store-gateway.sharding-ring.heartbeat-timeout` set to `4m`
  * `-compactor.ring.heartbeat-period` set to `1m`
  * `-compactor.ring.heartbeat-timeout` set to `4m`
* [CHANGE] Ruler-querier: the topology spread constrain max skew is now configured through the configuration option `ruler_querier_topology_spread_max_skew` instead of `querier_topology_spread_max_skew`. #7204
* [CHANGE] Distributor: `-server.grpc.keepalive.max-connection-age` lowered from `2m` to `60s` and configured `-shutdown-delay=90s` and termination grace period to `100` seconds in order to reduce the chances of failed gRPC write requests when distributors gracefully shutdown. #7361
* [FEATURE] Added support for the following root-level settings to configure the list of matchers to apply to node affinity: #6782 #6829
  * `alertmanager_node_affinity_matchers`
  * `compactor_node_affinity_matchers`
  * `continuous_test_node_affinity_matchers`
  * `distributor_node_affinity_matchers`
  * `ingester_node_affinity_matchers`
  * `ingester_zone_a_node_affinity_matchers`
  * `ingester_zone_b_node_affinity_matchers`
  * `ingester_zone_c_node_affinity_matchers`
  * `mimir_backend_node_affinity_matchers`
  * `mimir_backend_zone_a_node_affinity_matchers`
  * `mimir_backend_zone_b_node_affinity_matchers`
  * `mimir_backend_zone_c_node_affinity_matchers`
  * `mimir_read_node_affinity_matchers`
  * `mimir_write_node_affinity_matchers`
  * `mimir_write_zone_a_node_affinity_matchers`
  * `mimir_write_zone_b_node_affinity_matchers`
  * `mimir_write_zone_c_node_affinity_matchers`
  * `overrides_exporter_node_affinity_matchers`
  * `querier_node_affinity_matchers`
  * `query_frontend_node_affinity_matchers`
  * `query_scheduler_node_affinity_matchers`
  * `rollout_operator_node_affinity_matchers`
  * `ruler_node_affinity_matchers`
  * `ruler_node_affinity_matchers`
  * `ruler_querier_node_affinity_matchers`
  * `ruler_query_frontend_node_affinity_matchers`
  * `ruler_query_scheduler_node_affinity_matchers`
  * `store_gateway_node_affinity_matchers`
  * `store_gateway_node_affinity_matchers`
  * `store_gateway_zone_a_node_affinity_matchers`
  * `store_gateway_zone_b_node_affinity_matchers`
  * `store_gateway_zone_c_node_affinity_matchers`
* [FEATURE] Ingester: Allow automated zone-by-zone downscaling, that can be enabled via the `ingester_automated_downscale_enabled` flag. It is disabled by default. #6850
* [ENHANCEMENT] Alerts: Add `MimirStoreGatewayTooManyFailedOperations` warning alert that triggers when Mimir store-gateway report error when interacting with the object storage. #6831
* [ENHANCEMENT] Querier HPA: improved scaling metric and scaling policies, in order to scale up and down more gradually. #6971
* [ENHANCEMENT] Rollout-operator: upgraded to v0.13.0. #7469
* [ENHANCEMENT] Rollout-operator: add tracing configuration to rollout-operator container (when tracing is enabled and configured). #7469
* [ENHANCEMENT] Query-frontend: configured `-shutdown-delay`, `-server.grpc.keepalive.max-connection-age` and termination grace period to reduce the likelihood of queries hitting terminated query-frontends. #7129
* [ENHANCEMENT] Autoscaling: add support for KEDA's `ignoreNullValues` option for Prometheus scaler. #7471
* [BUGFIX] Update memcached-exporter to 0.14.1 due to CVE-2023-39325. #6861

### Mimirtool

* [FEATURE] Add command `migrate-utf8` to migrate Alertmanager configurations for Alertmanager versions 0.27.0 and later. #7383
* [ENHANCEMENT] Add template render command to render locally a template. #7325
* [ENHANCEMENT] Add `--extra-headers` option to `mimirtool rules` command to add extra headers to requests for auth. #7141
* [ENHANCEMENT] Analyze Prometheus: set tenant header. #6737
* [ENHANCEMENT] Add argument `--output-dir` to `mimirtool alertmanager get` where the config and templates will be written to and can be loaded via `mimirtool alertmanager load` #6760
* [BUGFIX] Analyze rule-file: .metricsUsed field wasn't populated. #6953

### Mimir Continuous Test

* [ENHANCEMENT] Include comparison of all expected and actual values when any float sample does not match. #6756

### Query-tee

* [BUGFIX] Fix issue where `Host` HTTP header was not being correctly changed for the proxy targets. #7386
* [ENHANCEMENT] Allow using the value of X-Scope-OrgID for basic auth username in the forwarded request if URL username is set as `__REQUEST_HEADER_X_SCOPE_ORGID__`. #7452

### Documentation

* [CHANGE] No longer mark OTLP distributor endpoint as experimental. #7348
* [ENHANCEMENT] Added runbook for `KubePersistentVolumeFillingUp` alert. #7297
* [ENHANCEMENT] Add Grafana Cloud recommendations to OTLP documentation. #7375
* [BUGFIX] Fixed typo on single zone->zone aware replication Helm page. #7327

### Tools

* [CHANGE] copyblocks: The flags for copyblocks have been changed to align more closely with other tools. #6607
* [CHANGE] undelete-blocks: undelete-blocks-gcs has been removed and replaced with undelete-blocks, which supports recovering deleted blocks in versioned buckets from ABS, GCS, and S3-compatible object storage. #6607
* [FEATURE] copyprefix: Add tool to copy objects between prefixes. Supports ABS, GCS, and S3-compatible object storage. #6607

## 2.11.0

### Grafana Mimir

* [CHANGE] The following deprecated configurations have been removed: #6673 #6779 #6808 #6814
  * `-querier.iterators`
  * `-querier.batch-iterators`
  * `-blocks-storage.bucket-store.max-chunk-pool-bytes`
  * `-blocks-storage.bucket-store.chunk-pool-min-bucket-size-bytes`
  * `-blocks-storage.bucket-store.chunk-pool-max-bucket-size-bytes`
  * `-blocks-storage.bucket-store.bucket-index.enabled`
* [CHANGE] Querier: Split worker GRPC config into separate client configs for the frontend and scheduler to allow TLS to be configured correctly when specifying the `tls_server_name`. The GRPC config specified under `-querier.frontend-client.*` will no longer apply to the scheduler client, and will need to be set explicitly under `-querier.scheduler-client.*`. #6445 #6573
* [CHANGE] Store-gateway: enable sparse index headers by default. Sparse index headers reduce the time to load an index header up to 90%. #6005
* [CHANGE] Store-gateway: lazy-loading concurrency limit default value is now 4. #6004
* [CHANGE] General: enabled `-log.buffered` by default. The `-log.buffered` has been deprecated and will be removed in Mimir 2.13. #6131
* [CHANGE] Ingester: changed default `-blocks-storage.tsdb.series-hash-cache-max-size-bytes` setting from `1GB` to `350MB`. The new default cache size is enough to store the hashes for all series in a ingester, assuming up to 2M in-memory series per ingester and using the default 13h retention period for local TSDB blocks in the ingesters. #6130
* [CHANGE] Query-frontend: removed `cortex_query_frontend_workers_enqueued_requests_total`. Use `cortex_query_frontend_enqueue_duration_seconds_count` instead. #6121
* [CHANGE] Ingester / querier: enable ingester to querier chunks streaming by default and mark it as stable. #6174
* [CHANGE] Ingester / querier: enable ingester query request minimisation by default and mark it as stable. #6174
* [CHANGE] Ingester: changed the default value for the experimental configuration parameter `-blocks-storage.tsdb.early-head-compaction-min-estimated-series-reduction-percentage` from 10 to 15. #6186
* [CHANGE] Ingester: `/ingester/push` HTTP endpoint has been removed. This endpoint was added for testing and troubleshooting, but was never documented or used for anything. #6299
* [CHANGE] Experimental setting `-log.rate-limit-logs-per-second-burst` renamed to `-log.rate-limit-logs-burst-size`. #6230
* [CHANGE] Ingester: by setting the newly introduced experimental CLI flag `-ingester.return-only-grpc-errors` to true, ingester will return only gRPC errors. #6443 #6680 #6723
* [CHANGE] Upgrade Node.js to v20. #6540
* [CHANGE] Querier: `cortex_querier_blocks_consistency_checks_failed_total` is now incremented when a block couldn't be queried from any attempted store-gateway as opposed to incremented after each attempt. Also `cortex_querier_blocks_consistency_checks_total` is incremented once per query as opposed to once per attempt (with 3 attempts). #6590
* [CHANGE] Ingester: Modify utilization based read path limiter to base memory usage on Go heap size. #6584
* [FEATURE] Distributor: added option `-distributor.retry-after-header.enabled` to include the `Retry-After` header in recoverable error responses. #6608
* [FEATURE] Query-frontend: add experimental support for query blocking. Queries are blocked on a per-tenant basis and is configured via the limit `blocked_queries`. #5609
* [FEATURE] Vault: Added support for new Vault authentication methods: `AppRole`, `Kubernetes`, `UserPass` and `Token`. #6143
* [FEATURE] Add experimental endpoint `/api/v1/cardinality/active_series` to return the set of active series for a given selector. #6536 #6619 #6651 #6667 #6717
* [FEATURE] Added `-<prefix>.s3.part-size` flag to configure the S3 minimum file size in bytes used for multipart uploads. #6592
* [FEATURE] Add the experimental `-<prefix>.s3.send-content-md5` flag (defaults to `false`) to configure S3 Put Object requests to send a `Content-MD5` header. Setting this flag is not recommended unless your object storage does not support checksums. #6622
* [FEATURE] Distributor: add an experimental flag `-distributor.reusable-ingester-push-worker` that can be used to pre-allocate a pool of workers to be used to send push requests to the ingesters. #6660
* [FEATURE] Distributor: Support enabling of automatically generated name suffixes for metrics ingested via OTLP, through the flag `-distributor.otel-metric-suffixes-enabled`. #6542
* [FEATURE] Ingester: ingester can now track which of the user's series the ingester actually owns according to the ring, and only consider owned series when checking for user series limit. This helps to avoid hitting the user's series limit when scaling up ingesters or changing user's ingester shard size. Feature is currently experimental, and disabled by default. It can be enabled by setting `-ingester.use-ingester-owned-series-for-limits` (to use owned series for limiting). This is currently limited to multi-zone ingester setup, with replication factor being equal to number of zones. #6718 #7087
* [ENHANCEMENT] Query-frontend: don't treat cancel as an error. #4648
* [ENHANCEMENT] Ingester: exported summary `cortex_ingester_inflight_push_requests_summary` tracking total number of inflight requests in percentile buckets. #5845
* [ENHANCEMENT] Query-scheduler: add `cortex_query_scheduler_enqueue_duration_seconds` metric that records the time taken to enqueue or reject a query request. #5879
* [ENHANCEMENT] Query-frontend: add `cortex_query_frontend_enqueue_duration_seconds` metric that records the time taken to enqueue or reject a query request. When query-scheduler is in use, the metric has the `scheduler_address` label to differentiate the enqueue duration by query-scheduler backend. #5879 #6087 #6120
* [ENHANCEMENT] Store-gateway: add metric `cortex_bucket_store_blocks_loaded_by_duration` for counting the loaded number of blocks based on their duration. #6074  #6129
* [ENHANCEMENT] Expose `/sync/mutex/wait/total:seconds` Go runtime metric as `go_sync_mutex_wait_total_seconds_total` from all components. #5879
* [ENHANCEMENT] Query-scheduler: improve latency with many concurrent queriers. #5880
* [ENHANCEMENT] Ruler: add new per-tenant `cortex_ruler_queries_zero_fetched_series_total` metric to track rules that fetched no series. #5925
* [ENHANCEMENT] Implement support for `limit`, `limit_per_metric` and `metric` parameters for `<Prometheus HTTP prefix>/api/v1/metadata` endpoint. #5890
* [ENHANCEMENT] Distributor: add experimental support for storing metadata when ingesting metrics via OTLP. This makes metrics description and type available when ingesting metrics via OTLP. Enable with `-distributor.enable-otlp-metadata-storage=true`. #5693 #6035 #6254
* [ENHANCEMENT] Ingester: added support for sampling errors, which can be enabled by setting `-ingester.error-sample-rate`. This way each error will be logged once in the configured number of times. All the discarded samples will still be tracked by the `cortex_discarded_samples_total` metric. #5584 #6014
* [ENHANCEMENT] Ruler: Fetch secrets used to configure TLS on the Alertmanager client from Vault when `-vault.enabled` is true. #5239
* [ENHANCEMENT] Query-frontend: added query-sharding support for `group by` aggregation queries. #6024
* [ENHANCEMENT] Fetch secrets used to configure server-side TLS from Vault when `-vault.enabled` is true. #6052.
* [ENHANCEMENT] Packaging: add logrotate config file. #6142
* [ENHANCEMENT] Ingester: add the experimental configuration options `-blocks-storage.tsdb.head-postings-for-matchers-cache-max-bytes` and `-blocks-storage.tsdb.block-postings-for-matchers-cache-max-bytes` to enforce a limit in bytes on the `PostingsForMatchers()` cache used by ingesters (the cache limit is per TSDB head and block basis, not a global one). The experimental configuration options `-blocks-storage.tsdb.head-postings-for-matchers-cache-size` and `-blocks-storage.tsdb.block-postings-for-matchers-cache-size` have been deprecated. #6151
* [ENHANCEMENT] Ingester: use the `PostingsForMatchers()` in-memory cache for label values queries with matchers too. #6151
* [ENHANCEMENT] Ingester / store-gateway: optimized regex matchers. #6168 #6250
* [ENHANCEMENT] Distributor: Include ingester IDs in circuit breaker related metrics and logs. #6206
* [ENHANCEMENT] Querier: improve errors and logging when streaming chunks from ingesters and store-gateways. #6194 #6309
* [ENHANCEMENT] Querier: Add `cortex_querier_federation_exemplar_tenants_queried` and `cortex_querier_federation_tenants_queried` metrics to track the number of tenants queried by multi-tenant queries. #6374 #6409
* [ENHANCEMENT] All: added an experimental `-server.grpc.num-workers` flag that configures the number of long-living workers used to process gRPC requests. This could decrease the CPU usage by reducing the number of stack allocations. #6311
* [ENHANCEMENT] All: improved IPv6 support by using the proper host:port formatting. #6311
* [ENHANCEMENT] Querier: always return error encountered during chunks streaming, rather than `the stream has already been exhausted`. #6345 #6433
* [ENHANCEMENT] Query-frontend: add `instance_enable_ipv6` to support IPv6. #6111
* [ENHANCEMENT] Store-gateway: return same detailed error messages as queriers when chunks or series limits are reached. #6347
* [ENHANCEMENT] Querier: reduce memory consumed for queries that hit store-gateways. #6348
* [ENHANCEMENT] Ruler: include corresponding trace ID with log messages associated with rule evaluation. #6379 #6520
* [ENHANCEMENT] Querier: clarify log messages and span events emitted while querying ingesters, and include both ingester name and address when relevant. #6381
* [ENHANCEMENT] Memcached: introduce new experimental configuration parameters `-<prefix>.memcached.write-buffer-size-bytes` `-<prefix>.memcached.read-buffer-size-bytes` to customise the memcached client write and read buffer size (the buffer is allocated for each memcached connection). #6468
* [ENHANCEMENT] Ingester, Distributor: added experimental support for rejecting push requests received via gRPC before reading them into memory, if ingester or distributor is unable to accept the request. This is activated by using `-ingester.limit-inflight-requests-using-grpc-method-limiter` for ingester, and `-distributor.limit-inflight-requests-using-grpc-method-limiter` for distributor. #5976 #6300
* [ENHANCEMENT] Add capability in store-gateways to accept number of tokens through config. `-store-gateway.sharding-ring.num-tokens`, `default-value=512` #4863
* [ENHANCEMENT] Query-frontend: return warnings generated during query evaluation. #6391
* [ENHANCEMENT] Server: Add the option `-server.http-read-header-timeout` to enable specifying a timeout for reading HTTP request headers. It defaults to 0, in which case reading of headers can take up to `-server.http-read-timeout`, leaving no time for reading body, if there's any. #6517
* [ENHANCEMENT] Add connection-string option, `-<prefix>.azure.connection-string`, for Azure Blob Storage. #6487
* [ENHANCEMENT] Ingester: Add `-ingester.instance-limits.max-inflight-push-requests-bytes`. This limit protects the ingester against requests that together may cause an OOM. #6492
* [ENHANCEMENT] Ingester: add new per-tenant `cortex_ingester_local_limits` metric to expose the calculated local per-tenant limits seen at each ingester. Exports the local per-tenant series limit with label `{limit="max_global_series_per_user"}` #6403
* [ENHANCEMENT] Query-frontend: added "queue_time_seconds" field to "query stats" log. This is total time that query and subqueries spent in the queue, before queriers picked it up. #6537
* [ENHANCEMENT] Server: Add `-server.report-grpc-codes-in-instrumentation-label-enabled` CLI flag to specify whether gRPC status codes should be used in `status_code` label of `cortex_request_duration_seconds` metric. It defaults to false, meaning that successful and erroneous gRPC status codes are represented with `success` and `error` respectively. #6562
* [ENHANCEMENT] Server: Add `-ingester.client.report-grpc-codes-in-instrumentation-label-enabled` CLI flag to specify whether gRPC status codes should be used in `status_code` label of `cortex_ingester_client_request_duration_seconds` metric. It defaults to false, meaning that successful and erroneous gRPC status codes are represented with `2xx` and `error` respectively. #6562
* [ENHANCEMENT] Server: Add `-server.http-log-closed-connections-without-response-enabled` option to log details about connections to HTTP server that were closed before any data was sent back. This can happen if client doesn't manage to send complete HTTP headers before timeout. #6612
* [ENHANCEMENT] Query-frontend: include length of query, time since the earliest and latest points of a query, time since the earliest and latest points of a query, cached/uncached bytes in "query stats" logs. Time parameters (start/end/time) are always formatted as RFC3339 now. #6473 #6477 #6709 #6710
* [ENHANCEMENT] Query-frontend: `-query-frontend.align-queries-with-step` has been moved from a global flag to a per-tenant override. #6714
* [ENHANCEMENT] Distributor: added support for reducing the resolution of native histogram samples upon ingestion if the sample has too many buckets compared to `-validation.max-native-histogram-buckets`. This is enabled by default and can be turned off by setting `-validation.reduce-native-histogram-over-max-buckets` to `false`. #6535
* [ENHANCEMENT] Query-frontend: optionally wait for the frontend to complete startup if requests are received while the frontend is still starting. Disabled by default, set `-query-frontend.not-running-timeout` to a non-zero value to enable. #6621
* [ENHANCEMENT] Distributor: Include source IPs in OTLP push handler logs. #6652
* [ENHANCEMENT] Query-frontend: return clearer error message when a query request is received while shutting down. #6675
* [ENHANCEMENT] Querier: return clearer error message when a query request is cancelled by the caller. #6697
* [ENHANCEMENT] Compactor: Mark corrupted blocks for no-compaction to avoid blocking compactor future runs. #6588
* [ENHANCEMENT] Distributor: Added an experimental configuration option `distributor.ingestion-burst-factor` that overrides the `distributor.ingestion-burst-size` option if set. The `distributor.ingestion-burst-factor` is used to set the underlying ingestion rate limiter token bucket's burst size to a multiple of the per distributor `distributor.ingestion-rate-limit` and the `distributor.ingestion-burst-factor`. This is disabled by default. #6662
* [ENHANCEMENT] Add debug message to track tenants sending queries that are not able to benefit from caches. #6732
* [BUGFIX] Distributor: return server overload error in the event of exceeding the ingestion rate limit. #6549
* [BUGFIX] Ring: Ensure network addresses used for component hash rings are formatted correctly when using IPv6. #6068
* [BUGFIX] Query-scheduler: don't retain connections from queriers that have shut down, leading to gradually increasing enqueue latency over time. #6100 #6145
* [BUGFIX] Ingester: prevent query logic from continuing to execute after queries are canceled. #6085
* [BUGFIX] Ensure correct nesting of children of the `querier.Select` tracing span. #6085
* [BUGFIX] Packaging: fix preremove script preventing upgrades on RHEL based OS. #6067
* [BUGFIX] Querier: return actual error rather than `attempted to read series at index XXX from stream, but the stream has already been exhausted` (or even no error at all) when streaming chunks from ingesters or store-gateways is enabled and an error occurs while streaming chunks. #6346
* [BUGFIX] Querier: reduce log volume when querying ingesters with zone-awareness enabled and one or more instances in a single zone unavailable. #6381
* [BUGFIX] Querier: don't try to query further ingesters if ingester query request minimization is enabled and a query limit is reached as a result of the responses from the initial set of ingesters. #6402
* [BUGFIX] Ingester: Don't cache context cancellation error when querying. #6446
* [BUGFIX] Ingester: don't ignore errors encountered while iterating through chunks or samples in response to a query request. #6469
* [BUGFIX] All: fix issue where traces for some inter-component gRPC calls would incorrectly show the call as failing due to cancellation. #6470
* [BUGFIX] Querier: correctly mark streaming requests to ingesters or store-gateways as successful, not cancelled, in metrics and traces. #6471 #6505
* [BUGFIX] Querier: fix issue where queries fail with "context canceled" error when an ingester or store-gateway fails healthcheck while the query is in progress. #6550
* [BUGFIX] Tracing: When creating an OpenTelemetry tracing span, add it to the context for later retrieval. #6614
* [BUGFIX] Querier: always report query results to query-frontends, even when cancelled, to ensure query-frontends don't wait for results that will otherwise never arrive. #6703
* [BUGFIX] Querier: attempt to query ingesters in PENDING state, to reduce the likelihood that scaling up the number of ingesters in multiple zones simultaneously causes a read outage. #6726 #6727
* [BUGFIX] Querier: don't cancel inflight queries from a query-scheduler if the stream between the querier and query-scheduler is broken. #6728
* [BUGFIX] Store-gateway: Fix double-counting of some duration metrics. #6616
* [BUGFIX] Fixed possible series matcher corruption leading to wrong series being included in query results. #6884

### Mixin

* [CHANGE] Dashboards: enabled reporting gRPC codes as `status_code` label in Mimir dashboards. In case of gRPC calls, the successful `status_code` label on `cortex_request_duration_seconds` and gRPC client request duration metrics has changed from 'success' and '2xx' to 'OK'. #6561
* [CHANGE] Alerts: remove `MimirGossipMembersMismatch` alert and replace it with `MimirGossipMembersTooHigh` and `MimirGossipMembersTooLow` alerts that should have a higher signal-to-noise ratio. #6508
* [ENHANCEMENT] Dashboards: Optionally show rejected requests on Mimir Writes dashboard. Useful when used together with "early request rejection" in ingester and distributor. #6132 #6556
* [ENHANCEMENT] Alerts: added a critical alert for `CompactorSkippedBlocksWithOutOfOrderChunks` when multiple blocks are affected. #6410
* [ENHANCEMENT] Dashboards: Added the min-replicas for autoscaling dashboards. #6528
* [ENHANCEMENT] Dashboards: Show queries per second for the `/api/v1/cardinality/` endpoints on the "Overview" dashboard. #6720
* [BUGFIX] Alerts: fixed issue where `GossipMembersMismatch` warning message referred to per-instance labels that were not produced by the alert query. #6146
* [BUGFIX] Dashboards: Fix autoscaling dashboard panels for KEDA > 2.9. [Requires scraping the KEDA operator for metrics since they moved](https://github.com/kedacore/keda/issues/3972). #6528
* [BUGFIX] Alerts: Fix autoscaling alerts for KEDA > 2.9. [Requires scraping the KEDA operator for metrics since they moved](https://github.com/kedacore/keda/issues/3972). #6528

### Jsonnet

* [CHANGE] Ingester: reduce `-server.grpc-max-concurrent-streams` to 500. #5666
* [CHANGE] Changed default `_config.cluster_domain` from `cluster.local` to `cluster.local.` to reduce the number of DNS lookups made by Mimir. #6389
* [CHANGE] Query-frontend: changed default `_config.autoscaling_query_frontend_cpu_target_utilization` from `1` to `0.75`. #6395
* [CHANGE] Distributor: Increase HPA scale down period such that distributors are slower to scale down after autoscaling up. #6589
* [CHANGE] Store-gateway: Change the default timeout used for index-queries caches from `200ms` to `450ms`. #6786
* [FEATURE] Store-gateway: Allow automated zone-by-zone downscaling, that can be enabled via the `store_gateway_automated_downscale_enabled` flag. It is disabled by default. #6149
* [FEATURE] Ingester: Allow to configure TSDB Head early compaction using the following `_config` parameters: #6181
  * `ingester_tsdb_head_early_compaction_enabled` (disabled by default)
  * `ingester_tsdb_head_early_compaction_reduction_percentage`
  * `ingester_tsdb_head_early_compaction_min_in_memory_series`
* [ENHANCEMENT] Double the amount of rule groups for each user tier. #5897
* [ENHANCEMENT] Set `maxUnavailable` to 0 for `distributor`, `overrides-exporter`, `querier`, `query-frontend`, `query-scheduler` `ruler-querier`, `ruler-query-frontend`, `ruler-query-scheduler` and `consul` deployments, to ensure they don't become completely unavailable during a rollout. #5924
* [ENHANCEMENT] Update rollout-operator to `v0.9.0`. #6022 #6110 #6558 #6681
* [ENHANCEMENT] Update memcached to `memcached:1.6.22-alpine`. #6585
* [ENHANCEMENT] Store-gateway: replaced the following deprecated CLI flags: #6319
  * `-blocks-storage.bucket-store.index-header-lazy-loading-enabled` replaced with `-blocks-storage.bucket-store.index-header.lazy-loading-enabled`
  * `-blocks-storage.bucket-store.index-header-lazy-loading-idle-timeout` replaced with `-blocks-storage.bucket-store.index-header.lazy-loading-idle-timeout`
* [ENHANCEMENT] Store-gateway: Allow selective enablement of store-gateway automated scaling on a per-zone basis. #6302
* [BUGFIX] Autoscaling: KEDA > 2.9 removed the ability to set metricName in the trigger metadata. To help discern which metric is used by the HPA, we set the trigger name to what was the metricName. This is available as the `scaler` label on `keda_*` metrics. #6528

### Mimirtool

* [ENHANCEMENT] Analyze Grafana: Improve support for variables in range. #6657
* [BUGFIX] Fix out of bounds error on export with large timespans and/or series count. #5700
* [BUGFIX] Fix the issue where `--read-timeout` was applied to the entire `mimirtool analyze grafana` invocation rather than to individual Grafana API calls. #5915
* [BUGFIX] Fix incorrect remote-read path joining for `mimirtool remote-read` commands on Windows. #6011
* [BUGFIX] Fix template files full path being sent in `mimirtool alertmanager load` command. #6138
* [BUGFIX] Analyze rule-file: .metricsUsed field wasn't populated. #6953

### Mimir Continuous Test

### Query-tee

### Documentation

* [ENHANCEMENT] Document the concept of native histograms and how to send them to Mimir, migration path. #5956 #6488 #6539 #6752
* [ENHANCEMENT] Document native histograms query and visualization. #6231

### Tools

* [CHANGE] tsdb-index: Rename tool to tsdb-series. #6317
* [FEATURE] tsdb-labels: Add tool to print label names and values of a TSDB block. #6317
* [ENHANCEMENT] trafficdump: Trafficdump can now parse OTEL requests. Entire request is dumped to output, there's no filtering of fields or matching of series done. #6108

## 2.10.5

### Grafana Mimir

* [ENHANCEMENT] Update Docker base images from `alpine:3.18.3` to `alpine:3.18.5`. #6897
* [BUGFIX] Fixed possible series matcher corruption leading to wrong series being included in query results. #6886

### Documentation

* [ENHANCEMENT] Document the concept of native histograms and how to send them to Mimir, migration path. #6757
* [ENHANCEMENT] Document native histograms query and visualization. #6757

## 2.10.4

### Grafana Mimir

* [BUGFIX] Update otelhttp library to v0.44.0 as a mitigation for CVE-2023-45142. #6634

## 2.10.3

### Grafana Mimir

* [BUGFIX] Update grpc-go library to 1.57.2-dev that includes a fix for a bug introduced in 1.57.1. #6419

## 2.10.2

### Grafana Mimir

* [BUGFIX] Update grpc-go library to 1.57.1 and `golang.org/x/net` to `0.17`, which include fix for CVE-2023-44487. #6349

## 2.10.1

### Grafana Mimir

* [CHANGE] Update Go version to 1.21.3. #6244 #6325
* [BUGFIX] Query-frontend: Don't retry read requests rejected by the ingester due to utilization based read path limiting. #6032
* [BUGFIX] Ingester: fix panic in WAL replay of certain native histograms. #6086

## 2.10.0

### Grafana Mimir

* [CHANGE] Store-gateway: skip verifying index header integrity upon loading. To enable verification set `blocks_storage.bucket_store.index_header.verify_on_load: true`. #5174
* [CHANGE] Querier: change the default value of the experimental `-querier.streaming-chunks-per-ingester-buffer-size` flag to 256. #5203
* [CHANGE] Querier: only initiate query requests to ingesters in the `ACTIVE` state in the ring. #5342
* [CHANGE] Querier: renamed `-querier.prefer-streaming-chunks` to `-querier.prefer-streaming-chunks-from-ingesters` to enable streaming chunks from ingesters to queriers. #5182
* [CHANGE] Querier: `-query-frontend.cache-unaligned-requests` has been moved from a global flag to a per-tenant override. #5312
* [CHANGE] Ingester: removed `cortex_ingester_shipper_dir_syncs_total` and `cortex_ingester_shipper_dir_sync_failures_total` metrics. The former metric was not much useful, and the latter was never incremented. #5396
* [CHANGE] Ingester: removed logging of errors related to hitting per-instance limits to reduce resource usage when ingesters are under pressure. #5585
* [CHANGE] gRPC clients: use default connect timeout of 5s, and therefore enable default connect backoff max delay of 5s. #5562
* [CHANGE] Ingester: the `-validation.create-grace-period` is now enforced in the ingester too, other than distributor and query-frontend. If you've configured `-validation.create-grace-period` then make sure the configuration is applied to ingesters too. #5712
* [CHANGE] Distributor: the `-validation.create-grace-period` is now enforced for examplars too in the distributor. If an examplar has timestamp greater than "now + grace_period", then the exemplar will be dropped and the metric `cortex_discarded_exemplars_total{reason="exemplar_too_far_in_future",user="..."}` increased. #5761
* [CHANGE] Query-frontend: the `-validation.create-grace-period` is now enforced in the query-frontend even when the configured value is 0. When the value is 0, the query end time range is truncated to the current real-world time. #5829
* [CHANGE] Store-gateway: deprecated configuration parameters for index header under `blocks-storage.bucket-store` and use a new configurations in `blocks-storage.bucket-store.index-header`, deprecated configuration will be removed in Mimir 2.12. Configuration changes: #5726
  * `-blocks-storage.bucket-store.index-header-lazy-loading-enabled` is deprecated, use the new configuration `-blocks-storage.bucket-store.index-header.lazy-loading-enabled`
  * `-blocks-storage.bucket-store.index-header-lazy-loading-idle-timeout` is deprecated, use the new configuration `-blocks-storage.bucket-store.index-header.lazy-loading-idle-timeout`
  * `-blocks-storage.bucket-store.index-header-lazy-loading-concurrency` is deprecated, use the new configuration `-blocks-storage.bucket-store.index-header.lazy-loading-concurrency`
* [CHANGE] Store-gateway: remove experimental fine-grained chunks caching. The following experimental configuration parameters have been removed `-blocks-storage.bucket-store.chunks-cache.fine-grained-chunks-caching-enabled`, `-blocks-storage.bucket-store.fine-grained-chunks-caching-ranges-per-series`. #5816 #5875
* [CHANGE] Ingester: remove deprecated `blocks-storage.tsdb.max-tsdb-opening-concurrency-on-startup`. #5850
* [FEATURE] Introduced `-distributor.service-overload-status-code-on-rate-limit-enabled` flag for configuring status code to 529 instead of 429 upon rate limit exhaustion. #5752
* [FEATURE] Cardinality API: added a new `count_method` parameter which enables counting active series. #5136
* [FEATURE] Query-frontend: added experimental support to cache cardinality, label names and label values query responses. The cache will be used when `-query-frontend.cache-results` is enabled, and `-query-frontend.results-cache-ttl-for-cardinality-query` or `-query-frontend.results-cache-ttl-for-labels-query` set to a value greater than 0. The following metrics have been added to track the query results cache hit ratio per `request_type`: #5212 #5235 #5426 #5524
  * `cortex_frontend_query_result_cache_requests_total{request_type="query_range|cardinality|label_names_and_values"}`
  * `cortex_frontend_query_result_cache_hits_total{request_type="query_range|cardinality|label_names_and_values"}`
* [FEATURE] Added `-<prefix>.s3.list-objects-version` flag to configure the S3 list objects version. #5099
* [FEATURE] Ingester: add optional CPU/memory utilization based read request limiting, considered experimental. Disabled by default, enable by configuring limits via both of the following flags: #5012 #5392 #5394 #5526 #5508 #5704
  * `-ingester.read-path-cpu-utilization-limit`
  * `-ingester.read-path-memory-utilization-limit`
  * `-ingester.log-utilization-based-limiter-cpu-samples`
* [FEATURE] Ruler: support filtering results from rule status endpoint by `file`, `rule_group` and `rule_name`. #5291
* [FEATURE] Ingester: add experimental support for creating tokens by using spread minimizing strategy. This can be enabled with `-ingester.ring.token-generation-strategy: spread-minimizing` and `-ingester.ring.spread-minimizing-zones: <all available zones>`. In that case `-ingester.ring.tokens-file-path` must be empty. #5308 #5324
* [FEATURE] Storegateway: Persist sparse index-headers to disk and read from disk on index-header loads instead of reconstructing. #5465 #5651 #5726
* [FEATURE] Ingester: add experimental CLI flag `-ingester.ring.spread-minimizing-join-ring-in-order` that allows an ingester to register tokens in the ring only after all previous ingesters (with ID lower than its own ID) have already been registered. #5541
* [FEATURE] Ingester: add experimental support to compact the TSDB Head when the number of in-memory series is equal or greater than `-blocks-storage.tsdb.early-head-compaction-min-in-memory-series`, and the ingester estimates that the per-tenant TSDB Head compaction will reduce in-memory series by at least `-blocks-storage.tsdb.early-head-compaction-min-estimated-series-reduction-percentage`. #5371
* [FEATURE] Ingester: add new metrics for tracking native histograms in active series: `cortex_ingester_active_native_histogram_series`, `cortex_ingester_active_native_histogram_series_custom_tracker`, `cortex_ingester_active_native_histogram_buckets`, `cortex_ingester_active_native_histogram_buckets_custom_tracker`. The first 2 are the subsets of the existing and unmodified `cortex_ingester_active_series` and `cortex_ingester_active_series_custom_tracker` respectively, only tracking native histogram series, and the last 2 are the equivalents for tracking the number of buckets in native histogram series. #5318
* [FEATURE] Add experimental CLI flag `-<prefix>.s3.native-aws-auth-enabled` that allows to enable the default credentials provider chain of the AWS SDK. #5636
* [FEATURE] Distributor: add experimental support for circuit breaking when writing to ingesters via `-ingester.client.circuit-breaker.enabled`, `-ingester.client.circuit-breaker.failure-threshold`, or `-ingester.client.circuit-breaker.cooldown-period` or their corresponding YAML. #5650
* [FEATURE] The following features are no longer considered experimental. #5701 #5872
  * Ruler storage cache (`-ruler-storage.cache.*`)
  * Exclude ingesters running in specific zones (`-ingester.ring.excluded-zones`)
  * Cardinality-based query sharding (`-query-frontend.query-sharding-target-series-per-shard`)
  * Cardinality query result caching (`-query-frontend.results-cache-ttl-for-cardinality-query`)
  * Label names and values query result caching (`-query-frontend.results-cache-ttl-for-labels-query`)
  * Query expression size limit (`-query-frontend.max-query-expression-size-bytes`)
  * Peer discovery / tenant sharding for overrides exporters (`-overrides-exporter.ring.enabled`)
  * Configuring enabled metrics in overrides exporter (`-overrides-exporter.enabled-metrics`)
  * Per-tenant results cache TTL (`-query-frontend.results-cache-ttl`, `-query-frontend.results-cache-ttl-for-out-of-order-time-window`)
  * Shutdown delay (`-shutdown-delay`)
* [FEATURE] Querier: add experimental CLI flag `-tenant-federation.max-concurrent` to adjust the max number of per-tenant queries that can be run at a time when executing a single multi-tenant query. #5874
* [FEATURE] Alertmanager: add Microsoft Teams as a supported integration. #5840
* [ENHANCEMENT] Overrides-exporter: Add new metrics for write path and alertmanager (`max_global_metadata_per_user`, `max_global_metadata_per_metric`, `request_rate`, `request_burst_size`, `alertmanager_notification_rate_limit`, `alertmanager_max_dispatcher_aggregation_groups`, `alertmanager_max_alerts_count`, `alertmanager_max_alerts_size_bytes`) and added flag `-overrides-exporter.enabled-metrics` to explicitly configure desired metrics, e.g. `-overrides-exporter.enabled-metrics=request_rate,ingestion_rate`. Default value for this flag is: `ingestion_rate,ingestion_burst_size,max_global_series_per_user,max_global_series_per_metric,max_global_exemplars_per_user,max_fetched_chunks_per_query,max_fetched_series_per_query,ruler_max_rules_per_rule_group,ruler_max_rule_groups_per_tenant`. #5376
* [ENHANCEMENT] Cardinality API: when zone aware replication is enabled, the label values cardinality API can now tolerate single zone failure #5178
* [ENHANCEMENT] Distributor: optimize sending requests to ingesters when incoming requests don't need to be modified. For now this feature can be disabled by setting `-timeseries-unmarshal-caching-optimization-enabled=false`. #5137
* [ENHANCEMENT] Add advanced CLI flags to control gRPC client behaviour: #5161
  * `-<prefix>.connect-timeout`
  * `-<prefix>.connect-backoff-base-delay`
  * `-<prefix>.connect-backoff-max-delay`
  * `-<prefix>.initial-stream-window-size`
  * `-<prefix>.initial-connection-window-size`
* [ENHANCEMENT] Query-frontend: added "response_size_bytes" field to "query stats" log. #5196
* [ENHANCEMENT] Querier: refine error messages for per-tenant query limits, informing the user of the preferred strategy for not hitting the limit, in addition to how they may tweak the limit. #5059
* [ENHANCEMENT] Distributor: optimize sending of requests to ingesters by reusing memory buffers for marshalling requests. This optimization can be enabled by setting `-distributor.write-requests-buffer-pooling-enabled` to `true`. #5195 #5805 #5830
* [ENHANCEMENT] Querier: add experimental `-querier.minimize-ingester-requests` option to initially query only the minimum set of ingesters required to reach quorum. #5202 #5259 #5263
* [ENHANCEMENT] Querier: improve error message when streaming chunks from ingesters to queriers and a query limit is reached. #5245
* [ENHANCEMENT] Use new data structure for labels, to reduce memory consumption. #3555 #5731
* [ENHANCEMENT] Update alpine base image to 3.18.2. #5276
* [ENHANCEMENT] Ruler: add `cortex_ruler_sync_rules_duration_seconds` metric, tracking the time spent syncing all rule groups owned by the ruler instance. #5311
* [ENHANCEMENT] Store-gateway: add experimental `blocks-storage.bucket-store.index-header-lazy-loading-concurrency` config option to limit the number of concurrent index-headers loads when lazy loading. #5313 #5605
* [ENHANCEMENT] Ingester and querier: improve level of detail in traces emitted for queries that hit ingesters. #5315
* [ENHANCEMENT] Querier: add `cortex_querier_queries_rejected_total` metric that counts the number of queries rejected due to hitting a limit (eg. max series per query or max chunks per query). #5316 #5440 #5450
* [ENHANCEMENT] Querier: add experimental `-querier.minimize-ingester-requests-hedging-delay` option to initiate requests to further ingesters when request minimisation is enabled and not all initial requests have completed. #5368
* [ENHANCEMENT] Clarify docs for `-ingester.client.*` flags to make it clear that these are used by both queriers and distributors. #5375
* [ENHANCEMENT] Querier and store-gateway: add experimental support for streaming chunks from store-gateways to queriers while evaluating queries. This can be enabled with `-querier.prefer-streaming-chunks-from-store-gateways=true`. #5182
* [ENHANCEMENT] Querier: enforce `max-chunks-per-query` limit earlier in query processing when streaming chunks from ingesters to queriers to avoid unnecessarily consuming resources for queries that will be aborted. #5369 #5447
* [ENHANCEMENT] Ingester: added `cortex_ingester_shipper_last_successful_upload_timestamp_seconds` metric tracking the last successful TSDB block uploaded to the bucket (unix timestamp in seconds). #5396
* [ENHANCEMENT] Ingester: add two metrics tracking resource utilization calculated by utilization based limiter: #5496
  * `cortex_ingester_utilization_limiter_current_cpu_load`: The current exponential weighted moving average of the ingester's CPU load
  * `cortex_ingester_utilization_limiter_current_memory_usage_bytes`: The current ingester memory utilization
* [ENHANCEMENT] Ruler: added `insight=true` field to ruler's prometheus component for rule evaluation logs. #5510
* [ENHANCEMENT] Distributor Ingester: add metrics to count the number of requests rejected for hitting per-instance limits, `cortex_distributor_instance_rejected_requests_total` and `cortex_ingester_instance_rejected_requests_total` respectively. #5551
* [ENHANCEMENT] Distributor: add support for ingesting exponential histograms that are over the native histogram scale limit of 8 in OpenTelemetry format by downscaling them. #5532 #5607
* [ENHANCEMENT] General: buffered logging: #5506
  * `-log.buffered` CLI flag enable buffered logging.
* [ENHANCEMENT] Distributor: add more detailed information to traces generated while processing OTLP write requests. #5539
* [ENHANCEMENT] Distributor: improve performance ingesting OTLP payloads. #5531 #5607 #5616
* [ENHANCEMENT] Ingester: optimize label-values with matchers call when number of matched series is small. #5600
* [ENHANCEMENT] Compactor: delete bucket-index, markers and debug files if there are no blocks left in the bucket index. This cleanup must be enabled by using `-compactor.no-blocks-file-cleanup-enabled` option. #5648
* [ENHANCEMENT] Ingester: reduce memory usage of active series tracker. #5665
* [ENHANCEMENT] Store-gateway: added `-store-gateway.sharding-ring.auto-forget-enabled` configuration parameter to control whether store-gateway auto-forget feature should be enabled or disabled (enabled by default). #5702
* [ENHANCEMENT] Compactor: added per tenant block upload counters `cortex_block_upload_api_blocks_total`, `cortex_block_upload_api_bytes_total`, and `cortex_block_upload_api_files_total`. #5738
* [ENHANCEMENT] Compactor: verify time range of compacted block(s) matches the time range of input blocks. #5760
* [ENHANCEMENT] Querier: improved observability of calls to ingesters during queries. #5724
* [ENHANCEMENT] Compactor: block backfilling logging is now more verbose. #5711
* [ENHANCEMENT] Added support to rate limit application logs: #5764
  * `-log.rate-limit-enabled`
  * `-log.rate-limit-logs-per-second`
  * `-log.rate-limit-logs-per-second-burst`
* [ENHANCEMENT] Ingester: added `cortex_ingester_tsdb_head_min_timestamp_seconds` and `cortex_ingester_tsdb_head_max_timestamp_seconds` metrics which return min and max time of all TSDB Heads open in an ingester. #5786 #5815
* [ENHANCEMENT] Querier: cancel query requests to ingesters in a zone upon first error received from the zone, to reduce wasted effort spent computing results that won't be used #5764
* [ENHANCEMENT] All: improve tracing of internal HTTP requests sent over httpgrpc. #5782
* [ENHANCEMENT] Querier: add experimental per-query chunks limit based on an estimate of the number of chunks that will be sent from ingesters and store-gateways that is enforced earlier during query evaluation. This limit is disabled by default and can be configured with `-querier.max-estimated-fetched-chunks-per-query-multiplier`. #5765
* [ENHANCEMENT] Ingester: add UI for listing tenants with TSDB on given ingester and viewing details of tenants's TSDB on given ingester. #5803 #5824
* [ENHANCEMENT] Querier: improve observability of calls to store-gateways during queries. #5809
* [ENHANCEMENT] Query-frontend: improve tracing of interactions with query-scheduler. #5818
* [ENHANCEMENT] Query-scheduler: improve tracing of requests when request is rejected by query-scheduler. #5848
* [ENHANCEMENT] Ingester: avoid logging some errors that could cause logging contention. #5494 #5581
* [ENHANCEMENT] Store-gateway: wait for query gate after loading blocks. #5507
* [ENHANCEMENT] Store-gateway: always include `__name__` posting group in selection in order to reduce the number of object storage API calls. #5246
* [ENHANCEMENT] Ingester: track active series by ref instead of hash/labels to reduce memory usage. #5134 #5193
* [ENHANCEMENT] Go: updated to 1.21.1. #5955 #5960
* [ENHANCEMENT] Alertmanager: updated to alertmanager 0.26.0. #5840
* [BUGFIX] Ingester: Handle when previous ring state is leaving and the number of tokens has changed. #5204
* [BUGFIX] Querier: fix issue where queries that use the `timestamp()` function fail with `execution: attempted to read series at index 0 from stream, but the stream has already been exhausted` if streaming chunks from ingesters to queriers is enabled. #5370
* [BUGFIX] memberlist: bring back `memberlist_client_kv_store_count` metric that used to exist in Cortex, but got lost during dskit updates before Mimir 2.0. #5377
* [BUGFIX] Querier: pass on HTTP 503 query response code. #5364
* [BUGFIX] Store-gateway: Fix issue where stopping a store-gateway could cause all store-gateways to unload all blocks. #5464
* [BUGFIX] Allocate ballast in smaller blocks to avoid problem when entire ballast was kept in memory working set. #5565
* [BUGFIX] Querier: retry frontend result notification when an error is returned. #5591
* [BUGFIX] Querier: fix issue where `cortex_ingester_client_request_duration_seconds` metric did not include streaming query requests that did not return any series. #5695
* [BUGFIX] Ingester: fix ActiveSeries tracker double-counting series that have been deleted from the Head while still being active and then recreated again. #5678
* [BUGFIX] Ingester: don't set "last update time" of TSDB into the future when opening TSDB. This could prevent detecting of idle TSDB for a long time, if sample in distant future was ingested. #5787
* [BUGFIX] Store-gateway: fix bug when lazy index header could be closed prematurely even when still in use. #5795
* [BUGFIX] Ruler: gracefully shut down rule evaluations. #5778
* [BUGFIX] Querier: fix performance when ingesters stream samples. #5836
* [BUGFIX] Ingester: fix spurious `not found` errors on label values API during head compaction. #5957
* [BUGFIX] All: updated Minio object storage client from 7.0.62 to 7.0.63 to fix auto-detection of AWS GovCloud environments. #5905

### Mixin

* [CHANGE] Dashboards: show all workloads in selected namespace on "rollout progress" dashboard. #5113
* [CHANGE] Dashboards: show the number of updated and ready pods for each workload in the "rollout progress" panel on the "rollout progress" dashboard. #5113
* [CHANGE] Dashboards: removed "Query results cache misses" panel on the "Mimir / Queries" dashboard. #5423
* [CHANGE] Dashboards: default to shared crosshair on all dashboards. #5489
* [CHANGE] Dashboards: sort variable drop-down lists from A to Z, rather than Z to A. #5490
* [CHANGE] Alerts: removed `MimirProvisioningTooManyActiveSeries` alert. You should configure `-ingester.instance-limits.max-series` and rely on `MimirIngesterReachingSeriesLimit` alert instead. #5593
* [CHANGE] Alerts: removed `MimirProvisioningTooManyWrites` alert. The alerting threshold used in this alert was chosen arbitrarily and ingesters receiving an higher number of samples / sec don't necessarily have any issue. You should rely on SLOs metrics and alerts instead. #5706
* [CHANGE] Alerts: don't raise `MimirRequestErrors` or `MimirRequestLatency` alert for the `/debug/pprof` endpoint. #5826
* [ENHANCEMENT] Dashboards: adjust layout of "rollout progress" dashboard panels so that the "rollout progress" panel doesn't require scrolling. #5113
* [ENHANCEMENT] Dashboards: show container name first in "pods count per version" panel on "rollout progress" dashboard. #5113
* [ENHANCEMENT] Dashboards: show time spend waiting for turn when lazy loading index headers in the "index-header lazy load gate latency" panel on the "queries" dashboard. #5313
* [ENHANCEMENT] Dashboards: split query results cache hit ratio by request type in "Query results cache hit ratio" panel on the "Mimir / Queries" dashboard. #5423
* [ENHANCEMENT] Dashboards: add "rejected queries" panel to "queries" dashboard. #5429
* [ENHANCEMENT] Dashboards: add native histogram active series and active buckets to "tenants" dashboard. #5543
* [ENHANCEMENT] Dashboards: add panels to "Mimir / Writes" for requests rejected for per-instance limits. #5638
* [ENHANCEMENT] Dashboards: rename "Blocks currently loaded" to "Blocks currently owned" in the "Mimir / Queries" dashboard. #5705
* [ENHANCEMENT] Alerts: Add `MimirIngestedDataTooFarInTheFuture` warning alert that triggers when Mimir ingests sample with timestamp more than 1h in the future. #5822
* [BUGFIX] Alerts: fix `MimirIngesterRestarts` to fire only when the ingester container is restarted, excluding the cases the pod is rescheduled. #5397
* [BUGFIX] Dashboards: fix "unhealthy pods" panel on "rollout progress" dashboard showing only a number rather than the name of the workload and the number of unhealthy pods if only one workload has unhealthy pods. #5113 #5200
* [BUGFIX] Alerts: fixed `MimirIngesterHasNotShippedBlocks` and `MimirIngesterHasNotShippedBlocksSinceStart` alerts. #5396
* [BUGFIX] Alerts: Fix `MimirGossipMembersMismatch` to include `admin-api` and custom compactor pods. `admin-api` is a GEM component. #5641 #5797
* [BUGFIX] Dashboards: fix autoscaling dashboard panels that could show multiple series for a single component. #5810
* [BUGFIX] Dashboards: fix ruler-querier scaling metric panel query and split into CPU and memory scaling metric panels. #5739

### Jsonnet

* [CHANGE] Removed `_config.querier.concurrency` configuration option and replaced it with `_config.querier_max_concurrency` and `_config.ruler_querier_max_concurrency` to allow to easily fine tune it for different querier deployments. #5322
* [CHANGE] Change `_config.multi_zone_ingester_max_unavailable` to 50. #5327
* [CHANGE] Change distributors rolling update strategy configuration: `maxSurge` and `maxUnavailable` are set to `15%` and `0`. #5714
* [FEATURE] Alertmanager: Add horizontal pod autoscaler config, that can be enabled using `autoscaling_alertmanager_enabled: true`. #5194 #5249
* [ENHANCEMENT] Enable the `track_sizes` feature for Memcached pods to help determine cache efficiency. #5209
* [ENHANCEMENT] Add per-container map for environment variables. #5181
* [ENHANCEMENT] Add `PodDisruptionBudget`s for compactor, continuous-test, distributor, overrides-exporter, querier, query-frontend, query-scheduler, rollout-operator, ruler, ruler-querier, ruler-query-frontend, ruler-query-scheduler, and all memcached workloads. #5098
* [ENHANCEMENT] Ruler: configure the ruler storage cache when the metadata cache is enabled. #5326 #5334
* [ENHANCEMENT] Shuffle-sharding: ingester shards in user-classes can now be configured to target different series and limit percentage utilization through `_config.shuffle_sharding.target_series_per_ingester` and `_config.shuffle_sharding.target_utilization_percentage` values. #5470
* [ENHANCEMENT] Distributor: allow adjustment of the targeted CPU usage as a percentage of requested CPU. This can be adjusted with `_config.autoscaling_distributor_cpu_target_utilization`. #5525
* [ENHANCEMENT] Ruler: add configuration option `_config.ruler_remote_evaluation_max_query_response_size_bytes` to easily set the maximum query response size allowed (in bytes). #5592
* [ENHANCEMENT] Distributor: dynamically set `GOMAXPROCS` based on the CPU request. This should reduce distributor CPU utilization, assuming the CPU request is set to a value close to the actual utilization. #5588
* [ENHANCEMENT] Querier: dynamically set `GOMAXPROCS` based on the CPU request. This should reduce noisy neighbour issues created by the querier, whose CPU utilization could eventually saturate the Kubernetes node if unbounded. #5646 #5658
* [ENHANCEMENT] Allow to remove an entry from the configured environment variable for a given component, setting the environment value to `null` in the `*_env_map` objects (e.g. `store_gateway_env_map+:: { 'field': null}`). #5599
* [ENHANCEMENT] Allow overriding the default number of replicas for `etcd`. #5589
* [ENHANCEMENT] Memcached: reduce memory request for results, chunks and metadata caches. The requested memory is 5% greater than the configured memcached max cache size. #5661
* [ENHANCEMENT] Autoscaling: Add the following configuration options to fine tune autoscaler target utilization: #5679 #5682 #5689
  * `autoscaling_querier_target_utilization` (defaults to `0.75`)
  * `autoscaling_mimir_read_target_utilization` (defaults to `0.75`)
  * `autoscaling_ruler_querier_cpu_target_utilization` (defaults to `1`)
  * `autoscaling_distributor_memory_target_utilization` (defaults to `1`)
  * `autoscaling_ruler_cpu_target_utilization` (defaults to `1`)
  * `autoscaling_query_frontend_cpu_target_utilization` (defaults to `1`)
  * `autoscaling_ruler_query_frontend_cpu_target_utilization` (defaults to `1`)
  * `autoscaling_alertmanager_cpu_target_utilization` (defaults to `1`)
* [ENHANCEMENT] Gossip-ring: add appProtocol for istio compatibility. #5680
* [ENHANCEMENT] Add _config.commonConfig to allow adding common configuration parameters for all Mimir components. #5703
* [ENHANCEMENT] Update rollout-operator to `v0.7.0`. #5718
* [ENHANCEMENT] Increase the default rollout speed for store-gateway when lazy loading is disabled. #5823
* [ENHANCEMENT] Add autoscaling on memory for ruler-queriers. #5739
* [ENHANCEMENT] Deduplicate scaled object creation for most objects that scale on CPU and memory. #6411
* [BUGFIX] Fix compilation when index, chunks or metadata caches are disabled. #5710
* [BUGFIX] Autoscaling: treat OOMing containers as though they are using their full memory request. #5739
* [BUGFIX] Autoscaling: if no containers are up, report 0 memory usage instead of no data. #6411

### Mimirtool

* [ENHANCEMENT] Mimirtool uses paging to fetch all dashboards from Grafana when running `mimirtool analyse grafana`. This allows the tool to work correctly when running against Grafana instances with more than a 1000 dashboards. #5825
* [ENHANCEMENT] Extract metric name from queries that have a `__name__` matcher. #5911
* [BUGFIX] Mimirtool no longer parses label names as metric names when handling templating variables that are populated using `label_values(<label_name>)` when running `mimirtool analyse grafana`. #5832
* [BUGFIX] Fix panic when analyzing a grafana dashboard with multiline queries in templating variables. #5911

### Query-tee

* [CHANGE] Proxy `Content-Type` response header from backend. Previously `Content-Type: text/plain; charset=utf-8` was returned on all requests. #5183
* [CHANGE] Increase default value of `-proxy.compare-skip-recent-samples` to avoid racing with recording rule evaluation. #5561
* [CHANGE] Add `-backend.skip-tls-verify` to optionally skip TLS verification on backends. #5656

### Documentation

* [CHANGE] Fix reference to `get-started` documentation directory. #5476
* [CHANGE] Fix link to external OTLP/HTTP documentation.
* [ENHANCEMENT] Improved `MimirRulerTooManyFailedQueries` runbook. #5586
* [ENHANCEMENT] Improved "Recover accidentally deleted blocks" runbook. #5620
* [ENHANCEMENT] Documented options and trade-offs to query label names and values. #5582
* [ENHANCEMENT] Improved `MimirRequestErrors` runbook for alertmanager. #5694

### Tools

* [CHANGE] copyblocks: add support for S3 and the ability to copy between different object storage services. Due to this, the `-source-service` and `-destination-service` flags are now required and the `-service` flag has been removed. #5486
* [FEATURE] undelete-block-gcs: Added new tool for undeleting blocks on GCS storage. #5610 #5855
* [FEATURE] wal-reader: Added new tool for printing entries in TSDB WAL. #5780
* [ENHANCEMENT] ulidtime: add -seconds flag to print timestamps as Unix timestamps. #5621
* [ENHANCEMENT] ulidtime: exit with status code 1 if some ULIDs can't be parsed. #5621
* [ENHANCEMENT] tsdb-index-toc: added index-header size estimates. #5652
* [BUGFIX] Stop tools from panicking when `-help` flag is passed. #5412
* [BUGFIX] Remove github.com/golang/glog command line flags from tools. #5413

## 2.9.4

### Grafana Mimir

* [ENHANCEMENT] Update Docker base images from `alpine:3.18.3` to `alpine:3.18.5`. #6895

## 2.9.3

### Grafana Mimir

* [BUGFIX] Update `go.opentelemetry.io/contrib/instrumentation/net/http/otelhttp` to `0.44` which includes a fix for CVE-2023-45142. #6637

## 2.9.2

### Grafana Mimir

* [BUGFIX] Update grpc-go library to 1.56.3 and `golang.org/x/net` to `0.17`, which include fix for CVE-2023-44487. #6353 #6364

## 2.9.1

### Grafana Mimir

* [ENHANCEMENT] Update alpine base image to 3.18.3. #6021

## 2.9.0

### Grafana Mimir

* [CHANGE] Store-gateway: change expanded postings, postings, and label values index cache key format. These caches will be invalidated when rolling out the new Mimir version. #4770 #4978 #5037
* [CHANGE] Distributor: remove the "forwarding" feature as it isn't necessary anymore. #4876
* [CHANGE] Query-frontend: Change the default value of `-query-frontend.query-sharding-max-regexp-size-bytes` from `0` to `4096`. #4932
* [CHANGE] Querier: `-querier.query-ingesters-within` has been moved from a global flag to a per-tenant override. #4287
* [CHANGE] Querier: Use `-blocks-storage.tsdb.retention-period` instead of `-querier.query-ingesters-within` for calculating the lookback period for shuffle sharded ingesters. Setting `-querier.query-ingesters-within=0` no longer disables shuffle sharding on the read path. #4287
* [CHANGE] Block upload: `/api/v1/upload/block/{block}/files` endpoint now allows file uploads with no `Content-Length`. #4956
* [CHANGE] Store-gateway: deprecate configuration parameters for chunk pooling, they will be removed in Mimir 2.11. The following options are now also ignored: #4996
  * `-blocks-storage.bucket-store.max-chunk-pool-bytes`
  * `-blocks-storage.bucket-store.chunk-pool-min-bucket-size-bytes`
  * `-blocks-storage.bucket-store.chunk-pool-max-bucket-size-bytes`
* [CHANGE] Store-gateway: remove metrics `cortex_bucket_store_chunk_pool_requested_bytes_total` and `cortex_bucket_store_chunk_pool_returned_bytes_total`. #4996
* [CHANGE] Compactor: change default of `-compactor.partial-block-deletion-delay` to `1d`. This will automatically clean up partial blocks that were a result of failed block upload or deletion. #5026
* [CHANGE] Compactor: the deprecated configuration parameter `-compactor.consistency-delay` has been removed. #5050
* [CHANGE] Store-gateway: the deprecated configuration parameter `-blocks-storage.bucket-store.consistency-delay` has been removed. #5050
* [CHANGE] The configuration parameter `-blocks-storage.bucket-store.bucket-index.enabled` has been deprecated and will be removed in Mimir 2.11. Mimir is running by default with the bucket index enabled since version 2.0, and starting from the version 2.11 it will not be possible to disable it. #5051
* [CHANGE] The configuration parameters `-querier.iterators` and `-query.batch-iterators` have been deprecated and will be removed in Mimir 2.11. Mimir runs by default with `-querier.batch-iterators=true`, and starting from version 2.11 it will not be possible to change this. #5114
* [CHANGE] Compactor: change default of `-compactor.first-level-compaction-wait-period` to 25m. #5128
* [CHANGE] Ruler: changed default of `-ruler.poll-interval` from `1m` to `10m`. Starting from this release, the configured rule groups will also be re-synced each time they're modified calling the ruler configuration API. #5170
* [FEATURE] Query-frontend: add `-query-frontend.log-query-request-headers` to enable logging of request headers in query logs. #5030
* [FEATURE] Store-gateway: add experimental feature to retain lazy-loaded index headers between restarts by eagerly loading them during startup. This is disabled by default and can only be enabled if lazy loading is enabled. To enable this set the following: #5606
  * `-blocks-storage.bucket-store.index-header-lazy-loading-enabled` must be set to true
  * `-blocks-storage.bucket-store.index-header.eager-loading-startup-enabled` must be set to true
* [ENHANCEMENT] Add per-tenant limit `-validation.max-native-histogram-buckets` to be able to ignore native histogram samples that have too many buckets. #4765
* [ENHANCEMENT] Store-gateway: reduce memory usage in some LabelValues calls. #4789
* [ENHANCEMENT] Store-gateway: add a `stage` label to the metric `cortex_bucket_store_series_data_touched`. This label now applies to `data_type="chunks"` and `data_type="series"`. The `stage` label has 2 values: `processed` - the number of series that parsed - and `returned` - the number of series selected from the processed bytes to satisfy the query. #4797 #4830
* [ENHANCEMENT] Distributor: make `__meta_tenant_id` label available in relabeling rules configured via `metric_relabel_configs`. #4725
* [ENHANCEMENT] Compactor: added the configurable limit `compactor.block-upload-max-block-size-bytes` or `compactor_block_upload_max_block_size_bytes` to limit the byte size of uploaded or validated blocks. #4680
* [ENHANCEMENT] Querier: reduce CPU utilisation when shuffle sharding is enabled with large shard sizes. #4851
* [ENHANCEMENT] Packaging: facilitate configuration management by instructing systemd to start mimir with a configuration file. #4810
* [ENHANCEMENT] Store-gateway: reduce memory allocations when looking up postings from cache. #4861 #4869 #4962 #5047
* [ENHANCEMENT] Store-gateway: retain only necessary bytes when reading series from the bucket. #4926
* [ENHANCEMENT] Ingester, store-gateway: clear the shutdown marker after a successful shutdown to enable reusing their persistent volumes in case the ingester or store-gateway is restarted. #4985
* [ENHANCEMENT] Store-gateway, query-frontend: Reduced memory allocations when looking up cached entries from Memcached. #4862
* [ENHANCEMENT] Alertmanager: Add additional template function `queryFromGeneratorURL` returning query URL decoded query from the `GeneratorURL` field of an alert. #4301
* [ENHANCEMENT] Ruler: added experimental ruler storage cache support. The cache should reduce the number of "list objects" API calls issued to the object storage when there are 2+ ruler replicas running in a Mimir cluster. The cache can be configured setting `-ruler-storage.cache.*` CLI flags or their respective YAML config options. #4950 #5054
* [ENHANCEMENT] Store-gateway: added HTTP `/store-gateway/prepare-shutdown` endpoint for gracefully scaling down of store-gateways. A gauge `cortex_store_gateway_prepare_shutdown_requested` has been introduced for tracing this process. #4955
* [ENHANCEMENT] Updated Kuberesolver dependency (github.com/sercand/kuberesolver) from v2.4.0 to v4.0.0 and gRPC dependency (google.golang.org/grpc) from v1.47.0 to v1.53.0. #4922
* [ENHANCEMENT] Introduced new options for logging HTTP request headers: `-server.log-request-headers` enables logging HTTP request headers, `-server.log-request-headers-exclude-list` lists headers which should not be logged. #4922
* [ENHANCEMENT] Block upload: `/api/v1/upload/block/{block}/files` endpoint now disables read and write HTTP timeout, overriding `-server.http-read-timeout` and `-server.http-write-timeout` values. This is done to allow large file uploads to succeed. #4956
* [ENHANCEMENT] Alertmanager: Introduce new metrics from upstream. #4918
  * `cortex_alertmanager_notifications_failed_total` (added `reason` label)
  * `cortex_alertmanager_nflog_maintenance_total`
  * `cortex_alertmanager_nflog_maintenance_errors_total`
  * `cortex_alertmanager_silences_maintenance_total`
  * `cortex_alertmanager_silences_maintenance_errors_total`
* [ENHANCEMENT] Add native histogram support for `cortex_request_duration_seconds` metric family. #4987
* [ENHANCEMENT] Ruler: do not list rule groups in the object storage for disabled tenants. #5004
* [ENHANCEMENT] Query-frontend and querier: add HTTP API endpoint `<prometheus-http-prefix>/api/v1/format_query` to format a PromQL query. #4373
* [ENHANCEMENT] Query-frontend: Add `cortex_query_frontend_regexp_matcher_count` and `cortex_query_frontend_regexp_matcher_optimized_count` metrics to track optimization of regular expression label matchers. #4813
* [ENHANCEMENT] Alertmanager: Add configuration option to enable or disable the deletion of alertmanager state from object storage. This is useful when migrating alertmanager tenants from one cluster to another, because it avoids a condition where the state object is copied but then deleted before the configuration object is copied. #4989
* [ENHANCEMENT] Querier: only use the minimum set of chunks from ingesters when querying, and cancel unnecessary requests to ingesters sooner if we know their results won't be used. #5016
* [ENHANCEMENT] Add `-enable-go-runtime-metrics` flag to expose all go runtime metrics as Prometheus metrics. #5009
* [ENHANCEMENT] Ruler: trigger a synchronization of tenant's rule groups as soon as they change the rules configuration via API. This synchronization is in addition of the periodic syncing done every `-ruler.poll-interval`. The new behavior is enabled by default, but can be disabled with `-ruler.sync-rules-on-changes-enabled=false` (configurable on a per-tenant basis too). If you disable the new behaviour, then you may want to revert `-ruler.poll-interval` to `1m`. #4975 #5053 #5115 #5170
* [ENHANCEMENT] Distributor: Improve invalid tenant shard size error message. #5024
* [ENHANCEMENT] Store-gateway: record index header loading time separately in `cortex_bucket_store_series_request_stage_duration_seconds{stage="load_index_header"}`. Now index header loading will be visible in the "Mimir / Queries" dashboard in the "Series request p99/average latency" panels. #5011 #5062
* [ENHANCEMENT] Querier and ingester: add experimental support for streaming chunks from ingesters to queriers while evaluating queries. This can be enabled with `-querier.prefer-streaming-chunks=true`. #4886 #5078 #5094 #5126
* [ENHANCEMENT] Update Docker base images from `alpine:3.17.3` to `alpine:3.18.0`. #5065
* [ENHANCEMENT] Compactor: reduced the number of "object exists" API calls issued by the compactor to the object storage when syncing block's `meta.json` files. #5063
* [ENHANCEMENT] Distributor: Push request rate limits (`-distributor.request-rate-limit` and `-distributor.request-burst-size`) and their associated YAML configuration are now stable. #5124
* [ENHANCEMENT] Go: updated to 1.20.5. #5185
* [ENHANCEMENT] Update alpine base image to 3.18.2. #5274 #5276
* [BUGFIX] Metadata API: Mimir will now return an empty object when no metadata is available, matching Prometheus. #4782
* [BUGFIX] Store-gateway: add collision detection on expanded postings and individual postings cache keys. #4770
* [BUGFIX] Ruler: Support the `type=alert|record` query parameter for the API endpoint `<prometheus-http-prefix>/api/v1/rules`. #4302
* [BUGFIX] Backend: Check that alertmanager's data-dir doesn't overlap with bucket-sync dir. #4921
* [BUGFIX] Alertmanager: Allow to rate-limit webex, telegram and discord notifications. #4979
* [BUGFIX] Store-gateway: panics when decoding LabelValues responses that contain more than 655360 values. These responses are no longer cached. #5021
* [BUGFIX] Querier: don't leak memory when processing query requests from query-frontends (ie. when the query-scheduler is disabled). #5199

### Documentation

* [ENHANCEMENT] Improve `MimirIngesterReachingTenantsLimit` runbook. #4744 #4752
* [ENHANCEMENT] Add `symbol table size exceeds` case to `MimirCompactorHasNotSuccessfullyRunCompaction` runbook. #4945
* [ENHANCEMENT] Clarify which APIs use query sharding. #4948

### Mixin

* [CHANGE] Alerts: Remove `MimirQuerierHighRefetchRate`. #4980
* [CHANGE] Alerts: Remove `MimirTenantHasPartialBlocks`. This is obsoleted by the changed default of `-compactor.partial-block-deletion-delay` to `1d`, which will auto remediate this alert. #5026
* [ENHANCEMENT] Alertmanager dashboard: display active aggregation groups #4772
* [ENHANCEMENT] Alerts: `MimirIngesterTSDBWALCorrupted` now only fires when there are more than one corrupted WALs in single-zone deployments and when there are more than two zones affected in multi-zone deployments. #4920
* [ENHANCEMENT] Alerts: added labels to duplicated `MimirRolloutStuck` and `MimirCompactorHasNotUploadedBlocks` rules in order to distinguish them. #5023
* [ENHANCEMENT] Dashboards: fix holes in graph for lightly loaded clusters #4915
* [ENHANCEMENT] Dashboards: allow configuring additional services for the Rollout Progress dashboard. #5007
* [ENHANCEMENT] Alerts: do not fire `MimirAllocatingTooMuchMemory` alert for any matching container outside of namespaces where Mimir is running. #5089
* [BUGFIX] Dashboards: show cancelled requests in a different color to successful requests in throughput panels on dashboards. #5039
* [BUGFIX] Dashboards: fix dashboard panels that showed percentages with axes from 0 to 10000%. #5084
* [BUGFIX] Remove dependency on upstream Kubernetes mixin. #4732

### Jsonnet

* [CHANGE] Ruler: changed ruler autoscaling policy, extended scale down period from 60s to 600s. #4786
* [CHANGE] Update to v0.5.0 rollout-operator. #4893
* [CHANGE] Backend: add `alertmanager_args` to `mimir-backend` when running in read-write deployment mode. Remove hardcoded `filesystem` alertmanager storage. This moves alertmanager's data-dir to `/data/alertmanager` by default. #4907 #4921
* [CHANGE] Remove `-pdb` suffix from `PodDisruptionBudget` names. This will create new `PodDisruptionBudget` resources. Make sure to prune the old resources; otherwise, rollouts will be blocked. #5109
* [CHANGE] Query-frontend: enable query sharding for cardinality estimation via `-query-frontend.query-sharding-target-series-per-shard` by default if the results cache is enabled. #5128
* [ENHANCEMENT] Ingester: configure `-blocks-storage.tsdb.head-compaction-interval=15m` to spread TSDB head compaction over a wider time range. #4870
* [ENHANCEMENT] Ingester: configure `-blocks-storage.tsdb.wal-replay-concurrency` to CPU request minus 1. #4864
* [ENHANCEMENT] Compactor: configure `-compactor.first-level-compaction-wait-period` to TSDB head compaction interval plus 10 minutes. #4872
* [ENHANCEMENT] Store-gateway: set `GOMEMLIMIT` to the memory request value. This should reduce the likelihood the store-gateway may go out of memory, at the cost of an higher CPU utilization due to more frequent garbage collections when the memory utilization gets closer or above the configured requested memory. #4971
* [ENHANCEMENT] Store-gateway: dynamically set `GOMAXPROCS` based on the CPU request. This should reduce the likelihood a high load on the store-gateway will slow down the entire Kubernetes node. #5104
* [ENHANCEMENT] Store-gateway: add `store_gateway_lazy_loading_enabled` configuration option which combines disabled lazy-loading and reducing blocks sync concurrency. Reducing blocks sync concurrency improves startup times with disabled lazy loading on HDDs. #5025
* [ENHANCEMENT] Update `rollout-operator` image to `v0.6.0`. #5155
* [BUGFIX] Backend: configure `-ruler.alertmanager-url` to `mimir-backend` when running in read-write deployment mode. #4892
* [ENHANCEMENT] Memcached: don't overwrite upsteam memcached statefulset jsonnet to allow chosing between antiAffinity and topologySpreadConstraints.

### Mimirtool

* [CHANGE] check rules: will fail on duplicate rules when `--strict` is provided. #5035
* [FEATURE] sync/diff can now include/exclude namespaces based on a regular expression using `--namespaces-regex` and `--ignore-namespaces-regex`. #5100
* [ENHANCEMENT] analyze prometheus: allow to specify `-prometheus-http-prefix`. #4966
* [ENHANCEMENT] analyze grafana: allow to specify `--folder-title` to limit dashboards analysis based on their exact folder title. #4973

### Tools

* [CHANGE] copyblocks: copying between Azure Blob Storage buckets is now supported in addition to copying between Google Cloud Storage buckets. As a result, the `--service` flag is now required to be specified (accepted values are `gcs` or `abs`). #4756

## 2.8.0

### Grafana Mimir

* [CHANGE] Ingester: changed experimental CLI flag from `-out-of-order-blocks-external-label-enabled` to `-ingester.out-of-order-blocks-external-label-enabled` #4440
* [CHANGE] Store-gateway: The following metrics have been removed: #4332
  * `cortex_bucket_store_series_get_all_duration_seconds`
  * `cortex_bucket_store_series_merge_duration_seconds`
* [CHANGE] Ingester: changed default value of `-blocks-storage.tsdb.retention-period` from `24h` to `13h`. If you're running Mimir with a custom configuration and you're overriding `-querier.query-store-after` to a value greater than the default `12h` then you should increase `-blocks-storage.tsdb.retention-period` accordingly. #4382
* [CHANGE] Ingester: the configuration parameter `-blocks-storage.tsdb.max-tsdb-opening-concurrency-on-startup` has been deprecated and will be removed in Mimir 2.10. #4445
* [CHANGE] Query-frontend: Cached results now contain timestamp which allows Mimir to check if cached results are still valid based on current TTL configured for tenant. Results cached by previous Mimir version are used until they expire from cache, which can take up to 7 days. If you need to use per-tenant TTL sooner, please flush results cache manually. #4439
* [CHANGE] Ingester: the `cortex_ingester_tsdb_wal_replay_duration_seconds` metrics has been removed. #4465
* [CHANGE] Query-frontend and ruler: use protobuf internal query result payload format by default. This feature is no longer considered experimental. #4557 #4709
* [CHANGE] Ruler: reject creating federated rule groups while tenant federation is disabled. Previously the rule groups would be silently dropped during bucket sync. #4555
* [CHANGE] Compactor: the `/api/v1/upload/block/{block}/finish` endpoint now returns a `429` status code when the compactor has reached the limit specified by `-compactor.max-block-upload-validation-concurrency`. #4598
* [CHANGE] Compactor: when starting a block upload the maximum byte size of the block metadata provided in the request body is now limited to 1 MiB. If this limit is exceeded a `413` status code is returned. #4683
* [CHANGE] Store-gateway: cache key format for expanded postings has changed. This will invalidate the expanded postings in the index cache when deployed. #4667
* [FEATURE] Cache: Introduce experimental support for using Redis for results, chunks, index, and metadata caches. #4371
* [FEATURE] Vault: Introduce experimental integration with Vault to fetch secrets used to configure TLS for clients. Server TLS secrets will still be read from a file. `tls-ca-path`, `tls-cert-path` and `tls-key-path` will denote the path in Vault for the following CLI flags when `-vault.enabled` is true: #4446.
  * `-distributor.ha-tracker.etcd.*`
  * `-distributor.ring.etcd.*`
  * `-distributor.forwarding.grpc-client.*`
  * `-querier.store-gateway-client.*`
  * `-ingester.client.*`
  * `-ingester.ring.etcd.*`
  * `-querier.frontend-client.*`
  * `-query-frontend.grpc-client-config.*`
  * `-query-frontend.results-cache.redis.*`
  * `-blocks-storage.bucket-store.index-cache.redis.*`
  * `-blocks-storage.bucket-store.chunks-cache.redis.*`
  * `-blocks-storage.bucket-store.metadata-cache.redis.*`
  * `-compactor.ring.etcd.*`
  * `-store-gateway.sharding-ring.etcd.*`
  * `-ruler.client.*`
  * `-ruler.alertmanager-client.*`
  * `-ruler.ring.etcd.*`
  * `-ruler.query-frontend.grpc-client-config.*`
  * `-alertmanager.sharding-ring.etcd.*`
  * `-alertmanager.alertmanager-client.*`
  * `-memberlist.*`
  * `-query-scheduler.grpc-client-config.*`
  * `-query-scheduler.ring.etcd.*`
  * `-overrides-exporter.ring.etcd.*`
* [FEATURE] Distributor, ingester, querier, query-frontend, store-gateway: add experimental support for native histograms. Requires that the experimental protobuf query result response format is enabled by `-query-frontend.query-result-response-format=protobuf` on the query frontend. #4286 #4352 #4354 #4376 #4377 #4387 #4396 #4425 #4442 #4494 #4512 #4513 #4526
* [FEATURE] Added `-<prefix>.s3.storage-class` flag to configure the S3 storage class for objects written to S3 buckets. #4300
* [FEATURE] Add `freebsd` to the target OS when generating binaries for a Mimir release. #4654
* [FEATURE] Ingester: Add `prepare-shutdown` endpoint which can be used as part of Kubernetes scale down automations. #4718
* [ENHANCEMENT] Add timezone information to Alpine Docker images. #4583
* [ENHANCEMENT] Ruler: Sync rules when ruler JOINING the ring instead of ACTIVE, In order to reducing missed rule iterations during ruler restarts. #4451
* [ENHANCEMENT] Allow to define service name used for tracing via `JAEGER_SERVICE_NAME` environment variable. #4394
* [ENHANCEMENT] Querier and query-frontend: add experimental, more performant protobuf query result response format enabled with `-query-frontend.query-result-response-format=protobuf`. #4304 #4318 #4375
* [ENHANCEMENT] Compactor: added experimental configuration parameter `-compactor.first-level-compaction-wait-period`, to configure how long the compactor should wait before compacting 1st level blocks (uploaded by ingesters). This configuration option allows to reduce the chances compactor begins compacting blocks before all ingesters have uploaded their blocks to the storage. #4401
* [ENHANCEMENT] Store-gateway: use more efficient chunks fetching and caching. #4255
* [ENHANCEMENT] Query-frontend and ruler: add experimental, more performant protobuf internal query result response format enabled with `-ruler.query-frontend.query-result-response-format=protobuf`. #4331
* [ENHANCEMENT] Ruler: increased tolerance for missed iterations on alerts, reducing the chances of flapping firing alerts during ruler restarts. #4432
* [ENHANCEMENT] Optimized `.*` and `.+` regular expression label matchers. #4432
* [ENHANCEMENT] Optimized regular expression label matchers with alternates (e.g. `a|b|c`). #4647
* [ENHANCEMENT] Added an in-memory cache for regular expression matchers, to avoid parsing and compiling the same expression multiple times when used in recurring queries. #4633
* [ENHANCEMENT] Query-frontend: results cache TTL is now configurable by using `-query-frontend.results-cache-ttl` and `-query-frontend.results-cache-ttl-for-out-of-order-time-window` options. These values can also be specified per tenant. Default values are unchanged (7 days and 10 minutes respectively). #4385
* [ENHANCEMENT] Ingester: added advanced configuration parameter `-blocks-storage.tsdb.wal-replay-concurrency` representing the maximum number of CPUs used during WAL replay. #4445
* [ENHANCEMENT] Ingester: added metrics `cortex_ingester_tsdb_open_duration_seconds_total` to measure the total time it takes to open all existing TSDBs. The time tracked by this metric also includes the TSDBs WAL replay duration. #4465
* [ENHANCEMENT] Store-gateway: use streaming implementation for LabelNames RPC. The batch size for streaming is controlled by `-blocks-storage.bucket-store.batch-series-size`. #4464
* [ENHANCEMENT] Memcached: Add support for TLS or mTLS connections to cache servers. #4535
* [ENHANCEMENT] Compactor: blocks index files are now validated for correctness for blocks uploaded via the TSDB block upload feature. #4503
* [ENHANCEMENT] Compactor: block chunks and segment files are now validated for correctness for blocks uploaded via the TSDB block upload feature. #4549
* [ENHANCEMENT] Ingester: added configuration options to configure the "postings for matchers" cache of each compacted block queried from ingesters: #4561
  * `-blocks-storage.tsdb.block-postings-for-matchers-cache-ttl`
  * `-blocks-storage.tsdb.block-postings-for-matchers-cache-size`
  * `-blocks-storage.tsdb.block-postings-for-matchers-cache-force`
* [ENHANCEMENT] Compactor: validation of blocks uploaded via the TSDB block upload feature is now configurable on a per tenant basis: #4585
  * `-compactor.block-upload-validation-enabled` has been added, `compactor_block_upload_validation_enabled` can be used to override per tenant
  * `-compactor.block-upload.block-validation-enabled` was the previous global flag and has been removed
* [ENHANCEMENT] TSDB Block Upload: block upload validation concurrency can now be limited with `-compactor.max-block-upload-validation-concurrency`. #4598
* [ENHANCEMENT] OTLP: Add support for converting OTel exponential histograms to Prometheus native histograms. The ingestion of native histograms must be enabled, please set `-ingester.native-histograms-ingestion-enabled` to `true`. #4063 #4639
* [ENHANCEMENT] Query-frontend: add metric `cortex_query_fetched_index_bytes_total` to measure TSDB index bytes fetched to execute a query. #4597
* [ENHANCEMENT] Query-frontend: add experimental limit to enforce a max query expression size in bytes via `-query-frontend.max-query-expression-size-bytes` or `max_query_expression_size_bytes`. #4604
* [ENHANCEMENT] Query-tee: improve message logged when comparing responses and one response contains a non-JSON payload. #4588
* [ENHANCEMENT] Distributor: add ability to set per-distributor limits via `distributor_limits` block in runtime configuration in addition to the existing configuration. #4619
* [ENHANCEMENT] Querier: reduce peak memory consumption for queries that touch a large number of chunks. #4625
* [ENHANCEMENT] Query-frontend: added experimental `-query-frontend.query-sharding-max-regexp-size-bytes` limit to query-frontend. When set to a value greater than 0, query-frontend disabled query sharding for any query with a regexp matcher longer than the configured limit. #4632
* [ENHANCEMENT] Store-gateway: include statistics from LabelValues and LabelNames calls in `cortex_bucket_store_series*` metrics. #4673
* [ENHANCEMENT] Query-frontend: improve readability of distributed tracing spans. #4656
* [ENHANCEMENT] Update Docker base images from `alpine:3.17.2` to `alpine:3.17.3`. #4685
* [ENHANCEMENT] Querier: improve performance when shuffle sharding is enabled and the shard size is large. #4711
* [ENHANCEMENT] Ingester: improve performance when Active Series Tracker is in use. #4717
* [ENHANCEMENT] Store-gateway: optionally select `-blocks-storage.bucket-store.series-selection-strategy`, which can limit the impact of large posting lists (when many series share the same label name and value). #4667 #4695 #4698
* [ENHANCEMENT] Querier: Cache the converted float histogram from chunk iterator, hence there is no need to lookup chunk every time to get the converted float histogram. #4684
* [ENHANCEMENT] Ruler: Improve rule upload performance when not enforcing per-tenant rule group limits. #4828
* [ENHANCEMENT] Improved memory limit on the in-memory cache used for regular expression matchers. #4751
* [BUGFIX] Querier: Streaming remote read will now continue to return multiple chunks per frame after the first frame. #4423
* [BUGFIX] Store-gateway: the values for `stage="processed"` for the metrics `cortex_bucket_store_series_data_touched` and  `cortex_bucket_store_series_data_size_touched_bytes` when using fine-grained chunks caching is now reporting the correct values of chunks held in memory. #4449
* [BUGFIX] Compactor: fixed reporting a compaction error when compactor is correctly shut down while populating blocks. #4580
* [BUGFIX] OTLP: Do not drop exemplars of the OTLP Monotonic Sum metric. #4063
* [BUGFIX] Packaging: flag `/etc/default/mimir` and `/etc/sysconfig/mimir` as config to prevent overwrite. #4587
* [BUGFIX] Query-frontend: don't retry queries which error inside PromQL. #4643
* [BUGFIX] Store-gateway & query-frontend: report more consistent statistics for fetched index bytes. #4671
* [BUGFIX] Native histograms: fix how IsFloatHistogram determines if mimirpb.Histogram is a float histogram. #4706
* [BUGFIX] Query-frontend: fix query sharding for native histograms. #4666
* [BUGFIX] Ring status page: fixed the owned tokens percentage value displayed. #4730
* [BUGFIX] Querier: fixed chunk iterator that can return sample with wrong timestamp. #4450
* [BUGFIX] Packaging: fix preremove script preventing upgrades. #4801
* [BUGFIX] Security: updates Go to version 1.20.4 to fix CVE-2023-24539, CVE-2023-24540, CVE-2023-29400. #4903

### Mixin

* [ENHANCEMENT] Queries: Display data touched per sec in bytes instead of number of items. #4492
* [ENHANCEMENT] `_config.job_names.<job>` values can now be arrays of regular expressions in addition to a single string. Strings are still supported and behave as before. #4543
* [ENHANCEMENT] Queries dashboard: remove mention to store-gateway "streaming enabled" in panels because store-gateway only support streaming series since Mimir 2.7. #4569
* [ENHANCEMENT] Ruler: Add panel description for Read QPS panel in Ruler dashboard to explain values when in remote ruler mode. #4675
* [BUGFIX] Ruler dashboard: show data for reads from ingesters. #4543
* [BUGFIX] Pod selector regex for deployments: change `(.*-mimir-)` to `(.*mimir-)`. #4603

### Jsonnet

* [CHANGE] Ruler: changed ruler deployment max surge from `0` to `50%`, and max unavailable from `1` to `0`. #4381
* [CHANGE] Memcached connections parameters `-blocks-storage.bucket-store.index-cache.memcached.max-idle-connections`, `-blocks-storage.bucket-store.chunks-cache.memcached.max-idle-connections` and `-blocks-storage.bucket-store.metadata-cache.memcached.max-idle-connections` settings are now configured based on `max-get-multi-concurrency` and `max-async-concurrency`. #4591
* [CHANGE] Add support to use external Redis as cache. Following are some changes in the jsonnet config: #4386 #4640
  * Renamed `memcached_*_enabled` config options to `cache_*_enabled`
  * Renamed `memcached_*_max_item_size_mb` config options to `cache_*_max_item_size_mb`
  * Added `cache_*_backend` config options
* [CHANGE] Store-gateway StatefulSets with disabled multi-zone deployment are also unregistered from the ring on shutdown. This eliminated resharding during rollouts, at the cost of extra effort during scaling down store-gateways. For more information see [Scaling down store-gateways](https://grafana.com/docs/mimir/v2.7.x/operators-guide/run-production-environment/scaling-out/#scaling-down-store-gateways). #4713
* [CHANGE] Removed `$._config.querier.replicas` and `$._config.queryFrontend.replicas`. If you need to customize the number of querier or query-frontend replicas, and autoscaling is disabled, please set an override as is done for other stateless components (e.g. distributors). #5130
* [ENHANCEMENT] Alertmanager: add `alertmanager_data_disk_size` and  `alertmanager_data_disk_class` configuration options, by default no storage class is set. #4389
* [ENHANCEMENT] Update `rollout-operator` to `v0.4.0`. #4524
* [ENHANCEMENT] Update memcached to `memcached:1.6.19-alpine`. #4581
* [ENHANCEMENT] Add support for mTLS connections to Memcached servers. #4553
* [ENHANCEMENT] Update the `memcached-exporter` to `v0.11.2`. #4570
* [ENHANCEMENT] Autoscaling: Add `autoscaling_query_frontend_memory_target_utilization`, `autoscaling_ruler_query_frontend_memory_target_utilization`, and `autoscaling_ruler_memory_target_utilization` configuration options, for controlling the corresponding autoscaler memory thresholds. Each has a default of 1, i.e. 100%. #4612
* [ENHANCEMENT] Distributor: add ability to set per-distributor limits via `distributor_instance_limits` using runtime configuration. #4627
* [BUGFIX] Add missing query sharding settings for user_24M and user_32M plans. #4374

### Mimirtool

* [ENHANCEMENT] Backfill: mimirtool will now sleep and retry if it receives a 429 response while trying to finish an upload due to validation concurrency limits. #4598
* [ENHANCEMENT] `gauge` panel type is supported now in `mimirtool analyze dashboard`. #4679
* [ENHANCEMENT] Set a `User-Agent` header on requests to Mimir or Prometheus servers. #4700

### Mimir Continuous Test

* [FEATURE] Allow continuous testing of native histograms as well by enabling the flag `-tests.write-read-series-test.histogram-samples-enabled`. The metrics exposed by the tool will now have a new label called `type` with possible values of `float`, `histogram_float_counter`, `histogram_float_gauge`, `histogram_int_counter`, `histogram_int_gauge`, the list of metrics impacted: #4457
  * `mimir_continuous_test_writes_total`
  * `mimir_continuous_test_writes_failed_total`
  * `mimir_continuous_test_queries_total`
  * `mimir_continuous_test_queries_failed_total`
  * `mimir_continuous_test_query_result_checks_total`
  * `mimir_continuous_test_query_result_checks_failed_total`
* [ENHANCEMENT] Added a new metric `mimir_continuous_test_build_info` that reports version information, similar to the existing `cortex_build_info` metric exposed by other Mimir components. #4712
* [ENHANCEMENT] Add coherency for the selected ranges and instants of test queries. #4704

### Query-tee

### Documentation

* [CHANGE] Clarify what deprecation means in the lifecycle of configuration parameters. #4499
* [CHANGE] Update compactor `split-groups` and `split-and-merge-shards` recommendation on component page. #4623
* [FEATURE] Add instructions about how to configure native histograms. #4527
* [ENHANCEMENT] Runbook for MimirCompactorHasNotSuccessfullyRunCompaction extended to include scenario where compaction has fallen behind. #4609
* [ENHANCEMENT] Add explanation for QPS values for reads in remote ruler mode and writes generally, to the Ruler dashboard page. #4629
* [ENHANCEMENT] Expand zone-aware replication page to cover single physical availability zone deployments. #4631
* [FEATURE] Add instructions to use puppet module. #4610
* [FEATURE] Add documentation on how deploy mixin with terraform. #4161

### Tools

* [ENHANCEMENT] tsdb-index: iteration over index is now faster when any equal matcher is supplied. #4515

## 2.7.3

### Grafana Mimir

* [BUGFIX] Security: updates Go to version 1.20.4 to fix CVE-2023-24539, CVE-2023-24540, CVE-2023-29400. #4905

## 2.7.2

### Grafana Mimir

* [BUGFIX] Security: updated Go version to 1.20.3 to fix CVE-2023-24538 #4795

## 2.7.1

**Note**: During the release process, version 2.7.0 was tagged too early, before completing the release checklist and production testing. Release 2.7.1 doesn't include any code changes since 2.7.0, but now has proper release notes, published documentation, and has been fully tested in our production environment.

### Grafana Mimir

* [CHANGE] Ingester: the configuration parameter `-ingester.ring.readiness-check-ring-health` has been deprecated and will be removed in Mimir 2.9. #4422
* [CHANGE] Ruler: changed default value of `-ruler.evaluation-delay-duration` option from 0 to 1m. #4250
* [CHANGE] Querier: Errors with status code `422` coming from the store-gateway are propagated and not converted to the consistency check error anymore. #4100
* [CHANGE] Store-gateway: When a query hits `max_fetched_chunks_per_query` and `max_fetched_series_per_query` limits, an error with the status code `422` is created and returned. #4056
* [CHANGE] Packaging: Migrate FPM packaging solution to NFPM. Rationalize packages dependencies and add package for all binaries. #3911
* [CHANGE] Store-gateway: Deprecate flag `-blocks-storage.bucket-store.chunks-cache.subrange-size` since there's no benefit to changing the default of `16000`. #4135
* [CHANGE] Experimental support for ephemeral storage introduced in Mimir 2.6.0 has been removed. Following options are no longer available: #4252
  * `-blocks-storage.ephemeral-tsdb.*`
  * `-distributor.ephemeral-series-enabled`
  * `-distributor.ephemeral-series-matchers`
  * `-ingester.max-ephemeral-series-per-user`
  * `-ingester.instance-limits.max-ephemeral-series`
Querying with using `{__mimir_storage__="ephemeral"}` selector no longer works. All label values with `ephemeral-` prefix in `reason` label of `cortex_discarded_samples_total` metric are no longer available. Following metrics have been removed:
  * `cortex_ingester_ephemeral_series`
  * `cortex_ingester_ephemeral_series_created_total`
  * `cortex_ingester_ephemeral_series_removed_total`
  * `cortex_ingester_ingested_ephemeral_samples_total`
  * `cortex_ingester_ingested_ephemeral_samples_failures_total`
  * `cortex_ingester_memory_ephemeral_users`
  * `cortex_ingester_queries_ephemeral_total`
  * `cortex_ingester_queried_ephemeral_samples`
  * `cortex_ingester_queried_ephemeral_series`
* [CHANGE] Store-gateway: use mmap-less index-header reader by default and remove mmap-based index header reader. The following flags have changed: #4280
   * `-blocks-storage.bucket-store.index-header.map-populate-enabled` has been removed
   * `-blocks-storage.bucket-store.index-header.stream-reader-enabled` has been removed
   * `-blocks-storage.bucket-store.index-header.stream-reader-max-idle-file-handles` has been renamed to `-blocks-storage.bucket-store.index-header.max-idle-file-handles`, and the corresponding configuration file option has been renamed from `stream_reader_max_idle_file_handles` to `max_idle_file_handles`
* [CHANGE] Store-gateway: the streaming store-gateway is now enabled by default. The new default setting for `-blocks-storage.bucket-store.batch-series-size` is `5000`. #4330
* [CHANGE] Compactor: the configuration parameter `-compactor.consistency-delay` has been deprecated and will be removed in Mimir 2.9. #4409
* [CHANGE] Store-gateway: the configuration parameter `-blocks-storage.bucket-store.consistency-delay` has been deprecated and will be removed in Mimir 2.9. #4409
* [FEATURE] Ruler: added `keep_firing_for` support to alerting rules. #4099
* [FEATURE] Distributor, ingester: ingestion of native histograms. The new per-tenant limit `-ingester.native-histograms-ingestion-enabled` controls whether native histograms are stored or ignored. #4159
* [FEATURE] Query-frontend: Introduce experimental `-query-frontend.query-sharding-target-series-per-shard` to allow query sharding to take into account cardinality of similar requests executed previously. This feature uses the same cache that's used for results caching. #4121 #4177 #4188 #4254
* [ENHANCEMENT] Go: update go to 1.20.1. #4266
* [ENHANCEMENT] Ingester: added `out_of_order_blocks_external_label_enabled` shipper option to label out-of-order blocks before shipping them to cloud storage. #4182 #4297
* [ENHANCEMENT] Ruler: introduced concurrency when loading per-tenant rules configuration. This improvement is expected to speed up the ruler start up time in a Mimir cluster with a large number of tenants. #4258
* [ENHANCEMENT] Compactor: Add `reason` label to `cortex_compactor_runs_failed_total`. The value can be `shutdown` or `error`. #4012
* [ENHANCEMENT] Store-gateway: enforce `max_fetched_series_per_query`. #4056
* [ENHANCEMENT] Query-frontend: Disambiguate logs for failed queries. #4067
* [ENHANCEMENT] Query-frontend: log caller user agent in query stats logs. #4093
* [ENHANCEMENT] Store-gateway: add `data_type` label with values on `cortex_bucket_store_partitioner_extended_ranges_total`, `cortex_bucket_store_partitioner_expanded_ranges_total`, `cortex_bucket_store_partitioner_requested_ranges_total`, `cortex_bucket_store_partitioner_expanded_bytes_total`, `cortex_bucket_store_partitioner_requested_bytes_total` for `postings`, `series`, and `chunks`. #4095
* [ENHANCEMENT] Store-gateway: Reduce memory allocation rate when loading TSDB chunks from Memcached. #4074
* [ENHANCEMENT] Query-frontend: track `cortex_frontend_query_response_codec_duration_seconds` and `cortex_frontend_query_response_codec_payload_bytes` metrics to measure the time taken and bytes read / written while encoding and decoding query result payloads. #4110
* [ENHANCEMENT] Alertmanager: expose additional upstream metrics `cortex_alertmanager_dispatcher_aggregation_groups`, `cortex_alertmanager_dispatcher_alert_processing_duration_seconds`. #4151
* [ENHANCEMENT] Querier and query-frontend: add experimental, more performant protobuf internal query result response format enabled with `-query-frontend.query-result-response-format=protobuf`. #4153
* [ENHANCEMENT] Store-gateway: use more efficient chunks fetching and caching. This should reduce CPU, memory utilization, and receive bandwidth of a store-gateway. Enable with `-blocks-storage.bucket-store.chunks-cache.fine-grained-chunks-caching-enabled=true`. #4163 #4174 #4227
* [ENHANCEMENT] Query-frontend: Wait for in-flight queries to finish before shutting down. #4073 #4170
* [ENHANCEMENT] Store-gateway: added `encode` and `other` stage to `cortex_bucket_store_series_request_stage_duration_seconds` metric. #4179
* [ENHANCEMENT] Ingester: log state of TSDB when shipping or forced compaction can't be done due to unexpected state of TSDB. #4211
* [ENHANCEMENT] Update Docker base images from `alpine:3.17.1` to `alpine:3.17.2`. #4240
* [ENHANCEMENT] Store-gateway: add a `stage` label to the metrics `cortex_bucket_store_series_data_fetched`, `cortex_bucket_store_series_data_size_fetched_bytes`, `cortex_bucket_store_series_data_touched`, `cortex_bucket_store_series_data_size_touched_bytes`. This label only applies to `data_type="chunks"`. For `fetched` metrics with `data_type="chunks"` the `stage` label has 2 values: `fetched` - the chunks or bytes that were fetched from the cache or the object store, `refetched` - the chunks or bytes that had to be refetched from the cache or the object store because their size was underestimated during the first fetch. For `touched` metrics with `data_type="chunks"` the `stage` label has 2 values: `processed` - the chunks or bytes that were read from the fetched chunks or bytes and were processed in memory, `returned` - the chunks or bytes that were selected from the processed bytes to satisfy the query. #4227 #4316
* [ENHANCEMENT] Compactor: improve the partial block check related to `compactor.partial-block-deletion-delay` to potentially issue less requests to object storage. #4246
* [ENHANCEMENT] Memcached: added `-*.memcached.min-idle-connections-headroom-percentage` support to configure the minimum number of idle connections to keep open as a percentage (0-100) of the number of recently used idle connections. This feature is disabled when set to a negative value (default), which means idle connections are kept open indefinitely. #4249
* [ENHANCEMENT] Querier and store-gateway: optimized regular expression label matchers with case insensitive alternate operator. #4340 #4357
* [ENHANCEMENT] Compactor: added the experimental flag `-compactor.block-upload.block-validation-enabled` with the default `true` to configure whether block validation occurs on backfilled blocks. #3411
* [ENHANCEMENT] Ingester: apply a jitter to the first TSDB head compaction interval configured via `-blocks-storage.tsdb.head-compaction-interval`. Subsequent checks will happen at the configured interval. This should help to spread the TSDB head compaction among different ingesters over the configured interval. #4364
* [ENHANCEMENT] Ingester: the maximum accepted value for `-blocks-storage.tsdb.head-compaction-interval` has been increased from 5m to 15m. #4364
* [BUGFIX] Store-gateway: return `Canceled` rather than `Aborted` or `Internal` error when the calling querier cancels a label names or values request, and return `Internal` if processing the request fails for another reason. #4061
* [BUGFIX] Querier: track canceled requests with status code `499` in the metrics instead of `503` or `422`. #4099
* [BUGFIX] Ingester: compact out-of-order data during `/ingester/flush` or when TSDB is idle. #4180
* [BUGFIX] Ingester: conversion of global limits `max-series-per-user`, `max-series-per-metric`, `max-metadata-per-user` and `max-metadata-per-metric` into corresponding local limits now takes into account the number of ingesters in each zone. #4238
* [BUGFIX] Ingester: track `cortex_ingester_memory_series` metric consistently with `cortex_ingester_memory_series_created_total` and `cortex_ingester_memory_series_removed_total`. #4312
* [BUGFIX] Querier: fixed a bug which was incorrectly matching series with regular expression label matchers with begin/end anchors in the middle of the regular expression. #4340

### Mixin

* [CHANGE] Move auto-scaling panel rows down beneath logical network path in Reads and Writes dashboards. #4049
* [CHANGE] Make distributor auto-scaling metric panels show desired number of replicas. #4218
* [CHANGE] Alerts: The alert `MimirMemcachedRequestErrors` has been renamed to `MimirCacheRequestErrors`. #4242
* [ENHANCEMENT] Alerts: Added `MimirAutoscalerKedaFailing` alert firing when a KEDA scaler is failing. #4045
* [ENHANCEMENT] Add auto-scaling panels to ruler dashboard. #4046
* [ENHANCEMENT] Add gateway auto-scaling panels to Reads and Writes dashboards. #4049 #4216
* [ENHANCEMENT] Dashboards: distinguish between label names and label values queries. #4065
* [ENHANCEMENT] Add query-frontend and ruler-query-frontend auto-scaling panels to Reads and Ruler dashboards. #4199
* [BUGFIX] Alerts: Fixed `MimirAutoscalerNotActive` to not fire if scaling metric does not exist, to avoid false positives on scaled objects with 0 min replicas. #4045
* [BUGFIX] Alerts: `MimirCompactorHasNotSuccessfullyRunCompaction` is no longer triggered by frequent compactor restarts. #4012
* [BUGFIX] Tenants dashboard: Correctly show the ruler-query-scheduler queue size. #4152

### Jsonnet

* [CHANGE] Create the `query-frontend-discovery` service only when Mimir is deployed in microservice mode without query-scheduler. #4353
* [CHANGE] Add results cache backend config to `ruler-query-frontend` configuration to allow cache reuse for cardinality-estimation based sharding. #4257
* [ENHANCEMENT] Add support for ruler auto-scaling. #4046
* [ENHANCEMENT] Add optional `weight` param to `newQuerierScaledObject` and `newRulerQuerierScaledObject` to allow running multiple querier deployments on different node types. #4141
* [ENHANCEMENT] Add support for query-frontend and ruler-query-frontend auto-scaling. #4199
* [BUGFIX] Shuffle sharding: when applying user class limits, honor the minimum shard size configured in `$._config.shuffle_sharding.*`. #4363

### Mimirtool

* [FEATURE] Added `keep_firing_for` support to rules configuration. #4099
* [ENHANCEMENT] Add `-tls-insecure-skip-verify` to rules, alertmanager and backfill commands. #4162

### Query-tee

* [CHANGE] Increase default value of `-backend.read-timeout` to 150s, to accommodate default querier and query frontend timeout of 120s. #4262
* [ENHANCEMENT] Log errors that occur while performing requests to compare two endpoints. #4262
* [ENHANCEMENT] When comparing two responses that both contain an error, only consider the comparison failed if the errors differ. Previously, if either response contained an error, the comparison always failed, even if both responses contained the same error. #4262
* [ENHANCEMENT] Include the value of the `X-Scope-OrgID` header when logging a comparison failure. #4262
* [BUGFIX] Parameters (expression, time range etc.) for a query request where the parameters are in the HTTP request body rather than in the URL are now logged correctly when responses differ. #4265

### Documentation

* [ENHANCEMENT] Add guide on alternative migration method for Thanos to Mimir #3554
* [ENHANCEMENT] Restore "Migrate from Cortex" for Jsonnet. #3929
* [ENHANCEMENT] Document migration from microservices to read-write deployment mode. #3951
* [ENHANCEMENT] Do not error when there is nothing to commit as part of a publish #4058
* [ENHANCEMENT] Explain how to run Mimir locally using docker-compose #4079
* [ENHANCEMENT] Docs: use long flag names in runbook commands. #4088
* [ENHANCEMENT] Clarify how ingester replication happens. #4101
* [ENHANCEMENT] Improvements to the Get Started guide. #4315
* [BUGFIX] Added indentation to Azure and SWIFT backend definition. #4263

### Tools

* [ENHANCEMENT] Adapt tsdb-print-chunk for native histograms. #4186
* [ENHANCEMENT] Adapt tsdb-index-health for blocks containing native histograms. #4186
* [ENHANCEMENT] Adapt tsdb-chunks tool to handle native histograms. #4186

## 2.6.2

* [BUGFIX] Security: updates Go to version 1.20.4 to fix CVE-2023-24539, CVE-2023-24540, CVE-2023-29400. #4903

## 2.6.1

### Grafana Mimir

* [BUGFIX] Security: updates Go to version 1.20.3 to fix CVE-2023-24538 #4798

## 2.6.0

### Grafana Mimir

* [CHANGE] Querier: Introduce `-querier.max-partial-query-length` to limit the time range for partial queries at the querier level and deprecate `-store.max-query-length`. #3825 #4017
* [CHANGE] Store-gateway: Remove experimental `-blocks-storage.bucket-store.max-concurrent-reject-over-limit` flag. #3706
* [CHANGE] Ingester: If shipping is enabled block retention will now be relative to the upload time to cloud storage. If shipping is disabled block retention will be relative to the creation time of the block instead of the mintime of the last block created. #3816
* [CHANGE] Query-frontend: Deprecated CLI flag `-query-frontend.align-querier-with-step` has been removed. #3982
* [CHANGE] Alertmanager: added default configuration for `-alertmanager.configs.fallback`. Allows tenants to send alerts without first uploading an Alertmanager configuration. #3541
* [FEATURE] Store-gateway: streaming of series. The store-gateway can now stream results back to the querier instead of buffering them. This is expected to greatly reduce peak memory consumption while keeping latency the same. You can enable this feature by setting `-blocks-storage.bucket-store.batch-series-size` to a value in the high thousands (5000-10000). This is still an experimental feature and is subject to a changing API and instability. #3540 #3546 #3587 #3606 #3611 #3620 #3645 #3355 #3697 #3666 #3687 #3728 #3739 #3751 #3779 #3839
* [FEATURE] Alertmanager: Added support for the Webex receiver. #3758
* [FEATURE] Limits: Added the `-validation.separate-metrics-group-label` flag. This allows further separation of the `cortex_discarded_samples_total` metric by an additional `group` label - which is configured by this flag to be the value of a specific label on an incoming timeseries. Active groups are tracked and inactive groups are cleaned up on a defined interval. The maximum number of groups tracked is controlled by the `-max-separate-metrics-groups-per-user` flag. #3439
* [FEATURE] Overrides-exporter: Added experimental ring support to overrides-exporter via `-overrides-exporter.ring.enabled`. When enabled, the ring is used to establish a leader replica for the export of limit override metrics. #3908 #3953
* [FEATURE] Ephemeral storage (experimental): Mimir can now accept samples into "ephemeral storage". Such samples are available for querying for a short amount of time (`-blocks-storage.ephemeral-tsdb.retention-period`, defaults to 10 minutes), and then removed from memory. To use ephemeral storage, distributor must be configured with `-distributor.ephemeral-series-enabled` option. Series matching `-distributor.ephemeral-series-matchers` will be marked for storing into ephemeral storage in ingesters. Each tenant needs to have ephemeral storage enabled by using `-ingester.max-ephemeral-series-per-user` limit, which defaults to 0 (no ephemeral storage). Ingesters have new `-ingester.instance-limits.max-ephemeral-series` limit for total number of series in ephemeral storage across all tenants. If ingestion of samples into ephemeral storage fails, `cortex_discarded_samples_total` metric will use values prefixed with `ephemeral-` for `reason` label. Querying of ephemeral storage is possible by using `{__mimir_storage__="ephemeral"}` as metric selector. Following new metrics related to ephemeral storage are introduced: #3897 #3922 #3961 #3997 #4004
  * `cortex_ingester_ephemeral_series`
  * `cortex_ingester_ephemeral_series_created_total`
  * `cortex_ingester_ephemeral_series_removed_total`
  * `cortex_ingester_ingested_ephemeral_samples_total`
  * `cortex_ingester_ingested_ephemeral_samples_failures_total`
  * `cortex_ingester_memory_ephemeral_users`
  * `cortex_ingester_queries_ephemeral_total`
  * `cortex_ingester_queried_ephemeral_samples`
  * `cortex_ingester_queried_ephemeral_series`
* [ENHANCEMENT] Added new metric `thanos_shipper_last_successful_upload_time`: Unix timestamp (in seconds) of the last successful TSDB block uploaded to the bucket. #3627
* [ENHANCEMENT] Ruler: Added `-ruler.alertmanager-client.tls-enabled` configuration for alertmanager client. #3432 #3597
* [ENHANCEMENT] Activity tracker logs now have `component=activity-tracker` label. #3556
* [ENHANCEMENT] Distributor: remove labels with empty values #2439
* [ENHANCEMENT] Query-frontend: track query HTTP requests in the Activity Tracker. #3561
* [ENHANCEMENT] Store-gateway: Add experimental alternate implementation of index-header reader that does not use memory mapped files. The index-header reader is expected to improve stability of the store-gateway. You can enable this implementation with the flag `-blocks-storage.bucket-store.index-header.stream-reader-enabled`. #3639 #3691 #3703 #3742 #3785 #3787 #3797
* [ENHANCEMENT] Query-scheduler: add `cortex_query_scheduler_cancelled_requests_total` metric to track the number of requests that are already cancelled when dequeued. #3696
* [ENHANCEMENT] Store-gateway: add `cortex_bucket_store_partitioner_extended_ranges_total` metric to keep track of the ranges that the partitioner decided to overextend and merge in order to save API call to the object storage. #3769
* [ENHANCEMENT] Compactor: Auto-forget unhealthy compactors after ten failed ring heartbeats. #3771
* [ENHANCEMENT] Ruler: change default value of `-ruler.for-grace-period` from `10m` to `2m` and update help text. The new default value reflects how we operate Mimir at Grafana Labs. #3817
* [ENHANCEMENT] Ingester: Added experimental flags to force usage of _postings for matchers cache_. These flags will be removed in the future and it's not recommended to change them. #3823
  * `-blocks-storage.tsdb.head-postings-for-matchers-cache-ttl`
  * `-blocks-storage.tsdb.head-postings-for-matchers-cache-size`
  * `-blocks-storage.tsdb.head-postings-for-matchers-cache-force`
* [ENHANCEMENT] Ingester: Improved series selection performance when some of the matchers do not match any series. #3827
* [ENHANCEMENT] Alertmanager: Add new additional template function `tenantID` returning id of the tenant owning the alert. #3758
* [ENHANCEMENT] Alertmanager: Add additional template function `grafanaExploreURL` returning URL to grafana explore with range query. #3849
* [ENHANCEMENT] Reduce overhead of debug logging when filtered out. #3875
* [ENHANCEMENT] Update Docker base images from `alpine:3.16.2` to `alpine:3.17.1`. #3898
* [ENHANCEMENT] Ingester: Add new `/ingester/tsdb_metrics` endpoint to return tenant-specific TSDB metrics. #3923
* [ENHANCEMENT] Query-frontend: CLI flag `-query-frontend.max-total-query-length` and its associated YAML configuration is now stable. #3882
* [ENHANCEMENT] Ruler: rule groups now support optional and experimental `align_evaluation_time_on_interval` field, which causes all evaluations to happen on interval-aligned timestamp. #4013
* [ENHANCEMENT] Query-scheduler: ring-based service discovery is now stable. #4028
* [ENHANCEMENT] Store-gateway: improved performance of prefix matching on the labels. #4055 #4080
* [BUGFIX] Log the names of services that are not yet running rather than `unsupported value type` when calling `/ready` and some services are not running. #3625
* [BUGFIX] Alertmanager: Fix template spurious deletion with relative data dir. #3604
* [BUGFIX] Security: update prometheus/exporter-toolkit for CVE-2022-46146. #3675
* [BUGFIX] Security: update golang.org/x/net for CVE-2022-41717. #3755
* [BUGFIX] Debian package: Fix post-install, environment file path and user creation. #3720
* [BUGFIX] memberlist: Fix panic during Mimir startup when Mimir receives gossip message before it's ready. #3746
* [BUGFIX] Store-gateway: fix `cortex_bucket_store_partitioner_requested_bytes_total` metric to not double count overlapping ranges. #3769
* [BUGFIX] Update `github.com/thanos-io/objstore` to address issue with Multipart PUT on s3-compatible Object Storage. #3802 #3821
* [BUGFIX] Distributor, Query-scheduler: Make sure ring metrics include a `cortex_` prefix as expected by dashboards. #3809
* [BUGFIX] Querier: canceled requests are no longer reported as "consistency check" failures. #3837 #3927
* [BUGFIX] Distributor: don't panic when `metric_relabel_configs` in overrides contains null element. #3868
* [BUGFIX] Distributor: don't panic when OTLP histograms don't have any buckets. #3853
* [BUGFIX] Ingester, Compactor: fix panic that can occur when compaction fails. #3955
* [BUGFIX] Store-gateway: return `Canceled` rather than `Aborted` error when the calling querier cancels the request. #4007

### Mixin

* [ENHANCEMENT] Alerts: Added `MimirIngesterInstanceHasNoTenants` alert that fires when an ingester replica is not receiving write requests for any tenant. #3681
* [ENHANCEMENT] Alerts: Extended `MimirAllocatingTooMuchMemory` to check read-write deployment containers. #3710
* [ENHANCEMENT] Alerts: Added `MimirAlertmanagerInstanceHasNoTenants` alert that fires when an alertmanager instance ows no tenants. #3826
* [ENHANCEMENT] Alerts: Added `MimirRulerInstanceHasNoRuleGroups` alert that fires when a ruler replica is not assigned any rule group to evaluate. #3723
* [ENHANCEMENT] Support for baremetal deployment for alerts and scaling recording rules. #3719
* [ENHANCEMENT] Dashboards: querier autoscaling now supports multiple scaled objects (configurable via `$._config.autoscale.querier.hpa_name`). #3962
* [BUGFIX] Alerts: Fixed `MimirIngesterRestarts` alert when Mimir is deployed in read-write mode. #3716
* [BUGFIX] Alerts: Fixed `MimirIngesterHasNotShippedBlocks` and `MimirIngesterHasNotShippedBlocksSinceStart` alerts for when Mimir is deployed in read-write or monolithic modes and updated them to use new `thanos_shipper_last_successful_upload_time` metric. #3627
* [BUGFIX] Alerts: Fixed `MimirMemoryMapAreasTooHigh` alert when Mimir is deployed in read-write mode. #3626
* [BUGFIX] Alerts: Fixed `MimirCompactorSkippedBlocksWithOutOfOrderChunks` matching on non-existent label. #3628
* [BUGFIX] Dashboards: Fix `Rollout Progress` dashboard incorrectly using Gateway metrics when Gateway was not enabled. #3709
* [BUGFIX] Tenants dashboard: Make it compatible with all deployment types. #3754
* [BUGFIX] Alerts: Fixed `MimirCompactorHasNotUploadedBlocks` to not fire if compactor has nothing to do. #3793
* [BUGFIX] Alerts: Fixed `MimirAutoscalerNotActive` to not fire if scaling metric is 0, to avoid false positives on scaled objects with 0 min replicas. #3999

### Jsonnet

* [CHANGE] Replaced the deprecated `policy/v1beta1` with `policy/v1` when configuring a PodDisruptionBudget for read-write deployment mode. #3811
* [CHANGE] Removed `-server.http-write-timeout` default option value from querier and query-frontend, as it defaults to a higher value in the code now, and cannot be lower than `-querier.timeout`. #3836
* [CHANGE] Replaced `-store.max-query-length` with `-query-frontend.max-total-query-length` in the query-frontend config. #3879
* [CHANGE] Changed default `mimir_backend_data_disk_size` from `100Gi` to `250Gi`. #3894
* [ENHANCEMENT] Update `rollout-operator` to `v0.2.0`. #3624
* [ENHANCEMENT] Add `user_24M` and `user_32M` classes to operations config. #3367
* [ENHANCEMENT] Update memcached image from `memcached:1.6.16-alpine` to `memcached:1.6.17-alpine`. #3914
* [ENHANCEMENT] Allow configuring the ring for overrides-exporter. #3995
* [BUGFIX] Apply ingesters and store-gateways per-zone CLI flags overrides to read-write deployment mode too. #3766
* [BUGFIX] Apply overrides-exporter CLI flags to mimir-backend when running Mimir in read-write deployment mode. #3790
* [BUGFIX] Fixed `mimir-write` and `mimir-read` Kubernetes service to correctly balance requests among pods. #3855 #3864 #3906
* [BUGFIX] Fixed `ruler-query-frontend` and `mimir-read` gRPC server configuration to force clients to periodically re-resolve the backend addresses. #3862
* [BUGFIX] Fixed `mimir-read` CLI flags to ensure query-frontend configuration takes precedence over querier configuration. #3877

### Mimirtool

* [ENHANCEMENT] Update `mimirtool config convert` to work with Mimir 2.4, 2.5, 2.6 changes. #3952
* [ENHANCEMENT] Mimirtool is now available to install through Homebrew with `brew install mimirtool`. #3776
* [ENHANCEMENT] Added `--concurrency` to `mimirtool rules sync` command. #3996
* [BUGFIX] Fix summary output from `mimirtool rules sync` to display correct number of groups created and updated. #3918

### Documentation

* [BUGFIX] Querier: Remove assertion that the `-querier.max-concurrent` flag must also be set for the query-frontend. #3678
* [ENHANCEMENT] Update migration from cortex documentation. #3662
* [ENHANCEMENT] Query-scheduler: documented how to migrate from DNS-based to ring-based service discovery. #4028

### Tools

## 2.5.0

### Grafana Mimir

* [CHANGE] Flag `-azure.msi-resource` is now ignored, and will be removed in Mimir 2.7. This setting is now made automatically by Azure. #2682
* [CHANGE] Experimental flag `-blocks-storage.tsdb.out-of-order-capacity-min` has been removed. #3261
* [CHANGE] Distributor: Wrap errors from pushing to ingesters with useful context, for example clarifying timeouts. #3307
* [CHANGE] The default value of `-server.http-write-timeout` has changed from 30s to 2m. #3346
* [CHANGE] Reduce period of health checks in connection pools for querier->store-gateway, ruler->ruler, and alertmanager->alertmanager clients to 10s. This reduces the time to fail a gRPC call when the remote stops responding. #3168
* [CHANGE] Hide TSDB block ranges period config from doc and mark it experimental. #3518
* [FEATURE] Alertmanager: added Discord support. #3309
* [ENHANCEMENT] Added `-server.tls-min-version` and `-server.tls-cipher-suites` flags to configure cipher suites and min TLS version supported by HTTP and gRPC servers. #2898
* [ENHANCEMENT] Distributor: Add age filter to forwarding functionality, to not forward samples which are older than defined duration. If such samples are not ingested, `cortex_discarded_samples_total{reason="forwarded-sample-too-old"}` is increased. #3049 #3113
* [ENHANCEMENT] Store-gateway: Reduce memory allocation when generating ids in index cache. #3179
* [ENHANCEMENT] Query-frontend: truncate queries based on the configured creation grace period (`--validation.create-grace-period`) to avoid querying too far into the future. #3172
* [ENHANCEMENT] Ingester: Reduce activity tracker memory allocation. #3203
* [ENHANCEMENT] Query-frontend: Log more detailed information in the case of a failed query. #3190
* [ENHANCEMENT] Added `-usage-stats.installation-mode` configuration to track the installation mode via the anonymous usage statistics. #3244
* [ENHANCEMENT] Compactor: Add new `cortex_compactor_block_max_time_delta_seconds` histogram for detecting if compaction of blocks is lagging behind. #3240 #3429
* [ENHANCEMENT] Ingester: reduced the memory footprint of active series custom trackers. #2568
* [ENHANCEMENT] Distributor: Include `X-Scope-OrgId` header in requests forwarded to configured forwarding endpoint. #3283 #3385
* [ENHANCEMENT] Alertmanager: reduced memory utilization in Mimir clusters with a large number of tenants. #3309
* [ENHANCEMENT] Add experimental flag `-shutdown-delay` to allow components to wait after receiving SIGTERM and before stopping. In this time the component returns 503 from /ready endpoint. #3298
* [ENHANCEMENT] Go: update to go 1.19.3. #3371
* [ENHANCEMENT] Alerts: added `RulerRemoteEvaluationFailing` alert, firing when communication between ruler and frontend fails in remote operational mode. #3177 #3389
* [ENHANCEMENT] Clarify which S3 signature versions are supported in the error "unsupported signature version". #3376
* [ENHANCEMENT] Store-gateway: improved index header reading performance. #3393 #3397 #3436
* [ENHANCEMENT] Store-gateway: improved performance of series matching. #3391
* [ENHANCEMENT] Move the validation of incoming series before the distributor's forwarding functionality, so that we don't forward invalid series. #3386 #3458
* [ENHANCEMENT] S3 bucket configuration now validates that the endpoint does not have the bucket name prefix. #3414
* [ENHANCEMENT] Query-frontend: added "fetched index bytes" to query statistics, so that the statistics contain the total bytes read by store-gateways from TSDB block indexes. #3206
* [ENHANCEMENT] Distributor: push wrapper should only receive unforwarded samples. #2980
* [ENHANCEMENT] Added `/api/v1/status/config` and `/api/v1/status/flags` APIs to maintain compatibility with prometheus. #3596 #3983
* [BUGFIX] Flusher: Add `Overrides` as a dependency to prevent panics when starting with `-target=flusher`. #3151
* [BUGFIX] Updated `golang.org/x/text` dependency to fix CVE-2022-32149. #3285
* [BUGFIX] Query-frontend: properly close gRPC streams to the query-scheduler to stop memory and goroutines leak. #3302
* [BUGFIX] Ruler: persist evaluation delay configured in the rulegroup. #3392
* [BUGFIX] Ring status pages: show 100% ownership as "100%", not "1e+02%". #3435
* [BUGFIX] Fix panics in OTLP ingest path when parse errors exist. #3538

### Mixin

* [CHANGE] Alerts: Change `MimirSchedulerQueriesStuck` `for` time to 7 minutes to account for the time it takes for HPA to scale up. #3223
* [CHANGE] Dashboards: Removed the `Querier > Stages` panel from the `Mimir / Queries` dashboard. #3311
* [CHANGE] Configuration: The format of the `autoscaling` section of the configuration has changed to support more components. #3378
  * Instead of specific config variables for each component, they are listed in a dictionary. For example, `autoscaling.querier_enabled` becomes `autoscaling.querier.enabled`.
* [FEATURE] Dashboards: Added "Mimir / Overview resources" dashboard, providing an high level view over a Mimir cluster resources utilization. #3481
* [FEATURE] Dashboards: Added "Mimir / Overview networking" dashboard, providing an high level view over a Mimir cluster network bandwidth, inflight requests and TCP connections. #3487
* [FEATURE] Compile baremetal mixin along k8s mixin. #3162 #3514
* [ENHANCEMENT] Alerts: Add MimirRingMembersMismatch firing when a component does not have the expected number of running jobs. #2404
* [ENHANCEMENT] Dashboards: Add optional row about the Distributor's metric forwarding feature to the `Mimir / Writes` dashboard. #3182 #3394 #3394 #3461
* [ENHANCEMENT] Dashboards: Remove the "Instance Mapper" row from the "Alertmanager Resources Dashboard". This is a Grafana Cloud specific service and not relevant for external users. #3152
* [ENHANCEMENT] Dashboards: Add "remote read", "metadata", and "exemplar" queries to "Mimir / Overview" dashboard. #3245
* [ENHANCEMENT] Dashboards: Use non-red colors for non-error series in the "Mimir / Overview" dashboard. #3246
* [ENHANCEMENT] Dashboards: Add support to multi-zone deployments for the experimental read-write deployment mode. #3256
* [ENHANCEMENT] Dashboards: If enabled, add new row to the `Mimir / Writes` for distributor autoscaling metrics. #3378
* [ENHANCEMENT] Dashboards: Add read path insights row to the "Mimir / Tenants" dashboard. #3326
* [ENHANCEMENT] Alerts: Add runbook urls for alerts. #3452
* [ENHANCEMENT] Configuration: Make it possible to configure namespace label, job label, and job prefix. #3482
* [ENHANCEMENT] Dashboards: improved resources and networking dashboards to work with read-write deployment mode too. #3497 #3504 #3519 #3531
* [ENHANCEMENT] Alerts: Added "MimirDistributorForwardingErrorRate" alert, which fires on high error rates in the distributor’s forwarding feature. #3200
* [ENHANCEMENT] Improve phrasing in Overview dashboard. #3488
* [BUGFIX] Dashboards: Fix legend showing `persistentvolumeclaim` when using `deployment_type=baremetal` for `Disk space utilization` panels. #3173 #3184
* [BUGFIX] Alerts: Fixed `MimirGossipMembersMismatch` alert when Mimir is deployed in read-write mode. #3489
* [BUGFIX] Dashboards: Remove "Inflight requests" from object store panels because the panel is not tracking the inflight requests to object storage. #3521

### Jsonnet

* [CHANGE] Replaced the deprecated `policy/v1beta1` with `policy/v1` when configuring a PodDisruptionBudget. #3284
* [CHANGE] [Common storage configuration](https://grafana.com/docs/mimir/v2.3.x/operators-guide/configure/configure-object-storage-backend/#common-configuration) is now used to configure object storage in all components. This is a breaking change in terms of Jsonnet manifests and also a CLI flag update for components that use object storage, so it will require a rollout of those components. The changes include: #3257
  * `blocks_storage_backend` was renamed to `storage_backend` and is now used as the common storage backend for all components.
    * So were the related `blocks_storage_azure_account_(name|key)` and `blocks_storage_s3_endpoint` configurations.
  * `storage_s3_endpoint` is now rendered by default using the `aws_region` configuration instead of a hardcoded `us-east-1`.
  * `ruler_client_type` and `alertmanager_client_type` were renamed to `ruler_storage_backend` and `alertmanager_storage_backend` respectively, and their corresponding CLI flags won't be rendered unless explicitly set to a value different from the one in `storage_backend` (like `local`).
  * `alertmanager_s3_bucket_name`, `alertmanager_gcs_bucket_name` and `alertmanager_azure_container_name` have been removed, and replaced by a single `alertmanager_storage_bucket_name` configuration used for all object storages.
  * `genericBlocksStorageConfig` configuration object was removed, and so any extensions to it will be now ignored. Use `blockStorageConfig` instead.
  * `rulerClientConfig` and `alertmanagerStorageClientConfig` configuration objects were renamed to `rulerStorageConfig` and `alertmanagerStorageConfig` respectively, and so any extensions to their previous names will be now ignored. Use the new names instead.
  * The CLI flags `*.s3.region` are no longer rendered as they are optional and the region can be inferred by Mimir by performing an initial API call to the endpoint.
  * The migration to this change should usually consist of:
    * Renaming `blocks_storage_backend` key to `storage_backend`.
    * For Azure/S3:
      * Renaming `blocks_storage_(azure|s3)_*` configurations to `storage_(azure|s3)_*`.
      * If `ruler_storage_(azure|s3)_*` and `alertmanager_storage_(azure|s3)_*` keys were different from the `block_storage_*` ones, they should be now provided using CLI flags, see [configuration reference](https://grafana.com/docs/mimir/v2.3.x/operators-guide/configure/reference-configuration-parameters/) for more details.
    * Removing `ruler_client_type` and `alertmanager_client_type` if their value match the `storage_backend`, or renaming them to their new names otherwise.
    * Reviewing any possible extensions to `genericBlocksStorageConfig`, `rulerClientConfig` and `alertmanagerStorageClientConfig` and moving them to the corresponding new options.
    * Renaming the alertmanager's bucket name configuration from provider-specific to the new `alertmanager_storage_bucket_name` key.
* [CHANGE] The `overrides-exporter.libsonnet` file is now always imported. The overrides-exporter can be enabled in jsonnet setting the following: #3379
  ```jsonnet
  {
    _config+:: {
      overrides_exporter_enabled: true,
    }
  }
  ```
* [FEATURE] Added support for experimental read-write deployment mode. Enabling the read-write deployment mode on a existing Mimir cluster is a destructive operation, because the cluster will be re-created. If you're creating a new Mimir cluster, you can deploy it in read-write mode adding the following configuration: #3379 #3475 #3405
  ```jsonnet
  {
    _config+:: {
      deployment_mode: 'read-write',

      // See operations/mimir/read-write-deployment.libsonnet for more configuration options.
      mimir_write_replicas: 3,
      mimir_read_replicas: 2,
      mimir_backend_replicas: 3,
    }
  }
  ```
* [ENHANCEMENT] Add autoscaling support to the `mimir-read` component when running the read-write-deployment model. #3419
* [ENHANCEMENT] Added `$._config.usageStatsConfig` to track the installation mode via the anonymous usage statistics. #3294
* [ENHANCEMENT] The query-tee node port (`$._config.query_tee_node_port`) is now optional. #3272
* [ENHANCEMENT] Add support for autoscaling distributors. #3378
* [ENHANCEMENT] Make auto-scaling logic ensure integer KEDA thresholds. #3512
* [BUGFIX] Fixed query-scheduler ring configuration for dedicated ruler's queries and query-frontends. #3237 #3239
* [BUGFIX] Jsonnet: Fix auto-scaling so that ruler-querier CPU threshold is a string-encoded integer millicores value. #3520

### Mimirtool

* [FEATURE] Added `mimirtool alertmanager verify` command to validate configuration without uploading. #3440
* [ENHANCEMENT] Added `mimirtool rules delete-namespace` command to delete all of the rule groups in a namespace including the namespace itself. #3136
* [ENHANCEMENT] Refactor `mimirtool analyze prometheus`: add concurrency and resiliency #3349
  * Add `--concurrency` flag. Default: number of logical CPUs
* [BUGFIX] `--log.level=debug` now correctly prints the response from the remote endpoint when a request fails. #3180

### Documentation

* [ENHANCEMENT] Documented how to configure HA deduplication using Consul in a Mimir Helm deployment. #2972
* [ENHANCEMENT] Improve `MimirQuerierAutoscalerNotActive` runbook. #3186
* [ENHANCEMENT] Improve `MimirSchedulerQueriesStuck` runbook to reflect debug steps with querier auto-scaling enabled. #3223
* [ENHANCEMENT] Use imperative for docs titles. #3178 #3332 #3343
* [ENHANCEMENT] Docs: mention gRPC compression in "Production tips". #3201
* [ENHANCEMENT] Update ADOPTERS.md. #3224 #3225
* [ENHANCEMENT] Add a note for jsonnet deploying. #3213
* [ENHANCEMENT] out-of-order runbook update with use case. #3253
* [ENHANCEMENT] Fixed TSDB retention mentioned in the "Recover source blocks from ingesters" runbook. #3280
* [ENHANCEMENT] Run Grafana Mimir in production using the Helm chart. #3072
* [ENHANCEMENT] Use common configuration in the tutorial. #3282
* [ENHANCEMENT] Updated detailed steps for migrating blocks from Thanos to Mimir. #3290
* [ENHANCEMENT] Add scheme to DNS service discovery docs. #3450
* [BUGFIX] Remove reference to file that no longer exists in contributing guide. #3404
* [BUGFIX] Fix some minor typos in the contributing guide and on the runbooks page. #3418
* [BUGFIX] Fix small typos in API reference. #3526
* [BUGFIX] Fixed TSDB retention mentioned in the "Recover source blocks from ingesters" runbook. #3278
* [BUGFIX] Fixed configuration example in the "Configuring the Grafana Mimir query-frontend to work with Prometheus" guide. #3374

### Tools

* [FEATURE] Add `copyblocks` tool, to copy Mimir blocks between two GCS buckets. #3264
* [ENHANCEMENT] copyblocks: copy no-compact global markers and optimize min time filter check. #3268
* [ENHANCEMENT] Mimir rules GitHub action: Added the ability to change default value of `label` when running `prepare` command. #3236
* [BUGFIX] Mimir rules Github action: Fix single line output. #3421

## 2.4.0

### Grafana Mimir

* [CHANGE] Distributor: change the default value of `-distributor.remote-timeout` to `2s` from `20s` and `-distributor.forwarding.request-timeout` to `2s` from `10s` to improve distributor resource usage when ingesters crash. #2728 #2912
* [CHANGE] Anonymous usage statistics tracking: added the `-ingester.ring.store` value. #2981
* [CHANGE] Series metadata `HELP` that is longer than `-validation.max-metadata-length` is now truncated silently, instead of being dropped with a 400 status code. #2993
* [CHANGE] Ingester: changed default setting for `-ingester.ring.readiness-check-ring-health` from `true` to `false`. #2953
* [CHANGE] Anonymous usage statistics tracking has been enabled by default, to help Mimir maintainers make better decisions to support the open source community. #2939 #3034
* [CHANGE] Anonymous usage statistics tracking: added the minimum and maximum value of `-ingester.out-of-order-time-window`. #2940
* [CHANGE] The default hash ring heartbeat period for distributors, ingesters, rulers and compactors has been increased from `5s` to `15s`. Now the default heartbeat period for all Mimir hash rings is `15s`. #3033
* [CHANGE] Reduce the default TSDB head compaction concurrency (`-blocks-storage.tsdb.head-compaction-concurrency`) from 5 to 1, in order to reduce CPU spikes. #3093
* [CHANGE] Ruler: the ruler's [remote evaluation mode](https://grafana.com/docs/mimir/latest/operators-guide/architecture/components/ruler/#remote) (`-ruler.query-frontend.address`) is now stable. #3109
* [CHANGE] Limits: removed the deprecated YAML configuration option `active_series_custom_trackers_config`. Please use `active_series_custom_trackers` instead. #3110
* [CHANGE] Ingester: removed the deprecated configuration option `-ingester.ring.join-after`. #3111
* [CHANGE] Querier: removed the deprecated configuration option `-querier.shuffle-sharding-ingesters-lookback-period`. The value of `-querier.query-ingesters-within` is now used internally for shuffle sharding lookback, while you can use `-querier.shuffle-sharding-ingesters-enabled` to enable or disable shuffle sharding on the read path. #3111
* [CHANGE] Memberlist: cluster label verification feature (`-memberlist.cluster-label` and `-memberlist.cluster-label-verification-disabled`) is now marked as stable. #3108
* [CHANGE] Distributor: only single per-tenant forwarding endpoint can be configured now. Support for per-rule endpoint has been removed. #3095
* [FEATURE] Query-scheduler: added an experimental ring-based service discovery support for the query-scheduler. Refer to [query-scheduler configuration](https://grafana.com/docs/mimir/next/operators-guide/architecture/components/query-scheduler/#configuration) for more information. #2957
* [FEATURE] Introduced the experimental endpoint `/api/v1/user_limits` exposed by all components that load runtime configuration. This endpoint exposes realtime limits for the authenticated tenant, in JSON format. #2864 #3017
* [FEATURE] Query-scheduler: added the experimental configuration option `-query-scheduler.max-used-instances` to restrict the number of query-schedulers effectively used regardless how many replicas are running. This feature can be useful when using the experimental read-write deployment mode. #3005
* [ENHANCEMENT] Go: updated to go 1.19.2. #2637 #3127 #3129
* [ENHANCEMENT] Runtime config: don't unmarshal runtime configuration files if they haven't changed. This can save a bit of CPU and memory on every component using runtime config. #2954
* [ENHANCEMENT] Query-frontend: Add `cortex_frontend_query_result_cache_skipped_total` and `cortex_frontend_query_result_cache_attempted_total` metrics to track the reason why query results are not cached. #2855
* [ENHANCEMENT] Distributor: pool more connections per host when forwarding request. Mark requests as idempotent so they can be retried under some conditions. #2968
* [ENHANCEMENT] Distributor: failure to send request to forwarding target now also increments `cortex_distributor_forward_errors_total`, with `status_code="failed"`. #2968
* [ENHANCEMENT] Distributor: added support forwarding push requests via gRPC, using `httpgrpc` messages from weaveworks/common library. #2996
* [ENHANCEMENT] Query-frontend / Querier: increase internal backoff period used to retry connections to query-frontend / query-scheduler. #3011
* [ENHANCEMENT] Querier: do not log "error processing requests from scheduler" when the query-scheduler is shutting down. #3012
* [ENHANCEMENT] Query-frontend: query sharding process is now time-bounded and it is cancelled if the request is aborted. #3028
* [ENHANCEMENT] Query-frontend: improved Prometheus response JSON encoding performance. #2450
* [ENHANCEMENT] TLS: added configuration parameters to configure the client's TLS cipher suites and minimum version. The following new CLI flags have been added: #3070
  * `-alertmanager.alertmanager-client.tls-cipher-suites`
  * `-alertmanager.alertmanager-client.tls-min-version`
  * `-alertmanager.sharding-ring.etcd.tls-cipher-suites`
  * `-alertmanager.sharding-ring.etcd.tls-min-version`
  * `-compactor.ring.etcd.tls-cipher-suites`
  * `-compactor.ring.etcd.tls-min-version`
  * `-distributor.forwarding.grpc-client.tls-cipher-suites`
  * `-distributor.forwarding.grpc-client.tls-min-version`
  * `-distributor.ha-tracker.etcd.tls-cipher-suites`
  * `-distributor.ha-tracker.etcd.tls-min-version`
  * `-distributor.ring.etcd.tls-cipher-suites`
  * `-distributor.ring.etcd.tls-min-version`
  * `-ingester.client.tls-cipher-suites`
  * `-ingester.client.tls-min-version`
  * `-ingester.ring.etcd.tls-cipher-suites`
  * `-ingester.ring.etcd.tls-min-version`
  * `-memberlist.tls-cipher-suites`
  * `-memberlist.tls-min-version`
  * `-querier.frontend-client.tls-cipher-suites`
  * `-querier.frontend-client.tls-min-version`
  * `-querier.store-gateway-client.tls-cipher-suites`
  * `-querier.store-gateway-client.tls-min-version`
  * `-query-frontend.grpc-client-config.tls-cipher-suites`
  * `-query-frontend.grpc-client-config.tls-min-version`
  * `-query-scheduler.grpc-client-config.tls-cipher-suites`
  * `-query-scheduler.grpc-client-config.tls-min-version`
  * `-query-scheduler.ring.etcd.tls-cipher-suites`
  * `-query-scheduler.ring.etcd.tls-min-version`
  * `-ruler.alertmanager-client.tls-cipher-suites`
  * `-ruler.alertmanager-client.tls-min-version`
  * `-ruler.client.tls-cipher-suites`
  * `-ruler.client.tls-min-version`
  * `-ruler.query-frontend.grpc-client-config.tls-cipher-suites`
  * `-ruler.query-frontend.grpc-client-config.tls-min-version`
  * `-ruler.ring.etcd.tls-cipher-suites`
  * `-ruler.ring.etcd.tls-min-version`
  * `-store-gateway.sharding-ring.etcd.tls-cipher-suites`
  * `-store-gateway.sharding-ring.etcd.tls-min-version`
* [ENHANCEMENT] Store-gateway: Add `-blocks-storage.bucket-store.max-concurrent-reject-over-limit` option to allow requests that exceed the max number of inflight object storage requests to be rejected. #2999
* [ENHANCEMENT] Query-frontend: allow setting a separate limit on the total (before splitting/sharding) query length of range queries with the new experimental `-query-frontend.max-total-query-length` flag, which defaults to `-store.max-query-length` if unset or set to 0. #3058
* [ENHANCEMENT] Query-frontend: Lower TTL for cache entries overlapping the out-of-order samples ingestion window (re-using `-ingester.out-of-order-allowance` from ingesters). #2935
* [ENHANCEMENT] Ruler: added support to forcefully disable recording and/or alerting rules evaluation. The following new configuration options have been introduced, which can be overridden on a per-tenant basis in the runtime configuration: #3088
  * `-ruler.recording-rules-evaluation-enabled`
  * `-ruler.alerting-rules-evaluation-enabled`
* [ENHANCEMENT] Distributor: Improved error messages reported when the distributor fails to remote write to ingesters. #3055
* [ENHANCEMENT] Improved tracing spans tracked by distributors, ingesters and store-gateways. #2879 #3099 #3089
* [ENHANCEMENT] Ingester: improved the performance of label value cardinality endpoint. #3044
* [ENHANCEMENT] Ruler: use backoff retry on remote evaluation #3098
* [ENHANCEMENT] Query-frontend: Include multiple tenant IDs in query logs when present instead of dropping them. #3125
* [ENHANCEMENT] Query-frontend: truncate queries based on the configured blocks retention period (`-compactor.blocks-retention-period`) to avoid querying past this period. #3134
* [ENHANCEMENT] Alertmanager: reduced memory utilization in Mimir clusters with a large number of tenants. #3143
* [ENHANCEMENT] Store-gateway: added extra span logging to improve observability. #3131
* [ENHANCEMENT] Compactor: cleaning up different tenants' old blocks and updating bucket indexes is now more independent. This prevents a single tenant from delaying cleanup for other tenants. #2631
* [ENHANCEMENT] Distributor: request rate, ingestion rate, and inflight requests limits are now enforced before reading and parsing the body of the request. This makes the distributor more resilient against a burst of requests over those limit. #2419
* [BUGFIX] Querier: Fix 400 response while handling streaming remote read. #2963
* [BUGFIX] Fix a bug causing query-frontend, query-scheduler, and querier not failing if one of their internal components fail. #2978
* [BUGFIX] Querier: re-balance the querier worker connections when a query-frontend or query-scheduler is terminated. #3005
* [BUGFIX] Distributor: Now returns the quorum error from ingesters. For example, with replication_factor=3, two HTTP 400 errors and one HTTP 500 error, now the distributor will always return HTTP 400. Previously the behaviour was to return the error which the distributor first received. #2979
* [BUGFIX] Ruler: fix panic when ruler.external_url is explicitly set to an empty string ("") in YAML. #2915
* [BUGFIX] Alertmanager: Fix support for the Telegram API URL in the global settings. #3097
* [BUGFIX] Alertmanager: Fix parsing of label matchers without label value in the API used to retrieve alerts. #3097
* [BUGFIX] Ruler: Fix not restoring alert state for rule groups when other ruler replicas shut down. #3156
* [BUGFIX] Updated `golang.org/x/net` dependency to fix CVE-2022-27664. #3124
* [BUGFIX] Fix distributor from returning a `500` status code when a `400` was received from the ingester. #3211
* [BUGFIX] Fix incorrect OS value set in Mimir v2.3.* RPM packages. #3221

### Mixin

* [CHANGE] Alerts: MimirQuerierAutoscalerNotActive is now critical and fires after 1h instead of 15m. #2958
* [FEATURE] Dashboards: Added "Mimir / Overview" dashboards, providing an high level view over a Mimir cluster. #3122 #3147 #3155
* [ENHANCEMENT] Dashboards: Updated the "Writes" and "Rollout progress" dashboards to account for samples ingested via the new OTLP ingestion endpoint. #2919 #2938
* [ENHANCEMENT] Dashboards: Include per-tenant request rate in "Tenants" dashboard. #2874
* [ENHANCEMENT] Dashboards: Include inflight object store requests in "Reads" dashboard. #2914
* [ENHANCEMENT] Dashboards: Make queries used to find job, cluster and namespace for dropdown menus configurable. #2893
* [ENHANCEMENT] Dashboards: Include rate of label and series queries in "Reads" dashboard. #3065 #3074
* [ENHANCEMENT] Dashboards: Fix legend showing on per-pod panels. #2944
* [ENHANCEMENT] Dashboards: Use the "req/s" unit on panels showing the requests rate. #3118
* [ENHANCEMENT] Dashboards: Use a consistent color across dashboards for the error rate. #3154

### Jsonnet

* [FEATURE] Added support for query-scheduler ring-based service discovery. #3128
* [ENHANCEMENT] Querier autoscaling is now slower on scale downs: scale down 10% every 1m instead of 100%. #2962
* [BUGFIX] Memberlist: `gossip_member_label` is now set for ruler-queriers. #3141

### Mimirtool

* [ENHANCEMENT] mimirtool analyze: Store the query errors instead of exit during the analysis. #3052
* [BUGFIX] mimir-tool remote-read: fix returns where some conditions [return nil error even if there is error](https://github.com/grafana/cortex-tools/issues/260). #3053

### Documentation

* [ENHANCEMENT] Added documentation on how to configure storage retention. #2970
* [ENHANCEMENT] Improved gRPC clients config documentation. #3020
* [ENHANCEMENT] Added documentation on how to manage alerting and recording rules. #2983
* [ENHANCEMENT] Improved `MimirSchedulerQueriesStuck` runbook. #3006
* [ENHANCEMENT] Added "Cluster label verification" section to memberlist documentation. #3096
* [ENHANCEMENT] Mention compression in multi-zone replication documentation. #3107
* [BUGFIX] Fixed configuration option names in "Enabling zone-awareness via the Grafana Mimir Jsonnet". #3018
* [BUGFIX] Fixed `mimirtool analyze` parameters documentation. #3094
* [BUGFIX] Fixed YAML configuraton in the "Manage the configuration of Grafana Mimir with Helm" guide. #3042
* [BUGFIX] Fixed Alertmanager capacity planning documentation. #3132

### Tools

- [BUGFIX] trafficdump: Fixed panic occurring when `-success-only=true` and the captured request failed. #2863

## 2.3.1

### Grafana Mimir
* [BUGFIX] Query-frontend: query sharding took exponential time to map binary expressions. #3027
* [BUGFIX] Distributor: Stop panics on OTLP endpoint when a single metric has multiple timeseries. #3040

## 2.3.0

### Grafana Mimir

* [CHANGE] Ingester: Added user label to ingester metric `cortex_ingester_tsdb_out_of_order_samples_appended_total`. On multitenant clusters this helps us find the rate of appended out-of-order samples for a specific tenant. #2493
* [CHANGE] Compactor: delete source and output blocks from local disk on compaction failed, to reduce likelihood that subsequent compactions fail because of no space left on disk. #2261
* [CHANGE] Ruler: Remove unused CLI flags `-ruler.search-pending-for` and `-ruler.flush-period` (and their respective YAML config options). #2288
* [CHANGE] Successful gRPC requests are no longer logged (only affects internal API calls). #2309
* [CHANGE] Add new `-*.consul.cas-retry-delay` flags. They have a default value of `1s`, while previously there was no delay between retries. #2309
* [CHANGE] Store-gateway: Remove the experimental ability to run requests in a dedicated OS thread pool and associated CLI flag `-store-gateway.thread-pool-size`. #2423
* [CHANGE] Memberlist: disabled TCP-based ping fallback, because Mimir already uses a custom transport based on TCP. #2456
* [CHANGE] Change default value for `-distributor.ha-tracker.max-clusters` to `100` to provide a DoS protection. #2465
* [CHANGE] Experimental block upload API exposed by compactor has changed: Previous `/api/v1/upload/block/{block}` endpoint for starting block upload is now `/api/v1/upload/block/{block}/start`, and previous endpoint `/api/v1/upload/block/{block}?uploadComplete=true` for finishing block upload is now `/api/v1/upload/block/{block}/finish`. New API endpoint has been added: `/api/v1/upload/block/{block}/check`. #2486 #2548
* [CHANGE] Compactor: changed `-compactor.max-compaction-time` default from `0s` (disabled) to `1h`. When compacting blocks for a tenant, the compactor will move to compact blocks of another tenant or re-plan blocks to compact at least every 1h. #2514
* [CHANGE] Distributor: removed previously deprecated `extend_writes` (see #1856) YAML key and `-distributor.extend-writes` CLI flag from the distributor config. #2551
* [CHANGE] Ingester: removed previously deprecated `active_series_custom_trackers` (see #1188) YAML key from the ingester config. #2552
* [CHANGE] The tenant ID `__mimir_cluster` is reserved by Mimir and not allowed to store metrics. #2643
* [CHANGE] Purger: removed the purger component and moved its API endpoints `/purger/delete_tenant` and `/purger/delete_tenant_status` to the compactor at `/compactor/delete_tenant` and `/compactor/delete_tenant_status`. The new endpoints on the compactor are stable. #2644
* [CHANGE] Memberlist: Change the leave timeout duration (`-memberlist.leave-timeout duration`) from 5s to 20s and connection timeout (`-memberlist.packet-dial-timeout`) from 5s to 2s. This makes leave timeout 10x the connection timeout, so that we can communicate the leave to at least 1 node, if the first 9 we try to contact times out. #2669
* [CHANGE] Alertmanager: return status code `412 Precondition Failed` and log info message when alertmanager isn't configured for a tenant. #2635
* [CHANGE] Distributor: if forwarding rules are used to forward samples, exemplars are now removed from the request. #2710 #2725
* [CHANGE] Limits: change the default value of `max_global_series_per_metric` limit to `0` (disabled). Setting this limit by default does not provide much benefit because series are sharded by all labels. #2714
* [CHANGE] Ingester: experimental `-blocks-storage.tsdb.new-chunk-disk-mapper` has been removed, new chunk disk mapper is now always used, and is no longer marked experimental. Default value of `-blocks-storage.tsdb.head-chunks-write-queue-size` has changed to 1000000, this enables async chunk queue by default, which leads to improved latency on the write path when new chunks are created in ingesters. #2762
* [CHANGE] Ingester: removed deprecated `-blocks-storage.tsdb.isolation-enabled` option. TSDB-level isolation is now always disabled in Mimir. #2782
* [CHANGE] Compactor: `-compactor.partial-block-deletion-delay` must either be set to 0 (to disable partial blocks deletion) or a value higher than `4h`. #2787
* [CHANGE] Query-frontend: CLI flag `-query-frontend.align-querier-with-step` has been deprecated. Please use `-query-frontend.align-queries-with-step` instead. #2840
* [FEATURE] Compactor: Adds the ability to delete partial blocks after a configurable delay. This option can be configured per tenant. #2285
  - `-compactor.partial-block-deletion-delay`, as a duration string, allows you to set the delay since a partial block has been modified before marking it for deletion. A value of `0`, the default, disables this feature.
  - The metric `cortex_compactor_blocks_marked_for_deletion_total` has a new value for the `reason` label `reason="partial"`, when a block deletion marker is triggered by the partial block deletion delay.
* [FEATURE] Querier: enabled support for queries with negative offsets, which are not cached in the query results cache. #2429
* [FEATURE] EXPERIMENTAL: OpenTelemetry Metrics ingestion path on `/otlp/v1/metrics`. #695 #2436 #2461
* [FEATURE] Querier: Added support for tenant federation to metric metadata endpoint. #2467
* [FEATURE] Query-frontend: introduced experimental support to split instant queries by time. The instant query splitting can be enabled setting `-query-frontend.split-instant-queries-by-interval`. #2469 #2564 #2565 #2570 #2571 #2572 #2573 #2574 #2575 #2576 #2581 #2582 #2601 #2632 #2633 #2634 #2641 #2642 #2766
* [FEATURE] Introduced an experimental anonymous usage statistics tracking (disabled by default), to help Mimir maintainers make better decisions to support the open source community. The tracking system anonymously collects non-sensitive, non-personally identifiable information about the running Mimir cluster, and is disabled by default. #2643 #2662 #2685 #2732 #2733 #2735
* [FEATURE] Introduced an experimental deployment mode called read-write and running a fully featured Mimir cluster with three components: write, read and backend. The read-write deployment mode is a trade-off between the monolithic mode (only one component, no isolation) and the microservices mode (many components, high isolation). #2754 #2838
* [ENHANCEMENT] Distributor: Decreased distributor tests execution time. #2562
* [ENHANCEMENT] Alertmanager: Allow the HTTP `proxy_url` configuration option in the receiver's configuration. #2317
* [ENHANCEMENT] ring: optimize shuffle-shard computation when lookback is used, and all instances have registered timestamp within the lookback window. In that case we can immediately return origial ring, because we would select all instances anyway. #2309
* [ENHANCEMENT] Memberlist: added experimental memberlist cluster label support via `-memberlist.cluster-label` and `-memberlist.cluster-label-verification-disabled` CLI flags (and their respective YAML config options). #2354
* [ENHANCEMENT] Object storage can now be configured for all components using the `common` YAML config option key (or `-common.storage.*` CLI flags). #2330 #2347
* [ENHANCEMENT] Go: updated to go 1.18.4. #2400
* [ENHANCEMENT] Store-gateway, listblocks: list of blocks now includes stats from `meta.json` file: number of series, samples and chunks. #2425
* [ENHANCEMENT] Added more buckets to `cortex_ingester_client_request_duration_seconds` histogram metric, to correctly track requests taking longer than 1s (up until 16s). #2445
* [ENHANCEMENT] Azure client: Improve memory usage for large object storage downloads. #2408
* [ENHANCEMENT] Distributor: Add `-distributor.instance-limits.max-inflight-push-requests-bytes`. This limit protects the distributor against multiple large requests that together may cause an OOM, but are only a few, so do not trigger the `max-inflight-push-requests` limit. #2413
* [ENHANCEMENT] Distributor: Drop exemplars in distributor for tenants where exemplars are disabled. #2504
* [ENHANCEMENT] Runtime Config: Allow operator to specify multiple comma-separated yaml files in `-runtime-config.file` that will be merged in left to right order. #2583
* [ENHANCEMENT] Query sharding: shard binary operations only if it doesn't lead to non-shardable vector selectors in one of the operands. #2696
* [ENHANCEMENT] Add packaging for both debian based deb file and redhat based rpm file using FPM. #1803
* [ENHANCEMENT] Distributor: Add `cortex_distributor_query_ingester_chunks_deduped_total` and `cortex_distributor_query_ingester_chunks_total` metrics for determining how effective ingester chunk deduplication at query time is. #2713
* [ENHANCEMENT] Upgrade Docker base images to `alpine:3.16.2`. #2729
* [ENHANCEMENT] Ruler: Add `<prometheus-http-prefix>/api/v1/status/buildinfo` endpoint. #2724
* [ENHANCEMENT] Querier: Ensure all queries pulled from query-frontend or query-scheduler are immediately executed. The maximum workers concurrency in each querier is configured by `-querier.max-concurrent`. #2598
* [ENHANCEMENT] Distributor: Add `cortex_distributor_received_requests_total` and `cortex_distributor_requests_in_total` metrics to provide visiblity into appropriate per-tenant request limits. #2770
* [ENHANCEMENT] Distributor: Add single forwarding remote-write endpoint for a tenant (`forwarding_endpoint`), instead of using per-rule endpoints. This takes precendence over per-rule endpoints. #2801
* [ENHANCEMENT] Added `err-mimir-distributor-max-write-message-size` to the errors catalog. #2470
* [ENHANCEMENT] Add sanity check at startup to ensure the configured filesystem directories don't overlap for different components. #2828 #2947
* [BUGFIX] TSDB: Fixed a bug on the experimental out-of-order implementation that led to wrong query results. #2701
* [BUGFIX] Compactor: log the actual error on compaction failed. #2261
* [BUGFIX] Alertmanager: restore state from storage even when running a single replica. #2293
* [BUGFIX] Ruler: do not block "List Prometheus rules" API endpoint while syncing rules. #2289
* [BUGFIX] Ruler: return proper `*status.Status` error when running in remote operational mode. #2417
* [BUGFIX] Alertmanager: ensure the configured `-alertmanager.web.external-url` is either a path starting with `/`, or a full URL including the scheme and hostname. #2381 #2542
* [BUGFIX] Memberlist: fix problem with loss of some packets, typically ring updates when instances were removed from the ring during shutdown. #2418
* [BUGFIX] Ingester: fix misfiring `MimirIngesterHasUnshippedBlocks` and stale `cortex_ingester_oldest_unshipped_block_timestamp_seconds` when some block uploads fail. #2435
* [BUGFIX] Query-frontend: fix incorrect mapping of http status codes 429 to 500 when request queue is full. #2447
* [BUGFIX] Memberlist: Fix problem with ring being empty right after startup. Memberlist KV store now tries to "fast-join" the cluster to avoid serving empty KV store. #2505
* [BUGFIX] Compactor: Fix bug when using `-compactor.partial-block-deletion-delay`: compactor didn't correctly check for modification time of all block files. #2559
* [BUGFIX] Query-frontend: fix wrong query sharding results for queries with boolean result like `1 < bool 0`. #2558
* [BUGFIX] Fixed error messages related to per-instance limits incorrectly reporting they can be set on a per-tenant basis. #2610
* [BUGFIX] Perform HA-deduplication before forwarding samples according to forwarding rules in the distributor. #2603 #2709
* [BUGFIX] Fix reporting of tracing spans from PromQL engine. #2707
* [BUGFIX] Apply relabel and drop_label rules before forwarding rules in the distributor. #2703
* [BUGFIX] Distributor: Register `cortex_discarded_requests_total` metric, which previously was not registered and therefore not exported. #2712
* [BUGFIX] Ruler: fix not restoring alerts' state at startup. #2648
* [BUGFIX] Ingester: Fix disk filling up after restarting ingesters with out-of-order support disabled while it was enabled before. #2799
* [BUGFIX] Memberlist: retry joining memberlist cluster on startup when no nodes are resolved. #2837
* [BUGFIX] Query-frontend: fix incorrect mapping of http status codes 413 to 500 when request is too large. #2819
* [BUGFIX] Alertmanager: revert upstream alertmananger to v0.24.0 to fix panic when unmarshalling email headers #2924 #2925

### Mixin

* [CHANGE] Dashboards: "Slow Queries" dashboard no longer works with versions older than Grafana 9.0. #2223
* [CHANGE] Alerts: use RSS memory instead of working set memory in the `MimirAllocatingTooMuchMemory` alert for ingesters. #2480
* [CHANGE] Dashboards: remove the "Cache - Latency (old)" panel from the "Mimir / Queries" dashboard. #2796
* [FEATURE] Dashboards: added support to experimental read-write deployment mode. #2780
* [ENHANCEMENT] Dashboards: added missed rule evaluations to the "Evaluations per second" panel in the "Mimir / Ruler" dashboard. #2314
* [ENHANCEMENT] Dashboards: add k8s resource requests to CPU and memory panels. #2346
* [ENHANCEMENT] Dashboards: add RSS memory utilization panel for ingesters, store-gateways and compactors. #2479
* [ENHANCEMENT] Dashboards: allow to configure graph tooltip. #2647
* [ENHANCEMENT] Alerts: MimirFrontendQueriesStuck and MimirSchedulerQueriesStuck alerts are more reliable now as they consider all the intermediate samples in the minute prior to the evaluation. #2630
* [ENHANCEMENT] Alerts: added `RolloutOperatorNotReconciling` alert, firing if the optional rollout-operator is not successfully reconciling. #2700
* [ENHANCEMENT] Dashboards: added support to query-tee in front of ruler-query-frontend in the "Remote ruler reads" dashboard. #2761
* [ENHANCEMENT] Dashboards: Introduce support for baremetal deployment, setting `deployment_type: 'baremetal'` in the mixin `_config`. #2657
* [ENHANCEMENT] Dashboards: use timeseries panel to show exemplars. #2800
* [BUGFIX] Dashboards: fixed unit of latency panels in the "Mimir / Ruler" dashboard. #2312
* [BUGFIX] Dashboards: fixed "Intervals per query" panel in the "Mimir / Queries" dashboard. #2308
* [BUGFIX] Dashboards: Make "Slow Queries" dashboard works with Grafana 9.0. #2223
* [BUGFIX] Dashboards: add missing API routes to Ruler dashboard. #2412
* [BUGFIX] Dashboards: stop setting 'interval' in dashboards; it should be set on your datasource. #2802

### Jsonnet

* [CHANGE] query-scheduler is enabled by default. We advise to deploy the query-scheduler to improve the scalability of the query-frontend. #2431
* [CHANGE] Replaced anti-affinity rules with pod topology spread constraints for distributor, query-frontend, querier and ruler. #2517
  - The following configuration options have been removed:
    - `distributor_allow_multiple_replicas_on_same_node`
    - `query_frontend_allow_multiple_replicas_on_same_node`
    - `querier_allow_multiple_replicas_on_same_node`
    - `ruler_allow_multiple_replicas_on_same_node`
  - The following configuration options have been added:
    - `distributor_topology_spread_max_skew`
    - `query_frontend_topology_spread_max_skew`
    - `querier_topology_spread_max_skew`
    - `ruler_topology_spread_max_skew`
* [CHANGE] Change `max_global_series_per_metric` to 0 in all plans, and as a default value. #2669
* [FEATURE] Memberlist: added support for experimental memberlist cluster label, through the jsonnet configuration options `memberlist_cluster_label` and `memberlist_cluster_label_verification_disabled`. #2349
* [FEATURE] Added ruler-querier autoscaling support. It requires [KEDA](https://keda.sh) installed in the Kubernetes cluster. Ruler-querier autoscaler can be enabled and configure through the following options in the jsonnet config: #2545
  * `autoscaling_ruler_querier_enabled`: `true` to enable autoscaling.
  * `autoscaling_ruler_querier_min_replicas`: minimum number of ruler-querier replicas.
  * `autoscaling_ruler_querier_max_replicas`: maximum number of ruler-querier replicas.
  * `autoscaling_prometheus_url`: Prometheus base URL from which to scrape Mimir metrics (e.g. `http://prometheus.default:9090/prometheus`).
* [ENHANCEMENT] Memberlist now uses DNS service-discovery by default. #2549
* [ENHANCEMENT] Upgrade memcached image tag to `memcached:1.6.16-alpine`. #2740
* [ENHANCEMENT] Added `$._config.configmaps` and `$._config.runtime_config_files` to make it easy to add new configmaps or runtime config file to all components. #2748

### Mimirtool

* [ENHANCEMENT] Added `mimirtool backfill` command to upload Prometheus blocks using API available in the compactor. #1822
* [ENHANCEMENT] mimirtool bucket-validation: Verify existing objects can be overwritten by subsequent uploads. #2491
* [ENHANCEMENT] mimirtool config convert: Now supports migrating to the current version of Mimir. #2629
* [BUGFIX] mimirtool analyze: Fix dashboard JSON unmarshalling errors by using custom parsing. #2386
* [BUGFIX] Version checking no longer prompts for updating when already on latest version. #2723

### Mimir Continuous Test

* [ENHANCEMENT] Added basic authentication and bearer token support for when Mimir is behind a gateway authenticating the calls. #2717

### Query-tee

* [CHANGE] Renamed CLI flag `-server.service-port` to `-server.http-service-port`. #2683
* [CHANGE] Renamed metric `cortex_querytee_request_duration_seconds` to `cortex_querytee_backend_request_duration_seconds`. Metric `cortex_querytee_request_duration_seconds` is now reported without label `backend`. #2683
* [ENHANCEMENT] Added HTTP over gRPC support to `query-tee` to allow testing gRPC requests to Mimir instances. #2683

### Documentation

* [ENHANCEMENT] Referenced `mimirtool` commands in the HTTP API documentation. #2516
* [ENHANCEMENT] Improved DNS service discovery documentation. #2513

### Tools

* [ENHANCEMENT] `markblocks` now processes multiple blocks concurrently. #2677

## 2.2.0

### Grafana Mimir

* [CHANGE] Increased default configuration for `-server.grpc-max-recv-msg-size-bytes` and `-server.grpc-max-send-msg-size-bytes` from 4MB to 100MB. #1884
* [CHANGE] Default values have changed for the following settings. This improves query performance for recent data (within 12h) by only reading from ingesters: #1909 #1921
    - `-blocks-storage.bucket-store.ignore-blocks-within` now defaults to `10h` (previously `0`)
    - `-querier.query-store-after` now defaults to `12h` (previously `0`)
* [CHANGE] Alertmanager: removed support for migrating local files from Cortex 1.8 or earlier. Related to original Cortex PR https://github.com/cortexproject/cortex/pull/3910. #2253
* [CHANGE] The following settings are now classified as advanced because the defaults should work for most users and tuning them requires in-depth knowledge of how the read path works: #1929
    - `-querier.query-ingesters-within`
    - `-querier.query-store-after`
* [CHANGE] Config flag category overrides can be set dynamically at runtime. #1934
* [CHANGE] Ingester: deprecated `-ingester.ring.join-after`. Mimir now behaves as this setting is always set to 0s. This configuration option will be removed in Mimir 2.4.0. #1965
* [CHANGE] Blocks uploaded by ingester no longer contain `__org_id__` label. Compactor now ignores this label and will compact blocks with and without this label together. `mimirconvert` tool will remove the label from blocks as "unknown" label. #1972
* [CHANGE] Querier: deprecated `-querier.shuffle-sharding-ingesters-lookback-period`, instead adding `-querier.shuffle-sharding-ingesters-enabled` to enable or disable shuffle sharding on the read path. The value of `-querier.query-ingesters-within` is now used internally for shuffle sharding lookback. #2110
* [CHANGE] Memberlist: `-memberlist.abort-if-join-fails` now defaults to false. Previously it defaulted to true. #2168
* [CHANGE] Ruler: `/api/v1/rules*` and `/prometheus/rules*` configuration endpoints are removed. Use `/prometheus/config/v1/rules*`. #2182
* [CHANGE] Ingester: `-ingester.exemplars-update-period` has been renamed to `-ingester.tsdb-config-update-period`. You can use it to update multiple, per-tenant TSDB configurations. #2187
* [FEATURE] Ingester: (Experimental) Add the ability to ingest out-of-order samples up to an allowed limit. If you enable this feature, it requires additional memory and disk space. This feature also enables a write-behind log, which might lead to longer ingester-start replays. When this feature is disabled, there is no overhead on memory, disk space, or startup times. #2187
  * `-ingester.out-of-order-time-window`, as duration string, allows you to set how back in time a sample can be. The default is `0s`, where `s` is seconds.
  * `cortex_ingester_tsdb_out_of_order_samples_appended_total` metric tracks the total number of out-of-order samples ingested by the ingester.
  * `cortex_discarded_samples_total` has a new label `reason="sample-too-old"`, when the `-ingester.out-of-order-time-window` flag is greater than zero. The label tracks the number of samples that were discarded for being too old; they were out of order, but beyond the time window allowed. The labels `reason="sample-out-of-order"` and `reason="sample-out-of-bounds"` are not used when out-of-order ingestion is enabled.
* [ENHANCEMENT] Distributor: Added limit to prevent tenants from sending excessive number of requests: #1843
  * The following CLI flags (and their respective YAML config options) have been added:
    * `-distributor.request-rate-limit`
    * `-distributor.request-burst-limit`
  * The following metric is exposed to tell how many requests have been rejected:
    * `cortex_discarded_requests_total`
* [ENHANCEMENT] Store-gateway: Add the experimental ability to run requests in a dedicated OS thread pool. This feature can be configured using `-store-gateway.thread-pool-size` and is disabled by default. Replaces the ability to run index header operations in a dedicated thread pool. #1660 #1812
* [ENHANCEMENT] Improved error messages to make them easier to understand; each now have a unique, global identifier that you can use to look up in the runbooks for more information. #1907 #1919 #1888 #1939 #1984 #2009 #2056 #2066 #2104 #2150 #2234
* [ENHANCEMENT] Memberlist KV: incoming messages are now processed on per-key goroutine. This may reduce loss of "maintanance" packets in busy memberlist installations, but use more CPU. New `memberlist_client_received_broadcasts_dropped_total` counter tracks number of dropped per-key messages. #1912
* [ENHANCEMENT] Blocks Storage, Alertmanager, Ruler: add support a prefix to the bucket store (`*_storage.storage_prefix`). This enables using the same bucket for the three components. #1686 #1951
* [ENHANCEMENT] Upgrade Docker base images to `alpine:3.16.0`. #2028
* [ENHANCEMENT] Store-gateway: Add experimental configuration option for the store-gateway to attempt to pre-populate the file system cache when memory-mapping index-header files. Enabled with `-blocks-storage.bucket-store.index-header.map-populate-enabled=true`. Note this flag only has an effect when running on Linux. #2019 #2054
* [ENHANCEMENT] Chunk Mapper: reduce memory usage of async chunk mapper. #2043
* [ENHANCEMENT] Ingester: reduce sleep time when reading WAL. #2098
* [ENHANCEMENT] Compactor: Run sanity check on blocks storage configuration at startup. #2144
* [ENHANCEMENT] Compactor: Add HTTP API for uploading TSDB blocks. Enabled with `-compactor.block-upload-enabled`. #1694 #2126
* [ENHANCEMENT] Ingester: Enable querying overlapping blocks by default. #2187
* [ENHANCEMENT] Distributor: Auto-forget unhealthy distributors after ten failed ring heartbeats. #2154
* [ENHANCEMENT] Distributor: Add new metric `cortex_distributor_forward_errors_total` for error codes resulting from forwarding requests. #2077
* [ENHANCEMENT] `/ready` endpoint now returns and logs detailed services information. #2055
* [ENHANCEMENT] Memcached client: Reduce number of connections required to fetch cached keys from memcached. #1920
* [ENHANCEMENT] Improved error message returned when `-querier.query-store-after` validation fails. #1914
* [BUGFIX] Fix regexp parsing panic for regexp label matchers with start/end quantifiers. #1883
* [BUGFIX] Ingester: fixed deceiving error log "failed to update cached shipped blocks after shipper initialisation", occurring for each new tenant in the ingester. #1893
* [BUGFIX] Ring: fix bug where instances may appear unhealthy in the hash ring web UI even though they are not. #1933
* [BUGFIX] API: gzip is now enforced when identity encoding is explicitly rejected. #1864
* [BUGFIX] Fix panic at startup when Mimir is running in monolithic mode and query sharding is enabled. #2036
* [BUGFIX] Ruler: report `cortex_ruler_queries_failed_total` metric for any remote query error except 4xx when remote operational mode is enabled. #2053 #2143
* [BUGFIX] Ingester: fix slow rollout when using `-ingester.ring.unregister-on-shutdown=false` with long `-ingester.ring.heartbeat-period`. #2085
* [BUGFIX] Ruler: add timeout for remote rule evaluation queries to prevent rule group evaluations getting stuck indefinitely. The duration is configurable with `-querier.timeout` (default `2m`). #2090 #2222
* [BUGFIX] Limits: Active series custom tracker configuration has been named back from `active_series_custom_trackers_config` to `active_series_custom_trackers`. For backwards compatibility both version is going to be supported for until Mimir v2.4. When both fields are specified, `active_series_custom_trackers_config` takes precedence over `active_series_custom_trackers`. #2101
* [BUGFIX] Ingester: fixed the order of labels applied when incrementing the `cortex_discarded_metadata_total` metric. #2096
* [BUGFIX] Ingester: fixed bug where retrieving metadata for a metric with multiple metadata entries would return multiple copies of a single metadata entry rather than all available entries. #2096
* [BUGFIX] Distributor: canceled requests are no longer accounted as internal errors. #2157
* [BUGFIX] Memberlist: Fix typo in memberlist admin UI. #2202
* [BUGFIX] Ruler: fixed typo in error message when ruler failed to decode a rule group. #2151
* [BUGFIX] Active series custom tracker configuration is now displayed properly on `/runtime_config` page. #2065
* [BUGFIX] Query-frontend: `vector` and `time` functions were sharded, which made expressions like `vector(1) > 0 and vector(1)` fail. #2355

### Mixin

* [CHANGE] Split `mimir_queries` rules group into `mimir_queries` and `mimir_ingester_queries` to keep number of rules per group within the default per-tenant limit. #1885
* [CHANGE] Dashboards: Expose full image tag in "Mimir / Rollout progress" dashboard's "Pod per version panel." #1932
* [CHANGE] Dashboards: Disabled gateway panels by default, because most users don't have a gateway exposing the metrics expected by Mimir dashboards. You can re-enable it setting `gateway_enabled: true` in the mixin config and recompiling the mixin running `make build-mixin`. #1955
* [CHANGE] Alerts: adapt `MimirFrontendQueriesStuck` and `MimirSchedulerQueriesStuck` to consider ruler query path components. #1949
* [CHANGE] Alerts: Change `MimirRulerTooManyFailedQueries` severity to `critical`. #2165
* [ENHANCEMENT] Dashboards: Add config option `datasource_regex` to customise the regular expression used to select valid datasources for Mimir dashboards. #1802
* [ENHANCEMENT] Dashboards: Added "Mimir / Remote ruler reads" and "Mimir / Remote ruler reads resources" dashboards. #1911 #1937
* [ENHANCEMENT] Dashboards: Make networking panels work for pods created by the mimir-distributed helm chart. #1927
* [ENHANCEMENT] Alerts: Add `MimirStoreGatewayNoSyncedTenants` alert that fires when there is a store-gateway owning no tenants. #1882
* [ENHANCEMENT] Rules: Make `recording_rules_range_interval` configurable for cases where Mimir metrics are scraped less often that every 30 seconds. #2118
* [ENHANCEMENT] Added minimum Grafana version to mixin dashboards. #1943
* [BUGFIX] Fix `container_memory_usage_bytes:sum` recording rule. #1865
* [BUGFIX] Fix `MimirGossipMembersMismatch` alerts if Mimir alertmanager is activated. #1870
* [BUGFIX] Fix `MimirRulerMissedEvaluations` to show % of missed alerts as a value between 0 and 100 instead of 0 and 1. #1895
* [BUGFIX] Fix `MimirCompactorHasNotUploadedBlocks` alert false positive when Mimir is deployed in monolithic mode. #1902
* [BUGFIX] Fix `MimirGossipMembersMismatch` to make it less sensitive during rollouts and fire one alert per installation, not per job. #1926
* [BUGFIX] Do not trigger `MimirAllocatingTooMuchMemory` alerts if no container limits are supplied. #1905
* [BUGFIX] Dashboards: Remove empty "Chunks per query" panel from `Mimir / Queries` dashboard. #1928
* [BUGFIX] Dashboards: Use Grafana's `$__rate_interval` for rate queries in dashboards to support scrape intervals of >15s. #2011
* [BUGFIX] Alerts: Make each version of `MimirCompactorHasNotUploadedBlocks` distinct to avoid rule evaluation failures due to duplicate series being generated. #2197
* [BUGFIX] Fix `MimirGossipMembersMismatch` alert when using remote ruler evaluation. #2159

### Jsonnet

* [CHANGE] Remove use of `-querier.query-store-after`, `-querier.shuffle-sharding-ingesters-lookback-period`, `-blocks-storage.bucket-store.ignore-blocks-within`, and `-blocks-storage.tsdb.close-idle-tsdb-timeout` CLI flags since the values now match defaults. #1915 #1921
* [CHANGE] Change default value for `-blocks-storage.bucket-store.chunks-cache.memcached.timeout` to `450ms` to increase use of cached data. #2035
* [CHANGE] The `memberlist_ring_enabled` configuration now applies to Alertmanager. #2102 #2103 #2107
* [CHANGE] Default value for `memberlist_ring_enabled` is now true. It means that all hash rings use Memberlist as default KV store instead of Consul (previous default). #2161
* [CHANGE] Configure `-ingester.max-global-metadata-per-user` to correspond to 20% of the configured max number of series per tenant. #2250
* [CHANGE] Configure `-ingester.max-global-metadata-per-metric` to be 10. #2250
* [CHANGE] Change `_config.multi_zone_ingester_max_unavailable` to 25. #2251
* [FEATURE] Added querier autoscaling support. It requires [KEDA](https://keda.sh) installed in the Kubernetes cluster and query-scheduler enabled in the Mimir cluster. Querier autoscaler can be enabled and configure through the following options in the jsonnet config: #2013 #2023
  * `autoscaling_querier_enabled`: `true` to enable autoscaling.
  * `autoscaling_querier_min_replicas`: minimum number of querier replicas.
  * `autoscaling_querier_max_replicas`: maximum number of querier replicas.
  * `autoscaling_prometheus_url`: Prometheus base URL from which to scrape Mimir metrics (e.g. `http://prometheus.default:9090/prometheus`).
* [FEATURE] Jsonnet: Add support for ruler remote evaluation mode (`ruler_remote_evaluation_enabled`), which deploys and uses a dedicated query path for rule evaluation. This enables the benefits of the query-frontend for rule evaluation, such as query sharding. #2073
* [ENHANCEMENT] Added `compactor` service, that can be used to route requests directly to compactor (e.g. admin UI). #2063
* [ENHANCEMENT] Added a `consul_enabled` configuration option to provide the ability to disable consul. It is automatically set to false when `memberlist_ring_enabled` is true and `multikv_migration_enabled` (used for migration from Consul to memberlist) is not set. #2093 #2152
* [BUGFIX] Querier: Fix disabling shuffle sharding on the read path whilst keeping it enabled on write path. #2164

### Mimirtool

* [CHANGE] mimirtool rules: `--use-legacy-routes` now toggles between using `/prometheus/config/v1/rules` (default) and `/api/v1/rules` (legacy) endpoints. #2182
* [FEATURE] Added bearer token support for when Mimir is behind a gateway authenticating by bearer token. #2146
* [BUGFIX] mimirtool analyze: Fix dashboard JSON unmarshalling errors (#1840). #1973
* [BUGFIX] Make mimirtool build for Windows work again. #2273

### Mimir Continuous Test

* [ENHANCEMENT] Added the `-tests.smoke-test` flag to run the `mimir-continuous-test` suite once and immediately exit. #2047 #2094
* [ENHANCEMENT] Added the `-tests.write-protocol` flag to write using the `prometheus` remote write protocol or `otlp-http` in the `mimir-continuous-test` suite. #5719

### Documentation

* [ENHANCEMENT] Published Grafana Mimir runbooks as part of documentation. #1970
* [ENHANCEMENT] Improved ruler's "remote operational mode" documentation. #1906
* [ENHANCEMENT] Recommend fast disks for ingesters and store-gateways in production tips. #1903
* [ENHANCEMENT] Explain the runtime override of active series matchers. #1868
* [ENHANCEMENT] Clarify "Set rule group" API specification. #1869
* [ENHANCEMENT] Published Mimir jsonnet documentation. #2024
* [ENHANCEMENT] Documented required scrape interval for using alerting and recording rules from Mimir jsonnet. #2147
* [ENHANCEMENT] Runbooks: Mention memberlist as possible source of problems for various alerts. #2158
* [ENHANCEMENT] Added step-by-step article about migrating from Consul to Memberlist KV store using jsonnet without downtime. #2166
* [ENHANCEMENT] Documented `/memberlist` admin page. #2166
* [ENHANCEMENT] Documented how to configure Grafana Mimir's ruler with Jsonnet. #2127
* [ENHANCEMENT] Documented how to configure queriers’ autoscaling with Jsonnet. #2128
* [ENHANCEMENT] Updated mixin building instructions in "Installing Grafana Mimir dashboards and alerts" article. #2015 #2163
* [ENHANCEMENT] Fix location of "Monitoring Grafana Mimir" article in the documentation hierarchy. #2130
* [ENHANCEMENT] Runbook for `MimirRequestLatency` was expanded with more practical advice. #1967
* [BUGFIX] Fixed ruler configuration used in the getting started guide. #2052
* [BUGFIX] Fixed Mimir Alertmanager datasource in Grafana used by "Play with Grafana Mimir" tutorial. #2115
* [BUGFIX] Fixed typos in "Scaling out Grafana Mimir" article. #2170
* [BUGFIX] Added missing ring endpoint exposed by Ingesters. #1918

## 2.1.0

### Grafana Mimir

* [CHANGE] Compactor: No longer upload debug meta files to object storage. #1257
* [CHANGE] Default values have changed for the following settings: #1547
    - `-alertmanager.alertmanager-client.grpc-max-recv-msg-size` now defaults to 100 MiB (previously was not configurable and set to 16 MiB)
    - `-alertmanager.alertmanager-client.grpc-max-send-msg-size` now defaults to 100 MiB (previously was not configurable and set to 4 MiB)
    - `-alertmanager.max-recv-msg-size` now defaults to 100 MiB (previously was 16 MiB)
* [CHANGE] Ingester: Add `user` label to metrics `cortex_ingester_ingested_samples_total` and `cortex_ingester_ingested_samples_failures_total`. #1533
* [CHANGE] Ingester: Changed `-blocks-storage.tsdb.isolation-enabled` default from `true` to `false`. The config option has also been deprecated and will be removed in 2 minor version. #1655
* [CHANGE] Query-frontend: results cache keys are now versioned, this will cause cache to be re-filled when rolling out this version. #1631
* [CHANGE] Store-gateway: enabled attributes in-memory cache by default. New default configuration is `-blocks-storage.bucket-store.chunks-cache.attributes-in-memory-max-items=50000`. #1727
* [CHANGE] Compactor: Removed the metric `cortex_compactor_garbage_collected_blocks_total` since it duplicates `cortex_compactor_blocks_marked_for_deletion_total`. #1728
* [CHANGE] All: Logs that used the`org_id` label now use `user` label. #1634 #1758
* [CHANGE] Alertmanager: the following metrics are not exported for a given `user` and `integration` when the metric value is zero: #1783
  * `cortex_alertmanager_notifications_total`
  * `cortex_alertmanager_notifications_failed_total`
  * `cortex_alertmanager_notification_requests_total`
  * `cortex_alertmanager_notification_requests_failed_total`
  * `cortex_alertmanager_notification_rate_limited_total`
* [CHANGE] Removed the following metrics exposed by the Mimir hash rings: #1791
  * `cortex_member_ring_tokens_owned`
  * `cortex_member_ring_tokens_to_own`
  * `cortex_ring_tokens_owned`
  * `cortex_ring_member_ownership_percent`
* [CHANGE] Querier / Ruler: removed the following metrics tracking number of query requests send to each ingester. You can use `cortex_request_duration_seconds_count{route=~"/cortex.Ingester/(QueryStream|QueryExemplars)"}` instead. #1797
  * `cortex_distributor_ingester_queries_total`
  * `cortex_distributor_ingester_query_failures_total`
* [CHANGE] Distributor: removed the following metrics tracking the number of requests from a distributor to ingesters: #1799
  * `cortex_distributor_ingester_appends_total`
  * `cortex_distributor_ingester_append_failures_total`
* [CHANGE] Distributor / Ruler: deprecated `-distributor.extend-writes`. Now Mimir always behaves as if this setting was set to `false`, which we expect to be safe for every Mimir cluster setup. #1856
* [FEATURE] Querier: Added support for [streaming remote read](https://prometheus.io/blog/2019/10/10/remote-read-meets-streaming/). Should be noted that benefits of chunking the response are partial here, since in a typical `query-frontend` setup responses will be buffered until they've been completed. #1735
* [FEATURE] Ruler: Allow setting `evaluation_delay` for each rule group via rules group configuration file. #1474
* [FEATURE] Ruler: Added support for expression remote evaluation. #1536 #1818
  * The following CLI flags (and their respective YAML config options) have been added:
    * `-ruler.query-frontend.address`
    * `-ruler.query-frontend.grpc-client-config.grpc-max-recv-msg-size`
    * `-ruler.query-frontend.grpc-client-config.grpc-max-send-msg-size`
    * `-ruler.query-frontend.grpc-client-config.grpc-compression`
    * `-ruler.query-frontend.grpc-client-config.grpc-client-rate-limit`
    * `-ruler.query-frontend.grpc-client-config.grpc-client-rate-limit-burst`
    * `-ruler.query-frontend.grpc-client-config.backoff-on-ratelimits`
    * `-ruler.query-frontend.grpc-client-config.backoff-min-period`
    * `-ruler.query-frontend.grpc-client-config.backoff-max-period`
    * `-ruler.query-frontend.grpc-client-config.backoff-retries`
    * `-ruler.query-frontend.grpc-client-config.tls-enabled`
    * `-ruler.query-frontend.grpc-client-config.tls-ca-path`
    * `-ruler.query-frontend.grpc-client-config.tls-cert-path`
    * `-ruler.query-frontend.grpc-client-config.tls-key-path`
    * `-ruler.query-frontend.grpc-client-config.tls-server-name`
    * `-ruler.query-frontend.grpc-client-config.tls-insecure-skip-verify`
* [FEATURE] Distributor: Added the ability to forward specifics metrics to alternative remote_write API endpoints. #1052
* [FEATURE] Ingester: Active series custom trackers now supports runtime tenant-specific overrides. The configuration has been moved to limit config, the ingester config has been deprecated.  #1188
* [ENHANCEMENT] Alertmanager API: Concurrency limit for GET requests is now configurable using `-alertmanager.max-concurrent-get-requests-per-tenant`. #1547
* [ENHANCEMENT] Alertmanager: Added the ability to configure additional gRPC client settings for the Alertmanager distributor #1547
  - `-alertmanager.alertmanager-client.backoff-max-period`
  - `-alertmanager.alertmanager-client.backoff-min-period`
  - `-alertmanager.alertmanager-client.backoff-on-ratelimits`
  - `-alertmanager.alertmanager-client.backoff-retries`
  - `-alertmanager.alertmanager-client.grpc-client-rate-limit`
  - `-alertmanager.alertmanager-client.grpc-client-rate-limit-burst`
  - `-alertmanager.alertmanager-client.grpc-compression`
  - `-alertmanager.alertmanager-client.grpc-max-recv-msg-size`
  - `-alertmanager.alertmanager-client.grpc-max-send-msg-size`
* [ENHANCEMENT] Ruler: Add more detailed query information to ruler query stats logging. #1411
* [ENHANCEMENT] Admin: Admin API now has some styling. #1482 #1549 #1821 #1824
* [ENHANCEMENT] Alertmanager: added `insight=true` field to alertmanager dispatch logs. #1379
* [ENHANCEMENT] Store-gateway: Add the experimental ability to run index header operations in a dedicated thread pool. This feature can be configured using `-blocks-storage.bucket-store.index-header-thread-pool-size` and is disabled by default. #1660
* [ENHANCEMENT] Store-gateway: don't drop all blocks if instance finds itself as unhealthy or missing in the ring. #1806 #1823
* [ENHANCEMENT] Querier: wait until inflight queries are completed when shutting down queriers. #1756 #1767
* [BUGFIX] Query-frontend: do not shard queries with a subquery unless the subquery is inside a shardable aggregation function call. #1542
* [BUGFIX] Query-frontend: added `component=query-frontend` label to results cache memcached metrics to fix a panic when Mimir is running in single binary mode and results cache is enabled. #1704
* [BUGFIX] Mimir: services' status content-type is now correctly set to `text/html`. #1575
* [BUGFIX] Multikv: Fix panic when using using runtime config to set primary KV store used by `multi` KV. #1587
* [BUGFIX] Multikv: Fix watching for runtime config changes in `multi` KV store in ruler and querier. #1665
* [BUGFIX] Memcached: allow to use CNAME DNS records for the memcached backend addresses. #1654
* [BUGFIX] Querier: fixed temporary partial query results when shuffle sharding is enabled and hash ring backend storage is flushed / reset. #1829
* [BUGFIX] Alertmanager: prevent more file traversal cases related to template names. #1833
* [BUGFUX] Alertmanager: Allow usage with `-alertmanager-storage.backend=local`. Note that when using this storage type, the Alertmanager is not able persist state remotely, so it not recommended for production use. #1836
* [BUGFIX] Alertmanager: Do not validate alertmanager configuration if it's not running. #1835

### Mixin

* [CHANGE] Dashboards: Remove per-user series legends from Tenants dashboard. #1605
* [CHANGE] Dashboards: Show in-memory series and the per-user series limit on Tenants dashboard. #1613
* [CHANGE] Dashboards: Slow-queries dashboard now uses `user` label from logs instead of `org_id`. #1634
* [CHANGE] Dashboards: changed all Grafana dashboards UIDs to not conflict with Cortex ones, to let people install both while migrating from Cortex to Mimir: #1801 #1808
  * Alertmanager from `a76bee5913c97c918d9e56a3cc88cc28` to `b0d38d318bbddd80476246d4930f9e55`
  * Alertmanager Resources from `68b66aed90ccab448009089544a8d6c6` to `a6883fb22799ac74479c7db872451092`
  * Compactor from `9c408e1d55681ecb8a22c9fab46875cc` to `1b3443aea86db629e6efdb7d05c53823`
  * Compactor Resources from `df9added6f1f4332f95848cca48ebd99` to `09a5c49e9cdb2f2b24c6d184574a07fd`
  * Config from `61bb048ced9817b2d3e07677fb1c6290` to `5d9d0b4724c0f80d68467088ec61e003`
  * Object Store from `d5a3a4489d57c733b5677fb55370a723` to `e1324ee2a434f4158c00a9ee279d3292`
  * Overrides from `b5c95fee2e5e7c4b5930826ff6e89a12` to `1e2c358600ac53f09faea133f811b5bb`
  * Queries from `d9931b1054053c8b972d320774bb8f1d` to `b3abe8d5c040395cc36615cb4334c92d`
  * Reads from `8d6ba60eccc4b6eedfa329b24b1bd339` to `e327503188913dc38ad571c647eef643`
  * Reads Networking from `c0464f0d8bd026f776c9006b05910000` to `54b2a0a4748b3bd1aefa92ce5559a1c2`
  * Reads Resources from `2fd2cda9eea8d8af9fbc0a5960425120` to `cc86fd5aa9301c6528986572ad974db9`
  * Rollout Progress from `7544a3a62b1be6ffd919fc990ab8ba8f` to `7f0b5567d543a1698e695b530eb7f5de`
  * Ruler from `44d12bcb1f95661c6ab6bc946dfc3473` to `631e15d5d85afb2ca8e35d62984eeaa0`
  * Scaling from `88c041017b96856c9176e07cf557bdcf` to `64bbad83507b7289b514725658e10352`
  * Slow queries from `e6f3091e29d2636e3b8393447e925668` to `6089e1ce1e678788f46312a0a1e647e6`
  * Tenants from `35fa247ce651ba189debf33d7ae41611` to `35fa247ce651ba189debf33d7ae41611`
  * Top Tenants from `bc6e12d4fe540e4a1785b9d3ca0ffdd9` to `bc6e12d4fe540e4a1785b9d3ca0ffdd9`
  * Writes from `0156f6d15aa234d452a33a4f13c838e3` to `8280707b8f16e7b87b840fc1cc92d4c5`
  * Writes Networking from `681cd62b680b7154811fe73af55dcfd4` to `978c1cb452585c96697a238eaac7fe2d`
  * Writes Resources from `c0464f0d8bd026f776c9006b0591bb0b` to `bc9160e50b52e89e0e49c840fea3d379`
* [FEATURE] Alerts: added the following alerts on `mimir-continuous-test` tool: #1676
  - `MimirContinuousTestNotRunningOnWrites`
  - `MimirContinuousTestNotRunningOnReads`
  - `MimirContinuousTestFailed`
* [ENHANCEMENT] Added `per_cluster_label` support to allow to change the label name used to differentiate between Kubernetes clusters. #1651
* [ENHANCEMENT] Dashboards: Show QPS and latency of the Alertmanager Distributor. #1696
* [ENHANCEMENT] Playbooks: Add Alertmanager suggestions for `MimirRequestErrors` and `MimirRequestLatency` #1702
* [ENHANCEMENT] Dashboards: Allow custom datasources. #1749
* [ENHANCEMENT] Dashboards: Add config option `gateway_enabled` (defaults to `true`) to disable gateway panels from dashboards. #1761
* [ENHANCEMENT] Dashboards: Extend Top tenants dashboard with queries for tenants with highest sample rate, discard rate, and discard rate growth. #1842
* [ENHANCEMENT] Dashboards: Show ingestion rate limit and rule group limit on Tenants dashboard. #1845
* [ENHANCEMENT] Dashboards: Add "last successful run" panel to compactor dashboard. #1628
* [BUGFIX] Dashboards: Fix "Failed evaluation rate" panel on Tenants dashboard. #1629
* [BUGFIX] Honor the configured `per_instance_label` in all dashboards and alerts. #1697

### Jsonnet

* [FEATURE] Added support for `mimir-continuous-test`. To deploy `mimir-continuous-test` you can use the following configuration: #1675 #1850
  ```jsonnet
  _config+: {
    continuous_test_enabled: true,
    continuous_test_tenant_id: 'type-tenant-id',
    continuous_test_write_endpoint: 'http://type-write-path-hostname',
    continuous_test_read_endpoint: 'http://type-read-path-hostname/prometheus',
  },
  ```
* [ENHANCEMENT] Ingester anti-affinity can now be disabled by using `ingester_allow_multiple_replicas_on_same_node` configuration key. #1581
* [ENHANCEMENT] Added `node_selector` configuration option to select Kubernetes nodes where Mimir should run. #1596
* [ENHANCEMENT] Alertmanager: Added a `PodDisruptionBudget` of `withMaxUnavailable = 1`, to ensure we maintain quorum during rollouts. #1683
* [ENHANCEMENT] Store-gateway anti-affinity can now be enabled/disabled using `store_gateway_allow_multiple_replicas_on_same_node` configuration key. #1730
* [ENHANCEMENT] Added `store_gateway_zone_a_args`, `store_gateway_zone_b_args` and `store_gateway_zone_c_args` configuration options. #1807
* [BUGFIX] Pass primary and secondary multikv stores via CLI flags. Introduced new `multikv_switch_primary_secondary` config option to flip primary and secondary in runtime config.

### Mimirtool

* [BUGFIX] `config convert`: Retain Cortex defaults for `blocks_storage.backend`, `ruler_storage.backend`, `alertmanager_storage.backend`, `auth.type`, `activity_tracker.filepath`, `alertmanager.data_dir`, `blocks_storage.filesystem.dir`, `compactor.data_dir`, `ruler.rule_path`, `ruler_storage.filesystem.dir`, and `graphite.querier.schemas.backend`. #1626 #1762

### Tools

* [FEATURE] Added a `markblocks` tool that creates `no-compact` and `delete` marks for the blocks. #1551
* [FEATURE] Added `mimir-continuous-test` tool to continuously run smoke tests on live Mimir clusters. #1535 #1540 #1653 #1603 #1630 #1691 #1675 #1676 #1692 #1706 #1709 #1775 #1777 #1778 #1795
* [FEATURE] Added `mimir-rules-action` GitHub action, located at `operations/mimir-rules-action/`, used to lint, prepare, verify, diff, and sync rules to a Mimir cluster. #1723

## 2.0.0

### Grafana Mimir

_Changes since Cortex 1.10.0._

* [CHANGE] Remove chunks storage engine. #86 #119 #510 #545 #743 #744 #748 #753 #755 #757 #758 #759 #760 #762 #764 #789 #812 #813
  * The following CLI flags (and their respective YAML config options) have been removed:
    * `-store.engine`
    * `-schema-config-file`
    * `-ingester.checkpoint-duration`
    * `-ingester.checkpoint-enabled`
    * `-ingester.chunk-encoding`
    * `-ingester.chunk-age-jitter`
    * `-ingester.concurrent-flushes`
    * `-ingester.flush-on-shutdown-with-wal-enabled`
    * `-ingester.flush-op-timeout`
    * `-ingester.flush-period`
    * `-ingester.max-chunk-age`
    * `-ingester.max-chunk-idle`
    * `-ingester.max-series-per-query` (and `max_series_per_query` from runtime config)
    * `-ingester.max-stale-chunk-idle`
    * `-ingester.max-transfer-retries`
    * `-ingester.min-chunk-length`
    * `-ingester.recover-from-wal`
    * `-ingester.retain-period`
    * `-ingester.spread-flushes`
    * `-ingester.wal-dir`
    * `-ingester.wal-enabled`
    * `-querier.query-parallelism`
    * `-querier.second-store-engine`
    * `-querier.use-second-store-before-time`
    * `-flusher.wal-dir`
    * `-flusher.concurrent-flushes`
    * `-flusher.flush-op-timeout`
    * All `-table-manager.*` flags
    * All `-deletes.*` flags
    * All `-purger.*` flags
    * All `-metrics.*` flags
    * All `-dynamodb.*` flags
    * All `-s3.*` flags
    * All `-azure.*` flags
    * All `-bigtable.*` flags
    * All `-gcs.*` flags
    * All `-cassandra.*` flags
    * All `-boltdb.*` flags
    * All `-local.*` flags
    * All `-swift.*` flags
    * All `-store.*` flags except `-store.engine`, `-store.max-query-length`, `-store.max-labels-query-length`
    * All `-grpc-store.*` flags
  * The following API endpoints have been removed:
    * `/api/v1/chunks` and `/chunks`
  * The following metrics have been removed:
    * `cortex_ingester_flush_queue_length`
    * `cortex_ingester_queried_chunks`
    * `cortex_ingester_chunks_created_total`
    * `cortex_ingester_wal_replay_duration_seconds`
    * `cortex_ingester_wal_corruptions_total`
    * `cortex_ingester_sent_chunks`
    * `cortex_ingester_received_chunks`
    * `cortex_ingester_flush_series_in_progress`
    * `cortex_ingester_chunk_utilization`
    * `cortex_ingester_chunk_length`
    * `cortex_ingester_chunk_size_bytes`
    * `cortex_ingester_chunk_age_seconds`
    * `cortex_ingester_memory_chunks`
    * `cortex_ingester_flushing_enqueued_series_total`
    * `cortex_ingester_flushing_dequeued_series_total`
    * `cortex_ingester_dropped_chunks_total`
    * `cortex_oldest_unflushed_chunk_timestamp_seconds`
    * `prometheus_local_storage_chunk_ops_total`
    * `prometheus_local_storage_chunkdesc_ops_total`
    * `prometheus_local_storage_memory_chunkdescs`
* [CHANGE] Changed default storage backends from `s3` to `filesystem` #833
  This effects the following flags:
  * `-blocks-storage.backend` now defaults to `filesystem`
  * `-blocks-storage.filesystem.dir` now defaults to `blocks`
  * `-alertmanager-storage.backend` now defaults to `filesystem`
  * `-alertmanager-storage.filesystem.dir` now defaults to `alertmanager`
  * `-ruler-storage.backend` now defaults to `filesystem`
  * `-ruler-storage.filesystem.dir` now defaults to `ruler`
* [CHANGE] Renamed metric `cortex_experimental_features_in_use_total` as `cortex_experimental_features_used_total` and added `feature` label. #32 #658
* [CHANGE] Removed `log_messages_total` metric. #32
* [CHANGE] Some files and directories created by Mimir components on local disk now have stricter permissions, and are only readable by owner, but not group or others. #58
* [CHANGE] Memcached client DNS resolution switched from golang built-in to [`miekg/dns`](https://github.com/miekg/dns). #142
* [CHANGE] The metric `cortex_deprecated_flags_inuse_total` has been renamed to `deprecated_flags_inuse_total` as part of using grafana/dskit functionality. #185
* [CHANGE] API: The `-api.response-compression-enabled` flag has been removed, and GZIP response compression is always enabled except on `/api/v1/push` and `/push` endpoints. #880
* [CHANGE] Update Go version to 1.17.3. #480
* [CHANGE] The `status_code` label on gRPC client metrics has changed from '200' and '500' to '2xx', '5xx', '4xx', 'cancel' or 'error'. #537
* [CHANGE] Removed the deprecated `-<prefix>.fifocache.size` flag. #618
* [CHANGE] Enable index header lazy loading by default. #693
  * `-blocks-storage.bucket-store.index-header-lazy-loading-enabled` default from `false` to `true`
  * `-blocks-storage.bucket-store.index-header-lazy-loading-idle-timeout` default from `20m` to `1h`
* [CHANGE] Shuffle-sharding:
  * `-distributor.sharding-strategy` option has been removed, and shuffle sharding is enabled by default. Default shard size is set to 0, which disables shuffle sharding for the tenant (all ingesters will receive tenants's samples). #888
  * `-ruler.sharding-strategy` option has been removed from ruler. Ruler now uses shuffle-sharding by default, but respects `ruler_tenant_shard_size`, which defaults to 0 (ie. use all rulers for tenant). #889
  * `-store-gateway.sharding-strategy` option has been removed store-gateways. Store-gateway now uses shuffle-sharding by default, but respects `store_gateway_tenant_shard_size` for tenant, and this value defaults to 0. #891
* [CHANGE] Server: `-server.http-listen-port` (yaml: `server.http_listen_port`) now defaults to `8080` (previously `80`). #871
* [CHANGE] Changed the default value of `-blocks-storage.bucket-store.ignore-deletion-marks-delay` from 6h to 1h. #892
* [CHANGE] Changed default settings for memcached clients: #959 #1000
  * The default value for the following config options has changed from `10000` to `25000`:
    * `-blocks-storage.bucket-store.chunks-cache.memcached.max-async-buffer-size`
    * `-blocks-storage.bucket-store.index-cache.memcached.max-async-buffer-size`
    * `-blocks-storage.bucket-store.metadata-cache.memcached.max-async-buffer-size`
    * `-query-frontend.results-cache.memcached.max-async-buffer-size`
  * The default value for the following config options has changed from `0` (unlimited) to `100`:
    * `-blocks-storage.bucket-store.chunks-cache.memcached.max-get-multi-batch-size`
    * `-blocks-storage.bucket-store.index-cache.memcached.max-get-multi-batch-size`
    * `-blocks-storage.bucket-store.metadata-cache.memcached.max-get-multi-batch-size`
    * `-query-frontend.results-cache.memcached.max-get-multi-batch-size`
  * The default value for the following config options has changed from `16` to `100`:
    * `-blocks-storage.bucket-store.chunks-cache.memcached.max-idle-connections`
    * `-blocks-storage.bucket-store.index-cache.memcached.max-idle-connections`
    * `-blocks-storage.bucket-store.metadata-cache.memcached.max-idle-connections`
    * `-query-frontend.results-cache.memcached.max-idle-connections`
  * The default value for the following config options has changed from `100ms` to `200ms`:
    * `-blocks-storage.bucket-store.metadata-cache.memcached.timeout`
    * `-blocks-storage.bucket-store.index-cache.memcached.timeout`
    * `-blocks-storage.bucket-store.chunks-cache.memcached.timeout`
    * `-query-frontend.results-cache.memcached.timeout`
* [CHANGE] Changed the default value of `-blocks-storage.bucket-store.bucket-index.enabled` to `true`. The default configuration must now run the compactor in order to write the bucket index or else queries to long term storage will fail. #924
* [CHANGE] Option `-auth.enabled` has been renamed to `-auth.multitenancy-enabled`. #1130
* [CHANGE] Default tenant ID used with disabled auth (`-auth.multitenancy-enabled=false`) has changed from `fake` to `anonymous`. This tenant ID can now be changed with `-auth.no-auth-tenant` option. #1063
* [CHANGE] The default values for the following local directories have changed: #1072
  * `-alertmanager.storage.path` default value changed to `./data-alertmanager/`
  * `-compactor.data-dir` default value changed to `./data-compactor/`
  * `-ruler.rule-path` default value changed to `./data-ruler/`
* [CHANGE] The default value for gRPC max send message size has been changed from 16MB to 100MB. This affects the following parameters: #1152
  * `-query-frontend.grpc-client-config.grpc-max-send-msg-size`
  * `-ingester.client.grpc-max-send-msg-size`
  * `-querier.frontend-client.grpc-max-send-msg-size`
  * `-query-scheduler.grpc-client-config.grpc-max-send-msg-size`
  * `-ruler.client.grpc-max-send-msg-size`
* [CHANGE] Remove `-http.prefix` flag (and `http_prefix` config file option). #763
* [CHANGE] Remove legacy endpoints. Please use their alternatives listed below. As part of the removal process we are
  introducing two new sets of endpoints for the ruler configuration API: `<prometheus-http-prefix>/rules` and
  `<prometheus-http-prefix>/config/v1/rules/**`. We are also deprecating `<prometheus-http-prefix>/rules` and `/api/v1/rules`;
  and will remove them in Mimir 2.2.0. #763 #1222
  * Query endpoints

    | Legacy                                                  | Alternative                                                |
    | ------------------------------------------------------- | ---------------------------------------------------------- |
    | `/<legacy-http-prefix>/api/v1/query`                    | `<prometheus-http-prefix>/api/v1/query`                    |
    | `/<legacy-http-prefix>/api/v1/query_range`              | `<prometheus-http-prefix>/api/v1/query_range`              |
    | `/<legacy-http-prefix>/api/v1/query_exemplars`          | `<prometheus-http-prefix>/api/v1/query_exemplars`          |
    | `/<legacy-http-prefix>/api/v1/series`                   | `<prometheus-http-prefix>/api/v1/series`                   |
    | `/<legacy-http-prefix>/api/v1/labels`                   | `<prometheus-http-prefix>/api/v1/labels`                   |
    | `/<legacy-http-prefix>/api/v1/label/{name}/values`      | `<prometheus-http-prefix>/api/v1/label/{name}/values`      |
    | `/<legacy-http-prefix>/api/v1/metadata`                 | `<prometheus-http-prefix>/api/v1/metadata`                 |
    | `/<legacy-http-prefix>/api/v1/read`                     | `<prometheus-http-prefix>/api/v1/read`                     |
    | `/<legacy-http-prefix>/api/v1/cardinality/label_names`  | `<prometheus-http-prefix>/api/v1/cardinality/label_names`  |
    | `/<legacy-http-prefix>/api/v1/cardinality/label_values` | `<prometheus-http-prefix>/api/v1/cardinality/label_values` |
    | `/api/prom/user_stats`                                  | `/api/v1/user_stats`                                       |

  * Distributor endpoints

    | Legacy endpoint               | Alternative                   |
    | ----------------------------- | ----------------------------- |
    | `/<legacy-http-prefix>/push`  | `/api/v1/push`                |
    | `/all_user_stats`             | `/distributor/all_user_stats` |
    | `/ha-tracker`                 | `/distributor/ha_tracker`     |

  * Ingester endpoints

    | Legacy          | Alternative           |
    | --------------- | --------------------- |
    | `/ring`         | `/ingester/ring`      |
    | `/shutdown`     | `/ingester/shutdown`  |
    | `/flush`        | `/ingester/flush`     |
    | `/push`         | `/ingester/push`      |

  * Ruler endpoints

    | Legacy                                                | Alternative                                         | Alternative #2 (not available before Mimir 2.0.0)                    |
    | ----------------------------------------------------- | --------------------------------------------------- | ------------------------------------------------------------------- |
    | `/<legacy-http-prefix>/api/v1/rules`                  | `<prometheus-http-prefix>/api/v1/rules`             |                                                                     |
    | `/<legacy-http-prefix>/api/v1/alerts`                 | `<prometheus-http-prefix>/api/v1/alerts`            |                                                                     |
    | `/<legacy-http-prefix>/rules`                         | `/api/v1/rules` (see below)                         |  `<prometheus-http-prefix>/config/v1/rules`                         |
    | `/<legacy-http-prefix>/rules/{namespace}`             | `/api/v1/rules/{namespace}` (see below)             |  `<prometheus-http-prefix>/config/v1/rules/{namespace}`             |
    | `/<legacy-http-prefix>/rules/{namespace}/{groupName}` | `/api/v1/rules/{namespace}/{groupName}` (see below) |  `<prometheus-http-prefix>/config/v1/rules/{namespace}/{groupName}` |
    | `/<legacy-http-prefix>/rules/{namespace}`             | `/api/v1/rules/{namespace}` (see below)             |  `<prometheus-http-prefix>/config/v1/rules/{namespace}`             |
    | `/<legacy-http-prefix>/rules/{namespace}/{groupName}` | `/api/v1/rules/{namespace}/{groupName}` (see below) |  `<prometheus-http-prefix>/config/v1/rules/{namespace}/{groupName}` |
    | `/<legacy-http-prefix>/rules/{namespace}`             | `/api/v1/rules/{namespace}` (see below)             |  `<prometheus-http-prefix>/config/v1/rules/{namespace}`             |
    | `/ruler_ring`                                         | `/ruler/ring`                                       |                                                                     |

    > __Note:__ The `/api/v1/rules/**` endpoints are considered deprecated with Mimir 2.0.0 and will be removed
    in Mimir 2.2.0. After upgrading to 2.0.0 we recommend switching uses to the equivalent
    `/<prometheus-http-prefix>/config/v1/**` endpoints that Mimir 2.0.0 introduces.

  * Alertmanager endpoints

    | Legacy                      | Alternative                        |
    | --------------------------- | ---------------------------------- |
    | `/<legacy-http-prefix>`     | `/alertmanager`                    |
    | `/status`                   | `/multitenant_alertmanager/status` |

* [CHANGE] Ingester: changed `-ingester.stream-chunks-when-using-blocks` default value from `false` to `true`. #717
* [CHANGE] Ingester: default `-ingester.ring.min-ready-duration` reduced from 1m to 15s. #126
* [CHANGE] Ingester: `-ingester.ring.min-ready-duration` now start counting the delay after the ring's health checks have passed instead of when the ring client was started. #126
* [CHANGE] Ingester: allow experimental ingester max-exemplars setting to be changed dynamically #144
  * CLI flag `-blocks-storage.tsdb.max-exemplars` is renamed to `-ingester.max-global-exemplars-per-user`.
  * YAML `max_exemplars` is moved from `tsdb` to `overrides` and renamed to `max_global_exemplars_per_user`.
* [CHANGE] Ingester: active series metrics `cortex_ingester_active_series` and `cortex_ingester_active_series_custom_tracker` are now removed when their value is zero. #672 #690
* [CHANGE] Ingester: changed default value of `-blocks-storage.tsdb.retention-period` from `6h` to `24h`. #966
* [CHANGE] Ingester: changed default value of `-blocks-storage.tsdb.close-idle-tsdb-timeout` from `0` to `13h`. #967
* [CHANGE] Ingester: changed default value of `-ingester.ring.final-sleep` from `30s` to `0s`. #981
* [CHANGE] Ingester: the following low level settings have been removed: #1153
  * `-ingester-client.expected-labels`
  * `-ingester-client.expected-samples-per-series`
  * `-ingester-client.expected-timeseries`
* [CHANGE] Ingester: following command line options related to ingester ring were renamed: #1155
  * `-consul.*` changed to `-ingester.ring.consul.*`
  * `-etcd.*` changed to `-ingester.ring.etcd.*`
  * `-multi.*` changed to `-ingester.ring.multi.*`
  * `-distributor.excluded-zones` changed to `-ingester.ring.excluded-zones`
  * `-distributor.replication-factor` changed to `-ingester.ring.replication-factor`
  * `-distributor.zone-awareness-enabled` changed to `-ingester.ring.zone-awareness-enabled`
  * `-ingester.availability-zone` changed to `-ingester.ring.instance-availability-zone`
  * `-ingester.final-sleep` changed to `-ingester.ring.final-sleep`
  * `-ingester.heartbeat-period` changed to `-ingester.ring.heartbeat-period`
  * `-ingester.join-after` changed to `-ingester.ring.join-after`
  * `-ingester.lifecycler.ID` changed to `-ingester.ring.instance-id`
  * `-ingester.lifecycler.addr` changed to `-ingester.ring.instance-addr`
  * `-ingester.lifecycler.interface` changed to `-ingester.ring.instance-interface-names`
  * `-ingester.lifecycler.port` changed to `-ingester.ring.instance-port`
  * `-ingester.min-ready-duration` changed to `-ingester.ring.min-ready-duration`
  * `-ingester.num-tokens` changed to `-ingester.ring.num-tokens`
  * `-ingester.observe-period` changed to `-ingester.ring.observe-period`
  * `-ingester.readiness-check-ring-health` changed to `-ingester.ring.readiness-check-ring-health`
  * `-ingester.tokens-file-path` changed to `-ingester.ring.tokens-file-path`
  * `-ingester.unregister-on-shutdown` changed to `-ingester.ring.unregister-on-shutdown`
  * `-ring.heartbeat-timeout` changed to `-ingester.ring.heartbeat-timeout`
  * `-ring.prefix` changed to `-ingester.ring.prefix`
  * `-ring.store` changed to `-ingester.ring.store`
* [CHANGE] Ingester: fields in YAML configuration for ingester ring have been changed: #1155
  * `ingester.lifecycler` changed to `ingester.ring`
  * Fields from `ingester.lifecycler.ring` moved to `ingester.ring`
  * `ingester.lifecycler.address` changed to `ingester.ring.instance_addr`
  * `ingester.lifecycler.id` changed to `ingester.ring.instance_id`
  * `ingester.lifecycler.port` changed to `ingester.ring.instance_port`
  * `ingester.lifecycler.availability_zone` changed to `ingester.ring.instance_availability_zone`
  * `ingester.lifecycler.interface_names` changed to `ingester.ring.instance_interface_names`
* [CHANGE] Distributor: removed the `-distributor.shard-by-all-labels` configuration option. It is now assumed to be true. #698
* [CHANGE] Distributor: change default value of `-distributor.instance-limits.max-inflight-push-requests` to `2000`. #964
* [CHANGE] Distributor: change default value of `-distributor.remote-timeout` from `2s` to `20s`. #970
* [CHANGE] Distributor: removed the `-distributor.extra-query-delay` flag (and its respective YAML config option). #1048
* [CHANGE] Query-frontend: Enable query stats by default, they can still be disabled with `-query-frontend.query-stats-enabled=false`. #83
* [CHANGE] Query-frontend: the `cortex_frontend_mapped_asts_total` metric has been renamed to `cortex_frontend_query_sharding_rewrites_attempted_total`. #150
* [CHANGE] Query-frontend: added `sharded` label to `cortex_query_seconds_total` metric. #235
* [CHANGE] Query-frontend: changed the flag name for controlling query sharding total shards from `-querier.total-shards` to `-query-frontend.query-sharding-total-shards`. #230
* [CHANGE] Query-frontend: flag `-querier.parallelise-shardable-queries` has been renamed to `-query-frontend.parallelize-shardable-queries` #284
* [CHANGE] Query-frontend: removed the deprecated (and unused) `-frontend.cache-split-interval`. Use `-query-frontend.split-queries-by-interval` instead. #587
* [CHANGE] Query-frontend: range query response now omits the `data` field when it's empty (error case) like Prometheus does, previously it was `"data":{"resultType":"","result":null}`. #629
* [CHANGE] Query-frontend: instant queries now honor the `-query-frontend.max-retries-per-request` flag. #630
* [CHANGE] Query-frontend: removed in-memory and Redis cache support. Reason is that these caching backends were just supported by query-frontend, while all other Mimir services only support memcached. #796
  * The following CLI flags (and their respective YAML config options) have been removed:
    * `-frontend.cache.enable-fifocache`
    * `-frontend.redis.*`
    * `-frontend.fifocache.*`
  * The following metrics have been removed:
    * `querier_cache_added_total`
    * `querier_cache_added_new_total`
    * `querier_cache_evicted_total`
    * `querier_cache_entries`
    * `querier_cache_gets_total`
    * `querier_cache_misses_total`
    * `querier_cache_stale_gets_total`
    * `querier_cache_memory_bytes`
    * `cortex_rediscache_request_duration_seconds`
* [CHANGE] Query-frontend: migrated memcached backend client to the same one used in other components (memcached config and metrics are now consistent across all Mimir services). #821
  * The following CLI flags (and their respective YAML config options) have been added:
    * `-query-frontend.results-cache.backend` (set it to `memcached` if `-query-frontend.cache-results=true`)
  * The following CLI flags (and their respective YAML config options) have been changed:
    * `-frontend.memcached.hostname` and `-frontend.memcached.service` have been removed: use `-query-frontend.results-cache.memcached.addresses` instead
  * The following CLI flags (and their respective YAML config options) have been renamed:
    * `-frontend.background.write-back-concurrency` renamed to `-query-frontend.results-cache.memcached.max-async-concurrency`
    * `-frontend.background.write-back-buffer` renamed to `-query-frontend.results-cache.memcached.max-async-buffer-size`
    * `-frontend.memcached.batchsize` renamed to `-query-frontend.results-cache.memcached.max-get-multi-batch-size`
    * `-frontend.memcached.parallelism` renamed to `-query-frontend.results-cache.memcached.max-get-multi-concurrency`
    * `-frontend.memcached.timeout` renamed to `-query-frontend.results-cache.memcached.timeout`
    * `-frontend.memcached.max-item-size` renamed to `-query-frontend.results-cache.memcached.max-item-size`
    * `-frontend.memcached.max-idle-conns` renamed to `-query-frontend.results-cache.memcached.max-idle-connections`
    * `-frontend.compression` renamed to `-query-frontend.results-cache.compression`
  * The following CLI flags (and their respective YAML config options) have been removed:
    * `-frontend.memcached.circuit-breaker-consecutive-failures`: feature removed
    * `-frontend.memcached.circuit-breaker-timeout`: feature removed
    * `-frontend.memcached.circuit-breaker-interval`: feature removed
    * `-frontend.memcached.update-interval`: new setting is hardcoded to 30s
    * `-frontend.memcached.consistent-hash`: new setting is always enabled
    * `-frontend.default-validity` and `-frontend.memcached.expiration`: new setting is hardcoded to 7 days
  * The following metrics have been changed:
    * `cortex_cache_dropped_background_writes_total{name}` changed to `thanos_memcached_operation_skipped_total{name, operation, reason}`
    * `cortex_cache_value_size_bytes{name, method}` changed to `thanos_memcached_operation_data_size_bytes{name}`
    * `cortex_cache_request_duration_seconds{name, method, status_code}` changed to `thanos_memcached_operation_duration_seconds{name, operation}`
    * `cortex_cache_fetched_keys{name}` changed to `thanos_cache_memcached_requests_total{name}`
    * `cortex_cache_hits{name}` changed to `thanos_cache_memcached_hits_total{name}`
    * `cortex_memcache_request_duration_seconds{name, method, status_code}` changed to `thanos_memcached_operation_duration_seconds{name, operation}`
    * `cortex_memcache_client_servers{name}` changed to `thanos_memcached_dns_provider_results{name, addr}`
    * `cortex_memcache_client_set_skip_total{name}` changed to `thanos_memcached_operation_skipped_total{name, operation, reason}`
    * `cortex_dns_lookups_total` changed to `thanos_memcached_dns_lookups_total`
    * For all metrics the value of the "name" label has changed from `frontend.memcached` to `frontend-cache`
  * The following metrics have been removed:
    * `cortex_cache_background_queue_length{name}`
* [CHANGE] Query-frontend: merged `query_range` into `frontend` in the YAML config (keeping the same keys) and renamed flags: #825
  * `-querier.max-retries-per-request` renamed to `-query-frontend.max-retries-per-request`
  * `-querier.split-queries-by-interval` renamed to `-query-frontend.split-queries-by-interval`
  * `-querier.align-querier-with-step` renamed to `-query-frontend.align-querier-with-step`
  * `-querier.cache-results` renamed to `-query-frontend.cache-results`
  * `-querier.parallelise-shardable-queries` renamed to `-query-frontend.parallelize-shardable-queries`
* [CHANGE] Query-frontend: the default value of `-query-frontend.split-queries-by-interval` has changed from `0` to `24h`. #1131
* [CHANGE] Query-frontend: `-frontend.` flags were renamed to `-query-frontend.`: #1167
* [CHANGE] Query-frontend / Query-scheduler: classified the `-query-frontend.querier-forget-delay` and `-query-scheduler.querier-forget-delay` flags (and their respective YAML config options) as experimental. #1208
* [CHANGE] Querier / ruler: Change `-querier.max-fetched-chunks-per-query` configuration to limit to maximum number of chunks that can be fetched in a single query. The number of chunks fetched by ingesters AND long-term storare combined should not exceed the value configured on `-querier.max-fetched-chunks-per-query`. [#4260](https://github.com/cortexproject/cortex/pull/4260)
* [CHANGE] Querier / ruler: Option `-querier.ingester-streaming` has been removed. Querier/ruler now always use streaming method to query ingesters. #204
* [CHANGE] Querier: always fetch labels from store and respect start/end times in request; the option `-querier.query-store-for-labels-enabled` has been removed and is now always on. #518 #1132
* [CHANGE] Querier / ruler: removed the `-store.query-chunk-limit` flag (and its respective YAML config option `max_chunks_per_query`). `-querier.max-fetched-chunks-per-query` (and its respective YAML config option `max_fetched_chunks_per_query`) should be used instead. #705
* [CHANGE] Querier/Ruler: `-querier.active-query-tracker-dir` option has been removed. Active query tracking is now done via Activity tracker configured by `-activity-tracker.filepath` and enabled by default. Limit for max number of concurrent queries (`-querier.max-concurrent`) is now respected even if activity tracking is not enabled. #661 #822
* [CHANGE] Querier/ruler/query-frontend: the experimental `-querier.at-modifier-enabled` CLI flag has been removed and the PromQL `@` modifier is always enabled. #941
* [CHANGE] Querier: removed `-querier.worker-match-max-concurrent` and `-querier.worker-parallelism` CLI flags (and their respective YAML config options). Mimir now behaves like if `-querier.worker-match-max-concurrent` is always enabled and you should configure the max concurrency per querier process using `-querier.max-concurrent` instead. #958
* [CHANGE] Querier: changed default value of `-querier.query-ingesters-within` from `0` to `13h`. #967
* [CHANGE] Querier: rename metric `cortex_query_fetched_chunks_bytes_total` to `cortex_query_fetched_chunk_bytes_total` to be consistent with the limit name. #476
* [CHANGE] Ruler: add two new metrics `cortex_ruler_list_rules_seconds` and `cortex_ruler_load_rule_groups_seconds` to the ruler. #906
* [CHANGE] Ruler: endpoints for listing configured rules now return HTTP status code 200 and an empty map when there are no rules instead of an HTTP 404 and plain text error message. The following endpoints are affected: #456
  * `<prometheus-http-prefix>/config/v1/rules`
  * `<prometheus-http-prefix>/config/v1/rules/{namespace}`
  * `<prometheus-http-prefix>/rules` (deprecated)
  * `<prometheus-http-prefix>/rules/{namespace}` (deprecated)
  * `/api/v1/rules` (deprecated)
  * `/api/v1/rules/{namespace}` (deprecated)
* [CHANGE] Ruler: removed `configdb` support from Ruler backend storages. #15 #38 #819
* [CHANGE] Ruler: removed the support for the deprecated storage configuration via `-ruler.storage.*` CLI flags (and their respective YAML config options). Use `-ruler-storage.*` instead. #628
* [CHANGE] Ruler: set new default limits for rule groups: `-ruler.max-rules-per-rule-group` to 20 (previously 0, disabled) and `-ruler.max-rule-groups-per-tenant` to 70 (previously 0, disabled). #847
* [CHANGE] Ruler: removed `-ruler.enable-sharding` option, and changed default value of `-ruler.ring.store` to `memberlist`. #943
* [CHANGE] Ruler: `-ruler.alertmanager-use-v2` has been removed. The ruler will always use the `v2` endpoints. #954 #1100
* [CHANGE] Ruler: `-experimental.ruler.enable-api` flag has been renamed to `-ruler.enable-api` and is now stable. The default value has also changed from `false` to `true`, so both ruler and alertmanager API are enabled by default. #913 #1065
* [CHANGE] Ruler: add support for [DNS service discovery format](./docs/sources/configuration/arguments.md#dns-service-discovery) for `-ruler.alertmanager-url`. `-ruler.alertmanager-discovery` flag has been removed. URLs following the prior SRV format, will be treated as a static target. To continue using service discovery for these URLs prepend `dnssrvnoa+` to them. #993
  * The following metrics for Alertmanager DNS service discovery are replaced:
    * `prometheus_sd_dns_lookups_total` replaced by `cortex_dns_lookups_total{component="ruler"}`
    * `prometheus_sd_dns_lookup_failures_total` replaced by `cortex_dns_failures_total{component="ruler"}`
* [CHANGE] Ruler: deprecate `/api/v1/rules/**` and `<prometheus-http-prefix/rules/**` configuration API endpoints in favour of `/<prometheus-http-prefix>/config/v1/rules/**`. Deprecated endpoints will be removed in Mimir 2.2.0. Main configuration API endpoints are now `/<prometheus-http-prefix>/config/api/v1/rules/**` introduced in Mimir 2.0.0. #1222
* [CHANGE] Store-gateway: index cache now includes tenant in cache keys, this invalidates previous cached entries. #607
* [CHANGE] Store-gateway: increased memcached index caching TTL from 1 day to 7 days. #718
* [CHANGE] Store-gateway: options `-store-gateway.sharding-enabled` and `-querier.store-gateway-addresses` were removed. Default value of `-store-gateway.sharding-ring.store` is now `memberlist` and default value for `-store-gateway.sharding-ring.wait-stability-min-duration` changed from `1m` to `0` (disabled). #976
* [CHANGE] Compactor: compactor will no longer try to compact blocks that are already marked for deletion. Previously compactor would consider blocks marked for deletion within `-compactor.deletion-delay / 2` period as eligible for compaction. [#4328](https://github.com/cortexproject/cortex/pull/4328)
* [CHANGE] Compactor: Removed support for block deletion marks migration. If you're upgrading from Cortex < 1.7.0 to Mimir, you should upgrade the compactor to Cortex >= 1.7.0 first, run it at least once and then upgrade to Mimir. #122
* [CHANGE] Compactor: removed the `cortex_compactor_group_vertical_compactions_total` metric. #278
* [CHANGE] Compactor: no longer waits for initial blocks cleanup to finish before starting compactions. #282
* [CHANGE] Compactor: removed overlapping sources detection. Overlapping sources may exist due to edge cases (timing issues) when horizontally sharding compactor, but are correctly handled by compactor. #494
* [CHANGE] Compactor: compactor now uses deletion marks from `<tenant>/markers` location in the bucket. Marker files are no longer fetched, only listed. #550
* [CHANGE] Compactor: Default value of `-compactor.block-sync-concurrency` has changed from 20 to 8. This flag is now only used to control number of goroutines for downloading and uploading blocks during compaction. #552
* [CHANGE] Compactor is now included in `all` target (single-binary). #866
* [CHANGE] Compactor: Removed `-compactor.sharding-enabled` option. Sharding in compactor is now always enabled. Default value of `-compactor.ring.store` has changed from `consul` to `memberlist`. Default value of `-compactor.ring.wait-stability-min-duration` is now 0, which disables the feature. #956
* [CHANGE] Alertmanager: removed `-alertmanager.configs.auto-webhook-root` #977
* [CHANGE] Alertmanager: removed `configdb` support from Alertmanager backend storages. #15 #38 #819
* [CHANGE] Alertmanager: Don't count user-not-found errors from replicas as failures in the `cortex_alertmanager_state_fetch_replica_state_failed_total` metric. #190
* [CHANGE] Alertmanager: Use distributor for non-API routes. #213
* [CHANGE] Alertmanager: removed `-alertmanager.storage.*` configuration options, with the exception of the CLI flags `-alertmanager.storage.path` and `-alertmanager.storage.retention`. Use `-alertmanager-storage.*` instead. #632
* [CHANGE] Alertmanager: set default value for `-alertmanager.web.external-url=http://localhost:8080/alertmanager` to match the default configuration. #808 #1067
* [CHANGE] Alertmanager: `-experimental.alertmanager.enable-api` flag has been renamed to `-alertmanager.enable-api` and is now stable. #913
* [CHANGE] Alertmanager: now always runs with sharding enabled; other modes of operation are removed. #1044 #1126
  * The following configuration options are removed:
    * `-alertmanager.sharding-enabled`
    * `-alertmanager.cluster.advertise-address`
    * `-alertmanager.cluster.gossip-interval`
    * `-alertmanager.cluster.listen-address`
    * `-alertmanager.cluster.peers`
    * `-alertmanager.cluster.push-pull-interval`
  * The following configuration options are renamed:
    * `-alertmanager.cluster.peer-timeout` to `-alertmanager.peer-timeout`
* [CHANGE] Alertmanager: the default value of `-alertmanager.sharding-ring.store` is now `memberlist`. #1171
* [CHANGE] Ring: changed default value of `-distributor.ring.store` (Distributor ring) and `-ring.store` (Ingester ring) to `memberlist`. #1046
* [CHANGE] Memberlist: the `memberlist_kv_store_value_bytes` metric has been removed due to values no longer being stored in-memory as encoded bytes. [#4345](https://github.com/cortexproject/cortex/pull/4345)
* [CHANGE] Memberlist: forward only changes, not entire original message. [#4419](https://github.com/cortexproject/cortex/pull/4419)
* [CHANGE] Memberlist: don't accept old tombstones as incoming change, and don't forward such messages to other gossip members. [#4420](https://github.com/cortexproject/cortex/pull/4420)
* [CHANGE] Memberlist: changed probe interval from `1s` to `5s` and probe timeout from `500ms` to `2s`. #563
* [CHANGE] Memberlist: the `name` label on metrics `cortex_dns_failures_total`, `cortex_dns_lookups_total` and `cortex_dns_provider_results` was renamed to `component`. #993
* [CHANGE] Limits: removed deprecated limits for rejecting old samples #799
  This removes the following flags:
  * `-validation.reject-old-samples`
  * `-validation.reject-old-samples.max-age`
* [CHANGE] Limits: removed local limit-related flags in favor of global limits. #725
  The distributor ring is now required, and can be configured via the `distributor.ring.*` flags.
  This removes the following flags:
  * `-distributor.ingestion-rate-strategy` -> will now always use the "global" strategy
  * `-ingester.max-series-per-user` -> set `-ingester.max-global-series-per-user` to `N` times the existing value of `-ingester.max-series-per-user` instead
  * `-ingester.max-series-per-metric` -> set `-ingester.max-global-series-per-metric`  to `N` times the existing value of `-ingester.max-series-per-metric` instead
  * `-ingester.max-metadata-per-user` -> set `-ingester.max-global-metadata-per-user` to `N` times the existing value of `-ingester.max-metadata-per-user` instead
  * `-ingester.max-metadata-per-metric` -> set `-ingester.max-global-metadata-per-metric` to `N` times the existing value of `-ingester.max-metadata-per-metric` instead
  * In the above notes, `N` refers to the number of ingester replicas
  Additionally, default values for the following flags have changed:
  * `-ingester.max-global-series-per-user` from `0` to `150000`
  * `-ingester.max-global-series-per-metric` from `0` to `20000`
  * `-distributor.ingestion-rate-limit` from `25000` to `10000`
  * `-distributor.ingestion-burst-size` from `50000` to `200000`
* [CHANGE] Limits: removed limit `enforce_metric_name`, now behave as if set to `true` always. #686
* [CHANGE] Limits: Option `-ingester.max-samples-per-query` and its YAML field `max_samples_per_query` have been removed. It required `-querier.ingester-streaming` option to be set to false, but since `-querier.ingester-streaming` is removed (always defaulting to true), the limit using it was removed as well. #204 #1132
* [CHANGE] Limits: Set the default max number of inflight ingester push requests (`-ingester.instance-limits.max-inflight-push-requests`) to 30000 in order to prevent clusters from being overwhelmed by request volume or temporary slow-downs. #259
* [CHANGE] Overrides exporter: renamed metric `cortex_overrides` to `cortex_limits_overrides`. #173 #407
* [FEATURE] The following features have been moved from experimental to stable: #913 #1002
  * Alertmanager config API
  * Alertmanager receiver firewall
  * Alertmanager sharding
  * Azure blob storage support
  * Blocks storage bucket index
  * Disable the ring health check in the readiness endpoint (`-ingester.readiness-check-ring-health=false`)
  * Distributor: do not extend writes on unhealthy ingesters
  * Do not unregister ingesters from ring on shutdown (`-ingester.unregister-on-shutdown=false`)
  * HA Tracker: cleanup of old replicas from KV Store
  * Instance limits in ingester and distributor
  * OpenStack Swift storage support
  * Query-frontend: query stats tracking
  * Query-scheduler
  * Querier: tenant federation
  * Ruler config API
  * S3 Server Side Encryption (SSE) using KMS
  * TLS configuration for gRPC, HTTP and etcd clients
  * Zone-aware replication
  * `/labels` API using matchers
  * The following querier limits:
    * `-querier.max-fetched-chunks-per-query`
    * `-querier.max-fetched-chunk-bytes-per-query`
    * `-querier.max-fetched-series-per-query`
  * The following alertmanager limits:
    * Notification rate (`-alertmanager.notification-rate-limit` and `-alertmanager.notification-rate-limit-per-integration`)
    * Dispatcher groups (`-alertmanager.max-dispatcher-aggregation-groups`)
    * User config size (`-alertmanager.max-config-size-bytes`)
    * Templates count in user config (`-alertmanager.max-templates-count`)
    * Max template size (`-alertmanager.max-template-size-bytes`)
* [FEATURE] The endpoints `/api/v1/status/buildinfo`, `<prometheus-http-prefix>/api/v1/status/buildinfo`, and `<alertmanager-http-prefix>/api/v1/status/buildinfo` have been added to display build information and enabled features. #1219 #1240
* [FEATURE] PromQL: added `present_over_time` support. #139
* [FEATURE] Added "Activity tracker" feature which can log ongoing activities from previous Mimir run in case of a crash. It is enabled by default and controlled by the `-activity-tracker.filepath` flag. It can be disabled by setting this path to an empty string. Currently, the Store-gateway, Ruler, Querier, Query-frontend and Ingester components use this feature to track queries. #631 #782 #822 #1121
* [FEATURE] Divide configuration parameters into categories "basic", "advanced", and "experimental". Only flags in the basic category are shown when invoking `-help`, whereas `-help-all` will include flags in all categories (basic, advanced, experimental). #840
* [FEATURE] Querier: Added support for tenant federation to exemplar endpoints. #927
* [FEATURE] Ingester: can expose metrics on active series matching custom trackers configured via `-ingester.active-series-custom-trackers` (or its respective YAML config option). When configured, active series for custom trackers are exposed by the `cortex_ingester_active_series_custom_tracker` metric. #42 #672
* [FEATURE] Ingester: Enable snapshotting of in-memory TSDB on disk during shutdown via `-blocks-storage.tsdb.memory-snapshot-on-shutdown` (experimental). #249
* [FEATURE] Ingester: Added `-blocks-storage.tsdb.isolation-enabled` flag, which allows disabling TSDB isolation feature. This is enabled by default (per TSDB default), but disabling can improve performance of write requests. #512
* [FEATURE] Ingester: Added `-blocks-storage.tsdb.head-chunks-write-queue-size` flag, which allows setting the size of the queue used by the TSDB before m-mapping chunks (experimental). #591
  * Added `cortex_ingester_tsdb_mmap_chunk_write_queue_operations_total` metric to track different operations of this queue.
* [FEATURE] Distributor: Added `-api.skip-label-name-validation-header-enabled` option to allow skipping label name validation on the HTTP write path based on `X-Mimir-SkipLabelNameValidation` header being `true` or not. #390
* [FEATURE] Query-frontend: Add `cortex_query_fetched_series_total` and `cortex_query_fetched_chunks_bytes_total` per-user counters to expose the number of series and bytes fetched as part of queries. These metrics can be enabled with the `-frontend.query-stats-enabled` flag (or its respective YAML config option `query_stats_enabled`). [#4343](https://github.com/cortexproject/cortex/pull/4343)
* [FEATURE] Query-frontend: Add `cortex_query_fetched_chunks_total` per-user counter to expose the number of chunks fetched as part of queries. This metric can be enabled with the `-query-frontend.query-stats-enabled` flag (or its respective YAML config option `query_stats_enabled`). #31
* [FEATURE] Query-frontend: Add query sharding for instant and range queries. You can enable querysharding by setting `-query-frontend.parallelize-shardable-queries` to `true`. The following additional config and exported metrics have been added. #79 #80 #100 #124 #140 #148 #150 #151 #153 #154 #155 #156 #157 #158 #159 #160 #163 #169 #172 #196 #205 #225 #226 #227 #228 #230 #235 #240 #239 #246 #244 #319 #330 #371 #385 #400 #458 #586 #630 #660 #707 #1542
  * New config options:
    * `-query-frontend.query-sharding-total-shards`: The amount of shards to use when doing parallelisation via query sharding.
    * `-query-frontend.query-sharding-max-sharded-queries`: The max number of sharded queries that can be run for a given received query. 0 to disable limit.
    * `-blocks-storage.bucket-store.series-hash-cache-max-size-bytes`: Max size - in bytes - of the in-memory series hash cache in the store-gateway.
    * `-blocks-storage.tsdb.series-hash-cache-max-size-bytes`: Max size - in bytes - of the in-memory series hash cache in the ingester.
  * New exported metrics:
    * `cortex_bucket_store_series_hash_cache_requests_total`
    * `cortex_bucket_store_series_hash_cache_hits_total`
    * `cortex_frontend_query_sharding_rewrites_succeeded_total`
    * `cortex_frontend_sharded_queries_per_query`
  * Renamed metrics:
    * `cortex_frontend_mapped_asts_total` to `cortex_frontend_query_sharding_rewrites_attempted_total`
  * Modified metrics:
    * added `sharded` label to `cortex_query_seconds_total`
  * When query sharding is enabled, the following querier config must be set on query-frontend too:
    * `-querier.max-concurrent`
    * `-querier.timeout`
    * `-querier.max-samples`
    * `-querier.at-modifier-enabled`
    * `-querier.default-evaluation-interval`
    * `-querier.active-query-tracker-dir`
    * `-querier.lookback-delta`
  * Sharding can be dynamically controlled per request using the `Sharding-Control: 64` header. (0 to disable)
  * Sharding can be dynamically controlled per tenant using the limit `query_sharding_total_shards`. (0 to disable)
  * Added `sharded_queries` count to the "query stats" log.
  * The number of shards is adjusted to be compatible with number of compactor shards that are used by a split-and-merge compactor. The querier can use this to avoid querying blocks that cannot have series in a given query shard.
* [FEATURE] Query-Frontend: Added `-query-frontend.cache-unaligned-requests` option to cache responses for requests that do not have step-aligned start and end times. This can improve speed of repeated queries, but can also pollute cache with results that are never reused. #432
* [FEATURE] Querier: Added label names cardinality endpoint `<prefix>/api/v1/cardinality/label_names` that is disabled by default. Can be enabled/disabled via the CLI flag `-querier.cardinality-analysis-enabled` or its respective YAML config option. Configurable on a per-tenant basis. #301 #377 #474
* [FEATURE] Querier: Added label values cardinality endpoint `<prefix>/api/v1/cardinality/label_values` that is disabled by default. Can be enabled/disabled via the CLI flag `-querier.cardinality-analysis-enabled` or its respective YAML config option, and configurable on a per-tenant basis. The maximum number of label names allowed to be queried in a single API call can be controlled via `-querier.label-values-max-cardinality-label-names-per-request`. #332 #395 #474
* [FEATURE] Querier: Added `-store.max-labels-query-length` to restrict the range of `/series`, label-names and label-values requests. #507
* [FEATURE] Ruler: Add new `-ruler.query-stats-enabled` which when enabled will report the `cortex_ruler_query_seconds_total` as a per-user metric that tracks the sum of the wall time of executing queries in the ruler in seconds. [#4317](https://github.com/cortexproject/cortex/pull/4317)
* [FEATURE] Ruler: Added federated rule groups. #533
  * Added `-ruler.tenant-federation.enabled` config flag.
  * Added support for `source_tenants` field on rule groups.
* [FEATURE] Store-gateway: Added `/store-gateway/tenants` and `/store-gateway/tenant/{tenant}/blocks` endpoints that provide functionality that was provided by `tools/listblocks`. #911 #973
* [FEATURE] Compactor: compactor now uses new algorithm that we call "split-and-merge". Previous compaction strategy was removed. With the `split-and-merge` compactor source blocks for a given tenant are grouped into `-compactor.split-groups` number of groups. Each group of blocks is then compacted separately, and is split into `-compactor.split-and-merge-shards` shards (configurable on a per-tenant basis). Compaction of each tenant shards can be horizontally scaled. Number of compactors that work on jobs for single tenant can be limited by using `-compactor.compactor-tenant-shard-size` parameter, or per-tenant `compactor_tenant_shard_size` override.  #275 #281 #282 #283 #288 #290 #303 #307 #317 #323 #324 #328 #353 #368 #479 #820
* [FEATURE] Compactor: Added `-compactor.max-compaction-time` to control how long can compaction for a single tenant take. If compactions for a tenant take longer, no new compactions are started in the same compaction cycle. Running compactions are not stopped however, and may take much longer. #523
* [FEATURE] Compactor: When compactor finds blocks with out-of-order chunks, it will mark them for no-compaction. Blocks marked for no-compaction are ignored in future compactions too. Added metric `cortex_compactor_blocks_marked_for_no_compaction_total` to track number of blocks marked for no-compaction. Added `CortexCompactorSkippedBlocksWithOutOfOrderChunks` alert based on new metric. Markers are only checked from `<tenant>/markers` location, but uploaded to the block directory too. #520 #535 #550
* [FEATURE] Compactor: multiple blocks are now downloaded and uploaded at once, which can shorten compaction process. #552
* [ENHANCEMENT] Exemplars are now emitted for all gRPC calls and many operations tracked by histograms. #180
* [ENHANCEMENT] New options `-server.http-listen-network` and `-server.grpc-listen-network` allow binding as 'tcp4' or 'tcp6'. #180
* [ENHANCEMENT] Query federation: improve performance in MergeQueryable by memoizing labels. #312
* [ENHANCEMENT] Add histogram metrics `cortex_distributor_sample_delay_seconds` and `cortex_ingester_tsdb_sample_out_of_order_delta_seconds` #488
* [ENHANCEMENT] Check internal directory access before starting up. #1217
* [ENHANCEMENT] Azure client: expose option to configure MSI URL and user-assigned identity. #584
* [ENHANCEMENT] Added a new metric `mimir_build_info` to coincide with `cortex_build_info`. The metric `cortex_build_info` has not been removed. #1022
* [ENHANCEMENT] Mimir runs a sanity check of storage config at startup and will fail to start if the sanity check doesn't pass. This is done to find potential config issues before starting up. #1180
* [ENHANCEMENT] Validate alertmanager and ruler storage configurations to ensure they don't use same bucket name and region values as those configured for the blocks storage. #1214
* [ENHANCEMENT] Ingester: added option `-ingester.readiness-check-ring-health` to disable the ring health check in the readiness endpoint. When disabled, the health checks are run against only the ingester itself instead of all ingesters in the ring. #48 #126
* [ENHANCEMENT] Ingester: reduce CPU and memory utilization if remote write requests contains a large amount of "out of bounds" samples. #413
* [ENHANCEMENT] Ingester: reduce CPU and memory utilization when querying chunks from ingesters. #430
* [ENHANCEMENT] Ingester: Expose ingester ring page on ingesters. #654
* [ENHANCEMENT] Distributor: added option `-distributor.excluded-zones` to exclude ingesters running in specific zones both on write and read path. #51
* [ENHANCEMENT] Distributor: add tags to tracing span for distributor push with user, cluster and replica. #210
* [ENHANCEMENT] Distributor: performance optimisations. #212 #217 #242
* [ENHANCEMENT] Distributor: reduce latency when HA-Tracking by doing KVStore updates in the background. #271
* [ENHANCEMENT] Distributor: make distributor inflight push requests count include background calls to ingester. #398
* [ENHANCEMENT] Distributor: silently drop exemplars more than 5 minutes older than samples in the same batch. #544
* [ENHANCEMENT] Distributor: reject exemplars with blank label names or values. The `cortex_discarded_exemplars_total` metric will use the `exemplar_labels_blank` reason in this case. #873
* [ENHANCEMENT] Query-frontend: added `cortex_query_frontend_workers_enqueued_requests_total` metric to track the number of requests enqueued in each query-scheduler. #384
* [ENHANCEMENT] Query-frontend: added `cortex_query_frontend_non_step_aligned_queries_total` to track the total number of range queries with start/end not aligned to step. #347 #357 #582
* [ENHANCEMENT] Query-scheduler: exported summary `cortex_query_scheduler_inflight_requests` tracking total number of inflight requests (both enqueued and processing) in percentile buckets. #675
* [ENHANCEMENT] Querier: can use the `LabelNames` call with matchers, if matchers are provided in the `/labels` API call, instead of using the more expensive `MetricsForLabelMatchers` call as before. #3 #1186
* [ENHANCEMENT] Querier / store-gateway: optimized regex matchers. #319 #334 #355
* [ENHANCEMENT] Querier: when fetching data for specific query-shard, we can ignore some blocks based on compactor-shard ID, since sharding of series by query sharding and compactor is the same. Added metrics: #438 #450
  * `cortex_querier_blocks_found_total`
  * `cortex_querier_blocks_queried_total`
  * `cortex_querier_blocks_with_compactor_shard_but_incompatible_query_shard_total`
* [ENHANCEMENT] Querier / ruler: reduce cpu usage, latency and peak memory consumption. #459 #463 #589
* [ENHANCEMENT] Querier: labels requests now obey `-querier.query-ingesters-within`, making them a little more efficient. #518
* [ENHANCEMENT] Querier: retry store-gateway in case of unexpected failure, instead of failing the query. #1003
* [ENHANCEMENT] Querier / ruler: reduce memory used by streaming queries, particularly in ruler. [#4341](https://github.com/cortexproject/cortex/pull/4341)
* [ENHANCEMENT] Ruler: Using shuffle sharding subring on GetRules API. [#4466](https://github.com/cortexproject/cortex/pull/4466)
* [ENHANCEMENT] Ruler: wait for ruler ring client to self-detect during startup. #990
* [ENHANCEMENT] Store-gateway: added `cortex_bucket_store_sent_chunk_size_bytes` metric, tracking the size of chunks sent from store-gateway to querier. #123
* [ENHANCEMENT] Store-gateway: reduced CPU and memory utilization due to exported metrics aggregation for instances with a large number of tenants. #123 #142
* [ENHANCEMENT] Store-gateway: added an in-memory LRU cache for chunks attributes. Can be enabled setting `-blocks-storage.bucket-store.chunks-cache.attributes-in-memory-max-items=X` where `X` is the max number of items to keep in the in-memory cache. The following new metrics are exposed: #279 #415 #437
  * `cortex_cache_memory_requests_total`
  * `cortex_cache_memory_hits_total`
  * `cortex_cache_memory_items_count`
* [ENHANCEMENT] Store-gateway: log index cache requests to tracing spans. #419
* [ENHANCEMENT] Store-gateway: store-gateway can now ignore blocks with minimum time within `-blocks-storage.bucket-store.ignore-blocks-within` duration. Useful when used together with `-querier.query-store-after`. #502
* [ENHANCEMENT] Store-gateway: label values with matchers now doesn't preload or list series, reducing latency and memory consumption. #534
* [ENHANCEMENT] Store-gateway: the results of `LabelNames()`, `LabelValues()` and `Series(skipChunks=true)` calls are now cached in the index cache. #590
* [ENHANCEMENT] Store-gateway: Added `-store-gateway.sharding-ring.unregister-on-shutdown` option that allows store-gateway to stay in the ring even after shutdown. Defaults to `true`, which is the same as current behaviour. #610 #614
* [ENHANCEMENT] Store-gateway: wait for ring tokens stability instead of ring stability to speed up startup and tests. #620
* [ENHANCEMENT] Compactor: add timeout for waiting on compactor to become ACTIVE in the ring. [#4262](https://github.com/cortexproject/cortex/pull/4262)
* [ENHANCEMENT] Compactor: skip already planned compaction jobs if the tenant doesn't belong to the compactor instance anymore. #303
* [ENHANCEMENT] Compactor: Blocks cleaner will ignore users that it no longer "owns" when sharding is enabled, and user ownership has changed since last scan. #325
* [ENHANCEMENT] Compactor: added `-compactor.compaction-jobs-order` support to configure which compaction jobs should run first for a given tenant (in case there are multiple ones). Supported values are: `smallest-range-oldest-blocks-first` (default), `newest-blocks-first`. #364
* [ENHANCEMENT] Compactor: delete blocks marked for deletion faster. #490
* [ENHANCEMENT] Compactor: expose low-level concurrency options for compactor: `-compactor.max-opening-blocks-concurrency`, `-compactor.max-closing-blocks-concurrency`, `-compactor.symbols-flushers-concurrency`. #569 #701
* [ENHANCEMENT] Compactor: expand compactor logs to include total compaction job time, total time for uploads and block counts. #549
* [ENHANCEMENT] Ring: allow experimental configuration of disabling of heartbeat timeouts by setting the relevant configuration value to zero. Applies to the following: [#4342](https://github.com/cortexproject/cortex/pull/4342)
  * `-distributor.ring.heartbeat-timeout`
  * `-ingester.ring.heartbeat-timeout`
  * `-ruler.ring.heartbeat-timeout`
  * `-alertmanager.sharding-ring.heartbeat-timeout`
  * `-compactor.ring.heartbeat-timeout`
  * `-store-gateway.sharding-ring.heartbeat-timeout`
* [ENHANCEMENT] Ring: allow heartbeats to be explicitly disabled by setting the interval to zero. This is considered experimental. This applies to the following configuration options: [#4344](https://github.com/cortexproject/cortex/pull/4344)
  * `-distributor.ring.heartbeat-period`
  * `-ingester.ring.heartbeat-period`
  * `-ruler.ring.heartbeat-period`
  * `-alertmanager.sharding-ring.heartbeat-period`
  * `-compactor.ring.heartbeat-period`
  * `-store-gateway.sharding-ring.heartbeat-period`
* [ENHANCEMENT] Memberlist: optimized receive path for processing ring state updates, to help reduce CPU utilization in large clusters. [#4345](https://github.com/cortexproject/cortex/pull/4345)
* [ENHANCEMENT] Memberlist: expose configuration of memberlist packet compression via `-memberlist.compression-enabled`. [#4346](https://github.com/cortexproject/cortex/pull/4346)
* [ENHANCEMENT] Memberlist: Add `-memberlist.advertise-addr` and `-memberlist.advertise-port` options for setting the address to advertise to other members of the cluster to enable NAT traversal. #260
* [ENHANCEMENT] Memberlist: reduce CPU utilization for rings with a large number of members. #537 #563 #634
* [ENHANCEMENT] Overrides exporter: include additional limits in the per-tenant override exporter. The following limits have been added to the `cortex_limit_overrides` metric: #21
  * `max_fetched_series_per_query`
  * `max_fetched_chunk_bytes_per_query`
  * `ruler_max_rules_per_rule_group`
  * `ruler_max_rule_groups_per_tenant`
* [ENHANCEMENT] Overrides exporter: add a metrics `cortex_limits_defaults` to expose the default values of limits. #173
* [ENHANCEMENT] Overrides exporter: Add `max_fetched_chunks_per_query` and `max_global_exemplars_per_user` limits to the default and per-tenant limits exported as metrics. #471 #515
* [ENHANCEMENT] Upgrade Go to 1.17.8. #1347 #1381
* [ENHANCEMENT] Upgrade Docker base images to `alpine:3.15.0`. #1348
* [BUGFIX] Azure storage: only create HTTP client once, to reduce memory utilization. #605
* [BUGFIX] Ingester: fixed ingester stuck on start up (LEAVING ring state) when `-ingester.ring.heartbeat-period=0` and `-ingester.unregister-on-shutdown=false`. [#4366](https://github.com/cortexproject/cortex/pull/4366)
* [BUGFIX] Ingester: prevent any reads or writes while the ingester is stopping. This will prevent accessing TSDB blocks once they have been already closed. [#4304](https://github.com/cortexproject/cortex/pull/4304)
* [BUGFIX] Ingester: TSDB now waits for pending readers before truncating Head block, fixing the `chunk not found` error and preventing wrong query results. #16
* [BUGFIX] Ingester: don't create TSDB or appender if no samples are sent by a tenant. #162
* [BUGFIX] Ingester: fix out-of-order chunks in TSDB head in-memory series after WAL replay in case some samples were appended to TSDB WAL before series. #530
* [BUGFIX] Distributor: when cleaning up obsolete elected replicas from KV store, HA tracker didn't update number of cluster per user correctly. [#4336](https://github.com/cortexproject/cortex/pull/4336)
* [BUGFIX] Distributor: fix bug in query-exemplar where some results would get dropped. #583
* [BUGFIX] Query-frontend: Fixes @ modifier functions (start/end) when splitting queries by time. #206
* [BUGFIX] Query-frontend: Ensure query_range requests handled by the query-frontend return JSON formatted errors. #360 #499
* [BUGFIX] Query-frontend: don't reuse cached results for queries that are not step-aligned. #424
* [BUGFIX] Query-frontend: fix API error messages that were mentioning Prometheus `--enable-feature=promql-negative-offset` and `--enable-feature=promql-at-modifier` flags. #688
* [BUGFIX] Query-frontend: worker's cancellation channels are now buffered to ensure that all request cancellations are properly handled. #741
* [BUGFIX] Querier: fixed `/api/v1/user_stats` endpoint. When zone-aware replication is enabled, `MaxUnavailableZones` param is used instead of `MaxErrors`, so setting `MaxErrors = 0` doesn't make the Querier wait for all Ingesters responses. #474
* [BUGFIX] Querier: Disable query scheduler SRV DNS lookup. #689
* [BUGFIX] Ruler: fixed counting of PromQL evaluation errors as user-errors when updating `cortex_ruler_queries_failed_total`. [#4335](https://github.com/cortexproject/cortex/pull/4335)
* [BUGFIX] Ruler: fix formatting of rule groups in `/ruler/rule_groups` endpoint. #655
* [BUGFIX] Ruler: do not log `unable to read rules directory` at startup if the directory hasn't been created yet. #1058
* [BUGFIX] Ruler: enable Prometheus-compatible endpoints regardless of `-ruler.enable-api`. The flag now only controls the configuration API. This is what the config flag description stated, but not what was happening. #1216
* [BUGFIX] Compactor: fixed panic while collecting Prometheus metrics. #28
* [BUGFIX] Compactor: compactor should now be able to correctly mark blocks for deletion and no-compaction, if such marking was previously interrupted. #1015
* [BUGFIX] Alertmanager: remove stale template files. #4495
* [BUGFIX] Alertmanager: don't replace user configurations with blank fallback configurations (when enabled), particularly during scaling up/down instances when sharding is enabled. #224
* [BUGFIX] Ring: multi KV runtime config changes are now propagated to all rings, not just ingester ring. #1047
* [BUGFIX] Memberlist: fixed corrupted packets when sending compound messages with more than 255 messages or messages bigger than 64KB. #551
* [BUGFIX] Overrides exporter: successfully startup even if runtime config is not set. #1056
* [BUGFIX] Fix internal modules to wait for other modules depending on them before stopping. #1472

### Mixin

_Changes since `grafana/cortex-jsonnet` `1.9.0`._

* [CHANGE] Removed chunks storage support from mixin. #641 #643 #645 #811 #812 #813
  * Removed `tsdb.libsonnet`: no need to import it anymore (its content is already automatically included when using Jsonnet)
  * Removed the following fields from `_config`:
    * `storage_engine` (defaults to `blocks`)
    * `chunk_index_backend`
    * `chunk_store_backend`
  * Removed schema config map
  * Removed the following dashboards:
    * "Cortex / Chunks"
    * "Cortex / WAL"
    * "Cortex / Blocks vs Chunks"
  * Removed the following alerts:
    * `CortexOldChunkInMemory`
    * `CortexCheckpointCreationFailed`
    * `CortexCheckpointDeletionFailed`
    * `CortexProvisioningMemcachedTooSmall`
    * `CortexWALCorruption`
    * `CortexTableSyncFailure`
    * `CortexTransferFailed`
  * Removed the following recording rules:
    * `cortex_chunk_store_index_lookups_per_query`
    * `cortex_chunk_store_series_pre_intersection_per_query`
    * `cortex_chunk_store_series_post_intersection_per_query`
    * `cortex_chunk_store_chunks_per_query`
    * `cortex_bigtable_request_duration_seconds`
    * `cortex_cassandra_request_duration_seconds`
    * `cortex_dynamo_request_duration_seconds`
    * `cortex_database_request_duration_seconds`
    * `cortex_gcs_request_duration_seconds`
* [CHANGE] Update grafana-builder dependency: use $__rate_interval in qpsPanel and latencyPanel. [#372](https://github.com/grafana/cortex-jsonnet/pull/372)
* [CHANGE] `namespace` template variable in dashboards now only selects namespaces for selected clusters. [#311](https://github.com/grafana/cortex-jsonnet/pull/311)
* [CHANGE] `CortexIngesterRestarts` alert severity changed from `critical` to `warning`. [#321](https://github.com/grafana/cortex-jsonnet/pull/321)
* [CHANGE] Dashboards: added overridable `job_labels` and `cluster_labels` to the configuration object as label lists to uniquely identify jobs and clusters in the metric names and group-by lists in dashboards. [#319](https://github.com/grafana/cortex-jsonnet/pull/319)
* [CHANGE] Dashboards: `alert_aggregation_labels` has been removed from the configuration and overriding this value has been deprecated. Instead the labels are now defined by the `cluster_labels` list, and should be overridden accordingly through that list. [#319](https://github.com/grafana/cortex-jsonnet/pull/319)
* [CHANGE] Renamed `CortexCompactorHasNotUploadedBlocksSinceStart` to `CortexCompactorHasNotUploadedBlocks`. [#334](https://github.com/grafana/cortex-jsonnet/pull/334)
* [CHANGE] Renamed `CortexCompactorRunFailed` to `CortexCompactorHasNotSuccessfullyRunCompaction`. [#334](https://github.com/grafana/cortex-jsonnet/pull/334)
* [CHANGE] Renamed `CortexInconsistentConfig` alert to `CortexInconsistentRuntimeConfig` and increased severity to `critical`. [#335](https://github.com/grafana/cortex-jsonnet/pull/335)
* [CHANGE] Increased `CortexBadRuntimeConfig` alert severity to `critical` and removed support for `cortex_overrides_last_reload_successful` metric (was removed in Cortex 1.3.0). [#335](https://github.com/grafana/cortex-jsonnet/pull/335)
* [CHANGE] Grafana 'min step' changed to 15s so dashboard show better detail. [#340](https://github.com/grafana/cortex-jsonnet/pull/340)
* [CHANGE] Replace `CortexRulerFailedEvaluations` with two new alerts: `CortexRulerTooManyFailedPushes` and `CortexRulerTooManyFailedQueries`. [#347](https://github.com/grafana/cortex-jsonnet/pull/347)
* [CHANGE] Removed `CortexCacheRequestErrors` alert. This alert was not working because the legacy Cortex cache client instrumentation doesn't track errors. [#346](https://github.com/grafana/cortex-jsonnet/pull/346)
* [CHANGE] Removed `CortexQuerierCapacityFull` alert. [#342](https://github.com/grafana/cortex-jsonnet/pull/342)
* [CHANGE] Changes blocks storage alerts to group metrics by the configured `cluster_labels` (supporting the deprecated `alert_aggregation_labels`). [#351](https://github.com/grafana/cortex-jsonnet/pull/351)
* [CHANGE] Increased `CortexIngesterReachingSeriesLimit` critical alert threshold from 80% to 85%. [#363](https://github.com/grafana/cortex-jsonnet/pull/363)
* [CHANGE] Changed default `job_names` for query-frontend, query-scheduler and querier to match custom deployments too. [#376](https://github.com/grafana/cortex-jsonnet/pull/376)
* [CHANGE] Split `cortex_api` recording rule group into three groups. This is a workaround for large clusters where this group can become slow to evaluate. [#401](https://github.com/grafana/cortex-jsonnet/pull/401)
* [CHANGE] Increased `CortexIngesterReachingSeriesLimit` warning threshold from 70% to 80% and critical threshold from 85% to 90%. [#404](https://github.com/grafana/cortex-jsonnet/pull/404)
* [CHANGE] Raised `CortexKVStoreFailure` alert severity from warning to critical. #493
* [CHANGE] Increase `CortexRolloutStuck` alert "for" duration from 15m to 30m. #493 #573
* [CHANGE] The Alertmanager and Ruler compiled dashboards (`alertmanager.json` and `ruler.json`) have been respectively renamed to `mimir-alertmanager.json` and `mimir-ruler.json`. #869
* [CHANGE] Removed `cortex_overrides_metric` from `_config`. #871
* [CHANGE] Renamed recording rule groups (`cortex_` prefix changed to `mimir_`). #871
* [CHANGE] Alerts name prefix has been changed from `Cortex` to `Mimir` (eg. alert `CortexIngesterUnhealthy` has been renamed to `MimirIngesterUnhealthy`). #879
* [CHANGE] Enabled resources dashboards by default. Can be disabled setting `resources_dashboards_enabled` config field to `false`. #920
* [FEATURE] Added `Cortex / Overrides` dashboard, displaying default limits and per-tenant overrides applied to Mimir. #673
* [FEATURE] Added `Mimir / Tenants` and `Mimir / Top tenants` dashboards, displaying user-based metrics. #776
* [FEATURE] Added querier autoscaling panels and alerts. #1006 #1016
* [FEATURE] Mimir / Top tenants dashboard now has tenants ranked by rule group size and evaluation time. #1338
* [ENHANCEMENT] cortex-mixin: Make `cluster_namespace_deployment:kube_pod_container_resource_requests_{cpu_cores,memory_bytes}:sum` backwards compatible with `kube-state-metrics` v2.0.0. [#317](https://github.com/grafana/cortex-jsonnet/pull/317)
* [ENHANCEMENT] Cortex-mixin: Include `cortex-gw-internal` naming variation in default `gateway` job names. [#328](https://github.com/grafana/cortex-jsonnet/pull/328)
* [ENHANCEMENT] Ruler dashboard: added object storage metrics. [#354](https://github.com/grafana/cortex-jsonnet/pull/354)
* [ENHANCEMENT] Alertmanager dashboard: added object storage metrics. [#354](https://github.com/grafana/cortex-jsonnet/pull/354)
* [ENHANCEMENT] Added documentation text panels and descriptions to reads and writes dashboards. [#324](https://github.com/grafana/cortex-jsonnet/pull/324)
* [ENHANCEMENT] Dashboards: defined container functions for common resources panels: containerDiskWritesPanel, containerDiskReadsPanel, containerDiskSpaceUtilization. [#331](https://github.com/grafana/cortex-jsonnet/pull/331)
* [ENHANCEMENT] cortex-mixin: Added `alert_excluded_routes` config to exclude specific routes from alerts. [#338](https://github.com/grafana/cortex-jsonnet/pull/338)
* [ENHANCEMENT] Added `CortexMemcachedRequestErrors` alert. [#346](https://github.com/grafana/cortex-jsonnet/pull/346)
* [ENHANCEMENT] Ruler dashboard: added "Per route p99 latency" panel in the "Configuration API" row. [#353](https://github.com/grafana/cortex-jsonnet/pull/353)
* [ENHANCEMENT] Increased the `for` duration of the `CortexIngesterReachingSeriesLimit` warning alert to 3h. [#362](https://github.com/grafana/cortex-jsonnet/pull/362)
* [ENHANCEMENT] Added a new tier (`medium_small_user`) so we have another tier between 100K and 1Mil active series. [#364](https://github.com/grafana/cortex-jsonnet/pull/364)
* [ENHANCEMENT] Extend Alertmanager dashboard: [#313](https://github.com/grafana/cortex-jsonnet/pull/313)
  * "Tenants" stat panel - shows number of discovered tenant configurations.
  * "Replication" row - information about the replication of tenants/alerts/silences over instances.
  * "Tenant Configuration Sync" row - information about the configuration sync procedure.
  * "Sharding Initial State Sync" row - information about the initial state sync procedure when sharding is enabled.
  * "Sharding Runtime State Sync" row - information about various state operations which occur when sharding is enabled (replication, fetch, marge, persist).
* [ENHANCEMENT] Update gsutil command for `not healthy index found` playbook [#370](https://github.com/grafana/cortex-jsonnet/pull/370)
* [ENHANCEMENT] Added Alertmanager alerts and playbooks covering configuration syncs and sharding operation: [#377 [#378](https://github.com/grafana/cortex-jsonnet/pull/378)
  * `CortexAlertmanagerSyncConfigsFailing`
  * `CortexAlertmanagerRingCheckFailing`
  * `CortexAlertmanagerPartialStateMergeFailing`
  * `CortexAlertmanagerReplicationFailing`
  * `CortexAlertmanagerPersistStateFailing`
  * `CortexAlertmanagerInitialSyncFailed`
* [ENHANCEMENT] Add recording rules to improve responsiveness of Alertmanager dashboard. [#387](https://github.com/grafana/cortex-jsonnet/pull/387)
* [ENHANCEMENT] Add `CortexRolloutStuck` alert. [#405](https://github.com/grafana/cortex-jsonnet/pull/405)
* [ENHANCEMENT] Added `CortexKVStoreFailure` alert. [#406](https://github.com/grafana/cortex-jsonnet/pull/406)
* [ENHANCEMENT] Use configured `ruler` jobname for ruler dashboard panels. [#409](https://github.com/grafana/cortex-jsonnet/pull/409)
* [ENHANCEMENT] Add ability to override `datasource` for generated dashboards. [#407](https://github.com/grafana/cortex-jsonnet/pull/407)
* [ENHANCEMENT] Use alertmanager jobname for alertmanager dashboard panels [#411](https://github.com/grafana/cortex-jsonnet/pull/411)
* [ENHANCEMENT] Added `CortexDistributorReachingInflightPushRequestLimit` alert. [#408](https://github.com/grafana/cortex-jsonnet/pull/408)
* [ENHANCEMENT] Added `CortexReachingTCPConnectionsLimit` alert. #403
* [ENHANCEMENT] Added "Cortex / Writes Networking" and "Cortex / Reads Networking" dashboards. #405
* [ENHANCEMENT] Improved "Queue length" panel in "Cortex / Queries" dashboard. #408
* [ENHANCEMENT] Add `CortexDistributorReachingInflightPushRequestLimit` alert and playbook. #401
* [ENHANCEMENT] Added "Recover accidentally deleted blocks (Google Cloud specific)" playbook. #475
* [ENHANCEMENT] Added support to multi-zone store-gateway deployments. #608 #615
* [ENHANCEMENT] Show supplementary alertmanager services in the Rollout Progress dashboard. #738 #855
* [ENHANCEMENT] Added `mimir` to default job names. This makes dashboards and alerts working when Mimir is installed in single-binary mode and the deployment is named `mimir`. #921
* [ENHANCEMENT] Introduced a new alert for the Alertmanager: `MimirAlertmanagerAllocatingTooMuchMemory`. It has two severities based on the memory usage against limits, a `warning` level at 80% and a `critical` level at 90%. #1206
* [ENHANCEMENT] Faster memcached cache requests. #2720
* [BUGFIX] Fixed `CortexIngesterHasNotShippedBlocks` alert false positive in case an ingester instance had ingested samples in the past, then no traffic was received for a long period and then it started receiving samples again. [#308](https://github.com/grafana/cortex-jsonnet/pull/308)
* [BUGFIX] Fixed `CortexInconsistentRuntimeConfig` metric. [#335](https://github.com/grafana/cortex-jsonnet/pull/335)
* [BUGFIX] Fixed scaling dashboard to correctly work when a Cortex service deployment spans across multiple zones (a zone is expected to have the `zone-[a-z]` suffix). [#365](https://github.com/grafana/cortex-jsonnet/pull/365)
* [BUGFIX] Fixed rollout progress dashboard to correctly work when a Cortex service deployment spans across multiple zones (a zone is expected to have the `zone-[a-z]` suffix). [#366](https://github.com/grafana/cortex-jsonnet/pull/366)
* [BUGFIX] Fixed rollout progress dashboard to include query-scheduler too. [#376](https://github.com/grafana/cortex-jsonnet/pull/376)
* [BUGFIX] Upstream recording rule `node_namespace_pod_container:container_cpu_usage_seconds_total:sum_irate` renamed. [#379](https://github.com/grafana/cortex-jsonnet/pull/379)
* [BUGFIX] Fixed writes/reads/alertmanager resources dashboards to use `$._config.job_names.gateway`. [#403](https://github.com/grafana/cortex-jsonnet/pull/403)
* [BUGFIX] Span the annotation.message in alerts as YAML multiline strings. [#412](https://github.com/grafana/cortex-jsonnet/pull/412)
* [BUGFIX] Fixed "Instant queries / sec" in "Cortex / Reads" dashboard. #445
* [BUGFIX] Fixed and added missing KV store panels in Writes, Reads, Ruler and Compactor dashboards. #448
* [BUGFIX] Fixed Alertmanager dashboard when alertmanager is running as part of single binary. #1064
* [BUGFIX] Fixed Ruler dashboard when ruler is running as part of single binary. #1260
* [BUGFIX] Query-frontend: fixed bad querier status code mapping with query-sharding enabled. #1227

### Jsonnet

_Changes since `grafana/cortex-jsonnet` `1.9.0`._

* [CHANGE] Removed chunks storage support. #639
  * Removed the following fields from `_config`:
    * `storage_engine` (defaults to `blocks`)
    * `querier_second_storage_engine` (not supported anymore)
    * `table_manager_enabled`, `table_prefix`
    * `memcached_index_writes_enabled` and `memcached_index_writes_max_item_size_mb`
    * `storeMemcachedChunksConfig`
    * `storeConfig`
    * `max_chunk_idle`
    * `schema` (the schema configmap is still added for backward compatibility reasons)
    * `bigtable_instance` and `bigtable_project`
    * `client_configs`
    * `enabledBackends`
    * `storage_backend`
    * `cassandra_addresses`
    * `s3_bucket_name`
    * `ingester_deployment_without_wal` (was only used by chunks storage)
    * `ingester` (was only used to configure chunks storage WAL)
  * Removed the following CLI flags from `ingester_args`:
    * `ingester.max-chunk-age`
    * `ingester.max-stale-chunk-idle`
    * `ingester.max-transfer-retries`
    * `ingester.retain-period`
* [CHANGE] Changed `overrides-exporter.libsonnet` from being based on cortex-tools to Mimir `overrides-exporter` target. #646
* [CHANGE] Store gateway: set `-blocks-storage.bucket-store.index-cache.memcached.max-get-multi-concurrency`,
  `-blocks-storage.bucket-store.chunks-cache.memcached.max-get-multi-concurrency`,
  `-blocks-storage.bucket-store.metadata-cache.memcached.max-get-multi-concurrency`,
  `-blocks-storage.bucket-store.index-cache.memcached.max-idle-connections`,
  `-blocks-storage.bucket-store.chunks-cache.memcached.max-idle-connections`,
  `-blocks-storage.bucket-store.metadata-cache.memcached.max-idle-connections` to 100 [#414](https://github.com/grafana/cortex-jsonnet/pull/414)
* [CHANGE] Alertmanager: mounted overrides configmap to alertmanager too. [#315](https://github.com/grafana/cortex-jsonnet/pull/315)
* [CHANGE] Memcached: upgraded memcached from `1.5.17` to `1.6.9`. [#316](https://github.com/grafana/cortex-jsonnet/pull/316)
* [CHANGE] Store-gateway: increased memory request and limit respectively from 6GB / 6GB to 12GB / 18GB. [#322](https://github.com/grafana/cortex-jsonnet/pull/322)
* [CHANGE] Store-gateway: increased `-blocks-storage.bucket-store.max-chunk-pool-bytes` from 2GB (default) to 12GB. [#322](https://github.com/grafana/cortex-jsonnet/pull/322)
* [CHANGE] Ingester/Ruler: set `-server.grpc-max-send-msg-size-bytes` and `-server.grpc-max-send-msg-size-bytes` to sensible default values (10MB). [#326](https://github.com/grafana/cortex-jsonnet/pull/326)
* [CHANGE] Decreased `-server.grpc-max-concurrent-streams` from 100k to 10k. [#369](https://github.com/grafana/cortex-jsonnet/pull/369)
* [CHANGE] Decreased blocks storage ingesters graceful termination period from 80m to 20m. [#369](https://github.com/grafana/cortex-jsonnet/pull/369)
* [CHANGE] Increase the rules per group and rule groups limits on different tiers. [#396](https://github.com/grafana/cortex-jsonnet/pull/396)
* [CHANGE] Removed `max_samples_per_query` limit, since it only works with chunks and only when using `-distributor.shard-by-all-labels=false`. [#397](https://github.com/grafana/cortex-jsonnet/pull/397)
* [CHANGE] Removed chunks storage query sharding config support. The following config options have been removed: [#398](https://github.com/grafana/cortex-jsonnet/pull/398)
  * `_config` > `queryFrontend` > `shard_factor`
  * `_config` > `queryFrontend` > `sharded_queries_enabled`
  * `_config` > `queryFrontend` > `query_split_factor`
* [CHANGE] Rename ruler_s3_bucket_name and ruler_gcs_bucket_name to ruler_storage_bucket_name: [#415](https://github.com/grafana/cortex-jsonnet/pull/415)
* [CHANGE] Fine-tuned rolling update policy for distributor, querier, query-frontend, query-scheduler. [#420](https://github.com/grafana/cortex-jsonnet/pull/420)
* [CHANGE] Increased memcached metadata/chunks/index-queries max connections from 4k to 16k. [#420](https://github.com/grafana/cortex-jsonnet/pull/420)
* [CHANGE] Disabled step alignment in query-frontend to be compliant with PromQL. [#420](https://github.com/grafana/cortex-jsonnet/pull/420)
* [CHANGE] Do not limit compactor CPU and request a number of cores equal to the configured concurrency. [#420](https://github.com/grafana/cortex-jsonnet/pull/420)
* [CHANGE] Configured split-and-merge compactor. #853
  * The following CLI flags are set on compactor:
    * `-compactor.split-and-merge-shards=0`
    * `-compactor.compactor-tenant-shard-size=1`
    * `-compactor.split-groups=1`
    * `-compactor.max-opening-blocks-concurrency=4`
    * `-compactor.max-closing-blocks-concurrency=2`
    * `-compactor.symbols-flushers-concurrency=4`
  * The following per-tenant overrides have been set on `super_user` and `mega_user` classes:
    ```
    compactor_split_and_merge_shards: 2,
    compactor_tenant_shard_size: 2,
    compactor_split_groups: 2,
    ```
* [CHANGE] The entrypoint file to include has been renamed from `cortex.libsonnet` to `mimir.libsonnet`. #897
* [CHANGE] The default image config field has been renamed from `cortex` to `mimir`. #896
   ```
   {
     _images+:: {
       mimir: '...',
     },
   }
   ```
* [CHANGE] Removed `cortex_` prefix from config fields. #898
  * The following config fields have been renamed:
    * `cortex_bucket_index_enabled` renamed to `bucket_index_enabled`
    * `cortex_compactor_cleanup_interval` renamed to `compactor_cleanup_interval`
    * `cortex_compactor_data_disk_class` renamed to `compactor_data_disk_class`
    * `cortex_compactor_data_disk_size` renamed to `compactor_data_disk_size`
    * `cortex_compactor_max_concurrency` renamed to `compactor_max_concurrency`
    * `cortex_distributor_allow_multiple_replicas_on_same_node` renamed to `distributor_allow_multiple_replicas_on_same_node`
    * `cortex_ingester_data_disk_class` renamed to `ingester_data_disk_class`
    * `cortex_ingester_data_disk_size` renamed to `ingester_data_disk_size`
    * `cortex_querier_allow_multiple_replicas_on_same_node` renamed to `querier_allow_multiple_replicas_on_same_node`
    * `cortex_query_frontend_allow_multiple_replicas_on_same_node` renamed to `query_frontend_allow_multiple_replicas_on_same_node`
    * `cortex_query_sharding_enabled` renamed to `query_sharding_enabled`
    * `cortex_query_sharding_msg_size_factor` renamed to `query_sharding_msg_size_factor`
    * `cortex_ruler_allow_multiple_replicas_on_same_node` renamed to `ruler_allow_multiple_replicas_on_same_node`
    * `cortex_store_gateway_data_disk_class` renamed to `store_gateway_data_disk_class`
    * `cortex_store_gateway_data_disk_size` renamed to `store_gateway_data_disk_size`
* [CHANGE] The overrides configmap default mountpoint has changed from `/etc/cortex` to `/etc/mimir`. It can be customized via the `overrides_configmap_mountpoint` config field. #899
* [CHANGE] Enabled in the querier the features to query label names with matchers, PromQL at modifier and query long-term storage for labels. #905
* [CHANGE] Reduced TSDB blocks retention on ingesters disk from 96h to 24h. #905
* [CHANGE] Enabled closing of idle TSDB in ingesters. #905
* [CHANGE] Disabled TSDB isolation in ingesters for better performances. #905
* [CHANGE] Changed log level of querier, query-frontend, query-scheduler and alertmanager from `debug` to `info`. #905
* [CHANGE] Enabled attributes in-memory cache in store-gateway. #905
* [CHANGE] Configured store-gateway to not load blocks containing samples more recent than 10h (because such samples are queried from ingesters). #905
* [CHANGE] Dynamically compute `-compactor.deletion-delay` based on other settings, in order to reduce the deletion delay as much as possible and lower the number of live blocks in the storage. #907
* [CHANGE] The config field `distributorConfig` has been renamed to `ingesterRingClientConfig`. Config field `ringClient` has been removed in favor of `ingesterRingClientConfig`. #997 #1057
* [CHANGE] Gossip.libsonnet has been fixed to modify all ring configurations, not only the ingester ring config. Furthermore it now supports migration via multi KV store. #1057 #1099
* [CHANGE] Changed the default of `bucket_index_enabled` to `true`. #924
* [CHANGE] Remove the support for the test-exporter. #1133
* [CHANGE] Removed `$.distributor_deployment_labels`, `$.ingester_deployment_labels` and `$.querier_deployment_labels` fields, that were used by gossip.libsonnet to inject additional label. Now the label is injected directly into pods of statefulsets and deployments. #1297
* [CHANGE] Disabled `-ingester.readiness-check-ring-health`. #1352
* [CHANGE] Changed Alertmanager CPU request from `100m` to `2` cores, and memory request from `1Gi` to `10Gi`. Set Alertmanager memory limit to `15Gi`. #1206
* [CHANGE] gossip.libsonnet has been renamed to memberlist.libsonnet, and is now imported by default. Use of memberlist for ring is enabled by setting `_config.memberlist_ring_enabled` to true. #1526
* [FEATURE] Added query sharding support. It can be enabled setting `cortex_query_sharding_enabled: true` in the `_config` object. #653
* [FEATURE] Added shuffle-sharding support. It can be enabled and configured using the following config: #902
   ```
   _config+:: {
     shuffle_sharding:: {
       ingester_write_path_enabled: true,
       ingester_read_path_enabled: true,
       querier_enabled: true,
       ruler_enabled: true,
       store_gateway_enabled: true,
     },
   }
   ```
* [FEATURE] Added multi-zone ingesters and store-gateways support. #1352 #1552
* [ENHANCEMENT] Add overrides config to compactor. This allows setting retention configs per user. [#386](https://github.com/grafana/cortex-jsonnet/pull/386)
* [ENHANCEMENT] Added 256MB memory ballast to querier. [#369](https://github.com/grafana/cortex-jsonnet/pull/369)
* [ENHANCEMENT] Update `etcd-operator` to latest version (see https://github.com/grafana/jsonnet-libs/pull/480). [#263](https://github.com/grafana/cortex-jsonnet/pull/263)
* [ENHANCEMENT] Add support for Azure storage in Alertmanager configuration. [#381](https://github.com/grafana/cortex-jsonnet/pull/381)
* [ENHANCEMENT] Add support for running Alertmanager in sharding mode. [#394](https://github.com/grafana/cortex-jsonnet/pull/394)
* [ENHANCEMENT] Allow to customize PromQL engine settings via `queryEngineConfig`. [#399](https://github.com/grafana/cortex-jsonnet/pull/399)
* [ENHANCEMENT] Define Azure object storage ruler args. [#416](https://github.com/grafana/cortex-jsonnet/pull/416)
* [ENHANCEMENT] Added the following config options to allow to schedule multiple replicas of the same service on the same node: [#418](https://github.com/grafana/cortex-jsonnet/pull/418)
  * `cortex_distributor_allow_multiple_replicas_on_same_node`
  * `cortex_ruler_allow_multiple_replicas_on_same_node`
  * `cortex_querier_allow_multiple_replicas_on_same_node`
  * `cortex_query_frontend_allow_multiple_replicas_on_same_node`
* [BUGFIX] Alertmanager: fixed `--alertmanager.cluster.peers` CLI flag passed to alertmanager when HA is enabled. [#329](https://github.com/grafana/cortex-jsonnet/pull/329)
* [BUGFIX] Fixed `-distributor.extend-writes` setting on ruler when `unregister_ingesters_on_shutdown` is disabled. [#369](https://github.com/grafana/cortex-jsonnet/pull/369)
* [BUGFIX] Treat `compactor_blocks_retention_period` type as string rather than int.[#395](https://github.com/grafana/cortex-jsonnet/pull/395)
* [BUGFIX] Pass `-ruler-storage.s3.endpoint` to ruler when using S3. [#421](https://github.com/grafana/cortex-jsonnet/pull/421)
* [BUGFIX] Remove service selector on label `gossip_ring_member` from other services than `gossip-ring`. [#1008](https://github.com/grafana/mimir/pull/1008)
* [BUGFIX] Rename `-ingester.readiness-check-ring-health` to `-ingester.ring.readiness-check-ring-health`, to reflect current name of flag. #1460

### Mimirtool

_Changes since cortextool `0.10.7`._

* [CHANGE] The following environment variables have been renamed: #883
  * `CORTEX_ADDRESS` to `MIMIR_ADDRESS`
  * `CORTEX_API_USER` to `MIMIR_API_USER`
  * `CORTEX_API_KEY` to `MIMIR_API_KEY`
  * `CORTEX_TENANT_ID` to `MIMIR_TENANT_ID`
  * `CORTEX_TLS_CA_PATH` to `MIMIR_TLS_CA_PATH`
  * `CORTEX_TLS_CERT_PATH` to `MIMIR_TLS_CERT_PATH`
  * `CORTEX_TLS_KEY_PATH` to `MIMIR_TLS_KEY_PATH`
* [CHANGE] Change `cortex` backend to `mimir`. #883
* [CHANGE] Do not publish `mimirtool` binary for 386 windows architecture. #1263
* [CHANGE] `analyse` command has been renamed to `analyze`. #1318
* [FEATURE] Support Arm64 on Darwin for all binaries (benchtool etc). https://github.com/grafana/cortex-tools/pull/215
* [ENHANCEMENT] Correctly support federated rules. #823
* [BUGFIX] Fix `cortextool rules` legends displaying wrong symbols for updates and deletions. https://github.com/grafana/cortex-tools/pull/226

### Query-tee

_Changes since Cortex `1.10.0`._

* [ENHANCEMENT] Added `/api/v1/query_exemplars` API endpoint support (no results comparison). #168
* [ENHANCEMENT] Add a flag (`--proxy.compare-use-relative-error`) in the query-tee to compare floating point values using relative error. #208
* [ENHANCEMENT] Add a flag (`--proxy.compare-skip-recent-samples`) in the query-tee to skip comparing recent samples. By default samples not older than 1 minute are skipped. #234
* [BUGFIX] Fixes a panic in the query-tee when comparing result. #207
* [BUGFIX] Ensure POST requests are handled correctly #286

### Blocksconvert

_Changes since Cortex `1.10.0`._

* [CHANGE] Blocksconvert tool was removed from Mimir. #637

### Metaconvert

_Changes since Cortex `1.10.0`._

* [CHANGE] `thanosconvert` tool has been renamed to `metaconvert`. `-config.file` option has been removed, while it now requires `-tenant` option to work on single tenant only. It now also preserves labels recognized by Mimir. #1120

### Test-exporter

_Changes since Cortex `1.10.0`._

* [CHANGE] Removed the test-exporter tool. #1133

### Tools

_Changes since Cortex `1.10.0`._

* [CHANGE] Removed `query-audit`. You can use `query-tee` to compare query results and performances of two Grafana Mimir backends. #1380

## [Cortex 1.10.0 CHANGELOG](https://github.com/grafana/mimir/blob/a13959db5d38ff65c2b7ef52c56331d2f4dbc00c/CHANGELOG.md#cortex-1100--2021-08-03)<|MERGE_RESOLUTION|>--- conflicted
+++ resolved
@@ -26,11 +26,8 @@
 * [ENHANCEMENT] Ruler: Log the number of series returned for each query as `result_series_count` as part of `query stats` log lines. #11081
 * [ENHANCEMENT] Ruler: Don't log statistics that are not available when using a remote query-frontend as part of `query stats` log lines. #11083
 * [ENHANCEMENT] Ingester: Remove cost-attribution experimental `max_cost_attribution_labels_per_user` limit. #11090
-<<<<<<< HEAD
+* [ENHANCEMENT] Update Go to 1.24.2. #11114
 * [ENHANCEMENT] Ingester/Distributor: Add `cortex_cost_attribution_*` metrics to observe the state of the cost-attribution trackers. #11112
-=======
-* [ENHANCEMENT] Update Go to 1.24.2. #11114
->>>>>>> 331762a4
 * [BUGFIX] OTLP: Fix response body and Content-Type header to align with spec. #10852
 * [BUGFIX] Compactor: fix issue where block becomes permanently stuck when the Compactor's block cleanup job partially deletes a block. #10888
 * [BUGFIX] Storage: fix intermittent failures in S3 upload retries. #10952
