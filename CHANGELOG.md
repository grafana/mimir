--- conflicted
+++ resolved
@@ -9,12 +9,8 @@
     - `-blocks-storage.bucket-store.ignore-blocks-within` now defaults to `10h` (previously `0`)
     - `-querier.query-store-after` now defaults to `12h` (previously `0`)
 * [ENHANCEMENT] Store-gateway: Add the experimental ability to run requests in a dedicated OS thread pool. This feature can be configured using `-store-gateway.thread-pool-size` and is disabled by default. Replaces the ability to run index header operations in a dedicated thread pool. #1660 #1812
-<<<<<<< HEAD
 * [ENHANCEMENT] Improved error messages to make them easier to understand and referencing a unique global identifier that can be looked up in the runbooks. #1907 #1919
-=======
-* [ENHANCEMENT] Improved error messages to make them easier to understand and referencing a unique global identifier that can be looked up in the runbooks. #1907
 * [ENHANCEMENT] Memberlist KV: incoming messages are now processed on per-key goroutine. This may reduce loss of "maintanance" packets in busy memberlist installations, but use more CPU. New `memberlist_client_received_broadcasts_dropped_total` counter tracks number of dropped per-key messages. #1912
->>>>>>> 4af57ef1
 * [BUGFIX] Fix regexp parsing panic for regexp label matchers with start/end quantifiers. #1883
 * [BUGFIX] Ingester: fixed deceiving error log "failed to update cached shipped blocks after shipper initialisation", occurring for each new tenant in the ingester. #1893
 
