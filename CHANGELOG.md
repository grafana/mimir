--- conflicted
+++ resolved
@@ -65,12 +65,9 @@
 * [ENHANCEMENT] Compactor: validation of blocks uploaded via the TSDB block upload feature is now configurable on a per tenant basis: #4585
   * `-compactor.block-upload-validation-enabled` has been added, `compactor_block_upload_validation_enabled` can be used to override per tenant
   * `-compactor.block-upload.block-validation-enabled` was the previous global flag and has been removed
-<<<<<<< HEAD
 * [ENHANCEMENT] OTLP: Add support for converting OTel exponential histograms to Prometheus native histograms. The ingestion of native histograms must be enabled, please set `-ingester.native-histograms-ingestion-enabled` to `true`. #4063
 * [ENHANCEMENT] Compactor: block upload validation concurrency can now be limited with `-compactor.max-block-upload-validation-concurrency`. #4598
-=======
 * [ENHANCEMENT] OTLP: Add support for converting OTel exponential histograms to Prometheus native histograms. The ingestion of native histograms must be enabled, please set `-ingester.native-histograms-ingestion-enabled` to `true`. #4063 #4639
->>>>>>> f0d857bf
 * [ENHANCEMENT] Query-frontend: add metric `cortex_query_fetched_index_bytes_total` to measure TSDB index bytes fetched to execute a query. #4597
 * [ENHANCEMENT] Query-frontend: add experimental limit to enforce a max query expression size in bytes via `-query-frontend.max-query-expression-size-bytes` or `max_query_expression_size_bytes`. #4604
 * [ENHANCEMENT] Query-tee: improve message logged when comparing responses and one response contains a non-JSON payload. #4588
