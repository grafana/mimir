# Changelog

## main / unreleased

### Grafana Mimir

* [CHANGE] Store-gateway / querier: enable streaming chunks from store-gateways to queriers by default. #6646
* [CHANGE] Querier: honor the start/end time range specified in the read hints when executing a remote read request. #8431
* [CHANGE] Querier: return only samples within the queried start/end time range when executing a remote read request using "SAMPLES" mode. Previously, samples outside of the range could have been returned. Samples outside of the queried time range may still be returned when executing a remote read request using "STREAMED_XOR_CHUNKS" mode. #8463
* [CHANGE] Store-gateway: enabled `-blocks-storage.bucket-store.max-concurrent-queue-timeout` by default with a timeout of 5 seconds. #8496
<<<<<<< HEAD
* [FEATURE] Querier: add experimental streaming PromQL engine, enabled with `-querier.query-engine=mimir`. #8422 #8430 #8454 #8455 #8360 #8508
=======
* [FEATURE] Querier: add experimental streaming PromQL engine, enabled with `-querier.query-engine=mimir`. #8422 #8430 #8454 #8455 #8360 #8490
* [FEATURE] Experimental Kafka-based ingest storage. #6888 #6894 #6929 #6940 #6951 #6974 #6982 #7029 #7030 #7091 #7142 #7147 #7148 #7153 #7160 #7193 #7349 #7376 #7388 #7391 #7393 #7394 #7402 #7404 #7423 #7424 #7437 #7486 #7503 #7508 #7540 #7621 #7682 #7685 #7694 #7695 #7696 #7697 #7701 #7733 #7734 #7741 #7752 #7838 #7851 #7871 #7877 #7880 #7882 #7887 #7891 #7925 #7955 #7967 #8031 #8063 #8077 #8088 #8135 #8176 #8184 #8194 #8216 #8217 #8222 #8233 #8503
  * What it is:
    * When the new ingest storage architecture is enabled, distributors write incoming write requests to a Kafka-compatible backend, and the ingesters asynchronously replay ingested data from Kafka. In this architecture, the write and read path are de-coupled through a Kafka-compatible backend. The write path and Kafka load is a function of the incoming write traffic, the read path load is a function of received queries. Whatever the load on the read path, it doesn't affect the write path.
  * New configuration options:
    * `-ingest-storage.enabled`
    * `-ingest-storage.kafka.*`: configures Kafka-compatible backend and how clients interact with it.
    * `-ingest-storage.ingestion-partition-tenant-shard-size`: configures the per-tenant shuffle-sharding shard size used by partitions ring.
    * `-ingest-storage.read-consistency`: configures the default read consistency.
    * `-ingest-storage.migration.distributor-send-to-ingesters-enabled`: enabled tee-ing writes to classic ingesters and Kafka, used during a live migration to the new ingest storage architecture.
    * `-ingester.partition-ring.*`: configures partitions ring backend.
>>>>>>> aae9b0dd
* [ENHANCEMENT] Compactor: Add `cortex_compactor_compaction_job_duration_seconds` and `cortex_compactor_compaction_job_blocks` histogram metrics to track duration of individual compaction jobs and number of blocks per job. #8371
* [ENHANCEMENT] Rules: Added per namespace max rules per rule group limit. The maximum number of rules per rule groups for all namespaces continues to be configured by `-ruler.max-rules-per-rule-group`, but now, this can be superseded by the new `-ruler.max-rules-per-rule-group-by-namespace` option on a per namespace basis. This new limit can be overridden using the overrides mechanism to be applied per-tenant. #8378
* [ENHANCEMENT] Rules: Added per namespace max rule groups per tenant limit. The maximum number of rule groups per rule tenant for all namespaces continues to be configured by `-ruler.max-rule-groups-per-tenant`, but now, this can be superseded by the new `-ruler.max-rule-groups-per-tenant-by-namespace` option on a per namespace basis. This new limit can be overridden using the overrides mechanism to be applied per-tenant. #8425
* [ENHANCEMENT] Query-frontend: be able to block remote read queries via the per tenant runtime override `blocked_queries`. #8372 #8415
* [ENHANCEMENT] Query-frontend: added `remote_read` to `op` supported label values for the `cortex_query_frontend_queries_total` metric. #8412
* [ENHANCEMENT] Query-frontend: log the overall length and start, end time offset from current time for remote read requests. The start and end times are calculated as the miminum and maximum times of the individual queries in the remote read request. #8404
* [ENHANCEMENT] Storage Provider: Added option `-<prefix>.s3.dualstack-enabled` that allows disabling S3 client from resolving AWS S3 endpoint into dual-stack IPv4/IPv6 endpoint. Defaults to true. #8405
* [BUGFIX] Query-frontend: fix `-querier.max-query-lookback` enforcement when `-compactor.blocks-retention-period` is not set, and viceversa. #8388
* [BUGFIX] Ingester: fix sporadic `not found` error causing an internal server error if label names are queried with matchers during head compaction. #8391
* [BUGFIX] Ingester, store-gateway: fix case insensitive regular expressions not matching correctly some Unicode characters. #8391
* [BUGFIX] Query-frontend: "query stats" log now includes the actual `status_code` when the request fails due to an error occurring in the query-frontend itself. #8407
* [BUGFIX] Store-gateway: fixed a case where, on a quick subsequent restart, the previous lazy-loaded index header snapshot was overwritten by a partially loaded one. #8281
* [BUGFIX] Ingester: fixed timestamp reported in the "the sample has been rejected because its timestamp is too old" error when the write request contains only histograms. #8462
* [BUGFIX] Store-gateway: store sparse index headers atomically to disk. #8485
* [BUGFIX] Query scheduler: fix a panic in request queueing. #8451

### Mixin

* [ENHANCEMENT] Dashboards: allow switching between using classic or native histograms in dashboards. #7674 #8502
  * Overview dashboard: status, read/write latency and queries/ingestion per sec panels, `cortex_request_duration_seconds` metric.

### Jsonnet

* [FEATURE] Add support for automatically deleting compactor, store-gateway and read-write mode backend PVCs when the corresponding StatefulSet is scaled down. #8382

### Mimirtool

### Mimir Continuous Test

### Query-tee

* [ENHANCEMENT] Emit trace spans from query-tee. #8419
* [ENHANCEMENT] Log trace ID (if present) with all log messages written while processing a request. #8419
* [ENHANCEMENT] Log user agent when processing a request. #8419
* [ENHANCEMENT] Add `time` parameter to proxied instant queries if it is not included in the incoming request. This is optional but enabled by default, and can be disabled with `-proxy.add-missing-time-parameter-to-instant-queries=false`. #8419
* [BUGFIX] Ensure any errors encountered while forwarding a request to a backend (eg. DNS resolution failures) are logged. #8419

### Documentation

* [ENHANCEMENT] Specify in which component the configuration flags `-compactor.blocks-retention-period`, `-querier.max-query-lookback`, `-query-frontend.max-total-query-length`, `-query-frontend.max-query-expression-size-bytes` are applied and that they are applied to remote read as well. #8433

### Tools

* [ENHANCEMENT] `tsdb-series`: added `-stats` option to print min/max time of chunks, total number of samples and DPM for each series. #8420

## v2.13.0-rc.0

### Grafana Mimir

* [CHANGE] Build: `grafana/mimir` docker image is now based on `gcr.io/distroless/static-debian12` image. Alpine-based docker image is still available as `grafana/mimir-alpine`, until Mimir 2.15. #8204 #8235
* [CHANGE] Ingester: `/ingester/flush` endpoint is now only allowed to execute only while the ingester is in `Running` state. The 503 status code is returned if the endpoint is called while the ingester is not in `Running` state. #7486
* [CHANGE] Distributor: Include label name in `err-mimir-label-value-too-long` error message: #7740
* [CHANGE] Ingester: enabled 1 out 10 errors log sampling by default. All the discarded samples will still be tracked by the `cortex_discarded_samples_total` metric. The feature can be configured via `-ingester.error-sample-rate` (0 to log all errors). #7807
* [CHANGE] Query-frontend: Query results caching and experimental query blocking now utilize the PromQL string-formatted query format rather than the unvalidated query as submitted to the frontend. #7742
  * Query results caching should be more stable as all equivalent queries receive the same cache key, but there may be cache churn on first deploy with the updated format
  * Query blocking can no longer be circumvented with an equivalent query in a different format; see [Configure queries to block](https://grafana.com/docs/mimir/latest/configure/configure-blocked-queries/)
* [CHANGE] Query-frontend: stop using `-validation.create-grace-period` to clamp how far into the future a query can span. #8075
* [CHANGE] Clamp [`GOMAXPROCS`](https://pkg.go.dev/runtime#GOMAXPROCS) to [`runtime.NumCPU`](https://pkg.go.dev/runtime#NumCPU). #8201
* [CHANGE] Anonymous usage statistics tracking: add CPU usage percentage tracking. #8282
* [CHANGE] Added new metric `cortex_compactor_disk_out_of_space_errors_total` which counts how many times a compaction failed due to the compactor being out of disk. #8237
* [CHANGE] Anonymous usage statistics tracking: report active series in addition to in-memory series. #8279
* [CHANGE] Ruler: `evaluation_delay` field in the rule group configuration has been deprecated. Please use `query_offset` instead (it has the same exact meaning and behaviour). #8295
* [CHANGE] General: remove `-log.buffered`. The configuration option has been enabled by default and deprecated since Mimir 2.11. #8395
* [CHANGE] Ruler: promote tenant federation from experimental to stable. #8400
* [CHANGE] Ruler: promote `-ruler.recording-rules-evaluation-enabled` and `-ruler.alerting-rules-evaluation-enabled` from experimental to stable. #8400
* [CHANGE] General: promote `-tenant-federation.max-tenants` from experimental to stable. #8400
* [FEATURE] Continuous-test: now runable as a module with `mimir -target=continuous-test`. #7747
* [FEATURE] Store-gateway: Allow specific tenants to be enabled or disabled via `-store-gateway.enabled-tenants` or `-store-gateway.disabled-tenants` CLI flags or their corresponding YAML settings. #7653
* [FEATURE] New `-<prefix>.s3.bucket-lookup-type` flag configures lookup style type, used to access bucket in s3 compatible providers. #7684
* [FEATURE] Querier: add experimental streaming PromQL engine, enabled with `-querier.promql-engine=mimir`. #7693 #7898 #7899 #8023 #8058 #8096 #8121 #8197 #8230 #8247 #8270 #8276 #8277 #8291 #8303 #8340 #8256 #8348
* [FEATURE] New `/ingester/unregister-on-shutdown` HTTP endpoint allows dynamic access to ingesters' `-ingester.ring.unregister-on-shutdown` configuration. #7739
* [FEATURE] Server: added experimental [PROXY protocol support](https://www.haproxy.org/download/2.3/doc/proxy-protocol.txt). The PROXY protocol support can be enabled via `-server.proxy-protocol-enabled=true`. When enabled, the support is added both to HTTP and gRPC listening ports. #7698
* [FEATURE] Query-frontend, querier: new experimental `/cardinality/active_native_histogram_metrics` API to get active native histogram metric names with statistics about active native histogram buckets. #7982 #7986 #8008
* [FEATURE] Alertmanager: Added `-alertmanager.max-silences-count` and `-alertmanager.max-silence-size-bytes` to set limits on per tenant silences. Disabled by default. #8241 #8249
* [FEATURE] Ingester: add experimental support for the server-side circuit breakers when writing to and reading from ingesters. This can be enabled using `-ingester.push-circuit-breaker.enabled` and `-ingester.read-circuit-breaker.enabled` options. Further `-ingester.push-circuit-breaker.*` and `-ingester.read-circuit-breaker.*` options for configuring circuit-breaker are available. Added metrics `cortex_ingester_circuit_breaker_results_total`,  `cortex_ingester_circuit_breaker_transitions_total`, `cortex_ingester_circuit_breaker_current_state` and `cortex_ingester_circuit_breaker_request_timeouts_total`. #8180 #8285 #8315 #8446
* [FEATURE] Distributor, ingester: add new setting `-validation.past-grace-period` to limit how old (based on the wall clock minus OOO window) the ingested samples can be. The default 0 value disables this limit. #8262
* [ENHANCEMENT] Distributor: add metrics `cortex_distributor_samples_per_request` and `cortex_distributor_exemplars_per_request` to track samples/exemplars per request. #8265
* [ENHANCEMENT] Reduced memory allocations in functions used to propagate contextual information between gRPC calls. #7529
* [ENHANCEMENT] Distributor: add experimental limit for exemplars per series per request, enabled with `-distributor.max-exemplars-per-series-per-request`, the number of discarded exemplars are tracked with `cortex_discarded_exemplars_total{reason="too_many_exemplars_per_series_per_request"}` #7989 #8010
* [ENHANCEMENT] Store-gateway: merge series from different blocks concurrently. #7456
* [ENHANCEMENT] Store-gateway: Add `stage="wait_max_concurrent"` to `cortex_bucket_store_series_request_stage_duration_seconds` which records how long the query had to wait for its turn for `-blocks-storage.bucket-store.max-concurrent`. #7609
* [ENHANCEMENT] Querier: add `cortex_querier_federation_upstream_query_wait_duration_seconds` to observe time from when a querier picks up a cross-tenant query to when work begins on its single-tenant counterparts. #7209
* [ENHANCEMENT] Compactor: Add `cortex_compactor_block_compaction_delay_seconds` metric to track how long it takes to compact blocks since the blocks are created. #7635
* [ENHANCEMENT] Store-gateway: add `outcome` label to `cortex_bucket_stores_gate_duration_seconds` histogram metric. Possible values for the `outcome` label are: `rejected_canceled`, `rejected_deadline_exceeded`, `rejected_other`, and `permitted`. #7784
* [ENHANCEMENT] Query-frontend: use zero-allocation experimental decoder for active series queries via `-query-frontend.use-active-series-decoder`. #7665
* [ENHANCEMENT] Go: updated to 1.22.2. #7802
* [ENHANCEMENT] Query-frontend: support `limit` parameter on `/prometheus/api/v1/label/{name}/values` and `/prometheus/api/v1/labels` endpoints. #7722
* [ENHANCEMENT] Expose TLS configuration for the S3 backend client. #7959
* [ENHANCEMENT] Rules: Support expansion of native histogram values when using rule templates #7974
* [ENHANCEMENT] Rules: Add metric `cortex_prometheus_rule_group_last_restore_duration_seconds` which measures how long it takes to restore rule groups using the `ALERTS_FOR_STATE` series #7974
* [ENHANCEMENT] OTLP: Improve remote write format translation performance by using label set hashes for metric identifiers instead of string based ones. #8012
* [ENHANCEMENT] Querying: Remove OpEmptyMatch from regex concatenations. #8012
* [ENHANCEMENT] Store-gateway: add `-blocks-storage.bucket-store.max-concurrent-queue-timeout`. When set, queries at the store-gateway's query gate will not wait longer than that to execute. If a query reaches the wait timeout, then the querier will retry the blocks on a different store-gateway. If all store-gateways are unavailable, then the query will fail with `err-mimir-store-consistency-check-failed`. #7777 #8149
* [ENHANCEMENT] Store-gateway: add `-blocks-storage.bucket-store.index-header.lazy-loading-concurrency-queue-timeout`. When set, loads of index-headers at the store-gateway's index-header lazy load gate will not wait longer than that to execute. If a load reaches the wait timeout, then the querier will retry the blocks on a different store-gateway. If all store-gateways are unavailable, then the query will fail with `err-mimir-store-consistency-check-failed`. #8138
* [ENHANCEMENT] Ingester: Optimize querying with regexp matchers. #8106
* [ENHANCEMENT] Distributor: Introduce `-distributor.max-request-pool-buffer-size` to allow configuring the maximum size of the request pool buffers. #8082
* [ENHANCEMENT] Store-gateway: improve performance when streaming chunks to queriers is enabled (`-querier.prefer-streaming-chunks-from-store-gateways=true`) and the query selects fewer than `-blocks-storage.bucket-store.batch-series-size` series (defaults to 5000 series). #8039
* [ENHANCEMENT] Ingester: active series are now updated along with owned series. They decrease when series change ownership between ingesters. This helps provide a more accurate total of active series when ingesters are added. This is only enabled when `-ingester.track-ingester-owned-series` or `-ingester.use-ingester-owned-series-for-limits` are enabled. #8084
* [ENHANCEMENT] Query-frontend: include route name in query stats log lines. #8191
* [ENHANCEMENT] OTLP: Speed up conversion from OTel to Mimir format by about 8% and reduce memory consumption by about 30%. Can be disabled via `-distributor.direct-otlp-translation-enabled=false` #7957
* [ENHANCEMENT] Ingester/Querier: Optimise regexps with long lists of alternates. #8221, #8234
* [ENHANCEMENT] Ingester: Include more detail in tracing of queries. #8242
* [ENHANCEMENT] Distributor: add `insight=true` to remote-write and OTLP write handlers when the HTTP response status code is 4xx. #8294
* [ENHANCEMENT] Ingester: reduce locked time while matching postings for a label, improving the write latency and compaction speed. #8327
* [ENHANCEMENT] Ingester: reduce the amount of locks taken during the Head compaction's garbage-collection process, improving the write latency and compaction speed. #8327
* [ENHANCEMENT] Query-frontend: log the start, end time and matchers for remote read requests to the query stats logs. #8326 #8370 #8373
* [BUGFIX] Distributor: prometheus retry on 5xx and 429 errors, while otlp collector only retry on 429, 502, 503 and 504, mapping other 5xx errors to the retryable ones in otlp endpoint. #8324 #8339
* [BUGFIX] Distributor: make OTLP endpoint return marshalled proto bytes as response body for 4xx/5xx errors. #8227
* [BUGFIX] Rules: improve error handling when querier is local to the ruler. #7567
* [BUGFIX] Querier, store-gateway: Protect against panics raised during snappy encoding. #7520
* [BUGFIX] Ingester: Prevent timely compaction of empty blocks. #7624
* [BUGFIX] Querier: Don't cache context.Canceled errors for bucket index. #7620
* [BUGFIX] Store-gateway: account for `"other"` time in LabelValues and LabelNames requests. #7622
* [BUGFIX] Query-frontend: Don't panic when using the `-query-frontend.downstream-url` flag. #7651
* [BUGFIX] Ingester: when receiving multiple exemplars for a native histogram via remote write, sort them and only report an error if all are older than the latest exemplar as this could be a partial update. #7640 #7948 #8014
* [BUGFIX] Ingester: don't retain blocks if they finish exactly on the boundary of the retention window. #7656
* [BUGFIX] Bug-fixes and improvements to experimental native histograms. #7744 #7813
* [BUGFIX] Querier: return an error when a query uses `label_join` with an invalid destination label name. #7744
* [BUGFIX] Compactor: correct outstanding job estimation in metrics and `compaction-planner` tool when block labels differ. #7745
* [BUGFIX] Ingester: turn native histogram validation errors in TSDB into soft ingester errors that result in returning 4xx to the end-user instead of 5xx. In the case of TSDB validation errors, the counter `cortex_discarded_samples_total` will be increased with the `reason` label set to `"invalid-native-histogram"`. #7736 #7773
* [BUGFIX] Do not wrap error message with `sampled 1/<frequency>` if it's not actually sampled. #7784
* [BUGFIX] Store-gateway: do not track cortex_querier_blocks_consistency_checks_failed_total metric if query has been canceled or interrued due to any error not related to blocks consistency check failed. #7752
* [BUGFIX] Ingester: ignore instances with no tokens when calculating local limits to prevent discards during ingester scale-up #7881
* [BUGFIX] Ingester: do not reuse exemplars slice in the write request if there are more than 10 exemplars per series. This should help to reduce the in-use memory in case of few requests with a very large number of exemplars. #7936
* [BUGFIX] Distributor: fix down scaling of native histograms in the distributor when timeseries unmarshal cache is in use. #7947
* [BUGFIX] Distributor: fix cardinality API to return more accurate number of in-memory series when number of zones is larger than replication factor. #7984
* [BUGFIX] All: fix config validation for non-ingester modules, when ingester's ring is configured with spread-minimizing token generation strategy. #7990
* [BUGFIX] Ingester: copy LabelValues strings out of mapped memory to avoid a segmentation fault if the region becomes unmapped before the result is marshaled. #8003
* [BUGFIX] OTLP: Don't generate target_info unless at least one identifying label is defined. #8012
* [BUGFIX] OTLP: Don't generate target_info unless there are metrics. #8012
* [BUGFIX] Query-frontend: Experimental query queue splitting: fix issue where offset and range selector duration were not considered when predicting query component. #7742
* [BUGFIX] Querying: Empty matrix results were incorrectly returning `null` instead of `[]`. #8029
* [BUGFIX] All: don't increment `thanos_objstore_bucket_operation_failures_total` metric for cancelled requests. #8072
* [BUGFIX] Query-frontend: fix empty metric name matcher not being applied under certain conditions. #8076
* [BUGFIX] Querying: Fix regex matching of multibyte runes with dot operator. #8089
* [BUGFIX] Querying: matrix results returned from instant queries were not sorted by series. #8113
* [BUGFIX] Query scheduler: Fix a crash in result marshaling. #8140
* [BUGFIX] Store-gateway: Allow long-running index scans to be interrupted. #8154
* [BUGFIX] Query-frontend: fix splitting of queries using `@ start()` and `@end()` modifiers on a subquery. Previously the `start()` and `end()` would be evaluated using the start end end of the split query instead of the original query. #8162
* [BUGFIX] Distributor: Don't discard time series with invalid exemplars, just drop affected exemplars. #8224
* [BUGFIX] Ingester: fixed in-memory series count when replaying a corrupted WAL. #8295
* [BUGFIX] Ingester: fix context cancellation handling when a query is busy looking up series in the TSDB index and `-blocks-storage.tsdb.head-postings-for-matchers-cache*` or `-blocks-storage.tsdb.block-postings-for-matchers-cache*` are in use. #8337
* [BUGFIX] Querier: fix edge case where bucket indexes are sometimes cached forever instead of with the expected TTL. #8343
* [BUGFIX] OTLP handler: fix errors returned by OTLP handler when used via httpgrpc tunneling. #8363

### Mixin

* [CHANGE] Alerts: Removed obsolete `MimirQueriesIncorrect` alert that used test-exporter metrics. Test-exporter support was however removed in Mimir 2.0 release. #7774
* [CHANGE] Alerts: Change threshold for `MimirBucketIndexNotUpdated` alert to fire before queries begin to fail due to bucket index age. #7879
* [FEATURE] Dashboards: added 'Remote ruler reads networking' dashboard. #7751
* [FEATURE] Alerts: Add `MimirIngesterStuckProcessingRecordsFromKafka` alert. #8147
* [ENHANCEMENT] Alerts: allow configuring alerts range interval via `_config.base_alerts_range_interval_minutes`. #7591
* [ENHANCEMENT] Dashboards: Add panels for monitoring distributor and ingester when using ingest-storage. These panels are disabled by default, but can be enabled using `show_ingest_storage_panels: true` config option. Similarly existing panels used when distributors and ingesters use gRPC for forwarding requests can be disabled by setting `show_grpc_ingestion_panels: false`. #7670 #7699
* [ENHANCEMENT] Alerts: add the following alerts when using ingest-storage: #7699 #7702 #7867
  * `MimirIngesterLastConsumedOffsetCommitFailed`
  * `MimirIngesterFailedToReadRecordsFromKafka`
  * `MimirIngesterKafkaFetchErrorsRateTooHigh`
  * `MimirStartingIngesterKafkaReceiveDelayIncreasing`
  * `MimirRunningIngesterReceiveDelayTooHigh`
  * `MimirIngesterFailsToProcessRecordsFromKafka`
  * `MimirIngesterFailsEnforceStrongConsistencyOnReadPath`
* [ENHANCEMENT] Dashboards: add in-flight queries scaling metric panel for ruler-querier. #7749
* [ENHANCEMENT] Dashboards: renamed rows in the "Remote ruler reads" and "Remote ruler reads resources" dashboards to match the actual component names. #7750
* [ENHANCEMENT] Dashboards: allow switching between using classic of native histograms in dashboards. #7627
  * Overview dashboard, Status panel, `cortex_request_duration_seconds` metric.
* [ENHANCEMENT] Alerts: exclude `529` and `598` status codes from failure codes in `MimirRequestsError`. #7889
* [ENHANCEMENT] Dashboards: renamed "TCP Connections" panel to "Ingress TCP Connections" in the networking dashboards. #8092
* [ENHANCEMENT] Dashboards: update the use of deprecated "table (old)" panels to "table". #8181
* [ENHANCEMENT] Dashboards: added a `component` variable to "Slow queries" dashboard to allow checking the slow queries of the remote ruler evaluation query path. #8309
* [BUGFIX] Dashboards: fix regular expression for matching read-path gRPC ingester methods to include querying of exemplars, label-related queries, or active series queries. #7676
* [BUGFIX] Dashboards: fix user id abbreviations and column heads for Top Tenants dashboard. #7724
* [BUGFIX] Dashboards: fix incorrect query used for "queue length" panel on "Ruler" dashboard. #8006
* [BUGFIX] Dashboards: fix disk space utilization panels when running with a recent version of kube-state-metrics. #8212

### Jsonnet

* [CHANGE] Memcached: Change default read timeout for chunks and index caches to `750ms` from `450ms`. #7778
* [CHANGE] Fine-tuned `terminationGracePeriodSeconds` for the following components: #7364
  * Querier: changed from `30` to `180`
  * Query-scheduler: changed from `30` to `180`
* [CHANGE] Change TCP port exposed by `mimir-continuous-test` deployment to match with updated defaults of its container image (see changes below). #7958
* [FEATURE] Add support to deploy Mimir with experimental ingest storage enabled. #8028 #8222
* [ENHANCEMENT] Compactor: add `$._config.cortex_compactor_concurrent_rollout_enabled` option (disabled by default) that makes use of rollout-operator to speed up the rollout of compactors. #7783 #7878
* [ENHANCEMENT] Shuffle-sharding: add `$._config.shuffle_sharding.ingest_storage_partitions_enabled` and `$._config.shuffle_sharding.ingester_partitions_shard_size` options, that allow configuring partitions shard size in ingest-storage mode. #7804
* [ENHANCEMENT] Update rollout-operator to `v0.17.0`. #8399
* [ENHANCEMENT] Add `_config.autoscaling_querier_predictive_scaling_enabled` to scale querier based on inflight queries 7 days ago. #7775
* [ENHANCEMENT] Add support to autoscale ruler-querier replicas based on in-flight queries too (in addition to CPU and memory based scaling). #8060 #8188
* [ENHANCEMENT] Distributor: improved distributor HPA scaling metric to only take in account ready pods. This requires the metric `kube_pod_status_ready` to be available in the data source used by KEDA to query scaling metrics (configured via `_config.autoscaling_prometheus_url`). #8251
* [BUGFIX] Guard against missing samples in KEDA queries. #7691

### Mimirtool

* [CHANGE] Deprecated `--rule-files` flag in favor of CLI arguments. #7756
* [FEATURE] mimirtool: Add `runtime-config verify` sub-command, for verifying Mimir runtime config files. #8123
* [ENHANCEMENT] `mimirtool promql format`: Format PromQL query with Prometheus' string or pretty-print formatter. #7742
* [ENHANCEMENT] Add `mimir-http-prefix` configuration to set the Mimir URL prefix when using legacy routes. #8069
* [ENHANCEMENT] Add option `--output-dir` to `mimirtool rules get` and `mimirtool rules print` to allow persisting rule groups to a file for edit and re-upload. #8142
* [BUGFIX] Fix panic in `loadgen` subcommand. #7629
* [BUGFIX] `mimirtool rules prepare`: do not add aggregation label to `on()` clause if already present in `group_left()` or `group_right()`. #7839
* [BUGFIX] Analyze Grafana: fix parsing queries with variables. #8062
* [BUGFIX] `mimirtool rules sync`: detect a change when the `query_offset` or the deprecated `evaluation_delay` configuration changes. #8297

### Mimir Continuous Test

* [CHANGE] `mimir-continuous-test` has been deprecated and replaced by a Mimir module that can be run as a target from the `mimir` binary using `mimir -target=continuous-test`. #7753
* [CHANGE] `-server.metrics-port` flag is no longer available for use in the module run of mimir-continuous-test, including the grafana/mimir-continuous-test Docker image which uses the new module. Configuring this port is still possible in the binary, which is deprecated. #7747
* [CHANGE] Allowed authenticatication to Mimir using both Tenant ID and basic/bearer auth #7619.
* [BUGFIX] Set `User-Agent` header for all requests sent from the testing client. #7607

### Query-tee

* [ENHANCEMENT] Log queries that take longer than `proxy.log-slow-query-response-threshold` when compared to other backends. #7346
* [ENHANCEMENT] Add two new metrics for measuring the relative duration between backends: #7782 #8013 #8330
  * `cortex_querytee_backend_response_relative_duration_seconds`
  * `cortex_querytee_backend_response_relative_duration_proportional`

### Documentation

* [ENHANCEMENT] Clarify Compactor and its storage volume when configured under Kubernetes. #7675
* [ENHANCEMENT] Add OTLP route to _Mimir routes by path_ runbooks section. #8074
* [ENHANCEMENT] Document option server.log-source-ips-full. #8268

### Tools

* [ENHANCEMENT] ulidtime: add option to show random part of ULID, timestamp in milliseconds and header. #7615
* [ENHANCEMENT] copyblocks: add a flag to configure part-size for multipart uploads in s3 client-side copying. #8292
* [ENHANCEMENT] copyblocks: enable pprof HTTP endpoints. #8292

## 2.12.0

### Grafana Mimir

* [CHANGE] Alertmanager: Deprecates the `v1` API. All `v1` API endpoints now respond with a JSON deprecation notice and a status code of `410`. All endpoints have a `v2` equivalent. The list of endpoints is: #7103
  * `<alertmanager-web.external-url>/api/v1/alerts`
  * `<alertmanager-web.external-url>/api/v1/receivers`
  * `<alertmanager-web.external-url>/api/v1/silence/{id}`
  * `<alertmanager-web.external-url>/api/v1/silences`
  * `<alertmanager-web.external-url>/api/v1/status`
* [CHANGE] Ingester: Increase default value of `-blocks-storage.tsdb.head-postings-for-matchers-cache-max-bytes` and `-blocks-storage.tsdb.block-postings-for-matchers-cache-max-bytes` to 100 MiB (previous default value was 10 MiB). #6764
* [CHANGE] Validate tenant IDs according to [documented behavior](https://grafana.com/docs/mimir/latest/configure/about-tenant-ids/) even when tenant federation is not enabled. Note that this will cause some previously accepted tenant IDs to be rejected such as those longer than 150 bytes or containing `|` characters. #6959
* [CHANGE] Ruler: don't use backoff retry on remote evaluation in case of `4xx` errors. #7004
* [CHANGE] Server: responses with HTTP 4xx status codes are now treated as errors and used in `status_code` label of request duration metric. #7045
* [CHANGE] Memberlist: change default for `-memberlist.stream-timeout` from `10s` to `2s`. #7076
* [CHANGE] Memcached: remove legacy `thanos_cache_memcached_*` and `thanos_memcached_*` prefixed metrics. Instead, Memcached and Redis cache clients now emit `thanos_cache_*` prefixed metrics with a `backend` label. #7076
* [CHANGE] Ruler: the following metrics, exposed when the ruler is configured to discover Alertmanager instances via service discovery, have been renamed: #7057
  * `prometheus_sd_failed_configs` renamed to `cortex_prometheus_sd_failed_configs`
  * `prometheus_sd_discovered_targets` renamed to `cortex_prometheus_sd_discovered_targets`
  * `prometheus_sd_received_updates_total` renamed to `cortex_prometheus_sd_received_updates_total`
  * `prometheus_sd_updates_delayed_total` renamed to `cortex_prometheus_sd_updates_delayed_total`
  * `prometheus_sd_updates_total` renamed to `cortex_prometheus_sd_updates_total`
  * `prometheus_sd_refresh_failures_total` renamed to `cortex_prometheus_sd_refresh_failures_total`
  * `prometheus_sd_refresh_duration_seconds` renamed to `cortex_prometheus_sd_refresh_duration_seconds`
* [CHANGE] Query-frontend: the default value for `-query-frontend.not-running-timeout` has been changed from 0 (disabled) to 2s. The configuration option has also been moved from "experimental" to "advanced". #7127
* [CHANGE] Store-gateway: to reduce disk contention on HDDs the default value for `blocks-storage.bucket-store.tenant-sync-concurrency` has been changed from `10` to `1` and the default value for `blocks-storage.bucket-store.block-sync-concurrency` has been changed from `20` to `4`. #7136
* [CHANGE] Store-gateway: Remove deprecated CLI flags `-blocks-storage.bucket-store.index-header-lazy-loading-enabled` and `-blocks-storage.bucket-store.index-header-lazy-loading-idle-timeout` and their corresponding YAML settings. Instead, use `-blocks-storage.bucket-store.index-header.lazy-loading-enabled` and `-blocks-storage.bucket-store.index-header.lazy-loading-idle-timeout`. #7521
* [CHANGE] Store-gateway: Mark experimental CLI flag `-blocks-storage.bucket-store.index-header.lazy-loading-concurrency` and its corresponding YAML settings as advanced. #7521
* [CHANGE] Store-gateway: Remove experimental CLI flag `-blocks-storage.bucket-store.index-header.sparse-persistence-enabled` since this is now the default behavior. #7535
* [CHANGE] All: set `-server.report-grpc-codes-in-instrumentation-label-enabled` to `true` by default, which enables reporting gRPC status codes as `status_code` labels in the `cortex_request_duration_seconds` metric. #7144
* [CHANGE] Distributor: report gRPC status codes as `status_code` labels in the `cortex_ingester_client_request_duration_seconds` metric by default. #7144
* [CHANGE] Distributor: CLI flag `-ingester.client.report-grpc-codes-in-instrumentation-label-enabled` has been deprecated, and its default value is set to `true`. #7144
* [CHANGE] Ingester: CLI flag `-ingester.return-only-grpc-errors` has been deprecated, and its default value is set to `true`. To ensure backwards compatibility, during a migration from a version prior to 2.11.0 to 2.12 or later, `-ingester.return-only-grpc-errors` should be set to `false`. Once all the components are migrated, the flag can be removed.   #7151
* [CHANGE] Ingester: the following CLI flags have been moved from "experimental" to "advanced": #7169
  * `-ingester.ring.token-generation-strategy`
  * `-ingester.ring.spread-minimizing-zones`
  * `-ingester.ring.spread-minimizing-join-ring-in-order`
* [CHANGE] Query-frontend: the default value of the CLI flag `-query-frontend.max-cache-freshness` (and its respective YAML configuration parameter) has been changed from `1m` to `10m`. #7161
* [CHANGE] Distributor: default the optimization `-distributor.write-requests-buffer-pooling-enabled` to `true`. #7165
* [CHANGE] Tracing: Move query information to span attributes instead of span logs. #7046
* [CHANGE] Distributor: the default value of circuit breaker's CLI flag `-ingester.client.circuit-breaker.cooldown-period` has been changed from `1m` to `10s`. #7310
* [CHANGE] Store-gateway: remove `cortex_bucket_store_blocks_loaded_by_duration`. `cortex_bucket_store_series_blocks_queried` is better suited for detecting when compactors are not able to keep up with the number of blocks to compact. #7309
* [CHANGE] Ingester, Distributor: the support for rejecting push requests received via gRPC before reading them into memory, enabled via `-ingester.limit-inflight-requests-using-grpc-method-limiter` and `-distributor.limit-inflight-requests-using-grpc-method-limiter`, is now stable and enabled by default. The configuration options have been deprecated and will be removed in Mimir 2.14. #7360
* [CHANGE] Distributor: Change`-distributor.enable-otlp-metadata-storage` flag's default to true, and deprecate it. The flag will be removed in Mimir 2.14. #7366
* [CHANGE] Store-gateway: Use a shorter TTL for cached items related to temporary blocks. #7407 #7534
* [CHANGE] Standardise exemplar label as "trace_id". #7475
* [CHANGE] The configuration option `-querier.max-query-into-future` has been deprecated and will be removed in Mimir 2.14. #7496
* [CHANGE] Distributor: the metric `cortex_distributor_sample_delay_seconds` has been deprecated and will be removed in Mimir 2.14. #7516
* [CHANGE] Query-frontend: The deprecated YAML setting `frontend.cache_unaligned_requests` has been moved to `limits.cache_unaligned_requests`. #7519
* [CHANGE] Querier: the CLI flag `-querier.minimize-ingester-requests` has been moved from "experimental" to "advanced". #7638
* [CHANGE] Ingester: allow only POST method on `/ingester/shutdown`, as previously it was too easy to accidentally trigger through GET requests. At the same time, add an option to keep the existing behavior by introducing an `-api.get-request-for-ingester-shutdown-enabled` flag. This flag will be removed in Mimir 2.15. #7707
* [FEATURE] Introduce `-server.log-source-ips-full` option to log all IPs from `Forwarded`, `X-Real-IP`, `X-Forwarded-For` headers. #7250
* [FEATURE] Introduce `-tenant-federation.max-tenants` option to limit the max number of tenants allowed for requests when federation is enabled. #6959
* [FEATURE] Cardinality API: added a new `count_method` parameter which enables counting active label names. #7085
* [FEATURE] Querier / query-frontend: added `-querier.promql-experimental-functions-enabled` CLI flag (and respective YAML config option) to enable experimental PromQL functions. The experimental functions introduced are: `mad_over_time()`, `sort_by_label()` and `sort_by_label_desc()`. #7057
* [FEATURE] Alertmanager API: added `-alertmanager.grafana-alertmanager-compatibility-enabled` CLI flag (and respective YAML config option) to enable an experimental API endpoints that support the migration of the Grafana Alertmanager. #7057
* [FEATURE] Alertmanager: Added `-alertmanager.utf8-strict-mode-enabled` to control support for any UTF-8 character as part of Alertmanager configuration/API matchers and labels. It's default value is set to `false`. #6898
* [FEATURE] Querier: added `histogram_avg()` function support to PromQL. #7293
* [FEATURE] Ingester: added `-blocks-storage.tsdb.timely-head-compaction` flag, which enables more timely head compaction, and defaults to `false`. #7372
* [FEATURE] Compactor: Added `/compactor/tenants` and `/compactor/tenant/{tenant}/planned_jobs` endpoints that provide functionality that was provided by `tools/compaction-planner` -- listing of planned compaction jobs based on tenants' bucket index. #7381
* [FEATURE] Add experimental support for streaming response bodies from queriers to frontends via `-querier.response-streaming-enabled`. This is currently only supported for the `/api/v1/cardinality/active_series` endpoint. #7173
* [FEATURE] Release: Added mimir distroless docker image. #7371
* [FEATURE] Add support for the new grammar of `{"metric_name", "l1"="val"}` to promql and some of the exposition formats. #7475 #7541
* [ENHANCEMENT] Distributor: Add a new metric `cortex_distributor_otlp_requests_total` to track the total number of OTLP requests. #7385
* [ENHANCEMENT] Vault: add lifecycle manager for token used to authenticate to Vault. This ensures the client token is always valid. Includes a gauge (`cortex_vault_token_lease_renewal_active`) to check whether token renewal is active, and the counters `cortex_vault_token_lease_renewal_success_total` and `cortex_vault_auth_success_total` to see the total number of successful lease renewals / authentications. #7337
* [ENHANCEMENT] Store-gateway: add no-compact details column on store-gateway tenants admin UI. #6848
* [ENHANCEMENT] PromQL: ignore small errors for bucketQuantile #6766
* [ENHANCEMENT] Distributor: improve efficiency of some errors #6785
* [ENHANCEMENT] Ruler: exclude vector queries from being tracked in `cortex_ruler_queries_zero_fetched_series_total`. #6544
* [ENHANCEMENT] Ruler: local storage backend now supports reading a rule group via `/config/api/v1/rules/{namespace}/{groupName}` configuration API endpoint. #6632
* [ENHANCEMENT] Query-Frontend and Query-Scheduler: split tenant query request queues by query component with `query-frontend.additional-query-queue-dimensions-enabled` and `query-scheduler.additional-query-queue-dimensions-enabled`. #6772
* [ENHANCEMENT] Distributor: support disabling metric relabel rules per-tenant via the flag `-distributor.metric-relabeling-enabled` or associated YAML. #6970
* [ENHANCEMENT] Distributor: `-distributor.remote-timeout` is now accounted from the first ingester push request being sent. #6972
* [ENHANCEMENT] Storage Provider: `-<prefix>.s3.sts-endpoint` sets a custom endpoint for AWS Security Token Service (AWS STS) in s3 storage provider. #6172
* [ENHANCEMENT] Querier: add `cortex_querier_queries_storage_type_total ` metric that indicates how many queries have executed for a source, ingesters or store-gateways. Add `cortex_querier_query_storegateway_chunks_total` metric to count the number of chunks fetched from a store gateway. #7099,#7145
* [ENHANCEMENT] Query-frontend: add experimental support for sharding active series queries via `-query-frontend.shard-active-series-queries`. #6784
* [ENHANCEMENT] Distributor: set `-distributor.reusable-ingester-push-workers=2000` by default and mark feature as `advanced`. #7128
* [ENHANCEMENT] All: set `-server.grpc.num-workers=100` by default and mark feature as `advanced`. #7131
* [ENHANCEMENT] Distributor: invalid metric name error message gets cleaned up to not include non-ascii strings. #7146
* [ENHANCEMENT] Store-gateway: add `source`, `level`, and `out_or_order` to `cortex_bucket_store_series_blocks_queried` metric that indicates the number of blocks that were queried from store gateways by block metadata. #7112 #7262 #7267
* [ENHANCEMENT] Compactor: After updating bucket-index, compactor now also computes estimated number of compaction jobs based on current bucket-index, and reports the result in `cortex_bucket_index_estimated_compaction_jobs` metric. If computation of jobs fails, `cortex_bucket_index_estimated_compaction_jobs_errors_total` is updated instead. #7299
* [ENHANCEMENT] Mimir: Integrate profiling into tracing instrumentation. #7363
* [ENHANCEMENT] Alertmanager: Adds metric `cortex_alertmanager_notifications_suppressed_total` that counts the total number of notifications suppressed for being silenced, inhibited, outside of active time intervals or within muted time intervals. #7384
* [ENHANCEMENT] Query-scheduler: added more buckets to `cortex_query_scheduler_queue_duration_seconds` histogram metric, in order to better track queries staying in the queue for longer than 10s. #7470
* [ENHANCEMENT] A `type` label is added to `prometheus_tsdb_head_out_of_order_samples_appended_total` metric. #7475
* [ENHANCEMENT] Distributor: Optimize OTLP endpoint. #7475
* [ENHANCEMENT] API: Use github.com/klauspost/compress for faster gzip and deflate compression of API responses. #7475
* [ENHANCEMENT] Ingester: Limiting on owned series (`-ingester.use-ingester-owned-series-for-limits`) now prevents discards in cases where a tenant is sharded across all ingesters (or shuffle sharding is disabled) and the ingester count increases. #7411
* [ENHANCEMENT] Block upload: include converted timestamps in the error message if block is from the future. #7538
* [ENHANCEMENT] Query-frontend: Introduce `-query-frontend.active-series-write-timeout` to allow configuring the server-side write timeout for active series requests. #7553 #7569
* [BUGFIX] Ingester: don't ignore errors encountered while iterating through chunks or samples in response to a query request. #6451
* [BUGFIX] Fix issue where queries can fail or omit OOO samples if OOO head compaction occurs between creating a querier and reading chunks #6766
* [BUGFIX] Fix issue where concatenatingChunkIterator can obscure errors #6766
* [BUGFIX] Fix panic during tsdb Commit #6766
* [BUGFIX] tsdb/head: wlog exemplars after samples #6766
* [BUGFIX] Ruler: fix issue where "failed to remotely evaluate query expression, will retry" messages are logged without context such as the trace ID and do not appear in trace events. #6789
* [BUGFIX] Ruler: do not retry requests to remote querier when server's response exceeds its configured max payload size. #7216
* [BUGFIX] Querier: fix issue where spans in query request traces were not nested correctly. #6893
* [BUGFIX] Fix issue where all incoming HTTP requests have duplicate trace spans. #6920
* [BUGFIX] Querier: do not retry requests to store-gateway when a query gets canceled. #6934
* [BUGFIX] Querier: return 499 status code instead of 500 when a request to remote read endpoint gets canceled. #6934
* [BUGFIX] Querier: fix issue where `-querier.max-fetched-series-per-query` is not applied to `/series` endpoint if the series are loaded from ingesters. #7055
* [BUGFIX] Distributor: fix issue where `-distributor.metric-relabeling-enabled` may cause distributors to panic #7176
* [BUGFIX] Distributor: fix issue where `-distributor.metric-relabeling-enabled` may cause distributors to write unsorted labels and corrupt blocks #7326
* [BUGFIX] Query-frontend: the `cortex_query_frontend_queries_total` report incorrectly reported `op="query"` for any request which wasn't a range query. Now the `op` label value can be one of the following: #7207
  * `query`: instant query
  * `query_range`: range query
  * `cardinality`: cardinality query
  * `label_names_and_values`: label names / values query
  * `active_series`: active series query
  * `other`: any other request
* [BUGFIX] Fix performance regression introduced in Mimir 2.11.0 when uploading blocks to AWS S3. #7240
* [BUGFIX] Query-frontend: fix race condition when sharding active series is enabled (see above) and response is compressed with snappy. #7290
* [BUGFIX] Query-frontend: "query stats" log unsuccessful replies from downstream as "failed". #7296
* [BUGFIX] Packaging: remove reload from systemd file as mimir does not take into account SIGHUP. #7345
* [BUGFIX] Compactor: do not allow out-of-order blocks to prevent timely compaction. #7342
* [BUGFIX] Update `google.golang.org/grpc` to resolve occasional issues with gRPC server closing its side of connection before it was drained by the client. #7380
* [BUGFIX] Query-frontend: abort response streaming for `active_series` requests when the request context is canceled. #7378
* [BUGFIX] Compactor: improve compaction of sporadic blocks. #7329
* [BUGFIX] Ruler: fix regression that caused client errors to be tracked in `cortex_ruler_write_requests_failed_total` metric. #7472
* [BUGFIX] promql: Fix Range selectors with an @ modifier are wrongly scoped in range queries. #7475
* [BUGFIX] Fix metadata API using wrong JSON field names. #7475
* [BUGFIX] Ruler: fix native histogram recording rule result corruption. #7552
* [BUGFIX] Querier: fix HTTP status code translations for remote read requests. Previously, remote-read had conflicting behaviours: when returning samples all internal errors were translated to HTTP 400; when returning chunks all internal errors were translated to HTTP 500. #7487
* [BUGFIX] Query-frontend: Fix memory leak on every request. #7654

### Mixin

* [CHANGE] The `job` label matcher for distributor and gateway have been extended to include any deployment matching `distributor.*` and `cortex-gw.*` respectively. This change allows to match custom and multi-zone distributor and gateway deployments too. #6817
* [ENHANCEMENT] Dashboards: Add panels for alertmanager activity of a tenant #6826
* [ENHANCEMENT] Dashboards: Add graphs to "Slow Queries" dashboard. #6880
* [ENHANCEMENT] Dashboards: Update all deprecated "graph" panels to "timeseries" panels. #6864 #7413 #7457
* [ENHANCEMENT] Dashboards: Make most columns in "Slow Queries" sortable. #7000
* [ENHANCEMENT] Dashboards: Render graph panels at full resolution as opposed to at half resolution. #7027
* [ENHANCEMENT] Dashboards: show query-scheduler queue length on "Reads" and "Remote Ruler Reads" dashboards. #7088
* [ENHANCEMENT] Dashboards: Add estimated number of compaction jobs to "Compactor", "Tenants" and "Top tenants" dashboards. #7449 #7481
* [ENHANCEMENT] Recording rules: add native histogram recording rules to `cortex_request_duration_seconds`. #7528
* [ENHANCEMENT] Dashboards: Add total owned series, and per-ingester in-memory and owned series to "Tenants" dashboard. #7511
* [BUGFIX] Dashboards: drop `step` parameter from targets as it is not supported. #7157
* [BUGFIX] Recording rules: drop rules for metrics removed in 2.0: `cortex_memcache_request_duration_seconds` and `cortex_cache_request_duration_seconds`. #7514

### Jsonnet

* [CHANGE] Distributor: Increase `JAEGER_REPORTER_MAX_QUEUE_SIZE` from the default (100) to 1000, to avoid dropping tracing spans. #7259
* [CHANGE] Querier: Increase `JAEGER_REPORTER_MAX_QUEUE_SIZE` from 1000 to 5000, to avoid dropping tracing spans. #6764
* [CHANGE] rollout-operator: remove default CPU limit. #7066
* [CHANGE] Store-gateway: Increase `JAEGER_REPORTER_MAX_QUEUE_SIZE` from the default (100) to 1000, to avoid dropping tracing spans. #7068
* [CHANGE] Query-frontend, ingester, ruler, backend and write instances: Increase `JAEGER_REPORTER_MAX_QUEUE_SIZE` from the default (100), to avoid dropping tracing spans. #7086
* [CHANGE] Ring: relaxed the hash ring heartbeat period and timeout for distributor, ingester, store-gateway and compactor: #6860
  * `-distributor.ring.heartbeat-period` set to `1m`
  * `-distributor.ring.heartbeat-timeout` set to `4m`
  * `-ingester.ring.heartbeat-period` set to `2m`
  * `-store-gateway.sharding-ring.heartbeat-period` set to `1m`
  * `-store-gateway.sharding-ring.heartbeat-timeout` set to `4m`
  * `-compactor.ring.heartbeat-period` set to `1m`
  * `-compactor.ring.heartbeat-timeout` set to `4m`
* [CHANGE] Ruler-querier: the topology spread constrain max skew is now configured through the configuration option `ruler_querier_topology_spread_max_skew` instead of `querier_topology_spread_max_skew`. #7204
* [CHANGE] Distributor: `-server.grpc.keepalive.max-connection-age` lowered from `2m` to `60s` and configured `-shutdown-delay=90s` and termination grace period to `100` seconds in order to reduce the chances of failed gRPC write requests when distributors gracefully shutdown. #7361
* [FEATURE] Added support for the following root-level settings to configure the list of matchers to apply to node affinity: #6782 #6829
  * `alertmanager_node_affinity_matchers`
  * `compactor_node_affinity_matchers`
  * `continuous_test_node_affinity_matchers`
  * `distributor_node_affinity_matchers`
  * `ingester_node_affinity_matchers`
  * `ingester_zone_a_node_affinity_matchers`
  * `ingester_zone_b_node_affinity_matchers`
  * `ingester_zone_c_node_affinity_matchers`
  * `mimir_backend_node_affinity_matchers`
  * `mimir_backend_zone_a_node_affinity_matchers`
  * `mimir_backend_zone_b_node_affinity_matchers`
  * `mimir_backend_zone_c_node_affinity_matchers`
  * `mimir_read_node_affinity_matchers`
  * `mimir_write_node_affinity_matchers`
  * `mimir_write_zone_a_node_affinity_matchers`
  * `mimir_write_zone_b_node_affinity_matchers`
  * `mimir_write_zone_c_node_affinity_matchers`
  * `overrides_exporter_node_affinity_matchers`
  * `querier_node_affinity_matchers`
  * `query_frontend_node_affinity_matchers`
  * `query_scheduler_node_affinity_matchers`
  * `rollout_operator_node_affinity_matchers`
  * `ruler_node_affinity_matchers`
  * `ruler_node_affinity_matchers`
  * `ruler_querier_node_affinity_matchers`
  * `ruler_query_frontend_node_affinity_matchers`
  * `ruler_query_scheduler_node_affinity_matchers`
  * `store_gateway_node_affinity_matchers`
  * `store_gateway_node_affinity_matchers`
  * `store_gateway_zone_a_node_affinity_matchers`
  * `store_gateway_zone_b_node_affinity_matchers`
  * `store_gateway_zone_c_node_affinity_matchers`
* [FEATURE] Ingester: Allow automated zone-by-zone downscaling, that can be enabled via the `ingester_automated_downscale_enabled` flag. It is disabled by default. #6850
* [ENHANCEMENT] Alerts: Add `MimirStoreGatewayTooManyFailedOperations` warning alert that triggers when Mimir store-gateway report error when interacting with the object storage. #6831
* [ENHANCEMENT] Querier HPA: improved scaling metric and scaling policies, in order to scale up and down more gradually. #6971
* [ENHANCEMENT] Rollout-operator: upgraded to v0.13.0. #7469
* [ENHANCEMENT] Rollout-operator: add tracing configuration to rollout-operator container (when tracing is enabled and configured). #7469
* [ENHANCEMENT] Query-frontend: configured `-shutdown-delay`, `-server.grpc.keepalive.max-connection-age` and termination grace period to reduce the likelihood of queries hitting terminated query-frontends. #7129
* [ENHANCEMENT] Autoscaling: add support for KEDA's `ignoreNullValues` option for Prometheus scaler. #7471
* [BUGFIX] Update memcached-exporter to 0.14.1 due to CVE-2023-39325. #6861

### Mimirtool

* [FEATURE] Add command `migrate-utf8` to migrate Alertmanager configurations for Alertmanager versions 0.27.0 and later. #7383
* [ENHANCEMENT] Add template render command to render locally a template. #7325
* [ENHANCEMENT] Add `--extra-headers` option to `mimirtool rules` command to add extra headers to requests for auth. #7141
* [ENHANCEMENT] Analyze Prometheus: set tenant header. #6737
* [ENHANCEMENT] Add argument `--output-dir` to `mimirtool alertmanager get` where the config and templates will be written to and can be loaded via `mimirtool alertmanager load` #6760
* [BUGFIX] Analyze rule-file: .metricsUsed field wasn't populated. #6953

### Mimir Continuous Test

* [ENHANCEMENT] Include comparison of all expected and actual values when any float sample does not match. #6756

### Query-tee

* [BUGFIX] Fix issue where `Host` HTTP header was not being correctly changed for the proxy targets. #7386
* [ENHANCEMENT] Allow using the value of X-Scope-OrgID for basic auth username in the forwarded request if URL username is set as `__REQUEST_HEADER_X_SCOPE_ORGID__`. #7452

### Documentation

* [CHANGE] No longer mark OTLP distributor endpoint as experimental. #7348
* [ENHANCEMENT] Added runbook for `KubePersistentVolumeFillingUp` alert. #7297
* [ENHANCEMENT] Add Grafana Cloud recommendations to OTLP documentation. #7375
* [BUGFIX] Fixed typo on single zone->zone aware replication Helm page. #7327

### Tools

* [CHANGE] copyblocks: The flags for copyblocks have been changed to align more closely with other tools. #6607
* [CHANGE] undelete-blocks: undelete-blocks-gcs has been removed and replaced with undelete-blocks, which supports recovering deleted blocks in versioned buckets from ABS, GCS, and S3-compatible object storage. #6607
* [FEATURE] copyprefix: Add tool to copy objects between prefixes. Supports ABS, GCS, and S3-compatible object storage. #6607

## 2.11.0

### Grafana Mimir

* [CHANGE] The following deprecated configurations have been removed: #6673 #6779 #6808 #6814
  * `-querier.iterators`
  * `-querier.batch-iterators`
  * `-blocks-storage.bucket-store.max-chunk-pool-bytes`
  * `-blocks-storage.bucket-store.chunk-pool-min-bucket-size-bytes`
  * `-blocks-storage.bucket-store.chunk-pool-max-bucket-size-bytes`
  * `-blocks-storage.bucket-store.bucket-index.enabled`
* [CHANGE] Querier: Split worker GRPC config into separate client configs for the frontend and scheduler to allow TLS to be configured correctly when specifying the `tls_server_name`. The GRPC config specified under `-querier.frontend-client.*` will no longer apply to the scheduler client, and will need to be set explicitly under `-querier.scheduler-client.*`. #6445 #6573
* [CHANGE] Store-gateway: enable sparse index headers by default. Sparse index headers reduce the time to load an index header up to 90%. #6005
* [CHANGE] Store-gateway: lazy-loading concurrency limit default value is now 4. #6004
* [CHANGE] General: enabled `-log.buffered` by default. The `-log.buffered` has been deprecated and will be removed in Mimir 2.13. #6131
* [CHANGE] Ingester: changed default `-blocks-storage.tsdb.series-hash-cache-max-size-bytes` setting from `1GB` to `350MB`. The new default cache size is enough to store the hashes for all series in a ingester, assuming up to 2M in-memory series per ingester and using the default 13h retention period for local TSDB blocks in the ingesters. #6130
* [CHANGE] Query-frontend: removed `cortex_query_frontend_workers_enqueued_requests_total`. Use `cortex_query_frontend_enqueue_duration_seconds_count` instead. #6121
* [CHANGE] Ingester / querier: enable ingester to querier chunks streaming by default and mark it as stable. #6174
* [CHANGE] Ingester / querier: enable ingester query request minimisation by default and mark it as stable. #6174
* [CHANGE] Ingester: changed the default value for the experimental configuration parameter `-blocks-storage.tsdb.early-head-compaction-min-estimated-series-reduction-percentage` from 10 to 15. #6186
* [CHANGE] Ingester: `/ingester/push` HTTP endpoint has been removed. This endpoint was added for testing and troubleshooting, but was never documented or used for anything. #6299
* [CHANGE] Experimental setting `-log.rate-limit-logs-per-second-burst` renamed to `-log.rate-limit-logs-burst-size`. #6230
* [CHANGE] Ingester: by setting the newly introduced experimental CLI flag `-ingester.return-only-grpc-errors` to true, ingester will return only gRPC errors. This feature changes the following status codes: #6443 #6680 #6723
  * `http.StatusBadRequest` (400) is replaced with `codes.FailedPrecondition` on the write path.
  * `http.StatusServiceUnavailable` (503) is replaced with `codes.Internal` on the write path, and with `codes.ResourceExhausted` on the read path.
  * `codes.Unknown` is replaced with `codes.Internal` on both write and read path.
* [CHANGE] Upgrade Node.js to v20. #6540
* [CHANGE] Querier: `cortex_querier_blocks_consistency_checks_failed_total` is now incremented when a block couldn't be queried from any attempted store-gateway as opposed to incremented after each attempt. Also `cortex_querier_blocks_consistency_checks_total` is incremented once per query as opposed to once per attempt (with 3 attempts). #6590
* [CHANGE] Ingester: Modify utilization based read path limiter to base memory usage on Go heap size. #6584
* [FEATURE] Distributor: added option `-distributor.retry-after-header.enabled` to include the `Retry-After` header in recoverable error responses. #6608
* [FEATURE] Query-frontend: add experimental support for query blocking. Queries are blocked on a per-tenant basis and is configured via the limit `blocked_queries`. #5609
* [FEATURE] Vault: Added support for new Vault authentication methods: `AppRole`, `Kubernetes`, `UserPass` and `Token`. #6143
* [FEATURE] Add experimental endpoint `/api/v1/cardinality/active_series` to return the set of active series for a given selector. #6536 #6619 #6651 #6667 #6717
* [FEATURE] Added `-<prefix>.s3.part-size` flag to configure the S3 minimum file size in bytes used for multipart uploads. #6592
* [FEATURE] Add the experimental `-<prefix>.s3.send-content-md5` flag (defaults to `false`) to configure S3 Put Object requests to send a `Content-MD5` header. Setting this flag is not recommended unless your object storage does not support checksums. #6622
* [FEATURE] Distributor: add an experimental flag `-distributor.reusable-ingester-push-worker` that can be used to pre-allocate a pool of workers to be used to send push requests to the ingesters. #6660
* [FEATURE] Distributor: Support enabling of automatically generated name suffixes for metrics ingested via OTLP, through the flag `-distributor.otel-metric-suffixes-enabled`. #6542
* [FEATURE] Ingester: ingester can now track which of the user's series the ingester actually owns according to the ring, and only consider owned series when checking for user series limit. This helps to avoid hitting the user's series limit when scaling up ingesters or changing user's ingester shard size. Feature is currently experimental, and disabled by default. It can be enabled by setting `-ingester.use-ingester-owned-series-for-limits` (to use owned series for limiting). This is currently limited to multi-zone ingester setup, with replication factor being equal to number of zones. #6718 #7087
* [ENHANCEMENT] Query-frontend: don't treat cancel as an error. #4648
* [ENHANCEMENT] Ingester: exported summary `cortex_ingester_inflight_push_requests_summary` tracking total number of inflight requests in percentile buckets. #5845
* [ENHANCEMENT] Query-scheduler: add `cortex_query_scheduler_enqueue_duration_seconds` metric that records the time taken to enqueue or reject a query request. #5879
* [ENHANCEMENT] Query-frontend: add `cortex_query_frontend_enqueue_duration_seconds` metric that records the time taken to enqueue or reject a query request. When query-scheduler is in use, the metric has the `scheduler_address` label to differentiate the enqueue duration by query-scheduler backend. #5879 #6087 #6120
* [ENHANCEMENT] Store-gateway: add metric `cortex_bucket_store_blocks_loaded_by_duration` for counting the loaded number of blocks based on their duration. #6074  #6129
* [ENHANCEMENT] Expose `/sync/mutex/wait/total:seconds` Go runtime metric as `go_sync_mutex_wait_total_seconds_total` from all components. #5879
* [ENHANCEMENT] Query-scheduler: improve latency with many concurrent queriers. #5880
* [ENHANCEMENT] Ruler: add new per-tenant `cortex_ruler_queries_zero_fetched_series_total` metric to track rules that fetched no series. #5925
* [ENHANCEMENT] Implement support for `limit`, `limit_per_metric` and `metric` parameters for `<Prometheus HTTP prefix>/api/v1/metadata` endpoint. #5890
* [ENHANCEMENT] Distributor: add experimental support for storing metadata when ingesting metrics via OTLP. This makes metrics description and type available when ingesting metrics via OTLP. Enable with `-distributor.enable-otlp-metadata-storage=true`. #5693 #6035 #6254
* [ENHANCEMENT] Ingester: added support for sampling errors, which can be enabled by setting `-ingester.error-sample-rate`. This way each error will be logged once in the configured number of times. All the discarded samples will still be tracked by the `cortex_discarded_samples_total` metric. #5584 #6014
* [ENHANCEMENT] Ruler: Fetch secrets used to configure TLS on the Alertmanager client from Vault when `-vault.enabled` is true. #5239
* [ENHANCEMENT] Query-frontend: added query-sharding support for `group by` aggregation queries. #6024
* [ENHANCEMENT] Fetch secrets used to configure server-side TLS from Vault when `-vault.enabled` is true. #6052.
* [ENHANCEMENT] Packaging: add logrotate config file. #6142
* [ENHANCEMENT] Ingester: add the experimental configuration options `-blocks-storage.tsdb.head-postings-for-matchers-cache-max-bytes` and `-blocks-storage.tsdb.block-postings-for-matchers-cache-max-bytes` to enforce a limit in bytes on the `PostingsForMatchers()` cache used by ingesters (the cache limit is per TSDB head and block basis, not a global one). The experimental configuration options `-blocks-storage.tsdb.head-postings-for-matchers-cache-size` and `-blocks-storage.tsdb.block-postings-for-matchers-cache-size` have been deprecated. #6151
* [ENHANCEMENT] Ingester: use the `PostingsForMatchers()` in-memory cache for label values queries with matchers too. #6151
* [ENHANCEMENT] Ingester / store-gateway: optimized regex matchers. #6168 #6250
* [ENHANCEMENT] Distributor: Include ingester IDs in circuit breaker related metrics and logs. #6206
* [ENHANCEMENT] Querier: improve errors and logging when streaming chunks from ingesters and store-gateways. #6194 #6309
* [ENHANCEMENT] Querier: Add `cortex_querier_federation_exemplar_tenants_queried` and `cortex_querier_federation_tenants_queried` metrics to track the number of tenants queried by multi-tenant queries. #6374 #6409
* [ENHANCEMENT] All: added an experimental `-server.grpc.num-workers` flag that configures the number of long-living workers used to process gRPC requests. This could decrease the CPU usage by reducing the number of stack allocations. #6311
* [ENHANCEMENT] All: improved IPv6 support by using the proper host:port formatting. #6311
* [ENHANCEMENT] Querier: always return error encountered during chunks streaming, rather than `the stream has already been exhausted`. #6345 #6433
* [ENHANCEMENT] Query-frontend: add `instance_enable_ipv6` to support IPv6. #6111
* [ENHANCEMENT] Store-gateway: return same detailed error messages as queriers when chunks or series limits are reached. #6347
* [ENHANCEMENT] Querier: reduce memory consumed for queries that hit store-gateways. #6348
* [ENHANCEMENT] Ruler: include corresponding trace ID with log messages associated with rule evaluation. #6379 #6520
* [ENHANCEMENT] Querier: clarify log messages and span events emitted while querying ingesters, and include both ingester name and address when relevant. #6381
* [ENHANCEMENT] Memcached: introduce new experimental configuration parameters `-<prefix>.memcached.write-buffer-size-bytes` `-<prefix>.memcached.read-buffer-size-bytes` to customise the memcached client write and read buffer size (the buffer is allocated for each memcached connection). #6468
* [ENHANCEMENT] Ingester, Distributor: added experimental support for rejecting push requests received via gRPC before reading them into memory, if ingester or distributor is unable to accept the request. This is activated by using `-ingester.limit-inflight-requests-using-grpc-method-limiter` for ingester, and `-distributor.limit-inflight-requests-using-grpc-method-limiter` for distributor. #5976 #6300
* [ENHANCEMENT] Add capability in store-gateways to accept number of tokens through config. `-store-gateway.sharding-ring.num-tokens`, `default-value=512` #4863
* [ENHANCEMENT] Query-frontend: return warnings generated during query evaluation. #6391
* [ENHANCEMENT] Server: Add the option `-server.http-read-header-timeout` to enable specifying a timeout for reading HTTP request headers. It defaults to 0, in which case reading of headers can take up to `-server.http-read-timeout`, leaving no time for reading body, if there's any. #6517
* [ENHANCEMENT] Add connection-string option, `-<prefix>.azure.connection-string`, for Azure Blob Storage. #6487
* [ENHANCEMENT] Ingester: Add `-ingester.instance-limits.max-inflight-push-requests-bytes`. This limit protects the ingester against requests that together may cause an OOM. #6492
* [ENHANCEMENT] Ingester: add new per-tenant `cortex_ingester_local_limits` metric to expose the calculated local per-tenant limits seen at each ingester. Exports the local per-tenant series limit with label `{limit="max_global_series_per_user"}` #6403
* [ENHANCEMENT] Query-frontend: added "queue_time_seconds" field to "query stats" log. This is total time that query and subqueries spent in the queue, before queriers picked it up. #6537
* [ENHANCEMENT] Server: Add `-server.report-grpc-codes-in-instrumentation-label-enabled` CLI flag to specify whether gRPC status codes should be used in `status_code` label of `cortex_request_duration_seconds` metric. It defaults to false, meaning that successful and erroneous gRPC status codes are represented with `success` and `error` respectively. #6562
* [ENHANCEMENT] Server: Add `-ingester.client.report-grpc-codes-in-instrumentation-label-enabled` CLI flag to specify whether gRPC status codes should be used in `status_code` label of `cortex_ingester_client_request_duration_seconds` metric. It defaults to false, meaning that successful and erroneous gRPC status codes are represented with `2xx` and `error` respectively. #6562
* [ENHANCEMENT] Server: Add `-server.http-log-closed-connections-without-response-enabled` option to log details about connections to HTTP server that were closed before any data was sent back. This can happen if client doesn't manage to send complete HTTP headers before timeout. #6612
* [ENHANCEMENT] Query-frontend: include length of query, time since the earliest and latest points of a query, time since the earliest and latest points of a query, cached/uncached bytes in "query stats" logs. Time parameters (start/end/time) are always formatted as RFC3339 now. #6473 #6477 #6709 #6710
* [ENHANCEMENT] Query-frontend: `-query-frontend.align-queries-with-step` has been moved from a global flag to a per-tenant override. #6714
* [ENHANCEMENT] Distributor: added support for reducing the resolution of native histogram samples upon ingestion if the sample has too many buckets compared to `-validation.max-native-histogram-buckets`. This is enabled by default and can be turned off by setting `-validation.reduce-native-histogram-over-max-buckets` to `false`. #6535
* [ENHANCEMENT] Query-frontend: optionally wait for the frontend to complete startup if requests are received while the frontend is still starting. Disabled by default, set `-query-frontend.not-running-timeout` to a non-zero value to enable. #6621
* [ENHANCEMENT] Distributor: Include source IPs in OTLP push handler logs. #6652
* [ENHANCEMENT] Query-frontend: return clearer error message when a query request is received while shutting down. #6675
* [ENHANCEMENT] Querier: return clearer error message when a query request is cancelled by the caller. #6697
* [ENHANCEMENT] Compactor: Mark corrupted blocks for no-compaction to avoid blocking compactor future runs. #6588
* [ENHANCEMENT] Distributor: Added an experimental configuration option `distributor.ingestion-burst-factor` that overrides the `distributor.ingestion-burst-size` option if set. The `distributor.ingestion-burst-factor` is used to set the underlying ingestion rate limiter token bucket's burst size to a multiple of the per distributor `distributor.ingestion-rate-limit` and the `distributor.ingestion-burst-factor`. This is disabled by default. #6662
* [ENHANCEMENT] Add debug message to track tenants sending queries that are not able to benefit from caches. #6732
* [BUGFIX] Distributor: return server overload error in the event of exceeding the ingestion rate limit. #6549
* [BUGFIX] Ring: Ensure network addresses used for component hash rings are formatted correctly when using IPv6. #6068
* [BUGFIX] Query-scheduler: don't retain connections from queriers that have shut down, leading to gradually increasing enqueue latency over time. #6100 #6145
* [BUGFIX] Ingester: prevent query logic from continuing to execute after queries are canceled. #6085
* [BUGFIX] Ensure correct nesting of children of the `querier.Select` tracing span. #6085
* [BUGFIX] Packaging: fix preremove script preventing upgrades on RHEL based OS. #6067
* [BUGFIX] Querier: return actual error rather than `attempted to read series at index XXX from stream, but the stream has already been exhausted` (or even no error at all) when streaming chunks from ingesters or store-gateways is enabled and an error occurs while streaming chunks. #6346
* [BUGFIX] Querier: reduce log volume when querying ingesters with zone-awareness enabled and one or more instances in a single zone unavailable. #6381
* [BUGFIX] Querier: don't try to query further ingesters if ingester query request minimization is enabled and a query limit is reached as a result of the responses from the initial set of ingesters. #6402
* [BUGFIX] Ingester: Don't cache context cancellation error when querying. #6446
* [BUGFIX] Ingester: don't ignore errors encountered while iterating through chunks or samples in response to a query request. #6469
* [BUGFIX] All: fix issue where traces for some inter-component gRPC calls would incorrectly show the call as failing due to cancellation. #6470
* [BUGFIX] Querier: correctly mark streaming requests to ingesters or store-gateways as successful, not cancelled, in metrics and traces. #6471 #6505
* [BUGFIX] Querier: fix issue where queries fail with "context canceled" error when an ingester or store-gateway fails healthcheck while the query is in progress. #6550
* [BUGFIX] Tracing: When creating an OpenTelemetry tracing span, add it to the context for later retrieval. #6614
* [BUGFIX] Querier: always report query results to query-frontends, even when cancelled, to ensure query-frontends don't wait for results that will otherwise never arrive. #6703
* [BUGFIX] Querier: attempt to query ingesters in PENDING state, to reduce the likelihood that scaling up the number of ingesters in multiple zones simultaneously causes a read outage. #6726 #6727
* [BUGFIX] Querier: don't cancel inflight queries from a query-scheduler if the stream between the querier and query-scheduler is broken. #6728
* [BUGFIX] Store-gateway: Fix double-counting of some duration metrics. #6616
* [BUGFIX] Fixed possible series matcher corruption leading to wrong series being included in query results. #6884

### Mixin

* [CHANGE] Dashboards: enabled reporting gRPC codes as `status_code` label in Mimir dashboards. In case of gRPC calls, the successful `status_code` label on `cortex_request_duration_seconds` and gRPC client request duration metrics has changed from 'success' and '2xx' to 'OK'. #6561
* [CHANGE] Alerts: remove `MimirGossipMembersMismatch` alert and replace it with `MimirGossipMembersTooHigh` and `MimirGossipMembersTooLow` alerts that should have a higher signal-to-noise ratio. #6508
* [ENHANCEMENT] Dashboards: Optionally show rejected requests on Mimir Writes dashboard. Useful when used together with "early request rejection" in ingester and distributor. #6132 #6556
* [ENHANCEMENT] Alerts: added a critical alert for `CompactorSkippedBlocksWithOutOfOrderChunks` when multiple blocks are affected. #6410
* [ENHANCEMENT] Dashboards: Added the min-replicas for autoscaling dashboards. #6528
* [ENHANCEMENT] Dashboards: Show queries per second for the `/api/v1/cardinality/` endpoints on the "Overview" dashboard. #6720
* [BUGFIX] Alerts: fixed issue where `GossipMembersMismatch` warning message referred to per-instance labels that were not produced by the alert query. #6146
* [BUGFIX] Dashboards: Fix autoscaling dashboard panels for KEDA > 2.9. [Requires scraping the KEDA operator for metrics since they moved](https://github.com/kedacore/keda/issues/3972). #6528
* [BUGFIX] Alerts: Fix autoscaling alerts for KEDA > 2.9. [Requires scraping the KEDA operator for metrics since they moved](https://github.com/kedacore/keda/issues/3972). #6528

### Jsonnet

* [CHANGE] Ingester: reduce `-server.grpc-max-concurrent-streams` to 500. #5666
* [CHANGE] Changed default `_config.cluster_domain` from `cluster.local` to `cluster.local.` to reduce the number of DNS lookups made by Mimir. #6389
* [CHANGE] Query-frontend: changed default `_config.autoscaling_query_frontend_cpu_target_utilization` from `1` to `0.75`. #6395
* [CHANGE] Distributor: Increase HPA scale down period such that distributors are slower to scale down after autoscaling up. #6589
* [CHANGE] Store-gateway: Change the default timeout used for index-queries caches from `200ms` to `450ms`. #6786
* [FEATURE] Store-gateway: Allow automated zone-by-zone downscaling, that can be enabled via the `store_gateway_automated_downscale_enabled` flag. It is disabled by default. #6149
* [FEATURE] Ingester: Allow to configure TSDB Head early compaction using the following `_config` parameters: #6181
  * `ingester_tsdb_head_early_compaction_enabled` (disabled by default)
  * `ingester_tsdb_head_early_compaction_reduction_percentage`
  * `ingester_tsdb_head_early_compaction_min_in_memory_series`
* [ENHANCEMENT] Double the amount of rule groups for each user tier. #5897
* [ENHANCEMENT] Set `maxUnavailable` to 0 for `distributor`, `overrides-exporter`, `querier`, `query-frontend`, `query-scheduler` `ruler-querier`, `ruler-query-frontend`, `ruler-query-scheduler` and `consul` deployments, to ensure they don't become completely unavailable during a rollout. #5924
* [ENHANCEMENT] Update rollout-operator to `v0.9.0`. #6022 #6110 #6558 #6681
* [ENHANCEMENT] Update memcached to `memcached:1.6.22-alpine`. #6585
* [ENHANCEMENT] Store-gateway: replaced the following deprecated CLI flags: #6319
  * `-blocks-storage.bucket-store.index-header-lazy-loading-enabled` replaced with `-blocks-storage.bucket-store.index-header.lazy-loading-enabled`
  * `-blocks-storage.bucket-store.index-header-lazy-loading-idle-timeout` replaced with `-blocks-storage.bucket-store.index-header.lazy-loading-idle-timeout`
* [ENHANCEMENT] Store-gateway: Allow selective enablement of store-gateway automated scaling on a per-zone basis. #6302
* [BUGFIX] Autoscaling: KEDA > 2.9 removed the ability to set metricName in the trigger metadata. To help discern which metric is used by the HPA, we set the trigger name to what was the metricName. This is available as the `scaler` label on `keda_*` metrics. #6528

### Mimirtool

* [ENHANCEMENT] Analyze Grafana: Improve support for variables in range. #6657
* [BUGFIX] Fix out of bounds error on export with large timespans and/or series count. #5700
* [BUGFIX] Fix the issue where `--read-timeout` was applied to the entire `mimirtool analyze grafana` invocation rather than to individual Grafana API calls. #5915
* [BUGFIX] Fix incorrect remote-read path joining for `mimirtool remote-read` commands on Windows. #6011
* [BUGFIX] Fix template files full path being sent in `mimirtool alertmanager load` command. #6138
* [BUGFIX] Analyze rule-file: .metricsUsed field wasn't populated. #6953

### Mimir Continuous Test

### Query-tee

### Documentation

* [ENHANCEMENT] Document the concept of native histograms and how to send them to Mimir, migration path. #5956 #6488 #6539 #6752
* [ENHANCEMENT] Document native histograms query and visualization. #6231

### Tools

* [CHANGE] tsdb-index: Rename tool to tsdb-series. #6317
* [FEATURE] tsdb-labels: Add tool to print label names and values of a TSDB block. #6317
* [ENHANCEMENT] trafficdump: Trafficdump can now parse OTEL requests. Entire request is dumped to output, there's no filtering of fields or matching of series done. #6108

## 2.10.5

### Grafana Mimir

* [ENHANCEMENT] Update Docker base images from `alpine:3.18.3` to `alpine:3.18.5`. #6897
* [BUGFIX] Fixed possible series matcher corruption leading to wrong series being included in query results. #6886

### Documentation

* [ENHANCEMENT] Document the concept of native histograms and how to send them to Mimir, migration path. #6757
* [ENHANCEMENT] Document native histograms query and visualization. #6757

## 2.10.4

### Grafana Mimir

* [BUGFIX] Update otelhttp library to v0.44.0 as a mitigation for CVE-2023-45142. #6634

## 2.10.3

### Grafana Mimir

* [BUGFIX] Update grpc-go library to 1.57.2-dev that includes a fix for a bug introduced in 1.57.1. #6419

## 2.10.2

### Grafana Mimir

* [BUGFIX] Update grpc-go library to 1.57.1 and `golang.org/x/net` to `0.17`, which include fix for CVE-2023-44487. #6349

## 2.10.1

### Grafana Mimir

* [CHANGE] Update Go version to 1.21.3. #6244 #6325
* [BUGFIX] Query-frontend: Don't retry read requests rejected by the ingester due to utilization based read path limiting. #6032
* [BUGFIX] Ingester: fix panic in WAL replay of certain native histograms. #6086

## 2.10.0

### Grafana Mimir

* [CHANGE] Store-gateway: skip verifying index header integrity upon loading. To enable verification set `blocks_storage.bucket_store.index_header.verify_on_load: true`. #5174
* [CHANGE] Querier: change the default value of the experimental `-querier.streaming-chunks-per-ingester-buffer-size` flag to 256. #5203
* [CHANGE] Querier: only initiate query requests to ingesters in the `ACTIVE` state in the ring. #5342
* [CHANGE] Querier: renamed `-querier.prefer-streaming-chunks` to `-querier.prefer-streaming-chunks-from-ingesters` to enable streaming chunks from ingesters to queriers. #5182
* [CHANGE] Querier: `-query-frontend.cache-unaligned-requests` has been moved from a global flag to a per-tenant override. #5312
* [CHANGE] Ingester: removed `cortex_ingester_shipper_dir_syncs_total` and `cortex_ingester_shipper_dir_sync_failures_total` metrics. The former metric was not much useful, and the latter was never incremented. #5396
* [CHANGE] Ingester: removed logging of errors related to hitting per-instance limits to reduce resource usage when ingesters are under pressure. #5585
* [CHANGE] gRPC clients: use default connect timeout of 5s, and therefore enable default connect backoff max delay of 5s. #5562
* [CHANGE] Ingester: the `-validation.create-grace-period` is now enforced in the ingester too, other than distributor and query-frontend. If you've configured `-validation.create-grace-period` then make sure the configuration is applied to ingesters too. #5712
* [CHANGE] Distributor: the `-validation.create-grace-period` is now enforced for examplars too in the distributor. If an examplar has timestamp greater than "now + grace_period", then the exemplar will be dropped and the metric `cortex_discarded_exemplars_total{reason="exemplar_too_far_in_future",user="..."}` increased. #5761
* [CHANGE] Query-frontend: the `-validation.create-grace-period` is now enforced in the query-frontend even when the configured value is 0. When the value is 0, the query end time range is truncated to the current real-world time. #5829
* [CHANGE] Store-gateway: deprecated configuration parameters for index header under `blocks-storage.bucket-store` and use a new configurations in `blocks-storage.bucket-store.index-header`, deprecated configuration will be removed in Mimir 2.12. Configuration changes: #5726
  * `-blocks-storage.bucket-store.index-header-lazy-loading-enabled` is deprecated, use the new configuration `-blocks-storage.bucket-store.index-header.lazy-loading-enabled`
  * `-blocks-storage.bucket-store.index-header-lazy-loading-idle-timeout` is deprecated, use the new configuration `-blocks-storage.bucket-store.index-header.lazy-loading-idle-timeout`
  * `-blocks-storage.bucket-store.index-header-lazy-loading-concurrency` is deprecated, use the new configuration `-blocks-storage.bucket-store.index-header.lazy-loading-concurrency`
* [CHANGE] Store-gateway: remove experimental fine-grained chunks caching. The following experimental configuration parameters have been removed `-blocks-storage.bucket-store.chunks-cache.fine-grained-chunks-caching-enabled`, `-blocks-storage.bucket-store.fine-grained-chunks-caching-ranges-per-series`. #5816 #5875
* [CHANGE] Ingester: remove deprecated `blocks-storage.tsdb.max-tsdb-opening-concurrency-on-startup`. #5850
* [FEATURE] Introduced `-distributor.service-overload-status-code-on-rate-limit-enabled` flag for configuring status code to 529 instead of 429 upon rate limit exhaustion. #5752
* [FEATURE] Cardinality API: added a new `count_method` parameter which enables counting active series. #5136
* [FEATURE] Query-frontend: added experimental support to cache cardinality, label names and label values query responses. The cache will be used when `-query-frontend.cache-results` is enabled, and `-query-frontend.results-cache-ttl-for-cardinality-query` or `-query-frontend.results-cache-ttl-for-labels-query` set to a value greater than 0. The following metrics have been added to track the query results cache hit ratio per `request_type`: #5212 #5235 #5426 #5524
  * `cortex_frontend_query_result_cache_requests_total{request_type="query_range|cardinality|label_names_and_values"}`
  * `cortex_frontend_query_result_cache_hits_total{request_type="query_range|cardinality|label_names_and_values"}`
* [FEATURE] Added `-<prefix>.s3.list-objects-version` flag to configure the S3 list objects version. #5099
* [FEATURE] Ingester: add optional CPU/memory utilization based read request limiting, considered experimental. Disabled by default, enable by configuring limits via both of the following flags: #5012 #5392 #5394 #5526 #5508 #5704
  * `-ingester.read-path-cpu-utilization-limit`
  * `-ingester.read-path-memory-utilization-limit`
  * `-ingester.log-utilization-based-limiter-cpu-samples`
* [FEATURE] Ruler: support filtering results from rule status endpoint by `file`, `rule_group` and `rule_name`. #5291
* [FEATURE] Ingester: add experimental support for creating tokens by using spread minimizing strategy. This can be enabled with `-ingester.ring.token-generation-strategy: spread-minimizing` and `-ingester.ring.spread-minimizing-zones: <all available zones>`. In that case `-ingester.ring.tokens-file-path` must be empty. #5308 #5324
* [FEATURE] Storegateway: Persist sparse index-headers to disk and read from disk on index-header loads instead of reconstructing. #5465 #5651 #5726
* [FEATURE] Ingester: add experimental CLI flag `-ingester.ring.spread-minimizing-join-ring-in-order` that allows an ingester to register tokens in the ring only after all previous ingesters (with ID lower than its own ID) have already been registered. #5541
* [FEATURE] Ingester: add experimental support to compact the TSDB Head when the number of in-memory series is equal or greater than `-blocks-storage.tsdb.early-head-compaction-min-in-memory-series`, and the ingester estimates that the per-tenant TSDB Head compaction will reduce in-memory series by at least `-blocks-storage.tsdb.early-head-compaction-min-estimated-series-reduction-percentage`. #5371
* [FEATURE] Ingester: add new metrics for tracking native histograms in active series: `cortex_ingester_active_native_histogram_series`, `cortex_ingester_active_native_histogram_series_custom_tracker`, `cortex_ingester_active_native_histogram_buckets`, `cortex_ingester_active_native_histogram_buckets_custom_tracker`. The first 2 are the subsets of the existing and unmodified `cortex_ingester_active_series` and `cortex_ingester_active_series_custom_tracker` respectively, only tracking native histogram series, and the last 2 are the equivalents for tracking the number of buckets in native histogram series. #5318
* [FEATURE] Add experimental CLI flag `-<prefix>.s3.native-aws-auth-enabled` that allows to enable the default credentials provider chain of the AWS SDK. #5636
* [FEATURE] Distributor: add experimental support for circuit breaking when writing to ingesters via `-ingester.client.circuit-breaker.enabled`, `-ingester.client.circuit-breaker.failure-threshold`, or `-ingester.client.circuit-breaker.cooldown-period` or their corresponding YAML. #5650
* [FEATURE] The following features are no longer considered experimental. #5701 #5872
  * Ruler storage cache (`-ruler-storage.cache.*`)
  * Exclude ingesters running in specific zones (`-ingester.ring.excluded-zones`)
  * Cardinality-based query sharding (`-query-frontend.query-sharding-target-series-per-shard`)
  * Cardinality query result caching (`-query-frontend.results-cache-ttl-for-cardinality-query`)
  * Label names and values query result caching (`-query-frontend.results-cache-ttl-for-labels-query`)
  * Query expression size limit (`-query-frontend.max-query-expression-size-bytes`)
  * Peer discovery / tenant sharding for overrides exporters (`-overrides-exporter.ring.enabled`)
  * Configuring enabled metrics in overrides exporter (`-overrides-exporter.enabled-metrics`)
  * Per-tenant results cache TTL (`-query-frontend.results-cache-ttl`, `-query-frontend.results-cache-ttl-for-out-of-order-time-window`)
  * Shutdown delay (`-shutdown-delay`)
* [FEATURE] Querier: add experimental CLI flag `-tenant-federation.max-concurrent` to adjust the max number of per-tenant queries that can be run at a time when executing a single multi-tenant query. #5874
* [FEATURE] Alertmanager: add Microsoft Teams as a supported integration. #5840
* [ENHANCEMENT] Overrides-exporter: Add new metrics for write path and alertmanager (`max_global_metadata_per_user`, `max_global_metadata_per_metric`, `request_rate`, `request_burst_size`, `alertmanager_notification_rate_limit`, `alertmanager_max_dispatcher_aggregation_groups`, `alertmanager_max_alerts_count`, `alertmanager_max_alerts_size_bytes`) and added flag `-overrides-exporter.enabled-metrics` to explicitly configure desired metrics, e.g. `-overrides-exporter.enabled-metrics=request_rate,ingestion_rate`. Default value for this flag is: `ingestion_rate,ingestion_burst_size,max_global_series_per_user,max_global_series_per_metric,max_global_exemplars_per_user,max_fetched_chunks_per_query,max_fetched_series_per_query,ruler_max_rules_per_rule_group,ruler_max_rule_groups_per_tenant`. #5376
* [ENHANCEMENT] Cardinality API: when zone aware replication is enabled, the label values cardinality API can now tolerate single zone failure #5178
* [ENHANCEMENT] Distributor: optimize sending requests to ingesters when incoming requests don't need to be modified. For now this feature can be disabled by setting `-timeseries-unmarshal-caching-optimization-enabled=false`. #5137
* [ENHANCEMENT] Add advanced CLI flags to control gRPC client behaviour: #5161
  * `-<prefix>.connect-timeout`
  * `-<prefix>.connect-backoff-base-delay`
  * `-<prefix>.connect-backoff-max-delay`
  * `-<prefix>.initial-stream-window-size`
  * `-<prefix>.initial-connection-window-size`
* [ENHANCEMENT] Query-frontend: added "response_size_bytes" field to "query stats" log. #5196
* [ENHANCEMENT] Querier: refine error messages for per-tenant query limits, informing the user of the preferred strategy for not hitting the limit, in addition to how they may tweak the limit. #5059
* [ENHANCEMENT] Distributor: optimize sending of requests to ingesters by reusing memory buffers for marshalling requests. This optimization can be enabled by setting `-distributor.write-requests-buffer-pooling-enabled` to `true`. #5195 #5805 #5830
* [ENHANCEMENT] Querier: add experimental `-querier.minimize-ingester-requests` option to initially query only the minimum set of ingesters required to reach quorum. #5202 #5259 #5263
* [ENHANCEMENT] Querier: improve error message when streaming chunks from ingesters to queriers and a query limit is reached. #5245
* [ENHANCEMENT] Use new data structure for labels, to reduce memory consumption. #3555 #5731
* [ENHANCEMENT] Update alpine base image to 3.18.2. #5276
* [ENHANCEMENT] Ruler: add `cortex_ruler_sync_rules_duration_seconds` metric, tracking the time spent syncing all rule groups owned by the ruler instance. #5311
* [ENHANCEMENT] Store-gateway: add experimental `blocks-storage.bucket-store.index-header-lazy-loading-concurrency` config option to limit the number of concurrent index-headers loads when lazy loading. #5313 #5605
* [ENHANCEMENT] Ingester and querier: improve level of detail in traces emitted for queries that hit ingesters. #5315
* [ENHANCEMENT] Querier: add `cortex_querier_queries_rejected_total` metric that counts the number of queries rejected due to hitting a limit (eg. max series per query or max chunks per query). #5316 #5440 #5450
* [ENHANCEMENT] Querier: add experimental `-querier.minimize-ingester-requests-hedging-delay` option to initiate requests to further ingesters when request minimisation is enabled and not all initial requests have completed. #5368
* [ENHANCEMENT] Clarify docs for `-ingester.client.*` flags to make it clear that these are used by both queriers and distributors. #5375
* [ENHANCEMENT] Querier and store-gateway: add experimental support for streaming chunks from store-gateways to queriers while evaluating queries. This can be enabled with `-querier.prefer-streaming-chunks-from-store-gateways=true`. #5182
* [ENHANCEMENT] Querier: enforce `max-chunks-per-query` limit earlier in query processing when streaming chunks from ingesters to queriers to avoid unnecessarily consuming resources for queries that will be aborted. #5369 #5447
* [ENHANCEMENT] Ingester: added `cortex_ingester_shipper_last_successful_upload_timestamp_seconds` metric tracking the last successful TSDB block uploaded to the bucket (unix timestamp in seconds). #5396
* [ENHANCEMENT] Ingester: add two metrics tracking resource utilization calculated by utilization based limiter: #5496
  * `cortex_ingester_utilization_limiter_current_cpu_load`: The current exponential weighted moving average of the ingester's CPU load
  * `cortex_ingester_utilization_limiter_current_memory_usage_bytes`: The current ingester memory utilization
* [ENHANCEMENT] Ruler: added `insight=true` field to ruler's prometheus component for rule evaluation logs. #5510
* [ENHANCEMENT] Distributor Ingester: add metrics to count the number of requests rejected for hitting per-instance limits, `cortex_distributor_instance_rejected_requests_total` and `cortex_ingester_instance_rejected_requests_total` respectively. #5551
* [ENHANCEMENT] Distributor: add support for ingesting exponential histograms that are over the native histogram scale limit of 8 in OpenTelemetry format by downscaling them. #5532 #5607
* [ENHANCEMENT] General: buffered logging: #5506
  * `-log.buffered` CLI flag enable buffered logging.
* [ENHANCEMENT] Distributor: add more detailed information to traces generated while processing OTLP write requests. #5539
* [ENHANCEMENT] Distributor: improve performance ingesting OTLP payloads. #5531 #5607 #5616
* [ENHANCEMENT] Ingester: optimize label-values with matchers call when number of matched series is small. #5600
* [ENHANCEMENT] Compactor: delete bucket-index, markers and debug files if there are no blocks left in the bucket index. This cleanup must be enabled by using `-compactor.no-blocks-file-cleanup-enabled` option. #5648
* [ENHANCEMENT] Ingester: reduce memory usage of active series tracker. #5665
* [ENHANCEMENT] Store-gateway: added `-store-gateway.sharding-ring.auto-forget-enabled` configuration parameter to control whether store-gateway auto-forget feature should be enabled or disabled (enabled by default). #5702
* [ENHANCEMENT] Compactor: added per tenant block upload counters `cortex_block_upload_api_blocks_total`, `cortex_block_upload_api_bytes_total`, and `cortex_block_upload_api_files_total`. #5738
* [ENHANCEMENT] Compactor: verify time range of compacted block(s) matches the time range of input blocks. #5760
* [ENHANCEMENT] Querier: improved observability of calls to ingesters during queries. #5724
* [ENHANCEMENT] Compactor: block backfilling logging is now more verbose. #5711
* [ENHANCEMENT] Added support to rate limit application logs: #5764
  * `-log.rate-limit-enabled`
  * `-log.rate-limit-logs-per-second`
  * `-log.rate-limit-logs-per-second-burst`
* [ENHANCEMENT] Ingester: added `cortex_ingester_tsdb_head_min_timestamp_seconds` and `cortex_ingester_tsdb_head_max_timestamp_seconds` metrics which return min and max time of all TSDB Heads open in an ingester. #5786 #5815
* [ENHANCEMENT] Querier: cancel query requests to ingesters in a zone upon first error received from the zone, to reduce wasted effort spent computing results that won't be used #5764
* [ENHANCEMENT] All: improve tracing of internal HTTP requests sent over httpgrpc. #5782
* [ENHANCEMENT] Querier: add experimental per-query chunks limit based on an estimate of the number of chunks that will be sent from ingesters and store-gateways that is enforced earlier during query evaluation. This limit is disabled by default and can be configured with `-querier.max-estimated-fetched-chunks-per-query-multiplier`. #5765
* [ENHANCEMENT] Ingester: add UI for listing tenants with TSDB on given ingester and viewing details of tenants's TSDB on given ingester. #5803 #5824
* [ENHANCEMENT] Querier: improve observability of calls to store-gateways during queries. #5809
* [ENHANCEMENT] Query-frontend: improve tracing of interactions with query-scheduler. #5818
* [ENHANCEMENT] Query-scheduler: improve tracing of requests when request is rejected by query-scheduler. #5848
* [ENHANCEMENT] Ingester: avoid logging some errors that could cause logging contention. #5494 #5581
* [ENHANCEMENT] Store-gateway: wait for query gate after loading blocks. #5507
* [ENHANCEMENT] Store-gateway: always include `__name__` posting group in selection in order to reduce the number of object storage API calls. #5246
* [ENHANCEMENT] Ingester: track active series by ref instead of hash/labels to reduce memory usage. #5134 #5193
* [ENHANCEMENT] Go: updated to 1.21.1. #5955 #5960
* [ENHANCEMENT] Alertmanager: updated to alertmanager 0.26.0. #5840
* [BUGFIX] Ingester: Handle when previous ring state is leaving and the number of tokens has changed. #5204
* [BUGFIX] Querier: fix issue where queries that use the `timestamp()` function fail with `execution: attempted to read series at index 0 from stream, but the stream has already been exhausted` if streaming chunks from ingesters to queriers is enabled. #5370
* [BUGFIX] memberlist: bring back `memberlist_client_kv_store_count` metric that used to exist in Cortex, but got lost during dskit updates before Mimir 2.0. #5377
* [BUGFIX] Querier: pass on HTTP 503 query response code. #5364
* [BUGFIX] Store-gateway: Fix issue where stopping a store-gateway could cause all store-gateways to unload all blocks. #5464
* [BUGFIX] Allocate ballast in smaller blocks to avoid problem when entire ballast was kept in memory working set. #5565
* [BUGFIX] Querier: retry frontend result notification when an error is returned. #5591
* [BUGFIX] Querier: fix issue where `cortex_ingester_client_request_duration_seconds` metric did not include streaming query requests that did not return any series. #5695
* [BUGFIX] Ingester: fix ActiveSeries tracker double-counting series that have been deleted from the Head while still being active and then recreated again. #5678
* [BUGFIX] Ingester: don't set "last update time" of TSDB into the future when opening TSDB. This could prevent detecting of idle TSDB for a long time, if sample in distant future was ingested. #5787
* [BUGFIX] Store-gateway: fix bug when lazy index header could be closed prematurely even when still in use. #5795
* [BUGFIX] Ruler: gracefully shut down rule evaluations. #5778
* [BUGFIX] Querier: fix performance when ingesters stream samples. #5836
* [BUGFIX] Ingester: fix spurious `not found` errors on label values API during head compaction. #5957
* [BUGFIX] All: updated Minio object storage client from 7.0.62 to 7.0.63 to fix auto-detection of AWS GovCloud environments. #5905

### Mixin

* [CHANGE] Dashboards: show all workloads in selected namespace on "rollout progress" dashboard. #5113
* [CHANGE] Dashboards: show the number of updated and ready pods for each workload in the "rollout progress" panel on the "rollout progress" dashboard. #5113
* [CHANGE] Dashboards: removed "Query results cache misses" panel on the "Mimir / Queries" dashboard. #5423
* [CHANGE] Dashboards: default to shared crosshair on all dashboards. #5489
* [CHANGE] Dashboards: sort variable drop-down lists from A to Z, rather than Z to A. #5490
* [CHANGE] Alerts: removed `MimirProvisioningTooManyActiveSeries` alert. You should configure `-ingester.instance-limits.max-series` and rely on `MimirIngesterReachingSeriesLimit` alert instead. #5593
* [CHANGE] Alerts: removed `MimirProvisioningTooManyWrites` alert. The alerting threshold used in this alert was chosen arbitrarily and ingesters receiving an higher number of samples / sec don't necessarily have any issue. You should rely on SLOs metrics and alerts instead. #5706
* [CHANGE] Alerts: don't raise `MimirRequestErrors` or `MimirRequestLatency` alert for the `/debug/pprof` endpoint. #5826
* [ENHANCEMENT] Dashboards: adjust layout of "rollout progress" dashboard panels so that the "rollout progress" panel doesn't require scrolling. #5113
* [ENHANCEMENT] Dashboards: show container name first in "pods count per version" panel on "rollout progress" dashboard. #5113
* [ENHANCEMENT] Dashboards: show time spend waiting for turn when lazy loading index headers in the "index-header lazy load gate latency" panel on the "queries" dashboard. #5313
* [ENHANCEMENT] Dashboards: split query results cache hit ratio by request type in "Query results cache hit ratio" panel on the "Mimir / Queries" dashboard. #5423
* [ENHANCEMENT] Dashboards: add "rejected queries" panel to "queries" dashboard. #5429
* [ENHANCEMENT] Dashboards: add native histogram active series and active buckets to "tenants" dashboard. #5543
* [ENHANCEMENT] Dashboards: add panels to "Mimir / Writes" for requests rejected for per-instance limits. #5638
* [ENHANCEMENT] Dashboards: rename "Blocks currently loaded" to "Blocks currently owned" in the "Mimir / Queries" dashboard. #5705
* [ENHANCEMENT] Alerts: Add `MimirIngestedDataTooFarInTheFuture` warning alert that triggers when Mimir ingests sample with timestamp more than 1h in the future. #5822
* [BUGFIX] Alerts: fix `MimirIngesterRestarts` to fire only when the ingester container is restarted, excluding the cases the pod is rescheduled. #5397
* [BUGFIX] Dashboards: fix "unhealthy pods" panel on "rollout progress" dashboard showing only a number rather than the name of the workload and the number of unhealthy pods if only one workload has unhealthy pods. #5113 #5200
* [BUGFIX] Alerts: fixed `MimirIngesterHasNotShippedBlocks` and `MimirIngesterHasNotShippedBlocksSinceStart` alerts. #5396
* [BUGFIX] Alerts: Fix `MimirGossipMembersMismatch` to include `admin-api` and custom compactor pods. `admin-api` is a GEM component. #5641 #5797
* [BUGFIX] Dashboards: fix autoscaling dashboard panels that could show multiple series for a single component. #5810
* [BUGFIX] Dashboards: fix ruler-querier scaling metric panel query and split into CPU and memory scaling metric panels. #5739

### Jsonnet

* [CHANGE] Removed `_config.querier.concurrency` configuration option and replaced it with `_config.querier_max_concurrency` and `_config.ruler_querier_max_concurrency` to allow to easily fine tune it for different querier deployments. #5322
* [CHANGE] Change `_config.multi_zone_ingester_max_unavailable` to 50. #5327
* [CHANGE] Change distributors rolling update strategy configuration: `maxSurge` and `maxUnavailable` are set to `15%` and `0`. #5714
* [FEATURE] Alertmanager: Add horizontal pod autoscaler config, that can be enabled using `autoscaling_alertmanager_enabled: true`. #5194 #5249
* [ENHANCEMENT] Enable the `track_sizes` feature for Memcached pods to help determine cache efficiency. #5209
* [ENHANCEMENT] Add per-container map for environment variables. #5181
* [ENHANCEMENT] Add `PodDisruptionBudget`s for compactor, continuous-test, distributor, overrides-exporter, querier, query-frontend, query-scheduler, rollout-operator, ruler, ruler-querier, ruler-query-frontend, ruler-query-scheduler, and all memcached workloads. #5098
* [ENHANCEMENT] Ruler: configure the ruler storage cache when the metadata cache is enabled. #5326 #5334
* [ENHANCEMENT] Shuffle-sharding: ingester shards in user-classes can now be configured to target different series and limit percentage utilization through `_config.shuffle_sharding.target_series_per_ingester` and `_config.shuffle_sharding.target_utilization_percentage` values. #5470
* [ENHANCEMENT] Distributor: allow adjustment of the targeted CPU usage as a percentage of requested CPU. This can be adjusted with `_config.autoscaling_distributor_cpu_target_utilization`. #5525
* [ENHANCEMENT] Ruler: add configuration option `_config.ruler_remote_evaluation_max_query_response_size_bytes` to easily set the maximum query response size allowed (in bytes). #5592
* [ENHANCEMENT] Distributor: dynamically set `GOMAXPROCS` based on the CPU request. This should reduce distributor CPU utilization, assuming the CPU request is set to a value close to the actual utilization. #5588
* [ENHANCEMENT] Querier: dynamically set `GOMAXPROCS` based on the CPU request. This should reduce noisy neighbour issues created by the querier, whose CPU utilization could eventually saturate the Kubernetes node if unbounded. #5646 #5658
* [ENHANCEMENT] Allow to remove an entry from the configured environment variable for a given component, setting the environment value to `null` in the `*_env_map` objects (e.g. `store_gateway_env_map+:: { 'field': null}`). #5599
* [ENHANCEMENT] Allow overriding the default number of replicas for `etcd`. #5589
* [ENHANCEMENT] Memcached: reduce memory request for results, chunks and metadata caches. The requested memory is 5% greater than the configured memcached max cache size. #5661
* [ENHANCEMENT] Autoscaling: Add the following configuration options to fine tune autoscaler target utilization: #5679 #5682 #5689
  * `autoscaling_querier_target_utilization` (defaults to `0.75`)
  * `autoscaling_mimir_read_target_utilization` (defaults to `0.75`)
  * `autoscaling_ruler_querier_cpu_target_utilization` (defaults to `1`)
  * `autoscaling_distributor_memory_target_utilization` (defaults to `1`)
  * `autoscaling_ruler_cpu_target_utilization` (defaults to `1`)
  * `autoscaling_query_frontend_cpu_target_utilization` (defaults to `1`)
  * `autoscaling_ruler_query_frontend_cpu_target_utilization` (defaults to `1`)
  * `autoscaling_alertmanager_cpu_target_utilization` (defaults to `1`)
* [ENHANCEMENT] Gossip-ring: add appProtocol for istio compatibility. #5680
* [ENHANCEMENT] Add _config.commonConfig to allow adding common configuration parameters for all Mimir components. #5703
* [ENHANCEMENT] Update rollout-operator to `v0.7.0`. #5718
* [ENHANCEMENT] Increase the default rollout speed for store-gateway when lazy loading is disabled. #5823
* [ENHANCEMENT] Add autoscaling on memory for ruler-queriers. #5739
* [ENHANCEMENT] Deduplicate scaled object creation for most objects that scale on CPU and memory. #6411
* [BUGFIX] Fix compilation when index, chunks or metadata caches are disabled. #5710
* [BUGFIX] Autoscaling: treat OOMing containers as though they are using their full memory request. #5739
* [BUGFIX] Autoscaling: if no containers are up, report 0 memory usage instead of no data. #6411

### Mimirtool

* [ENHANCEMENT] Mimirtool uses paging to fetch all dashboards from Grafana when running `mimirtool analyse grafana`. This allows the tool to work correctly when running against Grafana instances with more than a 1000 dashboards. #5825
* [ENHANCEMENT] Extract metric name from queries that have a `__name__` matcher. #5911
* [BUGFIX] Mimirtool no longer parses label names as metric names when handling templating variables that are populated using `label_values(<label_name>)` when running `mimirtool analyse grafana`. #5832
* [BUGFIX] Fix panic when analyzing a grafana dashboard with multiline queries in templating variables. #5911

### Query-tee

* [CHANGE] Proxy `Content-Type` response header from backend. Previously `Content-Type: text/plain; charset=utf-8` was returned on all requests. #5183
* [CHANGE] Increase default value of `-proxy.compare-skip-recent-samples` to avoid racing with recording rule evaluation. #5561
* [CHANGE] Add `-backend.skip-tls-verify` to optionally skip TLS verification on backends. #5656

### Documentation

* [CHANGE] Fix reference to `get-started` documentation directory. #5476
* [CHANGE] Fix link to external OTLP/HTTP documentation.
* [ENHANCEMENT] Improved `MimirRulerTooManyFailedQueries` runbook. #5586
* [ENHANCEMENT] Improved "Recover accidentally deleted blocks" runbook. #5620
* [ENHANCEMENT] Documented options and trade-offs to query label names and values. #5582
* [ENHANCEMENT] Improved `MimirRequestErrors` runbook for alertmanager. #5694

### Tools

* [CHANGE] copyblocks: add support for S3 and the ability to copy between different object storage services. Due to this, the `-source-service` and `-destination-service` flags are now required and the `-service` flag has been removed. #5486
* [FEATURE] undelete-block-gcs: Added new tool for undeleting blocks on GCS storage. #5610 #5855
* [FEATURE] wal-reader: Added new tool for printing entries in TSDB WAL. #5780
* [ENHANCEMENT] ulidtime: add -seconds flag to print timestamps as Unix timestamps. #5621
* [ENHANCEMENT] ulidtime: exit with status code 1 if some ULIDs can't be parsed. #5621
* [ENHANCEMENT] tsdb-index-toc: added index-header size estimates. #5652
* [BUGFIX] Stop tools from panicking when `-help` flag is passed. #5412
* [BUGFIX] Remove github.com/golang/glog command line flags from tools. #5413

## 2.9.4

### Grafana Mimir

* [ENHANCEMENT] Update Docker base images from `alpine:3.18.3` to `alpine:3.18.5`. #6895

## 2.9.3

### Grafana Mimir

* [BUGFIX] Update `go.opentelemetry.io/contrib/instrumentation/net/http/otelhttp` to `0.44` which includes a fix for CVE-2023-45142. #6637

## 2.9.2

### Grafana Mimir

* [BUGFIX] Update grpc-go library to 1.56.3 and `golang.org/x/net` to `0.17`, which include fix for CVE-2023-44487. #6353 #6364

## 2.9.1

### Grafana Mimir

* [ENHANCEMENT] Update alpine base image to 3.18.3. #6021

## 2.9.0

### Grafana Mimir

* [CHANGE] Store-gateway: change expanded postings, postings, and label values index cache key format. These caches will be invalidated when rolling out the new Mimir version. #4770 #4978 #5037
* [CHANGE] Distributor: remove the "forwarding" feature as it isn't necessary anymore. #4876
* [CHANGE] Query-frontend: Change the default value of `-query-frontend.query-sharding-max-regexp-size-bytes` from `0` to `4096`. #4932
* [CHANGE] Querier: `-querier.query-ingesters-within` has been moved from a global flag to a per-tenant override. #4287
* [CHANGE] Querier: Use `-blocks-storage.tsdb.retention-period` instead of `-querier.query-ingesters-within` for calculating the lookback period for shuffle sharded ingesters. Setting `-querier.query-ingesters-within=0` no longer disables shuffle sharding on the read path. #4287
* [CHANGE] Block upload: `/api/v1/upload/block/{block}/files` endpoint now allows file uploads with no `Content-Length`. #4956
* [CHANGE] Store-gateway: deprecate configuration parameters for chunk pooling, they will be removed in Mimir 2.11. The following options are now also ignored: #4996
  * `-blocks-storage.bucket-store.max-chunk-pool-bytes`
  * `-blocks-storage.bucket-store.chunk-pool-min-bucket-size-bytes`
  * `-blocks-storage.bucket-store.chunk-pool-max-bucket-size-bytes`
* [CHANGE] Store-gateway: remove metrics `cortex_bucket_store_chunk_pool_requested_bytes_total` and `cortex_bucket_store_chunk_pool_returned_bytes_total`. #4996
* [CHANGE] Compactor: change default of `-compactor.partial-block-deletion-delay` to `1d`. This will automatically clean up partial blocks that were a result of failed block upload or deletion. #5026
* [CHANGE] Compactor: the deprecated configuration parameter `-compactor.consistency-delay` has been removed. #5050
* [CHANGE] Store-gateway: the deprecated configuration parameter `-blocks-storage.bucket-store.consistency-delay` has been removed. #5050
* [CHANGE] The configuration parameter `-blocks-storage.bucket-store.bucket-index.enabled` has been deprecated and will be removed in Mimir 2.11. Mimir is running by default with the bucket index enabled since version 2.0, and starting from the version 2.11 it will not be possible to disable it. #5051
* [CHANGE] The configuration parameters `-querier.iterators` and `-query.batch-iterators` have been deprecated and will be removed in Mimir 2.11. Mimir runs by default with `-querier.batch-iterators=true`, and starting from version 2.11 it will not be possible to change this. #5114
* [CHANGE] Compactor: change default of `-compactor.first-level-compaction-wait-period` to 25m. #5128
* [CHANGE] Ruler: changed default of `-ruler.poll-interval` from `1m` to `10m`. Starting from this release, the configured rule groups will also be re-synced each time they're modified calling the ruler configuration API. #5170
* [FEATURE] Query-frontend: add `-query-frontend.log-query-request-headers` to enable logging of request headers in query logs. #5030
* [FEATURE] Store-gateway: add experimental feature to retain lazy-loaded index headers between restarts by eagerly loading them during startup. This is disabled by default and can only be enabled if lazy loading is enabled. To enable this set the following: #5606
  * `-blocks-storage.bucket-store.index-header-lazy-loading-enabled` must be set to true
  * `-blocks-storage.bucket-store.index-header.eager-loading-startup-enabled` must be set to true
* [ENHANCEMENT] Add per-tenant limit `-validation.max-native-histogram-buckets` to be able to ignore native histogram samples that have too many buckets. #4765
* [ENHANCEMENT] Store-gateway: reduce memory usage in some LabelValues calls. #4789
* [ENHANCEMENT] Store-gateway: add a `stage` label to the metric `cortex_bucket_store_series_data_touched`. This label now applies to `data_type="chunks"` and `data_type="series"`. The `stage` label has 2 values: `processed` - the number of series that parsed - and `returned` - the number of series selected from the processed bytes to satisfy the query. #4797 #4830
* [ENHANCEMENT] Distributor: make `__meta_tenant_id` label available in relabeling rules configured via `metric_relabel_configs`. #4725
* [ENHANCEMENT] Compactor: added the configurable limit `compactor.block-upload-max-block-size-bytes` or `compactor_block_upload_max_block_size_bytes` to limit the byte size of uploaded or validated blocks. #4680
* [ENHANCEMENT] Querier: reduce CPU utilisation when shuffle sharding is enabled with large shard sizes. #4851
* [ENHANCEMENT] Packaging: facilitate configuration management by instructing systemd to start mimir with a configuration file. #4810
* [ENHANCEMENT] Store-gateway: reduce memory allocations when looking up postings from cache. #4861 #4869 #4962 #5047
* [ENHANCEMENT] Store-gateway: retain only necessary bytes when reading series from the bucket. #4926
* [ENHANCEMENT] Ingester, store-gateway: clear the shutdown marker after a successful shutdown to enable reusing their persistent volumes in case the ingester or store-gateway is restarted. #4985
* [ENHANCEMENT] Store-gateway, query-frontend: Reduced memory allocations when looking up cached entries from Memcached. #4862
* [ENHANCEMENT] Alertmanager: Add additional template function `queryFromGeneratorURL` returning query URL decoded query from the `GeneratorURL` field of an alert. #4301
* [ENHANCEMENT] Ruler: added experimental ruler storage cache support. The cache should reduce the number of "list objects" API calls issued to the object storage when there are 2+ ruler replicas running in a Mimir cluster. The cache can be configured setting `-ruler-storage.cache.*` CLI flags or their respective YAML config options. #4950 #5054
* [ENHANCEMENT] Store-gateway: added HTTP `/store-gateway/prepare-shutdown` endpoint for gracefully scaling down of store-gateways. A gauge `cortex_store_gateway_prepare_shutdown_requested` has been introduced for tracing this process. #4955
* [ENHANCEMENT] Updated Kuberesolver dependency (github.com/sercand/kuberesolver) from v2.4.0 to v4.0.0 and gRPC dependency (google.golang.org/grpc) from v1.47.0 to v1.53.0. #4922
* [ENHANCEMENT] Introduced new options for logging HTTP request headers: `-server.log-request-headers` enables logging HTTP request headers, `-server.log-request-headers-exclude-list` lists headers which should not be logged. #4922
* [ENHANCEMENT] Block upload: `/api/v1/upload/block/{block}/files` endpoint now disables read and write HTTP timeout, overriding `-server.http-read-timeout` and `-server.http-write-timeout` values. This is done to allow large file uploads to succeed. #4956
* [ENHANCEMENT] Alertmanager: Introduce new metrics from upstream. #4918
  * `cortex_alertmanager_notifications_failed_total` (added `reason` label)
  * `cortex_alertmanager_nflog_maintenance_total`
  * `cortex_alertmanager_nflog_maintenance_errors_total`
  * `cortex_alertmanager_silences_maintenance_total`
  * `cortex_alertmanager_silences_maintenance_errors_total`
* [ENHANCEMENT] Add native histogram support for `cortex_request_duration_seconds` metric family. #4987
* [ENHANCEMENT] Ruler: do not list rule groups in the object storage for disabled tenants. #5004
* [ENHANCEMENT] Query-frontend and querier: add HTTP API endpoint `<prometheus-http-prefix>/api/v1/format_query` to format a PromQL query. #4373
* [ENHANCEMENT] Query-frontend: Add `cortex_query_frontend_regexp_matcher_count` and `cortex_query_frontend_regexp_matcher_optimized_count` metrics to track optimization of regular expression label matchers. #4813
* [ENHANCEMENT] Alertmanager: Add configuration option to enable or disable the deletion of alertmanager state from object storage. This is useful when migrating alertmanager tenants from one cluster to another, because it avoids a condition where the state object is copied but then deleted before the configuration object is copied. #4989
* [ENHANCEMENT] Querier: only use the minimum set of chunks from ingesters when querying, and cancel unnecessary requests to ingesters sooner if we know their results won't be used. #5016
* [ENHANCEMENT] Add `-enable-go-runtime-metrics` flag to expose all go runtime metrics as Prometheus metrics. #5009
* [ENHANCEMENT] Ruler: trigger a synchronization of tenant's rule groups as soon as they change the rules configuration via API. This synchronization is in addition of the periodic syncing done every `-ruler.poll-interval`. The new behavior is enabled by default, but can be disabled with `-ruler.sync-rules-on-changes-enabled=false` (configurable on a per-tenant basis too). If you disable the new behaviour, then you may want to revert `-ruler.poll-interval` to `1m`. #4975 #5053 #5115 #5170
* [ENHANCEMENT] Distributor: Improve invalid tenant shard size error message. #5024
* [ENHANCEMENT] Store-gateway: record index header loading time separately in `cortex_bucket_store_series_request_stage_duration_seconds{stage="load_index_header"}`. Now index header loading will be visible in the "Mimir / Queries" dashboard in the "Series request p99/average latency" panels. #5011 #5062
* [ENHANCEMENT] Querier and ingester: add experimental support for streaming chunks from ingesters to queriers while evaluating queries. This can be enabled with `-querier.prefer-streaming-chunks=true`. #4886 #5078 #5094 #5126
* [ENHANCEMENT] Update Docker base images from `alpine:3.17.3` to `alpine:3.18.0`. #5065
* [ENHANCEMENT] Compactor: reduced the number of "object exists" API calls issued by the compactor to the object storage when syncing block's `meta.json` files. #5063
* [ENHANCEMENT] Distributor: Push request rate limits (`-distributor.request-rate-limit` and `-distributor.request-burst-size`) and their associated YAML configuration are now stable. #5124
* [ENHANCEMENT] Go: updated to 1.20.5. #5185
* [ENHANCEMENT] Update alpine base image to 3.18.2. #5274 #5276
* [BUGFIX] Metadata API: Mimir will now return an empty object when no metadata is available, matching Prometheus. #4782
* [BUGFIX] Store-gateway: add collision detection on expanded postings and individual postings cache keys. #4770
* [BUGFIX] Ruler: Support the `type=alert|record` query parameter for the API endpoint `<prometheus-http-prefix>/api/v1/rules`. #4302
* [BUGFIX] Backend: Check that alertmanager's data-dir doesn't overlap with bucket-sync dir. #4921
* [BUGFIX] Alertmanager: Allow to rate-limit webex, telegram and discord notifications. #4979
* [BUGFIX] Store-gateway: panics when decoding LabelValues responses that contain more than 655360 values. These responses are no longer cached. #5021
* [BUGFIX] Querier: don't leak memory when processing query requests from query-frontends (ie. when the query-scheduler is disabled). #5199

### Documentation

* [ENHANCEMENT] Improve `MimirIngesterReachingTenantsLimit` runbook. #4744 #4752
* [ENHANCEMENT] Add `symbol table size exceeds` case to `MimirCompactorHasNotSuccessfullyRunCompaction` runbook. #4945
* [ENHANCEMENT] Clarify which APIs use query sharding. #4948

### Mixin

* [CHANGE] Alerts: Remove `MimirQuerierHighRefetchRate`. #4980
* [CHANGE] Alerts: Remove `MimirTenantHasPartialBlocks`. This is obsoleted by the changed default of `-compactor.partial-block-deletion-delay` to `1d`, which will auto remediate this alert. #5026
* [ENHANCEMENT] Alertmanager dashboard: display active aggregation groups #4772
* [ENHANCEMENT] Alerts: `MimirIngesterTSDBWALCorrupted` now only fires when there are more than one corrupted WALs in single-zone deployments and when there are more than two zones affected in multi-zone deployments. #4920
* [ENHANCEMENT] Alerts: added labels to duplicated `MimirRolloutStuck` and `MimirCompactorHasNotUploadedBlocks` rules in order to distinguish them. #5023
* [ENHANCEMENT] Dashboards: fix holes in graph for lightly loaded clusters #4915
* [ENHANCEMENT] Dashboards: allow configuring additional services for the Rollout Progress dashboard. #5007
* [ENHANCEMENT] Alerts: do not fire `MimirAllocatingTooMuchMemory` alert for any matching container outside of namespaces where Mimir is running. #5089
* [BUGFIX] Dashboards: show cancelled requests in a different color to successful requests in throughput panels on dashboards. #5039
* [BUGFIX] Dashboards: fix dashboard panels that showed percentages with axes from 0 to 10000%. #5084
* [BUGFIX] Remove dependency on upstream Kubernetes mixin. #4732

### Jsonnet

* [CHANGE] Ruler: changed ruler autoscaling policy, extended scale down period from 60s to 600s. #4786
* [CHANGE] Update to v0.5.0 rollout-operator. #4893
* [CHANGE] Backend: add `alertmanager_args` to `mimir-backend` when running in read-write deployment mode. Remove hardcoded `filesystem` alertmanager storage. This moves alertmanager's data-dir to `/data/alertmanager` by default. #4907 #4921
* [CHANGE] Remove `-pdb` suffix from `PodDisruptionBudget` names. This will create new `PodDisruptionBudget` resources. Make sure to prune the old resources; otherwise, rollouts will be blocked. #5109
* [CHANGE] Query-frontend: enable query sharding for cardinality estimation via `-query-frontend.query-sharding-target-series-per-shard` by default if the results cache is enabled. #5128
* [ENHANCEMENT] Ingester: configure `-blocks-storage.tsdb.head-compaction-interval=15m` to spread TSDB head compaction over a wider time range. #4870
* [ENHANCEMENT] Ingester: configure `-blocks-storage.tsdb.wal-replay-concurrency` to CPU request minus 1. #4864
* [ENHANCEMENT] Compactor: configure `-compactor.first-level-compaction-wait-period` to TSDB head compaction interval plus 10 minutes. #4872
* [ENHANCEMENT] Store-gateway: set `GOMEMLIMIT` to the memory request value. This should reduce the likelihood the store-gateway may go out of memory, at the cost of an higher CPU utilization due to more frequent garbage collections when the memory utilization gets closer or above the configured requested memory. #4971
* [ENHANCEMENT] Store-gateway: dynamically set `GOMAXPROCS` based on the CPU request. This should reduce the likelihood a high load on the store-gateway will slow down the entire Kubernetes node. #5104
* [ENHANCEMENT] Store-gateway: add `store_gateway_lazy_loading_enabled` configuration option which combines disabled lazy-loading and reducing blocks sync concurrency. Reducing blocks sync concurrency improves startup times with disabled lazy loading on HDDs. #5025
* [ENHANCEMENT] Update `rollout-operator` image to `v0.6.0`. #5155
* [BUGFIX] Backend: configure `-ruler.alertmanager-url` to `mimir-backend` when running in read-write deployment mode. #4892
* [ENHANCEMENT] Memcached: don't overwrite upsteam memcached statefulset jsonnet to allow chosing between antiAffinity and topologySpreadConstraints.

### Mimirtool

* [CHANGE] check rules: will fail on duplicate rules when `--strict` is provided. #5035
* [FEATURE] sync/diff can now include/exclude namespaces based on a regular expression using `--namespaces-regex` and `--ignore-namespaces-regex`. #5100
* [ENHANCEMENT] analyze prometheus: allow to specify `-prometheus-http-prefix`. #4966
* [ENHANCEMENT] analyze grafana: allow to specify `--folder-title` to limit dashboards analysis based on their exact folder title. #4973

### Tools

* [CHANGE] copyblocks: copying between Azure Blob Storage buckets is now supported in addition to copying between Google Cloud Storage buckets. As a result, the `--service` flag is now required to be specified (accepted values are `gcs` or `abs`). #4756

## 2.8.0

### Grafana Mimir

* [CHANGE] Ingester: changed experimental CLI flag from `-out-of-order-blocks-external-label-enabled` to `-ingester.out-of-order-blocks-external-label-enabled` #4440
* [CHANGE] Store-gateway: The following metrics have been removed: #4332
  * `cortex_bucket_store_series_get_all_duration_seconds`
  * `cortex_bucket_store_series_merge_duration_seconds`
* [CHANGE] Ingester: changed default value of `-blocks-storage.tsdb.retention-period` from `24h` to `13h`. If you're running Mimir with a custom configuration and you're overriding `-querier.query-store-after` to a value greater than the default `12h` then you should increase `-blocks-storage.tsdb.retention-period` accordingly. #4382
* [CHANGE] Ingester: the configuration parameter `-blocks-storage.tsdb.max-tsdb-opening-concurrency-on-startup` has been deprecated and will be removed in Mimir 2.10. #4445
* [CHANGE] Query-frontend: Cached results now contain timestamp which allows Mimir to check if cached results are still valid based on current TTL configured for tenant. Results cached by previous Mimir version are used until they expire from cache, which can take up to 7 days. If you need to use per-tenant TTL sooner, please flush results cache manually. #4439
* [CHANGE] Ingester: the `cortex_ingester_tsdb_wal_replay_duration_seconds` metrics has been removed. #4465
* [CHANGE] Query-frontend and ruler: use protobuf internal query result payload format by default. This feature is no longer considered experimental. #4557 #4709
* [CHANGE] Ruler: reject creating federated rule groups while tenant federation is disabled. Previously the rule groups would be silently dropped during bucket sync. #4555
* [CHANGE] Compactor: the `/api/v1/upload/block/{block}/finish` endpoint now returns a `429` status code when the compactor has reached the limit specified by `-compactor.max-block-upload-validation-concurrency`. #4598
* [CHANGE] Compactor: when starting a block upload the maximum byte size of the block metadata provided in the request body is now limited to 1 MiB. If this limit is exceeded a `413` status code is returned. #4683
* [CHANGE] Store-gateway: cache key format for expanded postings has changed. This will invalidate the expanded postings in the index cache when deployed. #4667
* [FEATURE] Cache: Introduce experimental support for using Redis for results, chunks, index, and metadata caches. #4371
* [FEATURE] Vault: Introduce experimental integration with Vault to fetch secrets used to configure TLS for clients. Server TLS secrets will still be read from a file. `tls-ca-path`, `tls-cert-path` and `tls-key-path` will denote the path in Vault for the following CLI flags when `-vault.enabled` is true: #4446.
  * `-distributor.ha-tracker.etcd.*`
  * `-distributor.ring.etcd.*`
  * `-distributor.forwarding.grpc-client.*`
  * `-querier.store-gateway-client.*`
  * `-ingester.client.*`
  * `-ingester.ring.etcd.*`
  * `-querier.frontend-client.*`
  * `-query-frontend.grpc-client-config.*`
  * `-query-frontend.results-cache.redis.*`
  * `-blocks-storage.bucket-store.index-cache.redis.*`
  * `-blocks-storage.bucket-store.chunks-cache.redis.*`
  * `-blocks-storage.bucket-store.metadata-cache.redis.*`
  * `-compactor.ring.etcd.*`
  * `-store-gateway.sharding-ring.etcd.*`
  * `-ruler.client.*`
  * `-ruler.alertmanager-client.*`
  * `-ruler.ring.etcd.*`
  * `-ruler.query-frontend.grpc-client-config.*`
  * `-alertmanager.sharding-ring.etcd.*`
  * `-alertmanager.alertmanager-client.*`
  * `-memberlist.*`
  * `-query-scheduler.grpc-client-config.*`
  * `-query-scheduler.ring.etcd.*`
  * `-overrides-exporter.ring.etcd.*`
* [FEATURE] Distributor, ingester, querier, query-frontend, store-gateway: add experimental support for native histograms. Requires that the experimental protobuf query result response format is enabled by `-query-frontend.query-result-response-format=protobuf` on the query frontend. #4286 #4352 #4354 #4376 #4377 #4387 #4396 #4425 #4442 #4494 #4512 #4513 #4526
* [FEATURE] Added `-<prefix>.s3.storage-class` flag to configure the S3 storage class for objects written to S3 buckets. #4300
* [FEATURE] Add `freebsd` to the target OS when generating binaries for a Mimir release. #4654
* [FEATURE] Ingester: Add `prepare-shutdown` endpoint which can be used as part of Kubernetes scale down automations. #4718
* [ENHANCEMENT] Add timezone information to Alpine Docker images. #4583
* [ENHANCEMENT] Ruler: Sync rules when ruler JOINING the ring instead of ACTIVE, In order to reducing missed rule iterations during ruler restarts. #4451
* [ENHANCEMENT] Allow to define service name used for tracing via `JAEGER_SERVICE_NAME` environment variable. #4394
* [ENHANCEMENT] Querier and query-frontend: add experimental, more performant protobuf query result response format enabled with `-query-frontend.query-result-response-format=protobuf`. #4304 #4318 #4375
* [ENHANCEMENT] Compactor: added experimental configuration parameter `-compactor.first-level-compaction-wait-period`, to configure how long the compactor should wait before compacting 1st level blocks (uploaded by ingesters). This configuration option allows to reduce the chances compactor begins compacting blocks before all ingesters have uploaded their blocks to the storage. #4401
* [ENHANCEMENT] Store-gateway: use more efficient chunks fetching and caching. #4255
* [ENHANCEMENT] Query-frontend and ruler: add experimental, more performant protobuf internal query result response format enabled with `-ruler.query-frontend.query-result-response-format=protobuf`. #4331
* [ENHANCEMENT] Ruler: increased tolerance for missed iterations on alerts, reducing the chances of flapping firing alerts during ruler restarts. #4432
* [ENHANCEMENT] Optimized `.*` and `.+` regular expression label matchers. #4432
* [ENHANCEMENT] Optimized regular expression label matchers with alternates (e.g. `a|b|c`). #4647
* [ENHANCEMENT] Added an in-memory cache for regular expression matchers, to avoid parsing and compiling the same expression multiple times when used in recurring queries. #4633
* [ENHANCEMENT] Query-frontend: results cache TTL is now configurable by using `-query-frontend.results-cache-ttl` and `-query-frontend.results-cache-ttl-for-out-of-order-time-window` options. These values can also be specified per tenant. Default values are unchanged (7 days and 10 minutes respectively). #4385
* [ENHANCEMENT] Ingester: added advanced configuration parameter `-blocks-storage.tsdb.wal-replay-concurrency` representing the maximum number of CPUs used during WAL replay. #4445
* [ENHANCEMENT] Ingester: added metrics `cortex_ingester_tsdb_open_duration_seconds_total` to measure the total time it takes to open all existing TSDBs. The time tracked by this metric also includes the TSDBs WAL replay duration. #4465
* [ENHANCEMENT] Store-gateway: use streaming implementation for LabelNames RPC. The batch size for streaming is controlled by `-blocks-storage.bucket-store.batch-series-size`. #4464
* [ENHANCEMENT] Memcached: Add support for TLS or mTLS connections to cache servers. #4535
* [ENHANCEMENT] Compactor: blocks index files are now validated for correctness for blocks uploaded via the TSDB block upload feature. #4503
* [ENHANCEMENT] Compactor: block chunks and segment files are now validated for correctness for blocks uploaded via the TSDB block upload feature. #4549
* [ENHANCEMENT] Ingester: added configuration options to configure the "postings for matchers" cache of each compacted block queried from ingesters: #4561
  * `-blocks-storage.tsdb.block-postings-for-matchers-cache-ttl`
  * `-blocks-storage.tsdb.block-postings-for-matchers-cache-size`
  * `-blocks-storage.tsdb.block-postings-for-matchers-cache-force`
* [ENHANCEMENT] Compactor: validation of blocks uploaded via the TSDB block upload feature is now configurable on a per tenant basis: #4585
  * `-compactor.block-upload-validation-enabled` has been added, `compactor_block_upload_validation_enabled` can be used to override per tenant
  * `-compactor.block-upload.block-validation-enabled` was the previous global flag and has been removed
* [ENHANCEMENT] TSDB Block Upload: block upload validation concurrency can now be limited with `-compactor.max-block-upload-validation-concurrency`. #4598
* [ENHANCEMENT] OTLP: Add support for converting OTel exponential histograms to Prometheus native histograms. The ingestion of native histograms must be enabled, please set `-ingester.native-histograms-ingestion-enabled` to `true`. #4063 #4639
* [ENHANCEMENT] Query-frontend: add metric `cortex_query_fetched_index_bytes_total` to measure TSDB index bytes fetched to execute a query. #4597
* [ENHANCEMENT] Query-frontend: add experimental limit to enforce a max query expression size in bytes via `-query-frontend.max-query-expression-size-bytes` or `max_query_expression_size_bytes`. #4604
* [ENHANCEMENT] Query-tee: improve message logged when comparing responses and one response contains a non-JSON payload. #4588
* [ENHANCEMENT] Distributor: add ability to set per-distributor limits via `distributor_limits` block in runtime configuration in addition to the existing configuration. #4619
* [ENHANCEMENT] Querier: reduce peak memory consumption for queries that touch a large number of chunks. #4625
* [ENHANCEMENT] Query-frontend: added experimental `-query-frontend.query-sharding-max-regexp-size-bytes` limit to query-frontend. When set to a value greater than 0, query-frontend disabled query sharding for any query with a regexp matcher longer than the configured limit. #4632
* [ENHANCEMENT] Store-gateway: include statistics from LabelValues and LabelNames calls in `cortex_bucket_store_series*` metrics. #4673
* [ENHANCEMENT] Query-frontend: improve readability of distributed tracing spans. #4656
* [ENHANCEMENT] Update Docker base images from `alpine:3.17.2` to `alpine:3.17.3`. #4685
* [ENHANCEMENT] Querier: improve performance when shuffle sharding is enabled and the shard size is large. #4711
* [ENHANCEMENT] Ingester: improve performance when Active Series Tracker is in use. #4717
* [ENHANCEMENT] Store-gateway: optionally select `-blocks-storage.bucket-store.series-selection-strategy`, which can limit the impact of large posting lists (when many series share the same label name and value). #4667 #4695 #4698
* [ENHANCEMENT] Querier: Cache the converted float histogram from chunk iterator, hence there is no need to lookup chunk every time to get the converted float histogram. #4684
* [ENHANCEMENT] Ruler: Improve rule upload performance when not enforcing per-tenant rule group limits. #4828
* [ENHANCEMENT] Improved memory limit on the in-memory cache used for regular expression matchers. #4751
* [BUGFIX] Querier: Streaming remote read will now continue to return multiple chunks per frame after the first frame. #4423
* [BUGFIX] Store-gateway: the values for `stage="processed"` for the metrics `cortex_bucket_store_series_data_touched` and  `cortex_bucket_store_series_data_size_touched_bytes` when using fine-grained chunks caching is now reporting the correct values of chunks held in memory. #4449
* [BUGFIX] Compactor: fixed reporting a compaction error when compactor is correctly shut down while populating blocks. #4580
* [BUGFIX] OTLP: Do not drop exemplars of the OTLP Monotonic Sum metric. #4063
* [BUGFIX] Packaging: flag `/etc/default/mimir` and `/etc/sysconfig/mimir` as config to prevent overwrite. #4587
* [BUGFIX] Query-frontend: don't retry queries which error inside PromQL. #4643
* [BUGFIX] Store-gateway & query-frontend: report more consistent statistics for fetched index bytes. #4671
* [BUGFIX] Native histograms: fix how IsFloatHistogram determines if mimirpb.Histogram is a float histogram. #4706
* [BUGFIX] Query-frontend: fix query sharding for native histograms. #4666
* [BUGFIX] Ring status page: fixed the owned tokens percentage value displayed. #4730
* [BUGFIX] Querier: fixed chunk iterator that can return sample with wrong timestamp. #4450
* [BUGFIX] Packaging: fix preremove script preventing upgrades. #4801
* [BUGFIX] Security: updates Go to version 1.20.4 to fix CVE-2023-24539, CVE-2023-24540, CVE-2023-29400. #4903

### Mixin

* [ENHANCEMENT] Queries: Display data touched per sec in bytes instead of number of items. #4492
* [ENHANCEMENT] `_config.job_names.<job>` values can now be arrays of regular expressions in addition to a single string. Strings are still supported and behave as before. #4543
* [ENHANCEMENT] Queries dashboard: remove mention to store-gateway "streaming enabled" in panels because store-gateway only support streaming series since Mimir 2.7. #4569
* [ENHANCEMENT] Ruler: Add panel description for Read QPS panel in Ruler dashboard to explain values when in remote ruler mode. #4675
* [BUGFIX] Ruler dashboard: show data for reads from ingesters. #4543
* [BUGFIX] Pod selector regex for deployments: change `(.*-mimir-)` to `(.*mimir-)`. #4603

### Jsonnet

* [CHANGE] Ruler: changed ruler deployment max surge from `0` to `50%`, and max unavailable from `1` to `0`. #4381
* [CHANGE] Memcached connections parameters `-blocks-storage.bucket-store.index-cache.memcached.max-idle-connections`, `-blocks-storage.bucket-store.chunks-cache.memcached.max-idle-connections` and `-blocks-storage.bucket-store.metadata-cache.memcached.max-idle-connections` settings are now configured based on `max-get-multi-concurrency` and `max-async-concurrency`. #4591
* [CHANGE] Add support to use external Redis as cache. Following are some changes in the jsonnet config: #4386 #4640
  * Renamed `memcached_*_enabled` config options to `cache_*_enabled`
  * Renamed `memcached_*_max_item_size_mb` config options to `cache_*_max_item_size_mb`
  * Added `cache_*_backend` config options
* [CHANGE] Store-gateway StatefulSets with disabled multi-zone deployment are also unregistered from the ring on shutdown. This eliminated resharding during rollouts, at the cost of extra effort during scaling down store-gateways. For more information see [Scaling down store-gateways](https://grafana.com/docs/mimir/v2.7.x/operators-guide/run-production-environment/scaling-out/#scaling-down-store-gateways). #4713
* [CHANGE] Removed `$._config.querier.replicas` and `$._config.queryFrontend.replicas`. If you need to customize the number of querier or query-frontend replicas, and autoscaling is disabled, please set an override as is done for other stateless components (e.g. distributors). #5130
* [ENHANCEMENT] Alertmanager: add `alertmanager_data_disk_size` and  `alertmanager_data_disk_class` configuration options, by default no storage class is set. #4389
* [ENHANCEMENT] Update `rollout-operator` to `v0.4.0`. #4524
* [ENHANCEMENT] Update memcached to `memcached:1.6.19-alpine`. #4581
* [ENHANCEMENT] Add support for mTLS connections to Memcached servers. #4553
* [ENHANCEMENT] Update the `memcached-exporter` to `v0.11.2`. #4570
* [ENHANCEMENT] Autoscaling: Add `autoscaling_query_frontend_memory_target_utilization`, `autoscaling_ruler_query_frontend_memory_target_utilization`, and `autoscaling_ruler_memory_target_utilization` configuration options, for controlling the corresponding autoscaler memory thresholds. Each has a default of 1, i.e. 100%. #4612
* [ENHANCEMENT] Distributor: add ability to set per-distributor limits via `distributor_instance_limits` using runtime configuration. #4627
* [BUGFIX] Add missing query sharding settings for user_24M and user_32M plans. #4374

### Mimirtool

* [ENHANCEMENT] Backfill: mimirtool will now sleep and retry if it receives a 429 response while trying to finish an upload due to validation concurrency limits. #4598
* [ENHANCEMENT] `gauge` panel type is supported now in `mimirtool analyze dashboard`. #4679
* [ENHANCEMENT] Set a `User-Agent` header on requests to Mimir or Prometheus servers. #4700

### Mimir Continuous Test

* [FEATURE] Allow continuous testing of native histograms as well by enabling the flag `-tests.write-read-series-test.histogram-samples-enabled`. The metrics exposed by the tool will now have a new label called `type` with possible values of `float`, `histogram_float_counter`, `histogram_float_gauge`, `histogram_int_counter`, `histogram_int_gauge`, the list of metrics impacted: #4457
  * `mimir_continuous_test_writes_total`
  * `mimir_continuous_test_writes_failed_total`
  * `mimir_continuous_test_queries_total`
  * `mimir_continuous_test_queries_failed_total`
  * `mimir_continuous_test_query_result_checks_total`
  * `mimir_continuous_test_query_result_checks_failed_total`
* [ENHANCEMENT] Added a new metric `mimir_continuous_test_build_info` that reports version information, similar to the existing `cortex_build_info` metric exposed by other Mimir components. #4712
* [ENHANCEMENT] Add coherency for the selected ranges and instants of test queries. #4704

### Query-tee

### Documentation

* [CHANGE] Clarify what deprecation means in the lifecycle of configuration parameters. #4499
* [CHANGE] Update compactor `split-groups` and `split-and-merge-shards` recommendation on component page. #4623
* [FEATURE] Add instructions about how to configure native histograms. #4527
* [ENHANCEMENT] Runbook for MimirCompactorHasNotSuccessfullyRunCompaction extended to include scenario where compaction has fallen behind. #4609
* [ENHANCEMENT] Add explanation for QPS values for reads in remote ruler mode and writes generally, to the Ruler dashboard page. #4629
* [ENHANCEMENT] Expand zone-aware replication page to cover single physical availability zone deployments. #4631
* [FEATURE] Add instructions to use puppet module. #4610
* [FEATURE] Add documentation on how deploy mixin with terraform. #4161

### Tools

* [ENHANCEMENT] tsdb-index: iteration over index is now faster when any equal matcher is supplied. #4515

## 2.7.3

### Grafana Mimir

* [BUGFIX] Security: updates Go to version 1.20.4 to fix CVE-2023-24539, CVE-2023-24540, CVE-2023-29400. #4905

## 2.7.2

### Grafana Mimir

* [BUGFIX] Security: updated Go version to 1.20.3 to fix CVE-2023-24538 #4795

## 2.7.1

**Note**: During the release process, version 2.7.0 was tagged too early, before completing the release checklist and production testing. Release 2.7.1 doesn't include any code changes since 2.7.0, but now has proper release notes, published documentation, and has been fully tested in our production environment.

### Grafana Mimir

* [CHANGE] Ingester: the configuration parameter `-ingester.ring.readiness-check-ring-health` has been deprecated and will be removed in Mimir 2.9. #4422
* [CHANGE] Ruler: changed default value of `-ruler.evaluation-delay-duration` option from 0 to 1m. #4250
* [CHANGE] Querier: Errors with status code `422` coming from the store-gateway are propagated and not converted to the consistency check error anymore. #4100
* [CHANGE] Store-gateway: When a query hits `max_fetched_chunks_per_query` and `max_fetched_series_per_query` limits, an error with the status code `422` is created and returned. #4056
* [CHANGE] Packaging: Migrate FPM packaging solution to NFPM. Rationalize packages dependencies and add package for all binaries. #3911
* [CHANGE] Store-gateway: Deprecate flag `-blocks-storage.bucket-store.chunks-cache.subrange-size` since there's no benefit to changing the default of `16000`. #4135
* [CHANGE] Experimental support for ephemeral storage introduced in Mimir 2.6.0 has been removed. Following options are no longer available: #4252
  * `-blocks-storage.ephemeral-tsdb.*`
  * `-distributor.ephemeral-series-enabled`
  * `-distributor.ephemeral-series-matchers`
  * `-ingester.max-ephemeral-series-per-user`
  * `-ingester.instance-limits.max-ephemeral-series`
Querying with using `{__mimir_storage__="ephemeral"}` selector no longer works. All label values with `ephemeral-` prefix in `reason` label of `cortex_discarded_samples_total` metric are no longer available. Following metrics have been removed:
  * `cortex_ingester_ephemeral_series`
  * `cortex_ingester_ephemeral_series_created_total`
  * `cortex_ingester_ephemeral_series_removed_total`
  * `cortex_ingester_ingested_ephemeral_samples_total`
  * `cortex_ingester_ingested_ephemeral_samples_failures_total`
  * `cortex_ingester_memory_ephemeral_users`
  * `cortex_ingester_queries_ephemeral_total`
  * `cortex_ingester_queried_ephemeral_samples`
  * `cortex_ingester_queried_ephemeral_series`
* [CHANGE] Store-gateway: use mmap-less index-header reader by default and remove mmap-based index header reader. The following flags have changed: #4280
   * `-blocks-storage.bucket-store.index-header.map-populate-enabled` has been removed
   * `-blocks-storage.bucket-store.index-header.stream-reader-enabled` has been removed
   * `-blocks-storage.bucket-store.index-header.stream-reader-max-idle-file-handles` has been renamed to `-blocks-storage.bucket-store.index-header.max-idle-file-handles`, and the corresponding configuration file option has been renamed from `stream_reader_max_idle_file_handles` to `max_idle_file_handles`
* [CHANGE] Store-gateway: the streaming store-gateway is now enabled by default. The new default setting for `-blocks-storage.bucket-store.batch-series-size` is `5000`. #4330
* [CHANGE] Compactor: the configuration parameter `-compactor.consistency-delay` has been deprecated and will be removed in Mimir 2.9. #4409
* [CHANGE] Store-gateway: the configuration parameter `-blocks-storage.bucket-store.consistency-delay` has been deprecated and will be removed in Mimir 2.9. #4409
* [FEATURE] Ruler: added `keep_firing_for` support to alerting rules. #4099
* [FEATURE] Distributor, ingester: ingestion of native histograms. The new per-tenant limit `-ingester.native-histograms-ingestion-enabled` controls whether native histograms are stored or ignored. #4159
* [FEATURE] Query-frontend: Introduce experimental `-query-frontend.query-sharding-target-series-per-shard` to allow query sharding to take into account cardinality of similar requests executed previously. This feature uses the same cache that's used for results caching. #4121 #4177 #4188 #4254
* [ENHANCEMENT] Go: update go to 1.20.1. #4266
* [ENHANCEMENT] Ingester: added `out_of_order_blocks_external_label_enabled` shipper option to label out-of-order blocks before shipping them to cloud storage. #4182 #4297
* [ENHANCEMENT] Ruler: introduced concurrency when loading per-tenant rules configuration. This improvement is expected to speed up the ruler start up time in a Mimir cluster with a large number of tenants. #4258
* [ENHANCEMENT] Compactor: Add `reason` label to `cortex_compactor_runs_failed_total`. The value can be `shutdown` or `error`. #4012
* [ENHANCEMENT] Store-gateway: enforce `max_fetched_series_per_query`. #4056
* [ENHANCEMENT] Query-frontend: Disambiguate logs for failed queries. #4067
* [ENHANCEMENT] Query-frontend: log caller user agent in query stats logs. #4093
* [ENHANCEMENT] Store-gateway: add `data_type` label with values on `cortex_bucket_store_partitioner_extended_ranges_total`, `cortex_bucket_store_partitioner_expanded_ranges_total`, `cortex_bucket_store_partitioner_requested_ranges_total`, `cortex_bucket_store_partitioner_expanded_bytes_total`, `cortex_bucket_store_partitioner_requested_bytes_total` for `postings`, `series`, and `chunks`. #4095
* [ENHANCEMENT] Store-gateway: Reduce memory allocation rate when loading TSDB chunks from Memcached. #4074
* [ENHANCEMENT] Query-frontend: track `cortex_frontend_query_response_codec_duration_seconds` and `cortex_frontend_query_response_codec_payload_bytes` metrics to measure the time taken and bytes read / written while encoding and decoding query result payloads. #4110
* [ENHANCEMENT] Alertmanager: expose additional upstream metrics `cortex_alertmanager_dispatcher_aggregation_groups`, `cortex_alertmanager_dispatcher_alert_processing_duration_seconds`. #4151
* [ENHANCEMENT] Querier and query-frontend: add experimental, more performant protobuf internal query result response format enabled with `-query-frontend.query-result-response-format=protobuf`. #4153
* [ENHANCEMENT] Store-gateway: use more efficient chunks fetching and caching. This should reduce CPU, memory utilization, and receive bandwidth of a store-gateway. Enable with `-blocks-storage.bucket-store.chunks-cache.fine-grained-chunks-caching-enabled=true`. #4163 #4174 #4227
* [ENHANCEMENT] Query-frontend: Wait for in-flight queries to finish before shutting down. #4073 #4170
* [ENHANCEMENT] Store-gateway: added `encode` and `other` stage to `cortex_bucket_store_series_request_stage_duration_seconds` metric. #4179
* [ENHANCEMENT] Ingester: log state of TSDB when shipping or forced compaction can't be done due to unexpected state of TSDB. #4211
* [ENHANCEMENT] Update Docker base images from `alpine:3.17.1` to `alpine:3.17.2`. #4240
* [ENHANCEMENT] Store-gateway: add a `stage` label to the metrics `cortex_bucket_store_series_data_fetched`, `cortex_bucket_store_series_data_size_fetched_bytes`, `cortex_bucket_store_series_data_touched`, `cortex_bucket_store_series_data_size_touched_bytes`. This label only applies to `data_type="chunks"`. For `fetched` metrics with `data_type="chunks"` the `stage` label has 2 values: `fetched` - the chunks or bytes that were fetched from the cache or the object store, `refetched` - the chunks or bytes that had to be refetched from the cache or the object store because their size was underestimated during the first fetch. For `touched` metrics with `data_type="chunks"` the `stage` label has 2 values: `processed` - the chunks or bytes that were read from the fetched chunks or bytes and were processed in memory, `returned` - the chunks or bytes that were selected from the processed bytes to satisfy the query. #4227 #4316
* [ENHANCEMENT] Compactor: improve the partial block check related to `compactor.partial-block-deletion-delay` to potentially issue less requests to object storage. #4246
* [ENHANCEMENT] Memcached: added `-*.memcached.min-idle-connections-headroom-percentage` support to configure the minimum number of idle connections to keep open as a percentage (0-100) of the number of recently used idle connections. This feature is disabled when set to a negative value (default), which means idle connections are kept open indefinitely. #4249
* [ENHANCEMENT] Querier and store-gateway: optimized regular expression label matchers with case insensitive alternate operator. #4340 #4357
* [ENHANCEMENT] Compactor: added the experimental flag `-compactor.block-upload.block-validation-enabled` with the default `true` to configure whether block validation occurs on backfilled blocks. #3411
* [ENHANCEMENT] Ingester: apply a jitter to the first TSDB head compaction interval configured via `-blocks-storage.tsdb.head-compaction-interval`. Subsequent checks will happen at the configured interval. This should help to spread the TSDB head compaction among different ingesters over the configured interval. #4364
* [ENHANCEMENT] Ingester: the maximum accepted value for `-blocks-storage.tsdb.head-compaction-interval` has been increased from 5m to 15m. #4364
* [BUGFIX] Store-gateway: return `Canceled` rather than `Aborted` or `Internal` error when the calling querier cancels a label names or values request, and return `Internal` if processing the request fails for another reason. #4061
* [BUGFIX] Querier: track canceled requests with status code `499` in the metrics instead of `503` or `422`. #4099
* [BUGFIX] Ingester: compact out-of-order data during `/ingester/flush` or when TSDB is idle. #4180
* [BUGFIX] Ingester: conversion of global limits `max-series-per-user`, `max-series-per-metric`, `max-metadata-per-user` and `max-metadata-per-metric` into corresponding local limits now takes into account the number of ingesters in each zone. #4238
* [BUGFIX] Ingester: track `cortex_ingester_memory_series` metric consistently with `cortex_ingester_memory_series_created_total` and `cortex_ingester_memory_series_removed_total`. #4312
* [BUGFIX] Querier: fixed a bug which was incorrectly matching series with regular expression label matchers with begin/end anchors in the middle of the regular expression. #4340

### Mixin

* [CHANGE] Move auto-scaling panel rows down beneath logical network path in Reads and Writes dashboards. #4049
* [CHANGE] Make distributor auto-scaling metric panels show desired number of replicas. #4218
* [CHANGE] Alerts: The alert `MimirMemcachedRequestErrors` has been renamed to `MimirCacheRequestErrors`. #4242
* [ENHANCEMENT] Alerts: Added `MimirAutoscalerKedaFailing` alert firing when a KEDA scaler is failing. #4045
* [ENHANCEMENT] Add auto-scaling panels to ruler dashboard. #4046
* [ENHANCEMENT] Add gateway auto-scaling panels to Reads and Writes dashboards. #4049 #4216
* [ENHANCEMENT] Dashboards: distinguish between label names and label values queries. #4065
* [ENHANCEMENT] Add query-frontend and ruler-query-frontend auto-scaling panels to Reads and Ruler dashboards. #4199
* [BUGFIX] Alerts: Fixed `MimirAutoscalerNotActive` to not fire if scaling metric does not exist, to avoid false positives on scaled objects with 0 min replicas. #4045
* [BUGFIX] Alerts: `MimirCompactorHasNotSuccessfullyRunCompaction` is no longer triggered by frequent compactor restarts. #4012
* [BUGFIX] Tenants dashboard: Correctly show the ruler-query-scheduler queue size. #4152

### Jsonnet

* [CHANGE] Create the `query-frontend-discovery` service only when Mimir is deployed in microservice mode without query-scheduler. #4353
* [CHANGE] Add results cache backend config to `ruler-query-frontend` configuration to allow cache reuse for cardinality-estimation based sharding. #4257
* [ENHANCEMENT] Add support for ruler auto-scaling. #4046
* [ENHANCEMENT] Add optional `weight` param to `newQuerierScaledObject` and `newRulerQuerierScaledObject` to allow running multiple querier deployments on different node types. #4141
* [ENHANCEMENT] Add support for query-frontend and ruler-query-frontend auto-scaling. #4199
* [BUGFIX] Shuffle sharding: when applying user class limits, honor the minimum shard size configured in `$._config.shuffle_sharding.*`. #4363

### Mimirtool

* [FEATURE] Added `keep_firing_for` support to rules configuration. #4099
* [ENHANCEMENT] Add `-tls-insecure-skip-verify` to rules, alertmanager and backfill commands. #4162

### Query-tee

* [CHANGE] Increase default value of `-backend.read-timeout` to 150s, to accommodate default querier and query frontend timeout of 120s. #4262
* [ENHANCEMENT] Log errors that occur while performing requests to compare two endpoints. #4262
* [ENHANCEMENT] When comparing two responses that both contain an error, only consider the comparison failed if the errors differ. Previously, if either response contained an error, the comparison always failed, even if both responses contained the same error. #4262
* [ENHANCEMENT] Include the value of the `X-Scope-OrgID` header when logging a comparison failure. #4262
* [BUGFIX] Parameters (expression, time range etc.) for a query request where the parameters are in the HTTP request body rather than in the URL are now logged correctly when responses differ. #4265

### Documentation

* [ENHANCEMENT] Add guide on alternative migration method for Thanos to Mimir #3554
* [ENHANCEMENT] Restore "Migrate from Cortex" for Jsonnet. #3929
* [ENHANCEMENT] Document migration from microservices to read-write deployment mode. #3951
* [ENHANCEMENT] Do not error when there is nothing to commit as part of a publish #4058
* [ENHANCEMENT] Explain how to run Mimir locally using docker-compose #4079
* [ENHANCEMENT] Docs: use long flag names in runbook commands. #4088
* [ENHANCEMENT] Clarify how ingester replication happens. #4101
* [ENHANCEMENT] Improvements to the Get Started guide. #4315
* [BUGFIX] Added indentation to Azure and SWIFT backend definition. #4263

### Tools

* [ENHANCEMENT] Adapt tsdb-print-chunk for native histograms. #4186
* [ENHANCEMENT] Adapt tsdb-index-health for blocks containing native histograms. #4186
* [ENHANCEMENT] Adapt tsdb-chunks tool to handle native histograms. #4186

## 2.6.2

* [BUGFIX] Security: updates Go to version 1.20.4 to fix CVE-2023-24539, CVE-2023-24540, CVE-2023-29400. #4903

## 2.6.1

### Grafana Mimir

* [BUGFIX] Security: updates Go to version 1.20.3 to fix CVE-2023-24538 #4798

## 2.6.0

### Grafana Mimir

* [CHANGE] Querier: Introduce `-querier.max-partial-query-length` to limit the time range for partial queries at the querier level and deprecate `-store.max-query-length`. #3825 #4017
* [CHANGE] Store-gateway: Remove experimental `-blocks-storage.bucket-store.max-concurrent-reject-over-limit` flag. #3706
* [CHANGE] Ingester: If shipping is enabled block retention will now be relative to the upload time to cloud storage. If shipping is disabled block retention will be relative to the creation time of the block instead of the mintime of the last block created. #3816
* [CHANGE] Query-frontend: Deprecated CLI flag `-query-frontend.align-querier-with-step` has been removed. #3982
* [CHANGE] Alertmanager: added default configuration for `-alertmanager.configs.fallback`. Allows tenants to send alerts without first uploading an Alertmanager configuration. #3541
* [FEATURE] Store-gateway: streaming of series. The store-gateway can now stream results back to the querier instead of buffering them. This is expected to greatly reduce peak memory consumption while keeping latency the same. You can enable this feature by setting `-blocks-storage.bucket-store.batch-series-size` to a value in the high thousands (5000-10000). This is still an experimental feature and is subject to a changing API and instability. #3540 #3546 #3587 #3606 #3611 #3620 #3645 #3355 #3697 #3666 #3687 #3728 #3739 #3751 #3779 #3839
* [FEATURE] Alertmanager: Added support for the Webex receiver. #3758
* [FEATURE] Limits: Added the `-validation.separate-metrics-group-label` flag. This allows further separation of the `cortex_discarded_samples_total` metric by an additional `group` label - which is configured by this flag to be the value of a specific label on an incoming timeseries. Active groups are tracked and inactive groups are cleaned up on a defined interval. The maximum number of groups tracked is controlled by the `-max-separate-metrics-groups-per-user` flag. #3439
* [FEATURE] Overrides-exporter: Added experimental ring support to overrides-exporter via `-overrides-exporter.ring.enabled`. When enabled, the ring is used to establish a leader replica for the export of limit override metrics. #3908 #3953
* [FEATURE] Ephemeral storage (experimental): Mimir can now accept samples into "ephemeral storage". Such samples are available for querying for a short amount of time (`-blocks-storage.ephemeral-tsdb.retention-period`, defaults to 10 minutes), and then removed from memory. To use ephemeral storage, distributor must be configured with `-distributor.ephemeral-series-enabled` option. Series matching `-distributor.ephemeral-series-matchers` will be marked for storing into ephemeral storage in ingesters. Each tenant needs to have ephemeral storage enabled by using `-ingester.max-ephemeral-series-per-user` limit, which defaults to 0 (no ephemeral storage). Ingesters have new `-ingester.instance-limits.max-ephemeral-series` limit for total number of series in ephemeral storage across all tenants. If ingestion of samples into ephemeral storage fails, `cortex_discarded_samples_total` metric will use values prefixed with `ephemeral-` for `reason` label. Querying of ephemeral storage is possible by using `{__mimir_storage__="ephemeral"}` as metric selector. Following new metrics related to ephemeral storage are introduced: #3897 #3922 #3961 #3997 #4004
  * `cortex_ingester_ephemeral_series`
  * `cortex_ingester_ephemeral_series_created_total`
  * `cortex_ingester_ephemeral_series_removed_total`
  * `cortex_ingester_ingested_ephemeral_samples_total`
  * `cortex_ingester_ingested_ephemeral_samples_failures_total`
  * `cortex_ingester_memory_ephemeral_users`
  * `cortex_ingester_queries_ephemeral_total`
  * `cortex_ingester_queried_ephemeral_samples`
  * `cortex_ingester_queried_ephemeral_series`
* [ENHANCEMENT] Added new metric `thanos_shipper_last_successful_upload_time`: Unix timestamp (in seconds) of the last successful TSDB block uploaded to the bucket. #3627
* [ENHANCEMENT] Ruler: Added `-ruler.alertmanager-client.tls-enabled` configuration for alertmanager client. #3432 #3597
* [ENHANCEMENT] Activity tracker logs now have `component=activity-tracker` label. #3556
* [ENHANCEMENT] Distributor: remove labels with empty values #2439
* [ENHANCEMENT] Query-frontend: track query HTTP requests in the Activity Tracker. #3561
* [ENHANCEMENT] Store-gateway: Add experimental alternate implementation of index-header reader that does not use memory mapped files. The index-header reader is expected to improve stability of the store-gateway. You can enable this implementation with the flag `-blocks-storage.bucket-store.index-header.stream-reader-enabled`. #3639 #3691 #3703 #3742 #3785 #3787 #3797
* [ENHANCEMENT] Query-scheduler: add `cortex_query_scheduler_cancelled_requests_total` metric to track the number of requests that are already cancelled when dequeued. #3696
* [ENHANCEMENT] Store-gateway: add `cortex_bucket_store_partitioner_extended_ranges_total` metric to keep track of the ranges that the partitioner decided to overextend and merge in order to save API call to the object storage. #3769
* [ENHANCEMENT] Compactor: Auto-forget unhealthy compactors after ten failed ring heartbeats. #3771
* [ENHANCEMENT] Ruler: change default value of `-ruler.for-grace-period` from `10m` to `2m` and update help text. The new default value reflects how we operate Mimir at Grafana Labs. #3817
* [ENHANCEMENT] Ingester: Added experimental flags to force usage of _postings for matchers cache_. These flags will be removed in the future and it's not recommended to change them. #3823
  * `-blocks-storage.tsdb.head-postings-for-matchers-cache-ttl`
  * `-blocks-storage.tsdb.head-postings-for-matchers-cache-size`
  * `-blocks-storage.tsdb.head-postings-for-matchers-cache-force`
* [ENHANCEMENT] Ingester: Improved series selection performance when some of the matchers do not match any series. #3827
* [ENHANCEMENT] Alertmanager: Add new additional template function `tenantID` returning id of the tenant owning the alert. #3758
* [ENHANCEMENT] Alertmanager: Add additional template function `grafanaExploreURL` returning URL to grafana explore with range query. #3849
* [ENHANCEMENT] Reduce overhead of debug logging when filtered out. #3875
* [ENHANCEMENT] Update Docker base images from `alpine:3.16.2` to `alpine:3.17.1`. #3898
* [ENHANCEMENT] Ingester: Add new `/ingester/tsdb_metrics` endpoint to return tenant-specific TSDB metrics. #3923
* [ENHANCEMENT] Query-frontend: CLI flag `-query-frontend.max-total-query-length` and its associated YAML configuration is now stable. #3882
* [ENHANCEMENT] Ruler: rule groups now support optional and experimental `align_evaluation_time_on_interval` field, which causes all evaluations to happen on interval-aligned timestamp. #4013
* [ENHANCEMENT] Query-scheduler: ring-based service discovery is now stable. #4028
* [ENHANCEMENT] Store-gateway: improved performance of prefix matching on the labels. #4055 #4080
* [BUGFIX] Log the names of services that are not yet running rather than `unsupported value type` when calling `/ready` and some services are not running. #3625
* [BUGFIX] Alertmanager: Fix template spurious deletion with relative data dir. #3604
* [BUGFIX] Security: update prometheus/exporter-toolkit for CVE-2022-46146. #3675
* [BUGFIX] Security: update golang.org/x/net for CVE-2022-41717. #3755
* [BUGFIX] Debian package: Fix post-install, environment file path and user creation. #3720
* [BUGFIX] memberlist: Fix panic during Mimir startup when Mimir receives gossip message before it's ready. #3746
* [BUGFIX] Store-gateway: fix `cortex_bucket_store_partitioner_requested_bytes_total` metric to not double count overlapping ranges. #3769
* [BUGFIX] Update `github.com/thanos-io/objstore` to address issue with Multipart PUT on s3-compatible Object Storage. #3802 #3821
* [BUGFIX] Distributor, Query-scheduler: Make sure ring metrics include a `cortex_` prefix as expected by dashboards. #3809
* [BUGFIX] Querier: canceled requests are no longer reported as "consistency check" failures. #3837 #3927
* [BUGFIX] Distributor: don't panic when `metric_relabel_configs` in overrides contains null element. #3868
* [BUGFIX] Distributor: don't panic when OTLP histograms don't have any buckets. #3853
* [BUGFIX] Ingester, Compactor: fix panic that can occur when compaction fails. #3955
* [BUGFIX] Store-gateway: return `Canceled` rather than `Aborted` error when the calling querier cancels the request. #4007

### Mixin

* [ENHANCEMENT] Alerts: Added `MimirIngesterInstanceHasNoTenants` alert that fires when an ingester replica is not receiving write requests for any tenant. #3681
* [ENHANCEMENT] Alerts: Extended `MimirAllocatingTooMuchMemory` to check read-write deployment containers. #3710
* [ENHANCEMENT] Alerts: Added `MimirAlertmanagerInstanceHasNoTenants` alert that fires when an alertmanager instance ows no tenants. #3826
* [ENHANCEMENT] Alerts: Added `MimirRulerInstanceHasNoRuleGroups` alert that fires when a ruler replica is not assigned any rule group to evaluate. #3723
* [ENHANCEMENT] Support for baremetal deployment for alerts and scaling recording rules. #3719
* [ENHANCEMENT] Dashboards: querier autoscaling now supports multiple scaled objects (configurable via `$._config.autoscale.querier.hpa_name`). #3962
* [BUGFIX] Alerts: Fixed `MimirIngesterRestarts` alert when Mimir is deployed in read-write mode. #3716
* [BUGFIX] Alerts: Fixed `MimirIngesterHasNotShippedBlocks` and `MimirIngesterHasNotShippedBlocksSinceStart` alerts for when Mimir is deployed in read-write or monolithic modes and updated them to use new `thanos_shipper_last_successful_upload_time` metric. #3627
* [BUGFIX] Alerts: Fixed `MimirMemoryMapAreasTooHigh` alert when Mimir is deployed in read-write mode. #3626
* [BUGFIX] Alerts: Fixed `MimirCompactorSkippedBlocksWithOutOfOrderChunks` matching on non-existent label. #3628
* [BUGFIX] Dashboards: Fix `Rollout Progress` dashboard incorrectly using Gateway metrics when Gateway was not enabled. #3709
* [BUGFIX] Tenants dashboard: Make it compatible with all deployment types. #3754
* [BUGFIX] Alerts: Fixed `MimirCompactorHasNotUploadedBlocks` to not fire if compactor has nothing to do. #3793
* [BUGFIX] Alerts: Fixed `MimirAutoscalerNotActive` to not fire if scaling metric is 0, to avoid false positives on scaled objects with 0 min replicas. #3999

### Jsonnet

* [CHANGE] Replaced the deprecated `policy/v1beta1` with `policy/v1` when configuring a PodDisruptionBudget for read-write deployment mode. #3811
* [CHANGE] Removed `-server.http-write-timeout` default option value from querier and query-frontend, as it defaults to a higher value in the code now, and cannot be lower than `-querier.timeout`. #3836
* [CHANGE] Replaced `-store.max-query-length` with `-query-frontend.max-total-query-length` in the query-frontend config. #3879
* [CHANGE] Changed default `mimir_backend_data_disk_size` from `100Gi` to `250Gi`. #3894
* [ENHANCEMENT] Update `rollout-operator` to `v0.2.0`. #3624
* [ENHANCEMENT] Add `user_24M` and `user_32M` classes to operations config. #3367
* [ENHANCEMENT] Update memcached image from `memcached:1.6.16-alpine` to `memcached:1.6.17-alpine`. #3914
* [ENHANCEMENT] Allow configuring the ring for overrides-exporter. #3995
* [BUGFIX] Apply ingesters and store-gateways per-zone CLI flags overrides to read-write deployment mode too. #3766
* [BUGFIX] Apply overrides-exporter CLI flags to mimir-backend when running Mimir in read-write deployment mode. #3790
* [BUGFIX] Fixed `mimir-write` and `mimir-read` Kubernetes service to correctly balance requests among pods. #3855 #3864 #3906
* [BUGFIX] Fixed `ruler-query-frontend` and `mimir-read` gRPC server configuration to force clients to periodically re-resolve the backend addresses. #3862
* [BUGFIX] Fixed `mimir-read` CLI flags to ensure query-frontend configuration takes precedence over querier configuration. #3877

### Mimirtool

* [ENHANCEMENT] Update `mimirtool config convert` to work with Mimir 2.4, 2.5, 2.6 changes. #3952
* [ENHANCEMENT] Mimirtool is now available to install through Homebrew with `brew install mimirtool`. #3776
* [ENHANCEMENT] Added `--concurrency` to `mimirtool rules sync` command. #3996
* [BUGFIX] Fix summary output from `mimirtool rules sync` to display correct number of groups created and updated. #3918

### Documentation

* [BUGFIX] Querier: Remove assertion that the `-querier.max-concurrent` flag must also be set for the query-frontend. #3678
* [ENHANCEMENT] Update migration from cortex documentation. #3662
* [ENHANCEMENT] Query-scheduler: documented how to migrate from DNS-based to ring-based service discovery. #4028

### Tools

## 2.5.0

### Grafana Mimir

* [CHANGE] Flag `-azure.msi-resource` is now ignored, and will be removed in Mimir 2.7. This setting is now made automatically by Azure. #2682
* [CHANGE] Experimental flag `-blocks-storage.tsdb.out-of-order-capacity-min` has been removed. #3261
* [CHANGE] Distributor: Wrap errors from pushing to ingesters with useful context, for example clarifying timeouts. #3307
* [CHANGE] The default value of `-server.http-write-timeout` has changed from 30s to 2m. #3346
* [CHANGE] Reduce period of health checks in connection pools for querier->store-gateway, ruler->ruler, and alertmanager->alertmanager clients to 10s. This reduces the time to fail a gRPC call when the remote stops responding. #3168
* [CHANGE] Hide TSDB block ranges period config from doc and mark it experimental. #3518
* [FEATURE] Alertmanager: added Discord support. #3309
* [ENHANCEMENT] Added `-server.tls-min-version` and `-server.tls-cipher-suites` flags to configure cipher suites and min TLS version supported by HTTP and gRPC servers. #2898
* [ENHANCEMENT] Distributor: Add age filter to forwarding functionality, to not forward samples which are older than defined duration. If such samples are not ingested, `cortex_discarded_samples_total{reason="forwarded-sample-too-old"}` is increased. #3049 #3113
* [ENHANCEMENT] Store-gateway: Reduce memory allocation when generating ids in index cache. #3179
* [ENHANCEMENT] Query-frontend: truncate queries based on the configured creation grace period (`--validation.create-grace-period`) to avoid querying too far into the future. #3172
* [ENHANCEMENT] Ingester: Reduce activity tracker memory allocation. #3203
* [ENHANCEMENT] Query-frontend: Log more detailed information in the case of a failed query. #3190
* [ENHANCEMENT] Added `-usage-stats.installation-mode` configuration to track the installation mode via the anonymous usage statistics. #3244
* [ENHANCEMENT] Compactor: Add new `cortex_compactor_block_max_time_delta_seconds` histogram for detecting if compaction of blocks is lagging behind. #3240 #3429
* [ENHANCEMENT] Ingester: reduced the memory footprint of active series custom trackers. #2568
* [ENHANCEMENT] Distributor: Include `X-Scope-OrgId` header in requests forwarded to configured forwarding endpoint. #3283 #3385
* [ENHANCEMENT] Alertmanager: reduced memory utilization in Mimir clusters with a large number of tenants. #3309
* [ENHANCEMENT] Add experimental flag `-shutdown-delay` to allow components to wait after receiving SIGTERM and before stopping. In this time the component returns 503 from /ready endpoint. #3298
* [ENHANCEMENT] Go: update to go 1.19.3. #3371
* [ENHANCEMENT] Alerts: added `RulerRemoteEvaluationFailing` alert, firing when communication between ruler and frontend fails in remote operational mode. #3177 #3389
* [ENHANCEMENT] Clarify which S3 signature versions are supported in the error "unsupported signature version". #3376
* [ENHANCEMENT] Store-gateway: improved index header reading performance. #3393 #3397 #3436
* [ENHANCEMENT] Store-gateway: improved performance of series matching. #3391
* [ENHANCEMENT] Move the validation of incoming series before the distributor's forwarding functionality, so that we don't forward invalid series. #3386 #3458
* [ENHANCEMENT] S3 bucket configuration now validates that the endpoint does not have the bucket name prefix. #3414
* [ENHANCEMENT] Query-frontend: added "fetched index bytes" to query statistics, so that the statistics contain the total bytes read by store-gateways from TSDB block indexes. #3206
* [ENHANCEMENT] Distributor: push wrapper should only receive unforwarded samples. #2980
* [ENHANCEMENT] Added `/api/v1/status/config` and `/api/v1/status/flags` APIs to maintain compatibility with prometheus. #3596 #3983
* [BUGFIX] Flusher: Add `Overrides` as a dependency to prevent panics when starting with `-target=flusher`. #3151
* [BUGFIX] Updated `golang.org/x/text` dependency to fix CVE-2022-32149. #3285
* [BUGFIX] Query-frontend: properly close gRPC streams to the query-scheduler to stop memory and goroutines leak. #3302
* [BUGFIX] Ruler: persist evaluation delay configured in the rulegroup. #3392
* [BUGFIX] Ring status pages: show 100% ownership as "100%", not "1e+02%". #3435
* [BUGFIX] Fix panics in OTLP ingest path when parse errors exist. #3538

### Mixin

* [CHANGE] Alerts: Change `MimirSchedulerQueriesStuck` `for` time to 7 minutes to account for the time it takes for HPA to scale up. #3223
* [CHANGE] Dashboards: Removed the `Querier > Stages` panel from the `Mimir / Queries` dashboard. #3311
* [CHANGE] Configuration: The format of the `autoscaling` section of the configuration has changed to support more components. #3378
  * Instead of specific config variables for each component, they are listed in a dictionary. For example, `autoscaling.querier_enabled` becomes `autoscaling.querier.enabled`.
* [FEATURE] Dashboards: Added "Mimir / Overview resources" dashboard, providing an high level view over a Mimir cluster resources utilization. #3481
* [FEATURE] Dashboards: Added "Mimir / Overview networking" dashboard, providing an high level view over a Mimir cluster network bandwidth, inflight requests and TCP connections. #3487
* [FEATURE] Compile baremetal mixin along k8s mixin. #3162 #3514
* [ENHANCEMENT] Alerts: Add MimirRingMembersMismatch firing when a component does not have the expected number of running jobs. #2404
* [ENHANCEMENT] Dashboards: Add optional row about the Distributor's metric forwarding feature to the `Mimir / Writes` dashboard. #3182 #3394 #3394 #3461
* [ENHANCEMENT] Dashboards: Remove the "Instance Mapper" row from the "Alertmanager Resources Dashboard". This is a Grafana Cloud specific service and not relevant for external users. #3152
* [ENHANCEMENT] Dashboards: Add "remote read", "metadata", and "exemplar" queries to "Mimir / Overview" dashboard. #3245
* [ENHANCEMENT] Dashboards: Use non-red colors for non-error series in the "Mimir / Overview" dashboard. #3246
* [ENHANCEMENT] Dashboards: Add support to multi-zone deployments for the experimental read-write deployment mode. #3256
* [ENHANCEMENT] Dashboards: If enabled, add new row to the `Mimir / Writes` for distributor autoscaling metrics. #3378
* [ENHANCEMENT] Dashboards: Add read path insights row to the "Mimir / Tenants" dashboard. #3326
* [ENHANCEMENT] Alerts: Add runbook urls for alerts. #3452
* [ENHANCEMENT] Configuration: Make it possible to configure namespace label, job label, and job prefix. #3482
* [ENHANCEMENT] Dashboards: improved resources and networking dashboards to work with read-write deployment mode too. #3497 #3504 #3519 #3531
* [ENHANCEMENT] Alerts: Added "MimirDistributorForwardingErrorRate" alert, which fires on high error rates in the distributor’s forwarding feature. #3200
* [ENHANCEMENT] Improve phrasing in Overview dashboard. #3488
* [BUGFIX] Dashboards: Fix legend showing `persistentvolumeclaim` when using `deployment_type=baremetal` for `Disk space utilization` panels. #3173 #3184
* [BUGFIX] Alerts: Fixed `MimirGossipMembersMismatch` alert when Mimir is deployed in read-write mode. #3489
* [BUGFIX] Dashboards: Remove "Inflight requests" from object store panels because the panel is not tracking the inflight requests to object storage. #3521

### Jsonnet

* [CHANGE] Replaced the deprecated `policy/v1beta1` with `policy/v1` when configuring a PodDisruptionBudget. #3284
* [CHANGE] [Common storage configuration](https://grafana.com/docs/mimir/v2.3.x/operators-guide/configure/configure-object-storage-backend/#common-configuration) is now used to configure object storage in all components. This is a breaking change in terms of Jsonnet manifests and also a CLI flag update for components that use object storage, so it will require a rollout of those components. The changes include: #3257
  * `blocks_storage_backend` was renamed to `storage_backend` and is now used as the common storage backend for all components.
    * So were the related `blocks_storage_azure_account_(name|key)` and `blocks_storage_s3_endpoint` configurations.
  * `storage_s3_endpoint` is now rendered by default using the `aws_region` configuration instead of a hardcoded `us-east-1`.
  * `ruler_client_type` and `alertmanager_client_type` were renamed to `ruler_storage_backend` and `alertmanager_storage_backend` respectively, and their corresponding CLI flags won't be rendered unless explicitly set to a value different from the one in `storage_backend` (like `local`).
  * `alertmanager_s3_bucket_name`, `alertmanager_gcs_bucket_name` and `alertmanager_azure_container_name` have been removed, and replaced by a single `alertmanager_storage_bucket_name` configuration used for all object storages.
  * `genericBlocksStorageConfig` configuration object was removed, and so any extensions to it will be now ignored. Use `blockStorageConfig` instead.
  * `rulerClientConfig` and `alertmanagerStorageClientConfig` configuration objects were renamed to `rulerStorageConfig` and `alertmanagerStorageConfig` respectively, and so any extensions to their previous names will be now ignored. Use the new names instead.
  * The CLI flags `*.s3.region` are no longer rendered as they are optional and the region can be inferred by Mimir by performing an initial API call to the endpoint.
  * The migration to this change should usually consist of:
    * Renaming `blocks_storage_backend` key to `storage_backend`.
    * For Azure/S3:
      * Renaming `blocks_storage_(azure|s3)_*` configurations to `storage_(azure|s3)_*`.
      * If `ruler_storage_(azure|s3)_*` and `alertmanager_storage_(azure|s3)_*` keys were different from the `block_storage_*` ones, they should be now provided using CLI flags, see [configuration reference](https://grafana.com/docs/mimir/v2.3.x/operators-guide/configure/reference-configuration-parameters/) for more details.
    * Removing `ruler_client_type` and `alertmanager_client_type` if their value match the `storage_backend`, or renaming them to their new names otherwise.
    * Reviewing any possible extensions to `genericBlocksStorageConfig`, `rulerClientConfig` and `alertmanagerStorageClientConfig` and moving them to the corresponding new options.
    * Renaming the alertmanager's bucket name configuration from provider-specific to the new `alertmanager_storage_bucket_name` key.
* [CHANGE] The `overrides-exporter.libsonnet` file is now always imported. The overrides-exporter can be enabled in jsonnet setting the following: #3379
  ```jsonnet
  {
    _config+:: {
      overrides_exporter_enabled: true,
    }
  }
  ```
* [FEATURE] Added support for experimental read-write deployment mode. Enabling the read-write deployment mode on a existing Mimir cluster is a destructive operation, because the cluster will be re-created. If you're creating a new Mimir cluster, you can deploy it in read-write mode adding the following configuration: #3379 #3475 #3405
  ```jsonnet
  {
    _config+:: {
      deployment_mode: 'read-write',

      // See operations/mimir/read-write-deployment.libsonnet for more configuration options.
      mimir_write_replicas: 3,
      mimir_read_replicas: 2,
      mimir_backend_replicas: 3,
    }
  }
  ```
* [ENHANCEMENT] Add autoscaling support to the `mimir-read` component when running the read-write-deployment model. #3419
* [ENHANCEMENT] Added `$._config.usageStatsConfig` to track the installation mode via the anonymous usage statistics. #3294
* [ENHANCEMENT] The query-tee node port (`$._config.query_tee_node_port`) is now optional. #3272
* [ENHANCEMENT] Add support for autoscaling distributors. #3378
* [ENHANCEMENT] Make auto-scaling logic ensure integer KEDA thresholds. #3512
* [BUGFIX] Fixed query-scheduler ring configuration for dedicated ruler's queries and query-frontends. #3237 #3239
* [BUGFIX] Jsonnet: Fix auto-scaling so that ruler-querier CPU threshold is a string-encoded integer millicores value. #3520

### Mimirtool

* [FEATURE] Added `mimirtool alertmanager verify` command to validate configuration without uploading. #3440
* [ENHANCEMENT] Added `mimirtool rules delete-namespace` command to delete all of the rule groups in a namespace including the namespace itself. #3136
* [ENHANCEMENT] Refactor `mimirtool analyze prometheus`: add concurrency and resiliency #3349
  * Add `--concurrency` flag. Default: number of logical CPUs
* [BUGFIX] `--log.level=debug` now correctly prints the response from the remote endpoint when a request fails. #3180

### Documentation

* [ENHANCEMENT] Documented how to configure HA deduplication using Consul in a Mimir Helm deployment. #2972
* [ENHANCEMENT] Improve `MimirQuerierAutoscalerNotActive` runbook. #3186
* [ENHANCEMENT] Improve `MimirSchedulerQueriesStuck` runbook to reflect debug steps with querier auto-scaling enabled. #3223
* [ENHANCEMENT] Use imperative for docs titles. #3178 #3332 #3343
* [ENHANCEMENT] Docs: mention gRPC compression in "Production tips". #3201
* [ENHANCEMENT] Update ADOPTERS.md. #3224 #3225
* [ENHANCEMENT] Add a note for jsonnet deploying. #3213
* [ENHANCEMENT] out-of-order runbook update with use case. #3253
* [ENHANCEMENT] Fixed TSDB retention mentioned in the "Recover source blocks from ingesters" runbook. #3280
* [ENHANCEMENT] Run Grafana Mimir in production using the Helm chart. #3072
* [ENHANCEMENT] Use common configuration in the tutorial. #3282
* [ENHANCEMENT] Updated detailed steps for migrating blocks from Thanos to Mimir. #3290
* [ENHANCEMENT] Add scheme to DNS service discovery docs. #3450
* [BUGFIX] Remove reference to file that no longer exists in contributing guide. #3404
* [BUGFIX] Fix some minor typos in the contributing guide and on the runbooks page. #3418
* [BUGFIX] Fix small typos in API reference. #3526
* [BUGFIX] Fixed TSDB retention mentioned in the "Recover source blocks from ingesters" runbook. #3278
* [BUGFIX] Fixed configuration example in the "Configuring the Grafana Mimir query-frontend to work with Prometheus" guide. #3374

### Tools

* [FEATURE] Add `copyblocks` tool, to copy Mimir blocks between two GCS buckets. #3264
* [ENHANCEMENT] copyblocks: copy no-compact global markers and optimize min time filter check. #3268
* [ENHANCEMENT] Mimir rules GitHub action: Added the ability to change default value of `label` when running `prepare` command. #3236
* [BUGFIX] Mimir rules Github action: Fix single line output. #3421

## 2.4.0

### Grafana Mimir

* [CHANGE] Distributor: change the default value of `-distributor.remote-timeout` to `2s` from `20s` and `-distributor.forwarding.request-timeout` to `2s` from `10s` to improve distributor resource usage when ingesters crash. #2728 #2912
* [CHANGE] Anonymous usage statistics tracking: added the `-ingester.ring.store` value. #2981
* [CHANGE] Series metadata `HELP` that is longer than `-validation.max-metadata-length` is now truncated silently, instead of being dropped with a 400 status code. #2993
* [CHANGE] Ingester: changed default setting for `-ingester.ring.readiness-check-ring-health` from `true` to `false`. #2953
* [CHANGE] Anonymous usage statistics tracking has been enabled by default, to help Mimir maintainers make better decisions to support the open source community. #2939 #3034
* [CHANGE] Anonymous usage statistics tracking: added the minimum and maximum value of `-ingester.out-of-order-time-window`. #2940
* [CHANGE] The default hash ring heartbeat period for distributors, ingesters, rulers and compactors has been increased from `5s` to `15s`. Now the default heartbeat period for all Mimir hash rings is `15s`. #3033
* [CHANGE] Reduce the default TSDB head compaction concurrency (`-blocks-storage.tsdb.head-compaction-concurrency`) from 5 to 1, in order to reduce CPU spikes. #3093
* [CHANGE] Ruler: the ruler's [remote evaluation mode](https://grafana.com/docs/mimir/latest/operators-guide/architecture/components/ruler/#remote) (`-ruler.query-frontend.address`) is now stable. #3109
* [CHANGE] Limits: removed the deprecated YAML configuration option `active_series_custom_trackers_config`. Please use `active_series_custom_trackers` instead. #3110
* [CHANGE] Ingester: removed the deprecated configuration option `-ingester.ring.join-after`. #3111
* [CHANGE] Querier: removed the deprecated configuration option `-querier.shuffle-sharding-ingesters-lookback-period`. The value of `-querier.query-ingesters-within` is now used internally for shuffle sharding lookback, while you can use `-querier.shuffle-sharding-ingesters-enabled` to enable or disable shuffle sharding on the read path. #3111
* [CHANGE] Memberlist: cluster label verification feature (`-memberlist.cluster-label` and `-memberlist.cluster-label-verification-disabled`) is now marked as stable. #3108
* [CHANGE] Distributor: only single per-tenant forwarding endpoint can be configured now. Support for per-rule endpoint has been removed. #3095
* [FEATURE] Query-scheduler: added an experimental ring-based service discovery support for the query-scheduler. Refer to [query-scheduler configuration](https://grafana.com/docs/mimir/next/operators-guide/architecture/components/query-scheduler/#configuration) for more information. #2957
* [FEATURE] Introduced the experimental endpoint `/api/v1/user_limits` exposed by all components that load runtime configuration. This endpoint exposes realtime limits for the authenticated tenant, in JSON format. #2864 #3017
* [FEATURE] Query-scheduler: added the experimental configuration option `-query-scheduler.max-used-instances` to restrict the number of query-schedulers effectively used regardless how many replicas are running. This feature can be useful when using the experimental read-write deployment mode. #3005
* [ENHANCEMENT] Go: updated to go 1.19.2. #2637 #3127 #3129
* [ENHANCEMENT] Runtime config: don't unmarshal runtime configuration files if they haven't changed. This can save a bit of CPU and memory on every component using runtime config. #2954
* [ENHANCEMENT] Query-frontend: Add `cortex_frontend_query_result_cache_skipped_total` and `cortex_frontend_query_result_cache_attempted_total` metrics to track the reason why query results are not cached. #2855
* [ENHANCEMENT] Distributor: pool more connections per host when forwarding request. Mark requests as idempotent so they can be retried under some conditions. #2968
* [ENHANCEMENT] Distributor: failure to send request to forwarding target now also increments `cortex_distributor_forward_errors_total`, with `status_code="failed"`. #2968
* [ENHANCEMENT] Distributor: added support forwarding push requests via gRPC, using `httpgrpc` messages from weaveworks/common library. #2996
* [ENHANCEMENT] Query-frontend / Querier: increase internal backoff period used to retry connections to query-frontend / query-scheduler. #3011
* [ENHANCEMENT] Querier: do not log "error processing requests from scheduler" when the query-scheduler is shutting down. #3012
* [ENHANCEMENT] Query-frontend: query sharding process is now time-bounded and it is cancelled if the request is aborted. #3028
* [ENHANCEMENT] Query-frontend: improved Prometheus response JSON encoding performance. #2450
* [ENHANCEMENT] TLS: added configuration parameters to configure the client's TLS cipher suites and minimum version. The following new CLI flags have been added: #3070
  * `-alertmanager.alertmanager-client.tls-cipher-suites`
  * `-alertmanager.alertmanager-client.tls-min-version`
  * `-alertmanager.sharding-ring.etcd.tls-cipher-suites`
  * `-alertmanager.sharding-ring.etcd.tls-min-version`
  * `-compactor.ring.etcd.tls-cipher-suites`
  * `-compactor.ring.etcd.tls-min-version`
  * `-distributor.forwarding.grpc-client.tls-cipher-suites`
  * `-distributor.forwarding.grpc-client.tls-min-version`
  * `-distributor.ha-tracker.etcd.tls-cipher-suites`
  * `-distributor.ha-tracker.etcd.tls-min-version`
  * `-distributor.ring.etcd.tls-cipher-suites`
  * `-distributor.ring.etcd.tls-min-version`
  * `-ingester.client.tls-cipher-suites`
  * `-ingester.client.tls-min-version`
  * `-ingester.ring.etcd.tls-cipher-suites`
  * `-ingester.ring.etcd.tls-min-version`
  * `-memberlist.tls-cipher-suites`
  * `-memberlist.tls-min-version`
  * `-querier.frontend-client.tls-cipher-suites`
  * `-querier.frontend-client.tls-min-version`
  * `-querier.store-gateway-client.tls-cipher-suites`
  * `-querier.store-gateway-client.tls-min-version`
  * `-query-frontend.grpc-client-config.tls-cipher-suites`
  * `-query-frontend.grpc-client-config.tls-min-version`
  * `-query-scheduler.grpc-client-config.tls-cipher-suites`
  * `-query-scheduler.grpc-client-config.tls-min-version`
  * `-query-scheduler.ring.etcd.tls-cipher-suites`
  * `-query-scheduler.ring.etcd.tls-min-version`
  * `-ruler.alertmanager-client.tls-cipher-suites`
  * `-ruler.alertmanager-client.tls-min-version`
  * `-ruler.client.tls-cipher-suites`
  * `-ruler.client.tls-min-version`
  * `-ruler.query-frontend.grpc-client-config.tls-cipher-suites`
  * `-ruler.query-frontend.grpc-client-config.tls-min-version`
  * `-ruler.ring.etcd.tls-cipher-suites`
  * `-ruler.ring.etcd.tls-min-version`
  * `-store-gateway.sharding-ring.etcd.tls-cipher-suites`
  * `-store-gateway.sharding-ring.etcd.tls-min-version`
* [ENHANCEMENT] Store-gateway: Add `-blocks-storage.bucket-store.max-concurrent-reject-over-limit` option to allow requests that exceed the max number of inflight object storage requests to be rejected. #2999
* [ENHANCEMENT] Query-frontend: allow setting a separate limit on the total (before splitting/sharding) query length of range queries with the new experimental `-query-frontend.max-total-query-length` flag, which defaults to `-store.max-query-length` if unset or set to 0. #3058
* [ENHANCEMENT] Query-frontend: Lower TTL for cache entries overlapping the out-of-order samples ingestion window (re-using `-ingester.out-of-order-allowance` from ingesters). #2935
* [ENHANCEMENT] Ruler: added support to forcefully disable recording and/or alerting rules evaluation. The following new configuration options have been introduced, which can be overridden on a per-tenant basis in the runtime configuration: #3088
  * `-ruler.recording-rules-evaluation-enabled`
  * `-ruler.alerting-rules-evaluation-enabled`
* [ENHANCEMENT] Distributor: Improved error messages reported when the distributor fails to remote write to ingesters. #3055
* [ENHANCEMENT] Improved tracing spans tracked by distributors, ingesters and store-gateways. #2879 #3099 #3089
* [ENHANCEMENT] Ingester: improved the performance of label value cardinality endpoint. #3044
* [ENHANCEMENT] Ruler: use backoff retry on remote evaluation #3098
* [ENHANCEMENT] Query-frontend: Include multiple tenant IDs in query logs when present instead of dropping them. #3125
* [ENHANCEMENT] Query-frontend: truncate queries based on the configured blocks retention period (`-compactor.blocks-retention-period`) to avoid querying past this period. #3134
* [ENHANCEMENT] Alertmanager: reduced memory utilization in Mimir clusters with a large number of tenants. #3143
* [ENHANCEMENT] Store-gateway: added extra span logging to improve observability. #3131
* [ENHANCEMENT] Compactor: cleaning up different tenants' old blocks and updating bucket indexes is now more independent. This prevents a single tenant from delaying cleanup for other tenants. #2631
* [ENHANCEMENT] Distributor: request rate, ingestion rate, and inflight requests limits are now enforced before reading and parsing the body of the request. This makes the distributor more resilient against a burst of requests over those limit. #2419
* [BUGFIX] Querier: Fix 400 response while handling streaming remote read. #2963
* [BUGFIX] Fix a bug causing query-frontend, query-scheduler, and querier not failing if one of their internal components fail. #2978
* [BUGFIX] Querier: re-balance the querier worker connections when a query-frontend or query-scheduler is terminated. #3005
* [BUGFIX] Distributor: Now returns the quorum error from ingesters. For example, with replication_factor=3, two HTTP 400 errors and one HTTP 500 error, now the distributor will always return HTTP 400. Previously the behaviour was to return the error which the distributor first received. #2979
* [BUGFIX] Ruler: fix panic when ruler.external_url is explicitly set to an empty string ("") in YAML. #2915
* [BUGFIX] Alertmanager: Fix support for the Telegram API URL in the global settings. #3097
* [BUGFIX] Alertmanager: Fix parsing of label matchers without label value in the API used to retrieve alerts. #3097
* [BUGFIX] Ruler: Fix not restoring alert state for rule groups when other ruler replicas shut down. #3156
* [BUGFIX] Updated `golang.org/x/net` dependency to fix CVE-2022-27664. #3124
* [BUGFIX] Fix distributor from returning a `500` status code when a `400` was received from the ingester. #3211
* [BUGFIX] Fix incorrect OS value set in Mimir v2.3.* RPM packages. #3221

### Mixin

* [CHANGE] Alerts: MimirQuerierAutoscalerNotActive is now critical and fires after 1h instead of 15m. #2958
* [FEATURE] Dashboards: Added "Mimir / Overview" dashboards, providing an high level view over a Mimir cluster. #3122 #3147 #3155
* [ENHANCEMENT] Dashboards: Updated the "Writes" and "Rollout progress" dashboards to account for samples ingested via the new OTLP ingestion endpoint. #2919 #2938
* [ENHANCEMENT] Dashboards: Include per-tenant request rate in "Tenants" dashboard. #2874
* [ENHANCEMENT] Dashboards: Include inflight object store requests in "Reads" dashboard. #2914
* [ENHANCEMENT] Dashboards: Make queries used to find job, cluster and namespace for dropdown menus configurable. #2893
* [ENHANCEMENT] Dashboards: Include rate of label and series queries in "Reads" dashboard. #3065 #3074
* [ENHANCEMENT] Dashboards: Fix legend showing on per-pod panels. #2944
* [ENHANCEMENT] Dashboards: Use the "req/s" unit on panels showing the requests rate. #3118
* [ENHANCEMENT] Dashboards: Use a consistent color across dashboards for the error rate. #3154

### Jsonnet

* [FEATURE] Added support for query-scheduler ring-based service discovery. #3128
* [ENHANCEMENT] Querier autoscaling is now slower on scale downs: scale down 10% every 1m instead of 100%. #2962
* [BUGFIX] Memberlist: `gossip_member_label` is now set for ruler-queriers. #3141

### Mimirtool

* [ENHANCEMENT] mimirtool analyze: Store the query errors instead of exit during the analysis. #3052
* [BUGFIX] mimir-tool remote-read: fix returns where some conditions [return nil error even if there is error](https://github.com/grafana/cortex-tools/issues/260). #3053

### Documentation

* [ENHANCEMENT] Added documentation on how to configure storage retention. #2970
* [ENHANCEMENT] Improved gRPC clients config documentation. #3020
* [ENHANCEMENT] Added documentation on how to manage alerting and recording rules. #2983
* [ENHANCEMENT] Improved `MimirSchedulerQueriesStuck` runbook. #3006
* [ENHANCEMENT] Added "Cluster label verification" section to memberlist documentation. #3096
* [ENHANCEMENT] Mention compression in multi-zone replication documentation. #3107
* [BUGFIX] Fixed configuration option names in "Enabling zone-awareness via the Grafana Mimir Jsonnet". #3018
* [BUGFIX] Fixed `mimirtool analyze` parameters documentation. #3094
* [BUGFIX] Fixed YAML configuraton in the "Manage the configuration of Grafana Mimir with Helm" guide. #3042
* [BUGFIX] Fixed Alertmanager capacity planning documentation. #3132

### Tools

- [BUGFIX] trafficdump: Fixed panic occurring when `-success-only=true` and the captured request failed. #2863

## 2.3.1

### Grafana Mimir
* [BUGFIX] Query-frontend: query sharding took exponential time to map binary expressions. #3027
* [BUGFIX] Distributor: Stop panics on OTLP endpoint when a single metric has multiple timeseries. #3040

## 2.3.0

### Grafana Mimir

* [CHANGE] Ingester: Added user label to ingester metric `cortex_ingester_tsdb_out_of_order_samples_appended_total`. On multitenant clusters this helps us find the rate of appended out-of-order samples for a specific tenant. #2493
* [CHANGE] Compactor: delete source and output blocks from local disk on compaction failed, to reduce likelihood that subsequent compactions fail because of no space left on disk. #2261
* [CHANGE] Ruler: Remove unused CLI flags `-ruler.search-pending-for` and `-ruler.flush-period` (and their respective YAML config options). #2288
* [CHANGE] Successful gRPC requests are no longer logged (only affects internal API calls). #2309
* [CHANGE] Add new `-*.consul.cas-retry-delay` flags. They have a default value of `1s`, while previously there was no delay between retries. #2309
* [CHANGE] Store-gateway: Remove the experimental ability to run requests in a dedicated OS thread pool and associated CLI flag `-store-gateway.thread-pool-size`. #2423
* [CHANGE] Memberlist: disabled TCP-based ping fallback, because Mimir already uses a custom transport based on TCP. #2456
* [CHANGE] Change default value for `-distributor.ha-tracker.max-clusters` to `100` to provide a DoS protection. #2465
* [CHANGE] Experimental block upload API exposed by compactor has changed: Previous `/api/v1/upload/block/{block}` endpoint for starting block upload is now `/api/v1/upload/block/{block}/start`, and previous endpoint `/api/v1/upload/block/{block}?uploadComplete=true` for finishing block upload is now `/api/v1/upload/block/{block}/finish`. New API endpoint has been added: `/api/v1/upload/block/{block}/check`. #2486 #2548
* [CHANGE] Compactor: changed `-compactor.max-compaction-time` default from `0s` (disabled) to `1h`. When compacting blocks for a tenant, the compactor will move to compact blocks of another tenant or re-plan blocks to compact at least every 1h. #2514
* [CHANGE] Distributor: removed previously deprecated `extend_writes` (see #1856) YAML key and `-distributor.extend-writes` CLI flag from the distributor config. #2551
* [CHANGE] Ingester: removed previously deprecated `active_series_custom_trackers` (see #1188) YAML key from the ingester config. #2552
* [CHANGE] The tenant ID `__mimir_cluster` is reserved by Mimir and not allowed to store metrics. #2643
* [CHANGE] Purger: removed the purger component and moved its API endpoints `/purger/delete_tenant` and `/purger/delete_tenant_status` to the compactor at `/compactor/delete_tenant` and `/compactor/delete_tenant_status`. The new endpoints on the compactor are stable. #2644
* [CHANGE] Memberlist: Change the leave timeout duration (`-memberlist.leave-timeout duration`) from 5s to 20s and connection timeout (`-memberlist.packet-dial-timeout`) from 5s to 2s. This makes leave timeout 10x the connection timeout, so that we can communicate the leave to at least 1 node, if the first 9 we try to contact times out. #2669
* [CHANGE] Alertmanager: return status code `412 Precondition Failed` and log info message when alertmanager isn't configured for a tenant. #2635
* [CHANGE] Distributor: if forwarding rules are used to forward samples, exemplars are now removed from the request. #2710 #2725
* [CHANGE] Limits: change the default value of `max_global_series_per_metric` limit to `0` (disabled). Setting this limit by default does not provide much benefit because series are sharded by all labels. #2714
* [CHANGE] Ingester: experimental `-blocks-storage.tsdb.new-chunk-disk-mapper` has been removed, new chunk disk mapper is now always used, and is no longer marked experimental. Default value of `-blocks-storage.tsdb.head-chunks-write-queue-size` has changed to 1000000, this enables async chunk queue by default, which leads to improved latency on the write path when new chunks are created in ingesters. #2762
* [CHANGE] Ingester: removed deprecated `-blocks-storage.tsdb.isolation-enabled` option. TSDB-level isolation is now always disabled in Mimir. #2782
* [CHANGE] Compactor: `-compactor.partial-block-deletion-delay` must either be set to 0 (to disable partial blocks deletion) or a value higher than `4h`. #2787
* [CHANGE] Query-frontend: CLI flag `-query-frontend.align-querier-with-step` has been deprecated. Please use `-query-frontend.align-queries-with-step` instead. #2840
* [FEATURE] Compactor: Adds the ability to delete partial blocks after a configurable delay. This option can be configured per tenant. #2285
  - `-compactor.partial-block-deletion-delay`, as a duration string, allows you to set the delay since a partial block has been modified before marking it for deletion. A value of `0`, the default, disables this feature.
  - The metric `cortex_compactor_blocks_marked_for_deletion_total` has a new value for the `reason` label `reason="partial"`, when a block deletion marker is triggered by the partial block deletion delay.
* [FEATURE] Querier: enabled support for queries with negative offsets, which are not cached in the query results cache. #2429
* [FEATURE] EXPERIMENTAL: OpenTelemetry Metrics ingestion path on `/otlp/v1/metrics`. #695 #2436 #2461
* [FEATURE] Querier: Added support for tenant federation to metric metadata endpoint. #2467
* [FEATURE] Query-frontend: introduced experimental support to split instant queries by time. The instant query splitting can be enabled setting `-query-frontend.split-instant-queries-by-interval`. #2469 #2564 #2565 #2570 #2571 #2572 #2573 #2574 #2575 #2576 #2581 #2582 #2601 #2632 #2633 #2634 #2641 #2642 #2766
* [FEATURE] Introduced an experimental anonymous usage statistics tracking (disabled by default), to help Mimir maintainers make better decisions to support the open source community. The tracking system anonymously collects non-sensitive, non-personally identifiable information about the running Mimir cluster, and is disabled by default. #2643 #2662 #2685 #2732 #2733 #2735
* [FEATURE] Introduced an experimental deployment mode called read-write and running a fully featured Mimir cluster with three components: write, read and backend. The read-write deployment mode is a trade-off between the monolithic mode (only one component, no isolation) and the microservices mode (many components, high isolation). #2754 #2838
* [ENHANCEMENT] Distributor: Decreased distributor tests execution time. #2562
* [ENHANCEMENT] Alertmanager: Allow the HTTP `proxy_url` configuration option in the receiver's configuration. #2317
* [ENHANCEMENT] ring: optimize shuffle-shard computation when lookback is used, and all instances have registered timestamp within the lookback window. In that case we can immediately return origial ring, because we would select all instances anyway. #2309
* [ENHANCEMENT] Memberlist: added experimental memberlist cluster label support via `-memberlist.cluster-label` and `-memberlist.cluster-label-verification-disabled` CLI flags (and their respective YAML config options). #2354
* [ENHANCEMENT] Object storage can now be configured for all components using the `common` YAML config option key (or `-common.storage.*` CLI flags). #2330 #2347
* [ENHANCEMENT] Go: updated to go 1.18.4. #2400
* [ENHANCEMENT] Store-gateway, listblocks: list of blocks now includes stats from `meta.json` file: number of series, samples and chunks. #2425
* [ENHANCEMENT] Added more buckets to `cortex_ingester_client_request_duration_seconds` histogram metric, to correctly track requests taking longer than 1s (up until 16s). #2445
* [ENHANCEMENT] Azure client: Improve memory usage for large object storage downloads. #2408
* [ENHANCEMENT] Distributor: Add `-distributor.instance-limits.max-inflight-push-requests-bytes`. This limit protects the distributor against multiple large requests that together may cause an OOM, but are only a few, so do not trigger the `max-inflight-push-requests` limit. #2413
* [ENHANCEMENT] Distributor: Drop exemplars in distributor for tenants where exemplars are disabled. #2504
* [ENHANCEMENT] Runtime Config: Allow operator to specify multiple comma-separated yaml files in `-runtime-config.file` that will be merged in left to right order. #2583
* [ENHANCEMENT] Query sharding: shard binary operations only if it doesn't lead to non-shardable vector selectors in one of the operands. #2696
* [ENHANCEMENT] Add packaging for both debian based deb file and redhat based rpm file using FPM. #1803
* [ENHANCEMENT] Distributor: Add `cortex_distributor_query_ingester_chunks_deduped_total` and `cortex_distributor_query_ingester_chunks_total` metrics for determining how effective ingester chunk deduplication at query time is. #2713
* [ENHANCEMENT] Upgrade Docker base images to `alpine:3.16.2`. #2729
* [ENHANCEMENT] Ruler: Add `<prometheus-http-prefix>/api/v1/status/buildinfo` endpoint. #2724
* [ENHANCEMENT] Querier: Ensure all queries pulled from query-frontend or query-scheduler are immediately executed. The maximum workers concurrency in each querier is configured by `-querier.max-concurrent`. #2598
* [ENHANCEMENT] Distributor: Add `cortex_distributor_received_requests_total` and `cortex_distributor_requests_in_total` metrics to provide visiblity into appropriate per-tenant request limits. #2770
* [ENHANCEMENT] Distributor: Add single forwarding remote-write endpoint for a tenant (`forwarding_endpoint`), instead of using per-rule endpoints. This takes precendence over per-rule endpoints. #2801
* [ENHANCEMENT] Added `err-mimir-distributor-max-write-message-size` to the errors catalog. #2470
* [ENHANCEMENT] Add sanity check at startup to ensure the configured filesystem directories don't overlap for different components. #2828 #2947
* [BUGFIX] TSDB: Fixed a bug on the experimental out-of-order implementation that led to wrong query results. #2701
* [BUGFIX] Compactor: log the actual error on compaction failed. #2261
* [BUGFIX] Alertmanager: restore state from storage even when running a single replica. #2293
* [BUGFIX] Ruler: do not block "List Prometheus rules" API endpoint while syncing rules. #2289
* [BUGFIX] Ruler: return proper `*status.Status` error when running in remote operational mode. #2417
* [BUGFIX] Alertmanager: ensure the configured `-alertmanager.web.external-url` is either a path starting with `/`, or a full URL including the scheme and hostname. #2381 #2542
* [BUGFIX] Memberlist: fix problem with loss of some packets, typically ring updates when instances were removed from the ring during shutdown. #2418
* [BUGFIX] Ingester: fix misfiring `MimirIngesterHasUnshippedBlocks` and stale `cortex_ingester_oldest_unshipped_block_timestamp_seconds` when some block uploads fail. #2435
* [BUGFIX] Query-frontend: fix incorrect mapping of http status codes 429 to 500 when request queue is full. #2447
* [BUGFIX] Memberlist: Fix problem with ring being empty right after startup. Memberlist KV store now tries to "fast-join" the cluster to avoid serving empty KV store. #2505
* [BUGFIX] Compactor: Fix bug when using `-compactor.partial-block-deletion-delay`: compactor didn't correctly check for modification time of all block files. #2559
* [BUGFIX] Query-frontend: fix wrong query sharding results for queries with boolean result like `1 < bool 0`. #2558
* [BUGFIX] Fixed error messages related to per-instance limits incorrectly reporting they can be set on a per-tenant basis. #2610
* [BUGFIX] Perform HA-deduplication before forwarding samples according to forwarding rules in the distributor. #2603 #2709
* [BUGFIX] Fix reporting of tracing spans from PromQL engine. #2707
* [BUGFIX] Apply relabel and drop_label rules before forwarding rules in the distributor. #2703
* [BUGFIX] Distributor: Register `cortex_discarded_requests_total` metric, which previously was not registered and therefore not exported. #2712
* [BUGFIX] Ruler: fix not restoring alerts' state at startup. #2648
* [BUGFIX] Ingester: Fix disk filling up after restarting ingesters with out-of-order support disabled while it was enabled before. #2799
* [BUGFIX] Memberlist: retry joining memberlist cluster on startup when no nodes are resolved. #2837
* [BUGFIX] Query-frontend: fix incorrect mapping of http status codes 413 to 500 when request is too large. #2819
* [BUGFIX] Alertmanager: revert upstream alertmananger to v0.24.0 to fix panic when unmarshalling email headers #2924 #2925

### Mixin

* [CHANGE] Dashboards: "Slow Queries" dashboard no longer works with versions older than Grafana 9.0. #2223
* [CHANGE] Alerts: use RSS memory instead of working set memory in the `MimirAllocatingTooMuchMemory` alert for ingesters. #2480
* [CHANGE] Dashboards: remove the "Cache - Latency (old)" panel from the "Mimir / Queries" dashboard. #2796
* [FEATURE] Dashboards: added support to experimental read-write deployment mode. #2780
* [ENHANCEMENT] Dashboards: added missed rule evaluations to the "Evaluations per second" panel in the "Mimir / Ruler" dashboard. #2314
* [ENHANCEMENT] Dashboards: add k8s resource requests to CPU and memory panels. #2346
* [ENHANCEMENT] Dashboards: add RSS memory utilization panel for ingesters, store-gateways and compactors. #2479
* [ENHANCEMENT] Dashboards: allow to configure graph tooltip. #2647
* [ENHANCEMENT] Alerts: MimirFrontendQueriesStuck and MimirSchedulerQueriesStuck alerts are more reliable now as they consider all the intermediate samples in the minute prior to the evaluation. #2630
* [ENHANCEMENT] Alerts: added `RolloutOperatorNotReconciling` alert, firing if the optional rollout-operator is not successfully reconciling. #2700
* [ENHANCEMENT] Dashboards: added support to query-tee in front of ruler-query-frontend in the "Remote ruler reads" dashboard. #2761
* [ENHANCEMENT] Dashboards: Introduce support for baremetal deployment, setting `deployment_type: 'baremetal'` in the mixin `_config`. #2657
* [ENHANCEMENT] Dashboards: use timeseries panel to show exemplars. #2800
* [BUGFIX] Dashboards: fixed unit of latency panels in the "Mimir / Ruler" dashboard. #2312
* [BUGFIX] Dashboards: fixed "Intervals per query" panel in the "Mimir / Queries" dashboard. #2308
* [BUGFIX] Dashboards: Make "Slow Queries" dashboard works with Grafana 9.0. #2223
* [BUGFIX] Dashboards: add missing API routes to Ruler dashboard. #2412
* [BUGFIX] Dashboards: stop setting 'interval' in dashboards; it should be set on your datasource. #2802

### Jsonnet

* [CHANGE] query-scheduler is enabled by default. We advise to deploy the query-scheduler to improve the scalability of the query-frontend. #2431
* [CHANGE] Replaced anti-affinity rules with pod topology spread constraints for distributor, query-frontend, querier and ruler. #2517
  - The following configuration options have been removed:
    - `distributor_allow_multiple_replicas_on_same_node`
    - `query_frontend_allow_multiple_replicas_on_same_node`
    - `querier_allow_multiple_replicas_on_same_node`
    - `ruler_allow_multiple_replicas_on_same_node`
  - The following configuration options have been added:
    - `distributor_topology_spread_max_skew`
    - `query_frontend_topology_spread_max_skew`
    - `querier_topology_spread_max_skew`
    - `ruler_topology_spread_max_skew`
* [CHANGE] Change `max_global_series_per_metric` to 0 in all plans, and as a default value. #2669
* [FEATURE] Memberlist: added support for experimental memberlist cluster label, through the jsonnet configuration options `memberlist_cluster_label` and `memberlist_cluster_label_verification_disabled`. #2349
* [FEATURE] Added ruler-querier autoscaling support. It requires [KEDA](https://keda.sh) installed in the Kubernetes cluster. Ruler-querier autoscaler can be enabled and configure through the following options in the jsonnet config: #2545
  * `autoscaling_ruler_querier_enabled`: `true` to enable autoscaling.
  * `autoscaling_ruler_querier_min_replicas`: minimum number of ruler-querier replicas.
  * `autoscaling_ruler_querier_max_replicas`: maximum number of ruler-querier replicas.
  * `autoscaling_prometheus_url`: Prometheus base URL from which to scrape Mimir metrics (e.g. `http://prometheus.default:9090/prometheus`).
* [ENHANCEMENT] Memberlist now uses DNS service-discovery by default. #2549
* [ENHANCEMENT] Upgrade memcached image tag to `memcached:1.6.16-alpine`. #2740
* [ENHANCEMENT] Added `$._config.configmaps` and `$._config.runtime_config_files` to make it easy to add new configmaps or runtime config file to all components. #2748

### Mimirtool

* [ENHANCEMENT] Added `mimirtool backfill` command to upload Prometheus blocks using API available in the compactor. #1822
* [ENHANCEMENT] mimirtool bucket-validation: Verify existing objects can be overwritten by subsequent uploads. #2491
* [ENHANCEMENT] mimirtool config convert: Now supports migrating to the current version of Mimir. #2629
* [BUGFIX] mimirtool analyze: Fix dashboard JSON unmarshalling errors by using custom parsing. #2386
* [BUGFIX] Version checking no longer prompts for updating when already on latest version. #2723

### Mimir Continuous Test

* [ENHANCEMENT] Added basic authentication and bearer token support for when Mimir is behind a gateway authenticating the calls. #2717

### Query-tee

* [CHANGE] Renamed CLI flag `-server.service-port` to `-server.http-service-port`. #2683
* [CHANGE] Renamed metric `cortex_querytee_request_duration_seconds` to `cortex_querytee_backend_request_duration_seconds`. Metric `cortex_querytee_request_duration_seconds` is now reported without label `backend`. #2683
* [ENHANCEMENT] Added HTTP over gRPC support to `query-tee` to allow testing gRPC requests to Mimir instances. #2683

### Documentation

* [ENHANCEMENT] Referenced `mimirtool` commands in the HTTP API documentation. #2516
* [ENHANCEMENT] Improved DNS service discovery documentation. #2513

### Tools

* [ENHANCEMENT] `markblocks` now processes multiple blocks concurrently. #2677

## 2.2.0

### Grafana Mimir

* [CHANGE] Increased default configuration for `-server.grpc-max-recv-msg-size-bytes` and `-server.grpc-max-send-msg-size-bytes` from 4MB to 100MB. #1884
* [CHANGE] Default values have changed for the following settings. This improves query performance for recent data (within 12h) by only reading from ingesters: #1909 #1921
    - `-blocks-storage.bucket-store.ignore-blocks-within` now defaults to `10h` (previously `0`)
    - `-querier.query-store-after` now defaults to `12h` (previously `0`)
* [CHANGE] Alertmanager: removed support for migrating local files from Cortex 1.8 or earlier. Related to original Cortex PR https://github.com/cortexproject/cortex/pull/3910. #2253
* [CHANGE] The following settings are now classified as advanced because the defaults should work for most users and tuning them requires in-depth knowledge of how the read path works: #1929
    - `-querier.query-ingesters-within`
    - `-querier.query-store-after`
* [CHANGE] Config flag category overrides can be set dynamically at runtime. #1934
* [CHANGE] Ingester: deprecated `-ingester.ring.join-after`. Mimir now behaves as this setting is always set to 0s. This configuration option will be removed in Mimir 2.4.0. #1965
* [CHANGE] Blocks uploaded by ingester no longer contain `__org_id__` label. Compactor now ignores this label and will compact blocks with and without this label together. `mimirconvert` tool will remove the label from blocks as "unknown" label. #1972
* [CHANGE] Querier: deprecated `-querier.shuffle-sharding-ingesters-lookback-period`, instead adding `-querier.shuffle-sharding-ingesters-enabled` to enable or disable shuffle sharding on the read path. The value of `-querier.query-ingesters-within` is now used internally for shuffle sharding lookback. #2110
* [CHANGE] Memberlist: `-memberlist.abort-if-join-fails` now defaults to false. Previously it defaulted to true. #2168
* [CHANGE] Ruler: `/api/v1/rules*` and `/prometheus/rules*` configuration endpoints are removed. Use `/prometheus/config/v1/rules*`. #2182
* [CHANGE] Ingester: `-ingester.exemplars-update-period` has been renamed to `-ingester.tsdb-config-update-period`. You can use it to update multiple, per-tenant TSDB configurations. #2187
* [FEATURE] Ingester: (Experimental) Add the ability to ingest out-of-order samples up to an allowed limit. If you enable this feature, it requires additional memory and disk space. This feature also enables a write-behind log, which might lead to longer ingester-start replays. When this feature is disabled, there is no overhead on memory, disk space, or startup times. #2187
  * `-ingester.out-of-order-time-window`, as duration string, allows you to set how back in time a sample can be. The default is `0s`, where `s` is seconds.
  * `cortex_ingester_tsdb_out_of_order_samples_appended_total` metric tracks the total number of out-of-order samples ingested by the ingester.
  * `cortex_discarded_samples_total` has a new label `reason="sample-too-old"`, when the `-ingester.out-of-order-time-window` flag is greater than zero. The label tracks the number of samples that were discarded for being too old; they were out of order, but beyond the time window allowed. The labels `reason="sample-out-of-order"` and `reason="sample-out-of-bounds"` are not used when out-of-order ingestion is enabled.
* [ENHANCEMENT] Distributor: Added limit to prevent tenants from sending excessive number of requests: #1843
  * The following CLI flags (and their respective YAML config options) have been added:
    * `-distributor.request-rate-limit`
    * `-distributor.request-burst-limit`
  * The following metric is exposed to tell how many requests have been rejected:
    * `cortex_discarded_requests_total`
* [ENHANCEMENT] Store-gateway: Add the experimental ability to run requests in a dedicated OS thread pool. This feature can be configured using `-store-gateway.thread-pool-size` and is disabled by default. Replaces the ability to run index header operations in a dedicated thread pool. #1660 #1812
* [ENHANCEMENT] Improved error messages to make them easier to understand; each now have a unique, global identifier that you can use to look up in the runbooks for more information. #1907 #1919 #1888 #1939 #1984 #2009 #2056 #2066 #2104 #2150 #2234
* [ENHANCEMENT] Memberlist KV: incoming messages are now processed on per-key goroutine. This may reduce loss of "maintanance" packets in busy memberlist installations, but use more CPU. New `memberlist_client_received_broadcasts_dropped_total` counter tracks number of dropped per-key messages. #1912
* [ENHANCEMENT] Blocks Storage, Alertmanager, Ruler: add support a prefix to the bucket store (`*_storage.storage_prefix`). This enables using the same bucket for the three components. #1686 #1951
* [ENHANCEMENT] Upgrade Docker base images to `alpine:3.16.0`. #2028
* [ENHANCEMENT] Store-gateway: Add experimental configuration option for the store-gateway to attempt to pre-populate the file system cache when memory-mapping index-header files. Enabled with `-blocks-storage.bucket-store.index-header.map-populate-enabled=true`. Note this flag only has an effect when running on Linux. #2019 #2054
* [ENHANCEMENT] Chunk Mapper: reduce memory usage of async chunk mapper. #2043
* [ENHANCEMENT] Ingester: reduce sleep time when reading WAL. #2098
* [ENHANCEMENT] Compactor: Run sanity check on blocks storage configuration at startup. #2144
* [ENHANCEMENT] Compactor: Add HTTP API for uploading TSDB blocks. Enabled with `-compactor.block-upload-enabled`. #1694 #2126
* [ENHANCEMENT] Ingester: Enable querying overlapping blocks by default. #2187
* [ENHANCEMENT] Distributor: Auto-forget unhealthy distributors after ten failed ring heartbeats. #2154
* [ENHANCEMENT] Distributor: Add new metric `cortex_distributor_forward_errors_total` for error codes resulting from forwarding requests. #2077
* [ENHANCEMENT] `/ready` endpoint now returns and logs detailed services information. #2055
* [ENHANCEMENT] Memcached client: Reduce number of connections required to fetch cached keys from memcached. #1920
* [ENHANCEMENT] Improved error message returned when `-querier.query-store-after` validation fails. #1914
* [BUGFIX] Fix regexp parsing panic for regexp label matchers with start/end quantifiers. #1883
* [BUGFIX] Ingester: fixed deceiving error log "failed to update cached shipped blocks after shipper initialisation", occurring for each new tenant in the ingester. #1893
* [BUGFIX] Ring: fix bug where instances may appear unhealthy in the hash ring web UI even though they are not. #1933
* [BUGFIX] API: gzip is now enforced when identity encoding is explicitly rejected. #1864
* [BUGFIX] Fix panic at startup when Mimir is running in monolithic mode and query sharding is enabled. #2036
* [BUGFIX] Ruler: report `cortex_ruler_queries_failed_total` metric for any remote query error except 4xx when remote operational mode is enabled. #2053 #2143
* [BUGFIX] Ingester: fix slow rollout when using `-ingester.ring.unregister-on-shutdown=false` with long `-ingester.ring.heartbeat-period`. #2085
* [BUGFIX] Ruler: add timeout for remote rule evaluation queries to prevent rule group evaluations getting stuck indefinitely. The duration is configurable with `-querier.timeout` (default `2m`). #2090 #2222
* [BUGFIX] Limits: Active series custom tracker configuration has been named back from `active_series_custom_trackers_config` to `active_series_custom_trackers`. For backwards compatibility both version is going to be supported for until Mimir v2.4. When both fields are specified, `active_series_custom_trackers_config` takes precedence over `active_series_custom_trackers`. #2101
* [BUGFIX] Ingester: fixed the order of labels applied when incrementing the `cortex_discarded_metadata_total` metric. #2096
* [BUGFIX] Ingester: fixed bug where retrieving metadata for a metric with multiple metadata entries would return multiple copies of a single metadata entry rather than all available entries. #2096
* [BUGFIX] Distributor: canceled requests are no longer accounted as internal errors. #2157
* [BUGFIX] Memberlist: Fix typo in memberlist admin UI. #2202
* [BUGFIX] Ruler: fixed typo in error message when ruler failed to decode a rule group. #2151
* [BUGFIX] Active series custom tracker configuration is now displayed properly on `/runtime_config` page. #2065
* [BUGFIX] Query-frontend: `vector` and `time` functions were sharded, which made expressions like `vector(1) > 0 and vector(1)` fail. #2355

### Mixin

* [CHANGE] Split `mimir_queries` rules group into `mimir_queries` and `mimir_ingester_queries` to keep number of rules per group within the default per-tenant limit. #1885
* [CHANGE] Dashboards: Expose full image tag in "Mimir / Rollout progress" dashboard's "Pod per version panel." #1932
* [CHANGE] Dashboards: Disabled gateway panels by default, because most users don't have a gateway exposing the metrics expected by Mimir dashboards. You can re-enable it setting `gateway_enabled: true` in the mixin config and recompiling the mixin running `make build-mixin`. #1955
* [CHANGE] Alerts: adapt `MimirFrontendQueriesStuck` and `MimirSchedulerQueriesStuck` to consider ruler query path components. #1949
* [CHANGE] Alerts: Change `MimirRulerTooManyFailedQueries` severity to `critical`. #2165
* [ENHANCEMENT] Dashboards: Add config option `datasource_regex` to customise the regular expression used to select valid datasources for Mimir dashboards. #1802
* [ENHANCEMENT] Dashboards: Added "Mimir / Remote ruler reads" and "Mimir / Remote ruler reads resources" dashboards. #1911 #1937
* [ENHANCEMENT] Dashboards: Make networking panels work for pods created by the mimir-distributed helm chart. #1927
* [ENHANCEMENT] Alerts: Add `MimirStoreGatewayNoSyncedTenants` alert that fires when there is a store-gateway owning no tenants. #1882
* [ENHANCEMENT] Rules: Make `recording_rules_range_interval` configurable for cases where Mimir metrics are scraped less often that every 30 seconds. #2118
* [ENHANCEMENT] Added minimum Grafana version to mixin dashboards. #1943
* [BUGFIX] Fix `container_memory_usage_bytes:sum` recording rule. #1865
* [BUGFIX] Fix `MimirGossipMembersMismatch` alerts if Mimir alertmanager is activated. #1870
* [BUGFIX] Fix `MimirRulerMissedEvaluations` to show % of missed alerts as a value between 0 and 100 instead of 0 and 1. #1895
* [BUGFIX] Fix `MimirCompactorHasNotUploadedBlocks` alert false positive when Mimir is deployed in monolithic mode. #1902
* [BUGFIX] Fix `MimirGossipMembersMismatch` to make it less sensitive during rollouts and fire one alert per installation, not per job. #1926
* [BUGFIX] Do not trigger `MimirAllocatingTooMuchMemory` alerts if no container limits are supplied. #1905
* [BUGFIX] Dashboards: Remove empty "Chunks per query" panel from `Mimir / Queries` dashboard. #1928
* [BUGFIX] Dashboards: Use Grafana's `$__rate_interval` for rate queries in dashboards to support scrape intervals of >15s. #2011
* [BUGFIX] Alerts: Make each version of `MimirCompactorHasNotUploadedBlocks` distinct to avoid rule evaluation failures due to duplicate series being generated. #2197
* [BUGFIX] Fix `MimirGossipMembersMismatch` alert when using remote ruler evaluation. #2159

### Jsonnet

* [CHANGE] Remove use of `-querier.query-store-after`, `-querier.shuffle-sharding-ingesters-lookback-period`, `-blocks-storage.bucket-store.ignore-blocks-within`, and `-blocks-storage.tsdb.close-idle-tsdb-timeout` CLI flags since the values now match defaults. #1915 #1921
* [CHANGE] Change default value for `-blocks-storage.bucket-store.chunks-cache.memcached.timeout` to `450ms` to increase use of cached data. #2035
* [CHANGE] The `memberlist_ring_enabled` configuration now applies to Alertmanager. #2102 #2103 #2107
* [CHANGE] Default value for `memberlist_ring_enabled` is now true. It means that all hash rings use Memberlist as default KV store instead of Consul (previous default). #2161
* [CHANGE] Configure `-ingester.max-global-metadata-per-user` to correspond to 20% of the configured max number of series per tenant. #2250
* [CHANGE] Configure `-ingester.max-global-metadata-per-metric` to be 10. #2250
* [CHANGE] Change `_config.multi_zone_ingester_max_unavailable` to 25. #2251
* [FEATURE] Added querier autoscaling support. It requires [KEDA](https://keda.sh) installed in the Kubernetes cluster and query-scheduler enabled in the Mimir cluster. Querier autoscaler can be enabled and configure through the following options in the jsonnet config: #2013 #2023
  * `autoscaling_querier_enabled`: `true` to enable autoscaling.
  * `autoscaling_querier_min_replicas`: minimum number of querier replicas.
  * `autoscaling_querier_max_replicas`: maximum number of querier replicas.
  * `autoscaling_prometheus_url`: Prometheus base URL from which to scrape Mimir metrics (e.g. `http://prometheus.default:9090/prometheus`).
* [FEATURE] Jsonnet: Add support for ruler remote evaluation mode (`ruler_remote_evaluation_enabled`), which deploys and uses a dedicated query path for rule evaluation. This enables the benefits of the query-frontend for rule evaluation, such as query sharding. #2073
* [ENHANCEMENT] Added `compactor` service, that can be used to route requests directly to compactor (e.g. admin UI). #2063
* [ENHANCEMENT] Added a `consul_enabled` configuration option to provide the ability to disable consul. It is automatically set to false when `memberlist_ring_enabled` is true and `multikv_migration_enabled` (used for migration from Consul to memberlist) is not set. #2093 #2152
* [BUGFIX] Querier: Fix disabling shuffle sharding on the read path whilst keeping it enabled on write path. #2164

### Mimirtool

* [CHANGE] mimirtool rules: `--use-legacy-routes` now toggles between using `/prometheus/config/v1/rules` (default) and `/api/v1/rules` (legacy) endpoints. #2182
* [FEATURE] Added bearer token support for when Mimir is behind a gateway authenticating by bearer token. #2146
* [BUGFIX] mimirtool analyze: Fix dashboard JSON unmarshalling errors (#1840). #1973
* [BUGFIX] Make mimirtool build for Windows work again. #2273

### Mimir Continuous Test

* [ENHANCEMENT] Added the `-tests.smoke-test` flag to run the `mimir-continuous-test` suite once and immediately exit. #2047 #2094
* [ENHANCEMENT] Added the `-tests.write-protocol` flag to write using the `prometheus` remote write protocol or `otlp-http` in the `mimir-continuous-test` suite. #5719

### Documentation

* [ENHANCEMENT] Published Grafana Mimir runbooks as part of documentation. #1970
* [ENHANCEMENT] Improved ruler's "remote operational mode" documentation. #1906
* [ENHANCEMENT] Recommend fast disks for ingesters and store-gateways in production tips. #1903
* [ENHANCEMENT] Explain the runtime override of active series matchers. #1868
* [ENHANCEMENT] Clarify "Set rule group" API specification. #1869
* [ENHANCEMENT] Published Mimir jsonnet documentation. #2024
* [ENHANCEMENT] Documented required scrape interval for using alerting and recording rules from Mimir jsonnet. #2147
* [ENHANCEMENT] Runbooks: Mention memberlist as possible source of problems for various alerts. #2158
* [ENHANCEMENT] Added step-by-step article about migrating from Consul to Memberlist KV store using jsonnet without downtime. #2166
* [ENHANCEMENT] Documented `/memberlist` admin page. #2166
* [ENHANCEMENT] Documented how to configure Grafana Mimir's ruler with Jsonnet. #2127
* [ENHANCEMENT] Documented how to configure queriers’ autoscaling with Jsonnet. #2128
* [ENHANCEMENT] Updated mixin building instructions in "Installing Grafana Mimir dashboards and alerts" article. #2015 #2163
* [ENHANCEMENT] Fix location of "Monitoring Grafana Mimir" article in the documentation hierarchy. #2130
* [ENHANCEMENT] Runbook for `MimirRequestLatency` was expanded with more practical advice. #1967
* [BUGFIX] Fixed ruler configuration used in the getting started guide. #2052
* [BUGFIX] Fixed Mimir Alertmanager datasource in Grafana used by "Play with Grafana Mimir" tutorial. #2115
* [BUGFIX] Fixed typos in "Scaling out Grafana Mimir" article. #2170
* [BUGFIX] Added missing ring endpoint exposed by Ingesters. #1918

## 2.1.0

### Grafana Mimir

* [CHANGE] Compactor: No longer upload debug meta files to object storage. #1257
* [CHANGE] Default values have changed for the following settings: #1547
    - `-alertmanager.alertmanager-client.grpc-max-recv-msg-size` now defaults to 100 MiB (previously was not configurable and set to 16 MiB)
    - `-alertmanager.alertmanager-client.grpc-max-send-msg-size` now defaults to 100 MiB (previously was not configurable and set to 4 MiB)
    - `-alertmanager.max-recv-msg-size` now defaults to 100 MiB (previously was 16 MiB)
* [CHANGE] Ingester: Add `user` label to metrics `cortex_ingester_ingested_samples_total` and `cortex_ingester_ingested_samples_failures_total`. #1533
* [CHANGE] Ingester: Changed `-blocks-storage.tsdb.isolation-enabled` default from `true` to `false`. The config option has also been deprecated and will be removed in 2 minor version. #1655
* [CHANGE] Query-frontend: results cache keys are now versioned, this will cause cache to be re-filled when rolling out this version. #1631
* [CHANGE] Store-gateway: enabled attributes in-memory cache by default. New default configuration is `-blocks-storage.bucket-store.chunks-cache.attributes-in-memory-max-items=50000`. #1727
* [CHANGE] Compactor: Removed the metric `cortex_compactor_garbage_collected_blocks_total` since it duplicates `cortex_compactor_blocks_marked_for_deletion_total`. #1728
* [CHANGE] All: Logs that used the`org_id` label now use `user` label. #1634 #1758
* [CHANGE] Alertmanager: the following metrics are not exported for a given `user` and `integration` when the metric value is zero: #1783
  * `cortex_alertmanager_notifications_total`
  * `cortex_alertmanager_notifications_failed_total`
  * `cortex_alertmanager_notification_requests_total`
  * `cortex_alertmanager_notification_requests_failed_total`
  * `cortex_alertmanager_notification_rate_limited_total`
* [CHANGE] Removed the following metrics exposed by the Mimir hash rings: #1791
  * `cortex_member_ring_tokens_owned`
  * `cortex_member_ring_tokens_to_own`
  * `cortex_ring_tokens_owned`
  * `cortex_ring_member_ownership_percent`
* [CHANGE] Querier / Ruler: removed the following metrics tracking number of query requests send to each ingester. You can use `cortex_request_duration_seconds_count{route=~"/cortex.Ingester/(QueryStream|QueryExemplars)"}` instead. #1797
  * `cortex_distributor_ingester_queries_total`
  * `cortex_distributor_ingester_query_failures_total`
* [CHANGE] Distributor: removed the following metrics tracking the number of requests from a distributor to ingesters: #1799
  * `cortex_distributor_ingester_appends_total`
  * `cortex_distributor_ingester_append_failures_total`
* [CHANGE] Distributor / Ruler: deprecated `-distributor.extend-writes`. Now Mimir always behaves as if this setting was set to `false`, which we expect to be safe for every Mimir cluster setup. #1856
* [FEATURE] Querier: Added support for [streaming remote read](https://prometheus.io/blog/2019/10/10/remote-read-meets-streaming/). Should be noted that benefits of chunking the response are partial here, since in a typical `query-frontend` setup responses will be buffered until they've been completed. #1735
* [FEATURE] Ruler: Allow setting `evaluation_delay` for each rule group via rules group configuration file. #1474
* [FEATURE] Ruler: Added support for expression remote evaluation. #1536 #1818
  * The following CLI flags (and their respective YAML config options) have been added:
    * `-ruler.query-frontend.address`
    * `-ruler.query-frontend.grpc-client-config.grpc-max-recv-msg-size`
    * `-ruler.query-frontend.grpc-client-config.grpc-max-send-msg-size`
    * `-ruler.query-frontend.grpc-client-config.grpc-compression`
    * `-ruler.query-frontend.grpc-client-config.grpc-client-rate-limit`
    * `-ruler.query-frontend.grpc-client-config.grpc-client-rate-limit-burst`
    * `-ruler.query-frontend.grpc-client-config.backoff-on-ratelimits`
    * `-ruler.query-frontend.grpc-client-config.backoff-min-period`
    * `-ruler.query-frontend.grpc-client-config.backoff-max-period`
    * `-ruler.query-frontend.grpc-client-config.backoff-retries`
    * `-ruler.query-frontend.grpc-client-config.tls-enabled`
    * `-ruler.query-frontend.grpc-client-config.tls-ca-path`
    * `-ruler.query-frontend.grpc-client-config.tls-cert-path`
    * `-ruler.query-frontend.grpc-client-config.tls-key-path`
    * `-ruler.query-frontend.grpc-client-config.tls-server-name`
    * `-ruler.query-frontend.grpc-client-config.tls-insecure-skip-verify`
* [FEATURE] Distributor: Added the ability to forward specifics metrics to alternative remote_write API endpoints. #1052
* [FEATURE] Ingester: Active series custom trackers now supports runtime tenant-specific overrides. The configuration has been moved to limit config, the ingester config has been deprecated.  #1188
* [ENHANCEMENT] Alertmanager API: Concurrency limit for GET requests is now configurable using `-alertmanager.max-concurrent-get-requests-per-tenant`. #1547
* [ENHANCEMENT] Alertmanager: Added the ability to configure additional gRPC client settings for the Alertmanager distributor #1547
  - `-alertmanager.alertmanager-client.backoff-max-period`
  - `-alertmanager.alertmanager-client.backoff-min-period`
  - `-alertmanager.alertmanager-client.backoff-on-ratelimits`
  - `-alertmanager.alertmanager-client.backoff-retries`
  - `-alertmanager.alertmanager-client.grpc-client-rate-limit`
  - `-alertmanager.alertmanager-client.grpc-client-rate-limit-burst`
  - `-alertmanager.alertmanager-client.grpc-compression`
  - `-alertmanager.alertmanager-client.grpc-max-recv-msg-size`
  - `-alertmanager.alertmanager-client.grpc-max-send-msg-size`
* [ENHANCEMENT] Ruler: Add more detailed query information to ruler query stats logging. #1411
* [ENHANCEMENT] Admin: Admin API now has some styling. #1482 #1549 #1821 #1824
* [ENHANCEMENT] Alertmanager: added `insight=true` field to alertmanager dispatch logs. #1379
* [ENHANCEMENT] Store-gateway: Add the experimental ability to run index header operations in a dedicated thread pool. This feature can be configured using `-blocks-storage.bucket-store.index-header-thread-pool-size` and is disabled by default. #1660
* [ENHANCEMENT] Store-gateway: don't drop all blocks if instance finds itself as unhealthy or missing in the ring. #1806 #1823
* [ENHANCEMENT] Querier: wait until inflight queries are completed when shutting down queriers. #1756 #1767
* [BUGFIX] Query-frontend: do not shard queries with a subquery unless the subquery is inside a shardable aggregation function call. #1542
* [BUGFIX] Query-frontend: added `component=query-frontend` label to results cache memcached metrics to fix a panic when Mimir is running in single binary mode and results cache is enabled. #1704
* [BUGFIX] Mimir: services' status content-type is now correctly set to `text/html`. #1575
* [BUGFIX] Multikv: Fix panic when using using runtime config to set primary KV store used by `multi` KV. #1587
* [BUGFIX] Multikv: Fix watching for runtime config changes in `multi` KV store in ruler and querier. #1665
* [BUGFIX] Memcached: allow to use CNAME DNS records for the memcached backend addresses. #1654
* [BUGFIX] Querier: fixed temporary partial query results when shuffle sharding is enabled and hash ring backend storage is flushed / reset. #1829
* [BUGFIX] Alertmanager: prevent more file traversal cases related to template names. #1833
* [BUGFUX] Alertmanager: Allow usage with `-alertmanager-storage.backend=local`. Note that when using this storage type, the Alertmanager is not able persist state remotely, so it not recommended for production use. #1836
* [BUGFIX] Alertmanager: Do not validate alertmanager configuration if it's not running. #1835

### Mixin

* [CHANGE] Dashboards: Remove per-user series legends from Tenants dashboard. #1605
* [CHANGE] Dashboards: Show in-memory series and the per-user series limit on Tenants dashboard. #1613
* [CHANGE] Dashboards: Slow-queries dashboard now uses `user` label from logs instead of `org_id`. #1634
* [CHANGE] Dashboards: changed all Grafana dashboards UIDs to not conflict with Cortex ones, to let people install both while migrating from Cortex to Mimir: #1801 #1808
  * Alertmanager from `a76bee5913c97c918d9e56a3cc88cc28` to `b0d38d318bbddd80476246d4930f9e55`
  * Alertmanager Resources from `68b66aed90ccab448009089544a8d6c6` to `a6883fb22799ac74479c7db872451092`
  * Compactor from `9c408e1d55681ecb8a22c9fab46875cc` to `1b3443aea86db629e6efdb7d05c53823`
  * Compactor Resources from `df9added6f1f4332f95848cca48ebd99` to `09a5c49e9cdb2f2b24c6d184574a07fd`
  * Config from `61bb048ced9817b2d3e07677fb1c6290` to `5d9d0b4724c0f80d68467088ec61e003`
  * Object Store from `d5a3a4489d57c733b5677fb55370a723` to `e1324ee2a434f4158c00a9ee279d3292`
  * Overrides from `b5c95fee2e5e7c4b5930826ff6e89a12` to `1e2c358600ac53f09faea133f811b5bb`
  * Queries from `d9931b1054053c8b972d320774bb8f1d` to `b3abe8d5c040395cc36615cb4334c92d`
  * Reads from `8d6ba60eccc4b6eedfa329b24b1bd339` to `e327503188913dc38ad571c647eef643`
  * Reads Networking from `c0464f0d8bd026f776c9006b05910000` to `54b2a0a4748b3bd1aefa92ce5559a1c2`
  * Reads Resources from `2fd2cda9eea8d8af9fbc0a5960425120` to `cc86fd5aa9301c6528986572ad974db9`
  * Rollout Progress from `7544a3a62b1be6ffd919fc990ab8ba8f` to `7f0b5567d543a1698e695b530eb7f5de`
  * Ruler from `44d12bcb1f95661c6ab6bc946dfc3473` to `631e15d5d85afb2ca8e35d62984eeaa0`
  * Scaling from `88c041017b96856c9176e07cf557bdcf` to `64bbad83507b7289b514725658e10352`
  * Slow queries from `e6f3091e29d2636e3b8393447e925668` to `6089e1ce1e678788f46312a0a1e647e6`
  * Tenants from `35fa247ce651ba189debf33d7ae41611` to `35fa247ce651ba189debf33d7ae41611`
  * Top Tenants from `bc6e12d4fe540e4a1785b9d3ca0ffdd9` to `bc6e12d4fe540e4a1785b9d3ca0ffdd9`
  * Writes from `0156f6d15aa234d452a33a4f13c838e3` to `8280707b8f16e7b87b840fc1cc92d4c5`
  * Writes Networking from `681cd62b680b7154811fe73af55dcfd4` to `978c1cb452585c96697a238eaac7fe2d`
  * Writes Resources from `c0464f0d8bd026f776c9006b0591bb0b` to `bc9160e50b52e89e0e49c840fea3d379`
* [FEATURE] Alerts: added the following alerts on `mimir-continuous-test` tool: #1676
  - `MimirContinuousTestNotRunningOnWrites`
  - `MimirContinuousTestNotRunningOnReads`
  - `MimirContinuousTestFailed`
* [ENHANCEMENT] Added `per_cluster_label` support to allow to change the label name used to differentiate between Kubernetes clusters. #1651
* [ENHANCEMENT] Dashboards: Show QPS and latency of the Alertmanager Distributor. #1696
* [ENHANCEMENT] Playbooks: Add Alertmanager suggestions for `MimirRequestErrors` and `MimirRequestLatency` #1702
* [ENHANCEMENT] Dashboards: Allow custom datasources. #1749
* [ENHANCEMENT] Dashboards: Add config option `gateway_enabled` (defaults to `true`) to disable gateway panels from dashboards. #1761
* [ENHANCEMENT] Dashboards: Extend Top tenants dashboard with queries for tenants with highest sample rate, discard rate, and discard rate growth. #1842
* [ENHANCEMENT] Dashboards: Show ingestion rate limit and rule group limit on Tenants dashboard. #1845
* [ENHANCEMENT] Dashboards: Add "last successful run" panel to compactor dashboard. #1628
* [BUGFIX] Dashboards: Fix "Failed evaluation rate" panel on Tenants dashboard. #1629
* [BUGFIX] Honor the configured `per_instance_label` in all dashboards and alerts. #1697

### Jsonnet

* [FEATURE] Added support for `mimir-continuous-test`. To deploy `mimir-continuous-test` you can use the following configuration: #1675 #1850
  ```jsonnet
  _config+: {
    continuous_test_enabled: true,
    continuous_test_tenant_id: 'type-tenant-id',
    continuous_test_write_endpoint: 'http://type-write-path-hostname',
    continuous_test_read_endpoint: 'http://type-read-path-hostname/prometheus',
  },
  ```
* [ENHANCEMENT] Ingester anti-affinity can now be disabled by using `ingester_allow_multiple_replicas_on_same_node` configuration key. #1581
* [ENHANCEMENT] Added `node_selector` configuration option to select Kubernetes nodes where Mimir should run. #1596
* [ENHANCEMENT] Alertmanager: Added a `PodDisruptionBudget` of `withMaxUnavailable = 1`, to ensure we maintain quorum during rollouts. #1683
* [ENHANCEMENT] Store-gateway anti-affinity can now be enabled/disabled using `store_gateway_allow_multiple_replicas_on_same_node` configuration key. #1730
* [ENHANCEMENT] Added `store_gateway_zone_a_args`, `store_gateway_zone_b_args` and `store_gateway_zone_c_args` configuration options. #1807
* [BUGFIX] Pass primary and secondary multikv stores via CLI flags. Introduced new `multikv_switch_primary_secondary` config option to flip primary and secondary in runtime config.

### Mimirtool

* [BUGFIX] `config convert`: Retain Cortex defaults for `blocks_storage.backend`, `ruler_storage.backend`, `alertmanager_storage.backend`, `auth.type`, `activity_tracker.filepath`, `alertmanager.data_dir`, `blocks_storage.filesystem.dir`, `compactor.data_dir`, `ruler.rule_path`, `ruler_storage.filesystem.dir`, and `graphite.querier.schemas.backend`. #1626 #1762

### Tools

* [FEATURE] Added a `markblocks` tool that creates `no-compact` and `delete` marks for the blocks. #1551
* [FEATURE] Added `mimir-continuous-test` tool to continuously run smoke tests on live Mimir clusters. #1535 #1540 #1653 #1603 #1630 #1691 #1675 #1676 #1692 #1706 #1709 #1775 #1777 #1778 #1795
* [FEATURE] Added `mimir-rules-action` GitHub action, located at `operations/mimir-rules-action/`, used to lint, prepare, verify, diff, and sync rules to a Mimir cluster. #1723

## 2.0.0

### Grafana Mimir

_Changes since Cortex 1.10.0._

* [CHANGE] Remove chunks storage engine. #86 #119 #510 #545 #743 #744 #748 #753 #755 #757 #758 #759 #760 #762 #764 #789 #812 #813
  * The following CLI flags (and their respective YAML config options) have been removed:
    * `-store.engine`
    * `-schema-config-file`
    * `-ingester.checkpoint-duration`
    * `-ingester.checkpoint-enabled`
    * `-ingester.chunk-encoding`
    * `-ingester.chunk-age-jitter`
    * `-ingester.concurrent-flushes`
    * `-ingester.flush-on-shutdown-with-wal-enabled`
    * `-ingester.flush-op-timeout`
    * `-ingester.flush-period`
    * `-ingester.max-chunk-age`
    * `-ingester.max-chunk-idle`
    * `-ingester.max-series-per-query` (and `max_series_per_query` from runtime config)
    * `-ingester.max-stale-chunk-idle`
    * `-ingester.max-transfer-retries`
    * `-ingester.min-chunk-length`
    * `-ingester.recover-from-wal`
    * `-ingester.retain-period`
    * `-ingester.spread-flushes`
    * `-ingester.wal-dir`
    * `-ingester.wal-enabled`
    * `-querier.query-parallelism`
    * `-querier.second-store-engine`
    * `-querier.use-second-store-before-time`
    * `-flusher.wal-dir`
    * `-flusher.concurrent-flushes`
    * `-flusher.flush-op-timeout`
    * All `-table-manager.*` flags
    * All `-deletes.*` flags
    * All `-purger.*` flags
    * All `-metrics.*` flags
    * All `-dynamodb.*` flags
    * All `-s3.*` flags
    * All `-azure.*` flags
    * All `-bigtable.*` flags
    * All `-gcs.*` flags
    * All `-cassandra.*` flags
    * All `-boltdb.*` flags
    * All `-local.*` flags
    * All `-swift.*` flags
    * All `-store.*` flags except `-store.engine`, `-store.max-query-length`, `-store.max-labels-query-length`
    * All `-grpc-store.*` flags
  * The following API endpoints have been removed:
    * `/api/v1/chunks` and `/chunks`
  * The following metrics have been removed:
    * `cortex_ingester_flush_queue_length`
    * `cortex_ingester_queried_chunks`
    * `cortex_ingester_chunks_created_total`
    * `cortex_ingester_wal_replay_duration_seconds`
    * `cortex_ingester_wal_corruptions_total`
    * `cortex_ingester_sent_chunks`
    * `cortex_ingester_received_chunks`
    * `cortex_ingester_flush_series_in_progress`
    * `cortex_ingester_chunk_utilization`
    * `cortex_ingester_chunk_length`
    * `cortex_ingester_chunk_size_bytes`
    * `cortex_ingester_chunk_age_seconds`
    * `cortex_ingester_memory_chunks`
    * `cortex_ingester_flushing_enqueued_series_total`
    * `cortex_ingester_flushing_dequeued_series_total`
    * `cortex_ingester_dropped_chunks_total`
    * `cortex_oldest_unflushed_chunk_timestamp_seconds`
    * `prometheus_local_storage_chunk_ops_total`
    * `prometheus_local_storage_chunkdesc_ops_total`
    * `prometheus_local_storage_memory_chunkdescs`
* [CHANGE] Changed default storage backends from `s3` to `filesystem` #833
  This effects the following flags:
  * `-blocks-storage.backend` now defaults to `filesystem`
  * `-blocks-storage.filesystem.dir` now defaults to `blocks`
  * `-alertmanager-storage.backend` now defaults to `filesystem`
  * `-alertmanager-storage.filesystem.dir` now defaults to `alertmanager`
  * `-ruler-storage.backend` now defaults to `filesystem`
  * `-ruler-storage.filesystem.dir` now defaults to `ruler`
* [CHANGE] Renamed metric `cortex_experimental_features_in_use_total` as `cortex_experimental_features_used_total` and added `feature` label. #32 #658
* [CHANGE] Removed `log_messages_total` metric. #32
* [CHANGE] Some files and directories created by Mimir components on local disk now have stricter permissions, and are only readable by owner, but not group or others. #58
* [CHANGE] Memcached client DNS resolution switched from golang built-in to [`miekg/dns`](https://github.com/miekg/dns). #142
* [CHANGE] The metric `cortex_deprecated_flags_inuse_total` has been renamed to `deprecated_flags_inuse_total` as part of using grafana/dskit functionality. #185
* [CHANGE] API: The `-api.response-compression-enabled` flag has been removed, and GZIP response compression is always enabled except on `/api/v1/push` and `/push` endpoints. #880
* [CHANGE] Update Go version to 1.17.3. #480
* [CHANGE] The `status_code` label on gRPC client metrics has changed from '200' and '500' to '2xx', '5xx', '4xx', 'cancel' or 'error'. #537
* [CHANGE] Removed the deprecated `-<prefix>.fifocache.size` flag. #618
* [CHANGE] Enable index header lazy loading by default. #693
  * `-blocks-storage.bucket-store.index-header-lazy-loading-enabled` default from `false` to `true`
  * `-blocks-storage.bucket-store.index-header-lazy-loading-idle-timeout` default from `20m` to `1h`
* [CHANGE] Shuffle-sharding:
  * `-distributor.sharding-strategy` option has been removed, and shuffle sharding is enabled by default. Default shard size is set to 0, which disables shuffle sharding for the tenant (all ingesters will receive tenants's samples). #888
  * `-ruler.sharding-strategy` option has been removed from ruler. Ruler now uses shuffle-sharding by default, but respects `ruler_tenant_shard_size`, which defaults to 0 (ie. use all rulers for tenant). #889
  * `-store-gateway.sharding-strategy` option has been removed store-gateways. Store-gateway now uses shuffle-sharding by default, but respects `store_gateway_tenant_shard_size` for tenant, and this value defaults to 0. #891
* [CHANGE] Server: `-server.http-listen-port` (yaml: `server.http_listen_port`) now defaults to `8080` (previously `80`). #871
* [CHANGE] Changed the default value of `-blocks-storage.bucket-store.ignore-deletion-marks-delay` from 6h to 1h. #892
* [CHANGE] Changed default settings for memcached clients: #959 #1000
  * The default value for the following config options has changed from `10000` to `25000`:
    * `-blocks-storage.bucket-store.chunks-cache.memcached.max-async-buffer-size`
    * `-blocks-storage.bucket-store.index-cache.memcached.max-async-buffer-size`
    * `-blocks-storage.bucket-store.metadata-cache.memcached.max-async-buffer-size`
    * `-query-frontend.results-cache.memcached.max-async-buffer-size`
  * The default value for the following config options has changed from `0` (unlimited) to `100`:
    * `-blocks-storage.bucket-store.chunks-cache.memcached.max-get-multi-batch-size`
    * `-blocks-storage.bucket-store.index-cache.memcached.max-get-multi-batch-size`
    * `-blocks-storage.bucket-store.metadata-cache.memcached.max-get-multi-batch-size`
    * `-query-frontend.results-cache.memcached.max-get-multi-batch-size`
  * The default value for the following config options has changed from `16` to `100`:
    * `-blocks-storage.bucket-store.chunks-cache.memcached.max-idle-connections`
    * `-blocks-storage.bucket-store.index-cache.memcached.max-idle-connections`
    * `-blocks-storage.bucket-store.metadata-cache.memcached.max-idle-connections`
    * `-query-frontend.results-cache.memcached.max-idle-connections`
  * The default value for the following config options has changed from `100ms` to `200ms`:
    * `-blocks-storage.bucket-store.metadata-cache.memcached.timeout`
    * `-blocks-storage.bucket-store.index-cache.memcached.timeout`
    * `-blocks-storage.bucket-store.chunks-cache.memcached.timeout`
    * `-query-frontend.results-cache.memcached.timeout`
* [CHANGE] Changed the default value of `-blocks-storage.bucket-store.bucket-index.enabled` to `true`. The default configuration must now run the compactor in order to write the bucket index or else queries to long term storage will fail. #924
* [CHANGE] Option `-auth.enabled` has been renamed to `-auth.multitenancy-enabled`. #1130
* [CHANGE] Default tenant ID used with disabled auth (`-auth.multitenancy-enabled=false`) has changed from `fake` to `anonymous`. This tenant ID can now be changed with `-auth.no-auth-tenant` option. #1063
* [CHANGE] The default values for the following local directories have changed: #1072
  * `-alertmanager.storage.path` default value changed to `./data-alertmanager/`
  * `-compactor.data-dir` default value changed to `./data-compactor/`
  * `-ruler.rule-path` default value changed to `./data-ruler/`
* [CHANGE] The default value for gRPC max send message size has been changed from 16MB to 100MB. This affects the following parameters: #1152
  * `-query-frontend.grpc-client-config.grpc-max-send-msg-size`
  * `-ingester.client.grpc-max-send-msg-size`
  * `-querier.frontend-client.grpc-max-send-msg-size`
  * `-query-scheduler.grpc-client-config.grpc-max-send-msg-size`
  * `-ruler.client.grpc-max-send-msg-size`
* [CHANGE] Remove `-http.prefix` flag (and `http_prefix` config file option). #763
* [CHANGE] Remove legacy endpoints. Please use their alternatives listed below. As part of the removal process we are
  introducing two new sets of endpoints for the ruler configuration API: `<prometheus-http-prefix>/rules` and
  `<prometheus-http-prefix>/config/v1/rules/**`. We are also deprecating `<prometheus-http-prefix>/rules` and `/api/v1/rules`;
  and will remove them in Mimir 2.2.0. #763 #1222
  * Query endpoints

    | Legacy                                                  | Alternative                                                |
    | ------------------------------------------------------- | ---------------------------------------------------------- |
    | `/<legacy-http-prefix>/api/v1/query`                    | `<prometheus-http-prefix>/api/v1/query`                    |
    | `/<legacy-http-prefix>/api/v1/query_range`              | `<prometheus-http-prefix>/api/v1/query_range`              |
    | `/<legacy-http-prefix>/api/v1/query_exemplars`          | `<prometheus-http-prefix>/api/v1/query_exemplars`          |
    | `/<legacy-http-prefix>/api/v1/series`                   | `<prometheus-http-prefix>/api/v1/series`                   |
    | `/<legacy-http-prefix>/api/v1/labels`                   | `<prometheus-http-prefix>/api/v1/labels`                   |
    | `/<legacy-http-prefix>/api/v1/label/{name}/values`      | `<prometheus-http-prefix>/api/v1/label/{name}/values`      |
    | `/<legacy-http-prefix>/api/v1/metadata`                 | `<prometheus-http-prefix>/api/v1/metadata`                 |
    | `/<legacy-http-prefix>/api/v1/read`                     | `<prometheus-http-prefix>/api/v1/read`                     |
    | `/<legacy-http-prefix>/api/v1/cardinality/label_names`  | `<prometheus-http-prefix>/api/v1/cardinality/label_names`  |
    | `/<legacy-http-prefix>/api/v1/cardinality/label_values` | `<prometheus-http-prefix>/api/v1/cardinality/label_values` |
    | `/api/prom/user_stats`                                  | `/api/v1/user_stats`                                       |

  * Distributor endpoints

    | Legacy endpoint               | Alternative                   |
    | ----------------------------- | ----------------------------- |
    | `/<legacy-http-prefix>/push`  | `/api/v1/push`                |
    | `/all_user_stats`             | `/distributor/all_user_stats` |
    | `/ha-tracker`                 | `/distributor/ha_tracker`     |

  * Ingester endpoints

    | Legacy          | Alternative           |
    | --------------- | --------------------- |
    | `/ring`         | `/ingester/ring`      |
    | `/shutdown`     | `/ingester/shutdown`  |
    | `/flush`        | `/ingester/flush`     |
    | `/push`         | `/ingester/push`      |

  * Ruler endpoints

    | Legacy                                                | Alternative                                         | Alternative #2 (not available before Mimir 2.0.0)                    |
    | ----------------------------------------------------- | --------------------------------------------------- | ------------------------------------------------------------------- |
    | `/<legacy-http-prefix>/api/v1/rules`                  | `<prometheus-http-prefix>/api/v1/rules`             |                                                                     |
    | `/<legacy-http-prefix>/api/v1/alerts`                 | `<prometheus-http-prefix>/api/v1/alerts`            |                                                                     |
    | `/<legacy-http-prefix>/rules`                         | `/api/v1/rules` (see below)                         |  `<prometheus-http-prefix>/config/v1/rules`                         |
    | `/<legacy-http-prefix>/rules/{namespace}`             | `/api/v1/rules/{namespace}` (see below)             |  `<prometheus-http-prefix>/config/v1/rules/{namespace}`             |
    | `/<legacy-http-prefix>/rules/{namespace}/{groupName}` | `/api/v1/rules/{namespace}/{groupName}` (see below) |  `<prometheus-http-prefix>/config/v1/rules/{namespace}/{groupName}` |
    | `/<legacy-http-prefix>/rules/{namespace}`             | `/api/v1/rules/{namespace}` (see below)             |  `<prometheus-http-prefix>/config/v1/rules/{namespace}`             |
    | `/<legacy-http-prefix>/rules/{namespace}/{groupName}` | `/api/v1/rules/{namespace}/{groupName}` (see below) |  `<prometheus-http-prefix>/config/v1/rules/{namespace}/{groupName}` |
    | `/<legacy-http-prefix>/rules/{namespace}`             | `/api/v1/rules/{namespace}` (see below)             |  `<prometheus-http-prefix>/config/v1/rules/{namespace}`             |
    | `/ruler_ring`                                         | `/ruler/ring`                                       |                                                                     |

    > __Note:__ The `/api/v1/rules/**` endpoints are considered deprecated with Mimir 2.0.0 and will be removed
    in Mimir 2.2.0. After upgrading to 2.0.0 we recommend switching uses to the equivalent
    `/<prometheus-http-prefix>/config/v1/**` endpoints that Mimir 2.0.0 introduces.

  * Alertmanager endpoints

    | Legacy                      | Alternative                        |
    | --------------------------- | ---------------------------------- |
    | `/<legacy-http-prefix>`     | `/alertmanager`                    |
    | `/status`                   | `/multitenant_alertmanager/status` |

* [CHANGE] Ingester: changed `-ingester.stream-chunks-when-using-blocks` default value from `false` to `true`. #717
* [CHANGE] Ingester: default `-ingester.ring.min-ready-duration` reduced from 1m to 15s. #126
* [CHANGE] Ingester: `-ingester.ring.min-ready-duration` now start counting the delay after the ring's health checks have passed instead of when the ring client was started. #126
* [CHANGE] Ingester: allow experimental ingester max-exemplars setting to be changed dynamically #144
  * CLI flag `-blocks-storage.tsdb.max-exemplars` is renamed to `-ingester.max-global-exemplars-per-user`.
  * YAML `max_exemplars` is moved from `tsdb` to `overrides` and renamed to `max_global_exemplars_per_user`.
* [CHANGE] Ingester: active series metrics `cortex_ingester_active_series` and `cortex_ingester_active_series_custom_tracker` are now removed when their value is zero. #672 #690
* [CHANGE] Ingester: changed default value of `-blocks-storage.tsdb.retention-period` from `6h` to `24h`. #966
* [CHANGE] Ingester: changed default value of `-blocks-storage.tsdb.close-idle-tsdb-timeout` from `0` to `13h`. #967
* [CHANGE] Ingester: changed default value of `-ingester.ring.final-sleep` from `30s` to `0s`. #981
* [CHANGE] Ingester: the following low level settings have been removed: #1153
  * `-ingester-client.expected-labels`
  * `-ingester-client.expected-samples-per-series`
  * `-ingester-client.expected-timeseries`
* [CHANGE] Ingester: following command line options related to ingester ring were renamed: #1155
  * `-consul.*` changed to `-ingester.ring.consul.*`
  * `-etcd.*` changed to `-ingester.ring.etcd.*`
  * `-multi.*` changed to `-ingester.ring.multi.*`
  * `-distributor.excluded-zones` changed to `-ingester.ring.excluded-zones`
  * `-distributor.replication-factor` changed to `-ingester.ring.replication-factor`
  * `-distributor.zone-awareness-enabled` changed to `-ingester.ring.zone-awareness-enabled`
  * `-ingester.availability-zone` changed to `-ingester.ring.instance-availability-zone`
  * `-ingester.final-sleep` changed to `-ingester.ring.final-sleep`
  * `-ingester.heartbeat-period` changed to `-ingester.ring.heartbeat-period`
  * `-ingester.join-after` changed to `-ingester.ring.join-after`
  * `-ingester.lifecycler.ID` changed to `-ingester.ring.instance-id`
  * `-ingester.lifecycler.addr` changed to `-ingester.ring.instance-addr`
  * `-ingester.lifecycler.interface` changed to `-ingester.ring.instance-interface-names`
  * `-ingester.lifecycler.port` changed to `-ingester.ring.instance-port`
  * `-ingester.min-ready-duration` changed to `-ingester.ring.min-ready-duration`
  * `-ingester.num-tokens` changed to `-ingester.ring.num-tokens`
  * `-ingester.observe-period` changed to `-ingester.ring.observe-period`
  * `-ingester.readiness-check-ring-health` changed to `-ingester.ring.readiness-check-ring-health`
  * `-ingester.tokens-file-path` changed to `-ingester.ring.tokens-file-path`
  * `-ingester.unregister-on-shutdown` changed to `-ingester.ring.unregister-on-shutdown`
  * `-ring.heartbeat-timeout` changed to `-ingester.ring.heartbeat-timeout`
  * `-ring.prefix` changed to `-ingester.ring.prefix`
  * `-ring.store` changed to `-ingester.ring.store`
* [CHANGE] Ingester: fields in YAML configuration for ingester ring have been changed: #1155
  * `ingester.lifecycler` changed to `ingester.ring`
  * Fields from `ingester.lifecycler.ring` moved to `ingester.ring`
  * `ingester.lifecycler.address` changed to `ingester.ring.instance_addr`
  * `ingester.lifecycler.id` changed to `ingester.ring.instance_id`
  * `ingester.lifecycler.port` changed to `ingester.ring.instance_port`
  * `ingester.lifecycler.availability_zone` changed to `ingester.ring.instance_availability_zone`
  * `ingester.lifecycler.interface_names` changed to `ingester.ring.instance_interface_names`
* [CHANGE] Distributor: removed the `-distributor.shard-by-all-labels` configuration option. It is now assumed to be true. #698
* [CHANGE] Distributor: change default value of `-distributor.instance-limits.max-inflight-push-requests` to `2000`. #964
* [CHANGE] Distributor: change default value of `-distributor.remote-timeout` from `2s` to `20s`. #970
* [CHANGE] Distributor: removed the `-distributor.extra-query-delay` flag (and its respective YAML config option). #1048
* [CHANGE] Query-frontend: Enable query stats by default, they can still be disabled with `-query-frontend.query-stats-enabled=false`. #83
* [CHANGE] Query-frontend: the `cortex_frontend_mapped_asts_total` metric has been renamed to `cortex_frontend_query_sharding_rewrites_attempted_total`. #150
* [CHANGE] Query-frontend: added `sharded` label to `cortex_query_seconds_total` metric. #235
* [CHANGE] Query-frontend: changed the flag name for controlling query sharding total shards from `-querier.total-shards` to `-query-frontend.query-sharding-total-shards`. #230
* [CHANGE] Query-frontend: flag `-querier.parallelise-shardable-queries` has been renamed to `-query-frontend.parallelize-shardable-queries` #284
* [CHANGE] Query-frontend: removed the deprecated (and unused) `-frontend.cache-split-interval`. Use `-query-frontend.split-queries-by-interval` instead. #587
* [CHANGE] Query-frontend: range query response now omits the `data` field when it's empty (error case) like Prometheus does, previously it was `"data":{"resultType":"","result":null}`. #629
* [CHANGE] Query-frontend: instant queries now honor the `-query-frontend.max-retries-per-request` flag. #630
* [CHANGE] Query-frontend: removed in-memory and Redis cache support. Reason is that these caching backends were just supported by query-frontend, while all other Mimir services only support memcached. #796
  * The following CLI flags (and their respective YAML config options) have been removed:
    * `-frontend.cache.enable-fifocache`
    * `-frontend.redis.*`
    * `-frontend.fifocache.*`
  * The following metrics have been removed:
    * `querier_cache_added_total`
    * `querier_cache_added_new_total`
    * `querier_cache_evicted_total`
    * `querier_cache_entries`
    * `querier_cache_gets_total`
    * `querier_cache_misses_total`
    * `querier_cache_stale_gets_total`
    * `querier_cache_memory_bytes`
    * `cortex_rediscache_request_duration_seconds`
* [CHANGE] Query-frontend: migrated memcached backend client to the same one used in other components (memcached config and metrics are now consistent across all Mimir services). #821
  * The following CLI flags (and their respective YAML config options) have been added:
    * `-query-frontend.results-cache.backend` (set it to `memcached` if `-query-frontend.cache-results=true`)
  * The following CLI flags (and their respective YAML config options) have been changed:
    * `-frontend.memcached.hostname` and `-frontend.memcached.service` have been removed: use `-query-frontend.results-cache.memcached.addresses` instead
  * The following CLI flags (and their respective YAML config options) have been renamed:
    * `-frontend.background.write-back-concurrency` renamed to `-query-frontend.results-cache.memcached.max-async-concurrency`
    * `-frontend.background.write-back-buffer` renamed to `-query-frontend.results-cache.memcached.max-async-buffer-size`
    * `-frontend.memcached.batchsize` renamed to `-query-frontend.results-cache.memcached.max-get-multi-batch-size`
    * `-frontend.memcached.parallelism` renamed to `-query-frontend.results-cache.memcached.max-get-multi-concurrency`
    * `-frontend.memcached.timeout` renamed to `-query-frontend.results-cache.memcached.timeout`
    * `-frontend.memcached.max-item-size` renamed to `-query-frontend.results-cache.memcached.max-item-size`
    * `-frontend.memcached.max-idle-conns` renamed to `-query-frontend.results-cache.memcached.max-idle-connections`
    * `-frontend.compression` renamed to `-query-frontend.results-cache.compression`
  * The following CLI flags (and their respective YAML config options) have been removed:
    * `-frontend.memcached.circuit-breaker-consecutive-failures`: feature removed
    * `-frontend.memcached.circuit-breaker-timeout`: feature removed
    * `-frontend.memcached.circuit-breaker-interval`: feature removed
    * `-frontend.memcached.update-interval`: new setting is hardcoded to 30s
    * `-frontend.memcached.consistent-hash`: new setting is always enabled
    * `-frontend.default-validity` and `-frontend.memcached.expiration`: new setting is hardcoded to 7 days
  * The following metrics have been changed:
    * `cortex_cache_dropped_background_writes_total{name}` changed to `thanos_memcached_operation_skipped_total{name, operation, reason}`
    * `cortex_cache_value_size_bytes{name, method}` changed to `thanos_memcached_operation_data_size_bytes{name}`
    * `cortex_cache_request_duration_seconds{name, method, status_code}` changed to `thanos_memcached_operation_duration_seconds{name, operation}`
    * `cortex_cache_fetched_keys{name}` changed to `thanos_cache_memcached_requests_total{name}`
    * `cortex_cache_hits{name}` changed to `thanos_cache_memcached_hits_total{name}`
    * `cortex_memcache_request_duration_seconds{name, method, status_code}` changed to `thanos_memcached_operation_duration_seconds{name, operation}`
    * `cortex_memcache_client_servers{name}` changed to `thanos_memcached_dns_provider_results{name, addr}`
    * `cortex_memcache_client_set_skip_total{name}` changed to `thanos_memcached_operation_skipped_total{name, operation, reason}`
    * `cortex_dns_lookups_total` changed to `thanos_memcached_dns_lookups_total`
    * For all metrics the value of the "name" label has changed from `frontend.memcached` to `frontend-cache`
  * The following metrics have been removed:
    * `cortex_cache_background_queue_length{name}`
* [CHANGE] Query-frontend: merged `query_range` into `frontend` in the YAML config (keeping the same keys) and renamed flags: #825
  * `-querier.max-retries-per-request` renamed to `-query-frontend.max-retries-per-request`
  * `-querier.split-queries-by-interval` renamed to `-query-frontend.split-queries-by-interval`
  * `-querier.align-querier-with-step` renamed to `-query-frontend.align-querier-with-step`
  * `-querier.cache-results` renamed to `-query-frontend.cache-results`
  * `-querier.parallelise-shardable-queries` renamed to `-query-frontend.parallelize-shardable-queries`
* [CHANGE] Query-frontend: the default value of `-query-frontend.split-queries-by-interval` has changed from `0` to `24h`. #1131
* [CHANGE] Query-frontend: `-frontend.` flags were renamed to `-query-frontend.`: #1167
* [CHANGE] Query-frontend / Query-scheduler: classified the `-query-frontend.querier-forget-delay` and `-query-scheduler.querier-forget-delay` flags (and their respective YAML config options) as experimental. #1208
* [CHANGE] Querier / ruler: Change `-querier.max-fetched-chunks-per-query` configuration to limit to maximum number of chunks that can be fetched in a single query. The number of chunks fetched by ingesters AND long-term storare combined should not exceed the value configured on `-querier.max-fetched-chunks-per-query`. [#4260](https://github.com/cortexproject/cortex/pull/4260)
* [CHANGE] Querier / ruler: Option `-querier.ingester-streaming` has been removed. Querier/ruler now always use streaming method to query ingesters. #204
* [CHANGE] Querier: always fetch labels from store and respect start/end times in request; the option `-querier.query-store-for-labels-enabled` has been removed and is now always on. #518 #1132
* [CHANGE] Querier / ruler: removed the `-store.query-chunk-limit` flag (and its respective YAML config option `max_chunks_per_query`). `-querier.max-fetched-chunks-per-query` (and its respective YAML config option `max_fetched_chunks_per_query`) should be used instead. #705
* [CHANGE] Querier/Ruler: `-querier.active-query-tracker-dir` option has been removed. Active query tracking is now done via Activity tracker configured by `-activity-tracker.filepath` and enabled by default. Limit for max number of concurrent queries (`-querier.max-concurrent`) is now respected even if activity tracking is not enabled. #661 #822
* [CHANGE] Querier/ruler/query-frontend: the experimental `-querier.at-modifier-enabled` CLI flag has been removed and the PromQL `@` modifier is always enabled. #941
* [CHANGE] Querier: removed `-querier.worker-match-max-concurrent` and `-querier.worker-parallelism` CLI flags (and their respective YAML config options). Mimir now behaves like if `-querier.worker-match-max-concurrent` is always enabled and you should configure the max concurrency per querier process using `-querier.max-concurrent` instead. #958
* [CHANGE] Querier: changed default value of `-querier.query-ingesters-within` from `0` to `13h`. #967
* [CHANGE] Querier: rename metric `cortex_query_fetched_chunks_bytes_total` to `cortex_query_fetched_chunk_bytes_total` to be consistent with the limit name. #476
* [CHANGE] Ruler: add two new metrics `cortex_ruler_list_rules_seconds` and `cortex_ruler_load_rule_groups_seconds` to the ruler. #906
* [CHANGE] Ruler: endpoints for listing configured rules now return HTTP status code 200 and an empty map when there are no rules instead of an HTTP 404 and plain text error message. The following endpoints are affected: #456
  * `<prometheus-http-prefix>/config/v1/rules`
  * `<prometheus-http-prefix>/config/v1/rules/{namespace}`
  * `<prometheus-http-prefix>/rules` (deprecated)
  * `<prometheus-http-prefix>/rules/{namespace}` (deprecated)
  * `/api/v1/rules` (deprecated)
  * `/api/v1/rules/{namespace}` (deprecated)
* [CHANGE] Ruler: removed `configdb` support from Ruler backend storages. #15 #38 #819
* [CHANGE] Ruler: removed the support for the deprecated storage configuration via `-ruler.storage.*` CLI flags (and their respective YAML config options). Use `-ruler-storage.*` instead. #628
* [CHANGE] Ruler: set new default limits for rule groups: `-ruler.max-rules-per-rule-group` to 20 (previously 0, disabled) and `-ruler.max-rule-groups-per-tenant` to 70 (previously 0, disabled). #847
* [CHANGE] Ruler: removed `-ruler.enable-sharding` option, and changed default value of `-ruler.ring.store` to `memberlist`. #943
* [CHANGE] Ruler: `-ruler.alertmanager-use-v2` has been removed. The ruler will always use the `v2` endpoints. #954 #1100
* [CHANGE] Ruler: `-experimental.ruler.enable-api` flag has been renamed to `-ruler.enable-api` and is now stable. The default value has also changed from `false` to `true`, so both ruler and alertmanager API are enabled by default. #913 #1065
* [CHANGE] Ruler: add support for [DNS service discovery format](./docs/sources/configuration/arguments.md#dns-service-discovery) for `-ruler.alertmanager-url`. `-ruler.alertmanager-discovery` flag has been removed. URLs following the prior SRV format, will be treated as a static target. To continue using service discovery for these URLs prepend `dnssrvnoa+` to them. #993
  * The following metrics for Alertmanager DNS service discovery are replaced:
    * `prometheus_sd_dns_lookups_total` replaced by `cortex_dns_lookups_total{component="ruler"}`
    * `prometheus_sd_dns_lookup_failures_total` replaced by `cortex_dns_failures_total{component="ruler"}`
* [CHANGE] Ruler: deprecate `/api/v1/rules/**` and `<prometheus-http-prefix/rules/**` configuration API endpoints in favour of `/<prometheus-http-prefix>/config/v1/rules/**`. Deprecated endpoints will be removed in Mimir 2.2.0. Main configuration API endpoints are now `/<prometheus-http-prefix>/config/api/v1/rules/**` introduced in Mimir 2.0.0. #1222
* [CHANGE] Store-gateway: index cache now includes tenant in cache keys, this invalidates previous cached entries. #607
* [CHANGE] Store-gateway: increased memcached index caching TTL from 1 day to 7 days. #718
* [CHANGE] Store-gateway: options `-store-gateway.sharding-enabled` and `-querier.store-gateway-addresses` were removed. Default value of `-store-gateway.sharding-ring.store` is now `memberlist` and default value for `-store-gateway.sharding-ring.wait-stability-min-duration` changed from `1m` to `0` (disabled). #976
* [CHANGE] Compactor: compactor will no longer try to compact blocks that are already marked for deletion. Previously compactor would consider blocks marked for deletion within `-compactor.deletion-delay / 2` period as eligible for compaction. [#4328](https://github.com/cortexproject/cortex/pull/4328)
* [CHANGE] Compactor: Removed support for block deletion marks migration. If you're upgrading from Cortex < 1.7.0 to Mimir, you should upgrade the compactor to Cortex >= 1.7.0 first, run it at least once and then upgrade to Mimir. #122
* [CHANGE] Compactor: removed the `cortex_compactor_group_vertical_compactions_total` metric. #278
* [CHANGE] Compactor: no longer waits for initial blocks cleanup to finish before starting compactions. #282
* [CHANGE] Compactor: removed overlapping sources detection. Overlapping sources may exist due to edge cases (timing issues) when horizontally sharding compactor, but are correctly handled by compactor. #494
* [CHANGE] Compactor: compactor now uses deletion marks from `<tenant>/markers` location in the bucket. Marker files are no longer fetched, only listed. #550
* [CHANGE] Compactor: Default value of `-compactor.block-sync-concurrency` has changed from 20 to 8. This flag is now only used to control number of goroutines for downloading and uploading blocks during compaction. #552
* [CHANGE] Compactor is now included in `all` target (single-binary). #866
* [CHANGE] Compactor: Removed `-compactor.sharding-enabled` option. Sharding in compactor is now always enabled. Default value of `-compactor.ring.store` has changed from `consul` to `memberlist`. Default value of `-compactor.ring.wait-stability-min-duration` is now 0, which disables the feature. #956
* [CHANGE] Alertmanager: removed `-alertmanager.configs.auto-webhook-root` #977
* [CHANGE] Alertmanager: removed `configdb` support from Alertmanager backend storages. #15 #38 #819
* [CHANGE] Alertmanager: Don't count user-not-found errors from replicas as failures in the `cortex_alertmanager_state_fetch_replica_state_failed_total` metric. #190
* [CHANGE] Alertmanager: Use distributor for non-API routes. #213
* [CHANGE] Alertmanager: removed `-alertmanager.storage.*` configuration options, with the exception of the CLI flags `-alertmanager.storage.path` and `-alertmanager.storage.retention`. Use `-alertmanager-storage.*` instead. #632
* [CHANGE] Alertmanager: set default value for `-alertmanager.web.external-url=http://localhost:8080/alertmanager` to match the default configuration. #808 #1067
* [CHANGE] Alertmanager: `-experimental.alertmanager.enable-api` flag has been renamed to `-alertmanager.enable-api` and is now stable. #913
* [CHANGE] Alertmanager: now always runs with sharding enabled; other modes of operation are removed. #1044 #1126
  * The following configuration options are removed:
    * `-alertmanager.sharding-enabled`
    * `-alertmanager.cluster.advertise-address`
    * `-alertmanager.cluster.gossip-interval`
    * `-alertmanager.cluster.listen-address`
    * `-alertmanager.cluster.peers`
    * `-alertmanager.cluster.push-pull-interval`
  * The following configuration options are renamed:
    * `-alertmanager.cluster.peer-timeout` to `-alertmanager.peer-timeout`
* [CHANGE] Alertmanager: the default value of `-alertmanager.sharding-ring.store` is now `memberlist`. #1171
* [CHANGE] Ring: changed default value of `-distributor.ring.store` (Distributor ring) and `-ring.store` (Ingester ring) to `memberlist`. #1046
* [CHANGE] Memberlist: the `memberlist_kv_store_value_bytes` metric has been removed due to values no longer being stored in-memory as encoded bytes. [#4345](https://github.com/cortexproject/cortex/pull/4345)
* [CHANGE] Memberlist: forward only changes, not entire original message. [#4419](https://github.com/cortexproject/cortex/pull/4419)
* [CHANGE] Memberlist: don't accept old tombstones as incoming change, and don't forward such messages to other gossip members. [#4420](https://github.com/cortexproject/cortex/pull/4420)
* [CHANGE] Memberlist: changed probe interval from `1s` to `5s` and probe timeout from `500ms` to `2s`. #563
* [CHANGE] Memberlist: the `name` label on metrics `cortex_dns_failures_total`, `cortex_dns_lookups_total` and `cortex_dns_provider_results` was renamed to `component`. #993
* [CHANGE] Limits: removed deprecated limits for rejecting old samples #799
  This removes the following flags:
  * `-validation.reject-old-samples`
  * `-validation.reject-old-samples.max-age`
* [CHANGE] Limits: removed local limit-related flags in favor of global limits. #725
  The distributor ring is now required, and can be configured via the `distributor.ring.*` flags.
  This removes the following flags:
  * `-distributor.ingestion-rate-strategy` -> will now always use the "global" strategy
  * `-ingester.max-series-per-user` -> set `-ingester.max-global-series-per-user` to `N` times the existing value of `-ingester.max-series-per-user` instead
  * `-ingester.max-series-per-metric` -> set `-ingester.max-global-series-per-metric`  to `N` times the existing value of `-ingester.max-series-per-metric` instead
  * `-ingester.max-metadata-per-user` -> set `-ingester.max-global-metadata-per-user` to `N` times the existing value of `-ingester.max-metadata-per-user` instead
  * `-ingester.max-metadata-per-metric` -> set `-ingester.max-global-metadata-per-metric` to `N` times the existing value of `-ingester.max-metadata-per-metric` instead
  * In the above notes, `N` refers to the number of ingester replicas
  Additionally, default values for the following flags have changed:
  * `-ingester.max-global-series-per-user` from `0` to `150000`
  * `-ingester.max-global-series-per-metric` from `0` to `20000`
  * `-distributor.ingestion-rate-limit` from `25000` to `10000`
  * `-distributor.ingestion-burst-size` from `50000` to `200000`
* [CHANGE] Limits: removed limit `enforce_metric_name`, now behave as if set to `true` always. #686
* [CHANGE] Limits: Option `-ingester.max-samples-per-query` and its YAML field `max_samples_per_query` have been removed. It required `-querier.ingester-streaming` option to be set to false, but since `-querier.ingester-streaming` is removed (always defaulting to true), the limit using it was removed as well. #204 #1132
* [CHANGE] Limits: Set the default max number of inflight ingester push requests (`-ingester.instance-limits.max-inflight-push-requests`) to 30000 in order to prevent clusters from being overwhelmed by request volume or temporary slow-downs. #259
* [CHANGE] Overrides exporter: renamed metric `cortex_overrides` to `cortex_limits_overrides`. #173 #407
* [FEATURE] The following features have been moved from experimental to stable: #913 #1002
  * Alertmanager config API
  * Alertmanager receiver firewall
  * Alertmanager sharding
  * Azure blob storage support
  * Blocks storage bucket index
  * Disable the ring health check in the readiness endpoint (`-ingester.readiness-check-ring-health=false`)
  * Distributor: do not extend writes on unhealthy ingesters
  * Do not unregister ingesters from ring on shutdown (`-ingester.unregister-on-shutdown=false`)
  * HA Tracker: cleanup of old replicas from KV Store
  * Instance limits in ingester and distributor
  * OpenStack Swift storage support
  * Query-frontend: query stats tracking
  * Query-scheduler
  * Querier: tenant federation
  * Ruler config API
  * S3 Server Side Encryption (SSE) using KMS
  * TLS configuration for gRPC, HTTP and etcd clients
  * Zone-aware replication
  * `/labels` API using matchers
  * The following querier limits:
    * `-querier.max-fetched-chunks-per-query`
    * `-querier.max-fetched-chunk-bytes-per-query`
    * `-querier.max-fetched-series-per-query`
  * The following alertmanager limits:
    * Notification rate (`-alertmanager.notification-rate-limit` and `-alertmanager.notification-rate-limit-per-integration`)
    * Dispatcher groups (`-alertmanager.max-dispatcher-aggregation-groups`)
    * User config size (`-alertmanager.max-config-size-bytes`)
    * Templates count in user config (`-alertmanager.max-templates-count`)
    * Max template size (`-alertmanager.max-template-size-bytes`)
* [FEATURE] The endpoints `/api/v1/status/buildinfo`, `<prometheus-http-prefix>/api/v1/status/buildinfo`, and `<alertmanager-http-prefix>/api/v1/status/buildinfo` have been added to display build information and enabled features. #1219 #1240
* [FEATURE] PromQL: added `present_over_time` support. #139
* [FEATURE] Added "Activity tracker" feature which can log ongoing activities from previous Mimir run in case of a crash. It is enabled by default and controlled by the `-activity-tracker.filepath` flag. It can be disabled by setting this path to an empty string. Currently, the Store-gateway, Ruler, Querier, Query-frontend and Ingester components use this feature to track queries. #631 #782 #822 #1121
* [FEATURE] Divide configuration parameters into categories "basic", "advanced", and "experimental". Only flags in the basic category are shown when invoking `-help`, whereas `-help-all` will include flags in all categories (basic, advanced, experimental). #840
* [FEATURE] Querier: Added support for tenant federation to exemplar endpoints. #927
* [FEATURE] Ingester: can expose metrics on active series matching custom trackers configured via `-ingester.active-series-custom-trackers` (or its respective YAML config option). When configured, active series for custom trackers are exposed by the `cortex_ingester_active_series_custom_tracker` metric. #42 #672
* [FEATURE] Ingester: Enable snapshotting of in-memory TSDB on disk during shutdown via `-blocks-storage.tsdb.memory-snapshot-on-shutdown` (experimental). #249
* [FEATURE] Ingester: Added `-blocks-storage.tsdb.isolation-enabled` flag, which allows disabling TSDB isolation feature. This is enabled by default (per TSDB default), but disabling can improve performance of write requests. #512
* [FEATURE] Ingester: Added `-blocks-storage.tsdb.head-chunks-write-queue-size` flag, which allows setting the size of the queue used by the TSDB before m-mapping chunks (experimental). #591
  * Added `cortex_ingester_tsdb_mmap_chunk_write_queue_operations_total` metric to track different operations of this queue.
* [FEATURE] Distributor: Added `-api.skip-label-name-validation-header-enabled` option to allow skipping label name validation on the HTTP write path based on `X-Mimir-SkipLabelNameValidation` header being `true` or not. #390
* [FEATURE] Query-frontend: Add `cortex_query_fetched_series_total` and `cortex_query_fetched_chunks_bytes_total` per-user counters to expose the number of series and bytes fetched as part of queries. These metrics can be enabled with the `-frontend.query-stats-enabled` flag (or its respective YAML config option `query_stats_enabled`). [#4343](https://github.com/cortexproject/cortex/pull/4343)
* [FEATURE] Query-frontend: Add `cortex_query_fetched_chunks_total` per-user counter to expose the number of chunks fetched as part of queries. This metric can be enabled with the `-query-frontend.query-stats-enabled` flag (or its respective YAML config option `query_stats_enabled`). #31
* [FEATURE] Query-frontend: Add query sharding for instant and range queries. You can enable querysharding by setting `-query-frontend.parallelize-shardable-queries` to `true`. The following additional config and exported metrics have been added. #79 #80 #100 #124 #140 #148 #150 #151 #153 #154 #155 #156 #157 #158 #159 #160 #163 #169 #172 #196 #205 #225 #226 #227 #228 #230 #235 #240 #239 #246 #244 #319 #330 #371 #385 #400 #458 #586 #630 #660 #707 #1542
  * New config options:
    * `-query-frontend.query-sharding-total-shards`: The amount of shards to use when doing parallelisation via query sharding.
    * `-query-frontend.query-sharding-max-sharded-queries`: The max number of sharded queries that can be run for a given received query. 0 to disable limit.
    * `-blocks-storage.bucket-store.series-hash-cache-max-size-bytes`: Max size - in bytes - of the in-memory series hash cache in the store-gateway.
    * `-blocks-storage.tsdb.series-hash-cache-max-size-bytes`: Max size - in bytes - of the in-memory series hash cache in the ingester.
  * New exported metrics:
    * `cortex_bucket_store_series_hash_cache_requests_total`
    * `cortex_bucket_store_series_hash_cache_hits_total`
    * `cortex_frontend_query_sharding_rewrites_succeeded_total`
    * `cortex_frontend_sharded_queries_per_query`
  * Renamed metrics:
    * `cortex_frontend_mapped_asts_total` to `cortex_frontend_query_sharding_rewrites_attempted_total`
  * Modified metrics:
    * added `sharded` label to `cortex_query_seconds_total`
  * When query sharding is enabled, the following querier config must be set on query-frontend too:
    * `-querier.max-concurrent`
    * `-querier.timeout`
    * `-querier.max-samples`
    * `-querier.at-modifier-enabled`
    * `-querier.default-evaluation-interval`
    * `-querier.active-query-tracker-dir`
    * `-querier.lookback-delta`
  * Sharding can be dynamically controlled per request using the `Sharding-Control: 64` header. (0 to disable)
  * Sharding can be dynamically controlled per tenant using the limit `query_sharding_total_shards`. (0 to disable)
  * Added `sharded_queries` count to the "query stats" log.
  * The number of shards is adjusted to be compatible with number of compactor shards that are used by a split-and-merge compactor. The querier can use this to avoid querying blocks that cannot have series in a given query shard.
* [FEATURE] Query-Frontend: Added `-query-frontend.cache-unaligned-requests` option to cache responses for requests that do not have step-aligned start and end times. This can improve speed of repeated queries, but can also pollute cache with results that are never reused. #432
* [FEATURE] Querier: Added label names cardinality endpoint `<prefix>/api/v1/cardinality/label_names` that is disabled by default. Can be enabled/disabled via the CLI flag `-querier.cardinality-analysis-enabled` or its respective YAML config option. Configurable on a per-tenant basis. #301 #377 #474
* [FEATURE] Querier: Added label values cardinality endpoint `<prefix>/api/v1/cardinality/label_values` that is disabled by default. Can be enabled/disabled via the CLI flag `-querier.cardinality-analysis-enabled` or its respective YAML config option, and configurable on a per-tenant basis. The maximum number of label names allowed to be queried in a single API call can be controlled via `-querier.label-values-max-cardinality-label-names-per-request`. #332 #395 #474
* [FEATURE] Querier: Added `-store.max-labels-query-length` to restrict the range of `/series`, label-names and label-values requests. #507
* [FEATURE] Ruler: Add new `-ruler.query-stats-enabled` which when enabled will report the `cortex_ruler_query_seconds_total` as a per-user metric that tracks the sum of the wall time of executing queries in the ruler in seconds. [#4317](https://github.com/cortexproject/cortex/pull/4317)
* [FEATURE] Ruler: Added federated rule groups. #533
  * Added `-ruler.tenant-federation.enabled` config flag.
  * Added support for `source_tenants` field on rule groups.
* [FEATURE] Store-gateway: Added `/store-gateway/tenants` and `/store-gateway/tenant/{tenant}/blocks` endpoints that provide functionality that was provided by `tools/listblocks`. #911 #973
* [FEATURE] Compactor: compactor now uses new algorithm that we call "split-and-merge". Previous compaction strategy was removed. With the `split-and-merge` compactor source blocks for a given tenant are grouped into `-compactor.split-groups` number of groups. Each group of blocks is then compacted separately, and is split into `-compactor.split-and-merge-shards` shards (configurable on a per-tenant basis). Compaction of each tenant shards can be horizontally scaled. Number of compactors that work on jobs for single tenant can be limited by using `-compactor.compactor-tenant-shard-size` parameter, or per-tenant `compactor_tenant_shard_size` override.  #275 #281 #282 #283 #288 #290 #303 #307 #317 #323 #324 #328 #353 #368 #479 #820
* [FEATURE] Compactor: Added `-compactor.max-compaction-time` to control how long can compaction for a single tenant take. If compactions for a tenant take longer, no new compactions are started in the same compaction cycle. Running compactions are not stopped however, and may take much longer. #523
* [FEATURE] Compactor: When compactor finds blocks with out-of-order chunks, it will mark them for no-compaction. Blocks marked for no-compaction are ignored in future compactions too. Added metric `cortex_compactor_blocks_marked_for_no_compaction_total` to track number of blocks marked for no-compaction. Added `CortexCompactorSkippedBlocksWithOutOfOrderChunks` alert based on new metric. Markers are only checked from `<tenant>/markers` location, but uploaded to the block directory too. #520 #535 #550
* [FEATURE] Compactor: multiple blocks are now downloaded and uploaded at once, which can shorten compaction process. #552
* [ENHANCEMENT] Exemplars are now emitted for all gRPC calls and many operations tracked by histograms. #180
* [ENHANCEMENT] New options `-server.http-listen-network` and `-server.grpc-listen-network` allow binding as 'tcp4' or 'tcp6'. #180
* [ENHANCEMENT] Query federation: improve performance in MergeQueryable by memoizing labels. #312
* [ENHANCEMENT] Add histogram metrics `cortex_distributor_sample_delay_seconds` and `cortex_ingester_tsdb_sample_out_of_order_delta_seconds` #488
* [ENHANCEMENT] Check internal directory access before starting up. #1217
* [ENHANCEMENT] Azure client: expose option to configure MSI URL and user-assigned identity. #584
* [ENHANCEMENT] Added a new metric `mimir_build_info` to coincide with `cortex_build_info`. The metric `cortex_build_info` has not been removed. #1022
* [ENHANCEMENT] Mimir runs a sanity check of storage config at startup and will fail to start if the sanity check doesn't pass. This is done to find potential config issues before starting up. #1180
* [ENHANCEMENT] Validate alertmanager and ruler storage configurations to ensure they don't use same bucket name and region values as those configured for the blocks storage. #1214
* [ENHANCEMENT] Ingester: added option `-ingester.readiness-check-ring-health` to disable the ring health check in the readiness endpoint. When disabled, the health checks are run against only the ingester itself instead of all ingesters in the ring. #48 #126
* [ENHANCEMENT] Ingester: reduce CPU and memory utilization if remote write requests contains a large amount of "out of bounds" samples. #413
* [ENHANCEMENT] Ingester: reduce CPU and memory utilization when querying chunks from ingesters. #430
* [ENHANCEMENT] Ingester: Expose ingester ring page on ingesters. #654
* [ENHANCEMENT] Distributor: added option `-distributor.excluded-zones` to exclude ingesters running in specific zones both on write and read path. #51
* [ENHANCEMENT] Distributor: add tags to tracing span for distributor push with user, cluster and replica. #210
* [ENHANCEMENT] Distributor: performance optimisations. #212 #217 #242
* [ENHANCEMENT] Distributor: reduce latency when HA-Tracking by doing KVStore updates in the background. #271
* [ENHANCEMENT] Distributor: make distributor inflight push requests count include background calls to ingester. #398
* [ENHANCEMENT] Distributor: silently drop exemplars more than 5 minutes older than samples in the same batch. #544
* [ENHANCEMENT] Distributor: reject exemplars with blank label names or values. The `cortex_discarded_exemplars_total` metric will use the `exemplar_labels_blank` reason in this case. #873
* [ENHANCEMENT] Query-frontend: added `cortex_query_frontend_workers_enqueued_requests_total` metric to track the number of requests enqueued in each query-scheduler. #384
* [ENHANCEMENT] Query-frontend: added `cortex_query_frontend_non_step_aligned_queries_total` to track the total number of range queries with start/end not aligned to step. #347 #357 #582
* [ENHANCEMENT] Query-scheduler: exported summary `cortex_query_scheduler_inflight_requests` tracking total number of inflight requests (both enqueued and processing) in percentile buckets. #675
* [ENHANCEMENT] Querier: can use the `LabelNames` call with matchers, if matchers are provided in the `/labels` API call, instead of using the more expensive `MetricsForLabelMatchers` call as before. #3 #1186
* [ENHANCEMENT] Querier / store-gateway: optimized regex matchers. #319 #334 #355
* [ENHANCEMENT] Querier: when fetching data for specific query-shard, we can ignore some blocks based on compactor-shard ID, since sharding of series by query sharding and compactor is the same. Added metrics: #438 #450
  * `cortex_querier_blocks_found_total`
  * `cortex_querier_blocks_queried_total`
  * `cortex_querier_blocks_with_compactor_shard_but_incompatible_query_shard_total`
* [ENHANCEMENT] Querier / ruler: reduce cpu usage, latency and peak memory consumption. #459 #463 #589
* [ENHANCEMENT] Querier: labels requests now obey `-querier.query-ingesters-within`, making them a little more efficient. #518
* [ENHANCEMENT] Querier: retry store-gateway in case of unexpected failure, instead of failing the query. #1003
* [ENHANCEMENT] Querier / ruler: reduce memory used by streaming queries, particularly in ruler. [#4341](https://github.com/cortexproject/cortex/pull/4341)
* [ENHANCEMENT] Ruler: Using shuffle sharding subring on GetRules API. [#4466](https://github.com/cortexproject/cortex/pull/4466)
* [ENHANCEMENT] Ruler: wait for ruler ring client to self-detect during startup. #990
* [ENHANCEMENT] Store-gateway: added `cortex_bucket_store_sent_chunk_size_bytes` metric, tracking the size of chunks sent from store-gateway to querier. #123
* [ENHANCEMENT] Store-gateway: reduced CPU and memory utilization due to exported metrics aggregation for instances with a large number of tenants. #123 #142
* [ENHANCEMENT] Store-gateway: added an in-memory LRU cache for chunks attributes. Can be enabled setting `-blocks-storage.bucket-store.chunks-cache.attributes-in-memory-max-items=X` where `X` is the max number of items to keep in the in-memory cache. The following new metrics are exposed: #279 #415 #437
  * `cortex_cache_memory_requests_total`
  * `cortex_cache_memory_hits_total`
  * `cortex_cache_memory_items_count`
* [ENHANCEMENT] Store-gateway: log index cache requests to tracing spans. #419
* [ENHANCEMENT] Store-gateway: store-gateway can now ignore blocks with minimum time within `-blocks-storage.bucket-store.ignore-blocks-within` duration. Useful when used together with `-querier.query-store-after`. #502
* [ENHANCEMENT] Store-gateway: label values with matchers now doesn't preload or list series, reducing latency and memory consumption. #534
* [ENHANCEMENT] Store-gateway: the results of `LabelNames()`, `LabelValues()` and `Series(skipChunks=true)` calls are now cached in the index cache. #590
* [ENHANCEMENT] Store-gateway: Added `-store-gateway.sharding-ring.unregister-on-shutdown` option that allows store-gateway to stay in the ring even after shutdown. Defaults to `true`, which is the same as current behaviour. #610 #614
* [ENHANCEMENT] Store-gateway: wait for ring tokens stability instead of ring stability to speed up startup and tests. #620
* [ENHANCEMENT] Compactor: add timeout for waiting on compactor to become ACTIVE in the ring. [#4262](https://github.com/cortexproject/cortex/pull/4262)
* [ENHANCEMENT] Compactor: skip already planned compaction jobs if the tenant doesn't belong to the compactor instance anymore. #303
* [ENHANCEMENT] Compactor: Blocks cleaner will ignore users that it no longer "owns" when sharding is enabled, and user ownership has changed since last scan. #325
* [ENHANCEMENT] Compactor: added `-compactor.compaction-jobs-order` support to configure which compaction jobs should run first for a given tenant (in case there are multiple ones). Supported values are: `smallest-range-oldest-blocks-first` (default), `newest-blocks-first`. #364
* [ENHANCEMENT] Compactor: delete blocks marked for deletion faster. #490
* [ENHANCEMENT] Compactor: expose low-level concurrency options for compactor: `-compactor.max-opening-blocks-concurrency`, `-compactor.max-closing-blocks-concurrency`, `-compactor.symbols-flushers-concurrency`. #569 #701
* [ENHANCEMENT] Compactor: expand compactor logs to include total compaction job time, total time for uploads and block counts. #549
* [ENHANCEMENT] Ring: allow experimental configuration of disabling of heartbeat timeouts by setting the relevant configuration value to zero. Applies to the following: [#4342](https://github.com/cortexproject/cortex/pull/4342)
  * `-distributor.ring.heartbeat-timeout`
  * `-ingester.ring.heartbeat-timeout`
  * `-ruler.ring.heartbeat-timeout`
  * `-alertmanager.sharding-ring.heartbeat-timeout`
  * `-compactor.ring.heartbeat-timeout`
  * `-store-gateway.sharding-ring.heartbeat-timeout`
* [ENHANCEMENT] Ring: allow heartbeats to be explicitly disabled by setting the interval to zero. This is considered experimental. This applies to the following configuration options: [#4344](https://github.com/cortexproject/cortex/pull/4344)
  * `-distributor.ring.heartbeat-period`
  * `-ingester.ring.heartbeat-period`
  * `-ruler.ring.heartbeat-period`
  * `-alertmanager.sharding-ring.heartbeat-period`
  * `-compactor.ring.heartbeat-period`
  * `-store-gateway.sharding-ring.heartbeat-period`
* [ENHANCEMENT] Memberlist: optimized receive path for processing ring state updates, to help reduce CPU utilization in large clusters. [#4345](https://github.com/cortexproject/cortex/pull/4345)
* [ENHANCEMENT] Memberlist: expose configuration of memberlist packet compression via `-memberlist.compression-enabled`. [#4346](https://github.com/cortexproject/cortex/pull/4346)
* [ENHANCEMENT] Memberlist: Add `-memberlist.advertise-addr` and `-memberlist.advertise-port` options for setting the address to advertise to other members of the cluster to enable NAT traversal. #260
* [ENHANCEMENT] Memberlist: reduce CPU utilization for rings with a large number of members. #537 #563 #634
* [ENHANCEMENT] Overrides exporter: include additional limits in the per-tenant override exporter. The following limits have been added to the `cortex_limit_overrides` metric: #21
  * `max_fetched_series_per_query`
  * `max_fetched_chunk_bytes_per_query`
  * `ruler_max_rules_per_rule_group`
  * `ruler_max_rule_groups_per_tenant`
* [ENHANCEMENT] Overrides exporter: add a metrics `cortex_limits_defaults` to expose the default values of limits. #173
* [ENHANCEMENT] Overrides exporter: Add `max_fetched_chunks_per_query` and `max_global_exemplars_per_user` limits to the default and per-tenant limits exported as metrics. #471 #515
* [ENHANCEMENT] Upgrade Go to 1.17.8. #1347 #1381
* [ENHANCEMENT] Upgrade Docker base images to `alpine:3.15.0`. #1348
* [BUGFIX] Azure storage: only create HTTP client once, to reduce memory utilization. #605
* [BUGFIX] Ingester: fixed ingester stuck on start up (LEAVING ring state) when `-ingester.ring.heartbeat-period=0` and `-ingester.unregister-on-shutdown=false`. [#4366](https://github.com/cortexproject/cortex/pull/4366)
* [BUGFIX] Ingester: prevent any reads or writes while the ingester is stopping. This will prevent accessing TSDB blocks once they have been already closed. [#4304](https://github.com/cortexproject/cortex/pull/4304)
* [BUGFIX] Ingester: TSDB now waits for pending readers before truncating Head block, fixing the `chunk not found` error and preventing wrong query results. #16
* [BUGFIX] Ingester: don't create TSDB or appender if no samples are sent by a tenant. #162
* [BUGFIX] Ingester: fix out-of-order chunks in TSDB head in-memory series after WAL replay in case some samples were appended to TSDB WAL before series. #530
* [BUGFIX] Distributor: when cleaning up obsolete elected replicas from KV store, HA tracker didn't update number of cluster per user correctly. [#4336](https://github.com/cortexproject/cortex/pull/4336)
* [BUGFIX] Distributor: fix bug in query-exemplar where some results would get dropped. #583
* [BUGFIX] Query-frontend: Fixes @ modifier functions (start/end) when splitting queries by time. #206
* [BUGFIX] Query-frontend: Ensure query_range requests handled by the query-frontend return JSON formatted errors. #360 #499
* [BUGFIX] Query-frontend: don't reuse cached results for queries that are not step-aligned. #424
* [BUGFIX] Query-frontend: fix API error messages that were mentioning Prometheus `--enable-feature=promql-negative-offset` and `--enable-feature=promql-at-modifier` flags. #688
* [BUGFIX] Query-frontend: worker's cancellation channels are now buffered to ensure that all request cancellations are properly handled. #741
* [BUGFIX] Querier: fixed `/api/v1/user_stats` endpoint. When zone-aware replication is enabled, `MaxUnavailableZones` param is used instead of `MaxErrors`, so setting `MaxErrors = 0` doesn't make the Querier wait for all Ingesters responses. #474
* [BUGFIX] Querier: Disable query scheduler SRV DNS lookup. #689
* [BUGFIX] Ruler: fixed counting of PromQL evaluation errors as user-errors when updating `cortex_ruler_queries_failed_total`. [#4335](https://github.com/cortexproject/cortex/pull/4335)
* [BUGFIX] Ruler: fix formatting of rule groups in `/ruler/rule_groups` endpoint. #655
* [BUGFIX] Ruler: do not log `unable to read rules directory` at startup if the directory hasn't been created yet. #1058
* [BUGFIX] Ruler: enable Prometheus-compatible endpoints regardless of `-ruler.enable-api`. The flag now only controls the configuration API. This is what the config flag description stated, but not what was happening. #1216
* [BUGFIX] Compactor: fixed panic while collecting Prometheus metrics. #28
* [BUGFIX] Compactor: compactor should now be able to correctly mark blocks for deletion and no-compaction, if such marking was previously interrupted. #1015
* [BUGFIX] Alertmanager: remove stale template files. #4495
* [BUGFIX] Alertmanager: don't replace user configurations with blank fallback configurations (when enabled), particularly during scaling up/down instances when sharding is enabled. #224
* [BUGFIX] Ring: multi KV runtime config changes are now propagated to all rings, not just ingester ring. #1047
* [BUGFIX] Memberlist: fixed corrupted packets when sending compound messages with more than 255 messages or messages bigger than 64KB. #551
* [BUGFIX] Overrides exporter: successfully startup even if runtime config is not set. #1056
* [BUGFIX] Fix internal modules to wait for other modules depending on them before stopping. #1472

### Mixin

_Changes since `grafana/cortex-jsonnet` `1.9.0`._

* [CHANGE] Removed chunks storage support from mixin. #641 #643 #645 #811 #812 #813
  * Removed `tsdb.libsonnet`: no need to import it anymore (its content is already automatically included when using Jsonnet)
  * Removed the following fields from `_config`:
    * `storage_engine` (defaults to `blocks`)
    * `chunk_index_backend`
    * `chunk_store_backend`
  * Removed schema config map
  * Removed the following dashboards:
    * "Cortex / Chunks"
    * "Cortex / WAL"
    * "Cortex / Blocks vs Chunks"
  * Removed the following alerts:
    * `CortexOldChunkInMemory`
    * `CortexCheckpointCreationFailed`
    * `CortexCheckpointDeletionFailed`
    * `CortexProvisioningMemcachedTooSmall`
    * `CortexWALCorruption`
    * `CortexTableSyncFailure`
    * `CortexTransferFailed`
  * Removed the following recording rules:
    * `cortex_chunk_store_index_lookups_per_query`
    * `cortex_chunk_store_series_pre_intersection_per_query`
    * `cortex_chunk_store_series_post_intersection_per_query`
    * `cortex_chunk_store_chunks_per_query`
    * `cortex_bigtable_request_duration_seconds`
    * `cortex_cassandra_request_duration_seconds`
    * `cortex_dynamo_request_duration_seconds`
    * `cortex_database_request_duration_seconds`
    * `cortex_gcs_request_duration_seconds`
* [CHANGE] Update grafana-builder dependency: use $__rate_interval in qpsPanel and latencyPanel. [#372](https://github.com/grafana/cortex-jsonnet/pull/372)
* [CHANGE] `namespace` template variable in dashboards now only selects namespaces for selected clusters. [#311](https://github.com/grafana/cortex-jsonnet/pull/311)
* [CHANGE] `CortexIngesterRestarts` alert severity changed from `critical` to `warning`. [#321](https://github.com/grafana/cortex-jsonnet/pull/321)
* [CHANGE] Dashboards: added overridable `job_labels` and `cluster_labels` to the configuration object as label lists to uniquely identify jobs and clusters in the metric names and group-by lists in dashboards. [#319](https://github.com/grafana/cortex-jsonnet/pull/319)
* [CHANGE] Dashboards: `alert_aggregation_labels` has been removed from the configuration and overriding this value has been deprecated. Instead the labels are now defined by the `cluster_labels` list, and should be overridden accordingly through that list. [#319](https://github.com/grafana/cortex-jsonnet/pull/319)
* [CHANGE] Renamed `CortexCompactorHasNotUploadedBlocksSinceStart` to `CortexCompactorHasNotUploadedBlocks`. [#334](https://github.com/grafana/cortex-jsonnet/pull/334)
* [CHANGE] Renamed `CortexCompactorRunFailed` to `CortexCompactorHasNotSuccessfullyRunCompaction`. [#334](https://github.com/grafana/cortex-jsonnet/pull/334)
* [CHANGE] Renamed `CortexInconsistentConfig` alert to `CortexInconsistentRuntimeConfig` and increased severity to `critical`. [#335](https://github.com/grafana/cortex-jsonnet/pull/335)
* [CHANGE] Increased `CortexBadRuntimeConfig` alert severity to `critical` and removed support for `cortex_overrides_last_reload_successful` metric (was removed in Cortex 1.3.0). [#335](https://github.com/grafana/cortex-jsonnet/pull/335)
* [CHANGE] Grafana 'min step' changed to 15s so dashboard show better detail. [#340](https://github.com/grafana/cortex-jsonnet/pull/340)
* [CHANGE] Replace `CortexRulerFailedEvaluations` with two new alerts: `CortexRulerTooManyFailedPushes` and `CortexRulerTooManyFailedQueries`. [#347](https://github.com/grafana/cortex-jsonnet/pull/347)
* [CHANGE] Removed `CortexCacheRequestErrors` alert. This alert was not working because the legacy Cortex cache client instrumentation doesn't track errors. [#346](https://github.com/grafana/cortex-jsonnet/pull/346)
* [CHANGE] Removed `CortexQuerierCapacityFull` alert. [#342](https://github.com/grafana/cortex-jsonnet/pull/342)
* [CHANGE] Changes blocks storage alerts to group metrics by the configured `cluster_labels` (supporting the deprecated `alert_aggregation_labels`). [#351](https://github.com/grafana/cortex-jsonnet/pull/351)
* [CHANGE] Increased `CortexIngesterReachingSeriesLimit` critical alert threshold from 80% to 85%. [#363](https://github.com/grafana/cortex-jsonnet/pull/363)
* [CHANGE] Changed default `job_names` for query-frontend, query-scheduler and querier to match custom deployments too. [#376](https://github.com/grafana/cortex-jsonnet/pull/376)
* [CHANGE] Split `cortex_api` recording rule group into three groups. This is a workaround for large clusters where this group can become slow to evaluate. [#401](https://github.com/grafana/cortex-jsonnet/pull/401)
* [CHANGE] Increased `CortexIngesterReachingSeriesLimit` warning threshold from 70% to 80% and critical threshold from 85% to 90%. [#404](https://github.com/grafana/cortex-jsonnet/pull/404)
* [CHANGE] Raised `CortexKVStoreFailure` alert severity from warning to critical. #493
* [CHANGE] Increase `CortexRolloutStuck` alert "for" duration from 15m to 30m. #493 #573
* [CHANGE] The Alertmanager and Ruler compiled dashboards (`alertmanager.json` and `ruler.json`) have been respectively renamed to `mimir-alertmanager.json` and `mimir-ruler.json`. #869
* [CHANGE] Removed `cortex_overrides_metric` from `_config`. #871
* [CHANGE] Renamed recording rule groups (`cortex_` prefix changed to `mimir_`). #871
* [CHANGE] Alerts name prefix has been changed from `Cortex` to `Mimir` (eg. alert `CortexIngesterUnhealthy` has been renamed to `MimirIngesterUnhealthy`). #879
* [CHANGE] Enabled resources dashboards by default. Can be disabled setting `resources_dashboards_enabled` config field to `false`. #920
* [FEATURE] Added `Cortex / Overrides` dashboard, displaying default limits and per-tenant overrides applied to Mimir. #673
* [FEATURE] Added `Mimir / Tenants` and `Mimir / Top tenants` dashboards, displaying user-based metrics. #776
* [FEATURE] Added querier autoscaling panels and alerts. #1006 #1016
* [FEATURE] Mimir / Top tenants dashboard now has tenants ranked by rule group size and evaluation time. #1338
* [ENHANCEMENT] cortex-mixin: Make `cluster_namespace_deployment:kube_pod_container_resource_requests_{cpu_cores,memory_bytes}:sum` backwards compatible with `kube-state-metrics` v2.0.0. [#317](https://github.com/grafana/cortex-jsonnet/pull/317)
* [ENHANCEMENT] Cortex-mixin: Include `cortex-gw-internal` naming variation in default `gateway` job names. [#328](https://github.com/grafana/cortex-jsonnet/pull/328)
* [ENHANCEMENT] Ruler dashboard: added object storage metrics. [#354](https://github.com/grafana/cortex-jsonnet/pull/354)
* [ENHANCEMENT] Alertmanager dashboard: added object storage metrics. [#354](https://github.com/grafana/cortex-jsonnet/pull/354)
* [ENHANCEMENT] Added documentation text panels and descriptions to reads and writes dashboards. [#324](https://github.com/grafana/cortex-jsonnet/pull/324)
* [ENHANCEMENT] Dashboards: defined container functions for common resources panels: containerDiskWritesPanel, containerDiskReadsPanel, containerDiskSpaceUtilization. [#331](https://github.com/grafana/cortex-jsonnet/pull/331)
* [ENHANCEMENT] cortex-mixin: Added `alert_excluded_routes` config to exclude specific routes from alerts. [#338](https://github.com/grafana/cortex-jsonnet/pull/338)
* [ENHANCEMENT] Added `CortexMemcachedRequestErrors` alert. [#346](https://github.com/grafana/cortex-jsonnet/pull/346)
* [ENHANCEMENT] Ruler dashboard: added "Per route p99 latency" panel in the "Configuration API" row. [#353](https://github.com/grafana/cortex-jsonnet/pull/353)
* [ENHANCEMENT] Increased the `for` duration of the `CortexIngesterReachingSeriesLimit` warning alert to 3h. [#362](https://github.com/grafana/cortex-jsonnet/pull/362)
* [ENHANCEMENT] Added a new tier (`medium_small_user`) so we have another tier between 100K and 1Mil active series. [#364](https://github.com/grafana/cortex-jsonnet/pull/364)
* [ENHANCEMENT] Extend Alertmanager dashboard: [#313](https://github.com/grafana/cortex-jsonnet/pull/313)
  * "Tenants" stat panel - shows number of discovered tenant configurations.
  * "Replication" row - information about the replication of tenants/alerts/silences over instances.
  * "Tenant Configuration Sync" row - information about the configuration sync procedure.
  * "Sharding Initial State Sync" row - information about the initial state sync procedure when sharding is enabled.
  * "Sharding Runtime State Sync" row - information about various state operations which occur when sharding is enabled (replication, fetch, marge, persist).
* [ENHANCEMENT] Update gsutil command for `not healthy index found` playbook [#370](https://github.com/grafana/cortex-jsonnet/pull/370)
* [ENHANCEMENT] Added Alertmanager alerts and playbooks covering configuration syncs and sharding operation: [#377 [#378](https://github.com/grafana/cortex-jsonnet/pull/378)
  * `CortexAlertmanagerSyncConfigsFailing`
  * `CortexAlertmanagerRingCheckFailing`
  * `CortexAlertmanagerPartialStateMergeFailing`
  * `CortexAlertmanagerReplicationFailing`
  * `CortexAlertmanagerPersistStateFailing`
  * `CortexAlertmanagerInitialSyncFailed`
* [ENHANCEMENT] Add recording rules to improve responsiveness of Alertmanager dashboard. [#387](https://github.com/grafana/cortex-jsonnet/pull/387)
* [ENHANCEMENT] Add `CortexRolloutStuck` alert. [#405](https://github.com/grafana/cortex-jsonnet/pull/405)
* [ENHANCEMENT] Added `CortexKVStoreFailure` alert. [#406](https://github.com/grafana/cortex-jsonnet/pull/406)
* [ENHANCEMENT] Use configured `ruler` jobname for ruler dashboard panels. [#409](https://github.com/grafana/cortex-jsonnet/pull/409)
* [ENHANCEMENT] Add ability to override `datasource` for generated dashboards. [#407](https://github.com/grafana/cortex-jsonnet/pull/407)
* [ENHANCEMENT] Use alertmanager jobname for alertmanager dashboard panels [#411](https://github.com/grafana/cortex-jsonnet/pull/411)
* [ENHANCEMENT] Added `CortexDistributorReachingInflightPushRequestLimit` alert. [#408](https://github.com/grafana/cortex-jsonnet/pull/408)
* [ENHANCEMENT] Added `CortexReachingTCPConnectionsLimit` alert. #403
* [ENHANCEMENT] Added "Cortex / Writes Networking" and "Cortex / Reads Networking" dashboards. #405
* [ENHANCEMENT] Improved "Queue length" panel in "Cortex / Queries" dashboard. #408
* [ENHANCEMENT] Add `CortexDistributorReachingInflightPushRequestLimit` alert and playbook. #401
* [ENHANCEMENT] Added "Recover accidentally deleted blocks (Google Cloud specific)" playbook. #475
* [ENHANCEMENT] Added support to multi-zone store-gateway deployments. #608 #615
* [ENHANCEMENT] Show supplementary alertmanager services in the Rollout Progress dashboard. #738 #855
* [ENHANCEMENT] Added `mimir` to default job names. This makes dashboards and alerts working when Mimir is installed in single-binary mode and the deployment is named `mimir`. #921
* [ENHANCEMENT] Introduced a new alert for the Alertmanager: `MimirAlertmanagerAllocatingTooMuchMemory`. It has two severities based on the memory usage against limits, a `warning` level at 80% and a `critical` level at 90%. #1206
* [ENHANCEMENT] Faster memcached cache requests. #2720
* [BUGFIX] Fixed `CortexIngesterHasNotShippedBlocks` alert false positive in case an ingester instance had ingested samples in the past, then no traffic was received for a long period and then it started receiving samples again. [#308](https://github.com/grafana/cortex-jsonnet/pull/308)
* [BUGFIX] Fixed `CortexInconsistentRuntimeConfig` metric. [#335](https://github.com/grafana/cortex-jsonnet/pull/335)
* [BUGFIX] Fixed scaling dashboard to correctly work when a Cortex service deployment spans across multiple zones (a zone is expected to have the `zone-[a-z]` suffix). [#365](https://github.com/grafana/cortex-jsonnet/pull/365)
* [BUGFIX] Fixed rollout progress dashboard to correctly work when a Cortex service deployment spans across multiple zones (a zone is expected to have the `zone-[a-z]` suffix). [#366](https://github.com/grafana/cortex-jsonnet/pull/366)
* [BUGFIX] Fixed rollout progress dashboard to include query-scheduler too. [#376](https://github.com/grafana/cortex-jsonnet/pull/376)
* [BUGFIX] Upstream recording rule `node_namespace_pod_container:container_cpu_usage_seconds_total:sum_irate` renamed. [#379](https://github.com/grafana/cortex-jsonnet/pull/379)
* [BUGFIX] Fixed writes/reads/alertmanager resources dashboards to use `$._config.job_names.gateway`. [#403](https://github.com/grafana/cortex-jsonnet/pull/403)
* [BUGFIX] Span the annotation.message in alerts as YAML multiline strings. [#412](https://github.com/grafana/cortex-jsonnet/pull/412)
* [BUGFIX] Fixed "Instant queries / sec" in "Cortex / Reads" dashboard. #445
* [BUGFIX] Fixed and added missing KV store panels in Writes, Reads, Ruler and Compactor dashboards. #448
* [BUGFIX] Fixed Alertmanager dashboard when alertmanager is running as part of single binary. #1064
* [BUGFIX] Fixed Ruler dashboard when ruler is running as part of single binary. #1260
* [BUGFIX] Query-frontend: fixed bad querier status code mapping with query-sharding enabled. #1227

### Jsonnet

_Changes since `grafana/cortex-jsonnet` `1.9.0`._

* [CHANGE] Removed chunks storage support. #639
  * Removed the following fields from `_config`:
    * `storage_engine` (defaults to `blocks`)
    * `querier_second_storage_engine` (not supported anymore)
    * `table_manager_enabled`, `table_prefix`
    * `memcached_index_writes_enabled` and `memcached_index_writes_max_item_size_mb`
    * `storeMemcachedChunksConfig`
    * `storeConfig`
    * `max_chunk_idle`
    * `schema` (the schema configmap is still added for backward compatibility reasons)
    * `bigtable_instance` and `bigtable_project`
    * `client_configs`
    * `enabledBackends`
    * `storage_backend`
    * `cassandra_addresses`
    * `s3_bucket_name`
    * `ingester_deployment_without_wal` (was only used by chunks storage)
    * `ingester` (was only used to configure chunks storage WAL)
  * Removed the following CLI flags from `ingester_args`:
    * `ingester.max-chunk-age`
    * `ingester.max-stale-chunk-idle`
    * `ingester.max-transfer-retries`
    * `ingester.retain-period`
* [CHANGE] Changed `overrides-exporter.libsonnet` from being based on cortex-tools to Mimir `overrides-exporter` target. #646
* [CHANGE] Store gateway: set `-blocks-storage.bucket-store.index-cache.memcached.max-get-multi-concurrency`,
  `-blocks-storage.bucket-store.chunks-cache.memcached.max-get-multi-concurrency`,
  `-blocks-storage.bucket-store.metadata-cache.memcached.max-get-multi-concurrency`,
  `-blocks-storage.bucket-store.index-cache.memcached.max-idle-connections`,
  `-blocks-storage.bucket-store.chunks-cache.memcached.max-idle-connections`,
  `-blocks-storage.bucket-store.metadata-cache.memcached.max-idle-connections` to 100 [#414](https://github.com/grafana/cortex-jsonnet/pull/414)
* [CHANGE] Alertmanager: mounted overrides configmap to alertmanager too. [#315](https://github.com/grafana/cortex-jsonnet/pull/315)
* [CHANGE] Memcached: upgraded memcached from `1.5.17` to `1.6.9`. [#316](https://github.com/grafana/cortex-jsonnet/pull/316)
* [CHANGE] Store-gateway: increased memory request and limit respectively from 6GB / 6GB to 12GB / 18GB. [#322](https://github.com/grafana/cortex-jsonnet/pull/322)
* [CHANGE] Store-gateway: increased `-blocks-storage.bucket-store.max-chunk-pool-bytes` from 2GB (default) to 12GB. [#322](https://github.com/grafana/cortex-jsonnet/pull/322)
* [CHANGE] Ingester/Ruler: set `-server.grpc-max-send-msg-size-bytes` and `-server.grpc-max-send-msg-size-bytes` to sensible default values (10MB). [#326](https://github.com/grafana/cortex-jsonnet/pull/326)
* [CHANGE] Decreased `-server.grpc-max-concurrent-streams` from 100k to 10k. [#369](https://github.com/grafana/cortex-jsonnet/pull/369)
* [CHANGE] Decreased blocks storage ingesters graceful termination period from 80m to 20m. [#369](https://github.com/grafana/cortex-jsonnet/pull/369)
* [CHANGE] Increase the rules per group and rule groups limits on different tiers. [#396](https://github.com/grafana/cortex-jsonnet/pull/396)
* [CHANGE] Removed `max_samples_per_query` limit, since it only works with chunks and only when using `-distributor.shard-by-all-labels=false`. [#397](https://github.com/grafana/cortex-jsonnet/pull/397)
* [CHANGE] Removed chunks storage query sharding config support. The following config options have been removed: [#398](https://github.com/grafana/cortex-jsonnet/pull/398)
  * `_config` > `queryFrontend` > `shard_factor`
  * `_config` > `queryFrontend` > `sharded_queries_enabled`
  * `_config` > `queryFrontend` > `query_split_factor`
* [CHANGE] Rename ruler_s3_bucket_name and ruler_gcs_bucket_name to ruler_storage_bucket_name: [#415](https://github.com/grafana/cortex-jsonnet/pull/415)
* [CHANGE] Fine-tuned rolling update policy for distributor, querier, query-frontend, query-scheduler. [#420](https://github.com/grafana/cortex-jsonnet/pull/420)
* [CHANGE] Increased memcached metadata/chunks/index-queries max connections from 4k to 16k. [#420](https://github.com/grafana/cortex-jsonnet/pull/420)
* [CHANGE] Disabled step alignment in query-frontend to be compliant with PromQL. [#420](https://github.com/grafana/cortex-jsonnet/pull/420)
* [CHANGE] Do not limit compactor CPU and request a number of cores equal to the configured concurrency. [#420](https://github.com/grafana/cortex-jsonnet/pull/420)
* [CHANGE] Configured split-and-merge compactor. #853
  * The following CLI flags are set on compactor:
    * `-compactor.split-and-merge-shards=0`
    * `-compactor.compactor-tenant-shard-size=1`
    * `-compactor.split-groups=1`
    * `-compactor.max-opening-blocks-concurrency=4`
    * `-compactor.max-closing-blocks-concurrency=2`
    * `-compactor.symbols-flushers-concurrency=4`
  * The following per-tenant overrides have been set on `super_user` and `mega_user` classes:
    ```
    compactor_split_and_merge_shards: 2,
    compactor_tenant_shard_size: 2,
    compactor_split_groups: 2,
    ```
* [CHANGE] The entrypoint file to include has been renamed from `cortex.libsonnet` to `mimir.libsonnet`. #897
* [CHANGE] The default image config field has been renamed from `cortex` to `mimir`. #896
   ```
   {
     _images+:: {
       mimir: '...',
     },
   }
   ```
* [CHANGE] Removed `cortex_` prefix from config fields. #898
  * The following config fields have been renamed:
    * `cortex_bucket_index_enabled` renamed to `bucket_index_enabled`
    * `cortex_compactor_cleanup_interval` renamed to `compactor_cleanup_interval`
    * `cortex_compactor_data_disk_class` renamed to `compactor_data_disk_class`
    * `cortex_compactor_data_disk_size` renamed to `compactor_data_disk_size`
    * `cortex_compactor_max_concurrency` renamed to `compactor_max_concurrency`
    * `cortex_distributor_allow_multiple_replicas_on_same_node` renamed to `distributor_allow_multiple_replicas_on_same_node`
    * `cortex_ingester_data_disk_class` renamed to `ingester_data_disk_class`
    * `cortex_ingester_data_disk_size` renamed to `ingester_data_disk_size`
    * `cortex_querier_allow_multiple_replicas_on_same_node` renamed to `querier_allow_multiple_replicas_on_same_node`
    * `cortex_query_frontend_allow_multiple_replicas_on_same_node` renamed to `query_frontend_allow_multiple_replicas_on_same_node`
    * `cortex_query_sharding_enabled` renamed to `query_sharding_enabled`
    * `cortex_query_sharding_msg_size_factor` renamed to `query_sharding_msg_size_factor`
    * `cortex_ruler_allow_multiple_replicas_on_same_node` renamed to `ruler_allow_multiple_replicas_on_same_node`
    * `cortex_store_gateway_data_disk_class` renamed to `store_gateway_data_disk_class`
    * `cortex_store_gateway_data_disk_size` renamed to `store_gateway_data_disk_size`
* [CHANGE] The overrides configmap default mountpoint has changed from `/etc/cortex` to `/etc/mimir`. It can be customized via the `overrides_configmap_mountpoint` config field. #899
* [CHANGE] Enabled in the querier the features to query label names with matchers, PromQL at modifier and query long-term storage for labels. #905
* [CHANGE] Reduced TSDB blocks retention on ingesters disk from 96h to 24h. #905
* [CHANGE] Enabled closing of idle TSDB in ingesters. #905
* [CHANGE] Disabled TSDB isolation in ingesters for better performances. #905
* [CHANGE] Changed log level of querier, query-frontend, query-scheduler and alertmanager from `debug` to `info`. #905
* [CHANGE] Enabled attributes in-memory cache in store-gateway. #905
* [CHANGE] Configured store-gateway to not load blocks containing samples more recent than 10h (because such samples are queried from ingesters). #905
* [CHANGE] Dynamically compute `-compactor.deletion-delay` based on other settings, in order to reduce the deletion delay as much as possible and lower the number of live blocks in the storage. #907
* [CHANGE] The config field `distributorConfig` has been renamed to `ingesterRingClientConfig`. Config field `ringClient` has been removed in favor of `ingesterRingClientConfig`. #997 #1057
* [CHANGE] Gossip.libsonnet has been fixed to modify all ring configurations, not only the ingester ring config. Furthermore it now supports migration via multi KV store. #1057 #1099
* [CHANGE] Changed the default of `bucket_index_enabled` to `true`. #924
* [CHANGE] Remove the support for the test-exporter. #1133
* [CHANGE] Removed `$.distributor_deployment_labels`, `$.ingester_deployment_labels` and `$.querier_deployment_labels` fields, that were used by gossip.libsonnet to inject additional label. Now the label is injected directly into pods of statefulsets and deployments. #1297
* [CHANGE] Disabled `-ingester.readiness-check-ring-health`. #1352
* [CHANGE] Changed Alertmanager CPU request from `100m` to `2` cores, and memory request from `1Gi` to `10Gi`. Set Alertmanager memory limit to `15Gi`. #1206
* [CHANGE] gossip.libsonnet has been renamed to memberlist.libsonnet, and is now imported by default. Use of memberlist for ring is enabled by setting `_config.memberlist_ring_enabled` to true. #1526
* [FEATURE] Added query sharding support. It can be enabled setting `cortex_query_sharding_enabled: true` in the `_config` object. #653
* [FEATURE] Added shuffle-sharding support. It can be enabled and configured using the following config: #902
   ```
   _config+:: {
     shuffle_sharding:: {
       ingester_write_path_enabled: true,
       ingester_read_path_enabled: true,
       querier_enabled: true,
       ruler_enabled: true,
       store_gateway_enabled: true,
     },
   }
   ```
* [FEATURE] Added multi-zone ingesters and store-gateways support. #1352 #1552
* [ENHANCEMENT] Add overrides config to compactor. This allows setting retention configs per user. [#386](https://github.com/grafana/cortex-jsonnet/pull/386)
* [ENHANCEMENT] Added 256MB memory ballast to querier. [#369](https://github.com/grafana/cortex-jsonnet/pull/369)
* [ENHANCEMENT] Update `etcd-operator` to latest version (see https://github.com/grafana/jsonnet-libs/pull/480). [#263](https://github.com/grafana/cortex-jsonnet/pull/263)
* [ENHANCEMENT] Add support for Azure storage in Alertmanager configuration. [#381](https://github.com/grafana/cortex-jsonnet/pull/381)
* [ENHANCEMENT] Add support for running Alertmanager in sharding mode. [#394](https://github.com/grafana/cortex-jsonnet/pull/394)
* [ENHANCEMENT] Allow to customize PromQL engine settings via `queryEngineConfig`. [#399](https://github.com/grafana/cortex-jsonnet/pull/399)
* [ENHANCEMENT] Define Azure object storage ruler args. [#416](https://github.com/grafana/cortex-jsonnet/pull/416)
* [ENHANCEMENT] Added the following config options to allow to schedule multiple replicas of the same service on the same node: [#418](https://github.com/grafana/cortex-jsonnet/pull/418)
  * `cortex_distributor_allow_multiple_replicas_on_same_node`
  * `cortex_ruler_allow_multiple_replicas_on_same_node`
  * `cortex_querier_allow_multiple_replicas_on_same_node`
  * `cortex_query_frontend_allow_multiple_replicas_on_same_node`
* [BUGFIX] Alertmanager: fixed `--alertmanager.cluster.peers` CLI flag passed to alertmanager when HA is enabled. [#329](https://github.com/grafana/cortex-jsonnet/pull/329)
* [BUGFIX] Fixed `-distributor.extend-writes` setting on ruler when `unregister_ingesters_on_shutdown` is disabled. [#369](https://github.com/grafana/cortex-jsonnet/pull/369)
* [BUGFIX] Treat `compactor_blocks_retention_period` type as string rather than int.[#395](https://github.com/grafana/cortex-jsonnet/pull/395)
* [BUGFIX] Pass `-ruler-storage.s3.endpoint` to ruler when using S3. [#421](https://github.com/grafana/cortex-jsonnet/pull/421)
* [BUGFIX] Remove service selector on label `gossip_ring_member` from other services than `gossip-ring`. [#1008](https://github.com/grafana/mimir/pull/1008)
* [BUGFIX] Rename `-ingester.readiness-check-ring-health` to `-ingester.ring.readiness-check-ring-health`, to reflect current name of flag. #1460

### Mimirtool

_Changes since cortextool `0.10.7`._

* [CHANGE] The following environment variables have been renamed: #883
  * `CORTEX_ADDRESS` to `MIMIR_ADDRESS`
  * `CORTEX_API_USER` to `MIMIR_API_USER`
  * `CORTEX_API_KEY` to `MIMIR_API_KEY`
  * `CORTEX_TENANT_ID` to `MIMIR_TENANT_ID`
  * `CORTEX_TLS_CA_PATH` to `MIMIR_TLS_CA_PATH`
  * `CORTEX_TLS_CERT_PATH` to `MIMIR_TLS_CERT_PATH`
  * `CORTEX_TLS_KEY_PATH` to `MIMIR_TLS_KEY_PATH`
* [CHANGE] Change `cortex` backend to `mimir`. #883
* [CHANGE] Do not publish `mimirtool` binary for 386 windows architecture. #1263
* [CHANGE] `analyse` command has been renamed to `analyze`. #1318
* [FEATURE] Support Arm64 on Darwin for all binaries (benchtool etc). https://github.com/grafana/cortex-tools/pull/215
* [ENHANCEMENT] Correctly support federated rules. #823
* [BUGFIX] Fix `cortextool rules` legends displaying wrong symbols for updates and deletions. https://github.com/grafana/cortex-tools/pull/226

### Query-tee

_Changes since Cortex `1.10.0`._

* [ENHANCEMENT] Added `/api/v1/query_exemplars` API endpoint support (no results comparison). #168
* [ENHANCEMENT] Add a flag (`--proxy.compare-use-relative-error`) in the query-tee to compare floating point values using relative error. #208
* [ENHANCEMENT] Add a flag (`--proxy.compare-skip-recent-samples`) in the query-tee to skip comparing recent samples. By default samples not older than 1 minute are skipped. #234
* [BUGFIX] Fixes a panic in the query-tee when comparing result. #207
* [BUGFIX] Ensure POST requests are handled correctly #286

### Blocksconvert

_Changes since Cortex `1.10.0`._

* [CHANGE] Blocksconvert tool was removed from Mimir. #637

### Metaconvert

_Changes since Cortex `1.10.0`._

* [CHANGE] `thanosconvert` tool has been renamed to `metaconvert`. `-config.file` option has been removed, while it now requires `-tenant` option to work on single tenant only. It now also preserves labels recognized by Mimir. #1120

### Test-exporter

_Changes since Cortex `1.10.0`._

* [CHANGE] Removed the test-exporter tool. #1133

### Tools

_Changes since Cortex `1.10.0`._

* [CHANGE] Removed `query-audit`. You can use `query-tee` to compare query results and performances of two Grafana Mimir backends. #1380

## [Cortex 1.10.0 CHANGELOG](https://github.com/grafana/mimir/blob/a13959db5d38ff65c2b7ef52c56331d2f4dbc00c/CHANGELOG.md#cortex-1100--2021-08-03)<|MERGE_RESOLUTION|>--- conflicted
+++ resolved
@@ -8,10 +8,7 @@
 * [CHANGE] Querier: honor the start/end time range specified in the read hints when executing a remote read request. #8431
 * [CHANGE] Querier: return only samples within the queried start/end time range when executing a remote read request using "SAMPLES" mode. Previously, samples outside of the range could have been returned. Samples outside of the queried time range may still be returned when executing a remote read request using "STREAMED_XOR_CHUNKS" mode. #8463
 * [CHANGE] Store-gateway: enabled `-blocks-storage.bucket-store.max-concurrent-queue-timeout` by default with a timeout of 5 seconds. #8496
-<<<<<<< HEAD
-* [FEATURE] Querier: add experimental streaming PromQL engine, enabled with `-querier.query-engine=mimir`. #8422 #8430 #8454 #8455 #8360 #8508
-=======
-* [FEATURE] Querier: add experimental streaming PromQL engine, enabled with `-querier.query-engine=mimir`. #8422 #8430 #8454 #8455 #8360 #8490
+* [FEATURE] Querier: add experimental streaming PromQL engine, enabled with `-querier.query-engine=mimir`. #8422 #8430 #8454 #8455 #8360 #8490 #8508
 * [FEATURE] Experimental Kafka-based ingest storage. #6888 #6894 #6929 #6940 #6951 #6974 #6982 #7029 #7030 #7091 #7142 #7147 #7148 #7153 #7160 #7193 #7349 #7376 #7388 #7391 #7393 #7394 #7402 #7404 #7423 #7424 #7437 #7486 #7503 #7508 #7540 #7621 #7682 #7685 #7694 #7695 #7696 #7697 #7701 #7733 #7734 #7741 #7752 #7838 #7851 #7871 #7877 #7880 #7882 #7887 #7891 #7925 #7955 #7967 #8031 #8063 #8077 #8088 #8135 #8176 #8184 #8194 #8216 #8217 #8222 #8233 #8503
   * What it is:
     * When the new ingest storage architecture is enabled, distributors write incoming write requests to a Kafka-compatible backend, and the ingesters asynchronously replay ingested data from Kafka. In this architecture, the write and read path are de-coupled through a Kafka-compatible backend. The write path and Kafka load is a function of the incoming write traffic, the read path load is a function of received queries. Whatever the load on the read path, it doesn't affect the write path.
@@ -22,7 +19,6 @@
     * `-ingest-storage.read-consistency`: configures the default read consistency.
     * `-ingest-storage.migration.distributor-send-to-ingesters-enabled`: enabled tee-ing writes to classic ingesters and Kafka, used during a live migration to the new ingest storage architecture.
     * `-ingester.partition-ring.*`: configures partitions ring backend.
->>>>>>> aae9b0dd
 * [ENHANCEMENT] Compactor: Add `cortex_compactor_compaction_job_duration_seconds` and `cortex_compactor_compaction_job_blocks` histogram metrics to track duration of individual compaction jobs and number of blocks per job. #8371
 * [ENHANCEMENT] Rules: Added per namespace max rules per rule group limit. The maximum number of rules per rule groups for all namespaces continues to be configured by `-ruler.max-rules-per-rule-group`, but now, this can be superseded by the new `-ruler.max-rules-per-rule-group-by-namespace` option on a per namespace basis. This new limit can be overridden using the overrides mechanism to be applied per-tenant. #8378
 * [ENHANCEMENT] Rules: Added per namespace max rule groups per tenant limit. The maximum number of rule groups per rule tenant for all namespaces continues to be configured by `-ruler.max-rule-groups-per-tenant`, but now, this can be superseded by the new `-ruler.max-rule-groups-per-tenant-by-namespace` option on a per namespace basis. This new limit can be overridden using the overrides mechanism to be applied per-tenant. #8425
