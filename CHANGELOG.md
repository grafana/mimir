--- conflicted
+++ resolved
@@ -130,13 +130,10 @@
 ### Tools
 
 * [CHANGE] copyblocks: add support for S3 and the ability to copy between different object storage services. Due to this, the `-source-service` and `-destination-service` flags are now required and the `-service` flag has been removed. #5486
-<<<<<<< HEAD
-* [ENHANCEMENT] undelete_block_gcs: Added new tool for undeleting blocks on GCS storage. #5610
-=======
+* [FEATURE] undelete_block_gcs: Added new tool for undeleting blocks on GCS storage. #5610
 * [ENHANCEMENT] ulidtime: add -seconds flag to print timestamps as Unix timestamps. #5621
 * [ENHANCEMENT] ulidtime: exit with status code 1 if some ULIDs can't be parsed. #5621
 * [ENHANCEMENT] tsdb-index-toc: added index-header size estimates. #5652
->>>>>>> 9e368baf
 * [BUGFIX] Stop tools from panicking when `-help` flag is passed. #5412
 * [BUGFIX] Remove github.com/golang/glog command line flags from tools. #5413
 
