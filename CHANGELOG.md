# Changelog

## main / unreleased
* [ENHANCEMENT] Query-scheduler: Introduce `query-scheduler.use-multi-algorithm-query-queue`, which allows use of an experimental queue structure, with no change in external queue behavior. #7873
* [BUGFIX] Query-frontend: Ensure that internal errors result in an HTTP 500 response code instead of 422. #8595

### Grafana Mimir

* [CHANGE] Store-gateway / querier: enable streaming chunks from store-gateways to queriers by default. #6646
* [CHANGE] Querier: honor the start/end time range specified in the read hints when executing a remote read request. #8431
* [CHANGE] Querier: return only samples within the queried start/end time range when executing a remote read request using "SAMPLES" mode. Previously, samples outside of the range could have been returned. Samples outside of the queried time range may still be returned when executing a remote read request using "STREAMED_XOR_CHUNKS" mode. #8463
* [CHANGE] Store-gateway: enabled `-blocks-storage.bucket-store.max-concurrent-queue-timeout` by default with a timeout of 5 seconds. #8496
* [FEATURE] Querier: add experimental streaming PromQL engine, enabled with `-querier.query-engine=mimir`. #8422 #8430 #8454 #8455 #8360 #8490 #8508
* [FEATURE] Experimental Kafka-based ingest storage. #6888 #6894 #6929 #6940 #6951 #6974 #6982 #7029 #7030 #7091 #7142 #7147 #7148 #7153 #7160 #7193 #7349 #7376 #7388 #7391 #7393 #7394 #7402 #7404 #7423 #7424 #7437 #7486 #7503 #7508 #7540 #7621 #7682 #7685 #7694 #7695 #7696 #7697 #7701 #7733 #7734 #7741 #7752 #7838 #7851 #7871 #7877 #7880 #7882 #7887 #7891 #7925 #7955 #7967 #8031 #8063 #8077 #8088 #8135 #8176 #8184 #8194 #8216 #8217 #8222 #8233 #8503 #8542 #8579
  * What it is:
    * When the new ingest storage architecture is enabled, distributors write incoming write requests to a Kafka-compatible backend, and the ingesters asynchronously replay ingested data from Kafka. In this architecture, the write and read path are de-coupled through a Kafka-compatible backend. The write path and Kafka load is a function of the incoming write traffic, the read path load is a function of received queries. Whatever the load on the read path, it doesn't affect the write path.
  * New configuration options:
    * `-ingest-storage.enabled`
    * `-ingest-storage.kafka.*`: configures Kafka-compatible backend and how clients interact with it.
    * `-ingest-storage.ingestion-partition-tenant-shard-size`: configures the per-tenant shuffle-sharding shard size used by partitions ring.
    * `-ingest-storage.read-consistency`: configures the default read consistency.
    * `-ingest-storage.migration.distributor-send-to-ingesters-enabled`: enabled tee-ing writes to classic ingesters and Kafka, used during a live migration to the new ingest storage architecture.
    * `-ingester.partition-ring.*`: configures partitions ring backend.
* [FEATURE] Querier: added support for `limitk()` and `limit_ratio()` experimental PromQL functions. Experimental functions are disabled by default, but can be enabled setting `-querier.promql-experimental-functions-enabled=true` in the query-frontend and querier. #8632
* [CHANGE] Distributor: Incoming OTLP requests were previously size-limited by using limit from `-distributor.max-recv-msg-size` option. We have added option `-distributor.max-otlp-request-size` for limiting OTLP requests, with default value of 100 MiB. #8574
* [ENHANCEMENT] Compactor: Add `cortex_compactor_compaction_job_duration_seconds` and `cortex_compactor_compaction_job_blocks` histogram metrics to track duration of individual compaction jobs and number of blocks per job. #8371
* [ENHANCEMENT] Rules: Added per namespace max rules per rule group limit. The maximum number of rules per rule groups for all namespaces continues to be configured by `-ruler.max-rules-per-rule-group`, but now, this can be superseded by the new `-ruler.max-rules-per-rule-group-by-namespace` option on a per namespace basis. This new limit can be overridden using the overrides mechanism to be applied per-tenant. #8378
* [ENHANCEMENT] Rules: Added per namespace max rule groups per tenant limit. The maximum number of rule groups per rule tenant for all namespaces continues to be configured by `-ruler.max-rule-groups-per-tenant`, but now, this can be superseded by the new `-ruler.max-rule-groups-per-tenant-by-namespace` option on a per namespace basis. This new limit can be overridden using the overrides mechanism to be applied per-tenant. #8425
* [ENHANCEMENT] Ruler: Added support to protect rules namespaces from modification. The `-ruler.protected-namespaces` flag can be used to specify namespaces that are protected from rule modifications. The header `X-Mimir-Ruler-Override-Namespace-Protection` can be used to override the protection. #8444
* [ENHANCEMENT] Query-frontend: be able to block remote read queries via the per tenant runtime override `blocked_queries`. #8372 #8415
* [ENHANCEMENT] Query-frontend: added `remote_read` to `op` supported label values for the `cortex_query_frontend_queries_total` metric. #8412
* [ENHANCEMENT] Query-frontend: log the overall length and start, end time offset from current time for remote read requests. The start and end times are calculated as the miminum and maximum times of the individual queries in the remote read request. #8404
* [ENHANCEMENT] Storage Provider: Added option `-<prefix>.s3.dualstack-enabled` that allows disabling S3 client from resolving AWS S3 endpoint into dual-stack IPv4/IPv6 endpoint. Defaults to true. #8405
* [ENHANCEMENT] Use sd_notify to send events to systemd at start and stop of mimir services. Default systemd mimir.service config now wait for those events with a configurable timeout `TimeoutStartSec` default is 3 min to handle long start time (ex. store-gateway). #8220 #8555 #8658
* [ENHANCEMENT] Alertmanager: Reloading config and templates no longer needs to hit the disk. #4967
* [ENHANCEMENT] Compactor: Added experimantal `-compactor.in-memory-tenant-meta-cache-size` option to set size of in-memory cache (in number of items) for parsed meta.json files. This can help when tenant has many meta.json files and their parsing before each compaction cycle is using a lot of CPU time. #8544
* [ENHANCEMENT] Distributor: Interrupt OTLP write request translation when context is canceled or has timed out. #8524
* [ENHANCEMENT] Ingester, store-gateway: optimised regular expression matching for patterns like `1.*|2.*|3.*|...|1000.*`. #8632
<<<<<<< HEAD
* [ENHANCEMENT] Query-frontend: Add `header_cache_control` to query stats. #8590
=======
* [BUGFIX] Ruler: add support for draining any outstanding alert notifications before shutting down. This can be enabled with the `-ruler.drain-notification-queue-on-shutdown=true` CLI flag. #8346
>>>>>>> c667ebef
* [BUGFIX] Query-frontend: fix `-querier.max-query-lookback` enforcement when `-compactor.blocks-retention-period` is not set, and viceversa. #8388
* [BUGFIX] Ingester: fix sporadic `not found` error causing an internal server error if label names are queried with matchers during head compaction. #8391
* [BUGFIX] Ingester, store-gateway: fix case insensitive regular expressions not matching correctly some Unicode characters. #8391
* [BUGFIX] Query-frontend: "query stats" log now includes the actual `status_code` when the request fails due to an error occurring in the query-frontend itself. #8407
* [BUGFIX] Store-gateway: fixed a case where, on a quick subsequent restart, the previous lazy-loaded index header snapshot was overwritten by a partially loaded one. #8281
* [BUGFIX] Ingester: fixed timestamp reported in the "the sample has been rejected because its timestamp is too old" error when the write request contains only histograms. #8462
* [BUGFIX] Store-gateway: store sparse index headers atomically to disk. #8485
* [BUGFIX] Query scheduler: fix a panic in request queueing. #8451
* [BUGFIX] Querier: fix issue where "context canceled" is logged for trace spans for requests to store-gateways that return no series when chunks streaming is enabled. #8510
* [BUGFIX] Alertmanager: Fix per-tenant silence limits not reloaded during runtime. #8456
* [BUGFIX] Alertmanager: Fixes a number of bugs in silences which could cause an existing silence to be deleted/expired when updating the silence failed. This could happen when the replacing silence was invalid or exceeded limits. #8525
* [BUGFIX] Alertmanager: Fix help message for utf-8-strict-mode. #8572

### Mixin

* [ENHANCEMENT] Dashboards: allow switching between using classic or native histograms in dashboards. #7674 #8502
  * Overview dashboard: status, read/write latency and queries/ingestion per sec panels, `cortex_request_duration_seconds` metric.
* [ENHANCEMENT] Alerts: `MimirRunningIngesterReceiveDelayTooHigh` alert has been tuned to be more reactive to high receive delay. #8538
* [ENHANCEMENT] Dashboards: improve end-to-end latency and strong read consistency panels when experimental ingest storage is enabled. #8543
* [ENHANCEMENT] Dashboards: Add panels for monitoring ingester autoscaling when not using ingest-storage. These panels are disabled by default, but can be enabled using the `autoscaling.ingester.enabled: true` config option. #8484
* [BUGFIX] Dashboards: fix "current replicas" in autoscaling panels when HPA is not active. #8566

### Jsonnet

* [FEATURE] Add support for automatically deleting compactor, store-gateway and read-write mode backend PVCs when the corresponding StatefulSet is scaled down. #8382
* [ENHANCEMENT] Added the following config options to set the number of partition ingester replicas when migrating to experimental ingest storage. #8517
  * `ingest_storage_migration_partition_ingester_zone_a_replicas`
  * `ingest_storage_migration_partition_ingester_zone_b_replicas`
  * `ingest_storage_migration_partition_ingester_zone_c_replicas`
* [ENHANCEMENT] Distributor: increase `-distributor.remote-timeout` when the experimental ingest storage is enabled. #8518
* [ENHANCEMENT] Memcached: Update to Memcached 1.6.28 and memcached-exporter 0.14.4. #8557

### Mimirtool

### Mimir Continuous Test

* [CHANGE] Use test metrics that do not pass through 0 to make identifying incorrect results easier. #8630
* [ENHANCEMENT] Include human-friendly timestamps in diffs logged when a test fails. #8630
* [BUGFIX] Initialize test result metrics to 0 at startup so that alerts can correctly identify the first failure after startup. #8630
* [ENHANCEMENT] Add histograms to measure latency of read and write requests. #8583

### Query-tee

* [CHANGE] If a preferred backend is configured, then query-tee always returns its response, regardless of the response status code. Previously, query-tee would only return the response from the preferred backend if it did not have a 5xx status code. #8634
* [ENHANCEMENT] Emit trace spans from query-tee. #8419
* [ENHANCEMENT] Log trace ID (if present) with all log messages written while processing a request. #8419
* [ENHANCEMENT] Log user agent when processing a request. #8419
* [ENHANCEMENT] Add `time` parameter to proxied instant queries if it is not included in the incoming request. This is optional but enabled by default, and can be disabled with `-proxy.add-missing-time-parameter-to-instant-queries=false`. #8419
* [ENHANCEMENT] Add support for sending only a proportion of requests to all backends, with the remainder only sent to the preferred backend. The default behaviour is to send all requests to all backends. This can be configured with `-proxy.secondary-backends-request-proportion`. #8532
* [BUGFIX] Ensure any errors encountered while forwarding a request to a backend (eg. DNS resolution failures) are logged. #8419

### Documentation

* [ENHANCEMENT] Specify in which component the configuration flags `-compactor.blocks-retention-period`, `-querier.max-query-lookback`, `-query-frontend.max-total-query-length`, `-query-frontend.max-query-expression-size-bytes` are applied and that they are applied to remote read as well. #8433

### Tools

* [CHANGE] `wal-reader`: Renamed `-series-entries` to `-print-series`. Renamed `-print-series-with-samples` to `-print-samples`. #8568
* [ENHANCEMENT] `wal-reader`: References to unknown series from Samples, Exemplars, histogram or tombstones records are now always logged. #8568
* [ENHANCEMENT] `tsdb-series`: added `-stats` option to print min/max time of chunks, total number of samples and DPM for each series. #8420

## 2.13.0

### Grafana Mimir

* [CHANGE] Build: `grafana/mimir` docker image is now based on `gcr.io/distroless/static-debian12` image. Alpine-based docker image is still available as `grafana/mimir-alpine`, until Mimir 2.15. #8204 #8235
* [CHANGE] Ingester: `/ingester/flush` endpoint is now only allowed to execute only while the ingester is in `Running` state. The 503 status code is returned if the endpoint is called while the ingester is not in `Running` state. #7486
* [CHANGE] Distributor: Include label name in `err-mimir-label-value-too-long` error message: #7740
* [CHANGE] Ingester: enabled 1 out 10 errors log sampling by default. All the discarded samples will still be tracked by the `cortex_discarded_samples_total` metric. The feature can be configured via `-ingester.error-sample-rate` (0 to log all errors). #7807
* [CHANGE] Query-frontend: Query results caching and experimental query blocking now utilize the PromQL string-formatted query format rather than the unvalidated query as submitted to the frontend. #7742
  * Query results caching should be more stable as all equivalent queries receive the same cache key, but there may be cache churn on first deploy with the updated format
  * Query blocking can no longer be circumvented with an equivalent query in a different format; see [Configure queries to block](https://grafana.com/docs/mimir/latest/configure/configure-blocked-queries/)
* [CHANGE] Query-frontend: stop using `-validation.create-grace-period` to clamp how far into the future a query can span. #8075
* [CHANGE] Clamp [`GOMAXPROCS`](https://pkg.go.dev/runtime#GOMAXPROCS) to [`runtime.NumCPU`](https://pkg.go.dev/runtime#NumCPU). #8201
* [CHANGE] Anonymous usage statistics tracking: add CPU usage percentage tracking. #8282
* [CHANGE] Added new metric `cortex_compactor_disk_out_of_space_errors_total` which counts how many times a compaction failed due to the compactor being out of disk. #8237
* [CHANGE] Anonymous usage statistics tracking: report active series in addition to in-memory series. #8279
* [CHANGE] Ruler: `evaluation_delay` field in the rule group configuration has been deprecated. Please use `query_offset` instead (it has the same exact meaning and behaviour). #8295
* [CHANGE] General: remove `-log.buffered`. The configuration option has been enabled by default and deprecated since Mimir 2.11. #8395
* [CHANGE] Ruler: promote tenant federation from experimental to stable. #8400
* [CHANGE] Ruler: promote `-ruler.recording-rules-evaluation-enabled` and `-ruler.alerting-rules-evaluation-enabled` from experimental to stable. #8400
* [CHANGE] General: promote `-tenant-federation.max-tenants` from experimental to stable. #8400
* [FEATURE] Continuous-test: now runable as a module with `mimir -target=continuous-test`. #7747
* [FEATURE] Store-gateway: Allow specific tenants to be enabled or disabled via `-store-gateway.enabled-tenants` or `-store-gateway.disabled-tenants` CLI flags or their corresponding YAML settings. #7653
* [FEATURE] New `-<prefix>.s3.bucket-lookup-type` flag configures lookup style type, used to access bucket in s3 compatible providers. #7684
* [FEATURE] Querier: add experimental streaming PromQL engine, enabled with `-querier.promql-engine=mimir`. #7693 #7898 #7899 #8023 #8058 #8096 #8121 #8197 #8230 #8247 #8270 #8276 #8277 #8291 #8303 #8340 #8256 #8348
* [FEATURE] New `/ingester/unregister-on-shutdown` HTTP endpoint allows dynamic access to ingesters' `-ingester.ring.unregister-on-shutdown` configuration. #7739
* [FEATURE] Server: added experimental [PROXY protocol support](https://www.haproxy.org/download/2.3/doc/proxy-protocol.txt). The PROXY protocol support can be enabled via `-server.proxy-protocol-enabled=true`. When enabled, the support is added both to HTTP and gRPC listening ports. #7698
* [FEATURE] Query-frontend, querier: new experimental `/cardinality/active_native_histogram_metrics` API to get active native histogram metric names with statistics about active native histogram buckets. #7982 #7986 #8008
* [FEATURE] Alertmanager: Added `-alertmanager.max-silences-count` and `-alertmanager.max-silence-size-bytes` to set limits on per tenant silences. Disabled by default. #8241 #8249
* [FEATURE] Ingester: add experimental support for the server-side circuit breakers when writing to and reading from ingesters. This can be enabled using `-ingester.push-circuit-breaker.enabled` and `-ingester.read-circuit-breaker.enabled` options. Further `-ingester.push-circuit-breaker.*` and `-ingester.read-circuit-breaker.*` options for configuring circuit-breaker are available. Added metrics `cortex_ingester_circuit_breaker_results_total`,  `cortex_ingester_circuit_breaker_transitions_total`, `cortex_ingester_circuit_breaker_current_state` and `cortex_ingester_circuit_breaker_request_timeouts_total`. #8180 #8285 #8315 #8446
* [FEATURE] Distributor, ingester: add new setting `-validation.past-grace-period` to limit how old (based on the wall clock minus OOO window) the ingested samples can be. The default 0 value disables this limit. #8262
* [ENHANCEMENT] Distributor: add metrics `cortex_distributor_samples_per_request` and `cortex_distributor_exemplars_per_request` to track samples/exemplars per request. #8265
* [ENHANCEMENT] Reduced memory allocations in functions used to propagate contextual information between gRPC calls. #7529
* [ENHANCEMENT] Distributor: add experimental limit for exemplars per series per request, enabled with `-distributor.max-exemplars-per-series-per-request`, the number of discarded exemplars are tracked with `cortex_discarded_exemplars_total{reason="too_many_exemplars_per_series_per_request"}` #7989 #8010
* [ENHANCEMENT] Store-gateway: merge series from different blocks concurrently. #7456
* [ENHANCEMENT] Store-gateway: Add `stage="wait_max_concurrent"` to `cortex_bucket_store_series_request_stage_duration_seconds` which records how long the query had to wait for its turn for `-blocks-storage.bucket-store.max-concurrent`. #7609
* [ENHANCEMENT] Querier: add `cortex_querier_federation_upstream_query_wait_duration_seconds` to observe time from when a querier picks up a cross-tenant query to when work begins on its single-tenant counterparts. #7209
* [ENHANCEMENT] Compactor: Add `cortex_compactor_block_compaction_delay_seconds` metric to track how long it takes to compact blocks since the blocks are created. #7635
* [ENHANCEMENT] Store-gateway: add `outcome` label to `cortex_bucket_stores_gate_duration_seconds` histogram metric. Possible values for the `outcome` label are: `rejected_canceled`, `rejected_deadline_exceeded`, `rejected_other`, and `permitted`. #7784
* [ENHANCEMENT] Query-frontend: use zero-allocation experimental decoder for active series queries via `-query-frontend.use-active-series-decoder`. #7665
* [ENHANCEMENT] Go: updated to 1.22.2. #7802
* [ENHANCEMENT] Query-frontend: support `limit` parameter on `/prometheus/api/v1/label/{name}/values` and `/prometheus/api/v1/labels` endpoints. #7722
* [ENHANCEMENT] Expose TLS configuration for the S3 backend client. #7959
* [ENHANCEMENT] Rules: Support expansion of native histogram values when using rule templates #7974
* [ENHANCEMENT] Rules: Add metric `cortex_prometheus_rule_group_last_restore_duration_seconds` which measures how long it takes to restore rule groups using the `ALERTS_FOR_STATE` series #7974
* [ENHANCEMENT] OTLP: Improve remote write format translation performance by using label set hashes for metric identifiers instead of string based ones. #8012
* [ENHANCEMENT] Querying: Remove OpEmptyMatch from regex concatenations. #8012
* [ENHANCEMENT] Store-gateway: add `-blocks-storage.bucket-store.max-concurrent-queue-timeout`. When set, queries at the store-gateway's query gate will not wait longer than that to execute. If a query reaches the wait timeout, then the querier will retry the blocks on a different store-gateway. If all store-gateways are unavailable, then the query will fail with `err-mimir-store-consistency-check-failed`. #7777 #8149
* [ENHANCEMENT] Store-gateway: add `-blocks-storage.bucket-store.index-header.lazy-loading-concurrency-queue-timeout`. When set, loads of index-headers at the store-gateway's index-header lazy load gate will not wait longer than that to execute. If a load reaches the wait timeout, then the querier will retry the blocks on a different store-gateway. If all store-gateways are unavailable, then the query will fail with `err-mimir-store-consistency-check-failed`. #8138
* [ENHANCEMENT] Ingester: Optimize querying with regexp matchers. #8106
* [ENHANCEMENT] Distributor: Introduce `-distributor.max-request-pool-buffer-size` to allow configuring the maximum size of the request pool buffers. #8082
* [ENHANCEMENT] Store-gateway: improve performance when streaming chunks to queriers is enabled (`-querier.prefer-streaming-chunks-from-store-gateways=true`) and the query selects fewer than `-blocks-storage.bucket-store.batch-series-size` series (defaults to 5000 series). #8039
* [ENHANCEMENT] Ingester: active series are now updated along with owned series. They decrease when series change ownership between ingesters. This helps provide a more accurate total of active series when ingesters are added. This is only enabled when `-ingester.track-ingester-owned-series` or `-ingester.use-ingester-owned-series-for-limits` are enabled. #8084
* [ENHANCEMENT] Query-frontend: include route name in query stats log lines. #8191
* [ENHANCEMENT] OTLP: Speed up conversion from OTel to Mimir format by about 8% and reduce memory consumption by about 30%. Can be disabled via `-distributor.direct-otlp-translation-enabled=false` #7957
* [ENHANCEMENT] Ingester/Querier: Optimise regexps with long lists of alternates. #8221, #8234
* [ENHANCEMENT] Ingester: Include more detail in tracing of queries. #8242
* [ENHANCEMENT] Distributor: add `insight=true` to remote-write and OTLP write handlers when the HTTP response status code is 4xx. #8294
* [ENHANCEMENT] Ingester: reduce locked time while matching postings for a label, improving the write latency and compaction speed. #8327
* [ENHANCEMENT] Ingester: reduce the amount of locks taken during the Head compaction's garbage-collection process, improving the write latency and compaction speed. #8327
* [ENHANCEMENT] Query-frontend: log the start, end time and matchers for remote read requests to the query stats logs. #8326 #8370 #8373
* [BUGFIX] Distributor: prometheus retry on 5xx and 429 errors, while otlp collector only retry on 429, 502, 503 and 504, mapping other 5xx errors to the retryable ones in otlp endpoint. #8324 #8339
* [BUGFIX] Distributor: make OTLP endpoint return marshalled proto bytes as response body for 4xx/5xx errors. #8227
* [BUGFIX] Rules: improve error handling when querier is local to the ruler. #7567
* [BUGFIX] Querier, store-gateway: Protect against panics raised during snappy encoding. #7520
* [BUGFIX] Ingester: Prevent timely compaction of empty blocks. #7624
* [BUGFIX] Querier: Don't cache context.Canceled errors for bucket index. #7620
* [BUGFIX] Store-gateway: account for `"other"` time in LabelValues and LabelNames requests. #7622
* [BUGFIX] Query-frontend: Don't panic when using the `-query-frontend.downstream-url` flag. #7651
* [BUGFIX] Ingester: when receiving multiple exemplars for a native histogram via remote write, sort them and only report an error if all are older than the latest exemplar as this could be a partial update. #7640 #7948 #8014
* [BUGFIX] Ingester: don't retain blocks if they finish exactly on the boundary of the retention window. #7656
* [BUGFIX] Bug-fixes and improvements to experimental native histograms. #7744 #7813
* [BUGFIX] Querier: return an error when a query uses `label_join` with an invalid destination label name. #7744
* [BUGFIX] Compactor: correct outstanding job estimation in metrics and `compaction-planner` tool when block labels differ. #7745
* [BUGFIX] Ingester: turn native histogram validation errors in TSDB into soft ingester errors that result in returning 4xx to the end-user instead of 5xx. In the case of TSDB validation errors, the counter `cortex_discarded_samples_total` will be increased with the `reason` label set to `"invalid-native-histogram"`. #7736 #7773
* [BUGFIX] Do not wrap error message with `sampled 1/<frequency>` if it's not actually sampled. #7784
* [BUGFIX] Store-gateway: do not track cortex_querier_blocks_consistency_checks_failed_total metric if query has been canceled or interrued due to any error not related to blocks consistency check failed. #7752
* [BUGFIX] Ingester: ignore instances with no tokens when calculating local limits to prevent discards during ingester scale-up #7881
* [BUGFIX] Ingester: do not reuse exemplars slice in the write request if there are more than 10 exemplars per series. This should help to reduce the in-use memory in case of few requests with a very large number of exemplars. #7936
* [BUGFIX] Distributor: fix down scaling of native histograms in the distributor when timeseries unmarshal cache is in use. #7947
* [BUGFIX] Distributor: fix cardinality API to return more accurate number of in-memory series when number of zones is larger than replication factor. #7984
* [BUGFIX] All: fix config validation for non-ingester modules, when ingester's ring is configured with spread-minimizing token generation strategy. #7990
* [BUGFIX] Ingester: copy LabelValues strings out of mapped memory to avoid a segmentation fault if the region becomes unmapped before the result is marshaled. #8003
* [BUGFIX] OTLP: Don't generate target_info unless at least one identifying label is defined. #8012
* [BUGFIX] OTLP: Don't generate target_info unless there are metrics. #8012
* [BUGFIX] Query-frontend: Experimental query queue splitting: fix issue where offset and range selector duration were not considered when predicting query component. #7742
* [BUGFIX] Querying: Empty matrix results were incorrectly returning `null` instead of `[]`. #8029
* [BUGFIX] All: don't increment `thanos_objstore_bucket_operation_failures_total` metric for cancelled requests. #8072
* [BUGFIX] Query-frontend: fix empty metric name matcher not being applied under certain conditions. #8076
* [BUGFIX] Querying: Fix regex matching of multibyte runes with dot operator. #8089
* [BUGFIX] Querying: matrix results returned from instant queries were not sorted by series. #8113
* [BUGFIX] Query scheduler: Fix a crash in result marshaling. #8140
* [BUGFIX] Store-gateway: Allow long-running index scans to be interrupted. #8154
* [BUGFIX] Query-frontend: fix splitting of queries using `@ start()` and `@end()` modifiers on a subquery. Previously the `start()` and `end()` would be evaluated using the start end end of the split query instead of the original query. #8162
* [BUGFIX] Distributor: Don't discard time series with invalid exemplars, just drop affected exemplars. #8224
* [BUGFIX] Ingester: fixed in-memory series count when replaying a corrupted WAL. #8295
* [BUGFIX] Ingester: fix context cancellation handling when a query is busy looking up series in the TSDB index and `-blocks-storage.tsdb.head-postings-for-matchers-cache*` or `-blocks-storage.tsdb.block-postings-for-matchers-cache*` are in use. #8337
* [BUGFIX] Querier: fix edge case where bucket indexes are sometimes cached forever instead of with the expected TTL. #8343
* [BUGFIX] OTLP handler: fix errors returned by OTLP handler when used via httpgrpc tunneling. #8363
* [BUGFIX] Update `github.com/hashicorp/go-retryablehttp` to address [CVE-2024-6104](https://github.com/advisories/GHSA-v6v8-xj6m-xwqh). #8539
* [BUGFIX] Alertmanager: Fixes a number of bugs in silences which could cause an existing silence to be deleted/expired when updating the silence failed. This could happen when the replacing silence was invalid or exceeded limits. #8525
* [BUGFIX] Alertmanager: Fix per-tenant silence limits not reloaded during runtime. #8456
* [BUGFIX] Alertmanager: Fix help message for utf-8-strict-mode. #8572
* [BUGFIX] Upgrade golang to 1.22.5 to address [CVE-2024-24791](https://nvd.nist.gov/vuln/detail/CVE-2024-24791). #8600

### Mixin

* [CHANGE] Alerts: Removed obsolete `MimirQueriesIncorrect` alert that used test-exporter metrics. Test-exporter support was however removed in Mimir 2.0 release. #7774
* [CHANGE] Alerts: Change threshold for `MimirBucketIndexNotUpdated` alert to fire before queries begin to fail due to bucket index age. #7879
* [FEATURE] Dashboards: added 'Remote ruler reads networking' dashboard. #7751
* [FEATURE] Alerts: Add `MimirIngesterStuckProcessingRecordsFromKafka` alert. #8147
* [ENHANCEMENT] Alerts: allow configuring alerts range interval via `_config.base_alerts_range_interval_minutes`. #7591
* [ENHANCEMENT] Dashboards: Add panels for monitoring distributor and ingester when using ingest-storage. These panels are disabled by default, but can be enabled using `show_ingest_storage_panels: true` config option. Similarly existing panels used when distributors and ingesters use gRPC for forwarding requests can be disabled by setting `show_grpc_ingestion_panels: false`. #7670 #7699
* [ENHANCEMENT] Alerts: add the following alerts when using ingest-storage: #7699 #7702 #7867
  * `MimirIngesterLastConsumedOffsetCommitFailed`
  * `MimirIngesterFailedToReadRecordsFromKafka`
  * `MimirIngesterKafkaFetchErrorsRateTooHigh`
  * `MimirStartingIngesterKafkaReceiveDelayIncreasing`
  * `MimirRunningIngesterReceiveDelayTooHigh`
  * `MimirIngesterFailsToProcessRecordsFromKafka`
  * `MimirIngesterFailsEnforceStrongConsistencyOnReadPath`
* [ENHANCEMENT] Dashboards: add in-flight queries scaling metric panel for ruler-querier. #7749
* [ENHANCEMENT] Dashboards: renamed rows in the "Remote ruler reads" and "Remote ruler reads resources" dashboards to match the actual component names. #7750
* [ENHANCEMENT] Dashboards: allow switching between using classic of native histograms in dashboards. #7627
  * Overview dashboard, Status panel, `cortex_request_duration_seconds` metric.
* [ENHANCEMENT] Alerts: exclude `529` and `598` status codes from failure codes in `MimirRequestsError`. #7889
* [ENHANCEMENT] Dashboards: renamed "TCP Connections" panel to "Ingress TCP Connections" in the networking dashboards. #8092
* [ENHANCEMENT] Dashboards: update the use of deprecated "table (old)" panels to "table". #8181
* [ENHANCEMENT] Dashboards: added a `component` variable to "Slow queries" dashboard to allow checking the slow queries of the remote ruler evaluation query path. #8309
* [BUGFIX] Dashboards: fix regular expression for matching read-path gRPC ingester methods to include querying of exemplars, label-related queries, or active series queries. #7676
* [BUGFIX] Dashboards: fix user id abbreviations and column heads for Top Tenants dashboard. #7724
* [BUGFIX] Dashboards: fix incorrect query used for "queue length" panel on "Ruler" dashboard. #8006
* [BUGFIX] Dashboards: fix disk space utilization panels when running with a recent version of kube-state-metrics. #8212

### Jsonnet

* [CHANGE] Memcached: Change default read timeout for chunks and index caches to `750ms` from `450ms`. #7778
* [CHANGE] Fine-tuned `terminationGracePeriodSeconds` for the following components: #7364
  * Querier: changed from `30` to `180`
  * Query-scheduler: changed from `30` to `180`
* [CHANGE] Change TCP port exposed by `mimir-continuous-test` deployment to match with updated defaults of its container image (see changes below). #7958
* [FEATURE] Add support to deploy Mimir with experimental ingest storage enabled. #8028 #8222
* [ENHANCEMENT] Compactor: add `$._config.cortex_compactor_concurrent_rollout_enabled` option (disabled by default) that makes use of rollout-operator to speed up the rollout of compactors. #7783 #7878
* [ENHANCEMENT] Shuffle-sharding: add `$._config.shuffle_sharding.ingest_storage_partitions_enabled` and `$._config.shuffle_sharding.ingester_partitions_shard_size` options, that allow configuring partitions shard size in ingest-storage mode. #7804
* [ENHANCEMENT] Update rollout-operator to `v0.17.0`. #8399
* [ENHANCEMENT] Add `_config.autoscaling_querier_predictive_scaling_enabled` to scale querier based on inflight queries 7 days ago. #7775
* [ENHANCEMENT] Add support to autoscale ruler-querier replicas based on in-flight queries too (in addition to CPU and memory based scaling). #8060 #8188
* [ENHANCEMENT] Distributor: improved distributor HPA scaling metric to only take in account ready pods. This requires the metric `kube_pod_status_ready` to be available in the data source used by KEDA to query scaling metrics (configured via `_config.autoscaling_prometheus_url`). #8251
* [BUGFIX] Guard against missing samples in KEDA queries. #7691
* [BUGFIX] Alertmanager: Set -server.http-idle-timeout to avoid EOF errors in ruler. #8192

### Mimirtool

* [CHANGE] Deprecated `--rule-files` flag in favor of CLI arguments. #7756
* [FEATURE] mimirtool: Add `runtime-config verify` sub-command, for verifying Mimir runtime config files. #8123
* [ENHANCEMENT] `mimirtool promql format`: Format PromQL query with Prometheus' string or pretty-print formatter. #7742
* [ENHANCEMENT] Add `mimir-http-prefix` configuration to set the Mimir URL prefix when using legacy routes. #8069
* [ENHANCEMENT] Add option `--output-dir` to `mimirtool rules get` and `mimirtool rules print` to allow persisting rule groups to a file for edit and re-upload. #8142
* [BUGFIX] Fix panic in `loadgen` subcommand. #7629
* [BUGFIX] `mimirtool rules prepare`: do not add aggregation label to `on()` clause if already present in `group_left()` or `group_right()`. #7839
* [BUGFIX] Analyze Grafana: fix parsing queries with variables. #8062
* [BUGFIX] `mimirtool rules sync`: detect a change when the `query_offset` or the deprecated `evaluation_delay` configuration changes. #8297

### Mimir Continuous Test

* [CHANGE] `mimir-continuous-test` has been deprecated and replaced by a Mimir module that can be run as a target from the `mimir` binary using `mimir -target=continuous-test`. #7753
* [CHANGE] `-server.metrics-port` flag is no longer available for use in the module run of mimir-continuous-test, including the grafana/mimir-continuous-test Docker image which uses the new module. Configuring this port is still possible in the binary, which is deprecated. #7747
* [CHANGE] Allowed authenticatication to Mimir using both Tenant ID and basic/bearer auth #7619.
* [BUGFIX] Set `User-Agent` header for all requests sent from the testing client. #7607

### Query-tee

* [ENHANCEMENT] Log queries that take longer than `proxy.log-slow-query-response-threshold` when compared to other backends. #7346
* [ENHANCEMENT] Add two new metrics for measuring the relative duration between backends: #7782 #8013 #8330
  * `cortex_querytee_backend_response_relative_duration_seconds`
  * `cortex_querytee_backend_response_relative_duration_proportional`

### Documentation

* [ENHANCEMENT] Clarify Compactor and its storage volume when configured under Kubernetes. #7675
* [ENHANCEMENT] Add OTLP route to _Mimir routes by path_ runbooks section. #8074
* [ENHANCEMENT] Document option server.log-source-ips-full. #8268

### Tools

* [ENHANCEMENT] ulidtime: add option to show random part of ULID, timestamp in milliseconds and header. #7615
* [ENHANCEMENT] copyblocks: add a flag to configure part-size for multipart uploads in s3 client-side copying. #8292
* [ENHANCEMENT] copyblocks: enable pprof HTTP endpoints. #8292

## 2.12.0

### Grafana Mimir

* [CHANGE] Alertmanager: Deprecates the `v1` API. All `v1` API endpoints now respond with a JSON deprecation notice and a status code of `410`. All endpoints have a `v2` equivalent. The list of endpoints is: #7103
  * `<alertmanager-web.external-url>/api/v1/alerts`
  * `<alertmanager-web.external-url>/api/v1/receivers`
  * `<alertmanager-web.external-url>/api/v1/silence/{id}`
  * `<alertmanager-web.external-url>/api/v1/silences`
  * `<alertmanager-web.external-url>/api/v1/status`
* [CHANGE] Ingester: Increase default value of `-blocks-storage.tsdb.head-postings-for-matchers-cache-max-bytes` and `-blocks-storage.tsdb.block-postings-for-matchers-cache-max-bytes` to 100 MiB (previous default value was 10 MiB). #6764
* [CHANGE] Validate tenant IDs according to [documented behavior](https://grafana.com/docs/mimir/latest/configure/about-tenant-ids/) even when tenant federation is not enabled. Note that this will cause some previously accepted tenant IDs to be rejected such as those longer than 150 bytes or containing `|` characters. #6959
* [CHANGE] Ruler: don't use backoff retry on remote evaluation in case of `4xx` errors. #7004
* [CHANGE] Server: responses with HTTP 4xx status codes are now treated as errors and used in `status_code` label of request duration metric. #7045
* [CHANGE] Memberlist: change default for `-memberlist.stream-timeout` from `10s` to `2s`. #7076
* [CHANGE] Memcached: remove legacy `thanos_cache_memcached_*` and `thanos_memcached_*` prefixed metrics. Instead, Memcached and Redis cache clients now emit `thanos_cache_*` prefixed metrics with a `backend` label. #7076
* [CHANGE] Ruler: the following metrics, exposed when the ruler is configured to discover Alertmanager instances via service discovery, have been renamed: #7057
  * `prometheus_sd_failed_configs` renamed to `cortex_prometheus_sd_failed_configs`
  * `prometheus_sd_discovered_targets` renamed to `cortex_prometheus_sd_discovered_targets`
  * `prometheus_sd_received_updates_total` renamed to `cortex_prometheus_sd_received_updates_total`
  * `prometheus_sd_updates_delayed_total` renamed to `cortex_prometheus_sd_updates_delayed_total`
  * `prometheus_sd_updates_total` renamed to `cortex_prometheus_sd_updates_total`
  * `prometheus_sd_refresh_failures_total` renamed to `cortex_prometheus_sd_refresh_failures_total`
  * `prometheus_sd_refresh_duration_seconds` renamed to `cortex_prometheus_sd_refresh_duration_seconds`
* [CHANGE] Query-frontend: the default value for `-query-frontend.not-running-timeout` has been changed from 0 (disabled) to 2s. The configuration option has also been moved from "experimental" to "advanced". #7127
* [CHANGE] Store-gateway: to reduce disk contention on HDDs the default value for `blocks-storage.bucket-store.tenant-sync-concurrency` has been changed from `10` to `1` and the default value for `blocks-storage.bucket-store.block-sync-concurrency` has been changed from `20` to `4`. #7136
* [CHANGE] Store-gateway: Remove deprecated CLI flags `-blocks-storage.bucket-store.index-header-lazy-loading-enabled` and `-blocks-storage.bucket-store.index-header-lazy-loading-idle-timeout` and their corresponding YAML settings. Instead, use `-blocks-storage.bucket-store.index-header.lazy-loading-enabled` and `-blocks-storage.bucket-store.index-header.lazy-loading-idle-timeout`. #7521
* [CHANGE] Store-gateway: Mark experimental CLI flag `-blocks-storage.bucket-store.index-header.lazy-loading-concurrency` and its corresponding YAML settings as advanced. #7521
* [CHANGE] Store-gateway: Remove experimental CLI flag `-blocks-storage.bucket-store.index-header.sparse-persistence-enabled` since this is now the default behavior. #7535
* [CHANGE] All: set `-server.report-grpc-codes-in-instrumentation-label-enabled` to `true` by default, which enables reporting gRPC status codes as `status_code` labels in the `cortex_request_duration_seconds` metric. #7144
* [CHANGE] Distributor: report gRPC status codes as `status_code` labels in the `cortex_ingester_client_request_duration_seconds` metric by default. #7144
* [CHANGE] Distributor: CLI flag `-ingester.client.report-grpc-codes-in-instrumentation-label-enabled` has been deprecated, and its default value is set to `true`. #7144
* [CHANGE] Ingester: CLI flag `-ingester.return-only-grpc-errors` has been deprecated, and its default value is set to `true`. To ensure backwards compatibility, during a migration from a version prior to 2.11.0 to 2.12 or later, `-ingester.return-only-grpc-errors` should be set to `false`. Once all the components are migrated, the flag can be removed.   #7151
* [CHANGE] Ingester: the following CLI flags have been moved from "experimental" to "advanced": #7169
  * `-ingester.ring.token-generation-strategy`
  * `-ingester.ring.spread-minimizing-zones`
  * `-ingester.ring.spread-minimizing-join-ring-in-order`
* [CHANGE] Query-frontend: the default value of the CLI flag `-query-frontend.max-cache-freshness` (and its respective YAML configuration parameter) has been changed from `1m` to `10m`. #7161
* [CHANGE] Distributor: default the optimization `-distributor.write-requests-buffer-pooling-enabled` to `true`. #7165
* [CHANGE] Tracing: Move query information to span attributes instead of span logs. #7046
* [CHANGE] Distributor: the default value of circuit breaker's CLI flag `-ingester.client.circuit-breaker.cooldown-period` has been changed from `1m` to `10s`. #7310
* [CHANGE] Store-gateway: remove `cortex_bucket_store_blocks_loaded_by_duration`. `cortex_bucket_store_series_blocks_queried` is better suited for detecting when compactors are not able to keep up with the number of blocks to compact. #7309
* [CHANGE] Ingester, Distributor: the support for rejecting push requests received via gRPC before reading them into memory, enabled via `-ingester.limit-inflight-requests-using-grpc-method-limiter` and `-distributor.limit-inflight-requests-using-grpc-method-limiter`, is now stable and enabled by default. The configuration options have been deprecated and will be removed in Mimir 2.14. #7360
* [CHANGE] Distributor: Change`-distributor.enable-otlp-metadata-storage` flag's default to true, and deprecate it. The flag will be removed in Mimir 2.14. #7366
* [CHANGE] Store-gateway: Use a shorter TTL for cached items related to temporary blocks. #7407 #7534
* [CHANGE] Standardise exemplar label as "trace_id". #7475
* [CHANGE] The configuration option `-querier.max-query-into-future` has been deprecated and will be removed in Mimir 2.14. #7496
* [CHANGE] Distributor: the metric `cortex_distributor_sample_delay_seconds` has been deprecated and will be removed in Mimir 2.14. #7516
* [CHANGE] Query-frontend: The deprecated YAML setting `frontend.cache_unaligned_requests` has been moved to `limits.cache_unaligned_requests`. #7519
* [CHANGE] Querier: the CLI flag `-querier.minimize-ingester-requests` has been moved from "experimental" to "advanced". #7638
* [CHANGE] Ingester: allow only POST method on `/ingester/shutdown`, as previously it was too easy to accidentally trigger through GET requests. At the same time, add an option to keep the existing behavior by introducing an `-api.get-request-for-ingester-shutdown-enabled` flag. This flag will be removed in Mimir 2.15. #7707
* [FEATURE] Introduce `-server.log-source-ips-full` option to log all IPs from `Forwarded`, `X-Real-IP`, `X-Forwarded-For` headers. #7250
* [FEATURE] Introduce `-tenant-federation.max-tenants` option to limit the max number of tenants allowed for requests when federation is enabled. #6959
* [FEATURE] Cardinality API: added a new `count_method` parameter which enables counting active label names. #7085
* [FEATURE] Querier / query-frontend: added `-querier.promql-experimental-functions-enabled` CLI flag (and respective YAML config option) to enable experimental PromQL functions. The experimental functions introduced are: `mad_over_time()`, `sort_by_label()` and `sort_by_label_desc()`. #7057
* [FEATURE] Alertmanager API: added `-alertmanager.grafana-alertmanager-compatibility-enabled` CLI flag (and respective YAML config option) to enable an experimental API endpoints that support the migration of the Grafana Alertmanager. #7057
* [FEATURE] Alertmanager: Added `-alertmanager.utf8-strict-mode-enabled` to control support for any UTF-8 character as part of Alertmanager configuration/API matchers and labels. It's default value is set to `false`. #6898
* [FEATURE] Querier: added `histogram_avg()` function support to PromQL. #7293
* [FEATURE] Ingester: added `-blocks-storage.tsdb.timely-head-compaction` flag, which enables more timely head compaction, and defaults to `false`. #7372
* [FEATURE] Compactor: Added `/compactor/tenants` and `/compactor/tenant/{tenant}/planned_jobs` endpoints that provide functionality that was provided by `tools/compaction-planner` -- listing of planned compaction jobs based on tenants' bucket index. #7381
* [FEATURE] Add experimental support for streaming response bodies from queriers to frontends via `-querier.response-streaming-enabled`. This is currently only supported for the `/api/v1/cardinality/active_series` endpoint. #7173
* [FEATURE] Release: Added mimir distroless docker image. #7371
* [FEATURE] Add support for the new grammar of `{"metric_name", "l1"="val"}` to promql and some of the exposition formats. #7475 #7541
* [ENHANCEMENT] Distributor: Add a new metric `cortex_distributor_otlp_requests_total` to track the total number of OTLP requests. #7385
* [ENHANCEMENT] Vault: add lifecycle manager for token used to authenticate to Vault. This ensures the client token is always valid. Includes a gauge (`cortex_vault_token_lease_renewal_active`) to check whether token renewal is active, and the counters `cortex_vault_token_lease_renewal_success_total` and `cortex_vault_auth_success_total` to see the total number of successful lease renewals / authentications. #7337
* [ENHANCEMENT] Store-gateway: add no-compact details column on store-gateway tenants admin UI. #6848
* [ENHANCEMENT] PromQL: ignore small errors for bucketQuantile #6766
* [ENHANCEMENT] Distributor: improve efficiency of some errors #6785
* [ENHANCEMENT] Ruler: exclude vector queries from being tracked in `cortex_ruler_queries_zero_fetched_series_total`. #6544
* [ENHANCEMENT] Ruler: local storage backend now supports reading a rule group via `/config/api/v1/rules/{namespace}/{groupName}` configuration API endpoint. #6632
* [ENHANCEMENT] Query-Frontend and Query-Scheduler: split tenant query request queues by query component with `query-frontend.additional-query-queue-dimensions-enabled` and `query-scheduler.additional-query-queue-dimensions-enabled`. #6772
* [ENHANCEMENT] Distributor: support disabling metric relabel rules per-tenant via the flag `-distributor.metric-relabeling-enabled` or associated YAML. #6970
* [ENHANCEMENT] Distributor: `-distributor.remote-timeout` is now accounted from the first ingester push request being sent. #6972
* [ENHANCEMENT] Storage Provider: `-<prefix>.s3.sts-endpoint` sets a custom endpoint for AWS Security Token Service (AWS STS) in s3 storage provider. #6172
* [ENHANCEMENT] Querier: add `cortex_querier_queries_storage_type_total ` metric that indicates how many queries have executed for a source, ingesters or store-gateways. Add `cortex_querier_query_storegateway_chunks_total` metric to count the number of chunks fetched from a store gateway. #7099,#7145
* [ENHANCEMENT] Query-frontend: add experimental support for sharding active series queries via `-query-frontend.shard-active-series-queries`. #6784
* [ENHANCEMENT] Distributor: set `-distributor.reusable-ingester-push-workers=2000` by default and mark feature as `advanced`. #7128
* [ENHANCEMENT] All: set `-server.grpc.num-workers=100` by default and mark feature as `advanced`. #7131
* [ENHANCEMENT] Distributor: invalid metric name error message gets cleaned up to not include non-ascii strings. #7146
* [ENHANCEMENT] Store-gateway: add `source`, `level`, and `out_or_order` to `cortex_bucket_store_series_blocks_queried` metric that indicates the number of blocks that were queried from store gateways by block metadata. #7112 #7262 #7267
* [ENHANCEMENT] Compactor: After updating bucket-index, compactor now also computes estimated number of compaction jobs based on current bucket-index, and reports the result in `cortex_bucket_index_estimated_compaction_jobs` metric. If computation of jobs fails, `cortex_bucket_index_estimated_compaction_jobs_errors_total` is updated instead. #7299
* [ENHANCEMENT] Mimir: Integrate profiling into tracing instrumentation. #7363
* [ENHANCEMENT] Alertmanager: Adds metric `cortex_alertmanager_notifications_suppressed_total` that counts the total number of notifications suppressed for being silenced, inhibited, outside of active time intervals or within muted time intervals. #7384
* [ENHANCEMENT] Query-scheduler: added more buckets to `cortex_query_scheduler_queue_duration_seconds` histogram metric, in order to better track queries staying in the queue for longer than 10s. #7470
* [ENHANCEMENT] A `type` label is added to `prometheus_tsdb_head_out_of_order_samples_appended_total` metric. #7475
* [ENHANCEMENT] Distributor: Optimize OTLP endpoint. #7475
* [ENHANCEMENT] API: Use github.com/klauspost/compress for faster gzip and deflate compression of API responses. #7475
* [ENHANCEMENT] Ingester: Limiting on owned series (`-ingester.use-ingester-owned-series-for-limits`) now prevents discards in cases where a tenant is sharded across all ingesters (or shuffle sharding is disabled) and the ingester count increases. #7411
* [ENHANCEMENT] Block upload: include converted timestamps in the error message if block is from the future. #7538
* [ENHANCEMENT] Query-frontend: Introduce `-query-frontend.active-series-write-timeout` to allow configuring the server-side write timeout for active series requests. #7553 #7569
* [BUGFIX] Ingester: don't ignore errors encountered while iterating through chunks or samples in response to a query request. #6451
* [BUGFIX] Fix issue where queries can fail or omit OOO samples if OOO head compaction occurs between creating a querier and reading chunks #6766
* [BUGFIX] Fix issue where concatenatingChunkIterator can obscure errors #6766
* [BUGFIX] Fix panic during tsdb Commit #6766
* [BUGFIX] tsdb/head: wlog exemplars after samples #6766
* [BUGFIX] Ruler: fix issue where "failed to remotely evaluate query expression, will retry" messages are logged without context such as the trace ID and do not appear in trace events. #6789
* [BUGFIX] Ruler: do not retry requests to remote querier when server's response exceeds its configured max payload size. #7216
* [BUGFIX] Querier: fix issue where spans in query request traces were not nested correctly. #6893
* [BUGFIX] Fix issue where all incoming HTTP requests have duplicate trace spans. #6920
* [BUGFIX] Querier: do not retry requests to store-gateway when a query gets canceled. #6934
* [BUGFIX] Querier: return 499 status code instead of 500 when a request to remote read endpoint gets canceled. #6934
* [BUGFIX] Querier: fix issue where `-querier.max-fetched-series-per-query` is not applied to `/series` endpoint if the series are loaded from ingesters. #7055
* [BUGFIX] Distributor: fix issue where `-distributor.metric-relabeling-enabled` may cause distributors to panic #7176
* [BUGFIX] Distributor: fix issue where `-distributor.metric-relabeling-enabled` may cause distributors to write unsorted labels and corrupt blocks #7326
* [BUGFIX] Query-frontend: the `cortex_query_frontend_queries_total` report incorrectly reported `op="query"` for any request which wasn't a range query. Now the `op` label value can be one of the following: #7207
  * `query`: instant query
  * `query_range`: range query
  * `cardinality`: cardinality query
  * `label_names_and_values`: label names / values query
  * `active_series`: active series query
  * `other`: any other request
* [BUGFIX] Fix performance regression introduced in Mimir 2.11.0 when uploading blocks to AWS S3. #7240
* [BUGFIX] Query-frontend: fix race condition when sharding active series is enabled (see above) and response is compressed with snappy. #7290
* [BUGFIX] Query-frontend: "query stats" log unsuccessful replies from downstream as "failed". #7296
* [BUGFIX] Packaging: remove reload from systemd file as mimir does not take into account SIGHUP. #7345
* [BUGFIX] Compactor: do not allow out-of-order blocks to prevent timely compaction. #7342
* [BUGFIX] Update `google.golang.org/grpc` to resolve occasional issues with gRPC server closing its side of connection before it was drained by the client. #7380
* [BUGFIX] Query-frontend: abort response streaming for `active_series` requests when the request context is canceled. #7378
* [BUGFIX] Compactor: improve compaction of sporadic blocks. #7329
* [BUGFIX] Ruler: fix regression that caused client errors to be tracked in `cortex_ruler_write_requests_failed_total` metric. #7472
* [BUGFIX] promql: Fix Range selectors with an @ modifier are wrongly scoped in range queries. #7475
* [BUGFIX] Fix metadata API using wrong JSON field names. #7475
* [BUGFIX] Ruler: fix native histogram recording rule result corruption. #7552
* [BUGFIX] Querier: fix HTTP status code translations for remote read requests. Previously, remote-read had conflicting behaviours: when returning samples all internal errors were translated to HTTP 400; when returning chunks all internal errors were translated to HTTP 500. #7487
* [BUGFIX] Query-frontend: Fix memory leak on every request. #7654

### Mixin

* [CHANGE] The `job` label matcher for distributor and gateway have been extended to include any deployment matching `distributor.*` and `cortex-gw.*` respectively. This change allows to match custom and multi-zone distributor and gateway deployments too. #6817
* [ENHANCEMENT] Dashboards: Add panels for alertmanager activity of a tenant #6826
* [ENHANCEMENT] Dashboards: Add graphs to "Slow Queries" dashboard. #6880
* [ENHANCEMENT] Dashboards: Update all deprecated "graph" panels to "timeseries" panels. #6864 #7413 #7457
* [ENHANCEMENT] Dashboards: Make most columns in "Slow Queries" sortable. #7000
* [ENHANCEMENT] Dashboards: Render graph panels at full resolution as opposed to at half resolution. #7027
* [ENHANCEMENT] Dashboards: show query-scheduler queue length on "Reads" and "Remote Ruler Reads" dashboards. #7088
* [ENHANCEMENT] Dashboards: Add estimated number of compaction jobs to "Compactor", "Tenants" and "Top tenants" dashboards. #7449 #7481
* [ENHANCEMENT] Recording rules: add native histogram recording rules to `cortex_request_duration_seconds`. #7528
* [ENHANCEMENT] Dashboards: Add total owned series, and per-ingester in-memory and owned series to "Tenants" dashboard. #7511
* [BUGFIX] Dashboards: drop `step` parameter from targets as it is not supported. #7157
* [BUGFIX] Recording rules: drop rules for metrics removed in 2.0: `cortex_memcache_request_duration_seconds` and `cortex_cache_request_duration_seconds`. #7514

### Jsonnet

* [CHANGE] Distributor: Increase `JAEGER_REPORTER_MAX_QUEUE_SIZE` from the default (100) to 1000, to avoid dropping tracing spans. #7259
* [CHANGE] Querier: Increase `JAEGER_REPORTER_MAX_QUEUE_SIZE` from 1000 to 5000, to avoid dropping tracing spans. #6764
* [CHANGE] rollout-operator: remove default CPU limit. #7066
* [CHANGE] Store-gateway: Increase `JAEGER_REPORTER_MAX_QUEUE_SIZE` from the default (100) to 1000, to avoid dropping tracing spans. #7068
* [CHANGE] Query-frontend, ingester, ruler, backend and write instances: Increase `JAEGER_REPORTER_MAX_QUEUE_SIZE` from the default (100), to avoid dropping tracing spans. #7086
* [CHANGE] Ring: relaxed the hash ring heartbeat period and timeout for distributor, ingester, store-gateway and compactor: #6860
  * `-distributor.ring.heartbeat-period` set to `1m`
  * `-distributor.ring.heartbeat-timeout` set to `4m`
  * `-ingester.ring.heartbeat-period` set to `2m`
  * `-store-gateway.sharding-ring.heartbeat-period` set to `1m`
  * `-store-gateway.sharding-ring.heartbeat-timeout` set to `4m`
  * `-compactor.ring.heartbeat-period` set to `1m`
  * `-compactor.ring.heartbeat-timeout` set to `4m`
* [CHANGE] Ruler-querier: the topology spread constrain max skew is now configured through the configuration option `ruler_querier_topology_spread_max_skew` instead of `querier_topology_spread_max_skew`. #7204
* [CHANGE] Distributor: `-server.grpc.keepalive.max-connection-age` lowered from `2m` to `60s` and configured `-shutdown-delay=90s` and termination grace period to `100` seconds in order to reduce the chances of failed gRPC write requests when distributors gracefully shutdown. #7361
* [FEATURE] Added support for the following root-level settings to configure the list of matchers to apply to node affinity: #6782 #6829
  * `alertmanager_node_affinity_matchers`
  * `compactor_node_affinity_matchers`
  * `continuous_test_node_affinity_matchers`
  * `distributor_node_affinity_matchers`
  * `ingester_node_affinity_matchers`
  * `ingester_zone_a_node_affinity_matchers`
  * `ingester_zone_b_node_affinity_matchers`
  * `ingester_zone_c_node_affinity_matchers`
  * `mimir_backend_node_affinity_matchers`
  * `mimir_backend_zone_a_node_affinity_matchers`
  * `mimir_backend_zone_b_node_affinity_matchers`
  * `mimir_backend_zone_c_node_affinity_matchers`
  * `mimir_read_node_affinity_matchers`
  * `mimir_write_node_affinity_matchers`
  * `mimir_write_zone_a_node_affinity_matchers`
  * `mimir_write_zone_b_node_affinity_matchers`
  * `mimir_write_zone_c_node_affinity_matchers`
  * `overrides_exporter_node_affinity_matchers`
  * `querier_node_affinity_matchers`
  * `query_frontend_node_affinity_matchers`
  * `query_scheduler_node_affinity_matchers`
  * `rollout_operator_node_affinity_matchers`
  * `ruler_node_affinity_matchers`
  * `ruler_node_affinity_matchers`
  * `ruler_querier_node_affinity_matchers`
  * `ruler_query_frontend_node_affinity_matchers`
  * `ruler_query_scheduler_node_affinity_matchers`
  * `store_gateway_node_affinity_matchers`
  * `store_gateway_node_affinity_matchers`
  * `store_gateway_zone_a_node_affinity_matchers`
  * `store_gateway_zone_b_node_affinity_matchers`
  * `store_gateway_zone_c_node_affinity_matchers`
* [FEATURE] Ingester: Allow automated zone-by-zone downscaling, that can be enabled via the `ingester_automated_downscale_enabled` flag. It is disabled by default. #6850
* [ENHANCEMENT] Alerts: Add `MimirStoreGatewayTooManyFailedOperations` warning alert that triggers when Mimir store-gateway report error when interacting with the object storage. #6831
* [ENHANCEMENT] Querier HPA: improved scaling metric and scaling policies, in order to scale up and down more gradually. #6971
* [ENHANCEMENT] Rollout-operator: upgraded to v0.13.0. #7469
* [ENHANCEMENT] Rollout-operator: add tracing configuration to rollout-operator container (when tracing is enabled and configured). #7469
* [ENHANCEMENT] Query-frontend: configured `-shutdown-delay`, `-server.grpc.keepalive.max-connection-age` and termination grace period to reduce the likelihood of queries hitting terminated query-frontends. #7129
* [ENHANCEMENT] Autoscaling: add support for KEDA's `ignoreNullValues` option for Prometheus scaler. #7471
* [BUGFIX] Update memcached-exporter to 0.14.1 due to CVE-2023-39325. #6861

### Mimirtool

* [FEATURE] Add command `migrate-utf8` to migrate Alertmanager configurations for Alertmanager versions 0.27.0 and later. #7383
* [ENHANCEMENT] Add template render command to render locally a template. #7325
* [ENHANCEMENT] Add `--extra-headers` option to `mimirtool rules` command to add extra headers to requests for auth. #7141
* [ENHANCEMENT] Analyze Prometheus: set tenant header. #6737
* [ENHANCEMENT] Add argument `--output-dir` to `mimirtool alertmanager get` where the config and templates will be written to and can be loaded via `mimirtool alertmanager load` #6760
* [BUGFIX] Analyze rule-file: .metricsUsed field wasn't populated. #6953

### Mimir Continuous Test

* [ENHANCEMENT] Include comparison of all expected and actual values when any float sample does not match. #6756

### Query-tee

* [BUGFIX] Fix issue where `Host` HTTP header was not being correctly changed for the proxy targets. #7386
* [ENHANCEMENT] Allow using the value of X-Scope-OrgID for basic auth username in the forwarded request if URL username is set as `__REQUEST_HEADER_X_SCOPE_ORGID__`. #7452

### Documentation

* [CHANGE] No longer mark OTLP distributor endpoint as experimental. #7348
* [ENHANCEMENT] Added runbook for `KubePersistentVolumeFillingUp` alert. #7297
* [ENHANCEMENT] Add Grafana Cloud recommendations to OTLP documentation. #7375
* [BUGFIX] Fixed typo on single zone->zone aware replication Helm page. #7327

### Tools

* [CHANGE] copyblocks: The flags for copyblocks have been changed to align more closely with other tools. #6607
* [CHANGE] undelete-blocks: undelete-blocks-gcs has been removed and replaced with undelete-blocks, which supports recovering deleted blocks in versioned buckets from ABS, GCS, and S3-compatible object storage. #6607
* [FEATURE] copyprefix: Add tool to copy objects between prefixes. Supports ABS, GCS, and S3-compatible object storage. #6607

## 2.11.0

### Grafana Mimir

* [CHANGE] The following deprecated configurations have been removed: #6673 #6779 #6808 #6814
  * `-querier.iterators`
  * `-querier.batch-iterators`
  * `-blocks-storage.bucket-store.max-chunk-pool-bytes`
  * `-blocks-storage.bucket-store.chunk-pool-min-bucket-size-bytes`
  * `-blocks-storage.bucket-store.chunk-pool-max-bucket-size-bytes`
  * `-blocks-storage.bucket-store.bucket-index.enabled`
* [CHANGE] Querier: Split worker GRPC config into separate client configs for the frontend and scheduler to allow TLS to be configured correctly when specifying the `tls_server_name`. The GRPC config specified under `-querier.frontend-client.*` will no longer apply to the scheduler client, and will need to be set explicitly under `-querier.scheduler-client.*`. #6445 #6573
* [CHANGE] Store-gateway: enable sparse index headers by default. Sparse index headers reduce the time to load an index header up to 90%. #6005
* [CHANGE] Store-gateway: lazy-loading concurrency limit default value is now 4. #6004
* [CHANGE] General: enabled `-log.buffered` by default. The `-log.buffered` has been deprecated and will be removed in Mimir 2.13. #6131
* [CHANGE] Ingester: changed default `-blocks-storage.tsdb.series-hash-cache-max-size-bytes` setting from `1GB` to `350MB`. The new default cache size is enough to store the hashes for all series in a ingester, assuming up to 2M in-memory series per ingester and using the default 13h retention period for local TSDB blocks in the ingesters. #6130
* [CHANGE] Query-frontend: removed `cortex_query_frontend_workers_enqueued_requests_total`. Use `cortex_query_frontend_enqueue_duration_seconds_count` instead. #6121
* [CHANGE] Ingester / querier: enable ingester to querier chunks streaming by default and mark it as stable. #6174
* [CHANGE] Ingester / querier: enable ingester query request minimisation by default and mark it as stable. #6174
* [CHANGE] Ingester: changed the default value for the experimental configuration parameter `-blocks-storage.tsdb.early-head-compaction-min-estimated-series-reduction-percentage` from 10 to 15. #6186
* [CHANGE] Ingester: `/ingester/push` HTTP endpoint has been removed. This endpoint was added for testing and troubleshooting, but was never documented or used for anything. #6299
* [CHANGE] Experimental setting `-log.rate-limit-logs-per-second-burst` renamed to `-log.rate-limit-logs-burst-size`. #6230
* [CHANGE] Ingester: by setting the newly introduced experimental CLI flag `-ingester.return-only-grpc-errors` to true, ingester will return only gRPC errors. #6443 #6680 #6723
* [CHANGE] Upgrade Node.js to v20. #6540
* [CHANGE] Querier: `cortex_querier_blocks_consistency_checks_failed_total` is now incremented when a block couldn't be queried from any attempted store-gateway as opposed to incremented after each attempt. Also `cortex_querier_blocks_consistency_checks_total` is incremented once per query as opposed to once per attempt (with 3 attempts). #6590
* [CHANGE] Ingester: Modify utilization based read path limiter to base memory usage on Go heap size. #6584
* [FEATURE] Distributor: added option `-distributor.retry-after-header.enabled` to include the `Retry-After` header in recoverable error responses. #6608
* [FEATURE] Query-frontend: add experimental support for query blocking. Queries are blocked on a per-tenant basis and is configured via the limit `blocked_queries`. #5609
* [FEATURE] Vault: Added support for new Vault authentication methods: `AppRole`, `Kubernetes`, `UserPass` and `Token`. #6143
* [FEATURE] Add experimental endpoint `/api/v1/cardinality/active_series` to return the set of active series for a given selector. #6536 #6619 #6651 #6667 #6717
* [FEATURE] Added `-<prefix>.s3.part-size` flag to configure the S3 minimum file size in bytes used for multipart uploads. #6592
* [FEATURE] Add the experimental `-<prefix>.s3.send-content-md5` flag (defaults to `false`) to configure S3 Put Object requests to send a `Content-MD5` header. Setting this flag is not recommended unless your object storage does not support checksums. #6622
* [FEATURE] Distributor: add an experimental flag `-distributor.reusable-ingester-push-worker` that can be used to pre-allocate a pool of workers to be used to send push requests to the ingesters. #6660
* [FEATURE] Distributor: Support enabling of automatically generated name suffixes for metrics ingested via OTLP, through the flag `-distributor.otel-metric-suffixes-enabled`. #6542
* [FEATURE] Ingester: ingester can now track which of the user's series the ingester actually owns according to the ring, and only consider owned series when checking for user series limit. This helps to avoid hitting the user's series limit when scaling up ingesters or changing user's ingester shard size. Feature is currently experimental, and disabled by default. It can be enabled by setting `-ingester.use-ingester-owned-series-for-limits` (to use owned series for limiting). This is currently limited to multi-zone ingester setup, with replication factor being equal to number of zones. #6718 #7087
* [ENHANCEMENT] Query-frontend: don't treat cancel as an error. #4648
* [ENHANCEMENT] Ingester: exported summary `cortex_ingester_inflight_push_requests_summary` tracking total number of inflight requests in percentile buckets. #5845
* [ENHANCEMENT] Query-scheduler: add `cortex_query_scheduler_enqueue_duration_seconds` metric that records the time taken to enqueue or reject a query request. #5879
* [ENHANCEMENT] Query-frontend: add `cortex_query_frontend_enqueue_duration_seconds` metric that records the time taken to enqueue or reject a query request. When query-scheduler is in use, the metric has the `scheduler_address` label to differentiate the enqueue duration by query-scheduler backend. #5879 #6087 #6120
* [ENHANCEMENT] Store-gateway: add metric `cortex_bucket_store_blocks_loaded_by_duration` for counting the loaded number of blocks based on their duration. #6074  #6129
* [ENHANCEMENT] Expose `/sync/mutex/wait/total:seconds` Go runtime metric as `go_sync_mutex_wait_total_seconds_total` from all components. #5879
* [ENHANCEMENT] Query-scheduler: improve latency with many concurrent queriers. #5880
* [ENHANCEMENT] Ruler: add new per-tenant `cortex_ruler_queries_zero_fetched_series_total` metric to track rules that fetched no series. #5925
* [ENHANCEMENT] Implement support for `limit`, `limit_per_metric` and `metric` parameters for `<Prometheus HTTP prefix>/api/v1/metadata` endpoint. #5890
* [ENHANCEMENT] Distributor: add experimental support for storing metadata when ingesting metrics via OTLP. This makes metrics description and type available when ingesting metrics via OTLP. Enable with `-distributor.enable-otlp-metadata-storage=true`. #5693 #6035 #6254
* [ENHANCEMENT] Ingester: added support for sampling errors, which can be enabled by setting `-ingester.error-sample-rate`. This way each error will be logged once in the configured number of times. All the discarded samples will still be tracked by the `cortex_discarded_samples_total` metric. #5584 #6014
* [ENHANCEMENT] Ruler: Fetch secrets used to configure TLS on the Alertmanager client from Vault when `-vault.enabled` is true. #5239
* [ENHANCEMENT] Query-frontend: added query-sharding support for `group by` aggregation queries. #6024
* [ENHANCEMENT] Fetch secrets used to configure server-side TLS from Vault when `-vault.enabled` is true. #6052.
* [ENHANCEMENT] Packaging: add logrotate config file. #6142
* [ENHANCEMENT] Ingester: add the experimental configuration options `-blocks-storage.tsdb.head-postings-for-matchers-cache-max-bytes` and `-blocks-storage.tsdb.block-postings-for-matchers-cache-max-bytes` to enforce a limit in bytes on the `PostingsForMatchers()` cache used by ingesters (the cache limit is per TSDB head and block basis, not a global one). The experimental configuration options `-blocks-storage.tsdb.head-postings-for-matchers-cache-size` and `-blocks-storage.tsdb.block-postings-for-matchers-cache-size` have been deprecated. #6151
* [ENHANCEMENT] Ingester: use the `PostingsForMatchers()` in-memory cache for label values queries with matchers too. #6151
* [ENHANCEMENT] Ingester / store-gateway: optimized regex matchers. #6168 #6250
* [ENHANCEMENT] Distributor: Include ingester IDs in circuit breaker related metrics and logs. #6206
* [ENHANCEMENT] Querier: improve errors and logging when streaming chunks from ingesters and store-gateways. #6194 #6309
* [ENHANCEMENT] Querier: Add `cortex_querier_federation_exemplar_tenants_queried` and `cortex_querier_federation_tenants_queried` metrics to track the number of tenants queried by multi-tenant queries. #6374 #6409
* [ENHANCEMENT] All: added an experimental `-server.grpc.num-workers` flag that configures the number of long-living workers used to process gRPC requests. This could decrease the CPU usage by reducing the number of stack allocations. #6311
* [ENHANCEMENT] All: improved IPv6 support by using the proper host:port formatting. #6311
* [ENHANCEMENT] Querier: always return error encountered during chunks streaming, rather than `the stream has already been exhausted`. #6345 #6433
* [ENHANCEMENT] Query-frontend: add `instance_enable_ipv6` to support IPv6. #6111
* [ENHANCEMENT] Store-gateway: return same detailed error messages as queriers when chunks or series limits are reached. #6347
* [ENHANCEMENT] Querier: reduce memory consumed for queries that hit store-gateways. #6348
* [ENHANCEMENT] Ruler: include corresponding trace ID with log messages associated with rule evaluation. #6379 #6520
* [ENHANCEMENT] Querier: clarify log messages and span events emitted while querying ingesters, and include both ingester name and address when relevant. #6381
* [ENHANCEMENT] Memcached: introduce new experimental configuration parameters `-<prefix>.memcached.write-buffer-size-bytes` `-<prefix>.memcached.read-buffer-size-bytes` to customise the memcached client write and read buffer size (the buffer is allocated for each memcached connection). #6468
* [ENHANCEMENT] Ingester, Distributor: added experimental support for rejecting push requests received via gRPC before reading them into memory, if ingester or distributor is unable to accept the request. This is activated by using `-ingester.limit-inflight-requests-using-grpc-method-limiter` for ingester, and `-distributor.limit-inflight-requests-using-grpc-method-limiter` for distributor. #5976 #6300
* [ENHANCEMENT] Add capability in store-gateways to accept number of tokens through config. `-store-gateway.sharding-ring.num-tokens`, `default-value=512` #4863
* [ENHANCEMENT] Query-frontend: return warnings generated during query evaluation. #6391
* [ENHANCEMENT] Server: Add the option `-server.http-read-header-timeout` to enable specifying a timeout for reading HTTP request headers. It defaults to 0, in which case reading of headers can take up to `-server.http-read-timeout`, leaving no time for reading body, if there's any. #6517
* [ENHANCEMENT] Add connection-string option, `-<prefix>.azure.connection-string`, for Azure Blob Storage. #6487
* [ENHANCEMENT] Ingester: Add `-ingester.instance-limits.max-inflight-push-requests-bytes`. This limit protects the ingester against requests that together may cause an OOM. #6492
* [ENHANCEMENT] Ingester: add new per-tenant `cortex_ingester_local_limits` metric to expose the calculated local per-tenant limits seen at each ingester. Exports the local per-tenant series limit with label `{limit="max_global_series_per_user"}` #6403
* [ENHANCEMENT] Query-frontend: added "queue_time_seconds" field to "query stats" log. This is total time that query and subqueries spent in the queue, before queriers picked it up. #6537
* [ENHANCEMENT] Server: Add `-server.report-grpc-codes-in-instrumentation-label-enabled` CLI flag to specify whether gRPC status codes should be used in `status_code` label of `cortex_request_duration_seconds` metric. It defaults to false, meaning that successful and erroneous gRPC status codes are represented with `success` and `error` respectively. #6562
* [ENHANCEMENT] Server: Add `-ingester.client.report-grpc-codes-in-instrumentation-label-enabled` CLI flag to specify whether gRPC status codes should be used in `status_code` label of `cortex_ingester_client_request_duration_seconds` metric. It defaults to false, meaning that successful and erroneous gRPC status codes are represented with `2xx` and `error` respectively. #6562
* [ENHANCEMENT] Server: Add `-server.http-log-closed-connections-without-response-enabled` option to log details about connections to HTTP server that were closed before any data was sent back. This can happen if client doesn't manage to send complete HTTP headers before timeout. #6612
* [ENHANCEMENT] Query-frontend: include length of query, time since the earliest and latest points of a query, time since the earliest and latest points of a query, cached/uncached bytes in "query stats" logs. Time parameters (start/end/time) are always formatted as RFC3339 now. #6473 #6477 #6709 #6710
* [ENHANCEMENT] Query-frontend: `-query-frontend.align-queries-with-step` has been moved from a global flag to a per-tenant override. #6714
* [ENHANCEMENT] Distributor: added support for reducing the resolution of native histogram samples upon ingestion if the sample has too many buckets compared to `-validation.max-native-histogram-buckets`. This is enabled by default and can be turned off by setting `-validation.reduce-native-histogram-over-max-buckets` to `false`. #6535
* [ENHANCEMENT] Query-frontend: optionally wait for the frontend to complete startup if requests are received while the frontend is still starting. Disabled by default, set `-query-frontend.not-running-timeout` to a non-zero value to enable. #6621
* [ENHANCEMENT] Distributor: Include source IPs in OTLP push handler logs. #6652
* [ENHANCEMENT] Query-frontend: return clearer error message when a query request is received while shutting down. #6675
* [ENHANCEMENT] Querier: return clearer error message when a query request is cancelled by the caller. #6697
* [ENHANCEMENT] Compactor: Mark corrupted blocks for no-compaction to avoid blocking compactor future runs. #6588
* [ENHANCEMENT] Distributor: Added an experimental configuration option `distributor.ingestion-burst-factor` that overrides the `distributor.ingestion-burst-size` option if set. The `distributor.ingestion-burst-factor` is used to set the underlying ingestion rate limiter token bucket's burst size to a multiple of the per distributor `distributor.ingestion-rate-limit` and the `distributor.ingestion-burst-factor`. This is disabled by default. #6662
* [ENHANCEMENT] Add debug message to track tenants sending queries that are not able to benefit from caches. #6732
* [BUGFIX] Distributor: return server overload error in the event of exceeding the ingestion rate limit. #6549
* [BUGFIX] Ring: Ensure network addresses used for component hash rings are formatted correctly when using IPv6. #6068
* [BUGFIX] Query-scheduler: don't retain connections from queriers that have shut down, leading to gradually increasing enqueue latency over time. #6100 #6145
* [BUGFIX] Ingester: prevent query logic from continuing to execute after queries are canceled. #6085
* [BUGFIX] Ensure correct nesting of children of the `querier.Select` tracing span. #6085
* [BUGFIX] Packaging: fix preremove script preventing upgrades on RHEL based OS. #6067
* [BUGFIX] Querier: return actual error rather than `attempted to read series at index XXX from stream, but the stream has already been exhausted` (or even no error at all) when streaming chunks from ingesters or store-gateways is enabled and an error occurs while streaming chunks. #6346
* [BUGFIX] Querier: reduce log volume when querying ingesters with zone-awareness enabled and one or more instances in a single zone unavailable. #6381
* [BUGFIX] Querier: don't try to query further ingesters if ingester query request minimization is enabled and a query limit is reached as a result of the responses from the initial set of ingesters. #6402
* [BUGFIX] Ingester: Don't cache context cancellation error when querying. #6446
* [BUGFIX] Ingester: don't ignore errors encountered while iterating through chunks or samples in response to a query request. #6469
* [BUGFIX] All: fix issue where traces for some inter-component gRPC calls would incorrectly show the call as failing due to cancellation. #6470
* [BUGFIX] Querier: correctly mark streaming requests to ingesters or store-gateways as successful, not cancelled, in metrics and traces. #6471 #6505
* [BUGFIX] Querier: fix issue where queries fail with "context canceled" error when an ingester or store-gateway fails healthcheck while the query is in progress. #6550
* [BUGFIX] Tracing: When creating an OpenTelemetry tracing span, add it to the context for later retrieval. #6614
* [BUGFIX] Querier: always report query results to query-frontends, even when cancelled, to ensure query-frontends don't wait for results that will otherwise never arrive. #6703
* [BUGFIX] Querier: attempt to query ingesters in PENDING state, to reduce the likelihood that scaling up the number of ingesters in multiple zones simultaneously causes a read outage. #6726 #6727
* [BUGFIX] Querier: don't cancel inflight queries from a query-scheduler if the stream between the querier and query-scheduler is broken. #6728
* [BUGFIX] Store-gateway: Fix double-counting of some duration metrics. #6616
* [BUGFIX] Fixed possible series matcher corruption leading to wrong series being included in query results. #6884

### Mixin

* [CHANGE] Dashboards: enabled reporting gRPC codes as `status_code` label in Mimir dashboards. In case of gRPC calls, the successful `status_code` label on `cortex_request_duration_seconds` and gRPC client request duration metrics has changed from 'success' and '2xx' to 'OK'. #6561
* [CHANGE] Alerts: remove `MimirGossipMembersMismatch` alert and replace it with `MimirGossipMembersTooHigh` and `MimirGossipMembersTooLow` alerts that should have a higher signal-to-noise ratio. #6508
* [ENHANCEMENT] Dashboards: Optionally show rejected requests on Mimir Writes dashboard. Useful when used together with "early request rejection" in ingester and distributor. #6132 #6556
* [ENHANCEMENT] Alerts: added a critical alert for `CompactorSkippedBlocksWithOutOfOrderChunks` when multiple blocks are affected. #6410
* [ENHANCEMENT] Dashboards: Added the min-replicas for autoscaling dashboards. #6528
* [ENHANCEMENT] Dashboards: Show queries per second for the `/api/v1/cardinality/` endpoints on the "Overview" dashboard. #6720
* [BUGFIX] Alerts: fixed issue where `GossipMembersMismatch` warning message referred to per-instance labels that were not produced by the alert query. #6146
* [BUGFIX] Dashboards: Fix autoscaling dashboard panels for KEDA > 2.9. [Requires scraping the KEDA operator for metrics since they moved](https://github.com/kedacore/keda/issues/3972). #6528
* [BUGFIX] Alerts: Fix autoscaling alerts for KEDA > 2.9. [Requires scraping the KEDA operator for metrics since they moved](https://github.com/kedacore/keda/issues/3972). #6528

### Jsonnet

* [CHANGE] Ingester: reduce `-server.grpc-max-concurrent-streams` to 500. #5666
* [CHANGE] Changed default `_config.cluster_domain` from `cluster.local` to `cluster.local.` to reduce the number of DNS lookups made by Mimir. #6389
* [CHANGE] Query-frontend: changed default `_config.autoscaling_query_frontend_cpu_target_utilization` from `1` to `0.75`. #6395
* [CHANGE] Distributor: Increase HPA scale down period such that distributors are slower to scale down after autoscaling up. #6589
* [CHANGE] Store-gateway: Change the default timeout used for index-queries caches from `200ms` to `450ms`. #6786
* [FEATURE] Store-gateway: Allow automated zone-by-zone downscaling, that can be enabled via the `store_gateway_automated_downscale_enabled` flag. It is disabled by default. #6149
* [FEATURE] Ingester: Allow to configure TSDB Head early compaction using the following `_config` parameters: #6181
  * `ingester_tsdb_head_early_compaction_enabled` (disabled by default)
  * `ingester_tsdb_head_early_compaction_reduction_percentage`
  * `ingester_tsdb_head_early_compaction_min_in_memory_series`
* [ENHANCEMENT] Double the amount of rule groups for each user tier. #5897
* [ENHANCEMENT] Set `maxUnavailable` to 0 for `distributor`, `overrides-exporter`, `querier`, `query-frontend`, `query-scheduler` `ruler-querier`, `ruler-query-frontend`, `ruler-query-scheduler` and `consul` deployments, to ensure they don't become completely unavailable during a rollout. #5924
* [ENHANCEMENT] Update rollout-operator to `v0.9.0`. #6022 #6110 #6558 #6681
* [ENHANCEMENT] Update memcached to `memcached:1.6.22-alpine`. #6585
* [ENHANCEMENT] Store-gateway: replaced the following deprecated CLI flags: #6319
  * `-blocks-storage.bucket-store.index-header-lazy-loading-enabled` replaced with `-blocks-storage.bucket-store.index-header.lazy-loading-enabled`
  * `-blocks-storage.bucket-store.index-header-lazy-loading-idle-timeout` replaced with `-blocks-storage.bucket-store.index-header.lazy-loading-idle-timeout`
* [ENHANCEMENT] Store-gateway: Allow selective enablement of store-gateway automated scaling on a per-zone basis. #6302
* [BUGFIX] Autoscaling: KEDA > 2.9 removed the ability to set metricName in the trigger metadata. To help discern which metric is used by the HPA, we set the trigger name to what was the metricName. This is available as the `scaler` label on `keda_*` metrics. #6528

### Mimirtool

* [ENHANCEMENT] Analyze Grafana: Improve support for variables in range. #6657
* [BUGFIX] Fix out of bounds error on export with large timespans and/or series count. #5700
* [BUGFIX] Fix the issue where `--read-timeout` was applied to the entire `mimirtool analyze grafana` invocation rather than to individual Grafana API calls. #5915
* [BUGFIX] Fix incorrect remote-read path joining for `mimirtool remote-read` commands on Windows. #6011
* [BUGFIX] Fix template files full path being sent in `mimirtool alertmanager load` command. #6138
* [BUGFIX] Analyze rule-file: .metricsUsed field wasn't populated. #6953

### Mimir Continuous Test

### Query-tee

### Documentation

* [ENHANCEMENT] Document the concept of native histograms and how to send them to Mimir, migration path. #5956 #6488 #6539 #6752
* [ENHANCEMENT] Document native histograms query and visualization. #6231

### Tools

* [CHANGE] tsdb-index: Rename tool to tsdb-series. #6317
* [FEATURE] tsdb-labels: Add tool to print label names and values of a TSDB block. #6317
* [ENHANCEMENT] trafficdump: Trafficdump can now parse OTEL requests. Entire request is dumped to output, there's no filtering of fields or matching of series done. #6108

## 2.10.5

### Grafana Mimir

* [ENHANCEMENT] Update Docker base images from `alpine:3.18.3` to `alpine:3.18.5`. #6897
* [BUGFIX] Fixed possible series matcher corruption leading to wrong series being included in query results. #6886

### Documentation

* [ENHANCEMENT] Document the concept of native histograms and how to send them to Mimir, migration path. #6757
* [ENHANCEMENT] Document native histograms query and visualization. #6757

## 2.10.4

### Grafana Mimir

* [BUGFIX] Update otelhttp library to v0.44.0 as a mitigation for CVE-2023-45142. #6634

## 2.10.3

### Grafana Mimir

* [BUGFIX] Update grpc-go library to 1.57.2-dev that includes a fix for a bug introduced in 1.57.1. #6419

## 2.10.2

### Grafana Mimir

* [BUGFIX] Update grpc-go library to 1.57.1 and `golang.org/x/net` to `0.17`, which include fix for CVE-2023-44487. #6349

## 2.10.1

### Grafana Mimir

* [CHANGE] Update Go version to 1.21.3. #6244 #6325
* [BUGFIX] Query-frontend: Don't retry read requests rejected by the ingester due to utilization based read path limiting. #6032
* [BUGFIX] Ingester: fix panic in WAL replay of certain native histograms. #6086

## 2.10.0

### Grafana Mimir

* [CHANGE] Store-gateway: skip verifying index header integrity upon loading. To enable verification set `blocks_storage.bucket_store.index_header.verify_on_load: true`. #5174
* [CHANGE] Querier: change the default value of the experimental `-querier.streaming-chunks-per-ingester-buffer-size` flag to 256. #5203
* [CHANGE] Querier: only initiate query requests to ingesters in the `ACTIVE` state in the ring. #5342
* [CHANGE] Querier: renamed `-querier.prefer-streaming-chunks` to `-querier.prefer-streaming-chunks-from-ingesters` to enable streaming chunks from ingesters to queriers. #5182
* [CHANGE] Querier: `-query-frontend.cache-unaligned-requests` has been moved from a global flag to a per-tenant override. #5312
* [CHANGE] Ingester: removed `cortex_ingester_shipper_dir_syncs_total` and `cortex_ingester_shipper_dir_sync_failures_total` metrics. The former metric was not much useful, and the latter was never incremented. #5396
* [CHANGE] Ingester: removed logging of errors related to hitting per-instance limits to reduce resource usage when ingesters are under pressure. #5585
* [CHANGE] gRPC clients: use default connect timeout of 5s, and therefore enable default connect backoff max delay of 5s. #5562
* [CHANGE] Ingester: the `-validation.create-grace-period` is now enforced in the ingester too, other than distributor and query-frontend. If you've configured `-validation.create-grace-period` then make sure the configuration is applied to ingesters too. #5712
* [CHANGE] Distributor: the `-validation.create-grace-period` is now enforced for examplars too in the distributor. If an examplar has timestamp greater than "now + grace_period", then the exemplar will be dropped and the metric `cortex_discarded_exemplars_total{reason="exemplar_too_far_in_future",user="..."}` increased. #5761
* [CHANGE] Query-frontend: the `-validation.create-grace-period` is now enforced in the query-frontend even when the configured value is 0. When the value is 0, the query end time range is truncated to the current real-world time. #5829
* [CHANGE] Store-gateway: deprecated configuration parameters for index header under `blocks-storage.bucket-store` and use a new configurations in `blocks-storage.bucket-store.index-header`, deprecated configuration will be removed in Mimir 2.12. Configuration changes: #5726
  * `-blocks-storage.bucket-store.index-header-lazy-loading-enabled` is deprecated, use the new configuration `-blocks-storage.bucket-store.index-header.lazy-loading-enabled`
  * `-blocks-storage.bucket-store.index-header-lazy-loading-idle-timeout` is deprecated, use the new configuration `-blocks-storage.bucket-store.index-header.lazy-loading-idle-timeout`
  * `-blocks-storage.bucket-store.index-header-lazy-loading-concurrency` is deprecated, use the new configuration `-blocks-storage.bucket-store.index-header.lazy-loading-concurrency`
* [CHANGE] Store-gateway: remove experimental fine-grained chunks caching. The following experimental configuration parameters have been removed `-blocks-storage.bucket-store.chunks-cache.fine-grained-chunks-caching-enabled`, `-blocks-storage.bucket-store.fine-grained-chunks-caching-ranges-per-series`. #5816 #5875
* [CHANGE] Ingester: remove deprecated `blocks-storage.tsdb.max-tsdb-opening-concurrency-on-startup`. #5850
* [FEATURE] Introduced `-distributor.service-overload-status-code-on-rate-limit-enabled` flag for configuring status code to 529 instead of 429 upon rate limit exhaustion. #5752
* [FEATURE] Cardinality API: added a new `count_method` parameter which enables counting active series. #5136
* [FEATURE] Query-frontend: added experimental support to cache cardinality, label names and label values query responses. The cache will be used when `-query-frontend.cache-results` is enabled, and `-query-frontend.results-cache-ttl-for-cardinality-query` or `-query-frontend.results-cache-ttl-for-labels-query` set to a value greater than 0. The following metrics have been added to track the query results cache hit ratio per `request_type`: #5212 #5235 #5426 #5524
  * `cortex_frontend_query_result_cache_requests_total{request_type="query_range|cardinality|label_names_and_values"}`
  * `cortex_frontend_query_result_cache_hits_total{request_type="query_range|cardinality|label_names_and_values"}`
* [FEATURE] Added `-<prefix>.s3.list-objects-version` flag to configure the S3 list objects version. #5099
* [FEATURE] Ingester: add optional CPU/memory utilization based read request limiting, considered experimental. Disabled by default, enable by configuring limits via both of the following flags: #5012 #5392 #5394 #5526 #5508 #5704
  * `-ingester.read-path-cpu-utilization-limit`
  * `-ingester.read-path-memory-utilization-limit`
  * `-ingester.log-utilization-based-limiter-cpu-samples`
* [FEATURE] Ruler: support filtering results from rule status endpoint by `file`, `rule_group` and `rule_name`. #5291
* [FEATURE] Ingester: add experimental support for creating tokens by using spread minimizing strategy. This can be enabled with `-ingester.ring.token-generation-strategy: spread-minimizing` and `-ingester.ring.spread-minimizing-zones: <all available zones>`. In that case `-ingester.ring.tokens-file-path` must be empty. #5308 #5324
* [FEATURE] Storegateway: Persist sparse index-headers to disk and read from disk on index-header loads instead of reconstructing. #5465 #5651 #5726
* [FEATURE] Ingester: add experimental CLI flag `-ingester.ring.spread-minimizing-join-ring-in-order` that allows an ingester to register tokens in the ring only after all previous ingesters (with ID lower than its own ID) have already been registered. #5541
* [FEATURE] Ingester: add experimental support to compact the TSDB Head when the number of in-memory series is equal or greater than `-blocks-storage.tsdb.early-head-compaction-min-in-memory-series`, and the ingester estimates that the per-tenant TSDB Head compaction will reduce in-memory series by at least `-blocks-storage.tsdb.early-head-compaction-min-estimated-series-reduction-percentage`. #5371
* [FEATURE] Ingester: add new metrics for tracking native histograms in active series: `cortex_ingester_active_native_histogram_series`, `cortex_ingester_active_native_histogram_series_custom_tracker`, `cortex_ingester_active_native_histogram_buckets`, `cortex_ingester_active_native_histogram_buckets_custom_tracker`. The first 2 are the subsets of the existing and unmodified `cortex_ingester_active_series` and `cortex_ingester_active_series_custom_tracker` respectively, only tracking native histogram series, and the last 2 are the equivalents for tracking the number of buckets in native histogram series. #5318
* [FEATURE] Add experimental CLI flag `-<prefix>.s3.native-aws-auth-enabled` that allows to enable the default credentials provider chain of the AWS SDK. #5636
* [FEATURE] Distributor: add experimental support for circuit breaking when writing to ingesters via `-ingester.client.circuit-breaker.enabled`, `-ingester.client.circuit-breaker.failure-threshold`, or `-ingester.client.circuit-breaker.cooldown-period` or their corresponding YAML. #5650
* [FEATURE] The following features are no longer considered experimental. #5701 #5872
  * Ruler storage cache (`-ruler-storage.cache.*`)
  * Exclude ingesters running in specific zones (`-ingester.ring.excluded-zones`)
  * Cardinality-based query sharding (`-query-frontend.query-sharding-target-series-per-shard`)
  * Cardinality query result caching (`-query-frontend.results-cache-ttl-for-cardinality-query`)
  * Label names and values query result caching (`-query-frontend.results-cache-ttl-for-labels-query`)
  * Query expression size limit (`-query-frontend.max-query-expression-size-bytes`)
  * Peer discovery / tenant sharding for overrides exporters (`-overrides-exporter.ring.enabled`)
  * Configuring enabled metrics in overrides exporter (`-overrides-exporter.enabled-metrics`)
  * Per-tenant results cache TTL (`-query-frontend.results-cache-ttl`, `-query-frontend.results-cache-ttl-for-out-of-order-time-window`)
  * Shutdown delay (`-shutdown-delay`)
* [FEATURE] Querier: add experimental CLI flag `-tenant-federation.max-concurrent` to adjust the max number of per-tenant queries that can be run at a time when executing a single multi-tenant query. #5874
* [FEATURE] Alertmanager: add Microsoft Teams as a supported integration. #5840
* [ENHANCEMENT] Overrides-exporter: Add new metrics for write path and alertmanager (`max_global_metadata_per_user`, `max_global_metadata_per_metric`, `request_rate`, `request_burst_size`, `alertmanager_notification_rate_limit`, `alertmanager_max_dispatcher_aggregation_groups`, `alertmanager_max_alerts_count`, `alertmanager_max_alerts_size_bytes`) and added flag `-overrides-exporter.enabled-metrics` to explicitly configure desired metrics, e.g. `-overrides-exporter.enabled-metrics=request_rate,ingestion_rate`. Default value for this flag is: `ingestion_rate,ingestion_burst_size,max_global_series_per_user,max_global_series_per_metric,max_global_exemplars_per_user,max_fetched_chunks_per_query,max_fetched_series_per_query,ruler_max_rules_per_rule_group,ruler_max_rule_groups_per_tenant`. #5376
* [ENHANCEMENT] Cardinality API: when zone aware replication is enabled, the label values cardinality API can now tolerate single zone failure #5178
* [ENHANCEMENT] Distributor: optimize sending requests to ingesters when incoming requests don't need to be modified. For now this feature can be disabled by setting `-timeseries-unmarshal-caching-optimization-enabled=false`. #5137
* [ENHANCEMENT] Add advanced CLI flags to control gRPC client behaviour: #5161
  * `-<prefix>.connect-timeout`
  * `-<prefix>.connect-backoff-base-delay`
  * `-<prefix>.connect-backoff-max-delay`
  * `-<prefix>.initial-stream-window-size`
  * `-<prefix>.initial-connection-window-size`
* [ENHANCEMENT] Query-frontend: added "response_size_bytes" field to "query stats" log. #5196
* [ENHANCEMENT] Querier: refine error messages for per-tenant query limits, informing the user of the preferred strategy for not hitting the limit, in addition to how they may tweak the limit. #5059
* [ENHANCEMENT] Distributor: optimize sending of requests to ingesters by reusing memory buffers for marshalling requests. This optimization can be enabled by setting `-distributor.write-requests-buffer-pooling-enabled` to `true`. #5195 #5805 #5830
* [ENHANCEMENT] Querier: add experimental `-querier.minimize-ingester-requests` option to initially query only the minimum set of ingesters required to reach quorum. #5202 #5259 #5263
* [ENHANCEMENT] Querier: improve error message when streaming chunks from ingesters to queriers and a query limit is reached. #5245
* [ENHANCEMENT] Use new data structure for labels, to reduce memory consumption. #3555 #5731
* [ENHANCEMENT] Update alpine base image to 3.18.2. #5276
* [ENHANCEMENT] Ruler: add `cortex_ruler_sync_rules_duration_seconds` metric, tracking the time spent syncing all rule groups owned by the ruler instance. #5311
* [ENHANCEMENT] Store-gateway: add experimental `blocks-storage.bucket-store.index-header-lazy-loading-concurrency` config option to limit the number of concurrent index-headers loads when lazy loading. #5313 #5605
* [ENHANCEMENT] Ingester and querier: improve level of detail in traces emitted for queries that hit ingesters. #5315
* [ENHANCEMENT] Querier: add `cortex_querier_queries_rejected_total` metric that counts the number of queries rejected due to hitting a limit (eg. max series per query or max chunks per query). #5316 #5440 #5450
* [ENHANCEMENT] Querier: add experimental `-querier.minimize-ingester-requests-hedging-delay` option to initiate requests to further ingesters when request minimisation is enabled and not all initial requests have completed. #5368
* [ENHANCEMENT] Clarify docs for `-ingester.client.*` flags to make it clear that these are used by both queriers and distributors. #5375
* [ENHANCEMENT] Querier and store-gateway: add experimental support for streaming chunks from store-gateways to queriers while evaluating queries. This can be enabled with `-querier.prefer-streaming-chunks-from-store-gateways=true`. #5182
* [ENHANCEMENT] Querier: enforce `max-chunks-per-query` limit earlier in query processing when streaming chunks from ingesters to queriers to avoid unnecessarily consuming resources for queries that will be aborted. #5369 #5447
* [ENHANCEMENT] Ingester: added `cortex_ingester_shipper_last_successful_upload_timestamp_seconds` metric tracking the last successful TSDB block uploaded to the bucket (unix timestamp in seconds). #5396
* [ENHANCEMENT] Ingester: add two metrics tracking resource utilization calculated by utilization based limiter: #5496
  * `cortex_ingester_utilization_limiter_current_cpu_load`: The current exponential weighted moving average of the ingester's CPU load
  * `cortex_ingester_utilization_limiter_current_memory_usage_bytes`: The current ingester memory utilization
* [ENHANCEMENT] Ruler: added `insight=true` field to ruler's prometheus component for rule evaluation logs. #5510
* [ENHANCEMENT] Distributor Ingester: add metrics to count the number of requests rejected for hitting per-instance limits, `cortex_distributor_instance_rejected_requests_total` and `cortex_ingester_instance_rejected_requests_total` respectively. #5551
* [ENHANCEMENT] Distributor: add support for ingesting exponential histograms that are over the native histogram scale limit of 8 in OpenTelemetry format by downscaling them. #5532 #5607
* [ENHANCEMENT] General: buffered logging: #5506
  * `-log.buffered` CLI flag enable buffered logging.
* [ENHANCEMENT] Distributor: add more detailed information to traces generated while processing OTLP write requests. #5539
* [ENHANCEMENT] Distributor: improve performance ingesting OTLP payloads. #5531 #5607 #5616
* [ENHANCEMENT] Ingester: optimize label-values with matchers call when number of matched series is small. #5600
* [ENHANCEMENT] Compactor: delete bucket-index, markers and debug files if there are no blocks left in the bucket index. This cleanup must be enabled by using `-compactor.no-blocks-file-cleanup-enabled` option. #5648
* [ENHANCEMENT] Ingester: reduce memory usage of active series tracker. #5665
* [ENHANCEMENT] Store-gateway: added `-store-gateway.sharding-ring.auto-forget-enabled` configuration parameter to control whether store-gateway auto-forget feature should be enabled or disabled (enabled by default). #5702
* [ENHANCEMENT] Compactor: added per tenant block upload counters `cortex_block_upload_api_blocks_total`, `cortex_block_upload_api_bytes_total`, and `cortex_block_upload_api_files_total`. #5738
* [ENHANCEMENT] Compactor: verify time range of compacted block(s) matches the time range of input blocks. #5760
* [ENHANCEMENT] Querier: improved observability of calls to ingesters during queries. #5724
* [ENHANCEMENT] Compactor: block backfilling logging is now more verbose. #5711
* [ENHANCEMENT] Added support to rate limit application logs: #5764
  * `-log.rate-limit-enabled`
  * `-log.rate-limit-logs-per-second`
  * `-log.rate-limit-logs-per-second-burst`
* [ENHANCEMENT] Ingester: added `cortex_ingester_tsdb_head_min_timestamp_seconds` and `cortex_ingester_tsdb_head_max_timestamp_seconds` metrics which return min and max time of all TSDB Heads open in an ingester. #5786 #5815
* [ENHANCEMENT] Querier: cancel query requests to ingesters in a zone upon first error received from the zone, to reduce wasted effort spent computing results that won't be used #5764
* [ENHANCEMENT] All: improve tracing of internal HTTP requests sent over httpgrpc. #5782
* [ENHANCEMENT] Querier: add experimental per-query chunks limit based on an estimate of the number of chunks that will be sent from ingesters and store-gateways that is enforced earlier during query evaluation. This limit is disabled by default and can be configured with `-querier.max-estimated-fetched-chunks-per-query-multiplier`. #5765
* [ENHANCEMENT] Ingester: add UI for listing tenants with TSDB on given ingester and viewing details of tenants's TSDB on given ingester. #5803 #5824
* [ENHANCEMENT] Querier: improve observability of calls to store-gateways during queries. #5809
* [ENHANCEMENT] Query-frontend: improve tracing of interactions with query-scheduler. #5818
* [ENHANCEMENT] Query-scheduler: improve tracing of requests when request is rejected by query-scheduler. #5848
* [ENHANCEMENT] Ingester: avoid logging some errors that could cause logging contention. #5494 #5581
* [ENHANCEMENT] Store-gateway: wait for query gate after loading blocks. #5507
* [ENHANCEMENT] Store-gateway: always include `__name__` posting group in selection in order to reduce the number of object storage API calls. #5246
* [ENHANCEMENT] Ingester: track active series by ref instead of hash/labels to reduce memory usage. #5134 #5193
* [ENHANCEMENT] Go: updated to 1.21.1. #5955 #5960
* [ENHANCEMENT] Alertmanager: updated to alertmanager 0.26.0. #5840
* [BUGFIX] Ingester: Handle when previous ring state is leaving and the number of tokens has changed. #5204
* [BUGFIX] Querier: fix issue where queries that use the `timestamp()` function fail with `execution: attempted to read series at index 0 from stream, but the stream has already been exhausted` if streaming chunks from ingesters to queriers is enabled. #5370
* [BUGFIX] memberlist: bring back `memberlist_client_kv_store_count` metric that used to exist in Cortex, but got lost during dskit updates before Mimir 2.0. #5377
* [BUGFIX] Querier: pass on HTTP 503 query response code. #5364
* [BUGFIX] Store-gateway: Fix issue where stopping a store-gateway could cause all store-gateways to unload all blocks. #5464
* [BUGFIX] Allocate ballast in smaller blocks to avoid problem when entire ballast was kept in memory working set. #5565
* [BUGFIX] Querier: retry frontend result notification when an error is returned. #5591
* [BUGFIX] Querier: fix issue where `cortex_ingester_client_request_duration_seconds` metric did not include streaming query requests that did not return any series. #5695
* [BUGFIX] Ingester: fix ActiveSeries tracker double-counting series that have been deleted from the Head while still being active and then recreated again. #5678
* [BUGFIX] Ingester: don't set "last update time" of TSDB into the future when opening TSDB. This could prevent detecting of idle TSDB for a long time, if sample in distant future was ingested. #5787
* [BUGFIX] Store-gateway: fix bug when lazy index header could be closed prematurely even when still in use. #5795
* [BUGFIX] Ruler: gracefully shut down rule evaluations. #5778
* [BUGFIX] Querier: fix performance when ingesters stream samples. #5836
* [BUGFIX] Ingester: fix spurious `not found` errors on label values API during head compaction. #5957
* [BUGFIX] All: updated Minio object storage client from 7.0.62 to 7.0.63 to fix auto-detection of AWS GovCloud environments. #5905

### Mixin

* [CHANGE] Dashboards: show all workloads in selected namespace on "rollout progress" dashboard. #5113
* [CHANGE] Dashboards: show the number of updated and ready pods for each workload in the "rollout progress" panel on the "rollout progress" dashboard. #5113
* [CHANGE] Dashboards: removed "Query results cache misses" panel on the "Mimir / Queries" dashboard. #5423
* [CHANGE] Dashboards: default to shared crosshair on all dashboards. #5489
* [CHANGE] Dashboards: sort variable drop-down lists from A to Z, rather than Z to A. #5490
* [CHANGE] Alerts: removed `MimirProvisioningTooManyActiveSeries` alert. You should configure `-ingester.instance-limits.max-series` and rely on `MimirIngesterReachingSeriesLimit` alert instead. #5593
* [CHANGE] Alerts: removed `MimirProvisioningTooManyWrites` alert. The alerting threshold used in this alert was chosen arbitrarily and ingesters receiving an higher number of samples / sec don't necessarily have any issue. You should rely on SLOs metrics and alerts instead. #5706
* [CHANGE] Alerts: don't raise `MimirRequestErrors` or `MimirRequestLatency` alert for the `/debug/pprof` endpoint. #5826
* [ENHANCEMENT] Dashboards: adjust layout of "rollout progress" dashboard panels so that the "rollout progress" panel doesn't require scrolling. #5113
* [ENHANCEMENT] Dashboards: show container name first in "pods count per version" panel on "rollout progress" dashboard. #5113
* [ENHANCEMENT] Dashboards: show time spend waiting for turn when lazy loading index headers in the "index-header lazy load gate latency" panel on the "queries" dashboard. #5313
* [ENHANCEMENT] Dashboards: split query results cache hit ratio by request type in "Query results cache hit ratio" panel on the "Mimir / Queries" dashboard. #5423
* [ENHANCEMENT] Dashboards: add "rejected queries" panel to "queries" dashboard. #5429
* [ENHANCEMENT] Dashboards: add native histogram active series and active buckets to "tenants" dashboard. #5543
* [ENHANCEMENT] Dashboards: add panels to "Mimir / Writes" for requests rejected for per-instance limits. #5638
* [ENHANCEMENT] Dashboards: rename "Blocks currently loaded" to "Blocks currently owned" in the "Mimir / Queries" dashboard. #5705
* [ENHANCEMENT] Alerts: Add `MimirIngestedDataTooFarInTheFuture` warning alert that triggers when Mimir ingests sample with timestamp more than 1h in the future. #5822
* [BUGFIX] Alerts: fix `MimirIngesterRestarts` to fire only when the ingester container is restarted, excluding the cases the pod is rescheduled. #5397
* [BUGFIX] Dashboards: fix "unhealthy pods" panel on "rollout progress" dashboard showing only a number rather than the name of the workload and the number of unhealthy pods if only one workload has unhealthy pods. #5113 #5200
* [BUGFIX] Alerts: fixed `MimirIngesterHasNotShippedBlocks` and `MimirIngesterHasNotShippedBlocksSinceStart` alerts. #5396
* [BUGFIX] Alerts: Fix `MimirGossipMembersMismatch` to include `admin-api` and custom compactor pods. `admin-api` is a GEM component. #5641 #5797
* [BUGFIX] Dashboards: fix autoscaling dashboard panels that could show multiple series for a single component. #5810
* [BUGFIX] Dashboards: fix ruler-querier scaling metric panel query and split into CPU and memory scaling metric panels. #5739

### Jsonnet

* [CHANGE] Removed `_config.querier.concurrency` configuration option and replaced it with `_config.querier_max_concurrency` and `_config.ruler_querier_max_concurrency` to allow to easily fine tune it for different querier deployments. #5322
* [CHANGE] Change `_config.multi_zone_ingester_max_unavailable` to 50. #5327
* [CHANGE] Change distributors rolling update strategy configuration: `maxSurge` and `maxUnavailable` are set to `15%` and `0`. #5714
* [FEATURE] Alertmanager: Add horizontal pod autoscaler config, that can be enabled using `autoscaling_alertmanager_enabled: true`. #5194 #5249
* [ENHANCEMENT] Enable the `track_sizes` feature for Memcached pods to help determine cache efficiency. #5209
* [ENHANCEMENT] Add per-container map for environment variables. #5181
* [ENHANCEMENT] Add `PodDisruptionBudget`s for compactor, continuous-test, distributor, overrides-exporter, querier, query-frontend, query-scheduler, rollout-operator, ruler, ruler-querier, ruler-query-frontend, ruler-query-scheduler, and all memcached workloads. #5098
* [ENHANCEMENT] Ruler: configure the ruler storage cache when the metadata cache is enabled. #5326 #5334
* [ENHANCEMENT] Shuffle-sharding: ingester shards in user-classes can now be configured to target different series and limit percentage utilization through `_config.shuffle_sharding.target_series_per_ingester` and `_config.shuffle_sharding.target_utilization_percentage` values. #5470
* [ENHANCEMENT] Distributor: allow adjustment of the targeted CPU usage as a percentage of requested CPU. This can be adjusted with `_config.autoscaling_distributor_cpu_target_utilization`. #5525
* [ENHANCEMENT] Ruler: add configuration option `_config.ruler_remote_evaluation_max_query_response_size_bytes` to easily set the maximum query response size allowed (in bytes). #5592
* [ENHANCEMENT] Distributor: dynamically set `GOMAXPROCS` based on the CPU request. This should reduce distributor CPU utilization, assuming the CPU request is set to a value close to the actual utilization. #5588
* [ENHANCEMENT] Querier: dynamically set `GOMAXPROCS` based on the CPU request. This should reduce noisy neighbour issues created by the querier, whose CPU utilization could eventually saturate the Kubernetes node if unbounded. #5646 #5658
* [ENHANCEMENT] Allow to remove an entry from the configured environment variable for a given component, setting the environment value to `null` in the `*_env_map` objects (e.g. `store_gateway_env_map+:: { 'field': null}`). #5599
* [ENHANCEMENT] Allow overriding the default number of replicas for `etcd`. #5589
* [ENHANCEMENT] Memcached: reduce memory request for results, chunks and metadata caches. The requested memory is 5% greater than the configured memcached max cache size. #5661
* [ENHANCEMENT] Autoscaling: Add the following configuration options to fine tune autoscaler target utilization: #5679 #5682 #5689
  * `autoscaling_querier_target_utilization` (defaults to `0.75`)
  * `autoscaling_mimir_read_target_utilization` (defaults to `0.75`)
  * `autoscaling_ruler_querier_cpu_target_utilization` (defaults to `1`)
  * `autoscaling_distributor_memory_target_utilization` (defaults to `1`)
  * `autoscaling_ruler_cpu_target_utilization` (defaults to `1`)
  * `autoscaling_query_frontend_cpu_target_utilization` (defaults to `1`)
  * `autoscaling_ruler_query_frontend_cpu_target_utilization` (defaults to `1`)
  * `autoscaling_alertmanager_cpu_target_utilization` (defaults to `1`)
* [ENHANCEMENT] Gossip-ring: add appProtocol for istio compatibility. #5680
* [ENHANCEMENT] Add _config.commonConfig to allow adding common configuration parameters for all Mimir components. #5703
* [ENHANCEMENT] Update rollout-operator to `v0.7.0`. #5718
* [ENHANCEMENT] Increase the default rollout speed for store-gateway when lazy loading is disabled. #5823
* [ENHANCEMENT] Add autoscaling on memory for ruler-queriers. #5739
* [ENHANCEMENT] Deduplicate scaled object creation for most objects that scale on CPU and memory. #6411
* [BUGFIX] Fix compilation when index, chunks or metadata caches are disabled. #5710
* [BUGFIX] Autoscaling: treat OOMing containers as though they are using their full memory request. #5739
* [BUGFIX] Autoscaling: if no containers are up, report 0 memory usage instead of no data. #6411

### Mimirtool

* [ENHANCEMENT] Mimirtool uses paging to fetch all dashboards from Grafana when running `mimirtool analyse grafana`. This allows the tool to work correctly when running against Grafana instances with more than a 1000 dashboards. #5825
* [ENHANCEMENT] Extract metric name from queries that have a `__name__` matcher. #5911
* [BUGFIX] Mimirtool no longer parses label names as metric names when handling templating variables that are populated using `label_values(<label_name>)` when running `mimirtool analyse grafana`. #5832
* [BUGFIX] Fix panic when analyzing a grafana dashboard with multiline queries in templating variables. #5911

### Query-tee

* [CHANGE] Proxy `Content-Type` response header from backend. Previously `Content-Type: text/plain; charset=utf-8` was returned on all requests. #5183
* [CHANGE] Increase default value of `-proxy.compare-skip-recent-samples` to avoid racing with recording rule evaluation. #5561
* [CHANGE] Add `-backend.skip-tls-verify` to optionally skip TLS verification on backends. #5656

### Documentation

* [CHANGE] Fix reference to `get-started` documentation directory. #5476
* [CHANGE] Fix link to external OTLP/HTTP documentation.
* [ENHANCEMENT] Improved `MimirRulerTooManyFailedQueries` runbook. #5586
* [ENHANCEMENT] Improved "Recover accidentally deleted blocks" runbook. #5620
* [ENHANCEMENT] Documented options and trade-offs to query label names and values. #5582
* [ENHANCEMENT] Improved `MimirRequestErrors` runbook for alertmanager. #5694

### Tools

* [CHANGE] copyblocks: add support for S3 and the ability to copy between different object storage services. Due to this, the `-source-service` and `-destination-service` flags are now required and the `-service` flag has been removed. #5486
* [FEATURE] undelete-block-gcs: Added new tool for undeleting blocks on GCS storage. #5610 #5855
* [FEATURE] wal-reader: Added new tool for printing entries in TSDB WAL. #5780
* [ENHANCEMENT] ulidtime: add -seconds flag to print timestamps as Unix timestamps. #5621
* [ENHANCEMENT] ulidtime: exit with status code 1 if some ULIDs can't be parsed. #5621
* [ENHANCEMENT] tsdb-index-toc: added index-header size estimates. #5652
* [BUGFIX] Stop tools from panicking when `-help` flag is passed. #5412
* [BUGFIX] Remove github.com/golang/glog command line flags from tools. #5413

## 2.9.4

### Grafana Mimir

* [ENHANCEMENT] Update Docker base images from `alpine:3.18.3` to `alpine:3.18.5`. #6895

## 2.9.3

### Grafana Mimir

* [BUGFIX] Update `go.opentelemetry.io/contrib/instrumentation/net/http/otelhttp` to `0.44` which includes a fix for CVE-2023-45142. #6637

## 2.9.2

### Grafana Mimir

* [BUGFIX] Update grpc-go library to 1.56.3 and `golang.org/x/net` to `0.17`, which include fix for CVE-2023-44487. #6353 #6364

## 2.9.1

### Grafana Mimir

* [ENHANCEMENT] Update alpine base image to 3.18.3. #6021

## 2.9.0

### Grafana Mimir

* [CHANGE] Store-gateway: change expanded postings, postings, and label values index cache key format. These caches will be invalidated when rolling out the new Mimir version. #4770 #4978 #5037
* [CHANGE] Distributor: remove the "forwarding" feature as it isn't necessary anymore. #4876
* [CHANGE] Query-frontend: Change the default value of `-query-frontend.query-sharding-max-regexp-size-bytes` from `0` to `4096`. #4932
* [CHANGE] Querier: `-querier.query-ingesters-within` has been moved from a global flag to a per-tenant override. #4287
* [CHANGE] Querier: Use `-blocks-storage.tsdb.retention-period` instead of `-querier.query-ingesters-within` for calculating the lookback period for shuffle sharded ingesters. Setting `-querier.query-ingesters-within=0` no longer disables shuffle sharding on the read path. #4287
* [CHANGE] Block upload: `/api/v1/upload/block/{block}/files` endpoint now allows file uploads with no `Content-Length`. #4956
* [CHANGE] Store-gateway: deprecate configuration parameters for chunk pooling, they will be removed in Mimir 2.11. The following options are now also ignored: #4996
  * `-blocks-storage.bucket-store.max-chunk-pool-bytes`
  * `-blocks-storage.bucket-store.chunk-pool-min-bucket-size-bytes`
  * `-blocks-storage.bucket-store.chunk-pool-max-bucket-size-bytes`
* [CHANGE] Store-gateway: remove metrics `cortex_bucket_store_chunk_pool_requested_bytes_total` and `cortex_bucket_store_chunk_pool_returned_bytes_total`. #4996
* [CHANGE] Compactor: change default of `-compactor.partial-block-deletion-delay` to `1d`. This will automatically clean up partial blocks that were a result of failed block upload or deletion. #5026
* [CHANGE] Compactor: the deprecated configuration parameter `-compactor.consistency-delay` has been removed. #5050
* [CHANGE] Store-gateway: the deprecated configuration parameter `-blocks-storage.bucket-store.consistency-delay` has been removed. #5050
* [CHANGE] The configuration parameter `-blocks-storage.bucket-store.bucket-index.enabled` has been deprecated and will be removed in Mimir 2.11. Mimir is running by default with the bucket index enabled since version 2.0, and starting from the version 2.11 it will not be possible to disable it. #5051
* [CHANGE] The configuration parameters `-querier.iterators` and `-query.batch-iterators` have been deprecated and will be removed in Mimir 2.11. Mimir runs by default with `-querier.batch-iterators=true`, and starting from version 2.11 it will not be possible to change this. #5114
* [CHANGE] Compactor: change default of `-compactor.first-level-compaction-wait-period` to 25m. #5128
* [CHANGE] Ruler: changed default of `-ruler.poll-interval` from `1m` to `10m`. Starting from this release, the configured rule groups will also be re-synced each time they're modified calling the ruler configuration API. #5170
* [FEATURE] Query-frontend: add `-query-frontend.log-query-request-headers` to enable logging of request headers in query logs. #5030
* [FEATURE] Store-gateway: add experimental feature to retain lazy-loaded index headers between restarts by eagerly loading them during startup. This is disabled by default and can only be enabled if lazy loading is enabled. To enable this set the following: #5606
  * `-blocks-storage.bucket-store.index-header-lazy-loading-enabled` must be set to true
  * `-blocks-storage.bucket-store.index-header.eager-loading-startup-enabled` must be set to true
* [ENHANCEMENT] Add per-tenant limit `-validation.max-native-histogram-buckets` to be able to ignore native histogram samples that have too many buckets. #4765
* [ENHANCEMENT] Store-gateway: reduce memory usage in some LabelValues calls. #4789
* [ENHANCEMENT] Store-gateway: add a `stage` label to the metric `cortex_bucket_store_series_data_touched`. This label now applies to `data_type="chunks"` and `data_type="series"`. The `stage` label has 2 values: `processed` - the number of series that parsed - and `returned` - the number of series selected from the processed bytes to satisfy the query. #4797 #4830
* [ENHANCEMENT] Distributor: make `__meta_tenant_id` label available in relabeling rules configured via `metric_relabel_configs`. #4725
* [ENHANCEMENT] Compactor: added the configurable limit `compactor.block-upload-max-block-size-bytes` or `compactor_block_upload_max_block_size_bytes` to limit the byte size of uploaded or validated blocks. #4680
* [ENHANCEMENT] Querier: reduce CPU utilisation when shuffle sharding is enabled with large shard sizes. #4851
* [ENHANCEMENT] Packaging: facilitate configuration management by instructing systemd to start mimir with a configuration file. #4810
* [ENHANCEMENT] Store-gateway: reduce memory allocations when looking up postings from cache. #4861 #4869 #4962 #5047
* [ENHANCEMENT] Store-gateway: retain only necessary bytes when reading series from the bucket. #4926
* [ENHANCEMENT] Ingester, store-gateway: clear the shutdown marker after a successful shutdown to enable reusing their persistent volumes in case the ingester or store-gateway is restarted. #4985
* [ENHANCEMENT] Store-gateway, query-frontend: Reduced memory allocations when looking up cached entries from Memcached. #4862
* [ENHANCEMENT] Alertmanager: Add additional template function `queryFromGeneratorURL` returning query URL decoded query from the `GeneratorURL` field of an alert. #4301
* [ENHANCEMENT] Ruler: added experimental ruler storage cache support. The cache should reduce the number of "list objects" API calls issued to the object storage when there are 2+ ruler replicas running in a Mimir cluster. The cache can be configured setting `-ruler-storage.cache.*` CLI flags or their respective YAML config options. #4950 #5054
* [ENHANCEMENT] Store-gateway: added HTTP `/store-gateway/prepare-shutdown` endpoint for gracefully scaling down of store-gateways. A gauge `cortex_store_gateway_prepare_shutdown_requested` has been introduced for tracing this process. #4955
* [ENHANCEMENT] Updated Kuberesolver dependency (github.com/sercand/kuberesolver) from v2.4.0 to v4.0.0 and gRPC dependency (google.golang.org/grpc) from v1.47.0 to v1.53.0. #4922
* [ENHANCEMENT] Introduced new options for logging HTTP request headers: `-server.log-request-headers` enables logging HTTP request headers, `-server.log-request-headers-exclude-list` lists headers which should not be logged. #4922
* [ENHANCEMENT] Block upload: `/api/v1/upload/block/{block}/files` endpoint now disables read and write HTTP timeout, overriding `-server.http-read-timeout` and `-server.http-write-timeout` values. This is done to allow large file uploads to succeed. #4956
* [ENHANCEMENT] Alertmanager: Introduce new metrics from upstream. #4918
  * `cortex_alertmanager_notifications_failed_total` (added `reason` label)
  * `cortex_alertmanager_nflog_maintenance_total`
  * `cortex_alertmanager_nflog_maintenance_errors_total`
  * `cortex_alertmanager_silences_maintenance_total`
  * `cortex_alertmanager_silences_maintenance_errors_total`
* [ENHANCEMENT] Add native histogram support for `cortex_request_duration_seconds` metric family. #4987
* [ENHANCEMENT] Ruler: do not list rule groups in the object storage for disabled tenants. #5004
* [ENHANCEMENT] Query-frontend and querier: add HTTP API endpoint `<prometheus-http-prefix>/api/v1/format_query` to format a PromQL query. #4373
* [ENHANCEMENT] Query-frontend: Add `cortex_query_frontend_regexp_matcher_count` and `cortex_query_frontend_regexp_matcher_optimized_count` metrics to track optimization of regular expression label matchers. #4813
* [ENHANCEMENT] Alertmanager: Add configuration option to enable or disable the deletion of alertmanager state from object storage. This is useful when migrating alertmanager tenants from one cluster to another, because it avoids a condition where the state object is copied but then deleted before the configuration object is copied. #4989
* [ENHANCEMENT] Querier: only use the minimum set of chunks from ingesters when querying, and cancel unnecessary requests to ingesters sooner if we know their results won't be used. #5016
* [ENHANCEMENT] Add `-enable-go-runtime-metrics` flag to expose all go runtime metrics as Prometheus metrics. #5009
* [ENHANCEMENT] Ruler: trigger a synchronization of tenant's rule groups as soon as they change the rules configuration via API. This synchronization is in addition of the periodic syncing done every `-ruler.poll-interval`. The new behavior is enabled by default, but can be disabled with `-ruler.sync-rules-on-changes-enabled=false` (configurable on a per-tenant basis too). If you disable the new behaviour, then you may want to revert `-ruler.poll-interval` to `1m`. #4975 #5053 #5115 #5170
* [ENHANCEMENT] Distributor: Improve invalid tenant shard size error message. #5024
* [ENHANCEMENT] Store-gateway: record index header loading time separately in `cortex_bucket_store_series_request_stage_duration_seconds{stage="load_index_header"}`. Now index header loading will be visible in the "Mimir / Queries" dashboard in the "Series request p99/average latency" panels. #5011 #5062
* [ENHANCEMENT] Querier and ingester: add experimental support for streaming chunks from ingesters to queriers while evaluating queries. This can be enabled with `-querier.prefer-streaming-chunks=true`. #4886 #5078 #5094 #5126
* [ENHANCEMENT] Update Docker base images from `alpine:3.17.3` to `alpine:3.18.0`. #5065
* [ENHANCEMENT] Compactor: reduced the number of "object exists" API calls issued by the compactor to the object storage when syncing block's `meta.json` files. #5063
* [ENHANCEMENT] Distributor: Push request rate limits (`-distributor.request-rate-limit` and `-distributor.request-burst-size`) and their associated YAML configuration are now stable. #5124
* [ENHANCEMENT] Go: updated to 1.20.5. #5185
* [ENHANCEMENT] Update alpine base image to 3.18.2. #5274 #5276
* [BUGFIX] Metadata API: Mimir will now return an empty object when no metadata is available, matching Prometheus. #4782
* [BUGFIX] Store-gateway: add collision detection on expanded postings and individual postings cache keys. #4770
* [BUGFIX] Ruler: Support the `type=alert|record` query parameter for the API endpoint `<prometheus-http-prefix>/api/v1/rules`. #4302
* [BUGFIX] Backend: Check that alertmanager's data-dir doesn't overlap with bucket-sync dir. #4921
* [BUGFIX] Alertmanager: Allow to rate-limit webex, telegram and discord notifications. #4979
* [BUGFIX] Store-gateway: panics when decoding LabelValues responses that contain more than 655360 values. These responses are no longer cached. #5021
* [BUGFIX] Querier: don't leak memory when processing query requests from query-frontends (ie. when the query-scheduler is disabled). #5199

### Documentation

* [ENHANCEMENT] Improve `MimirIngesterReachingTenantsLimit` runbook. #4744 #4752
* [ENHANCEMENT] Add `symbol table size exceeds` case to `MimirCompactorHasNotSuccessfullyRunCompaction` runbook. #4945
* [ENHANCEMENT] Clarify which APIs use query sharding. #4948

### Mixin

* [CHANGE] Alerts: Remove `MimirQuerierHighRefetchRate`. #4980
* [CHANGE] Alerts: Remove `MimirTenantHasPartialBlocks`. This is obsoleted by the changed default of `-compactor.partial-block-deletion-delay` to `1d`, which will auto remediate this alert. #5026
* [ENHANCEMENT] Alertmanager dashboard: display active aggregation groups #4772
* [ENHANCEMENT] Alerts: `MimirIngesterTSDBWALCorrupted` now only fires when there are more than one corrupted WALs in single-zone deployments and when there are more than two zones affected in multi-zone deployments. #4920
* [ENHANCEMENT] Alerts: added labels to duplicated `MimirRolloutStuck` and `MimirCompactorHasNotUploadedBlocks` rules in order to distinguish them. #5023
* [ENHANCEMENT] Dashboards: fix holes in graph for lightly loaded clusters #4915
* [ENHANCEMENT] Dashboards: allow configuring additional services for the Rollout Progress dashboard. #5007
* [ENHANCEMENT] Alerts: do not fire `MimirAllocatingTooMuchMemory` alert for any matching container outside of namespaces where Mimir is running. #5089
* [BUGFIX] Dashboards: show cancelled requests in a different color to successful requests in throughput panels on dashboards. #5039
* [BUGFIX] Dashboards: fix dashboard panels that showed percentages with axes from 0 to 10000%. #5084
* [BUGFIX] Remove dependency on upstream Kubernetes mixin. #4732

### Jsonnet

* [CHANGE] Ruler: changed ruler autoscaling policy, extended scale down period from 60s to 600s. #4786
* [CHANGE] Update to v0.5.0 rollout-operator. #4893
* [CHANGE] Backend: add `alertmanager_args` to `mimir-backend` when running in read-write deployment mode. Remove hardcoded `filesystem` alertmanager storage. This moves alertmanager's data-dir to `/data/alertmanager` by default. #4907 #4921
* [CHANGE] Remove `-pdb` suffix from `PodDisruptionBudget` names. This will create new `PodDisruptionBudget` resources. Make sure to prune the old resources; otherwise, rollouts will be blocked. #5109
* [CHANGE] Query-frontend: enable query sharding for cardinality estimation via `-query-frontend.query-sharding-target-series-per-shard` by default if the results cache is enabled. #5128
* [ENHANCEMENT] Ingester: configure `-blocks-storage.tsdb.head-compaction-interval=15m` to spread TSDB head compaction over a wider time range. #4870
* [ENHANCEMENT] Ingester: configure `-blocks-storage.tsdb.wal-replay-concurrency` to CPU request minus 1. #4864
* [ENHANCEMENT] Compactor: configure `-compactor.first-level-compaction-wait-period` to TSDB head compaction interval plus 10 minutes. #4872
* [ENHANCEMENT] Store-gateway: set `GOMEMLIMIT` to the memory request value. This should reduce the likelihood the store-gateway may go out of memory, at the cost of an higher CPU utilization due to more frequent garbage collections when the memory utilization gets closer or above the configured requested memory. #4971
* [ENHANCEMENT] Store-gateway: dynamically set `GOMAXPROCS` based on the CPU request. This should reduce the likelihood a high load on the store-gateway will slow down the entire Kubernetes node. #5104
* [ENHANCEMENT] Store-gateway: add `store_gateway_lazy_loading_enabled` configuration option which combines disabled lazy-loading and reducing blocks sync concurrency. Reducing blocks sync concurrency improves startup times with disabled lazy loading on HDDs. #5025
* [ENHANCEMENT] Update `rollout-operator` image to `v0.6.0`. #5155
* [BUGFIX] Backend: configure `-ruler.alertmanager-url` to `mimir-backend` when running in read-write deployment mode. #4892
* [ENHANCEMENT] Memcached: don't overwrite upsteam memcached statefulset jsonnet to allow chosing between antiAffinity and topologySpreadConstraints.

### Mimirtool

* [CHANGE] check rules: will fail on duplicate rules when `--strict` is provided. #5035
* [FEATURE] sync/diff can now include/exclude namespaces based on a regular expression using `--namespaces-regex` and `--ignore-namespaces-regex`. #5100
* [ENHANCEMENT] analyze prometheus: allow to specify `-prometheus-http-prefix`. #4966
* [ENHANCEMENT] analyze grafana: allow to specify `--folder-title` to limit dashboards analysis based on their exact folder title. #4973

### Tools

* [CHANGE] copyblocks: copying between Azure Blob Storage buckets is now supported in addition to copying between Google Cloud Storage buckets. As a result, the `--service` flag is now required to be specified (accepted values are `gcs` or `abs`). #4756

## 2.8.0

### Grafana Mimir

* [CHANGE] Ingester: changed experimental CLI flag from `-out-of-order-blocks-external-label-enabled` to `-ingester.out-of-order-blocks-external-label-enabled` #4440
* [CHANGE] Store-gateway: The following metrics have been removed: #4332
  * `cortex_bucket_store_series_get_all_duration_seconds`
  * `cortex_bucket_store_series_merge_duration_seconds`
* [CHANGE] Ingester: changed default value of `-blocks-storage.tsdb.retention-period` from `24h` to `13h`. If you're running Mimir with a custom configuration and you're overriding `-querier.query-store-after` to a value greater than the default `12h` then you should increase `-blocks-storage.tsdb.retention-period` accordingly. #4382
* [CHANGE] Ingester: the configuration parameter `-blocks-storage.tsdb.max-tsdb-opening-concurrency-on-startup` has been deprecated and will be removed in Mimir 2.10. #4445
* [CHANGE] Query-frontend: Cached results now contain timestamp which allows Mimir to check if cached results are still valid based on current TTL configured for tenant. Results cached by previous Mimir version are used until they expire from cache, which can take up to 7 days. If you need to use per-tenant TTL sooner, please flush results cache manually. #4439
* [CHANGE] Ingester: the `cortex_ingester_tsdb_wal_replay_duration_seconds` metrics has been removed. #4465
* [CHANGE] Query-frontend and ruler: use protobuf internal query result payload format by default. This feature is no longer considered experimental. #4557 #4709
* [CHANGE] Ruler: reject creating federated rule groups while tenant federation is disabled. Previously the rule groups would be silently dropped during bucket sync. #4555
* [CHANGE] Compactor: the `/api/v1/upload/block/{block}/finish` endpoint now returns a `429` status code when the compactor has reached the limit specified by `-compactor.max-block-upload-validation-concurrency`. #4598
* [CHANGE] Compactor: when starting a block upload the maximum byte size of the block metadata provided in the request body is now limited to 1 MiB. If this limit is exceeded a `413` status code is returned. #4683
* [CHANGE] Store-gateway: cache key format for expanded postings has changed. This will invalidate the expanded postings in the index cache when deployed. #4667
* [FEATURE] Cache: Introduce experimental support for using Redis for results, chunks, index, and metadata caches. #4371
* [FEATURE] Vault: Introduce experimental integration with Vault to fetch secrets used to configure TLS for clients. Server TLS secrets will still be read from a file. `tls-ca-path`, `tls-cert-path` and `tls-key-path` will denote the path in Vault for the following CLI flags when `-vault.enabled` is true: #4446.
  * `-distributor.ha-tracker.etcd.*`
  * `-distributor.ring.etcd.*`
  * `-distributor.forwarding.grpc-client.*`
  * `-querier.store-gateway-client.*`
  * `-ingester.client.*`
  * `-ingester.ring.etcd.*`
  * `-querier.frontend-client.*`
  * `-query-frontend.grpc-client-config.*`
  * `-query-frontend.results-cache.redis.*`
  * `-blocks-storage.bucket-store.index-cache.redis.*`
  * `-blocks-storage.bucket-store.chunks-cache.redis.*`
  * `-blocks-storage.bucket-store.metadata-cache.redis.*`
  * `-compactor.ring.etcd.*`
  * `-store-gateway.sharding-ring.etcd.*`
  * `-ruler.client.*`
  * `-ruler.alertmanager-client.*`
  * `-ruler.ring.etcd.*`
  * `-ruler.query-frontend.grpc-client-config.*`
  * `-alertmanager.sharding-ring.etcd.*`
  * `-alertmanager.alertmanager-client.*`
  * `-memberlist.*`
  * `-query-scheduler.grpc-client-config.*`
  * `-query-scheduler.ring.etcd.*`
  * `-overrides-exporter.ring.etcd.*`
* [FEATURE] Distributor, ingester, querier, query-frontend, store-gateway: add experimental support for native histograms. Requires that the experimental protobuf query result response format is enabled by `-query-frontend.query-result-response-format=protobuf` on the query frontend. #4286 #4352 #4354 #4376 #4377 #4387 #4396 #4425 #4442 #4494 #4512 #4513 #4526
* [FEATURE] Added `-<prefix>.s3.storage-class` flag to configure the S3 storage class for objects written to S3 buckets. #4300
* [FEATURE] Add `freebsd` to the target OS when generating binaries for a Mimir release. #4654
* [FEATURE] Ingester: Add `prepare-shutdown` endpoint which can be used as part of Kubernetes scale down automations. #4718
* [ENHANCEMENT] Add timezone information to Alpine Docker images. #4583
* [ENHANCEMENT] Ruler: Sync rules when ruler JOINING the ring instead of ACTIVE, In order to reducing missed rule iterations during ruler restarts. #4451
* [ENHANCEMENT] Allow to define service name used for tracing via `JAEGER_SERVICE_NAME` environment variable. #4394
* [ENHANCEMENT] Querier and query-frontend: add experimental, more performant protobuf query result response format enabled with `-query-frontend.query-result-response-format=protobuf`. #4304 #4318 #4375
* [ENHANCEMENT] Compactor: added experimental configuration parameter `-compactor.first-level-compaction-wait-period`, to configure how long the compactor should wait before compacting 1st level blocks (uploaded by ingesters). This configuration option allows to reduce the chances compactor begins compacting blocks before all ingesters have uploaded their blocks to the storage. #4401
* [ENHANCEMENT] Store-gateway: use more efficient chunks fetching and caching. #4255
* [ENHANCEMENT] Query-frontend and ruler: add experimental, more performant protobuf internal query result response format enabled with `-ruler.query-frontend.query-result-response-format=protobuf`. #4331
* [ENHANCEMENT] Ruler: increased tolerance for missed iterations on alerts, reducing the chances of flapping firing alerts during ruler restarts. #4432
* [ENHANCEMENT] Optimized `.*` and `.+` regular expression label matchers. #4432
* [ENHANCEMENT] Optimized regular expression label matchers with alternates (e.g. `a|b|c`). #4647
* [ENHANCEMENT] Added an in-memory cache for regular expression matchers, to avoid parsing and compiling the same expression multiple times when used in recurring queries. #4633
* [ENHANCEMENT] Query-frontend: results cache TTL is now configurable by using `-query-frontend.results-cache-ttl` and `-query-frontend.results-cache-ttl-for-out-of-order-time-window` options. These values can also be specified per tenant. Default values are unchanged (7 days and 10 minutes respectively). #4385
* [ENHANCEMENT] Ingester: added advanced configuration parameter `-blocks-storage.tsdb.wal-replay-concurrency` representing the maximum number of CPUs used during WAL replay. #4445
* [ENHANCEMENT] Ingester: added metrics `cortex_ingester_tsdb_open_duration_seconds_total` to measure the total time it takes to open all existing TSDBs. The time tracked by this metric also includes the TSDBs WAL replay duration. #4465
* [ENHANCEMENT] Store-gateway: use streaming implementation for LabelNames RPC. The batch size for streaming is controlled by `-blocks-storage.bucket-store.batch-series-size`. #4464
* [ENHANCEMENT] Memcached: Add support for TLS or mTLS connections to cache servers. #4535
* [ENHANCEMENT] Compactor: blocks index files are now validated for correctness for blocks uploaded via the TSDB block upload feature. #4503
* [ENHANCEMENT] Compactor: block chunks and segment files are now validated for correctness for blocks uploaded via the TSDB block upload feature. #4549
* [ENHANCEMENT] Ingester: added configuration options to configure the "postings for matchers" cache of each compacted block queried from ingesters: #4561
  * `-blocks-storage.tsdb.block-postings-for-matchers-cache-ttl`
  * `-blocks-storage.tsdb.block-postings-for-matchers-cache-size`
  * `-blocks-storage.tsdb.block-postings-for-matchers-cache-force`
* [ENHANCEMENT] Compactor: validation of blocks uploaded via the TSDB block upload feature is now configurable on a per tenant basis: #4585
  * `-compactor.block-upload-validation-enabled` has been added, `compactor_block_upload_validation_enabled` can be used to override per tenant
  * `-compactor.block-upload.block-validation-enabled` was the previous global flag and has been removed
* [ENHANCEMENT] TSDB Block Upload: block upload validation concurrency can now be limited with `-compactor.max-block-upload-validation-concurrency`. #4598
* [ENHANCEMENT] OTLP: Add support for converting OTel exponential histograms to Prometheus native histograms. The ingestion of native histograms must be enabled, please set `-ingester.native-histograms-ingestion-enabled` to `true`. #4063 #4639
* [ENHANCEMENT] Query-frontend: add metric `cortex_query_fetched_index_bytes_total` to measure TSDB index bytes fetched to execute a query. #4597
* [ENHANCEMENT] Query-frontend: add experimental limit to enforce a max query expression size in bytes via `-query-frontend.max-query-expression-size-bytes` or `max_query_expression_size_bytes`. #4604
* [ENHANCEMENT] Query-tee: improve message logged when comparing responses and one response contains a non-JSON payload. #4588
* [ENHANCEMENT] Distributor: add ability to set per-distributor limits via `distributor_limits` block in runtime configuration in addition to the existing configuration. #4619
* [ENHANCEMENT] Querier: reduce peak memory consumption for queries that touch a large number of chunks. #4625
* [ENHANCEMENT] Query-frontend: added experimental `-query-frontend.query-sharding-max-regexp-size-bytes` limit to query-frontend. When set to a value greater than 0, query-frontend disabled query sharding for any query with a regexp matcher longer than the configured limit. #4632
* [ENHANCEMENT] Store-gateway: include statistics from LabelValues and LabelNames calls in `cortex_bucket_store_series*` metrics. #4673
* [ENHANCEMENT] Query-frontend: improve readability of distributed tracing spans. #4656
* [ENHANCEMENT] Update Docker base images from `alpine:3.17.2` to `alpine:3.17.3`. #4685
* [ENHANCEMENT] Querier: improve performance when shuffle sharding is enabled and the shard size is large. #4711
* [ENHANCEMENT] Ingester: improve performance when Active Series Tracker is in use. #4717
* [ENHANCEMENT] Store-gateway: optionally select `-blocks-storage.bucket-store.series-selection-strategy`, which can limit the impact of large posting lists (when many series share the same label name and value). #4667 #4695 #4698
* [ENHANCEMENT] Querier: Cache the converted float histogram from chunk iterator, hence there is no need to lookup chunk every time to get the converted float histogram. #4684
* [ENHANCEMENT] Ruler: Improve rule upload performance when not enforcing per-tenant rule group limits. #4828
* [ENHANCEMENT] Improved memory limit on the in-memory cache used for regular expression matchers. #4751
* [BUGFIX] Querier: Streaming remote read will now continue to return multiple chunks per frame after the first frame. #4423
* [BUGFIX] Store-gateway: the values for `stage="processed"` for the metrics `cortex_bucket_store_series_data_touched` and  `cortex_bucket_store_series_data_size_touched_bytes` when using fine-grained chunks caching is now reporting the correct values of chunks held in memory. #4449
* [BUGFIX] Compactor: fixed reporting a compaction error when compactor is correctly shut down while populating blocks. #4580
* [BUGFIX] OTLP: Do not drop exemplars of the OTLP Monotonic Sum metric. #4063
* [BUGFIX] Packaging: flag `/etc/default/mimir` and `/etc/sysconfig/mimir` as config to prevent overwrite. #4587
* [BUGFIX] Query-frontend: don't retry queries which error inside PromQL. #4643
* [BUGFIX] Store-gateway & query-frontend: report more consistent statistics for fetched index bytes. #4671
* [BUGFIX] Native histograms: fix how IsFloatHistogram determines if mimirpb.Histogram is a float histogram. #4706
* [BUGFIX] Query-frontend: fix query sharding for native histograms. #4666
* [BUGFIX] Ring status page: fixed the owned tokens percentage value displayed. #4730
* [BUGFIX] Querier: fixed chunk iterator that can return sample with wrong timestamp. #4450
* [BUGFIX] Packaging: fix preremove script preventing upgrades. #4801
* [BUGFIX] Security: updates Go to version 1.20.4 to fix CVE-2023-24539, CVE-2023-24540, CVE-2023-29400. #4903

### Mixin

* [ENHANCEMENT] Queries: Display data touched per sec in bytes instead of number of items. #4492
* [ENHANCEMENT] `_config.job_names.<job>` values can now be arrays of regular expressions in addition to a single string. Strings are still supported and behave as before. #4543
* [ENHANCEMENT] Queries dashboard: remove mention to store-gateway "streaming enabled" in panels because store-gateway only support streaming series since Mimir 2.7. #4569
* [ENHANCEMENT] Ruler: Add panel description for Read QPS panel in Ruler dashboard to explain values when in remote ruler mode. #4675
* [BUGFIX] Ruler dashboard: show data for reads from ingesters. #4543
* [BUGFIX] Pod selector regex for deployments: change `(.*-mimir-)` to `(.*mimir-)`. #4603

### Jsonnet

* [CHANGE] Ruler: changed ruler deployment max surge from `0` to `50%`, and max unavailable from `1` to `0`. #4381
* [CHANGE] Memcached connections parameters `-blocks-storage.bucket-store.index-cache.memcached.max-idle-connections`, `-blocks-storage.bucket-store.chunks-cache.memcached.max-idle-connections` and `-blocks-storage.bucket-store.metadata-cache.memcached.max-idle-connections` settings are now configured based on `max-get-multi-concurrency` and `max-async-concurrency`. #4591
* [CHANGE] Add support to use external Redis as cache. Following are some changes in the jsonnet config: #4386 #4640
  * Renamed `memcached_*_enabled` config options to `cache_*_enabled`
  * Renamed `memcached_*_max_item_size_mb` config options to `cache_*_max_item_size_mb`
  * Added `cache_*_backend` config options
* [CHANGE] Store-gateway StatefulSets with disabled multi-zone deployment are also unregistered from the ring on shutdown. This eliminated resharding during rollouts, at the cost of extra effort during scaling down store-gateways. For more information see [Scaling down store-gateways](https://grafana.com/docs/mimir/v2.7.x/operators-guide/run-production-environment/scaling-out/#scaling-down-store-gateways). #4713
* [CHANGE] Removed `$._config.querier.replicas` and `$._config.queryFrontend.replicas`. If you need to customize the number of querier or query-frontend replicas, and autoscaling is disabled, please set an override as is done for other stateless components (e.g. distributors). #5130
* [ENHANCEMENT] Alertmanager: add `alertmanager_data_disk_size` and  `alertmanager_data_disk_class` configuration options, by default no storage class is set. #4389
* [ENHANCEMENT] Update `rollout-operator` to `v0.4.0`. #4524
* [ENHANCEMENT] Update memcached to `memcached:1.6.19-alpine`. #4581
* [ENHANCEMENT] Add support for mTLS connections to Memcached servers. #4553
* [ENHANCEMENT] Update the `memcached-exporter` to `v0.11.2`. #4570
* [ENHANCEMENT] Autoscaling: Add `autoscaling_query_frontend_memory_target_utilization`, `autoscaling_ruler_query_frontend_memory_target_utilization`, and `autoscaling_ruler_memory_target_utilization` configuration options, for controlling the corresponding autoscaler memory thresholds. Each has a default of 1, i.e. 100%. #4612
* [ENHANCEMENT] Distributor: add ability to set per-distributor limits via `distributor_instance_limits` using runtime configuration. #4627
* [BUGFIX] Add missing query sharding settings for user_24M and user_32M plans. #4374

### Mimirtool

* [ENHANCEMENT] Backfill: mimirtool will now sleep and retry if it receives a 429 response while trying to finish an upload due to validation concurrency limits. #4598
* [ENHANCEMENT] `gauge` panel type is supported now in `mimirtool analyze dashboard`. #4679
* [ENHANCEMENT] Set a `User-Agent` header on requests to Mimir or Prometheus servers. #4700

### Mimir Continuous Test

* [FEATURE] Allow continuous testing of native histograms as well by enabling the flag `-tests.write-read-series-test.histogram-samples-enabled`. The metrics exposed by the tool will now have a new label called `type` with possible values of `float`, `histogram_float_counter`, `histogram_float_gauge`, `histogram_int_counter`, `histogram_int_gauge`, the list of metrics impacted: #4457
  * `mimir_continuous_test_writes_total`
  * `mimir_continuous_test_writes_failed_total`
  * `mimir_continuous_test_queries_total`
  * `mimir_continuous_test_queries_failed_total`
  * `mimir_continuous_test_query_result_checks_total`
  * `mimir_continuous_test_query_result_checks_failed_total`
* [ENHANCEMENT] Added a new metric `mimir_continuous_test_build_info` that reports version information, similar to the existing `cortex_build_info` metric exposed by other Mimir components. #4712
* [ENHANCEMENT] Add coherency for the selected ranges and instants of test queries. #4704

### Query-tee

### Documentation

* [CHANGE] Clarify what deprecation means in the lifecycle of configuration parameters. #4499
* [CHANGE] Update compactor `split-groups` and `split-and-merge-shards` recommendation on component page. #4623
* [FEATURE] Add instructions about how to configure native histograms. #4527
* [ENHANCEMENT] Runbook for MimirCompactorHasNotSuccessfullyRunCompaction extended to include scenario where compaction has fallen behind. #4609
* [ENHANCEMENT] Add explanation for QPS values for reads in remote ruler mode and writes generally, to the Ruler dashboard page. #4629
* [ENHANCEMENT] Expand zone-aware replication page to cover single physical availability zone deployments. #4631
* [FEATURE] Add instructions to use puppet module. #4610
* [FEATURE] Add documentation on how deploy mixin with terraform. #4161

### Tools

* [ENHANCEMENT] tsdb-index: iteration over index is now faster when any equal matcher is supplied. #4515

## 2.7.3

### Grafana Mimir

* [BUGFIX] Security: updates Go to version 1.20.4 to fix CVE-2023-24539, CVE-2023-24540, CVE-2023-29400. #4905

## 2.7.2

### Grafana Mimir

* [BUGFIX] Security: updated Go version to 1.20.3 to fix CVE-2023-24538 #4795

## 2.7.1

**Note**: During the release process, version 2.7.0 was tagged too early, before completing the release checklist and production testing. Release 2.7.1 doesn't include any code changes since 2.7.0, but now has proper release notes, published documentation, and has been fully tested in our production environment.

### Grafana Mimir

* [CHANGE] Ingester: the configuration parameter `-ingester.ring.readiness-check-ring-health` has been deprecated and will be removed in Mimir 2.9. #4422
* [CHANGE] Ruler: changed default value of `-ruler.evaluation-delay-duration` option from 0 to 1m. #4250
* [CHANGE] Querier: Errors with status code `422` coming from the store-gateway are propagated and not converted to the consistency check error anymore. #4100
* [CHANGE] Store-gateway: When a query hits `max_fetched_chunks_per_query` and `max_fetched_series_per_query` limits, an error with the status code `422` is created and returned. #4056
* [CHANGE] Packaging: Migrate FPM packaging solution to NFPM. Rationalize packages dependencies and add package for all binaries. #3911
* [CHANGE] Store-gateway: Deprecate flag `-blocks-storage.bucket-store.chunks-cache.subrange-size` since there's no benefit to changing the default of `16000`. #4135
* [CHANGE] Experimental support for ephemeral storage introduced in Mimir 2.6.0 has been removed. Following options are no longer available: #4252
  * `-blocks-storage.ephemeral-tsdb.*`
  * `-distributor.ephemeral-series-enabled`
  * `-distributor.ephemeral-series-matchers`
  * `-ingester.max-ephemeral-series-per-user`
  * `-ingester.instance-limits.max-ephemeral-series`
Querying with using `{__mimir_storage__="ephemeral"}` selector no longer works. All label values with `ephemeral-` prefix in `reason` label of `cortex_discarded_samples_total` metric are no longer available. Following metrics have been removed:
  * `cortex_ingester_ephemeral_series`
  * `cortex_ingester_ephemeral_series_created_total`
  * `cortex_ingester_ephemeral_series_removed_total`
  * `cortex_ingester_ingested_ephemeral_samples_total`
  * `cortex_ingester_ingested_ephemeral_samples_failures_total`
  * `cortex_ingester_memory_ephemeral_users`
  * `cortex_ingester_queries_ephemeral_total`
  * `cortex_ingester_queried_ephemeral_samples`
  * `cortex_ingester_queried_ephemeral_series`
* [CHANGE] Store-gateway: use mmap-less index-header reader by default and remove mmap-based index header reader. The following flags have changed: #4280
   * `-blocks-storage.bucket-store.index-header.map-populate-enabled` has been removed
   * `-blocks-storage.bucket-store.index-header.stream-reader-enabled` has been removed
   * `-blocks-storage.bucket-store.index-header.stream-reader-max-idle-file-handles` has been renamed to `-blocks-storage.bucket-store.index-header.max-idle-file-handles`, and the corresponding configuration file option has been renamed from `stream_reader_max_idle_file_handles` to `max_idle_file_handles`
* [CHANGE] Store-gateway: the streaming store-gateway is now enabled by default. The new default setting for `-blocks-storage.bucket-store.batch-series-size` is `5000`. #4330
* [CHANGE] Compactor: the configuration parameter `-compactor.consistency-delay` has been deprecated and will be removed in Mimir 2.9. #4409
* [CHANGE] Store-gateway: the configuration parameter `-blocks-storage.bucket-store.consistency-delay` has been deprecated and will be removed in Mimir 2.9. #4409
* [FEATURE] Ruler: added `keep_firing_for` support to alerting rules. #4099
* [FEATURE] Distributor, ingester: ingestion of native histograms. The new per-tenant limit `-ingester.native-histograms-ingestion-enabled` controls whether native histograms are stored or ignored. #4159
* [FEATURE] Query-frontend: Introduce experimental `-query-frontend.query-sharding-target-series-per-shard` to allow query sharding to take into account cardinality of similar requests executed previously. This feature uses the same cache that's used for results caching. #4121 #4177 #4188 #4254
* [ENHANCEMENT] Go: update go to 1.20.1. #4266
* [ENHANCEMENT] Ingester: added `out_of_order_blocks_external_label_enabled` shipper option to label out-of-order blocks before shipping them to cloud storage. #4182 #4297
* [ENHANCEMENT] Ruler: introduced concurrency when loading per-tenant rules configuration. This improvement is expected to speed up the ruler start up time in a Mimir cluster with a large number of tenants. #4258
* [ENHANCEMENT] Compactor: Add `reason` label to `cortex_compactor_runs_failed_total`. The value can be `shutdown` or `error`. #4012
* [ENHANCEMENT] Store-gateway: enforce `max_fetched_series_per_query`. #4056
* [ENHANCEMENT] Query-frontend: Disambiguate logs for failed queries. #4067
* [ENHANCEMENT] Query-frontend: log caller user agent in query stats logs. #4093
* [ENHANCEMENT] Store-gateway: add `data_type` label with values on `cortex_bucket_store_partitioner_extended_ranges_total`, `cortex_bucket_store_partitioner_expanded_ranges_total`, `cortex_bucket_store_partitioner_requested_ranges_total`, `cortex_bucket_store_partitioner_expanded_bytes_total`, `cortex_bucket_store_partitioner_requested_bytes_total` for `postings`, `series`, and `chunks`. #4095
* [ENHANCEMENT] Store-gateway: Reduce memory allocation rate when loading TSDB chunks from Memcached. #4074
* [ENHANCEMENT] Query-frontend: track `cortex_frontend_query_response_codec_duration_seconds` and `cortex_frontend_query_response_codec_payload_bytes` metrics to measure the time taken and bytes read / written while encoding and decoding query result payloads. #4110
* [ENHANCEMENT] Alertmanager: expose additional upstream metrics `cortex_alertmanager_dispatcher_aggregation_groups`, `cortex_alertmanager_dispatcher_alert_processing_duration_seconds`. #4151
* [ENHANCEMENT] Querier and query-frontend: add experimental, more performant protobuf internal query result response format enabled with `-query-frontend.query-result-response-format=protobuf`. #4153
* [ENHANCEMENT] Store-gateway: use more efficient chunks fetching and caching. This should reduce CPU, memory utilization, and receive bandwidth of a store-gateway. Enable with `-blocks-storage.bucket-store.chunks-cache.fine-grained-chunks-caching-enabled=true`. #4163 #4174 #4227
* [ENHANCEMENT] Query-frontend: Wait for in-flight queries to finish before shutting down. #4073 #4170
* [ENHANCEMENT] Store-gateway: added `encode` and `other` stage to `cortex_bucket_store_series_request_stage_duration_seconds` metric. #4179
* [ENHANCEMENT] Ingester: log state of TSDB when shipping or forced compaction can't be done due to unexpected state of TSDB. #4211
* [ENHANCEMENT] Update Docker base images from `alpine:3.17.1` to `alpine:3.17.2`. #4240
* [ENHANCEMENT] Store-gateway: add a `stage` label to the metrics `cortex_bucket_store_series_data_fetched`, `cortex_bucket_store_series_data_size_fetched_bytes`, `cortex_bucket_store_series_data_touched`, `cortex_bucket_store_series_data_size_touched_bytes`. This label only applies to `data_type="chunks"`. For `fetched` metrics with `data_type="chunks"` the `stage` label has 2 values: `fetched` - the chunks or bytes that were fetched from the cache or the object store, `refetched` - the chunks or bytes that had to be refetched from the cache or the object store because their size was underestimated during the first fetch. For `touched` metrics with `data_type="chunks"` the `stage` label has 2 values: `processed` - the chunks or bytes that were read from the fetched chunks or bytes and were processed in memory, `returned` - the chunks or bytes that were selected from the processed bytes to satisfy the query. #4227 #4316
* [ENHANCEMENT] Compactor: improve the partial block check related to `compactor.partial-block-deletion-delay` to potentially issue less requests to object storage. #4246
* [ENHANCEMENT] Memcached: added `-*.memcached.min-idle-connections-headroom-percentage` support to configure the minimum number of idle connections to keep open as a percentage (0-100) of the number of recently used idle connections. This feature is disabled when set to a negative value (default), which means idle connections are kept open indefinitely. #4249
* [ENHANCEMENT] Querier and store-gateway: optimized regular expression label matchers with case insensitive alternate operator. #4340 #4357
* [ENHANCEMENT] Compactor: added the experimental flag `-compactor.block-upload.block-validation-enabled` with the default `true` to configure whether block validation occurs on backfilled blocks. #3411
* [ENHANCEMENT] Ingester: apply a jitter to the first TSDB head compaction interval configured via `-blocks-storage.tsdb.head-compaction-interval`. Subsequent checks will happen at the configured interval. This should help to spread the TSDB head compaction among different ingesters over the configured interval. #4364
* [ENHANCEMENT] Ingester: the maximum accepted value for `-blocks-storage.tsdb.head-compaction-interval` has been increased from 5m to 15m. #4364
* [BUGFIX] Store-gateway: return `Canceled` rather than `Aborted` or `Internal` error when the calling querier cancels a label names or values request, and return `Internal` if processing the request fails for another reason. #4061
* [BUGFIX] Querier: track canceled requests with status code `499` in the metrics instead of `503` or `422`. #4099
* [BUGFIX] Ingester: compact out-of-order data during `/ingester/flush` or when TSDB is idle. #4180
* [BUGFIX] Ingester: conversion of global limits `max-series-per-user`, `max-series-per-metric`, `max-metadata-per-user` and `max-metadata-per-metric` into corresponding local limits now takes into account the number of ingesters in each zone. #4238
* [BUGFIX] Ingester: track `cortex_ingester_memory_series` metric consistently with `cortex_ingester_memory_series_created_total` and `cortex_ingester_memory_series_removed_total`. #4312
* [BUGFIX] Querier: fixed a bug which was incorrectly matching series with regular expression label matchers with begin/end anchors in the middle of the regular expression. #4340

### Mixin

* [CHANGE] Move auto-scaling panel rows down beneath logical network path in Reads and Writes dashboards. #4049
* [CHANGE] Make distributor auto-scaling metric panels show desired number of replicas. #4218
* [CHANGE] Alerts: The alert `MimirMemcachedRequestErrors` has been renamed to `MimirCacheRequestErrors`. #4242
* [ENHANCEMENT] Alerts: Added `MimirAutoscalerKedaFailing` alert firing when a KEDA scaler is failing. #4045
* [ENHANCEMENT] Add auto-scaling panels to ruler dashboard. #4046
* [ENHANCEMENT] Add gateway auto-scaling panels to Reads and Writes dashboards. #4049 #4216
* [ENHANCEMENT] Dashboards: distinguish between label names and label values queries. #4065
* [ENHANCEMENT] Add query-frontend and ruler-query-frontend auto-scaling panels to Reads and Ruler dashboards. #4199
* [BUGFIX] Alerts: Fixed `MimirAutoscalerNotActive` to not fire if scaling metric does not exist, to avoid false positives on scaled objects with 0 min replicas. #4045
* [BUGFIX] Alerts: `MimirCompactorHasNotSuccessfullyRunCompaction` is no longer triggered by frequent compactor restarts. #4012
* [BUGFIX] Tenants dashboard: Correctly show the ruler-query-scheduler queue size. #4152

### Jsonnet

* [CHANGE] Create the `query-frontend-discovery` service only when Mimir is deployed in microservice mode without query-scheduler. #4353
* [CHANGE] Add results cache backend config to `ruler-query-frontend` configuration to allow cache reuse for cardinality-estimation based sharding. #4257
* [ENHANCEMENT] Add support for ruler auto-scaling. #4046
* [ENHANCEMENT] Add optional `weight` param to `newQuerierScaledObject` and `newRulerQuerierScaledObject` to allow running multiple querier deployments on different node types. #4141
* [ENHANCEMENT] Add support for query-frontend and ruler-query-frontend auto-scaling. #4199
* [BUGFIX] Shuffle sharding: when applying user class limits, honor the minimum shard size configured in `$._config.shuffle_sharding.*`. #4363

### Mimirtool

* [FEATURE] Added `keep_firing_for` support to rules configuration. #4099
* [ENHANCEMENT] Add `-tls-insecure-skip-verify` to rules, alertmanager and backfill commands. #4162

### Query-tee

* [CHANGE] Increase default value of `-backend.read-timeout` to 150s, to accommodate default querier and query frontend timeout of 120s. #4262
* [ENHANCEMENT] Log errors that occur while performing requests to compare two endpoints. #4262
* [ENHANCEMENT] When comparing two responses that both contain an error, only consider the comparison failed if the errors differ. Previously, if either response contained an error, the comparison always failed, even if both responses contained the same error. #4262
* [ENHANCEMENT] Include the value of the `X-Scope-OrgID` header when logging a comparison failure. #4262
* [BUGFIX] Parameters (expression, time range etc.) for a query request where the parameters are in the HTTP request body rather than in the URL are now logged correctly when responses differ. #4265

### Documentation

* [ENHANCEMENT] Add guide on alternative migration method for Thanos to Mimir #3554
* [ENHANCEMENT] Restore "Migrate from Cortex" for Jsonnet. #3929
* [ENHANCEMENT] Document migration from microservices to read-write deployment mode. #3951
* [ENHANCEMENT] Do not error when there is nothing to commit as part of a publish #4058
* [ENHANCEMENT] Explain how to run Mimir locally using docker-compose #4079
* [ENHANCEMENT] Docs: use long flag names in runbook commands. #4088
* [ENHANCEMENT] Clarify how ingester replication happens. #4101
* [ENHANCEMENT] Improvements to the Get Started guide. #4315
* [BUGFIX] Added indentation to Azure and SWIFT backend definition. #4263

### Tools

* [ENHANCEMENT] Adapt tsdb-print-chunk for native histograms. #4186
* [ENHANCEMENT] Adapt tsdb-index-health for blocks containing native histograms. #4186
* [ENHANCEMENT] Adapt tsdb-chunks tool to handle native histograms. #4186

## 2.6.2

* [BUGFIX] Security: updates Go to version 1.20.4 to fix CVE-2023-24539, CVE-2023-24540, CVE-2023-29400. #4903

## 2.6.1

### Grafana Mimir

* [BUGFIX] Security: updates Go to version 1.20.3 to fix CVE-2023-24538 #4798

## 2.6.0

### Grafana Mimir

* [CHANGE] Querier: Introduce `-querier.max-partial-query-length` to limit the time range for partial queries at the querier level and deprecate `-store.max-query-length`. #3825 #4017
* [CHANGE] Store-gateway: Remove experimental `-blocks-storage.bucket-store.max-concurrent-reject-over-limit` flag. #3706
* [CHANGE] Ingester: If shipping is enabled block retention will now be relative to the upload time to cloud storage. If shipping is disabled block retention will be relative to the creation time of the block instead of the mintime of the last block created. #3816
* [CHANGE] Query-frontend: Deprecated CLI flag `-query-frontend.align-querier-with-step` has been removed. #3982
* [CHANGE] Alertmanager: added default configuration for `-alertmanager.configs.fallback`. Allows tenants to send alerts without first uploading an Alertmanager configuration. #3541
* [FEATURE] Store-gateway: streaming of series. The store-gateway can now stream results back to the querier instead of buffering them. This is expected to greatly reduce peak memory consumption while keeping latency the same. You can enable this feature by setting `-blocks-storage.bucket-store.batch-series-size` to a value in the high thousands (5000-10000). This is still an experimental feature and is subject to a changing API and instability. #3540 #3546 #3587 #3606 #3611 #3620 #3645 #3355 #3697 #3666 #3687 #3728 #3739 #3751 #3779 #3839
* [FEATURE] Alertmanager: Added support for the Webex receiver. #3758
* [FEATURE] Limits: Added the `-validation.separate-metrics-group-label` flag. This allows further separation of the `cortex_discarded_samples_total` metric by an additional `group` label - which is configured by this flag to be the value of a specific label on an incoming timeseries. Active groups are tracked and inactive groups are cleaned up on a defined interval. The maximum number of groups tracked is controlled by the `-max-separate-metrics-groups-per-user` flag. #3439
* [FEATURE] Overrides-exporter: Added experimental ring support to overrides-exporter via `-overrides-exporter.ring.enabled`. When enabled, the ring is used to establish a leader replica for the export of limit override metrics. #3908 #3953
* [FEATURE] Ephemeral storage (experimental): Mimir can now accept samples into "ephemeral storage". Such samples are available for querying for a short amount of time (`-blocks-storage.ephemeral-tsdb.retention-period`, defaults to 10 minutes), and then removed from memory. To use ephemeral storage, distributor must be configured with `-distributor.ephemeral-series-enabled` option. Series matching `-distributor.ephemeral-series-matchers` will be marked for storing into ephemeral storage in ingesters. Each tenant needs to have ephemeral storage enabled by using `-ingester.max-ephemeral-series-per-user` limit, which defaults to 0 (no ephemeral storage). Ingesters have new `-ingester.instance-limits.max-ephemeral-series` limit for total number of series in ephemeral storage across all tenants. If ingestion of samples into ephemeral storage fails, `cortex_discarded_samples_total` metric will use values prefixed with `ephemeral-` for `reason` label. Querying of ephemeral storage is possible by using `{__mimir_storage__="ephemeral"}` as metric selector. Following new metrics related to ephemeral storage are introduced: #3897 #3922 #3961 #3997 #4004
  * `cortex_ingester_ephemeral_series`
  * `cortex_ingester_ephemeral_series_created_total`
  * `cortex_ingester_ephemeral_series_removed_total`
  * `cortex_ingester_ingested_ephemeral_samples_total`
  * `cortex_ingester_ingested_ephemeral_samples_failures_total`
  * `cortex_ingester_memory_ephemeral_users`
  * `cortex_ingester_queries_ephemeral_total`
  * `cortex_ingester_queried_ephemeral_samples`
  * `cortex_ingester_queried_ephemeral_series`
* [ENHANCEMENT] Added new metric `thanos_shipper_last_successful_upload_time`: Unix timestamp (in seconds) of the last successful TSDB block uploaded to the bucket. #3627
* [ENHANCEMENT] Ruler: Added `-ruler.alertmanager-client.tls-enabled` configuration for alertmanager client. #3432 #3597
* [ENHANCEMENT] Activity tracker logs now have `component=activity-tracker` label. #3556
* [ENHANCEMENT] Distributor: remove labels with empty values #2439
* [ENHANCEMENT] Query-frontend: track query HTTP requests in the Activity Tracker. #3561
* [ENHANCEMENT] Store-gateway: Add experimental alternate implementation of index-header reader that does not use memory mapped files. The index-header reader is expected to improve stability of the store-gateway. You can enable this implementation with the flag `-blocks-storage.bucket-store.index-header.stream-reader-enabled`. #3639 #3691 #3703 #3742 #3785 #3787 #3797
* [ENHANCEMENT] Query-scheduler: add `cortex_query_scheduler_cancelled_requests_total` metric to track the number of requests that are already cancelled when dequeued. #3696
* [ENHANCEMENT] Store-gateway: add `cortex_bucket_store_partitioner_extended_ranges_total` metric to keep track of the ranges that the partitioner decided to overextend and merge in order to save API call to the object storage. #3769
* [ENHANCEMENT] Compactor: Auto-forget unhealthy compactors after ten failed ring heartbeats. #3771
* [ENHANCEMENT] Ruler: change default value of `-ruler.for-grace-period` from `10m` to `2m` and update help text. The new default value reflects how we operate Mimir at Grafana Labs. #3817
* [ENHANCEMENT] Ingester: Added experimental flags to force usage of _postings for matchers cache_. These flags will be removed in the future and it's not recommended to change them. #3823
  * `-blocks-storage.tsdb.head-postings-for-matchers-cache-ttl`
  * `-blocks-storage.tsdb.head-postings-for-matchers-cache-size`
  * `-blocks-storage.tsdb.head-postings-for-matchers-cache-force`
* [ENHANCEMENT] Ingester: Improved series selection performance when some of the matchers do not match any series. #3827
* [ENHANCEMENT] Alertmanager: Add new additional template function `tenantID` returning id of the tenant owning the alert. #3758
* [ENHANCEMENT] Alertmanager: Add additional template function `grafanaExploreURL` returning URL to grafana explore with range query. #3849
* [ENHANCEMENT] Reduce overhead of debug logging when filtered out. #3875
* [ENHANCEMENT] Update Docker base images from `alpine:3.16.2` to `alpine:3.17.1`. #3898
* [ENHANCEMENT] Ingester: Add new `/ingester/tsdb_metrics` endpoint to return tenant-specific TSDB metrics. #3923
* [ENHANCEMENT] Query-frontend: CLI flag `-query-frontend.max-total-query-length` and its associated YAML configuration is now stable. #3882
* [ENHANCEMENT] Ruler: rule groups now support optional and experimental `align_evaluation_time_on_interval` field, which causes all evaluations to happen on interval-aligned timestamp. #4013
* [ENHANCEMENT] Query-scheduler: ring-based service discovery is now stable. #4028
* [ENHANCEMENT] Store-gateway: improved performance of prefix matching on the labels. #4055 #4080
* [BUGFIX] Log the names of services that are not yet running rather than `unsupported value type` when calling `/ready` and some services are not running. #3625
* [BUGFIX] Alertmanager: Fix template spurious deletion with relative data dir. #3604
* [BUGFIX] Security: update prometheus/exporter-toolkit for CVE-2022-46146. #3675
* [BUGFIX] Security: update golang.org/x/net for CVE-2022-41717. #3755
* [BUGFIX] Debian package: Fix post-install, environment file path and user creation. #3720
* [BUGFIX] memberlist: Fix panic during Mimir startup when Mimir receives gossip message before it's ready. #3746
* [BUGFIX] Store-gateway: fix `cortex_bucket_store_partitioner_requested_bytes_total` metric to not double count overlapping ranges. #3769
* [BUGFIX] Update `github.com/thanos-io/objstore` to address issue with Multipart PUT on s3-compatible Object Storage. #3802 #3821
* [BUGFIX] Distributor, Query-scheduler: Make sure ring metrics include a `cortex_` prefix as expected by dashboards. #3809
* [BUGFIX] Querier: canceled requests are no longer reported as "consistency check" failures. #3837 #3927
* [BUGFIX] Distributor: don't panic when `metric_relabel_configs` in overrides contains null element. #3868
* [BUGFIX] Distributor: don't panic when OTLP histograms don't have any buckets. #3853
* [BUGFIX] Ingester, Compactor: fix panic that can occur when compaction fails. #3955
* [BUGFIX] Store-gateway: return `Canceled` rather than `Aborted` error when the calling querier cancels the request. #4007

### Mixin

* [ENHANCEMENT] Alerts: Added `MimirIngesterInstanceHasNoTenants` alert that fires when an ingester replica is not receiving write requests for any tenant. #3681
* [ENHANCEMENT] Alerts: Extended `MimirAllocatingTooMuchMemory` to check read-write deployment containers. #3710
* [ENHANCEMENT] Alerts: Added `MimirAlertmanagerInstanceHasNoTenants` alert that fires when an alertmanager instance ows no tenants. #3826
* [ENHANCEMENT] Alerts: Added `MimirRulerInstanceHasNoRuleGroups` alert that fires when a ruler replica is not assigned any rule group to evaluate. #3723
* [ENHANCEMENT] Support for baremetal deployment for alerts and scaling recording rules. #3719
* [ENHANCEMENT] Dashboards: querier autoscaling now supports multiple scaled objects (configurable via `$._config.autoscale.querier.hpa_name`). #3962
* [BUGFIX] Alerts: Fixed `MimirIngesterRestarts` alert when Mimir is deployed in read-write mode. #3716
* [BUGFIX] Alerts: Fixed `MimirIngesterHasNotShippedBlocks` and `MimirIngesterHasNotShippedBlocksSinceStart` alerts for when Mimir is deployed in read-write or monolithic modes and updated them to use new `thanos_shipper_last_successful_upload_time` metric. #3627
* [BUGFIX] Alerts: Fixed `MimirMemoryMapAreasTooHigh` alert when Mimir is deployed in read-write mode. #3626
* [BUGFIX] Alerts: Fixed `MimirCompactorSkippedBlocksWithOutOfOrderChunks` matching on non-existent label. #3628
* [BUGFIX] Dashboards: Fix `Rollout Progress` dashboard incorrectly using Gateway metrics when Gateway was not enabled. #3709
* [BUGFIX] Tenants dashboard: Make it compatible with all deployment types. #3754
* [BUGFIX] Alerts: Fixed `MimirCompactorHasNotUploadedBlocks` to not fire if compactor has nothing to do. #3793
* [BUGFIX] Alerts: Fixed `MimirAutoscalerNotActive` to not fire if scaling metric is 0, to avoid false positives on scaled objects with 0 min replicas. #3999

### Jsonnet

* [CHANGE] Replaced the deprecated `policy/v1beta1` with `policy/v1` when configuring a PodDisruptionBudget for read-write deployment mode. #3811
* [CHANGE] Removed `-server.http-write-timeout` default option value from querier and query-frontend, as it defaults to a higher value in the code now, and cannot be lower than `-querier.timeout`. #3836
* [CHANGE] Replaced `-store.max-query-length` with `-query-frontend.max-total-query-length` in the query-frontend config. #3879
* [CHANGE] Changed default `mimir_backend_data_disk_size` from `100Gi` to `250Gi`. #3894
* [ENHANCEMENT] Update `rollout-operator` to `v0.2.0`. #3624
* [ENHANCEMENT] Add `user_24M` and `user_32M` classes to operations config. #3367
* [ENHANCEMENT] Update memcached image from `memcached:1.6.16-alpine` to `memcached:1.6.17-alpine`. #3914
* [ENHANCEMENT] Allow configuring the ring for overrides-exporter. #3995
* [BUGFIX] Apply ingesters and store-gateways per-zone CLI flags overrides to read-write deployment mode too. #3766
* [BUGFIX] Apply overrides-exporter CLI flags to mimir-backend when running Mimir in read-write deployment mode. #3790
* [BUGFIX] Fixed `mimir-write` and `mimir-read` Kubernetes service to correctly balance requests among pods. #3855 #3864 #3906
* [BUGFIX] Fixed `ruler-query-frontend` and `mimir-read` gRPC server configuration to force clients to periodically re-resolve the backend addresses. #3862
* [BUGFIX] Fixed `mimir-read` CLI flags to ensure query-frontend configuration takes precedence over querier configuration. #3877

### Mimirtool

* [ENHANCEMENT] Update `mimirtool config convert` to work with Mimir 2.4, 2.5, 2.6 changes. #3952
* [ENHANCEMENT] Mimirtool is now available to install through Homebrew with `brew install mimirtool`. #3776
* [ENHANCEMENT] Added `--concurrency` to `mimirtool rules sync` command. #3996
* [BUGFIX] Fix summary output from `mimirtool rules sync` to display correct number of groups created and updated. #3918

### Documentation

* [BUGFIX] Querier: Remove assertion that the `-querier.max-concurrent` flag must also be set for the query-frontend. #3678
* [ENHANCEMENT] Update migration from cortex documentation. #3662
* [ENHANCEMENT] Query-scheduler: documented how to migrate from DNS-based to ring-based service discovery. #4028

### Tools

## 2.5.0

### Grafana Mimir

* [CHANGE] Flag `-azure.msi-resource` is now ignored, and will be removed in Mimir 2.7. This setting is now made automatically by Azure. #2682
* [CHANGE] Experimental flag `-blocks-storage.tsdb.out-of-order-capacity-min` has been removed. #3261
* [CHANGE] Distributor: Wrap errors from pushing to ingesters with useful context, for example clarifying timeouts. #3307
* [CHANGE] The default value of `-server.http-write-timeout` has changed from 30s to 2m. #3346
* [CHANGE] Reduce period of health checks in connection pools for querier->store-gateway, ruler->ruler, and alertmanager->alertmanager clients to 10s. This reduces the time to fail a gRPC call when the remote stops responding. #3168
* [CHANGE] Hide TSDB block ranges period config from doc and mark it experimental. #3518
* [FEATURE] Alertmanager: added Discord support. #3309
* [ENHANCEMENT] Added `-server.tls-min-version` and `-server.tls-cipher-suites` flags to configure cipher suites and min TLS version supported by HTTP and gRPC servers. #2898
* [ENHANCEMENT] Distributor: Add age filter to forwarding functionality, to not forward samples which are older than defined duration. If such samples are not ingested, `cortex_discarded_samples_total{reason="forwarded-sample-too-old"}` is increased. #3049 #3113
* [ENHANCEMENT] Store-gateway: Reduce memory allocation when generating ids in index cache. #3179
* [ENHANCEMENT] Query-frontend: truncate queries based on the configured creation grace period (`--validation.create-grace-period`) to avoid querying too far into the future. #3172
* [ENHANCEMENT] Ingester: Reduce activity tracker memory allocation. #3203
* [ENHANCEMENT] Query-frontend: Log more detailed information in the case of a failed query. #3190
* [ENHANCEMENT] Added `-usage-stats.installation-mode` configuration to track the installation mode via the anonymous usage statistics. #3244
* [ENHANCEMENT] Compactor: Add new `cortex_compactor_block_max_time_delta_seconds` histogram for detecting if compaction of blocks is lagging behind. #3240 #3429
* [ENHANCEMENT] Ingester: reduced the memory footprint of active series custom trackers. #2568
* [ENHANCEMENT] Distributor: Include `X-Scope-OrgId` header in requests forwarded to configured forwarding endpoint. #3283 #3385
* [ENHANCEMENT] Alertmanager: reduced memory utilization in Mimir clusters with a large number of tenants. #3309
* [ENHANCEMENT] Add experimental flag `-shutdown-delay` to allow components to wait after receiving SIGTERM and before stopping. In this time the component returns 503 from /ready endpoint. #3298
* [ENHANCEMENT] Go: update to go 1.19.3. #3371
* [ENHANCEMENT] Alerts: added `RulerRemoteEvaluationFailing` alert, firing when communication between ruler and frontend fails in remote operational mode. #3177 #3389
* [ENHANCEMENT] Clarify which S3 signature versions are supported in the error "unsupported signature version". #3376
* [ENHANCEMENT] Store-gateway: improved index header reading performance. #3393 #3397 #3436
* [ENHANCEMENT] Store-gateway: improved performance of series matching. #3391
* [ENHANCEMENT] Move the validation of incoming series before the distributor's forwarding functionality, so that we don't forward invalid series. #3386 #3458
* [ENHANCEMENT] S3 bucket configuration now validates that the endpoint does not have the bucket name prefix. #3414
* [ENHANCEMENT] Query-frontend: added "fetched index bytes" to query statistics, so that the statistics contain the total bytes read by store-gateways from TSDB block indexes. #3206
* [ENHANCEMENT] Distributor: push wrapper should only receive unforwarded samples. #2980
* [ENHANCEMENT] Added `/api/v1/status/config` and `/api/v1/status/flags` APIs to maintain compatibility with prometheus. #3596 #3983
* [BUGFIX] Flusher: Add `Overrides` as a dependency to prevent panics when starting with `-target=flusher`. #3151
* [BUGFIX] Updated `golang.org/x/text` dependency to fix CVE-2022-32149. #3285
* [BUGFIX] Query-frontend: properly close gRPC streams to the query-scheduler to stop memory and goroutines leak. #3302
* [BUGFIX] Ruler: persist evaluation delay configured in the rulegroup. #3392
* [BUGFIX] Ring status pages: show 100% ownership as "100%", not "1e+02%". #3435
* [BUGFIX] Fix panics in OTLP ingest path when parse errors exist. #3538

### Mixin

* [CHANGE] Alerts: Change `MimirSchedulerQueriesStuck` `for` time to 7 minutes to account for the time it takes for HPA to scale up. #3223
* [CHANGE] Dashboards: Removed the `Querier > Stages` panel from the `Mimir / Queries` dashboard. #3311
* [CHANGE] Configuration: The format of the `autoscaling` section of the configuration has changed to support more components. #3378
  * Instead of specific config variables for each component, they are listed in a dictionary. For example, `autoscaling.querier_enabled` becomes `autoscaling.querier.enabled`.
* [FEATURE] Dashboards: Added "Mimir / Overview resources" dashboard, providing an high level view over a Mimir cluster resources utilization. #3481
* [FEATURE] Dashboards: Added "Mimir / Overview networking" dashboard, providing an high level view over a Mimir cluster network bandwidth, inflight requests and TCP connections. #3487
* [FEATURE] Compile baremetal mixin along k8s mixin. #3162 #3514
* [ENHANCEMENT] Alerts: Add MimirRingMembersMismatch firing when a component does not have the expected number of running jobs. #2404
* [ENHANCEMENT] Dashboards: Add optional row about the Distributor's metric forwarding feature to the `Mimir / Writes` dashboard. #3182 #3394 #3394 #3461
* [ENHANCEMENT] Dashboards: Remove the "Instance Mapper" row from the "Alertmanager Resources Dashboard". This is a Grafana Cloud specific service and not relevant for external users. #3152
* [ENHANCEMENT] Dashboards: Add "remote read", "metadata", and "exemplar" queries to "Mimir / Overview" dashboard. #3245
* [ENHANCEMENT] Dashboards: Use non-red colors for non-error series in the "Mimir / Overview" dashboard. #3246
* [ENHANCEMENT] Dashboards: Add support to multi-zone deployments for the experimental read-write deployment mode. #3256
* [ENHANCEMENT] Dashboards: If enabled, add new row to the `Mimir / Writes` for distributor autoscaling metrics. #3378
* [ENHANCEMENT] Dashboards: Add read path insights row to the "Mimir / Tenants" dashboard. #3326
* [ENHANCEMENT] Alerts: Add runbook urls for alerts. #3452
* [ENHANCEMENT] Configuration: Make it possible to configure namespace label, job label, and job prefix. #3482
* [ENHANCEMENT] Dashboards: improved resources and networking dashboards to work with read-write deployment mode too. #3497 #3504 #3519 #3531
* [ENHANCEMENT] Alerts: Added "MimirDistributorForwardingErrorRate" alert, which fires on high error rates in the distributor’s forwarding feature. #3200
* [ENHANCEMENT] Improve phrasing in Overview dashboard. #3488
* [BUGFIX] Dashboards: Fix legend showing `persistentvolumeclaim` when using `deployment_type=baremetal` for `Disk space utilization` panels. #3173 #3184
* [BUGFIX] Alerts: Fixed `MimirGossipMembersMismatch` alert when Mimir is deployed in read-write mode. #3489
* [BUGFIX] Dashboards: Remove "Inflight requests" from object store panels because the panel is not tracking the inflight requests to object storage. #3521

### Jsonnet

* [CHANGE] Replaced the deprecated `policy/v1beta1` with `policy/v1` when configuring a PodDisruptionBudget. #3284
* [CHANGE] [Common storage configuration](https://grafana.com/docs/mimir/v2.3.x/operators-guide/configure/configure-object-storage-backend/#common-configuration) is now used to configure object storage in all components. This is a breaking change in terms of Jsonnet manifests and also a CLI flag update for components that use object storage, so it will require a rollout of those components. The changes include: #3257
  * `blocks_storage_backend` was renamed to `storage_backend` and is now used as the common storage backend for all components.
    * So were the related `blocks_storage_azure_account_(name|key)` and `blocks_storage_s3_endpoint` configurations.
  * `storage_s3_endpoint` is now rendered by default using the `aws_region` configuration instead of a hardcoded `us-east-1`.
  * `ruler_client_type` and `alertmanager_client_type` were renamed to `ruler_storage_backend` and `alertmanager_storage_backend` respectively, and their corresponding CLI flags won't be rendered unless explicitly set to a value different from the one in `storage_backend` (like `local`).
  * `alertmanager_s3_bucket_name`, `alertmanager_gcs_bucket_name` and `alertmanager_azure_container_name` have been removed, and replaced by a single `alertmanager_storage_bucket_name` configuration used for all object storages.
  * `genericBlocksStorageConfig` configuration object was removed, and so any extensions to it will be now ignored. Use `blockStorageConfig` instead.
  * `rulerClientConfig` and `alertmanagerStorageClientConfig` configuration objects were renamed to `rulerStorageConfig` and `alertmanagerStorageConfig` respectively, and so any extensions to their previous names will be now ignored. Use the new names instead.
  * The CLI flags `*.s3.region` are no longer rendered as they are optional and the region can be inferred by Mimir by performing an initial API call to the endpoint.
  * The migration to this change should usually consist of:
    * Renaming `blocks_storage_backend` key to `storage_backend`.
    * For Azure/S3:
      * Renaming `blocks_storage_(azure|s3)_*` configurations to `storage_(azure|s3)_*`.
      * If `ruler_storage_(azure|s3)_*` and `alertmanager_storage_(azure|s3)_*` keys were different from the `block_storage_*` ones, they should be now provided using CLI flags, see [configuration reference](https://grafana.com/docs/mimir/v2.3.x/operators-guide/configure/reference-configuration-parameters/) for more details.
    * Removing `ruler_client_type` and `alertmanager_client_type` if their value match the `storage_backend`, or renaming them to their new names otherwise.
    * Reviewing any possible extensions to `genericBlocksStorageConfig`, `rulerClientConfig` and `alertmanagerStorageClientConfig` and moving them to the corresponding new options.
    * Renaming the alertmanager's bucket name configuration from provider-specific to the new `alertmanager_storage_bucket_name` key.
* [CHANGE] The `overrides-exporter.libsonnet` file is now always imported. The overrides-exporter can be enabled in jsonnet setting the following: #3379
  ```jsonnet
  {
    _config+:: {
      overrides_exporter_enabled: true,
    }
  }
  ```
* [FEATURE] Added support for experimental read-write deployment mode. Enabling the read-write deployment mode on a existing Mimir cluster is a destructive operation, because the cluster will be re-created. If you're creating a new Mimir cluster, you can deploy it in read-write mode adding the following configuration: #3379 #3475 #3405
  ```jsonnet
  {
    _config+:: {
      deployment_mode: 'read-write',

      // See operations/mimir/read-write-deployment.libsonnet for more configuration options.
      mimir_write_replicas: 3,
      mimir_read_replicas: 2,
      mimir_backend_replicas: 3,
    }
  }
  ```
* [ENHANCEMENT] Add autoscaling support to the `mimir-read` component when running the read-write-deployment model. #3419
* [ENHANCEMENT] Added `$._config.usageStatsConfig` to track the installation mode via the anonymous usage statistics. #3294
* [ENHANCEMENT] The query-tee node port (`$._config.query_tee_node_port`) is now optional. #3272
* [ENHANCEMENT] Add support for autoscaling distributors. #3378
* [ENHANCEMENT] Make auto-scaling logic ensure integer KEDA thresholds. #3512
* [BUGFIX] Fixed query-scheduler ring configuration for dedicated ruler's queries and query-frontends. #3237 #3239
* [BUGFIX] Jsonnet: Fix auto-scaling so that ruler-querier CPU threshold is a string-encoded integer millicores value. #3520

### Mimirtool

* [FEATURE] Added `mimirtool alertmanager verify` command to validate configuration without uploading. #3440
* [ENHANCEMENT] Added `mimirtool rules delete-namespace` command to delete all of the rule groups in a namespace including the namespace itself. #3136
* [ENHANCEMENT] Refactor `mimirtool analyze prometheus`: add concurrency and resiliency #3349
  * Add `--concurrency` flag. Default: number of logical CPUs
* [BUGFIX] `--log.level=debug` now correctly prints the response from the remote endpoint when a request fails. #3180

### Documentation

* [ENHANCEMENT] Documented how to configure HA deduplication using Consul in a Mimir Helm deployment. #2972
* [ENHANCEMENT] Improve `MimirQuerierAutoscalerNotActive` runbook. #3186
* [ENHANCEMENT] Improve `MimirSchedulerQueriesStuck` runbook to reflect debug steps with querier auto-scaling enabled. #3223
* [ENHANCEMENT] Use imperative for docs titles. #3178 #3332 #3343
* [ENHANCEMENT] Docs: mention gRPC compression in "Production tips". #3201
* [ENHANCEMENT] Update ADOPTERS.md. #3224 #3225
* [ENHANCEMENT] Add a note for jsonnet deploying. #3213
* [ENHANCEMENT] out-of-order runbook update with use case. #3253
* [ENHANCEMENT] Fixed TSDB retention mentioned in the "Recover source blocks from ingesters" runbook. #3280
* [ENHANCEMENT] Run Grafana Mimir in production using the Helm chart. #3072
* [ENHANCEMENT] Use common configuration in the tutorial. #3282
* [ENHANCEMENT] Updated detailed steps for migrating blocks from Thanos to Mimir. #3290
* [ENHANCEMENT] Add scheme to DNS service discovery docs. #3450
* [BUGFIX] Remove reference to file that no longer exists in contributing guide. #3404
* [BUGFIX] Fix some minor typos in the contributing guide and on the runbooks page. #3418
* [BUGFIX] Fix small typos in API reference. #3526
* [BUGFIX] Fixed TSDB retention mentioned in the "Recover source blocks from ingesters" runbook. #3278
* [BUGFIX] Fixed configuration example in the "Configuring the Grafana Mimir query-frontend to work with Prometheus" guide. #3374

### Tools

* [FEATURE] Add `copyblocks` tool, to copy Mimir blocks between two GCS buckets. #3264
* [ENHANCEMENT] copyblocks: copy no-compact global markers and optimize min time filter check. #3268
* [ENHANCEMENT] Mimir rules GitHub action: Added the ability to change default value of `label` when running `prepare` command. #3236
* [BUGFIX] Mimir rules Github action: Fix single line output. #3421

## 2.4.0

### Grafana Mimir

* [CHANGE] Distributor: change the default value of `-distributor.remote-timeout` to `2s` from `20s` and `-distributor.forwarding.request-timeout` to `2s` from `10s` to improve distributor resource usage when ingesters crash. #2728 #2912
* [CHANGE] Anonymous usage statistics tracking: added the `-ingester.ring.store` value. #2981
* [CHANGE] Series metadata `HELP` that is longer than `-validation.max-metadata-length` is now truncated silently, instead of being dropped with a 400 status code. #2993
* [CHANGE] Ingester: changed default setting for `-ingester.ring.readiness-check-ring-health` from `true` to `false`. #2953
* [CHANGE] Anonymous usage statistics tracking has been enabled by default, to help Mimir maintainers make better decisions to support the open source community. #2939 #3034
* [CHANGE] Anonymous usage statistics tracking: added the minimum and maximum value of `-ingester.out-of-order-time-window`. #2940
* [CHANGE] The default hash ring heartbeat period for distributors, ingesters, rulers and compactors has been increased from `5s` to `15s`. Now the default heartbeat period for all Mimir hash rings is `15s`. #3033
* [CHANGE] Reduce the default TSDB head compaction concurrency (`-blocks-storage.tsdb.head-compaction-concurrency`) from 5 to 1, in order to reduce CPU spikes. #3093
* [CHANGE] Ruler: the ruler's [remote evaluation mode](https://grafana.com/docs/mimir/latest/operators-guide/architecture/components/ruler/#remote) (`-ruler.query-frontend.address`) is now stable. #3109
* [CHANGE] Limits: removed the deprecated YAML configuration option `active_series_custom_trackers_config`. Please use `active_series_custom_trackers` instead. #3110
* [CHANGE] Ingester: removed the deprecated configuration option `-ingester.ring.join-after`. #3111
* [CHANGE] Querier: removed the deprecated configuration option `-querier.shuffle-sharding-ingesters-lookback-period`. The value of `-querier.query-ingesters-within` is now used internally for shuffle sharding lookback, while you can use `-querier.shuffle-sharding-ingesters-enabled` to enable or disable shuffle sharding on the read path. #3111
* [CHANGE] Memberlist: cluster label verification feature (`-memberlist.cluster-label` and `-memberlist.cluster-label-verification-disabled`) is now marked as stable. #3108
* [CHANGE] Distributor: only single per-tenant forwarding endpoint can be configured now. Support for per-rule endpoint has been removed. #3095
* [FEATURE] Query-scheduler: added an experimental ring-based service discovery support for the query-scheduler. Refer to [query-scheduler configuration](https://grafana.com/docs/mimir/next/operators-guide/architecture/components/query-scheduler/#configuration) for more information. #2957
* [FEATURE] Introduced the experimental endpoint `/api/v1/user_limits` exposed by all components that load runtime configuration. This endpoint exposes realtime limits for the authenticated tenant, in JSON format. #2864 #3017
* [FEATURE] Query-scheduler: added the experimental configuration option `-query-scheduler.max-used-instances` to restrict the number of query-schedulers effectively used regardless how many replicas are running. This feature can be useful when using the experimental read-write deployment mode. #3005
* [ENHANCEMENT] Go: updated to go 1.19.2. #2637 #3127 #3129
* [ENHANCEMENT] Runtime config: don't unmarshal runtime configuration files if they haven't changed. This can save a bit of CPU and memory on every component using runtime config. #2954
* [ENHANCEMENT] Query-frontend: Add `cortex_frontend_query_result_cache_skipped_total` and `cortex_frontend_query_result_cache_attempted_total` metrics to track the reason why query results are not cached. #2855
* [ENHANCEMENT] Distributor: pool more connections per host when forwarding request. Mark requests as idempotent so they can be retried under some conditions. #2968
* [ENHANCEMENT] Distributor: failure to send request to forwarding target now also increments `cortex_distributor_forward_errors_total`, with `status_code="failed"`. #2968
* [ENHANCEMENT] Distributor: added support forwarding push requests via gRPC, using `httpgrpc` messages from weaveworks/common library. #2996
* [ENHANCEMENT] Query-frontend / Querier: increase internal backoff period used to retry connections to query-frontend / query-scheduler. #3011
* [ENHANCEMENT] Querier: do not log "error processing requests from scheduler" when the query-scheduler is shutting down. #3012
* [ENHANCEMENT] Query-frontend: query sharding process is now time-bounded and it is cancelled if the request is aborted. #3028
* [ENHANCEMENT] Query-frontend: improved Prometheus response JSON encoding performance. #2450
* [ENHANCEMENT] TLS: added configuration parameters to configure the client's TLS cipher suites and minimum version. The following new CLI flags have been added: #3070
  * `-alertmanager.alertmanager-client.tls-cipher-suites`
  * `-alertmanager.alertmanager-client.tls-min-version`
  * `-alertmanager.sharding-ring.etcd.tls-cipher-suites`
  * `-alertmanager.sharding-ring.etcd.tls-min-version`
  * `-compactor.ring.etcd.tls-cipher-suites`
  * `-compactor.ring.etcd.tls-min-version`
  * `-distributor.forwarding.grpc-client.tls-cipher-suites`
  * `-distributor.forwarding.grpc-client.tls-min-version`
  * `-distributor.ha-tracker.etcd.tls-cipher-suites`
  * `-distributor.ha-tracker.etcd.tls-min-version`
  * `-distributor.ring.etcd.tls-cipher-suites`
  * `-distributor.ring.etcd.tls-min-version`
  * `-ingester.client.tls-cipher-suites`
  * `-ingester.client.tls-min-version`
  * `-ingester.ring.etcd.tls-cipher-suites`
  * `-ingester.ring.etcd.tls-min-version`
  * `-memberlist.tls-cipher-suites`
  * `-memberlist.tls-min-version`
  * `-querier.frontend-client.tls-cipher-suites`
  * `-querier.frontend-client.tls-min-version`
  * `-querier.store-gateway-client.tls-cipher-suites`
  * `-querier.store-gateway-client.tls-min-version`
  * `-query-frontend.grpc-client-config.tls-cipher-suites`
  * `-query-frontend.grpc-client-config.tls-min-version`
  * `-query-scheduler.grpc-client-config.tls-cipher-suites`
  * `-query-scheduler.grpc-client-config.tls-min-version`
  * `-query-scheduler.ring.etcd.tls-cipher-suites`
  * `-query-scheduler.ring.etcd.tls-min-version`
  * `-ruler.alertmanager-client.tls-cipher-suites`
  * `-ruler.alertmanager-client.tls-min-version`
  * `-ruler.client.tls-cipher-suites`
  * `-ruler.client.tls-min-version`
  * `-ruler.query-frontend.grpc-client-config.tls-cipher-suites`
  * `-ruler.query-frontend.grpc-client-config.tls-min-version`
  * `-ruler.ring.etcd.tls-cipher-suites`
  * `-ruler.ring.etcd.tls-min-version`
  * `-store-gateway.sharding-ring.etcd.tls-cipher-suites`
  * `-store-gateway.sharding-ring.etcd.tls-min-version`
* [ENHANCEMENT] Store-gateway: Add `-blocks-storage.bucket-store.max-concurrent-reject-over-limit` option to allow requests that exceed the max number of inflight object storage requests to be rejected. #2999
* [ENHANCEMENT] Query-frontend: allow setting a separate limit on the total (before splitting/sharding) query length of range queries with the new experimental `-query-frontend.max-total-query-length` flag, which defaults to `-store.max-query-length` if unset or set to 0. #3058
* [ENHANCEMENT] Query-frontend: Lower TTL for cache entries overlapping the out-of-order samples ingestion window (re-using `-ingester.out-of-order-allowance` from ingesters). #2935
* [ENHANCEMENT] Ruler: added support to forcefully disable recording and/or alerting rules evaluation. The following new configuration options have been introduced, which can be overridden on a per-tenant basis in the runtime configuration: #3088
  * `-ruler.recording-rules-evaluation-enabled`
  * `-ruler.alerting-rules-evaluation-enabled`
* [ENHANCEMENT] Distributor: Improved error messages reported when the distributor fails to remote write to ingesters. #3055
* [ENHANCEMENT] Improved tracing spans tracked by distributors, ingesters and store-gateways. #2879 #3099 #3089
* [ENHANCEMENT] Ingester: improved the performance of label value cardinality endpoint. #3044
* [ENHANCEMENT] Ruler: use backoff retry on remote evaluation #3098
* [ENHANCEMENT] Query-frontend: Include multiple tenant IDs in query logs when present instead of dropping them. #3125
* [ENHANCEMENT] Query-frontend: truncate queries based on the configured blocks retention period (`-compactor.blocks-retention-period`) to avoid querying past this period. #3134
* [ENHANCEMENT] Alertmanager: reduced memory utilization in Mimir clusters with a large number of tenants. #3143
* [ENHANCEMENT] Store-gateway: added extra span logging to improve observability. #3131
* [ENHANCEMENT] Compactor: cleaning up different tenants' old blocks and updating bucket indexes is now more independent. This prevents a single tenant from delaying cleanup for other tenants. #2631
* [ENHANCEMENT] Distributor: request rate, ingestion rate, and inflight requests limits are now enforced before reading and parsing the body of the request. This makes the distributor more resilient against a burst of requests over those limit. #2419
* [BUGFIX] Querier: Fix 400 response while handling streaming remote read. #2963
* [BUGFIX] Fix a bug causing query-frontend, query-scheduler, and querier not failing if one of their internal components fail. #2978
* [BUGFIX] Querier: re-balance the querier worker connections when a query-frontend or query-scheduler is terminated. #3005
* [BUGFIX] Distributor: Now returns the quorum error from ingesters. For example, with replication_factor=3, two HTTP 400 errors and one HTTP 500 error, now the distributor will always return HTTP 400. Previously the behaviour was to return the error which the distributor first received. #2979
* [BUGFIX] Ruler: fix panic when ruler.external_url is explicitly set to an empty string ("") in YAML. #2915
* [BUGFIX] Alertmanager: Fix support for the Telegram API URL in the global settings. #3097
* [BUGFIX] Alertmanager: Fix parsing of label matchers without label value in the API used to retrieve alerts. #3097
* [BUGFIX] Ruler: Fix not restoring alert state for rule groups when other ruler replicas shut down. #3156
* [BUGFIX] Updated `golang.org/x/net` dependency to fix CVE-2022-27664. #3124
* [BUGFIX] Fix distributor from returning a `500` status code when a `400` was received from the ingester. #3211
* [BUGFIX] Fix incorrect OS value set in Mimir v2.3.* RPM packages. #3221

### Mixin

* [CHANGE] Alerts: MimirQuerierAutoscalerNotActive is now critical and fires after 1h instead of 15m. #2958
* [FEATURE] Dashboards: Added "Mimir / Overview" dashboards, providing an high level view over a Mimir cluster. #3122 #3147 #3155
* [ENHANCEMENT] Dashboards: Updated the "Writes" and "Rollout progress" dashboards to account for samples ingested via the new OTLP ingestion endpoint. #2919 #2938
* [ENHANCEMENT] Dashboards: Include per-tenant request rate in "Tenants" dashboard. #2874
* [ENHANCEMENT] Dashboards: Include inflight object store requests in "Reads" dashboard. #2914
* [ENHANCEMENT] Dashboards: Make queries used to find job, cluster and namespace for dropdown menus configurable. #2893
* [ENHANCEMENT] Dashboards: Include rate of label and series queries in "Reads" dashboard. #3065 #3074
* [ENHANCEMENT] Dashboards: Fix legend showing on per-pod panels. #2944
* [ENHANCEMENT] Dashboards: Use the "req/s" unit on panels showing the requests rate. #3118
* [ENHANCEMENT] Dashboards: Use a consistent color across dashboards for the error rate. #3154

### Jsonnet

* [FEATURE] Added support for query-scheduler ring-based service discovery. #3128
* [ENHANCEMENT] Querier autoscaling is now slower on scale downs: scale down 10% every 1m instead of 100%. #2962
* [BUGFIX] Memberlist: `gossip_member_label` is now set for ruler-queriers. #3141

### Mimirtool

* [ENHANCEMENT] mimirtool analyze: Store the query errors instead of exit during the analysis. #3052
* [BUGFIX] mimir-tool remote-read: fix returns where some conditions [return nil error even if there is error](https://github.com/grafana/cortex-tools/issues/260). #3053

### Documentation

* [ENHANCEMENT] Added documentation on how to configure storage retention. #2970
* [ENHANCEMENT] Improved gRPC clients config documentation. #3020
* [ENHANCEMENT] Added documentation on how to manage alerting and recording rules. #2983
* [ENHANCEMENT] Improved `MimirSchedulerQueriesStuck` runbook. #3006
* [ENHANCEMENT] Added "Cluster label verification" section to memberlist documentation. #3096
* [ENHANCEMENT] Mention compression in multi-zone replication documentation. #3107
* [BUGFIX] Fixed configuration option names in "Enabling zone-awareness via the Grafana Mimir Jsonnet". #3018
* [BUGFIX] Fixed `mimirtool analyze` parameters documentation. #3094
* [BUGFIX] Fixed YAML configuraton in the "Manage the configuration of Grafana Mimir with Helm" guide. #3042
* [BUGFIX] Fixed Alertmanager capacity planning documentation. #3132

### Tools

- [BUGFIX] trafficdump: Fixed panic occurring when `-success-only=true` and the captured request failed. #2863

## 2.3.1

### Grafana Mimir
* [BUGFIX] Query-frontend: query sharding took exponential time to map binary expressions. #3027
* [BUGFIX] Distributor: Stop panics on OTLP endpoint when a single metric has multiple timeseries. #3040

## 2.3.0

### Grafana Mimir

* [CHANGE] Ingester: Added user label to ingester metric `cortex_ingester_tsdb_out_of_order_samples_appended_total`. On multitenant clusters this helps us find the rate of appended out-of-order samples for a specific tenant. #2493
* [CHANGE] Compactor: delete source and output blocks from local disk on compaction failed, to reduce likelihood that subsequent compactions fail because of no space left on disk. #2261
* [CHANGE] Ruler: Remove unused CLI flags `-ruler.search-pending-for` and `-ruler.flush-period` (and their respective YAML config options). #2288
* [CHANGE] Successful gRPC requests are no longer logged (only affects internal API calls). #2309
* [CHANGE] Add new `-*.consul.cas-retry-delay` flags. They have a default value of `1s`, while previously there was no delay between retries. #2309
* [CHANGE] Store-gateway: Remove the experimental ability to run requests in a dedicated OS thread pool and associated CLI flag `-store-gateway.thread-pool-size`. #2423
* [CHANGE] Memberlist: disabled TCP-based ping fallback, because Mimir already uses a custom transport based on TCP. #2456
* [CHANGE] Change default value for `-distributor.ha-tracker.max-clusters` to `100` to provide a DoS protection. #2465
* [CHANGE] Experimental block upload API exposed by compactor has changed: Previous `/api/v1/upload/block/{block}` endpoint for starting block upload is now `/api/v1/upload/block/{block}/start`, and previous endpoint `/api/v1/upload/block/{block}?uploadComplete=true` for finishing block upload is now `/api/v1/upload/block/{block}/finish`. New API endpoint has been added: `/api/v1/upload/block/{block}/check`. #2486 #2548
* [CHANGE] Compactor: changed `-compactor.max-compaction-time` default from `0s` (disabled) to `1h`. When compacting blocks for a tenant, the compactor will move to compact blocks of another tenant or re-plan blocks to compact at least every 1h. #2514
* [CHANGE] Distributor: removed previously deprecated `extend_writes` (see #1856) YAML key and `-distributor.extend-writes` CLI flag from the distributor config. #2551
* [CHANGE] Ingester: removed previously deprecated `active_series_custom_trackers` (see #1188) YAML key from the ingester config. #2552
* [CHANGE] The tenant ID `__mimir_cluster` is reserved by Mimir and not allowed to store metrics. #2643
* [CHANGE] Purger: removed the purger component and moved its API endpoints `/purger/delete_tenant` and `/purger/delete_tenant_status` to the compactor at `/compactor/delete_tenant` and `/compactor/delete_tenant_status`. The new endpoints on the compactor are stable. #2644
* [CHANGE] Memberlist: Change the leave timeout duration (`-memberlist.leave-timeout duration`) from 5s to 20s and connection timeout (`-memberlist.packet-dial-timeout`) from 5s to 2s. This makes leave timeout 10x the connection timeout, so that we can communicate the leave to at least 1 node, if the first 9 we try to contact times out. #2669
* [CHANGE] Alertmanager: return status code `412 Precondition Failed` and log info message when alertmanager isn't configured for a tenant. #2635
* [CHANGE] Distributor: if forwarding rules are used to forward samples, exemplars are now removed from the request. #2710 #2725
* [CHANGE] Limits: change the default value of `max_global_series_per_metric` limit to `0` (disabled). Setting this limit by default does not provide much benefit because series are sharded by all labels. #2714
* [CHANGE] Ingester: experimental `-blocks-storage.tsdb.new-chunk-disk-mapper` has been removed, new chunk disk mapper is now always used, and is no longer marked experimental. Default value of `-blocks-storage.tsdb.head-chunks-write-queue-size` has changed to 1000000, this enables async chunk queue by default, which leads to improved latency on the write path when new chunks are created in ingesters. #2762
* [CHANGE] Ingester: removed deprecated `-blocks-storage.tsdb.isolation-enabled` option. TSDB-level isolation is now always disabled in Mimir. #2782
* [CHANGE] Compactor: `-compactor.partial-block-deletion-delay` must either be set to 0 (to disable partial blocks deletion) or a value higher than `4h`. #2787
* [CHANGE] Query-frontend: CLI flag `-query-frontend.align-querier-with-step` has been deprecated. Please use `-query-frontend.align-queries-with-step` instead. #2840
* [FEATURE] Compactor: Adds the ability to delete partial blocks after a configurable delay. This option can be configured per tenant. #2285
  - `-compactor.partial-block-deletion-delay`, as a duration string, allows you to set the delay since a partial block has been modified before marking it for deletion. A value of `0`, the default, disables this feature.
  - The metric `cortex_compactor_blocks_marked_for_deletion_total` has a new value for the `reason` label `reason="partial"`, when a block deletion marker is triggered by the partial block deletion delay.
* [FEATURE] Querier: enabled support for queries with negative offsets, which are not cached in the query results cache. #2429
* [FEATURE] EXPERIMENTAL: OpenTelemetry Metrics ingestion path on `/otlp/v1/metrics`. #695 #2436 #2461
* [FEATURE] Querier: Added support for tenant federation to metric metadata endpoint. #2467
* [FEATURE] Query-frontend: introduced experimental support to split instant queries by time. The instant query splitting can be enabled setting `-query-frontend.split-instant-queries-by-interval`. #2469 #2564 #2565 #2570 #2571 #2572 #2573 #2574 #2575 #2576 #2581 #2582 #2601 #2632 #2633 #2634 #2641 #2642 #2766
* [FEATURE] Introduced an experimental anonymous usage statistics tracking (disabled by default), to help Mimir maintainers make better decisions to support the open source community. The tracking system anonymously collects non-sensitive, non-personally identifiable information about the running Mimir cluster, and is disabled by default. #2643 #2662 #2685 #2732 #2733 #2735
* [FEATURE] Introduced an experimental deployment mode called read-write and running a fully featured Mimir cluster with three components: write, read and backend. The read-write deployment mode is a trade-off between the monolithic mode (only one component, no isolation) and the microservices mode (many components, high isolation). #2754 #2838
* [ENHANCEMENT] Distributor: Decreased distributor tests execution time. #2562
* [ENHANCEMENT] Alertmanager: Allow the HTTP `proxy_url` configuration option in the receiver's configuration. #2317
* [ENHANCEMENT] ring: optimize shuffle-shard computation when lookback is used, and all instances have registered timestamp within the lookback window. In that case we can immediately return origial ring, because we would select all instances anyway. #2309
* [ENHANCEMENT] Memberlist: added experimental memberlist cluster label support via `-memberlist.cluster-label` and `-memberlist.cluster-label-verification-disabled` CLI flags (and their respective YAML config options). #2354
* [ENHANCEMENT] Object storage can now be configured for all components using the `common` YAML config option key (or `-common.storage.*` CLI flags). #2330 #2347
* [ENHANCEMENT] Go: updated to go 1.18.4. #2400
* [ENHANCEMENT] Store-gateway, listblocks: list of blocks now includes stats from `meta.json` file: number of series, samples and chunks. #2425
* [ENHANCEMENT] Added more buckets to `cortex_ingester_client_request_duration_seconds` histogram metric, to correctly track requests taking longer than 1s (up until 16s). #2445
* [ENHANCEMENT] Azure client: Improve memory usage for large object storage downloads. #2408
* [ENHANCEMENT] Distributor: Add `-distributor.instance-limits.max-inflight-push-requests-bytes`. This limit protects the distributor against multiple large requests that together may cause an OOM, but are only a few, so do not trigger the `max-inflight-push-requests` limit. #2413
* [ENHANCEMENT] Distributor: Drop exemplars in distributor for tenants where exemplars are disabled. #2504
* [ENHANCEMENT] Runtime Config: Allow operator to specify multiple comma-separated yaml files in `-runtime-config.file` that will be merged in left to right order. #2583
* [ENHANCEMENT] Query sharding: shard binary operations only if it doesn't lead to non-shardable vector selectors in one of the operands. #2696
* [ENHANCEMENT] Add packaging for both debian based deb file and redhat based rpm file using FPM. #1803
* [ENHANCEMENT] Distributor: Add `cortex_distributor_query_ingester_chunks_deduped_total` and `cortex_distributor_query_ingester_chunks_total` metrics for determining how effective ingester chunk deduplication at query time is. #2713
* [ENHANCEMENT] Upgrade Docker base images to `alpine:3.16.2`. #2729
* [ENHANCEMENT] Ruler: Add `<prometheus-http-prefix>/api/v1/status/buildinfo` endpoint. #2724
* [ENHANCEMENT] Querier: Ensure all queries pulled from query-frontend or query-scheduler are immediately executed. The maximum workers concurrency in each querier is configured by `-querier.max-concurrent`. #2598
* [ENHANCEMENT] Distributor: Add `cortex_distributor_received_requests_total` and `cortex_distributor_requests_in_total` metrics to provide visiblity into appropriate per-tenant request limits. #2770
* [ENHANCEMENT] Distributor: Add single forwarding remote-write endpoint for a tenant (`forwarding_endpoint`), instead of using per-rule endpoints. This takes precendence over per-rule endpoints. #2801
* [ENHANCEMENT] Added `err-mimir-distributor-max-write-message-size` to the errors catalog. #2470
* [ENHANCEMENT] Add sanity check at startup to ensure the configured filesystem directories don't overlap for different components. #2828 #2947
* [BUGFIX] TSDB: Fixed a bug on the experimental out-of-order implementation that led to wrong query results. #2701
* [BUGFIX] Compactor: log the actual error on compaction failed. #2261
* [BUGFIX] Alertmanager: restore state from storage even when running a single replica. #2293
* [BUGFIX] Ruler: do not block "List Prometheus rules" API endpoint while syncing rules. #2289
* [BUGFIX] Ruler: return proper `*status.Status` error when running in remote operational mode. #2417
* [BUGFIX] Alertmanager: ensure the configured `-alertmanager.web.external-url` is either a path starting with `/`, or a full URL including the scheme and hostname. #2381 #2542
* [BUGFIX] Memberlist: fix problem with loss of some packets, typically ring updates when instances were removed from the ring during shutdown. #2418
* [BUGFIX] Ingester: fix misfiring `MimirIngesterHasUnshippedBlocks` and stale `cortex_ingester_oldest_unshipped_block_timestamp_seconds` when some block uploads fail. #2435
* [BUGFIX] Query-frontend: fix incorrect mapping of http status codes 429 to 500 when request queue is full. #2447
* [BUGFIX] Memberlist: Fix problem with ring being empty right after startup. Memberlist KV store now tries to "fast-join" the cluster to avoid serving empty KV store. #2505
* [BUGFIX] Compactor: Fix bug when using `-compactor.partial-block-deletion-delay`: compactor didn't correctly check for modification time of all block files. #2559
* [BUGFIX] Query-frontend: fix wrong query sharding results for queries with boolean result like `1 < bool 0`. #2558
* [BUGFIX] Fixed error messages related to per-instance limits incorrectly reporting they can be set on a per-tenant basis. #2610
* [BUGFIX] Perform HA-deduplication before forwarding samples according to forwarding rules in the distributor. #2603 #2709
* [BUGFIX] Fix reporting of tracing spans from PromQL engine. #2707
* [BUGFIX] Apply relabel and drop_label rules before forwarding rules in the distributor. #2703
* [BUGFIX] Distributor: Register `cortex_discarded_requests_total` metric, which previously was not registered and therefore not exported. #2712
* [BUGFIX] Ruler: fix not restoring alerts' state at startup. #2648
* [BUGFIX] Ingester: Fix disk filling up after restarting ingesters with out-of-order support disabled while it was enabled before. #2799
* [BUGFIX] Memberlist: retry joining memberlist cluster on startup when no nodes are resolved. #2837
* [BUGFIX] Query-frontend: fix incorrect mapping of http status codes 413 to 500 when request is too large. #2819
* [BUGFIX] Alertmanager: revert upstream alertmananger to v0.24.0 to fix panic when unmarshalling email headers #2924 #2925

### Mixin

* [CHANGE] Dashboards: "Slow Queries" dashboard no longer works with versions older than Grafana 9.0. #2223
* [CHANGE] Alerts: use RSS memory instead of working set memory in the `MimirAllocatingTooMuchMemory` alert for ingesters. #2480
* [CHANGE] Dashboards: remove the "Cache - Latency (old)" panel from the "Mimir / Queries" dashboard. #2796
* [FEATURE] Dashboards: added support to experimental read-write deployment mode. #2780
* [ENHANCEMENT] Dashboards: added missed rule evaluations to the "Evaluations per second" panel in the "Mimir / Ruler" dashboard. #2314
* [ENHANCEMENT] Dashboards: add k8s resource requests to CPU and memory panels. #2346
* [ENHANCEMENT] Dashboards: add RSS memory utilization panel for ingesters, store-gateways and compactors. #2479
* [ENHANCEMENT] Dashboards: allow to configure graph tooltip. #2647
* [ENHANCEMENT] Alerts: MimirFrontendQueriesStuck and MimirSchedulerQueriesStuck alerts are more reliable now as they consider all the intermediate samples in the minute prior to the evaluation. #2630
* [ENHANCEMENT] Alerts: added `RolloutOperatorNotReconciling` alert, firing if the optional rollout-operator is not successfully reconciling. #2700
* [ENHANCEMENT] Dashboards: added support to query-tee in front of ruler-query-frontend in the "Remote ruler reads" dashboard. #2761
* [ENHANCEMENT] Dashboards: Introduce support for baremetal deployment, setting `deployment_type: 'baremetal'` in the mixin `_config`. #2657
* [ENHANCEMENT] Dashboards: use timeseries panel to show exemplars. #2800
* [BUGFIX] Dashboards: fixed unit of latency panels in the "Mimir / Ruler" dashboard. #2312
* [BUGFIX] Dashboards: fixed "Intervals per query" panel in the "Mimir / Queries" dashboard. #2308
* [BUGFIX] Dashboards: Make "Slow Queries" dashboard works with Grafana 9.0. #2223
* [BUGFIX] Dashboards: add missing API routes to Ruler dashboard. #2412
* [BUGFIX] Dashboards: stop setting 'interval' in dashboards; it should be set on your datasource. #2802

### Jsonnet

* [CHANGE] query-scheduler is enabled by default. We advise to deploy the query-scheduler to improve the scalability of the query-frontend. #2431
* [CHANGE] Replaced anti-affinity rules with pod topology spread constraints for distributor, query-frontend, querier and ruler. #2517
  - The following configuration options have been removed:
    - `distributor_allow_multiple_replicas_on_same_node`
    - `query_frontend_allow_multiple_replicas_on_same_node`
    - `querier_allow_multiple_replicas_on_same_node`
    - `ruler_allow_multiple_replicas_on_same_node`
  - The following configuration options have been added:
    - `distributor_topology_spread_max_skew`
    - `query_frontend_topology_spread_max_skew`
    - `querier_topology_spread_max_skew`
    - `ruler_topology_spread_max_skew`
* [CHANGE] Change `max_global_series_per_metric` to 0 in all plans, and as a default value. #2669
* [FEATURE] Memberlist: added support for experimental memberlist cluster label, through the jsonnet configuration options `memberlist_cluster_label` and `memberlist_cluster_label_verification_disabled`. #2349
* [FEATURE] Added ruler-querier autoscaling support. It requires [KEDA](https://keda.sh) installed in the Kubernetes cluster. Ruler-querier autoscaler can be enabled and configure through the following options in the jsonnet config: #2545
  * `autoscaling_ruler_querier_enabled`: `true` to enable autoscaling.
  * `autoscaling_ruler_querier_min_replicas`: minimum number of ruler-querier replicas.
  * `autoscaling_ruler_querier_max_replicas`: maximum number of ruler-querier replicas.
  * `autoscaling_prometheus_url`: Prometheus base URL from which to scrape Mimir metrics (e.g. `http://prometheus.default:9090/prometheus`).
* [ENHANCEMENT] Memberlist now uses DNS service-discovery by default. #2549
* [ENHANCEMENT] Upgrade memcached image tag to `memcached:1.6.16-alpine`. #2740
* [ENHANCEMENT] Added `$._config.configmaps` and `$._config.runtime_config_files` to make it easy to add new configmaps or runtime config file to all components. #2748

### Mimirtool

* [ENHANCEMENT] Added `mimirtool backfill` command to upload Prometheus blocks using API available in the compactor. #1822
* [ENHANCEMENT] mimirtool bucket-validation: Verify existing objects can be overwritten by subsequent uploads. #2491
* [ENHANCEMENT] mimirtool config convert: Now supports migrating to the current version of Mimir. #2629
* [BUGFIX] mimirtool analyze: Fix dashboard JSON unmarshalling errors by using custom parsing. #2386
* [BUGFIX] Version checking no longer prompts for updating when already on latest version. #2723

### Mimir Continuous Test

* [ENHANCEMENT] Added basic authentication and bearer token support for when Mimir is behind a gateway authenticating the calls. #2717

### Query-tee

* [CHANGE] Renamed CLI flag `-server.service-port` to `-server.http-service-port`. #2683
* [CHANGE] Renamed metric `cortex_querytee_request_duration_seconds` to `cortex_querytee_backend_request_duration_seconds`. Metric `cortex_querytee_request_duration_seconds` is now reported without label `backend`. #2683
* [ENHANCEMENT] Added HTTP over gRPC support to `query-tee` to allow testing gRPC requests to Mimir instances. #2683

### Documentation

* [ENHANCEMENT] Referenced `mimirtool` commands in the HTTP API documentation. #2516
* [ENHANCEMENT] Improved DNS service discovery documentation. #2513

### Tools

* [ENHANCEMENT] `markblocks` now processes multiple blocks concurrently. #2677

## 2.2.0

### Grafana Mimir

* [CHANGE] Increased default configuration for `-server.grpc-max-recv-msg-size-bytes` and `-server.grpc-max-send-msg-size-bytes` from 4MB to 100MB. #1884
* [CHANGE] Default values have changed for the following settings. This improves query performance for recent data (within 12h) by only reading from ingesters: #1909 #1921
    - `-blocks-storage.bucket-store.ignore-blocks-within` now defaults to `10h` (previously `0`)
    - `-querier.query-store-after` now defaults to `12h` (previously `0`)
* [CHANGE] Alertmanager: removed support for migrating local files from Cortex 1.8 or earlier. Related to original Cortex PR https://github.com/cortexproject/cortex/pull/3910. #2253
* [CHANGE] The following settings are now classified as advanced because the defaults should work for most users and tuning them requires in-depth knowledge of how the read path works: #1929
    - `-querier.query-ingesters-within`
    - `-querier.query-store-after`
* [CHANGE] Config flag category overrides can be set dynamically at runtime. #1934
* [CHANGE] Ingester: deprecated `-ingester.ring.join-after`. Mimir now behaves as this setting is always set to 0s. This configuration option will be removed in Mimir 2.4.0. #1965
* [CHANGE] Blocks uploaded by ingester no longer contain `__org_id__` label. Compactor now ignores this label and will compact blocks with and without this label together. `mimirconvert` tool will remove the label from blocks as "unknown" label. #1972
* [CHANGE] Querier: deprecated `-querier.shuffle-sharding-ingesters-lookback-period`, instead adding `-querier.shuffle-sharding-ingesters-enabled` to enable or disable shuffle sharding on the read path. The value of `-querier.query-ingesters-within` is now used internally for shuffle sharding lookback. #2110
* [CHANGE] Memberlist: `-memberlist.abort-if-join-fails` now defaults to false. Previously it defaulted to true. #2168
* [CHANGE] Ruler: `/api/v1/rules*` and `/prometheus/rules*` configuration endpoints are removed. Use `/prometheus/config/v1/rules*`. #2182
* [CHANGE] Ingester: `-ingester.exemplars-update-period` has been renamed to `-ingester.tsdb-config-update-period`. You can use it to update multiple, per-tenant TSDB configurations. #2187
* [FEATURE] Ingester: (Experimental) Add the ability to ingest out-of-order samples up to an allowed limit. If you enable this feature, it requires additional memory and disk space. This feature also enables a write-behind log, which might lead to longer ingester-start replays. When this feature is disabled, there is no overhead on memory, disk space, or startup times. #2187
  * `-ingester.out-of-order-time-window`, as duration string, allows you to set how back in time a sample can be. The default is `0s`, where `s` is seconds.
  * `cortex_ingester_tsdb_out_of_order_samples_appended_total` metric tracks the total number of out-of-order samples ingested by the ingester.
  * `cortex_discarded_samples_total` has a new label `reason="sample-too-old"`, when the `-ingester.out-of-order-time-window` flag is greater than zero. The label tracks the number of samples that were discarded for being too old; they were out of order, but beyond the time window allowed. The labels `reason="sample-out-of-order"` and `reason="sample-out-of-bounds"` are not used when out-of-order ingestion is enabled.
* [ENHANCEMENT] Distributor: Added limit to prevent tenants from sending excessive number of requests: #1843
  * The following CLI flags (and their respective YAML config options) have been added:
    * `-distributor.request-rate-limit`
    * `-distributor.request-burst-limit`
  * The following metric is exposed to tell how many requests have been rejected:
    * `cortex_discarded_requests_total`
* [ENHANCEMENT] Store-gateway: Add the experimental ability to run requests in a dedicated OS thread pool. This feature can be configured using `-store-gateway.thread-pool-size` and is disabled by default. Replaces the ability to run index header operations in a dedicated thread pool. #1660 #1812
* [ENHANCEMENT] Improved error messages to make them easier to understand; each now have a unique, global identifier that you can use to look up in the runbooks for more information. #1907 #1919 #1888 #1939 #1984 #2009 #2056 #2066 #2104 #2150 #2234
* [ENHANCEMENT] Memberlist KV: incoming messages are now processed on per-key goroutine. This may reduce loss of "maintanance" packets in busy memberlist installations, but use more CPU. New `memberlist_client_received_broadcasts_dropped_total` counter tracks number of dropped per-key messages. #1912
* [ENHANCEMENT] Blocks Storage, Alertmanager, Ruler: add support a prefix to the bucket store (`*_storage.storage_prefix`). This enables using the same bucket for the three components. #1686 #1951
* [ENHANCEMENT] Upgrade Docker base images to `alpine:3.16.0`. #2028
* [ENHANCEMENT] Store-gateway: Add experimental configuration option for the store-gateway to attempt to pre-populate the file system cache when memory-mapping index-header files. Enabled with `-blocks-storage.bucket-store.index-header.map-populate-enabled=true`. Note this flag only has an effect when running on Linux. #2019 #2054
* [ENHANCEMENT] Chunk Mapper: reduce memory usage of async chunk mapper. #2043
* [ENHANCEMENT] Ingester: reduce sleep time when reading WAL. #2098
* [ENHANCEMENT] Compactor: Run sanity check on blocks storage configuration at startup. #2144
* [ENHANCEMENT] Compactor: Add HTTP API for uploading TSDB blocks. Enabled with `-compactor.block-upload-enabled`. #1694 #2126
* [ENHANCEMENT] Ingester: Enable querying overlapping blocks by default. #2187
* [ENHANCEMENT] Distributor: Auto-forget unhealthy distributors after ten failed ring heartbeats. #2154
* [ENHANCEMENT] Distributor: Add new metric `cortex_distributor_forward_errors_total` for error codes resulting from forwarding requests. #2077
* [ENHANCEMENT] `/ready` endpoint now returns and logs detailed services information. #2055
* [ENHANCEMENT] Memcached client: Reduce number of connections required to fetch cached keys from memcached. #1920
* [ENHANCEMENT] Improved error message returned when `-querier.query-store-after` validation fails. #1914
* [BUGFIX] Fix regexp parsing panic for regexp label matchers with start/end quantifiers. #1883
* [BUGFIX] Ingester: fixed deceiving error log "failed to update cached shipped blocks after shipper initialisation", occurring for each new tenant in the ingester. #1893
* [BUGFIX] Ring: fix bug where instances may appear unhealthy in the hash ring web UI even though they are not. #1933
* [BUGFIX] API: gzip is now enforced when identity encoding is explicitly rejected. #1864
* [BUGFIX] Fix panic at startup when Mimir is running in monolithic mode and query sharding is enabled. #2036
* [BUGFIX] Ruler: report `cortex_ruler_queries_failed_total` metric for any remote query error except 4xx when remote operational mode is enabled. #2053 #2143
* [BUGFIX] Ingester: fix slow rollout when using `-ingester.ring.unregister-on-shutdown=false` with long `-ingester.ring.heartbeat-period`. #2085
* [BUGFIX] Ruler: add timeout for remote rule evaluation queries to prevent rule group evaluations getting stuck indefinitely. The duration is configurable with `-querier.timeout` (default `2m`). #2090 #2222
* [BUGFIX] Limits: Active series custom tracker configuration has been named back from `active_series_custom_trackers_config` to `active_series_custom_trackers`. For backwards compatibility both version is going to be supported for until Mimir v2.4. When both fields are specified, `active_series_custom_trackers_config` takes precedence over `active_series_custom_trackers`. #2101
* [BUGFIX] Ingester: fixed the order of labels applied when incrementing the `cortex_discarded_metadata_total` metric. #2096
* [BUGFIX] Ingester: fixed bug where retrieving metadata for a metric with multiple metadata entries would return multiple copies of a single metadata entry rather than all available entries. #2096
* [BUGFIX] Distributor: canceled requests are no longer accounted as internal errors. #2157
* [BUGFIX] Memberlist: Fix typo in memberlist admin UI. #2202
* [BUGFIX] Ruler: fixed typo in error message when ruler failed to decode a rule group. #2151
* [BUGFIX] Active series custom tracker configuration is now displayed properly on `/runtime_config` page. #2065
* [BUGFIX] Query-frontend: `vector` and `time` functions were sharded, which made expressions like `vector(1) > 0 and vector(1)` fail. #2355

### Mixin

* [CHANGE] Split `mimir_queries` rules group into `mimir_queries` and `mimir_ingester_queries` to keep number of rules per group within the default per-tenant limit. #1885
* [CHANGE] Dashboards: Expose full image tag in "Mimir / Rollout progress" dashboard's "Pod per version panel." #1932
* [CHANGE] Dashboards: Disabled gateway panels by default, because most users don't have a gateway exposing the metrics expected by Mimir dashboards. You can re-enable it setting `gateway_enabled: true` in the mixin config and recompiling the mixin running `make build-mixin`. #1955
* [CHANGE] Alerts: adapt `MimirFrontendQueriesStuck` and `MimirSchedulerQueriesStuck` to consider ruler query path components. #1949
* [CHANGE] Alerts: Change `MimirRulerTooManyFailedQueries` severity to `critical`. #2165
* [ENHANCEMENT] Dashboards: Add config option `datasource_regex` to customise the regular expression used to select valid datasources for Mimir dashboards. #1802
* [ENHANCEMENT] Dashboards: Added "Mimir / Remote ruler reads" and "Mimir / Remote ruler reads resources" dashboards. #1911 #1937
* [ENHANCEMENT] Dashboards: Make networking panels work for pods created by the mimir-distributed helm chart. #1927
* [ENHANCEMENT] Alerts: Add `MimirStoreGatewayNoSyncedTenants` alert that fires when there is a store-gateway owning no tenants. #1882
* [ENHANCEMENT] Rules: Make `recording_rules_range_interval` configurable for cases where Mimir metrics are scraped less often that every 30 seconds. #2118
* [ENHANCEMENT] Added minimum Grafana version to mixin dashboards. #1943
* [BUGFIX] Fix `container_memory_usage_bytes:sum` recording rule. #1865
* [BUGFIX] Fix `MimirGossipMembersMismatch` alerts if Mimir alertmanager is activated. #1870
* [BUGFIX] Fix `MimirRulerMissedEvaluations` to show % of missed alerts as a value between 0 and 100 instead of 0 and 1. #1895
* [BUGFIX] Fix `MimirCompactorHasNotUploadedBlocks` alert false positive when Mimir is deployed in monolithic mode. #1902
* [BUGFIX] Fix `MimirGossipMembersMismatch` to make it less sensitive during rollouts and fire one alert per installation, not per job. #1926
* [BUGFIX] Do not trigger `MimirAllocatingTooMuchMemory` alerts if no container limits are supplied. #1905
* [BUGFIX] Dashboards: Remove empty "Chunks per query" panel from `Mimir / Queries` dashboard. #1928
* [BUGFIX] Dashboards: Use Grafana's `$__rate_interval` for rate queries in dashboards to support scrape intervals of >15s. #2011
* [BUGFIX] Alerts: Make each version of `MimirCompactorHasNotUploadedBlocks` distinct to avoid rule evaluation failures due to duplicate series being generated. #2197
* [BUGFIX] Fix `MimirGossipMembersMismatch` alert when using remote ruler evaluation. #2159

### Jsonnet

* [CHANGE] Remove use of `-querier.query-store-after`, `-querier.shuffle-sharding-ingesters-lookback-period`, `-blocks-storage.bucket-store.ignore-blocks-within`, and `-blocks-storage.tsdb.close-idle-tsdb-timeout` CLI flags since the values now match defaults. #1915 #1921
* [CHANGE] Change default value for `-blocks-storage.bucket-store.chunks-cache.memcached.timeout` to `450ms` to increase use of cached data. #2035
* [CHANGE] The `memberlist_ring_enabled` configuration now applies to Alertmanager. #2102 #2103 #2107
* [CHANGE] Default value for `memberlist_ring_enabled` is now true. It means that all hash rings use Memberlist as default KV store instead of Consul (previous default). #2161
* [CHANGE] Configure `-ingester.max-global-metadata-per-user` to correspond to 20% of the configured max number of series per tenant. #2250
* [CHANGE] Configure `-ingester.max-global-metadata-per-metric` to be 10. #2250
* [CHANGE] Change `_config.multi_zone_ingester_max_unavailable` to 25. #2251
* [FEATURE] Added querier autoscaling support. It requires [KEDA](https://keda.sh) installed in the Kubernetes cluster and query-scheduler enabled in the Mimir cluster. Querier autoscaler can be enabled and configure through the following options in the jsonnet config: #2013 #2023
  * `autoscaling_querier_enabled`: `true` to enable autoscaling.
  * `autoscaling_querier_min_replicas`: minimum number of querier replicas.
  * `autoscaling_querier_max_replicas`: maximum number of querier replicas.
  * `autoscaling_prometheus_url`: Prometheus base URL from which to scrape Mimir metrics (e.g. `http://prometheus.default:9090/prometheus`).
* [FEATURE] Jsonnet: Add support for ruler remote evaluation mode (`ruler_remote_evaluation_enabled`), which deploys and uses a dedicated query path for rule evaluation. This enables the benefits of the query-frontend for rule evaluation, such as query sharding. #2073
* [ENHANCEMENT] Added `compactor` service, that can be used to route requests directly to compactor (e.g. admin UI). #2063
* [ENHANCEMENT] Added a `consul_enabled` configuration option to provide the ability to disable consul. It is automatically set to false when `memberlist_ring_enabled` is true and `multikv_migration_enabled` (used for migration from Consul to memberlist) is not set. #2093 #2152
* [BUGFIX] Querier: Fix disabling shuffle sharding on the read path whilst keeping it enabled on write path. #2164

### Mimirtool

* [CHANGE] mimirtool rules: `--use-legacy-routes` now toggles between using `/prometheus/config/v1/rules` (default) and `/api/v1/rules` (legacy) endpoints. #2182
* [FEATURE] Added bearer token support for when Mimir is behind a gateway authenticating by bearer token. #2146
* [BUGFIX] mimirtool analyze: Fix dashboard JSON unmarshalling errors (#1840). #1973
* [BUGFIX] Make mimirtool build for Windows work again. #2273

### Mimir Continuous Test

* [ENHANCEMENT] Added the `-tests.smoke-test` flag to run the `mimir-continuous-test` suite once and immediately exit. #2047 #2094
* [ENHANCEMENT] Added the `-tests.write-protocol` flag to write using the `prometheus` remote write protocol or `otlp-http` in the `mimir-continuous-test` suite. #5719

### Documentation

* [ENHANCEMENT] Published Grafana Mimir runbooks as part of documentation. #1970
* [ENHANCEMENT] Improved ruler's "remote operational mode" documentation. #1906
* [ENHANCEMENT] Recommend fast disks for ingesters and store-gateways in production tips. #1903
* [ENHANCEMENT] Explain the runtime override of active series matchers. #1868
* [ENHANCEMENT] Clarify "Set rule group" API specification. #1869
* [ENHANCEMENT] Published Mimir jsonnet documentation. #2024
* [ENHANCEMENT] Documented required scrape interval for using alerting and recording rules from Mimir jsonnet. #2147
* [ENHANCEMENT] Runbooks: Mention memberlist as possible source of problems for various alerts. #2158
* [ENHANCEMENT] Added step-by-step article about migrating from Consul to Memberlist KV store using jsonnet without downtime. #2166
* [ENHANCEMENT] Documented `/memberlist` admin page. #2166
* [ENHANCEMENT] Documented how to configure Grafana Mimir's ruler with Jsonnet. #2127
* [ENHANCEMENT] Documented how to configure queriers’ autoscaling with Jsonnet. #2128
* [ENHANCEMENT] Updated mixin building instructions in "Installing Grafana Mimir dashboards and alerts" article. #2015 #2163
* [ENHANCEMENT] Fix location of "Monitoring Grafana Mimir" article in the documentation hierarchy. #2130
* [ENHANCEMENT] Runbook for `MimirRequestLatency` was expanded with more practical advice. #1967
* [BUGFIX] Fixed ruler configuration used in the getting started guide. #2052
* [BUGFIX] Fixed Mimir Alertmanager datasource in Grafana used by "Play with Grafana Mimir" tutorial. #2115
* [BUGFIX] Fixed typos in "Scaling out Grafana Mimir" article. #2170
* [BUGFIX] Added missing ring endpoint exposed by Ingesters. #1918

## 2.1.0

### Grafana Mimir

* [CHANGE] Compactor: No longer upload debug meta files to object storage. #1257
* [CHANGE] Default values have changed for the following settings: #1547
    - `-alertmanager.alertmanager-client.grpc-max-recv-msg-size` now defaults to 100 MiB (previously was not configurable and set to 16 MiB)
    - `-alertmanager.alertmanager-client.grpc-max-send-msg-size` now defaults to 100 MiB (previously was not configurable and set to 4 MiB)
    - `-alertmanager.max-recv-msg-size` now defaults to 100 MiB (previously was 16 MiB)
* [CHANGE] Ingester: Add `user` label to metrics `cortex_ingester_ingested_samples_total` and `cortex_ingester_ingested_samples_failures_total`. #1533
* [CHANGE] Ingester: Changed `-blocks-storage.tsdb.isolation-enabled` default from `true` to `false`. The config option has also been deprecated and will be removed in 2 minor version. #1655
* [CHANGE] Query-frontend: results cache keys are now versioned, this will cause cache to be re-filled when rolling out this version. #1631
* [CHANGE] Store-gateway: enabled attributes in-memory cache by default. New default configuration is `-blocks-storage.bucket-store.chunks-cache.attributes-in-memory-max-items=50000`. #1727
* [CHANGE] Compactor: Removed the metric `cortex_compactor_garbage_collected_blocks_total` since it duplicates `cortex_compactor_blocks_marked_for_deletion_total`. #1728
* [CHANGE] All: Logs that used the`org_id` label now use `user` label. #1634 #1758
* [CHANGE] Alertmanager: the following metrics are not exported for a given `user` and `integration` when the metric value is zero: #1783
  * `cortex_alertmanager_notifications_total`
  * `cortex_alertmanager_notifications_failed_total`
  * `cortex_alertmanager_notification_requests_total`
  * `cortex_alertmanager_notification_requests_failed_total`
  * `cortex_alertmanager_notification_rate_limited_total`
* [CHANGE] Removed the following metrics exposed by the Mimir hash rings: #1791
  * `cortex_member_ring_tokens_owned`
  * `cortex_member_ring_tokens_to_own`
  * `cortex_ring_tokens_owned`
  * `cortex_ring_member_ownership_percent`
* [CHANGE] Querier / Ruler: removed the following metrics tracking number of query requests send to each ingester. You can use `cortex_request_duration_seconds_count{route=~"/cortex.Ingester/(QueryStream|QueryExemplars)"}` instead. #1797
  * `cortex_distributor_ingester_queries_total`
  * `cortex_distributor_ingester_query_failures_total`
* [CHANGE] Distributor: removed the following metrics tracking the number of requests from a distributor to ingesters: #1799
  * `cortex_distributor_ingester_appends_total`
  * `cortex_distributor_ingester_append_failures_total`
* [CHANGE] Distributor / Ruler: deprecated `-distributor.extend-writes`. Now Mimir always behaves as if this setting was set to `false`, which we expect to be safe for every Mimir cluster setup. #1856
* [FEATURE] Querier: Added support for [streaming remote read](https://prometheus.io/blog/2019/10/10/remote-read-meets-streaming/). Should be noted that benefits of chunking the response are partial here, since in a typical `query-frontend` setup responses will be buffered until they've been completed. #1735
* [FEATURE] Ruler: Allow setting `evaluation_delay` for each rule group via rules group configuration file. #1474
* [FEATURE] Ruler: Added support for expression remote evaluation. #1536 #1818
  * The following CLI flags (and their respective YAML config options) have been added:
    * `-ruler.query-frontend.address`
    * `-ruler.query-frontend.grpc-client-config.grpc-max-recv-msg-size`
    * `-ruler.query-frontend.grpc-client-config.grpc-max-send-msg-size`
    * `-ruler.query-frontend.grpc-client-config.grpc-compression`
    * `-ruler.query-frontend.grpc-client-config.grpc-client-rate-limit`
    * `-ruler.query-frontend.grpc-client-config.grpc-client-rate-limit-burst`
    * `-ruler.query-frontend.grpc-client-config.backoff-on-ratelimits`
    * `-ruler.query-frontend.grpc-client-config.backoff-min-period`
    * `-ruler.query-frontend.grpc-client-config.backoff-max-period`
    * `-ruler.query-frontend.grpc-client-config.backoff-retries`
    * `-ruler.query-frontend.grpc-client-config.tls-enabled`
    * `-ruler.query-frontend.grpc-client-config.tls-ca-path`
    * `-ruler.query-frontend.grpc-client-config.tls-cert-path`
    * `-ruler.query-frontend.grpc-client-config.tls-key-path`
    * `-ruler.query-frontend.grpc-client-config.tls-server-name`
    * `-ruler.query-frontend.grpc-client-config.tls-insecure-skip-verify`
* [FEATURE] Distributor: Added the ability to forward specifics metrics to alternative remote_write API endpoints. #1052
* [FEATURE] Ingester: Active series custom trackers now supports runtime tenant-specific overrides. The configuration has been moved to limit config, the ingester config has been deprecated.  #1188
* [ENHANCEMENT] Alertmanager API: Concurrency limit for GET requests is now configurable using `-alertmanager.max-concurrent-get-requests-per-tenant`. #1547
* [ENHANCEMENT] Alertmanager: Added the ability to configure additional gRPC client settings for the Alertmanager distributor #1547
  - `-alertmanager.alertmanager-client.backoff-max-period`
  - `-alertmanager.alertmanager-client.backoff-min-period`
  - `-alertmanager.alertmanager-client.backoff-on-ratelimits`
  - `-alertmanager.alertmanager-client.backoff-retries`
  - `-alertmanager.alertmanager-client.grpc-client-rate-limit`
  - `-alertmanager.alertmanager-client.grpc-client-rate-limit-burst`
  - `-alertmanager.alertmanager-client.grpc-compression`
  - `-alertmanager.alertmanager-client.grpc-max-recv-msg-size`
  - `-alertmanager.alertmanager-client.grpc-max-send-msg-size`
* [ENHANCEMENT] Ruler: Add more detailed query information to ruler query stats logging. #1411
* [ENHANCEMENT] Admin: Admin API now has some styling. #1482 #1549 #1821 #1824
* [ENHANCEMENT] Alertmanager: added `insight=true` field to alertmanager dispatch logs. #1379
* [ENHANCEMENT] Store-gateway: Add the experimental ability to run index header operations in a dedicated thread pool. This feature can be configured using `-blocks-storage.bucket-store.index-header-thread-pool-size` and is disabled by default. #1660
* [ENHANCEMENT] Store-gateway: don't drop all blocks if instance finds itself as unhealthy or missing in the ring. #1806 #1823
* [ENHANCEMENT] Querier: wait until inflight queries are completed when shutting down queriers. #1756 #1767
* [BUGFIX] Query-frontend: do not shard queries with a subquery unless the subquery is inside a shardable aggregation function call. #1542
* [BUGFIX] Query-frontend: added `component=query-frontend` label to results cache memcached metrics to fix a panic when Mimir is running in single binary mode and results cache is enabled. #1704
* [BUGFIX] Mimir: services' status content-type is now correctly set to `text/html`. #1575
* [BUGFIX] Multikv: Fix panic when using using runtime config to set primary KV store used by `multi` KV. #1587
* [BUGFIX] Multikv: Fix watching for runtime config changes in `multi` KV store in ruler and querier. #1665
* [BUGFIX] Memcached: allow to use CNAME DNS records for the memcached backend addresses. #1654
* [BUGFIX] Querier: fixed temporary partial query results when shuffle sharding is enabled and hash ring backend storage is flushed / reset. #1829
* [BUGFIX] Alertmanager: prevent more file traversal cases related to template names. #1833
* [BUGFUX] Alertmanager: Allow usage with `-alertmanager-storage.backend=local`. Note that when using this storage type, the Alertmanager is not able persist state remotely, so it not recommended for production use. #1836
* [BUGFIX] Alertmanager: Do not validate alertmanager configuration if it's not running. #1835

### Mixin

* [CHANGE] Dashboards: Remove per-user series legends from Tenants dashboard. #1605
* [CHANGE] Dashboards: Show in-memory series and the per-user series limit on Tenants dashboard. #1613
* [CHANGE] Dashboards: Slow-queries dashboard now uses `user` label from logs instead of `org_id`. #1634
* [CHANGE] Dashboards: changed all Grafana dashboards UIDs to not conflict with Cortex ones, to let people install both while migrating from Cortex to Mimir: #1801 #1808
  * Alertmanager from `a76bee5913c97c918d9e56a3cc88cc28` to `b0d38d318bbddd80476246d4930f9e55`
  * Alertmanager Resources from `68b66aed90ccab448009089544a8d6c6` to `a6883fb22799ac74479c7db872451092`
  * Compactor from `9c408e1d55681ecb8a22c9fab46875cc` to `1b3443aea86db629e6efdb7d05c53823`
  * Compactor Resources from `df9added6f1f4332f95848cca48ebd99` to `09a5c49e9cdb2f2b24c6d184574a07fd`
  * Config from `61bb048ced9817b2d3e07677fb1c6290` to `5d9d0b4724c0f80d68467088ec61e003`
  * Object Store from `d5a3a4489d57c733b5677fb55370a723` to `e1324ee2a434f4158c00a9ee279d3292`
  * Overrides from `b5c95fee2e5e7c4b5930826ff6e89a12` to `1e2c358600ac53f09faea133f811b5bb`
  * Queries from `d9931b1054053c8b972d320774bb8f1d` to `b3abe8d5c040395cc36615cb4334c92d`
  * Reads from `8d6ba60eccc4b6eedfa329b24b1bd339` to `e327503188913dc38ad571c647eef643`
  * Reads Networking from `c0464f0d8bd026f776c9006b05910000` to `54b2a0a4748b3bd1aefa92ce5559a1c2`
  * Reads Resources from `2fd2cda9eea8d8af9fbc0a5960425120` to `cc86fd5aa9301c6528986572ad974db9`
  * Rollout Progress from `7544a3a62b1be6ffd919fc990ab8ba8f` to `7f0b5567d543a1698e695b530eb7f5de`
  * Ruler from `44d12bcb1f95661c6ab6bc946dfc3473` to `631e15d5d85afb2ca8e35d62984eeaa0`
  * Scaling from `88c041017b96856c9176e07cf557bdcf` to `64bbad83507b7289b514725658e10352`
  * Slow queries from `e6f3091e29d2636e3b8393447e925668` to `6089e1ce1e678788f46312a0a1e647e6`
  * Tenants from `35fa247ce651ba189debf33d7ae41611` to `35fa247ce651ba189debf33d7ae41611`
  * Top Tenants from `bc6e12d4fe540e4a1785b9d3ca0ffdd9` to `bc6e12d4fe540e4a1785b9d3ca0ffdd9`
  * Writes from `0156f6d15aa234d452a33a4f13c838e3` to `8280707b8f16e7b87b840fc1cc92d4c5`
  * Writes Networking from `681cd62b680b7154811fe73af55dcfd4` to `978c1cb452585c96697a238eaac7fe2d`
  * Writes Resources from `c0464f0d8bd026f776c9006b0591bb0b` to `bc9160e50b52e89e0e49c840fea3d379`
* [FEATURE] Alerts: added the following alerts on `mimir-continuous-test` tool: #1676
  - `MimirContinuousTestNotRunningOnWrites`
  - `MimirContinuousTestNotRunningOnReads`
  - `MimirContinuousTestFailed`
* [ENHANCEMENT] Added `per_cluster_label` support to allow to change the label name used to differentiate between Kubernetes clusters. #1651
* [ENHANCEMENT] Dashboards: Show QPS and latency of the Alertmanager Distributor. #1696
* [ENHANCEMENT] Playbooks: Add Alertmanager suggestions for `MimirRequestErrors` and `MimirRequestLatency` #1702
* [ENHANCEMENT] Dashboards: Allow custom datasources. #1749
* [ENHANCEMENT] Dashboards: Add config option `gateway_enabled` (defaults to `true`) to disable gateway panels from dashboards. #1761
* [ENHANCEMENT] Dashboards: Extend Top tenants dashboard with queries for tenants with highest sample rate, discard rate, and discard rate growth. #1842
* [ENHANCEMENT] Dashboards: Show ingestion rate limit and rule group limit on Tenants dashboard. #1845
* [ENHANCEMENT] Dashboards: Add "last successful run" panel to compactor dashboard. #1628
* [BUGFIX] Dashboards: Fix "Failed evaluation rate" panel on Tenants dashboard. #1629
* [BUGFIX] Honor the configured `per_instance_label` in all dashboards and alerts. #1697

### Jsonnet

* [FEATURE] Added support for `mimir-continuous-test`. To deploy `mimir-continuous-test` you can use the following configuration: #1675 #1850
  ```jsonnet
  _config+: {
    continuous_test_enabled: true,
    continuous_test_tenant_id: 'type-tenant-id',
    continuous_test_write_endpoint: 'http://type-write-path-hostname',
    continuous_test_read_endpoint: 'http://type-read-path-hostname/prometheus',
  },
  ```
* [ENHANCEMENT] Ingester anti-affinity can now be disabled by using `ingester_allow_multiple_replicas_on_same_node` configuration key. #1581
* [ENHANCEMENT] Added `node_selector` configuration option to select Kubernetes nodes where Mimir should run. #1596
* [ENHANCEMENT] Alertmanager: Added a `PodDisruptionBudget` of `withMaxUnavailable = 1`, to ensure we maintain quorum during rollouts. #1683
* [ENHANCEMENT] Store-gateway anti-affinity can now be enabled/disabled using `store_gateway_allow_multiple_replicas_on_same_node` configuration key. #1730
* [ENHANCEMENT] Added `store_gateway_zone_a_args`, `store_gateway_zone_b_args` and `store_gateway_zone_c_args` configuration options. #1807
* [BUGFIX] Pass primary and secondary multikv stores via CLI flags. Introduced new `multikv_switch_primary_secondary` config option to flip primary and secondary in runtime config.

### Mimirtool

* [BUGFIX] `config convert`: Retain Cortex defaults for `blocks_storage.backend`, `ruler_storage.backend`, `alertmanager_storage.backend`, `auth.type`, `activity_tracker.filepath`, `alertmanager.data_dir`, `blocks_storage.filesystem.dir`, `compactor.data_dir`, `ruler.rule_path`, `ruler_storage.filesystem.dir`, and `graphite.querier.schemas.backend`. #1626 #1762

### Tools

* [FEATURE] Added a `markblocks` tool that creates `no-compact` and `delete` marks for the blocks. #1551
* [FEATURE] Added `mimir-continuous-test` tool to continuously run smoke tests on live Mimir clusters. #1535 #1540 #1653 #1603 #1630 #1691 #1675 #1676 #1692 #1706 #1709 #1775 #1777 #1778 #1795
* [FEATURE] Added `mimir-rules-action` GitHub action, located at `operations/mimir-rules-action/`, used to lint, prepare, verify, diff, and sync rules to a Mimir cluster. #1723

## 2.0.0

### Grafana Mimir

_Changes since Cortex 1.10.0._

* [CHANGE] Remove chunks storage engine. #86 #119 #510 #545 #743 #744 #748 #753 #755 #757 #758 #759 #760 #762 #764 #789 #812 #813
  * The following CLI flags (and their respective YAML config options) have been removed:
    * `-store.engine`
    * `-schema-config-file`
    * `-ingester.checkpoint-duration`
    * `-ingester.checkpoint-enabled`
    * `-ingester.chunk-encoding`
    * `-ingester.chunk-age-jitter`
    * `-ingester.concurrent-flushes`
    * `-ingester.flush-on-shutdown-with-wal-enabled`
    * `-ingester.flush-op-timeout`
    * `-ingester.flush-period`
    * `-ingester.max-chunk-age`
    * `-ingester.max-chunk-idle`
    * `-ingester.max-series-per-query` (and `max_series_per_query` from runtime config)
    * `-ingester.max-stale-chunk-idle`
    * `-ingester.max-transfer-retries`
    * `-ingester.min-chunk-length`
    * `-ingester.recover-from-wal`
    * `-ingester.retain-period`
    * `-ingester.spread-flushes`
    * `-ingester.wal-dir`
    * `-ingester.wal-enabled`
    * `-querier.query-parallelism`
    * `-querier.second-store-engine`
    * `-querier.use-second-store-before-time`
    * `-flusher.wal-dir`
    * `-flusher.concurrent-flushes`
    * `-flusher.flush-op-timeout`
    * All `-table-manager.*` flags
    * All `-deletes.*` flags
    * All `-purger.*` flags
    * All `-metrics.*` flags
    * All `-dynamodb.*` flags
    * All `-s3.*` flags
    * All `-azure.*` flags
    * All `-bigtable.*` flags
    * All `-gcs.*` flags
    * All `-cassandra.*` flags
    * All `-boltdb.*` flags
    * All `-local.*` flags
    * All `-swift.*` flags
    * All `-store.*` flags except `-store.engine`, `-store.max-query-length`, `-store.max-labels-query-length`
    * All `-grpc-store.*` flags
  * The following API endpoints have been removed:
    * `/api/v1/chunks` and `/chunks`
  * The following metrics have been removed:
    * `cortex_ingester_flush_queue_length`
    * `cortex_ingester_queried_chunks`
    * `cortex_ingester_chunks_created_total`
    * `cortex_ingester_wal_replay_duration_seconds`
    * `cortex_ingester_wal_corruptions_total`
    * `cortex_ingester_sent_chunks`
    * `cortex_ingester_received_chunks`
    * `cortex_ingester_flush_series_in_progress`
    * `cortex_ingester_chunk_utilization`
    * `cortex_ingester_chunk_length`
    * `cortex_ingester_chunk_size_bytes`
    * `cortex_ingester_chunk_age_seconds`
    * `cortex_ingester_memory_chunks`
    * `cortex_ingester_flushing_enqueued_series_total`
    * `cortex_ingester_flushing_dequeued_series_total`
    * `cortex_ingester_dropped_chunks_total`
    * `cortex_oldest_unflushed_chunk_timestamp_seconds`
    * `prometheus_local_storage_chunk_ops_total`
    * `prometheus_local_storage_chunkdesc_ops_total`
    * `prometheus_local_storage_memory_chunkdescs`
* [CHANGE] Changed default storage backends from `s3` to `filesystem` #833
  This effects the following flags:
  * `-blocks-storage.backend` now defaults to `filesystem`
  * `-blocks-storage.filesystem.dir` now defaults to `blocks`
  * `-alertmanager-storage.backend` now defaults to `filesystem`
  * `-alertmanager-storage.filesystem.dir` now defaults to `alertmanager`
  * `-ruler-storage.backend` now defaults to `filesystem`
  * `-ruler-storage.filesystem.dir` now defaults to `ruler`
* [CHANGE] Renamed metric `cortex_experimental_features_in_use_total` as `cortex_experimental_features_used_total` and added `feature` label. #32 #658
* [CHANGE] Removed `log_messages_total` metric. #32
* [CHANGE] Some files and directories created by Mimir components on local disk now have stricter permissions, and are only readable by owner, but not group or others. #58
* [CHANGE] Memcached client DNS resolution switched from golang built-in to [`miekg/dns`](https://github.com/miekg/dns). #142
* [CHANGE] The metric `cortex_deprecated_flags_inuse_total` has been renamed to `deprecated_flags_inuse_total` as part of using grafana/dskit functionality. #185
* [CHANGE] API: The `-api.response-compression-enabled` flag has been removed, and GZIP response compression is always enabled except on `/api/v1/push` and `/push` endpoints. #880
* [CHANGE] Update Go version to 1.17.3. #480
* [CHANGE] The `status_code` label on gRPC client metrics has changed from '200' and '500' to '2xx', '5xx', '4xx', 'cancel' or 'error'. #537
* [CHANGE] Removed the deprecated `-<prefix>.fifocache.size` flag. #618
* [CHANGE] Enable index header lazy loading by default. #693
  * `-blocks-storage.bucket-store.index-header-lazy-loading-enabled` default from `false` to `true`
  * `-blocks-storage.bucket-store.index-header-lazy-loading-idle-timeout` default from `20m` to `1h`
* [CHANGE] Shuffle-sharding:
  * `-distributor.sharding-strategy` option has been removed, and shuffle sharding is enabled by default. Default shard size is set to 0, which disables shuffle sharding for the tenant (all ingesters will receive tenants's samples). #888
  * `-ruler.sharding-strategy` option has been removed from ruler. Ruler now uses shuffle-sharding by default, but respects `ruler_tenant_shard_size`, which defaults to 0 (ie. use all rulers for tenant). #889
  * `-store-gateway.sharding-strategy` option has been removed store-gateways. Store-gateway now uses shuffle-sharding by default, but respects `store_gateway_tenant_shard_size` for tenant, and this value defaults to 0. #891
* [CHANGE] Server: `-server.http-listen-port` (yaml: `server.http_listen_port`) now defaults to `8080` (previously `80`). #871
* [CHANGE] Changed the default value of `-blocks-storage.bucket-store.ignore-deletion-marks-delay` from 6h to 1h. #892
* [CHANGE] Changed default settings for memcached clients: #959 #1000
  * The default value for the following config options has changed from `10000` to `25000`:
    * `-blocks-storage.bucket-store.chunks-cache.memcached.max-async-buffer-size`
    * `-blocks-storage.bucket-store.index-cache.memcached.max-async-buffer-size`
    * `-blocks-storage.bucket-store.metadata-cache.memcached.max-async-buffer-size`
    * `-query-frontend.results-cache.memcached.max-async-buffer-size`
  * The default value for the following config options has changed from `0` (unlimited) to `100`:
    * `-blocks-storage.bucket-store.chunks-cache.memcached.max-get-multi-batch-size`
    * `-blocks-storage.bucket-store.index-cache.memcached.max-get-multi-batch-size`
    * `-blocks-storage.bucket-store.metadata-cache.memcached.max-get-multi-batch-size`
    * `-query-frontend.results-cache.memcached.max-get-multi-batch-size`
  * The default value for the following config options has changed from `16` to `100`:
    * `-blocks-storage.bucket-store.chunks-cache.memcached.max-idle-connections`
    * `-blocks-storage.bucket-store.index-cache.memcached.max-idle-connections`
    * `-blocks-storage.bucket-store.metadata-cache.memcached.max-idle-connections`
    * `-query-frontend.results-cache.memcached.max-idle-connections`
  * The default value for the following config options has changed from `100ms` to `200ms`:
    * `-blocks-storage.bucket-store.metadata-cache.memcached.timeout`
    * `-blocks-storage.bucket-store.index-cache.memcached.timeout`
    * `-blocks-storage.bucket-store.chunks-cache.memcached.timeout`
    * `-query-frontend.results-cache.memcached.timeout`
* [CHANGE] Changed the default value of `-blocks-storage.bucket-store.bucket-index.enabled` to `true`. The default configuration must now run the compactor in order to write the bucket index or else queries to long term storage will fail. #924
* [CHANGE] Option `-auth.enabled` has been renamed to `-auth.multitenancy-enabled`. #1130
* [CHANGE] Default tenant ID used with disabled auth (`-auth.multitenancy-enabled=false`) has changed from `fake` to `anonymous`. This tenant ID can now be changed with `-auth.no-auth-tenant` option. #1063
* [CHANGE] The default values for the following local directories have changed: #1072
  * `-alertmanager.storage.path` default value changed to `./data-alertmanager/`
  * `-compactor.data-dir` default value changed to `./data-compactor/`
  * `-ruler.rule-path` default value changed to `./data-ruler/`
* [CHANGE] The default value for gRPC max send message size has been changed from 16MB to 100MB. This affects the following parameters: #1152
  * `-query-frontend.grpc-client-config.grpc-max-send-msg-size`
  * `-ingester.client.grpc-max-send-msg-size`
  * `-querier.frontend-client.grpc-max-send-msg-size`
  * `-query-scheduler.grpc-client-config.grpc-max-send-msg-size`
  * `-ruler.client.grpc-max-send-msg-size`
* [CHANGE] Remove `-http.prefix` flag (and `http_prefix` config file option). #763
* [CHANGE] Remove legacy endpoints. Please use their alternatives listed below. As part of the removal process we are
  introducing two new sets of endpoints for the ruler configuration API: `<prometheus-http-prefix>/rules` and
  `<prometheus-http-prefix>/config/v1/rules/**`. We are also deprecating `<prometheus-http-prefix>/rules` and `/api/v1/rules`;
  and will remove them in Mimir 2.2.0. #763 #1222
  * Query endpoints

    | Legacy                                                  | Alternative                                                |
    | ------------------------------------------------------- | ---------------------------------------------------------- |
    | `/<legacy-http-prefix>/api/v1/query`                    | `<prometheus-http-prefix>/api/v1/query`                    |
    | `/<legacy-http-prefix>/api/v1/query_range`              | `<prometheus-http-prefix>/api/v1/query_range`              |
    | `/<legacy-http-prefix>/api/v1/query_exemplars`          | `<prometheus-http-prefix>/api/v1/query_exemplars`          |
    | `/<legacy-http-prefix>/api/v1/series`                   | `<prometheus-http-prefix>/api/v1/series`                   |
    | `/<legacy-http-prefix>/api/v1/labels`                   | `<prometheus-http-prefix>/api/v1/labels`                   |
    | `/<legacy-http-prefix>/api/v1/label/{name}/values`      | `<prometheus-http-prefix>/api/v1/label/{name}/values`      |
    | `/<legacy-http-prefix>/api/v1/metadata`                 | `<prometheus-http-prefix>/api/v1/metadata`                 |
    | `/<legacy-http-prefix>/api/v1/read`                     | `<prometheus-http-prefix>/api/v1/read`                     |
    | `/<legacy-http-prefix>/api/v1/cardinality/label_names`  | `<prometheus-http-prefix>/api/v1/cardinality/label_names`  |
    | `/<legacy-http-prefix>/api/v1/cardinality/label_values` | `<prometheus-http-prefix>/api/v1/cardinality/label_values` |
    | `/api/prom/user_stats`                                  | `/api/v1/user_stats`                                       |

  * Distributor endpoints

    | Legacy endpoint               | Alternative                   |
    | ----------------------------- | ----------------------------- |
    | `/<legacy-http-prefix>/push`  | `/api/v1/push`                |
    | `/all_user_stats`             | `/distributor/all_user_stats` |
    | `/ha-tracker`                 | `/distributor/ha_tracker`     |

  * Ingester endpoints

    | Legacy          | Alternative           |
    | --------------- | --------------------- |
    | `/ring`         | `/ingester/ring`      |
    | `/shutdown`     | `/ingester/shutdown`  |
    | `/flush`        | `/ingester/flush`     |
    | `/push`         | `/ingester/push`      |

  * Ruler endpoints

    | Legacy                                                | Alternative                                         | Alternative #2 (not available before Mimir 2.0.0)                    |
    | ----------------------------------------------------- | --------------------------------------------------- | ------------------------------------------------------------------- |
    | `/<legacy-http-prefix>/api/v1/rules`                  | `<prometheus-http-prefix>/api/v1/rules`             |                                                                     |
    | `/<legacy-http-prefix>/api/v1/alerts`                 | `<prometheus-http-prefix>/api/v1/alerts`            |                                                                     |
    | `/<legacy-http-prefix>/rules`                         | `/api/v1/rules` (see below)                         |  `<prometheus-http-prefix>/config/v1/rules`                         |
    | `/<legacy-http-prefix>/rules/{namespace}`             | `/api/v1/rules/{namespace}` (see below)             |  `<prometheus-http-prefix>/config/v1/rules/{namespace}`             |
    | `/<legacy-http-prefix>/rules/{namespace}/{groupName}` | `/api/v1/rules/{namespace}/{groupName}` (see below) |  `<prometheus-http-prefix>/config/v1/rules/{namespace}/{groupName}` |
    | `/<legacy-http-prefix>/rules/{namespace}`             | `/api/v1/rules/{namespace}` (see below)             |  `<prometheus-http-prefix>/config/v1/rules/{namespace}`             |
    | `/<legacy-http-prefix>/rules/{namespace}/{groupName}` | `/api/v1/rules/{namespace}/{groupName}` (see below) |  `<prometheus-http-prefix>/config/v1/rules/{namespace}/{groupName}` |
    | `/<legacy-http-prefix>/rules/{namespace}`             | `/api/v1/rules/{namespace}` (see below)             |  `<prometheus-http-prefix>/config/v1/rules/{namespace}`             |
    | `/ruler_ring`                                         | `/ruler/ring`                                       |                                                                     |

    > __Note:__ The `/api/v1/rules/**` endpoints are considered deprecated with Mimir 2.0.0 and will be removed
    in Mimir 2.2.0. After upgrading to 2.0.0 we recommend switching uses to the equivalent
    `/<prometheus-http-prefix>/config/v1/**` endpoints that Mimir 2.0.0 introduces.

  * Alertmanager endpoints

    | Legacy                      | Alternative                        |
    | --------------------------- | ---------------------------------- |
    | `/<legacy-http-prefix>`     | `/alertmanager`                    |
    | `/status`                   | `/multitenant_alertmanager/status` |

* [CHANGE] Ingester: changed `-ingester.stream-chunks-when-using-blocks` default value from `false` to `true`. #717
* [CHANGE] Ingester: default `-ingester.ring.min-ready-duration` reduced from 1m to 15s. #126
* [CHANGE] Ingester: `-ingester.ring.min-ready-duration` now start counting the delay after the ring's health checks have passed instead of when the ring client was started. #126
* [CHANGE] Ingester: allow experimental ingester max-exemplars setting to be changed dynamically #144
  * CLI flag `-blocks-storage.tsdb.max-exemplars` is renamed to `-ingester.max-global-exemplars-per-user`.
  * YAML `max_exemplars` is moved from `tsdb` to `overrides` and renamed to `max_global_exemplars_per_user`.
* [CHANGE] Ingester: active series metrics `cortex_ingester_active_series` and `cortex_ingester_active_series_custom_tracker` are now removed when their value is zero. #672 #690
* [CHANGE] Ingester: changed default value of `-blocks-storage.tsdb.retention-period` from `6h` to `24h`. #966
* [CHANGE] Ingester: changed default value of `-blocks-storage.tsdb.close-idle-tsdb-timeout` from `0` to `13h`. #967
* [CHANGE] Ingester: changed default value of `-ingester.ring.final-sleep` from `30s` to `0s`. #981
* [CHANGE] Ingester: the following low level settings have been removed: #1153
  * `-ingester-client.expected-labels`
  * `-ingester-client.expected-samples-per-series`
  * `-ingester-client.expected-timeseries`
* [CHANGE] Ingester: following command line options related to ingester ring were renamed: #1155
  * `-consul.*` changed to `-ingester.ring.consul.*`
  * `-etcd.*` changed to `-ingester.ring.etcd.*`
  * `-multi.*` changed to `-ingester.ring.multi.*`
  * `-distributor.excluded-zones` changed to `-ingester.ring.excluded-zones`
  * `-distributor.replication-factor` changed to `-ingester.ring.replication-factor`
  * `-distributor.zone-awareness-enabled` changed to `-ingester.ring.zone-awareness-enabled`
  * `-ingester.availability-zone` changed to `-ingester.ring.instance-availability-zone`
  * `-ingester.final-sleep` changed to `-ingester.ring.final-sleep`
  * `-ingester.heartbeat-period` changed to `-ingester.ring.heartbeat-period`
  * `-ingester.join-after` changed to `-ingester.ring.join-after`
  * `-ingester.lifecycler.ID` changed to `-ingester.ring.instance-id`
  * `-ingester.lifecycler.addr` changed to `-ingester.ring.instance-addr`
  * `-ingester.lifecycler.interface` changed to `-ingester.ring.instance-interface-names`
  * `-ingester.lifecycler.port` changed to `-ingester.ring.instance-port`
  * `-ingester.min-ready-duration` changed to `-ingester.ring.min-ready-duration`
  * `-ingester.num-tokens` changed to `-ingester.ring.num-tokens`
  * `-ingester.observe-period` changed to `-ingester.ring.observe-period`
  * `-ingester.readiness-check-ring-health` changed to `-ingester.ring.readiness-check-ring-health`
  * `-ingester.tokens-file-path` changed to `-ingester.ring.tokens-file-path`
  * `-ingester.unregister-on-shutdown` changed to `-ingester.ring.unregister-on-shutdown`
  * `-ring.heartbeat-timeout` changed to `-ingester.ring.heartbeat-timeout`
  * `-ring.prefix` changed to `-ingester.ring.prefix`
  * `-ring.store` changed to `-ingester.ring.store`
* [CHANGE] Ingester: fields in YAML configuration for ingester ring have been changed: #1155
  * `ingester.lifecycler` changed to `ingester.ring`
  * Fields from `ingester.lifecycler.ring` moved to `ingester.ring`
  * `ingester.lifecycler.address` changed to `ingester.ring.instance_addr`
  * `ingester.lifecycler.id` changed to `ingester.ring.instance_id`
  * `ingester.lifecycler.port` changed to `ingester.ring.instance_port`
  * `ingester.lifecycler.availability_zone` changed to `ingester.ring.instance_availability_zone`
  * `ingester.lifecycler.interface_names` changed to `ingester.ring.instance_interface_names`
* [CHANGE] Distributor: removed the `-distributor.shard-by-all-labels` configuration option. It is now assumed to be true. #698
* [CHANGE] Distributor: change default value of `-distributor.instance-limits.max-inflight-push-requests` to `2000`. #964
* [CHANGE] Distributor: change default value of `-distributor.remote-timeout` from `2s` to `20s`. #970
* [CHANGE] Distributor: removed the `-distributor.extra-query-delay` flag (and its respective YAML config option). #1048
* [CHANGE] Query-frontend: Enable query stats by default, they can still be disabled with `-query-frontend.query-stats-enabled=false`. #83
* [CHANGE] Query-frontend: the `cortex_frontend_mapped_asts_total` metric has been renamed to `cortex_frontend_query_sharding_rewrites_attempted_total`. #150
* [CHANGE] Query-frontend: added `sharded` label to `cortex_query_seconds_total` metric. #235
* [CHANGE] Query-frontend: changed the flag name for controlling query sharding total shards from `-querier.total-shards` to `-query-frontend.query-sharding-total-shards`. #230
* [CHANGE] Query-frontend: flag `-querier.parallelise-shardable-queries` has been renamed to `-query-frontend.parallelize-shardable-queries` #284
* [CHANGE] Query-frontend: removed the deprecated (and unused) `-frontend.cache-split-interval`. Use `-query-frontend.split-queries-by-interval` instead. #587
* [CHANGE] Query-frontend: range query response now omits the `data` field when it's empty (error case) like Prometheus does, previously it was `"data":{"resultType":"","result":null}`. #629
* [CHANGE] Query-frontend: instant queries now honor the `-query-frontend.max-retries-per-request` flag. #630
* [CHANGE] Query-frontend: removed in-memory and Redis cache support. Reason is that these caching backends were just supported by query-frontend, while all other Mimir services only support memcached. #796
  * The following CLI flags (and their respective YAML config options) have been removed:
    * `-frontend.cache.enable-fifocache`
    * `-frontend.redis.*`
    * `-frontend.fifocache.*`
  * The following metrics have been removed:
    * `querier_cache_added_total`
    * `querier_cache_added_new_total`
    * `querier_cache_evicted_total`
    * `querier_cache_entries`
    * `querier_cache_gets_total`
    * `querier_cache_misses_total`
    * `querier_cache_stale_gets_total`
    * `querier_cache_memory_bytes`
    * `cortex_rediscache_request_duration_seconds`
* [CHANGE] Query-frontend: migrated memcached backend client to the same one used in other components (memcached config and metrics are now consistent across all Mimir services). #821
  * The following CLI flags (and their respective YAML config options) have been added:
    * `-query-frontend.results-cache.backend` (set it to `memcached` if `-query-frontend.cache-results=true`)
  * The following CLI flags (and their respective YAML config options) have been changed:
    * `-frontend.memcached.hostname` and `-frontend.memcached.service` have been removed: use `-query-frontend.results-cache.memcached.addresses` instead
  * The following CLI flags (and their respective YAML config options) have been renamed:
    * `-frontend.background.write-back-concurrency` renamed to `-query-frontend.results-cache.memcached.max-async-concurrency`
    * `-frontend.background.write-back-buffer` renamed to `-query-frontend.results-cache.memcached.max-async-buffer-size`
    * `-frontend.memcached.batchsize` renamed to `-query-frontend.results-cache.memcached.max-get-multi-batch-size`
    * `-frontend.memcached.parallelism` renamed to `-query-frontend.results-cache.memcached.max-get-multi-concurrency`
    * `-frontend.memcached.timeout` renamed to `-query-frontend.results-cache.memcached.timeout`
    * `-frontend.memcached.max-item-size` renamed to `-query-frontend.results-cache.memcached.max-item-size`
    * `-frontend.memcached.max-idle-conns` renamed to `-query-frontend.results-cache.memcached.max-idle-connections`
    * `-frontend.compression` renamed to `-query-frontend.results-cache.compression`
  * The following CLI flags (and their respective YAML config options) have been removed:
    * `-frontend.memcached.circuit-breaker-consecutive-failures`: feature removed
    * `-frontend.memcached.circuit-breaker-timeout`: feature removed
    * `-frontend.memcached.circuit-breaker-interval`: feature removed
    * `-frontend.memcached.update-interval`: new setting is hardcoded to 30s
    * `-frontend.memcached.consistent-hash`: new setting is always enabled
    * `-frontend.default-validity` and `-frontend.memcached.expiration`: new setting is hardcoded to 7 days
  * The following metrics have been changed:
    * `cortex_cache_dropped_background_writes_total{name}` changed to `thanos_memcached_operation_skipped_total{name, operation, reason}`
    * `cortex_cache_value_size_bytes{name, method}` changed to `thanos_memcached_operation_data_size_bytes{name}`
    * `cortex_cache_request_duration_seconds{name, method, status_code}` changed to `thanos_memcached_operation_duration_seconds{name, operation}`
    * `cortex_cache_fetched_keys{name}` changed to `thanos_cache_memcached_requests_total{name}`
    * `cortex_cache_hits{name}` changed to `thanos_cache_memcached_hits_total{name}`
    * `cortex_memcache_request_duration_seconds{name, method, status_code}` changed to `thanos_memcached_operation_duration_seconds{name, operation}`
    * `cortex_memcache_client_servers{name}` changed to `thanos_memcached_dns_provider_results{name, addr}`
    * `cortex_memcache_client_set_skip_total{name}` changed to `thanos_memcached_operation_skipped_total{name, operation, reason}`
    * `cortex_dns_lookups_total` changed to `thanos_memcached_dns_lookups_total`
    * For all metrics the value of the "name" label has changed from `frontend.memcached` to `frontend-cache`
  * The following metrics have been removed:
    * `cortex_cache_background_queue_length{name}`
* [CHANGE] Query-frontend: merged `query_range` into `frontend` in the YAML config (keeping the same keys) and renamed flags: #825
  * `-querier.max-retries-per-request` renamed to `-query-frontend.max-retries-per-request`
  * `-querier.split-queries-by-interval` renamed to `-query-frontend.split-queries-by-interval`
  * `-querier.align-querier-with-step` renamed to `-query-frontend.align-querier-with-step`
  * `-querier.cache-results` renamed to `-query-frontend.cache-results`
  * `-querier.parallelise-shardable-queries` renamed to `-query-frontend.parallelize-shardable-queries`
* [CHANGE] Query-frontend: the default value of `-query-frontend.split-queries-by-interval` has changed from `0` to `24h`. #1131
* [CHANGE] Query-frontend: `-frontend.` flags were renamed to `-query-frontend.`: #1167
* [CHANGE] Query-frontend / Query-scheduler: classified the `-query-frontend.querier-forget-delay` and `-query-scheduler.querier-forget-delay` flags (and their respective YAML config options) as experimental. #1208
* [CHANGE] Querier / ruler: Change `-querier.max-fetched-chunks-per-query` configuration to limit to maximum number of chunks that can be fetched in a single query. The number of chunks fetched by ingesters AND long-term storare combined should not exceed the value configured on `-querier.max-fetched-chunks-per-query`. [#4260](https://github.com/cortexproject/cortex/pull/4260)
* [CHANGE] Querier / ruler: Option `-querier.ingester-streaming` has been removed. Querier/ruler now always use streaming method to query ingesters. #204
* [CHANGE] Querier: always fetch labels from store and respect start/end times in request; the option `-querier.query-store-for-labels-enabled` has been removed and is now always on. #518 #1132
* [CHANGE] Querier / ruler: removed the `-store.query-chunk-limit` flag (and its respective YAML config option `max_chunks_per_query`). `-querier.max-fetched-chunks-per-query` (and its respective YAML config option `max_fetched_chunks_per_query`) should be used instead. #705
* [CHANGE] Querier/Ruler: `-querier.active-query-tracker-dir` option has been removed. Active query tracking is now done via Activity tracker configured by `-activity-tracker.filepath` and enabled by default. Limit for max number of concurrent queries (`-querier.max-concurrent`) is now respected even if activity tracking is not enabled. #661 #822
* [CHANGE] Querier/ruler/query-frontend: the experimental `-querier.at-modifier-enabled` CLI flag has been removed and the PromQL `@` modifier is always enabled. #941
* [CHANGE] Querier: removed `-querier.worker-match-max-concurrent` and `-querier.worker-parallelism` CLI flags (and their respective YAML config options). Mimir now behaves like if `-querier.worker-match-max-concurrent` is always enabled and you should configure the max concurrency per querier process using `-querier.max-concurrent` instead. #958
* [CHANGE] Querier: changed default value of `-querier.query-ingesters-within` from `0` to `13h`. #967
* [CHANGE] Querier: rename metric `cortex_query_fetched_chunks_bytes_total` to `cortex_query_fetched_chunk_bytes_total` to be consistent with the limit name. #476
* [CHANGE] Ruler: add two new metrics `cortex_ruler_list_rules_seconds` and `cortex_ruler_load_rule_groups_seconds` to the ruler. #906
* [CHANGE] Ruler: endpoints for listing configured rules now return HTTP status code 200 and an empty map when there are no rules instead of an HTTP 404 and plain text error message. The following endpoints are affected: #456
  * `<prometheus-http-prefix>/config/v1/rules`
  * `<prometheus-http-prefix>/config/v1/rules/{namespace}`
  * `<prometheus-http-prefix>/rules` (deprecated)
  * `<prometheus-http-prefix>/rules/{namespace}` (deprecated)
  * `/api/v1/rules` (deprecated)
  * `/api/v1/rules/{namespace}` (deprecated)
* [CHANGE] Ruler: removed `configdb` support from Ruler backend storages. #15 #38 #819
* [CHANGE] Ruler: removed the support for the deprecated storage configuration via `-ruler.storage.*` CLI flags (and their respective YAML config options). Use `-ruler-storage.*` instead. #628
* [CHANGE] Ruler: set new default limits for rule groups: `-ruler.max-rules-per-rule-group` to 20 (previously 0, disabled) and `-ruler.max-rule-groups-per-tenant` to 70 (previously 0, disabled). #847
* [CHANGE] Ruler: removed `-ruler.enable-sharding` option, and changed default value of `-ruler.ring.store` to `memberlist`. #943
* [CHANGE] Ruler: `-ruler.alertmanager-use-v2` has been removed. The ruler will always use the `v2` endpoints. #954 #1100
* [CHANGE] Ruler: `-experimental.ruler.enable-api` flag has been renamed to `-ruler.enable-api` and is now stable. The default value has also changed from `false` to `true`, so both ruler and alertmanager API are enabled by default. #913 #1065
* [CHANGE] Ruler: add support for [DNS service discovery format](./docs/sources/configuration/arguments.md#dns-service-discovery) for `-ruler.alertmanager-url`. `-ruler.alertmanager-discovery` flag has been removed. URLs following the prior SRV format, will be treated as a static target. To continue using service discovery for these URLs prepend `dnssrvnoa+` to them. #993
  * The following metrics for Alertmanager DNS service discovery are replaced:
    * `prometheus_sd_dns_lookups_total` replaced by `cortex_dns_lookups_total{component="ruler"}`
    * `prometheus_sd_dns_lookup_failures_total` replaced by `cortex_dns_failures_total{component="ruler"}`
* [CHANGE] Ruler: deprecate `/api/v1/rules/**` and `<prometheus-http-prefix/rules/**` configuration API endpoints in favour of `/<prometheus-http-prefix>/config/v1/rules/**`. Deprecated endpoints will be removed in Mimir 2.2.0. Main configuration API endpoints are now `/<prometheus-http-prefix>/config/api/v1/rules/**` introduced in Mimir 2.0.0. #1222
* [CHANGE] Store-gateway: index cache now includes tenant in cache keys, this invalidates previous cached entries. #607
* [CHANGE] Store-gateway: increased memcached index caching TTL from 1 day to 7 days. #718
* [CHANGE] Store-gateway: options `-store-gateway.sharding-enabled` and `-querier.store-gateway-addresses` were removed. Default value of `-store-gateway.sharding-ring.store` is now `memberlist` and default value for `-store-gateway.sharding-ring.wait-stability-min-duration` changed from `1m` to `0` (disabled). #976
* [CHANGE] Compactor: compactor will no longer try to compact blocks that are already marked for deletion. Previously compactor would consider blocks marked for deletion within `-compactor.deletion-delay / 2` period as eligible for compaction. [#4328](https://github.com/cortexproject/cortex/pull/4328)
* [CHANGE] Compactor: Removed support for block deletion marks migration. If you're upgrading from Cortex < 1.7.0 to Mimir, you should upgrade the compactor to Cortex >= 1.7.0 first, run it at least once and then upgrade to Mimir. #122
* [CHANGE] Compactor: removed the `cortex_compactor_group_vertical_compactions_total` metric. #278
* [CHANGE] Compactor: no longer waits for initial blocks cleanup to finish before starting compactions. #282
* [CHANGE] Compactor: removed overlapping sources detection. Overlapping sources may exist due to edge cases (timing issues) when horizontally sharding compactor, but are correctly handled by compactor. #494
* [CHANGE] Compactor: compactor now uses deletion marks from `<tenant>/markers` location in the bucket. Marker files are no longer fetched, only listed. #550
* [CHANGE] Compactor: Default value of `-compactor.block-sync-concurrency` has changed from 20 to 8. This flag is now only used to control number of goroutines for downloading and uploading blocks during compaction. #552
* [CHANGE] Compactor is now included in `all` target (single-binary). #866
* [CHANGE] Compactor: Removed `-compactor.sharding-enabled` option. Sharding in compactor is now always enabled. Default value of `-compactor.ring.store` has changed from `consul` to `memberlist`. Default value of `-compactor.ring.wait-stability-min-duration` is now 0, which disables the feature. #956
* [CHANGE] Alertmanager: removed `-alertmanager.configs.auto-webhook-root` #977
* [CHANGE] Alertmanager: removed `configdb` support from Alertmanager backend storages. #15 #38 #819
* [CHANGE] Alertmanager: Don't count user-not-found errors from replicas as failures in the `cortex_alertmanager_state_fetch_replica_state_failed_total` metric. #190
* [CHANGE] Alertmanager: Use distributor for non-API routes. #213
* [CHANGE] Alertmanager: removed `-alertmanager.storage.*` configuration options, with the exception of the CLI flags `-alertmanager.storage.path` and `-alertmanager.storage.retention`. Use `-alertmanager-storage.*` instead. #632
* [CHANGE] Alertmanager: set default value for `-alertmanager.web.external-url=http://localhost:8080/alertmanager` to match the default configuration. #808 #1067
* [CHANGE] Alertmanager: `-experimental.alertmanager.enable-api` flag has been renamed to `-alertmanager.enable-api` and is now stable. #913
* [CHANGE] Alertmanager: now always runs with sharding enabled; other modes of operation are removed. #1044 #1126
  * The following configuration options are removed:
    * `-alertmanager.sharding-enabled`
    * `-alertmanager.cluster.advertise-address`
    * `-alertmanager.cluster.gossip-interval`
    * `-alertmanager.cluster.listen-address`
    * `-alertmanager.cluster.peers`
    * `-alertmanager.cluster.push-pull-interval`
  * The following configuration options are renamed:
    * `-alertmanager.cluster.peer-timeout` to `-alertmanager.peer-timeout`
* [CHANGE] Alertmanager: the default value of `-alertmanager.sharding-ring.store` is now `memberlist`. #1171
* [CHANGE] Ring: changed default value of `-distributor.ring.store` (Distributor ring) and `-ring.store` (Ingester ring) to `memberlist`. #1046
* [CHANGE] Memberlist: the `memberlist_kv_store_value_bytes` metric has been removed due to values no longer being stored in-memory as encoded bytes. [#4345](https://github.com/cortexproject/cortex/pull/4345)
* [CHANGE] Memberlist: forward only changes, not entire original message. [#4419](https://github.com/cortexproject/cortex/pull/4419)
* [CHANGE] Memberlist: don't accept old tombstones as incoming change, and don't forward such messages to other gossip members. [#4420](https://github.com/cortexproject/cortex/pull/4420)
* [CHANGE] Memberlist: changed probe interval from `1s` to `5s` and probe timeout from `500ms` to `2s`. #563
* [CHANGE] Memberlist: the `name` label on metrics `cortex_dns_failures_total`, `cortex_dns_lookups_total` and `cortex_dns_provider_results` was renamed to `component`. #993
* [CHANGE] Limits: removed deprecated limits for rejecting old samples #799
  This removes the following flags:
  * `-validation.reject-old-samples`
  * `-validation.reject-old-samples.max-age`
* [CHANGE] Limits: removed local limit-related flags in favor of global limits. #725
  The distributor ring is now required, and can be configured via the `distributor.ring.*` flags.
  This removes the following flags:
  * `-distributor.ingestion-rate-strategy` -> will now always use the "global" strategy
  * `-ingester.max-series-per-user` -> set `-ingester.max-global-series-per-user` to `N` times the existing value of `-ingester.max-series-per-user` instead
  * `-ingester.max-series-per-metric` -> set `-ingester.max-global-series-per-metric`  to `N` times the existing value of `-ingester.max-series-per-metric` instead
  * `-ingester.max-metadata-per-user` -> set `-ingester.max-global-metadata-per-user` to `N` times the existing value of `-ingester.max-metadata-per-user` instead
  * `-ingester.max-metadata-per-metric` -> set `-ingester.max-global-metadata-per-metric` to `N` times the existing value of `-ingester.max-metadata-per-metric` instead
  * In the above notes, `N` refers to the number of ingester replicas
  Additionally, default values for the following flags have changed:
  * `-ingester.max-global-series-per-user` from `0` to `150000`
  * `-ingester.max-global-series-per-metric` from `0` to `20000`
  * `-distributor.ingestion-rate-limit` from `25000` to `10000`
  * `-distributor.ingestion-burst-size` from `50000` to `200000`
* [CHANGE] Limits: removed limit `enforce_metric_name`, now behave as if set to `true` always. #686
* [CHANGE] Limits: Option `-ingester.max-samples-per-query` and its YAML field `max_samples_per_query` have been removed. It required `-querier.ingester-streaming` option to be set to false, but since `-querier.ingester-streaming` is removed (always defaulting to true), the limit using it was removed as well. #204 #1132
* [CHANGE] Limits: Set the default max number of inflight ingester push requests (`-ingester.instance-limits.max-inflight-push-requests`) to 30000 in order to prevent clusters from being overwhelmed by request volume or temporary slow-downs. #259
* [CHANGE] Overrides exporter: renamed metric `cortex_overrides` to `cortex_limits_overrides`. #173 #407
* [FEATURE] The following features have been moved from experimental to stable: #913 #1002
  * Alertmanager config API
  * Alertmanager receiver firewall
  * Alertmanager sharding
  * Azure blob storage support
  * Blocks storage bucket index
  * Disable the ring health check in the readiness endpoint (`-ingester.readiness-check-ring-health=false`)
  * Distributor: do not extend writes on unhealthy ingesters
  * Do not unregister ingesters from ring on shutdown (`-ingester.unregister-on-shutdown=false`)
  * HA Tracker: cleanup of old replicas from KV Store
  * Instance limits in ingester and distributor
  * OpenStack Swift storage support
  * Query-frontend: query stats tracking
  * Query-scheduler
  * Querier: tenant federation
  * Ruler config API
  * S3 Server Side Encryption (SSE) using KMS
  * TLS configuration for gRPC, HTTP and etcd clients
  * Zone-aware replication
  * `/labels` API using matchers
  * The following querier limits:
    * `-querier.max-fetched-chunks-per-query`
    * `-querier.max-fetched-chunk-bytes-per-query`
    * `-querier.max-fetched-series-per-query`
  * The following alertmanager limits:
    * Notification rate (`-alertmanager.notification-rate-limit` and `-alertmanager.notification-rate-limit-per-integration`)
    * Dispatcher groups (`-alertmanager.max-dispatcher-aggregation-groups`)
    * User config size (`-alertmanager.max-config-size-bytes`)
    * Templates count in user config (`-alertmanager.max-templates-count`)
    * Max template size (`-alertmanager.max-template-size-bytes`)
* [FEATURE] The endpoints `/api/v1/status/buildinfo`, `<prometheus-http-prefix>/api/v1/status/buildinfo`, and `<alertmanager-http-prefix>/api/v1/status/buildinfo` have been added to display build information and enabled features. #1219 #1240
* [FEATURE] PromQL: added `present_over_time` support. #139
* [FEATURE] Added "Activity tracker" feature which can log ongoing activities from previous Mimir run in case of a crash. It is enabled by default and controlled by the `-activity-tracker.filepath` flag. It can be disabled by setting this path to an empty string. Currently, the Store-gateway, Ruler, Querier, Query-frontend and Ingester components use this feature to track queries. #631 #782 #822 #1121
* [FEATURE] Divide configuration parameters into categories "basic", "advanced", and "experimental". Only flags in the basic category are shown when invoking `-help`, whereas `-help-all` will include flags in all categories (basic, advanced, experimental). #840
* [FEATURE] Querier: Added support for tenant federation to exemplar endpoints. #927
* [FEATURE] Ingester: can expose metrics on active series matching custom trackers configured via `-ingester.active-series-custom-trackers` (or its respective YAML config option). When configured, active series for custom trackers are exposed by the `cortex_ingester_active_series_custom_tracker` metric. #42 #672
* [FEATURE] Ingester: Enable snapshotting of in-memory TSDB on disk during shutdown via `-blocks-storage.tsdb.memory-snapshot-on-shutdown` (experimental). #249
* [FEATURE] Ingester: Added `-blocks-storage.tsdb.isolation-enabled` flag, which allows disabling TSDB isolation feature. This is enabled by default (per TSDB default), but disabling can improve performance of write requests. #512
* [FEATURE] Ingester: Added `-blocks-storage.tsdb.head-chunks-write-queue-size` flag, which allows setting the size of the queue used by the TSDB before m-mapping chunks (experimental). #591
  * Added `cortex_ingester_tsdb_mmap_chunk_write_queue_operations_total` metric to track different operations of this queue.
* [FEATURE] Distributor: Added `-api.skip-label-name-validation-header-enabled` option to allow skipping label name validation on the HTTP write path based on `X-Mimir-SkipLabelNameValidation` header being `true` or not. #390
* [FEATURE] Query-frontend: Add `cortex_query_fetched_series_total` and `cortex_query_fetched_chunks_bytes_total` per-user counters to expose the number of series and bytes fetched as part of queries. These metrics can be enabled with the `-frontend.query-stats-enabled` flag (or its respective YAML config option `query_stats_enabled`). [#4343](https://github.com/cortexproject/cortex/pull/4343)
* [FEATURE] Query-frontend: Add `cortex_query_fetched_chunks_total` per-user counter to expose the number of chunks fetched as part of queries. This metric can be enabled with the `-query-frontend.query-stats-enabled` flag (or its respective YAML config option `query_stats_enabled`). #31
* [FEATURE] Query-frontend: Add query sharding for instant and range queries. You can enable querysharding by setting `-query-frontend.parallelize-shardable-queries` to `true`. The following additional config and exported metrics have been added. #79 #80 #100 #124 #140 #148 #150 #151 #153 #154 #155 #156 #157 #158 #159 #160 #163 #169 #172 #196 #205 #225 #226 #227 #228 #230 #235 #240 #239 #246 #244 #319 #330 #371 #385 #400 #458 #586 #630 #660 #707 #1542
  * New config options:
    * `-query-frontend.query-sharding-total-shards`: The amount of shards to use when doing parallelisation via query sharding.
    * `-query-frontend.query-sharding-max-sharded-queries`: The max number of sharded queries that can be run for a given received query. 0 to disable limit.
    * `-blocks-storage.bucket-store.series-hash-cache-max-size-bytes`: Max size - in bytes - of the in-memory series hash cache in the store-gateway.
    * `-blocks-storage.tsdb.series-hash-cache-max-size-bytes`: Max size - in bytes - of the in-memory series hash cache in the ingester.
  * New exported metrics:
    * `cortex_bucket_store_series_hash_cache_requests_total`
    * `cortex_bucket_store_series_hash_cache_hits_total`
    * `cortex_frontend_query_sharding_rewrites_succeeded_total`
    * `cortex_frontend_sharded_queries_per_query`
  * Renamed metrics:
    * `cortex_frontend_mapped_asts_total` to `cortex_frontend_query_sharding_rewrites_attempted_total`
  * Modified metrics:
    * added `sharded` label to `cortex_query_seconds_total`
  * When query sharding is enabled, the following querier config must be set on query-frontend too:
    * `-querier.max-concurrent`
    * `-querier.timeout`
    * `-querier.max-samples`
    * `-querier.at-modifier-enabled`
    * `-querier.default-evaluation-interval`
    * `-querier.active-query-tracker-dir`
    * `-querier.lookback-delta`
  * Sharding can be dynamically controlled per request using the `Sharding-Control: 64` header. (0 to disable)
  * Sharding can be dynamically controlled per tenant using the limit `query_sharding_total_shards`. (0 to disable)
  * Added `sharded_queries` count to the "query stats" log.
  * The number of shards is adjusted to be compatible with number of compactor shards that are used by a split-and-merge compactor. The querier can use this to avoid querying blocks that cannot have series in a given query shard.
* [FEATURE] Query-Frontend: Added `-query-frontend.cache-unaligned-requests` option to cache responses for requests that do not have step-aligned start and end times. This can improve speed of repeated queries, but can also pollute cache with results that are never reused. #432
* [FEATURE] Querier: Added label names cardinality endpoint `<prefix>/api/v1/cardinality/label_names` that is disabled by default. Can be enabled/disabled via the CLI flag `-querier.cardinality-analysis-enabled` or its respective YAML config option. Configurable on a per-tenant basis. #301 #377 #474
* [FEATURE] Querier: Added label values cardinality endpoint `<prefix>/api/v1/cardinality/label_values` that is disabled by default. Can be enabled/disabled via the CLI flag `-querier.cardinality-analysis-enabled` or its respective YAML config option, and configurable on a per-tenant basis. The maximum number of label names allowed to be queried in a single API call can be controlled via `-querier.label-values-max-cardinality-label-names-per-request`. #332 #395 #474
* [FEATURE] Querier: Added `-store.max-labels-query-length` to restrict the range of `/series`, label-names and label-values requests. #507
* [FEATURE] Ruler: Add new `-ruler.query-stats-enabled` which when enabled will report the `cortex_ruler_query_seconds_total` as a per-user metric that tracks the sum of the wall time of executing queries in the ruler in seconds. [#4317](https://github.com/cortexproject/cortex/pull/4317)
* [FEATURE] Ruler: Added federated rule groups. #533
  * Added `-ruler.tenant-federation.enabled` config flag.
  * Added support for `source_tenants` field on rule groups.
* [FEATURE] Store-gateway: Added `/store-gateway/tenants` and `/store-gateway/tenant/{tenant}/blocks` endpoints that provide functionality that was provided by `tools/listblocks`. #911 #973
* [FEATURE] Compactor: compactor now uses new algorithm that we call "split-and-merge". Previous compaction strategy was removed. With the `split-and-merge` compactor source blocks for a given tenant are grouped into `-compactor.split-groups` number of groups. Each group of blocks is then compacted separately, and is split into `-compactor.split-and-merge-shards` shards (configurable on a per-tenant basis). Compaction of each tenant shards can be horizontally scaled. Number of compactors that work on jobs for single tenant can be limited by using `-compactor.compactor-tenant-shard-size` parameter, or per-tenant `compactor_tenant_shard_size` override.  #275 #281 #282 #283 #288 #290 #303 #307 #317 #323 #324 #328 #353 #368 #479 #820
* [FEATURE] Compactor: Added `-compactor.max-compaction-time` to control how long can compaction for a single tenant take. If compactions for a tenant take longer, no new compactions are started in the same compaction cycle. Running compactions are not stopped however, and may take much longer. #523
* [FEATURE] Compactor: When compactor finds blocks with out-of-order chunks, it will mark them for no-compaction. Blocks marked for no-compaction are ignored in future compactions too. Added metric `cortex_compactor_blocks_marked_for_no_compaction_total` to track number of blocks marked for no-compaction. Added `CortexCompactorSkippedBlocksWithOutOfOrderChunks` alert based on new metric. Markers are only checked from `<tenant>/markers` location, but uploaded to the block directory too. #520 #535 #550
* [FEATURE] Compactor: multiple blocks are now downloaded and uploaded at once, which can shorten compaction process. #552
* [ENHANCEMENT] Exemplars are now emitted for all gRPC calls and many operations tracked by histograms. #180
* [ENHANCEMENT] New options `-server.http-listen-network` and `-server.grpc-listen-network` allow binding as 'tcp4' or 'tcp6'. #180
* [ENHANCEMENT] Query federation: improve performance in MergeQueryable by memoizing labels. #312
* [ENHANCEMENT] Add histogram metrics `cortex_distributor_sample_delay_seconds` and `cortex_ingester_tsdb_sample_out_of_order_delta_seconds` #488
* [ENHANCEMENT] Check internal directory access before starting up. #1217
* [ENHANCEMENT] Azure client: expose option to configure MSI URL and user-assigned identity. #584
* [ENHANCEMENT] Added a new metric `mimir_build_info` to coincide with `cortex_build_info`. The metric `cortex_build_info` has not been removed. #1022
* [ENHANCEMENT] Mimir runs a sanity check of storage config at startup and will fail to start if the sanity check doesn't pass. This is done to find potential config issues before starting up. #1180
* [ENHANCEMENT] Validate alertmanager and ruler storage configurations to ensure they don't use same bucket name and region values as those configured for the blocks storage. #1214
* [ENHANCEMENT] Ingester: added option `-ingester.readiness-check-ring-health` to disable the ring health check in the readiness endpoint. When disabled, the health checks are run against only the ingester itself instead of all ingesters in the ring. #48 #126
* [ENHANCEMENT] Ingester: reduce CPU and memory utilization if remote write requests contains a large amount of "out of bounds" samples. #413
* [ENHANCEMENT] Ingester: reduce CPU and memory utilization when querying chunks from ingesters. #430
* [ENHANCEMENT] Ingester: Expose ingester ring page on ingesters. #654
* [ENHANCEMENT] Distributor: added option `-distributor.excluded-zones` to exclude ingesters running in specific zones both on write and read path. #51
* [ENHANCEMENT] Distributor: add tags to tracing span for distributor push with user, cluster and replica. #210
* [ENHANCEMENT] Distributor: performance optimisations. #212 #217 #242
* [ENHANCEMENT] Distributor: reduce latency when HA-Tracking by doing KVStore updates in the background. #271
* [ENHANCEMENT] Distributor: make distributor inflight push requests count include background calls to ingester. #398
* [ENHANCEMENT] Distributor: silently drop exemplars more than 5 minutes older than samples in the same batch. #544
* [ENHANCEMENT] Distributor: reject exemplars with blank label names or values. The `cortex_discarded_exemplars_total` metric will use the `exemplar_labels_blank` reason in this case. #873
* [ENHANCEMENT] Query-frontend: added `cortex_query_frontend_workers_enqueued_requests_total` metric to track the number of requests enqueued in each query-scheduler. #384
* [ENHANCEMENT] Query-frontend: added `cortex_query_frontend_non_step_aligned_queries_total` to track the total number of range queries with start/end not aligned to step. #347 #357 #582
* [ENHANCEMENT] Query-scheduler: exported summary `cortex_query_scheduler_inflight_requests` tracking total number of inflight requests (both enqueued and processing) in percentile buckets. #675
* [ENHANCEMENT] Querier: can use the `LabelNames` call with matchers, if matchers are provided in the `/labels` API call, instead of using the more expensive `MetricsForLabelMatchers` call as before. #3 #1186
* [ENHANCEMENT] Querier / store-gateway: optimized regex matchers. #319 #334 #355
* [ENHANCEMENT] Querier: when fetching data for specific query-shard, we can ignore some blocks based on compactor-shard ID, since sharding of series by query sharding and compactor is the same. Added metrics: #438 #450
  * `cortex_querier_blocks_found_total`
  * `cortex_querier_blocks_queried_total`
  * `cortex_querier_blocks_with_compactor_shard_but_incompatible_query_shard_total`
* [ENHANCEMENT] Querier / ruler: reduce cpu usage, latency and peak memory consumption. #459 #463 #589
* [ENHANCEMENT] Querier: labels requests now obey `-querier.query-ingesters-within`, making them a little more efficient. #518
* [ENHANCEMENT] Querier: retry store-gateway in case of unexpected failure, instead of failing the query. #1003
* [ENHANCEMENT] Querier / ruler: reduce memory used by streaming queries, particularly in ruler. [#4341](https://github.com/cortexproject/cortex/pull/4341)
* [ENHANCEMENT] Ruler: Using shuffle sharding subring on GetRules API. [#4466](https://github.com/cortexproject/cortex/pull/4466)
* [ENHANCEMENT] Ruler: wait for ruler ring client to self-detect during startup. #990
* [ENHANCEMENT] Store-gateway: added `cortex_bucket_store_sent_chunk_size_bytes` metric, tracking the size of chunks sent from store-gateway to querier. #123
* [ENHANCEMENT] Store-gateway: reduced CPU and memory utilization due to exported metrics aggregation for instances with a large number of tenants. #123 #142
* [ENHANCEMENT] Store-gateway: added an in-memory LRU cache for chunks attributes. Can be enabled setting `-blocks-storage.bucket-store.chunks-cache.attributes-in-memory-max-items=X` where `X` is the max number of items to keep in the in-memory cache. The following new metrics are exposed: #279 #415 #437
  * `cortex_cache_memory_requests_total`
  * `cortex_cache_memory_hits_total`
  * `cortex_cache_memory_items_count`
* [ENHANCEMENT] Store-gateway: log index cache requests to tracing spans. #419
* [ENHANCEMENT] Store-gateway: store-gateway can now ignore blocks with minimum time within `-blocks-storage.bucket-store.ignore-blocks-within` duration. Useful when used together with `-querier.query-store-after`. #502
* [ENHANCEMENT] Store-gateway: label values with matchers now doesn't preload or list series, reducing latency and memory consumption. #534
* [ENHANCEMENT] Store-gateway: the results of `LabelNames()`, `LabelValues()` and `Series(skipChunks=true)` calls are now cached in the index cache. #590
* [ENHANCEMENT] Store-gateway: Added `-store-gateway.sharding-ring.unregister-on-shutdown` option that allows store-gateway to stay in the ring even after shutdown. Defaults to `true`, which is the same as current behaviour. #610 #614
* [ENHANCEMENT] Store-gateway: wait for ring tokens stability instead of ring stability to speed up startup and tests. #620
* [ENHANCEMENT] Compactor: add timeout for waiting on compactor to become ACTIVE in the ring. [#4262](https://github.com/cortexproject/cortex/pull/4262)
* [ENHANCEMENT] Compactor: skip already planned compaction jobs if the tenant doesn't belong to the compactor instance anymore. #303
* [ENHANCEMENT] Compactor: Blocks cleaner will ignore users that it no longer "owns" when sharding is enabled, and user ownership has changed since last scan. #325
* [ENHANCEMENT] Compactor: added `-compactor.compaction-jobs-order` support to configure which compaction jobs should run first for a given tenant (in case there are multiple ones). Supported values are: `smallest-range-oldest-blocks-first` (default), `newest-blocks-first`. #364
* [ENHANCEMENT] Compactor: delete blocks marked for deletion faster. #490
* [ENHANCEMENT] Compactor: expose low-level concurrency options for compactor: `-compactor.max-opening-blocks-concurrency`, `-compactor.max-closing-blocks-concurrency`, `-compactor.symbols-flushers-concurrency`. #569 #701
* [ENHANCEMENT] Compactor: expand compactor logs to include total compaction job time, total time for uploads and block counts. #549
* [ENHANCEMENT] Ring: allow experimental configuration of disabling of heartbeat timeouts by setting the relevant configuration value to zero. Applies to the following: [#4342](https://github.com/cortexproject/cortex/pull/4342)
  * `-distributor.ring.heartbeat-timeout`
  * `-ingester.ring.heartbeat-timeout`
  * `-ruler.ring.heartbeat-timeout`
  * `-alertmanager.sharding-ring.heartbeat-timeout`
  * `-compactor.ring.heartbeat-timeout`
  * `-store-gateway.sharding-ring.heartbeat-timeout`
* [ENHANCEMENT] Ring: allow heartbeats to be explicitly disabled by setting the interval to zero. This is considered experimental. This applies to the following configuration options: [#4344](https://github.com/cortexproject/cortex/pull/4344)
  * `-distributor.ring.heartbeat-period`
  * `-ingester.ring.heartbeat-period`
  * `-ruler.ring.heartbeat-period`
  * `-alertmanager.sharding-ring.heartbeat-period`
  * `-compactor.ring.heartbeat-period`
  * `-store-gateway.sharding-ring.heartbeat-period`
* [ENHANCEMENT] Memberlist: optimized receive path for processing ring state updates, to help reduce CPU utilization in large clusters. [#4345](https://github.com/cortexproject/cortex/pull/4345)
* [ENHANCEMENT] Memberlist: expose configuration of memberlist packet compression via `-memberlist.compression-enabled`. [#4346](https://github.com/cortexproject/cortex/pull/4346)
* [ENHANCEMENT] Memberlist: Add `-memberlist.advertise-addr` and `-memberlist.advertise-port` options for setting the address to advertise to other members of the cluster to enable NAT traversal. #260
* [ENHANCEMENT] Memberlist: reduce CPU utilization for rings with a large number of members. #537 #563 #634
* [ENHANCEMENT] Overrides exporter: include additional limits in the per-tenant override exporter. The following limits have been added to the `cortex_limit_overrides` metric: #21
  * `max_fetched_series_per_query`
  * `max_fetched_chunk_bytes_per_query`
  * `ruler_max_rules_per_rule_group`
  * `ruler_max_rule_groups_per_tenant`
* [ENHANCEMENT] Overrides exporter: add a metrics `cortex_limits_defaults` to expose the default values of limits. #173
* [ENHANCEMENT] Overrides exporter: Add `max_fetched_chunks_per_query` and `max_global_exemplars_per_user` limits to the default and per-tenant limits exported as metrics. #471 #515
* [ENHANCEMENT] Upgrade Go to 1.17.8. #1347 #1381
* [ENHANCEMENT] Upgrade Docker base images to `alpine:3.15.0`. #1348
* [BUGFIX] Azure storage: only create HTTP client once, to reduce memory utilization. #605
* [BUGFIX] Ingester: fixed ingester stuck on start up (LEAVING ring state) when `-ingester.ring.heartbeat-period=0` and `-ingester.unregister-on-shutdown=false`. [#4366](https://github.com/cortexproject/cortex/pull/4366)
* [BUGFIX] Ingester: prevent any reads or writes while the ingester is stopping. This will prevent accessing TSDB blocks once they have been already closed. [#4304](https://github.com/cortexproject/cortex/pull/4304)
* [BUGFIX] Ingester: TSDB now waits for pending readers before truncating Head block, fixing the `chunk not found` error and preventing wrong query results. #16
* [BUGFIX] Ingester: don't create TSDB or appender if no samples are sent by a tenant. #162
* [BUGFIX] Ingester: fix out-of-order chunks in TSDB head in-memory series after WAL replay in case some samples were appended to TSDB WAL before series. #530
* [BUGFIX] Distributor: when cleaning up obsolete elected replicas from KV store, HA tracker didn't update number of cluster per user correctly. [#4336](https://github.com/cortexproject/cortex/pull/4336)
* [BUGFIX] Distributor: fix bug in query-exemplar where some results would get dropped. #583
* [BUGFIX] Query-frontend: Fixes @ modifier functions (start/end) when splitting queries by time. #206
* [BUGFIX] Query-frontend: Ensure query_range requests handled by the query-frontend return JSON formatted errors. #360 #499
* [BUGFIX] Query-frontend: don't reuse cached results for queries that are not step-aligned. #424
* [BUGFIX] Query-frontend: fix API error messages that were mentioning Prometheus `--enable-feature=promql-negative-offset` and `--enable-feature=promql-at-modifier` flags. #688
* [BUGFIX] Query-frontend: worker's cancellation channels are now buffered to ensure that all request cancellations are properly handled. #741
* [BUGFIX] Querier: fixed `/api/v1/user_stats` endpoint. When zone-aware replication is enabled, `MaxUnavailableZones` param is used instead of `MaxErrors`, so setting `MaxErrors = 0` doesn't make the Querier wait for all Ingesters responses. #474
* [BUGFIX] Querier: Disable query scheduler SRV DNS lookup. #689
* [BUGFIX] Ruler: fixed counting of PromQL evaluation errors as user-errors when updating `cortex_ruler_queries_failed_total`. [#4335](https://github.com/cortexproject/cortex/pull/4335)
* [BUGFIX] Ruler: fix formatting of rule groups in `/ruler/rule_groups` endpoint. #655
* [BUGFIX] Ruler: do not log `unable to read rules directory` at startup if the directory hasn't been created yet. #1058
* [BUGFIX] Ruler: enable Prometheus-compatible endpoints regardless of `-ruler.enable-api`. The flag now only controls the configuration API. This is what the config flag description stated, but not what was happening. #1216
* [BUGFIX] Compactor: fixed panic while collecting Prometheus metrics. #28
* [BUGFIX] Compactor: compactor should now be able to correctly mark blocks for deletion and no-compaction, if such marking was previously interrupted. #1015
* [BUGFIX] Alertmanager: remove stale template files. #4495
* [BUGFIX] Alertmanager: don't replace user configurations with blank fallback configurations (when enabled), particularly during scaling up/down instances when sharding is enabled. #224
* [BUGFIX] Ring: multi KV runtime config changes are now propagated to all rings, not just ingester ring. #1047
* [BUGFIX] Memberlist: fixed corrupted packets when sending compound messages with more than 255 messages or messages bigger than 64KB. #551
* [BUGFIX] Overrides exporter: successfully startup even if runtime config is not set. #1056
* [BUGFIX] Fix internal modules to wait for other modules depending on them before stopping. #1472

### Mixin

_Changes since `grafana/cortex-jsonnet` `1.9.0`._

* [CHANGE] Removed chunks storage support from mixin. #641 #643 #645 #811 #812 #813
  * Removed `tsdb.libsonnet`: no need to import it anymore (its content is already automatically included when using Jsonnet)
  * Removed the following fields from `_config`:
    * `storage_engine` (defaults to `blocks`)
    * `chunk_index_backend`
    * `chunk_store_backend`
  * Removed schema config map
  * Removed the following dashboards:
    * "Cortex / Chunks"
    * "Cortex / WAL"
    * "Cortex / Blocks vs Chunks"
  * Removed the following alerts:
    * `CortexOldChunkInMemory`
    * `CortexCheckpointCreationFailed`
    * `CortexCheckpointDeletionFailed`
    * `CortexProvisioningMemcachedTooSmall`
    * `CortexWALCorruption`
    * `CortexTableSyncFailure`
    * `CortexTransferFailed`
  * Removed the following recording rules:
    * `cortex_chunk_store_index_lookups_per_query`
    * `cortex_chunk_store_series_pre_intersection_per_query`
    * `cortex_chunk_store_series_post_intersection_per_query`
    * `cortex_chunk_store_chunks_per_query`
    * `cortex_bigtable_request_duration_seconds`
    * `cortex_cassandra_request_duration_seconds`
    * `cortex_dynamo_request_duration_seconds`
    * `cortex_database_request_duration_seconds`
    * `cortex_gcs_request_duration_seconds`
* [CHANGE] Update grafana-builder dependency: use $__rate_interval in qpsPanel and latencyPanel. [#372](https://github.com/grafana/cortex-jsonnet/pull/372)
* [CHANGE] `namespace` template variable in dashboards now only selects namespaces for selected clusters. [#311](https://github.com/grafana/cortex-jsonnet/pull/311)
* [CHANGE] `CortexIngesterRestarts` alert severity changed from `critical` to `warning`. [#321](https://github.com/grafana/cortex-jsonnet/pull/321)
* [CHANGE] Dashboards: added overridable `job_labels` and `cluster_labels` to the configuration object as label lists to uniquely identify jobs and clusters in the metric names and group-by lists in dashboards. [#319](https://github.com/grafana/cortex-jsonnet/pull/319)
* [CHANGE] Dashboards: `alert_aggregation_labels` has been removed from the configuration and overriding this value has been deprecated. Instead the labels are now defined by the `cluster_labels` list, and should be overridden accordingly through that list. [#319](https://github.com/grafana/cortex-jsonnet/pull/319)
* [CHANGE] Renamed `CortexCompactorHasNotUploadedBlocksSinceStart` to `CortexCompactorHasNotUploadedBlocks`. [#334](https://github.com/grafana/cortex-jsonnet/pull/334)
* [CHANGE] Renamed `CortexCompactorRunFailed` to `CortexCompactorHasNotSuccessfullyRunCompaction`. [#334](https://github.com/grafana/cortex-jsonnet/pull/334)
* [CHANGE] Renamed `CortexInconsistentConfig` alert to `CortexInconsistentRuntimeConfig` and increased severity to `critical`. [#335](https://github.com/grafana/cortex-jsonnet/pull/335)
* [CHANGE] Increased `CortexBadRuntimeConfig` alert severity to `critical` and removed support for `cortex_overrides_last_reload_successful` metric (was removed in Cortex 1.3.0). [#335](https://github.com/grafana/cortex-jsonnet/pull/335)
* [CHANGE] Grafana 'min step' changed to 15s so dashboard show better detail. [#340](https://github.com/grafana/cortex-jsonnet/pull/340)
* [CHANGE] Replace `CortexRulerFailedEvaluations` with two new alerts: `CortexRulerTooManyFailedPushes` and `CortexRulerTooManyFailedQueries`. [#347](https://github.com/grafana/cortex-jsonnet/pull/347)
* [CHANGE] Removed `CortexCacheRequestErrors` alert. This alert was not working because the legacy Cortex cache client instrumentation doesn't track errors. [#346](https://github.com/grafana/cortex-jsonnet/pull/346)
* [CHANGE] Removed `CortexQuerierCapacityFull` alert. [#342](https://github.com/grafana/cortex-jsonnet/pull/342)
* [CHANGE] Changes blocks storage alerts to group metrics by the configured `cluster_labels` (supporting the deprecated `alert_aggregation_labels`). [#351](https://github.com/grafana/cortex-jsonnet/pull/351)
* [CHANGE] Increased `CortexIngesterReachingSeriesLimit` critical alert threshold from 80% to 85%. [#363](https://github.com/grafana/cortex-jsonnet/pull/363)
* [CHANGE] Changed default `job_names` for query-frontend, query-scheduler and querier to match custom deployments too. [#376](https://github.com/grafana/cortex-jsonnet/pull/376)
* [CHANGE] Split `cortex_api` recording rule group into three groups. This is a workaround for large clusters where this group can become slow to evaluate. [#401](https://github.com/grafana/cortex-jsonnet/pull/401)
* [CHANGE] Increased `CortexIngesterReachingSeriesLimit` warning threshold from 70% to 80% and critical threshold from 85% to 90%. [#404](https://github.com/grafana/cortex-jsonnet/pull/404)
* [CHANGE] Raised `CortexKVStoreFailure` alert severity from warning to critical. #493
* [CHANGE] Increase `CortexRolloutStuck` alert "for" duration from 15m to 30m. #493 #573
* [CHANGE] The Alertmanager and Ruler compiled dashboards (`alertmanager.json` and `ruler.json`) have been respectively renamed to `mimir-alertmanager.json` and `mimir-ruler.json`. #869
* [CHANGE] Removed `cortex_overrides_metric` from `_config`. #871
* [CHANGE] Renamed recording rule groups (`cortex_` prefix changed to `mimir_`). #871
* [CHANGE] Alerts name prefix has been changed from `Cortex` to `Mimir` (eg. alert `CortexIngesterUnhealthy` has been renamed to `MimirIngesterUnhealthy`). #879
* [CHANGE] Enabled resources dashboards by default. Can be disabled setting `resources_dashboards_enabled` config field to `false`. #920
* [FEATURE] Added `Cortex / Overrides` dashboard, displaying default limits and per-tenant overrides applied to Mimir. #673
* [FEATURE] Added `Mimir / Tenants` and `Mimir / Top tenants` dashboards, displaying user-based metrics. #776
* [FEATURE] Added querier autoscaling panels and alerts. #1006 #1016
* [FEATURE] Mimir / Top tenants dashboard now has tenants ranked by rule group size and evaluation time. #1338
* [ENHANCEMENT] cortex-mixin: Make `cluster_namespace_deployment:kube_pod_container_resource_requests_{cpu_cores,memory_bytes}:sum` backwards compatible with `kube-state-metrics` v2.0.0. [#317](https://github.com/grafana/cortex-jsonnet/pull/317)
* [ENHANCEMENT] Cortex-mixin: Include `cortex-gw-internal` naming variation in default `gateway` job names. [#328](https://github.com/grafana/cortex-jsonnet/pull/328)
* [ENHANCEMENT] Ruler dashboard: added object storage metrics. [#354](https://github.com/grafana/cortex-jsonnet/pull/354)
* [ENHANCEMENT] Alertmanager dashboard: added object storage metrics. [#354](https://github.com/grafana/cortex-jsonnet/pull/354)
* [ENHANCEMENT] Added documentation text panels and descriptions to reads and writes dashboards. [#324](https://github.com/grafana/cortex-jsonnet/pull/324)
* [ENHANCEMENT] Dashboards: defined container functions for common resources panels: containerDiskWritesPanel, containerDiskReadsPanel, containerDiskSpaceUtilization. [#331](https://github.com/grafana/cortex-jsonnet/pull/331)
* [ENHANCEMENT] cortex-mixin: Added `alert_excluded_routes` config to exclude specific routes from alerts. [#338](https://github.com/grafana/cortex-jsonnet/pull/338)
* [ENHANCEMENT] Added `CortexMemcachedRequestErrors` alert. [#346](https://github.com/grafana/cortex-jsonnet/pull/346)
* [ENHANCEMENT] Ruler dashboard: added "Per route p99 latency" panel in the "Configuration API" row. [#353](https://github.com/grafana/cortex-jsonnet/pull/353)
* [ENHANCEMENT] Increased the `for` duration of the `CortexIngesterReachingSeriesLimit` warning alert to 3h. [#362](https://github.com/grafana/cortex-jsonnet/pull/362)
* [ENHANCEMENT] Added a new tier (`medium_small_user`) so we have another tier between 100K and 1Mil active series. [#364](https://github.com/grafana/cortex-jsonnet/pull/364)
* [ENHANCEMENT] Extend Alertmanager dashboard: [#313](https://github.com/grafana/cortex-jsonnet/pull/313)
  * "Tenants" stat panel - shows number of discovered tenant configurations.
  * "Replication" row - information about the replication of tenants/alerts/silences over instances.
  * "Tenant Configuration Sync" row - information about the configuration sync procedure.
  * "Sharding Initial State Sync" row - information about the initial state sync procedure when sharding is enabled.
  * "Sharding Runtime State Sync" row - information about various state operations which occur when sharding is enabled (replication, fetch, marge, persist).
* [ENHANCEMENT] Update gsutil command for `not healthy index found` playbook [#370](https://github.com/grafana/cortex-jsonnet/pull/370)
* [ENHANCEMENT] Added Alertmanager alerts and playbooks covering configuration syncs and sharding operation: [#377 [#378](https://github.com/grafana/cortex-jsonnet/pull/378)
  * `CortexAlertmanagerSyncConfigsFailing`
  * `CortexAlertmanagerRingCheckFailing`
  * `CortexAlertmanagerPartialStateMergeFailing`
  * `CortexAlertmanagerReplicationFailing`
  * `CortexAlertmanagerPersistStateFailing`
  * `CortexAlertmanagerInitialSyncFailed`
* [ENHANCEMENT] Add recording rules to improve responsiveness of Alertmanager dashboard. [#387](https://github.com/grafana/cortex-jsonnet/pull/387)
* [ENHANCEMENT] Add `CortexRolloutStuck` alert. [#405](https://github.com/grafana/cortex-jsonnet/pull/405)
* [ENHANCEMENT] Added `CortexKVStoreFailure` alert. [#406](https://github.com/grafana/cortex-jsonnet/pull/406)
* [ENHANCEMENT] Use configured `ruler` jobname for ruler dashboard panels. [#409](https://github.com/grafana/cortex-jsonnet/pull/409)
* [ENHANCEMENT] Add ability to override `datasource` for generated dashboards. [#407](https://github.com/grafana/cortex-jsonnet/pull/407)
* [ENHANCEMENT] Use alertmanager jobname for alertmanager dashboard panels [#411](https://github.com/grafana/cortex-jsonnet/pull/411)
* [ENHANCEMENT] Added `CortexDistributorReachingInflightPushRequestLimit` alert. [#408](https://github.com/grafana/cortex-jsonnet/pull/408)
* [ENHANCEMENT] Added `CortexReachingTCPConnectionsLimit` alert. #403
* [ENHANCEMENT] Added "Cortex / Writes Networking" and "Cortex / Reads Networking" dashboards. #405
* [ENHANCEMENT] Improved "Queue length" panel in "Cortex / Queries" dashboard. #408
* [ENHANCEMENT] Add `CortexDistributorReachingInflightPushRequestLimit` alert and playbook. #401
* [ENHANCEMENT] Added "Recover accidentally deleted blocks (Google Cloud specific)" playbook. #475
* [ENHANCEMENT] Added support to multi-zone store-gateway deployments. #608 #615
* [ENHANCEMENT] Show supplementary alertmanager services in the Rollout Progress dashboard. #738 #855
* [ENHANCEMENT] Added `mimir` to default job names. This makes dashboards and alerts working when Mimir is installed in single-binary mode and the deployment is named `mimir`. #921
* [ENHANCEMENT] Introduced a new alert for the Alertmanager: `MimirAlertmanagerAllocatingTooMuchMemory`. It has two severities based on the memory usage against limits, a `warning` level at 80% and a `critical` level at 90%. #1206
* [ENHANCEMENT] Faster memcached cache requests. #2720
* [BUGFIX] Fixed `CortexIngesterHasNotShippedBlocks` alert false positive in case an ingester instance had ingested samples in the past, then no traffic was received for a long period and then it started receiving samples again. [#308](https://github.com/grafana/cortex-jsonnet/pull/308)
* [BUGFIX] Fixed `CortexInconsistentRuntimeConfig` metric. [#335](https://github.com/grafana/cortex-jsonnet/pull/335)
* [BUGFIX] Fixed scaling dashboard to correctly work when a Cortex service deployment spans across multiple zones (a zone is expected to have the `zone-[a-z]` suffix). [#365](https://github.com/grafana/cortex-jsonnet/pull/365)
* [BUGFIX] Fixed rollout progress dashboard to correctly work when a Cortex service deployment spans across multiple zones (a zone is expected to have the `zone-[a-z]` suffix). [#366](https://github.com/grafana/cortex-jsonnet/pull/366)
* [BUGFIX] Fixed rollout progress dashboard to include query-scheduler too. [#376](https://github.com/grafana/cortex-jsonnet/pull/376)
* [BUGFIX] Upstream recording rule `node_namespace_pod_container:container_cpu_usage_seconds_total:sum_irate` renamed. [#379](https://github.com/grafana/cortex-jsonnet/pull/379)
* [BUGFIX] Fixed writes/reads/alertmanager resources dashboards to use `$._config.job_names.gateway`. [#403](https://github.com/grafana/cortex-jsonnet/pull/403)
* [BUGFIX] Span the annotation.message in alerts as YAML multiline strings. [#412](https://github.com/grafana/cortex-jsonnet/pull/412)
* [BUGFIX] Fixed "Instant queries / sec" in "Cortex / Reads" dashboard. #445
* [BUGFIX] Fixed and added missing KV store panels in Writes, Reads, Ruler and Compactor dashboards. #448
* [BUGFIX] Fixed Alertmanager dashboard when alertmanager is running as part of single binary. #1064
* [BUGFIX] Fixed Ruler dashboard when ruler is running as part of single binary. #1260
* [BUGFIX] Query-frontend: fixed bad querier status code mapping with query-sharding enabled. #1227

### Jsonnet

_Changes since `grafana/cortex-jsonnet` `1.9.0`._

* [CHANGE] Removed chunks storage support. #639
  * Removed the following fields from `_config`:
    * `storage_engine` (defaults to `blocks`)
    * `querier_second_storage_engine` (not supported anymore)
    * `table_manager_enabled`, `table_prefix`
    * `memcached_index_writes_enabled` and `memcached_index_writes_max_item_size_mb`
    * `storeMemcachedChunksConfig`
    * `storeConfig`
    * `max_chunk_idle`
    * `schema` (the schema configmap is still added for backward compatibility reasons)
    * `bigtable_instance` and `bigtable_project`
    * `client_configs`
    * `enabledBackends`
    * `storage_backend`
    * `cassandra_addresses`
    * `s3_bucket_name`
    * `ingester_deployment_without_wal` (was only used by chunks storage)
    * `ingester` (was only used to configure chunks storage WAL)
  * Removed the following CLI flags from `ingester_args`:
    * `ingester.max-chunk-age`
    * `ingester.max-stale-chunk-idle`
    * `ingester.max-transfer-retries`
    * `ingester.retain-period`
* [CHANGE] Changed `overrides-exporter.libsonnet` from being based on cortex-tools to Mimir `overrides-exporter` target. #646
* [CHANGE] Store gateway: set `-blocks-storage.bucket-store.index-cache.memcached.max-get-multi-concurrency`,
  `-blocks-storage.bucket-store.chunks-cache.memcached.max-get-multi-concurrency`,
  `-blocks-storage.bucket-store.metadata-cache.memcached.max-get-multi-concurrency`,
  `-blocks-storage.bucket-store.index-cache.memcached.max-idle-connections`,
  `-blocks-storage.bucket-store.chunks-cache.memcached.max-idle-connections`,
  `-blocks-storage.bucket-store.metadata-cache.memcached.max-idle-connections` to 100 [#414](https://github.com/grafana/cortex-jsonnet/pull/414)
* [CHANGE] Alertmanager: mounted overrides configmap to alertmanager too. [#315](https://github.com/grafana/cortex-jsonnet/pull/315)
* [CHANGE] Memcached: upgraded memcached from `1.5.17` to `1.6.9`. [#316](https://github.com/grafana/cortex-jsonnet/pull/316)
* [CHANGE] Store-gateway: increased memory request and limit respectively from 6GB / 6GB to 12GB / 18GB. [#322](https://github.com/grafana/cortex-jsonnet/pull/322)
* [CHANGE] Store-gateway: increased `-blocks-storage.bucket-store.max-chunk-pool-bytes` from 2GB (default) to 12GB. [#322](https://github.com/grafana/cortex-jsonnet/pull/322)
* [CHANGE] Ingester/Ruler: set `-server.grpc-max-send-msg-size-bytes` and `-server.grpc-max-send-msg-size-bytes` to sensible default values (10MB). [#326](https://github.com/grafana/cortex-jsonnet/pull/326)
* [CHANGE] Decreased `-server.grpc-max-concurrent-streams` from 100k to 10k. [#369](https://github.com/grafana/cortex-jsonnet/pull/369)
* [CHANGE] Decreased blocks storage ingesters graceful termination period from 80m to 20m. [#369](https://github.com/grafana/cortex-jsonnet/pull/369)
* [CHANGE] Increase the rules per group and rule groups limits on different tiers. [#396](https://github.com/grafana/cortex-jsonnet/pull/396)
* [CHANGE] Removed `max_samples_per_query` limit, since it only works with chunks and only when using `-distributor.shard-by-all-labels=false`. [#397](https://github.com/grafana/cortex-jsonnet/pull/397)
* [CHANGE] Removed chunks storage query sharding config support. The following config options have been removed: [#398](https://github.com/grafana/cortex-jsonnet/pull/398)
  * `_config` > `queryFrontend` > `shard_factor`
  * `_config` > `queryFrontend` > `sharded_queries_enabled`
  * `_config` > `queryFrontend` > `query_split_factor`
* [CHANGE] Rename ruler_s3_bucket_name and ruler_gcs_bucket_name to ruler_storage_bucket_name: [#415](https://github.com/grafana/cortex-jsonnet/pull/415)
* [CHANGE] Fine-tuned rolling update policy for distributor, querier, query-frontend, query-scheduler. [#420](https://github.com/grafana/cortex-jsonnet/pull/420)
* [CHANGE] Increased memcached metadata/chunks/index-queries max connections from 4k to 16k. [#420](https://github.com/grafana/cortex-jsonnet/pull/420)
* [CHANGE] Disabled step alignment in query-frontend to be compliant with PromQL. [#420](https://github.com/grafana/cortex-jsonnet/pull/420)
* [CHANGE] Do not limit compactor CPU and request a number of cores equal to the configured concurrency. [#420](https://github.com/grafana/cortex-jsonnet/pull/420)
* [CHANGE] Configured split-and-merge compactor. #853
  * The following CLI flags are set on compactor:
    * `-compactor.split-and-merge-shards=0`
    * `-compactor.compactor-tenant-shard-size=1`
    * `-compactor.split-groups=1`
    * `-compactor.max-opening-blocks-concurrency=4`
    * `-compactor.max-closing-blocks-concurrency=2`
    * `-compactor.symbols-flushers-concurrency=4`
  * The following per-tenant overrides have been set on `super_user` and `mega_user` classes:
    ```
    compactor_split_and_merge_shards: 2,
    compactor_tenant_shard_size: 2,
    compactor_split_groups: 2,
    ```
* [CHANGE] The entrypoint file to include has been renamed from `cortex.libsonnet` to `mimir.libsonnet`. #897
* [CHANGE] The default image config field has been renamed from `cortex` to `mimir`. #896
   ```
   {
     _images+:: {
       mimir: '...',
     },
   }
   ```
* [CHANGE] Removed `cortex_` prefix from config fields. #898
  * The following config fields have been renamed:
    * `cortex_bucket_index_enabled` renamed to `bucket_index_enabled`
    * `cortex_compactor_cleanup_interval` renamed to `compactor_cleanup_interval`
    * `cortex_compactor_data_disk_class` renamed to `compactor_data_disk_class`
    * `cortex_compactor_data_disk_size` renamed to `compactor_data_disk_size`
    * `cortex_compactor_max_concurrency` renamed to `compactor_max_concurrency`
    * `cortex_distributor_allow_multiple_replicas_on_same_node` renamed to `distributor_allow_multiple_replicas_on_same_node`
    * `cortex_ingester_data_disk_class` renamed to `ingester_data_disk_class`
    * `cortex_ingester_data_disk_size` renamed to `ingester_data_disk_size`
    * `cortex_querier_allow_multiple_replicas_on_same_node` renamed to `querier_allow_multiple_replicas_on_same_node`
    * `cortex_query_frontend_allow_multiple_replicas_on_same_node` renamed to `query_frontend_allow_multiple_replicas_on_same_node`
    * `cortex_query_sharding_enabled` renamed to `query_sharding_enabled`
    * `cortex_query_sharding_msg_size_factor` renamed to `query_sharding_msg_size_factor`
    * `cortex_ruler_allow_multiple_replicas_on_same_node` renamed to `ruler_allow_multiple_replicas_on_same_node`
    * `cortex_store_gateway_data_disk_class` renamed to `store_gateway_data_disk_class`
    * `cortex_store_gateway_data_disk_size` renamed to `store_gateway_data_disk_size`
* [CHANGE] The overrides configmap default mountpoint has changed from `/etc/cortex` to `/etc/mimir`. It can be customized via the `overrides_configmap_mountpoint` config field. #899
* [CHANGE] Enabled in the querier the features to query label names with matchers, PromQL at modifier and query long-term storage for labels. #905
* [CHANGE] Reduced TSDB blocks retention on ingesters disk from 96h to 24h. #905
* [CHANGE] Enabled closing of idle TSDB in ingesters. #905
* [CHANGE] Disabled TSDB isolation in ingesters for better performances. #905
* [CHANGE] Changed log level of querier, query-frontend, query-scheduler and alertmanager from `debug` to `info`. #905
* [CHANGE] Enabled attributes in-memory cache in store-gateway. #905
* [CHANGE] Configured store-gateway to not load blocks containing samples more recent than 10h (because such samples are queried from ingesters). #905
* [CHANGE] Dynamically compute `-compactor.deletion-delay` based on other settings, in order to reduce the deletion delay as much as possible and lower the number of live blocks in the storage. #907
* [CHANGE] The config field `distributorConfig` has been renamed to `ingesterRingClientConfig`. Config field `ringClient` has been removed in favor of `ingesterRingClientConfig`. #997 #1057
* [CHANGE] Gossip.libsonnet has been fixed to modify all ring configurations, not only the ingester ring config. Furthermore it now supports migration via multi KV store. #1057 #1099
* [CHANGE] Changed the default of `bucket_index_enabled` to `true`. #924
* [CHANGE] Remove the support for the test-exporter. #1133
* [CHANGE] Removed `$.distributor_deployment_labels`, `$.ingester_deployment_labels` and `$.querier_deployment_labels` fields, that were used by gossip.libsonnet to inject additional label. Now the label is injected directly into pods of statefulsets and deployments. #1297
* [CHANGE] Disabled `-ingester.readiness-check-ring-health`. #1352
* [CHANGE] Changed Alertmanager CPU request from `100m` to `2` cores, and memory request from `1Gi` to `10Gi`. Set Alertmanager memory limit to `15Gi`. #1206
* [CHANGE] gossip.libsonnet has been renamed to memberlist.libsonnet, and is now imported by default. Use of memberlist for ring is enabled by setting `_config.memberlist_ring_enabled` to true. #1526
* [FEATURE] Added query sharding support. It can be enabled setting `cortex_query_sharding_enabled: true` in the `_config` object. #653
* [FEATURE] Added shuffle-sharding support. It can be enabled and configured using the following config: #902
   ```
   _config+:: {
     shuffle_sharding:: {
       ingester_write_path_enabled: true,
       ingester_read_path_enabled: true,
       querier_enabled: true,
       ruler_enabled: true,
       store_gateway_enabled: true,
     },
   }
   ```
* [FEATURE] Added multi-zone ingesters and store-gateways support. #1352 #1552
* [ENHANCEMENT] Add overrides config to compactor. This allows setting retention configs per user. [#386](https://github.com/grafana/cortex-jsonnet/pull/386)
* [ENHANCEMENT] Added 256MB memory ballast to querier. [#369](https://github.com/grafana/cortex-jsonnet/pull/369)
* [ENHANCEMENT] Update `etcd-operator` to latest version (see https://github.com/grafana/jsonnet-libs/pull/480). [#263](https://github.com/grafana/cortex-jsonnet/pull/263)
* [ENHANCEMENT] Add support for Azure storage in Alertmanager configuration. [#381](https://github.com/grafana/cortex-jsonnet/pull/381)
* [ENHANCEMENT] Add support for running Alertmanager in sharding mode. [#394](https://github.com/grafana/cortex-jsonnet/pull/394)
* [ENHANCEMENT] Allow to customize PromQL engine settings via `queryEngineConfig`. [#399](https://github.com/grafana/cortex-jsonnet/pull/399)
* [ENHANCEMENT] Define Azure object storage ruler args. [#416](https://github.com/grafana/cortex-jsonnet/pull/416)
* [ENHANCEMENT] Added the following config options to allow to schedule multiple replicas of the same service on the same node: [#418](https://github.com/grafana/cortex-jsonnet/pull/418)
  * `cortex_distributor_allow_multiple_replicas_on_same_node`
  * `cortex_ruler_allow_multiple_replicas_on_same_node`
  * `cortex_querier_allow_multiple_replicas_on_same_node`
  * `cortex_query_frontend_allow_multiple_replicas_on_same_node`
* [BUGFIX] Alertmanager: fixed `--alertmanager.cluster.peers` CLI flag passed to alertmanager when HA is enabled. [#329](https://github.com/grafana/cortex-jsonnet/pull/329)
* [BUGFIX] Fixed `-distributor.extend-writes` setting on ruler when `unregister_ingesters_on_shutdown` is disabled. [#369](https://github.com/grafana/cortex-jsonnet/pull/369)
* [BUGFIX] Treat `compactor_blocks_retention_period` type as string rather than int.[#395](https://github.com/grafana/cortex-jsonnet/pull/395)
* [BUGFIX] Pass `-ruler-storage.s3.endpoint` to ruler when using S3. [#421](https://github.com/grafana/cortex-jsonnet/pull/421)
* [BUGFIX] Remove service selector on label `gossip_ring_member` from other services than `gossip-ring`. [#1008](https://github.com/grafana/mimir/pull/1008)
* [BUGFIX] Rename `-ingester.readiness-check-ring-health` to `-ingester.ring.readiness-check-ring-health`, to reflect current name of flag. #1460

### Mimirtool

_Changes since cortextool `0.10.7`._

* [CHANGE] The following environment variables have been renamed: #883
  * `CORTEX_ADDRESS` to `MIMIR_ADDRESS`
  * `CORTEX_API_USER` to `MIMIR_API_USER`
  * `CORTEX_API_KEY` to `MIMIR_API_KEY`
  * `CORTEX_TENANT_ID` to `MIMIR_TENANT_ID`
  * `CORTEX_TLS_CA_PATH` to `MIMIR_TLS_CA_PATH`
  * `CORTEX_TLS_CERT_PATH` to `MIMIR_TLS_CERT_PATH`
  * `CORTEX_TLS_KEY_PATH` to `MIMIR_TLS_KEY_PATH`
* [CHANGE] Change `cortex` backend to `mimir`. #883
* [CHANGE] Do not publish `mimirtool` binary for 386 windows architecture. #1263
* [CHANGE] `analyse` command has been renamed to `analyze`. #1318
* [FEATURE] Support Arm64 on Darwin for all binaries (benchtool etc). https://github.com/grafana/cortex-tools/pull/215
* [ENHANCEMENT] Correctly support federated rules. #823
* [BUGFIX] Fix `cortextool rules` legends displaying wrong symbols for updates and deletions. https://github.com/grafana/cortex-tools/pull/226

### Query-tee

_Changes since Cortex `1.10.0`._

* [ENHANCEMENT] Added `/api/v1/query_exemplars` API endpoint support (no results comparison). #168
* [ENHANCEMENT] Add a flag (`--proxy.compare-use-relative-error`) in the query-tee to compare floating point values using relative error. #208
* [ENHANCEMENT] Add a flag (`--proxy.compare-skip-recent-samples`) in the query-tee to skip comparing recent samples. By default samples not older than 1 minute are skipped. #234
* [BUGFIX] Fixes a panic in the query-tee when comparing result. #207
* [BUGFIX] Ensure POST requests are handled correctly #286

### Blocksconvert

_Changes since Cortex `1.10.0`._

* [CHANGE] Blocksconvert tool was removed from Mimir. #637

### Metaconvert

_Changes since Cortex `1.10.0`._

* [CHANGE] `thanosconvert` tool has been renamed to `metaconvert`. `-config.file` option has been removed, while it now requires `-tenant` option to work on single tenant only. It now also preserves labels recognized by Mimir. #1120

### Test-exporter

_Changes since Cortex `1.10.0`._

* [CHANGE] Removed the test-exporter tool. #1133

### Tools

_Changes since Cortex `1.10.0`._

* [CHANGE] Removed `query-audit`. You can use `query-tee` to compare query results and performances of two Grafana Mimir backends. #1380

## [Cortex 1.10.0 CHANGELOG](https://github.com/grafana/mimir/blob/a13959db5d38ff65c2b7ef52c56331d2f4dbc00c/CHANGELOG.md#cortex-1100--2021-08-03)<|MERGE_RESOLUTION|>--- conflicted
+++ resolved
@@ -36,11 +36,8 @@
 * [ENHANCEMENT] Compactor: Added experimantal `-compactor.in-memory-tenant-meta-cache-size` option to set size of in-memory cache (in number of items) for parsed meta.json files. This can help when tenant has many meta.json files and their parsing before each compaction cycle is using a lot of CPU time. #8544
 * [ENHANCEMENT] Distributor: Interrupt OTLP write request translation when context is canceled or has timed out. #8524
 * [ENHANCEMENT] Ingester, store-gateway: optimised regular expression matching for patterns like `1.*|2.*|3.*|...|1000.*`. #8632
-<<<<<<< HEAD
 * [ENHANCEMENT] Query-frontend: Add `header_cache_control` to query stats. #8590
-=======
 * [BUGFIX] Ruler: add support for draining any outstanding alert notifications before shutting down. This can be enabled with the `-ruler.drain-notification-queue-on-shutdown=true` CLI flag. #8346
->>>>>>> c667ebef
 * [BUGFIX] Query-frontend: fix `-querier.max-query-lookback` enforcement when `-compactor.blocks-retention-period` is not set, and viceversa. #8388
 * [BUGFIX] Ingester: fix sporadic `not found` error causing an internal server error if label names are queried with matchers during head compaction. #8391
 * [BUGFIX] Ingester, store-gateway: fix case insensitive regular expressions not matching correctly some Unicode characters. #8391
