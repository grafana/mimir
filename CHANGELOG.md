--- conflicted
+++ resolved
@@ -33,11 +33,9 @@
 * [BUGFIX] Ring: fix bug where instances may appear unhealthy in the hash ring web UI even though they are not. #1933
 * [BUGFIX] API: gzip is now enforced when identity encoding is explicitly rejected. #1864
 * [BUGFIX] Fix panic at startup when Mimir is running in monolithic mode and query sharding is enabled. #2036
-<<<<<<< HEAD
+* [BUGFIX] Ruler: report failed evaluation metric for any 5xx status code returned by the query-frontend when remote operational mode is enabled. #2053
 * [BUGFIX] Ingester: check bucket for meta.json file even on upload error to report oldest non-shipped block correctly. #2059
-=======
-* [BUGFIX] Ruler: report failed evaluation metric for any 5xx status code returned by the query-frontend when remote operational mode is enabled. #2053
->>>>>>> e17cb56f
+
 
 ### Mixin
 
