--- conflicted
+++ resolved
@@ -110,12 +110,9 @@
 * [ENHANCEMENT] Clarify "Set rule group" API specification. #1869
 * [ENHANCEMENT] Published Mimir jsonnet documentation. #2024
 * [ENHANCEMENT] Documented required scrape interval for using alerting and recording rules from Mimir jsonnet. #2147
-<<<<<<< HEAD
+* [ENHANCEMENT] Runbooks: Mention memberlist as possible source of problems for various alerts. #2158
 * [ENHANCEMENT] Added step-by-step article about migrating from Consul to Memberlist KV store using jsonnet without downtime. #2166
 * [ENHANCEMENT] Documented `/memberlist` admin page. #2166
-=======
-* [ENHANCEMENT] Runbooks: Mention memberlist as possible source of problems for various alerts. #2158
->>>>>>> 9bce501e
 * [ENHANCEMENT] Documented how to configure queriers’ autoscaling with Jsonnet. #2128
 * [BUGFIX] Fixed ruler configuration used in the getting started guide. #2052
 * [BUGFIX] Fixed Mimir Alertmanager datasource in Grafana used by "Play with Grafana Mimir" tutorial. #2115
