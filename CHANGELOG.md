# Changelog

## main / unreleased

### Grafana Mimir

* [CHANGE] Alertmanager: the following metrics are not exported for a given `user` when the metric value is zero: #9359
  * `cortex_alertmanager_alerts_received_total`
  * `cortex_alertmanager_alerts_invalid_total`
  * `cortex_alertmanager_partial_state_merges_total`
  * `cortex_alertmanager_partial_state_merges_failed_total`
  * `cortex_alertmanager_state_replication_total`
  * `cortex_alertmanager_state_replication_failed_total`
  * `cortex_alertmanager_alerts`
  * `cortex_alertmanager_silences`
* [CHANGE] Distributor: Drop experimental `-distributor.direct-otlp-translation-enabled` flag, since direct OTLP translation is well tested at this point. #9647
* [FEATURE] Querier: add experimental streaming PromQL engine, enabled with `-querier.query-engine=mimir`. #9367 #9368 #9398 #9399 #9403 #9417 #9418 #9419 #9420 #9482 #9504 #9505 #9507 #9518 #9531 #9532 #9533 #9553 #9558 #9588 #9589 #9639 #9641 #9642 #9651 #9664 #9681 #9717 #9719 #9724 #9874
* [FEATURE] Distributor: Add support for `lz4` OTLP compression. #9763
* [FEATURE] Query-frontend: added experimental configuration options `query-frontend.cache-errors` and `query-frontend.results-cache-ttl-for-errors` to allow non-transient responses to be cached. When set to `true` error responses from hitting limits or bad data are cached for a short TTL. #9028
* [FEATURE] gRPC: Support S2 compression. #9322
  * `-alertmanager.alertmanager-client.grpc-compression=s2`
  * `-ingester.client.grpc-compression=s2`
  * `-querier.frontend-client.grpc-compression=s2`
  * `-querier.scheduler-client.grpc-compression=s2`
  * `-query-frontend.grpc-client-config.grpc-compression=s2`
  * `-query-scheduler.grpc-client-config.grpc-compression=s2`
  * `-ruler.client.grpc-compression=s2`
  * `-ruler.query-frontend.grpc-client-config.grpc-compression=s2`
* [FEATURE] Alertmanager: limit added for maximum size of the Grafana state (`-alertmanager.max-grafana-state-size-bytes`). #9475
* [FEATURE] Alertmanager: limit added for maximum size of the Grafana configuration (`-alertmanager.max-config-size-bytes`). #9402
* [FEATURE] Ingester: Experimental support for ingesting out-of-order native histograms. This is disabled by default and can be enabled by setting `-ingester.ooo-native-histograms-ingestion-enabled` to `true`. #7175
* [FEATURE] Distributor: Added `-api.skip-label-count-validation-header-enabled` option to allow skipping label count validation on the HTTP write path based on `X-Mimir-SkipLabelCountValidation` header being `true` or not. #9576
* [FEATURE] Ruler: Add experimental support for caching the contents of rule groups. This is disabled by default and can be enabled by setting `-ruler-storage.cache.rule-group-enabled`. #9595
* [FEATURE] PromQL: Add experimental `info` function. Experimental functions are disabled by default, but can be enabled setting `-querier.promql-experimental-functions-enabled=true` in the query-frontend and querier. #9879
* [ENHANCEMENT] mimirtool: Adds bearer token support for mimirtool's analyze ruler/prometheus commands. #9587
* [ENHANCEMENT] Ruler: Support `exclude_alerts` parameter in `<prometheus-http-prefix>/api/v1/rules` endpoint. #9300
* [ENHANCEMENT] Distributor: add a metric to track tenants who are sending newlines in their label values called `cortex_distributor_label_values_with_newlines_total`. #9400
* [ENHANCEMENT] Ingester: improve performance of reading the WAL. #9508
* [ENHANCEMENT] Query-scheduler: improve the errors and traces emitted by query-schedulers when communicating with queriers. #9519
* [ENHANCEMENT] Compactor: uploaded blocks cannot be bigger than max configured compactor time range, and cannot cross the boundary for given time range. #9524
* [ENHANCEMENT] The distributor now validates that received label values only contain allowed characters. #9185
* [ENHANCEMENT] Add SASL plain authentication support to Kafka client used by the experimental ingest storage. Configure SASL credentials via the following settings: #9584
  * `-ingest-storage.kafka.sasl-password`
  * `-ingest-storage.kafka.sasl-username`
* [ENHANCEMENT] memberlist: TCP transport write path is now non-blocking, and is configurable by new flags: #9594
  * `-memberlist.max-concurrent-writes`
  * `-memberlist.acquire-writer-timeout`
* [ENHANCEMENT] memberlist: Notifications can now be processed once per interval specified by `-memberlist.notify-interval` to reduce notify storm CPU activity in large clusters. #9594
* [ENHANCEMENT] Return server-side total bytes processed statistics as a header through query frontend. #9645
* [ENHANCEMENT] Query-scheduler: Remove the experimental `query-scheduler.prioritize-query-components` flag. Request queues always prioritize query component dequeuing above tenant fairness. #9703
* [ENHANCEMENT] Ingester: Emit traces for block syncing, to join up block-upload traces. #9656
* [ENHANCEMENT] Querier: Enable the optional querying of additional storage queryables. #9712
* [ENHANCEMENT] Ingester: Disable the push circuit breaker when ingester is in read-only mode. #9760
* [ENHANCEMENT] Ingester: Reduced lock contention in the `PostingsForMatchers` cache. #9773
* [ENHANCEMENT] Storage: Allow HTTP client settings to be tuned for GCS and Azure backends via an `http` block or corresponding CLI flags. This was already supported by the S3 backend. #9778
* [ENHANCEMENT] Ruler: Support `group_limit` and `group_next_token` parameters in the `<prometheus-http-prefix>/api/v1/rules` endpoint. #9563
* [ENHANCEMENT] Ingester: improved lock contention affecting read and write latencies during TSDB head compaction. #9822
* [ENHANCEMENT] Distributor: when a label value fails validation due to invalid UTF-8 characters, don't include the invalid characters in the returned error. #9828
* [ENHANCEMENT] Ingester: when experimental ingest storage is enabled, do not buffer records in the Kafka client when fetch concurrency is in use. #9838 #9850
<<<<<<< HEAD
* [ENHANCEMENT] Compactor: refresh deletion marks when updating the bucket index concurrently. This speeds up updating the bucket index by up to 16 times when there is a lot of blocks churn (thousands of blocks churning every cleanup cycle). #9881
=======
* [ENHANCEMENT] PromQL: make `sort_by_label` stable. #9879
>>>>>>> 0271ea04
* [BUGFIX] Fix issue where functions such as `rate()` over native histograms could return incorrect values if a float stale marker was present in the selected range. #9508
* [BUGFIX] Fix issue where negation of native histograms (eg. `-some_native_histogram_series`) did nothing. #9508
* [BUGFIX] Fix issue where `metric might not be a counter, name does not end in _total/_sum/_count/_bucket` annotation would be emitted even if `rate` or `increase` did not have enough samples to compute a result. #9508
* [BUGFIX] Fix issue where sharded queries could return annotations with incorrect or confusing position information. #9536
* [BUGFIX] Fix issue where downstream consumers may not generate correct cache keys for experimental error caching. #9644
* [BUGFIX] Fix issue where active series requests error when encountering a stale posting. #9580
* [BUGFIX] Fix pooling buffer reuse logic when `-distributor.max-request-pool-buffer-size` is set. #9666
* [BUGFIX] Fix issue when using the experimental `-ruler.max-independent-rule-evaluation-concurrency` feature, where the ruler could panic as it updates a running ruleset or shutdowns. #9726
* [BUGFIX] Ingester: Fix race condition in per-tenant TSDB creation. #9708
* [BUGFIX] Ingester: Fix race condition in exemplar adding. #9765
* [BUGFIX] Ingester: Fix race condition in native histogram appending. #9765
* [BUGFIX] Ingester: fix bug in concurrent fetching where a failure to list topics on startup would cause to use an invalid topic ID (0x00000000000000000000000000000000). #9883
* [BUGFIX] PromQL: `round` now removes the metric name again. #9879

### Mixin

* [CHANGE] Remove backwards compatibility for `thanos_memcached_` prefixed metrics in dashboards and alerts removed in 2.12. #9674 #9758
* [ENHANCEMENT] Unify ingester autoscaling panels on 'Mimir / Writes' dashboard to work for both ingest-storage and non-ingest-storage autoscaling. #9617
* [ENHANCEMENT] Alerts: Enable configuring job prefix for alerts to prevent clashes with metrics from Loki/Tempo. #9659
* [ENHANCEMENT] Dashboards: visualize the age of source blocks in the "Mimir / Compactor" dashboard. #9697
* [ENHANCEMENT] Dashboards: Include block compaction level on queried blocks in 'Mimir / Queries' dashboard. #9706

* [BUGFIX] Dashboards: Fix autoscaling metrics joins when series churn. #9412 #9450 #9432
* [BUGFIX] Alerts: Fix autoscaling metrics joins in `MimirAutoscalerNotActive` when series churn. #9412
* [BUGFIX] Alerts: Exclude failed cache "add" operations from alerting since failures are expected in normal operation. #9658
* [BUGFIX] Alerts: Exclude read-only replicas from `IngesterInstanceHasNoTenants` alert. #9843

### Jsonnet

* [CHANGE] Remove support to set Redis as a cache backend from jsonnet. #9677
* [CHANGE] Rollout-operator now defaults to storing scaling operation metadata in a Kubernetes ConfigMap. This avoids recursively invoking the admission webhook in some Kubernetes environments. #9699
* [FEATURE] Add support to deploy distributors in multi availability zones. #9548
* [FEATURE] Add configuration settings to set the number of Memcached replicas for each type of cache (`memcached_frontend_replicas`, `memcached_index_queries_replicas`, `memcached_chunks_replicas`, `memcached_metadata_replicas`). #9679
* [ENHANCEMENT] Add `ingest_storage_ingester_autoscaling_triggers` option to specify multiple triggers in ScaledObject created for ingest-store ingester autoscaling. #9422
* [ENHANCEMENT] Add `ingest_storage_ingester_autoscaling_scale_up_stabilization_window_seconds` and `ingest_storage_ingester_autoscaling_scale_down_stabilization_window_seconds` config options to make stabilization window for ingester autoscaling when using ingest-storage configurable. #9445
* [ENHANCEMENT] Make label-selector in ReplicaTemplate/ingester-zone-a object configurable when using ingest-storage. #9480
* [ENHANCEMENT] Add `querier_only_args` option to specify CLI flags that apply only to queriers but not ruler-queriers. #9503
* [ENHANCEMENT] Validate the Kafka client ID configured when ingest storage is enabled. #9573
* [ENHANCEMENT] Configure pod anti-affinity and tolerations to run etcd pods multi-AZ when `_config.multi_zone_etcd_enabled` is set to `true`. #9725

### Mimirtool

### Mimir Continuous Test

### Query-tee

* [FEATURE] Added `-proxy.compare-skip-samples-before` to skip samples before the given time when comparing responses. The time can be in RFC3339 format (or) RFC3339 without the timezone and seconds (or) date only. #9515
* [ENHANCEMENT] Added human-readable timestamps to comparison failure messages. #9665

### Documentation

### Tools

* [FEATURE] `splitblocks`: add new tool to split blocks larger than a specified duration into multiple blocks. #9517, #9779
* [ENHANCEMENT] `copyblocks`: Added `--skip-no-compact-block-duration-check`, which defaults to `false`, to simplify targeting blocks that are not awaiting compaction. #9439
* [ENHANCEMENT] `kafkatool`: add SASL plain authentication support. The following new CLI flags have been added: #9584
  * `--kafka-sasl-username`
  * `--kafka-sasl-password`
* [ENHANCEMENT] Updated `KubePersistentVolumeFillingUp` runbook, including a sample command to debug the distroless image. #9802

## 2.14.1

### Grafana Mimir

* [BUGFIX] Update objstore library to resolve issues observed for some S3-compatible object stores, which respond to `StatObject` with `Range` incorrectly. #9625

## 2.14.0

### Grafana Mimir

* [CHANGE] Update minimal supported version of Go to 1.22. #9134
* [CHANGE] Store-gateway / querier: enable streaming chunks from store-gateways to queriers by default. #6646
* [CHANGE] Querier: honor the start/end time range specified in the read hints when executing a remote read request. #8431
* [CHANGE] Querier: return only samples within the queried start/end time range when executing a remote read request using "SAMPLES" mode. Previously, samples outside of the range could have been returned. Samples outside of the queried time range may still be returned when executing a remote read request using "STREAMED_XOR_CHUNKS" mode. #8463
* [CHANGE] Querier: Set minimum for `-querier.max-concurrent` to four to prevent queue starvation with querier-worker queue prioritization algorithm; values below the minimum four are ignored and set to the minimum. #9054
* [CHANGE] Store-gateway: enabled `-blocks-storage.bucket-store.max-concurrent-queue-timeout` by default with a timeout of 5 seconds. #8496
* [CHANGE] Store-gateway: enabled `-blocks-storage.bucket-store.index-header.lazy-loading-concurrency-queue-timeout` by default with a timeout of 5 seconds . #8667
* [CHANGE] Distributor: Incoming OTLP requests were previously size-limited by using limit from `-distributor.max-recv-msg-size` option. We have added option `-distributor.max-otlp-request-size` for limiting OTLP requests, with default value of 100 MiB. #8574
* [CHANGE] Distributor: remove metric `cortex_distributor_sample_delay_seconds`. #8698
* [CHANGE] Query-frontend: Remove deprecated `frontend.align_queries_with_step` YAML configuration. The configuration option has been moved to per-tenant and default `limits` since Mimir 2.12. #8733 #8735
* [CHANGE] Store-gateway: Change default of `-blocks-storage.bucket-store.max-concurrent` to 200. #8768
* [CHANGE] Added new metric `cortex_compactor_disk_out_of_space_errors_total` which counts how many times a compaction failed due to the compactor being out of disk, alert if there is a single increase. #8237 #8278
* [CHANGE] Store-gateway: Remove experimental parameter `-blocks-storage.bucket-store.series-selection-strategy`. The default strategy is now `worst-case`. #8702
* [CHANGE] Store-gateway: Rename `-blocks-storage.bucket-store.series-selection-strategies.worst-case-series-preference` to `-blocks-storage.bucket-store.series-fetch-preference` and promote to stable. #8702
* [CHANGE] Querier, store-gateway: remove deprecated `-querier.prefer-streaming-chunks-from-store-gateways=true`. Streaming from store-gateways is now always enabled. #8696
* [CHANGE] Ingester: remove deprecated `-ingester.return-only-grpc-errors`. #8699 #8828
* [CHANGE] Distributor, ruler: remove deprecated `-ingester.client.report-grpc-codes-in-instrumentation-label-enabled`. #8700
* [CHANGE] Ingester client: experimental support for client-side circuit breakers, their configuration options (`-ingester.client.circuit-breaker.*`) and metrics (`cortex_ingester_client_circuit_breaker_results_total`, `cortex_ingester_client_circuit_breaker_transitions_total`) were removed. #8802
* [CHANGE] Ingester: circuit breakers do not open in case of per-instance limit errors anymore. Opening can be triggered only in case of push and pull requests exceeding the configured duration. #8854
* [CHANGE] Query-frontend: Return `413 Request Entity Too Large` if a response shard for an `/active_series` request is too large. #8861
* [CHANGE] Distributor: Promote replying with `Retry-After` header on retryable errors to stable and set `-distributor.retry-after-header.enabled=true` by default. #8694
* [CHANGE] Distributor: Replace `-distributor.retry-after-header.max-backoff-exponent` and `-distributor.retry-after-header.base-seconds` with `-distributor.retry-after-header.min-backoff` and `-distributor.retry-after-header.max-backoff` for easier configuration. #8694
* [CHANGE] Ingester: increase the default inactivity timeout of active series (`-ingester.active-series-metrics-idle-timeout`) from `10m` to `20m`. #8975
* [CHANGE] Distributor: Remove `-distributor.enable-otlp-metadata-storage` flag, which was deprecated in version 2.12. #9069
* [CHANGE] Ruler: Removed `-ruler.drain-notification-queue-on-shutdown` option, which is now enabled by default. #9115
* [CHANGE] Querier: allow wrapping errors with context errors only when the former actually correspond to `context.Canceled` and `context.DeadlineExceeded`. #9175
* [CHANGE] Query-scheduler: Remove the experimental `-query-scheduler.use-multi-algorithm-query-queue` flag. The new multi-algorithm tree queue is always used for the scheduler. #9210
* [CHANGE] Distributor: reject incoming requests until the distributor service has started. #9317
* [CHANGE] Ingester, Distributor: Remove deprecated `-ingester.limit-inflight-requests-using-grpc-method-limiter` and `-distributor.limit-inflight-requests-using-grpc-method-limiter`. The feature was deprecated and enabled by default in Mimir 2.12. #9407
* [CHANGE] Querier: Remove deprecated `-querier.max-query-into-future`. The feature was deprecated in Mimir 2.12. #9407
* [CHANGE] Cache: Deprecate experimental support for Redis as a cache backend. The support is set to be removed in the next major release. #9453
* [FEATURE] Alertmanager: Added `-alertmanager.log-parsing-label-matchers` to control logging when parsing label matchers. This flag is intended to be used with `-alertmanager.utf8-strict-mode-enabled` to validate UTF-8 strict mode is working as intended. The default value is `false`. #9173
* [FEATURE] Alertmanager: Added `-alertmanager.utf8-migration-logging-enabled` to enable logging of tenant configurations that are incompatible with UTF-8 strict mode. The default value is `false`. #9174
* [FEATURE] Querier: add experimental streaming PromQL engine, enabled with `-querier.query-engine=mimir`. #8422 #8430 #8454 #8455 #8360 #8490 #8508 #8577 #8660 #8671 #8677 #8747 #8850 #8872 #8838 #8911 #8909 #8923 #8924 #8925 #8932 #8933 #8934 #8962 #8986 #8993 #8995 #9008 #9017 #9018 #9019 #9120 #9121 #9136 #9139 #9140 #9145 #9191 #9192 #9194 #9196 #9201 #9212 #9225 #9260 #9272 #9277 #9278 #9280 #9281 #9342 #9343 #9371
* [FEATURE] Experimental Kafka-based ingest storage. #6888 #6894 #6929 #6940 #6951 #6974 #6982 #7029 #7030 #7091 #7142 #7147 #7148 #7153 #7160 #7193 #7349 #7376 #7388 #7391 #7393 #7394 #7402 #7404 #7423 #7424 #7437 #7486 #7503 #7508 #7540 #7621 #7682 #7685 #7694 #7695 #7696 #7697 #7701 #7733 #7734 #7741 #7752 #7838 #7851 #7871 #7877 #7880 #7882 #7887 #7891 #7925 #7955 #7967 #8031 #8063 #8077 #8088 #8135 #8176 #8184 #8194 #8216 #8217 #8222 #8233 #8503 #8542 #8579 #8657 #8686 #8688 #8703 #8706 #8708 #8738 #8750 #8778 #8808 #8809 #8841 #8842 #8845 #8853 #8886 #8988
  * What it is:
    * When the new ingest storage architecture is enabled, distributors write incoming write requests to a Kafka-compatible backend, and the ingesters asynchronously replay ingested data from Kafka. In this architecture, the write and read path are de-coupled through a Kafka-compatible backend. The write path and Kafka load is a function of the incoming write traffic, the read path load is a function of received queries. Whatever the load on the read path, it doesn't affect the write path.
  * New configuration options:
    * `-ingest-storage.enabled`
    * `-ingest-storage.kafka.*`: configures Kafka-compatible backend and how clients interact with it.
    * `-ingest-storage.ingestion-partition-tenant-shard-size`: configures the per-tenant shuffle-sharding shard size used by partitions ring.
    * `-ingest-storage.read-consistency`: configures the default read consistency.
    * `-ingest-storage.migration.distributor-send-to-ingesters-enabled`: enabled tee-ing writes to classic ingesters and Kafka, used during a live migration to the new ingest storage architecture.
    * `-ingester.partition-ring.*`: configures partitions ring backend.
* [FEATURE] Querier: added support for `limitk()` and `limit_ratio()` experimental PromQL functions. Experimental functions are disabled by default, but can be enabled setting `-querier.promql-experimental-functions-enabled=true` in the query-frontend and querier. #8632
* [FEATURE] Querier: experimental support for `X-Mimir-Chunk-Info-Logger` header that triggers logging information about TSDB chunks loaded from ingesters and store-gateways in the querier. The header should contain the comma separated list of labels for which their value will be included in the logs. #8599
* [FEATURE] Query frontend: added new query pruning middleware to enable pruning dead code (eg. expressions that cannot produce any results) and simplifying expressions (eg. expressions that can be evaluated immediately) in queries. #9086
* [FEATURE] Ruler: added experimental configuration, `-ruler.rule-evaluation-write-enabled`, to disable writing the result of rule evaluation to ingesters. This feature can be used for testing purposes. #9060
* [FEATURE] Ingester: added experimental configuration `ingester.ignore-ooo-exemplars`. When set to `true` out of order exemplars are no longer reported to the remote write client. #9151
* [ENHANCEMENT] Compactor: Add `cortex_compactor_compaction_job_duration_seconds` and `cortex_compactor_compaction_job_blocks` histogram metrics to track duration of individual compaction jobs and number of blocks per job. #8371
* [ENHANCEMENT] Rules: Added per namespace max rules per rule group limit. The maximum number of rules per rule groups for all namespaces continues to be configured by `-ruler.max-rules-per-rule-group`, but now, this can be superseded by the new `-ruler.max-rules-per-rule-group-by-namespace` option on a per namespace basis. This new limit can be overridden using the overrides mechanism to be applied per-tenant. #8378
* [ENHANCEMENT] Rules: Added per namespace max rule groups per tenant limit. The maximum number of rule groups per rule tenant for all namespaces continues to be configured by `-ruler.max-rule-groups-per-tenant`, but now, this can be superseded by the new `-ruler.max-rule-groups-per-tenant-by-namespace` option on a per namespace basis. This new limit can be overridden using the overrides mechanism to be applied per-tenant. #8425
* [ENHANCEMENT] Ruler: Added support to protect rules namespaces from modification. The `-ruler.protected-namespaces` flag can be used to specify namespaces that are protected from rule modifications. The header `X-Mimir-Ruler-Override-Namespace-Protection` can be used to override the protection. #8444
* [ENHANCEMENT] Query-frontend: be able to block remote read queries via the per tenant runtime override `blocked_queries`. #8372 #8415
* [ENHANCEMENT] Query-frontend: added `remote_read` to `op` supported label values for the `cortex_query_frontend_queries_total` metric. #8412
* [ENHANCEMENT] Query-frontend: log the overall length and start, end time offset from current time for remote read requests. The start and end times are calculated as the miminum and maximum times of the individual queries in the remote read request. #8404
* [ENHANCEMENT] Storage Provider: Added option `-<prefix>.s3.dualstack-enabled` that allows disabling S3 client from resolving AWS S3 endpoint into dual-stack IPv4/IPv6 endpoint. Defaults to true. #8405
* [ENHANCEMENT] HA Tracker: Added reporting of most recent elected replica change via `cortex_ha_tracker_last_election_timestamp_seconds` gauge, logging, and a new column in the HA Tracker status page. #8507
* [ENHANCEMENT] Use sd_notify to send events to systemd at start and stop of mimir services. Default systemd mimir.service config now wait for those events with a configurable timeout `TimeoutStartSec` default is 3 min to handle long start time (ex. store-gateway). #8220 #8555 #8658
* [ENHANCEMENT] Alertmanager: Reloading config and templates no longer needs to hit the disk. #4967
* [ENHANCEMENT] Compactor: Added experimental `-compactor.in-memory-tenant-meta-cache-size` option to set size of in-memory cache (in number of items) for parsed meta.json files. This can help when a tenant has many meta.json files and their parsing before each compaction cycle is using a lot of CPU time. #8544
* [ENHANCEMENT] Distributor: Interrupt OTLP write request translation when context is canceled or has timed out. #8524
* [ENHANCEMENT] Ingester, store-gateway: optimised regular expression matching for patterns like `1.*|2.*|3.*|...|1000.*`. #8632
* [ENHANCEMENT] Query-frontend: Add `header_cache_control` to query stats. #8590
* [ENHANCEMENT] Query-scheduler: Introduce `query-scheduler.use-multi-algorithm-query-queue`, which allows use of an experimental queue structure, with no change in external queue behavior. #7873
* [ENHANCEMENT] Query-scheduler: Improve CPU/memory performance of experimental query-scheduler. #8871
* [ENHANCEMENT] Expose a new `s3.trace.enabled` configuration option to enable detailed logging of operations against S3-compatible object stores. #8690
* [ENHANCEMENT] memberlist: locally-generated messages (e.g. ring updates) are sent to gossip network before forwarded messages. Introduced `-memberlist.broadcast-timeout-for-local-updates-on-shutdown` option to modify how long to wait until queue with locally-generated messages is empty when shutting down. Previously this was hard-coded to 10s, and wait included all messages (locally-generated and forwarded). Now it defaults to 10s, 0 means no timeout. Increasing this value may help to avoid problem when ring updates on shutdown are not propagated to other nodes, and ring entry is left in a wrong state. #8761
* [ENHANCEMENT] Querier: allow using both raw numbers of seconds and duration literals in queries where previously only one or the other was permitted. For example, `predict_linear` now accepts a duration literal (eg. `predict_linear(..., 4h)`), and range vector selectors now accept a number of seconds (eg. `rate(metric[2])`). #8780
* [ENHANCEMENT] Ruler: Add `ruler.max-independent-rule-evaluation-concurrency` to allow independent rules of a tenant to be run concurrently. You can control the amount of concurrency per tenant is controlled via the `-ruler.max-independent-rule-evaluation-concurrency-per-tenan` as a limit. Use a `-ruler.max-independent-rule-evaluation-concurrency` value of `0` can be used to disable the feature for all tenants. By default, this feature is disabled. A rule is eligible for concurrency as long as it doesn't depend on any other rules, doesn't have any other rules that depend on it, and has a total rule group runtime that exceeds 50% of its interval by default. The threshold can can be adjusted with `-ruler.independent-rule-evaluation-concurrency-min-duration-percentage`. #8146 #8858 #8880 #8884
  * This work introduces the following metrics:
    * `cortex_ruler_independent_rule_evaluation_concurrency_slots_in_use`
    * `cortex_ruler_independent_rule_evaluation_concurrency_attempts_started_total`
    * `cortex_ruler_independent_rule_evaluation_concurrency_attempts_incomplete_total`
    * `cortex_ruler_independent_rule_evaluation_concurrency_attempts_completed_total`
* [ENHANCEMENT] Expose a new `s3.session-token` configuration option to enable using temporary security credentials. #8952
* [ENHANCEMENT] Add HA deduplication features to the `mimir-microservices-mode` development environment. #9012
* [ENHANCEMENT] Remove experimental `-query-frontend.additional-query-queue-dimensions-enabled` and `-query-scheduler.additional-query-queue-dimensions-enabled`. Mimir now always includes "query components" as a queue dimension. #8984 #9135
* [ENHANCEMENT] Add a new ingester endpoint to prepare instances to downscale. #8956
* [ENHANCEMENT] Query-scheduler: Add `query-scheduler.prioritize-query-components` which, when enabled, will primarily prioritize dequeuing fairly across queue components, and secondarily prioritize dequeuing fairly across tenants. When disabled, tenant fairness is primarily prioritized. `query-scheduler.use-multi-algorithm-query-queue` must be enabled in order to use this flag. #9016 #9071
* [ENHANCEMENT] Update runtime configuration to read gzip-compressed files with `.gz` extension. #9074
* [ENHANCEMENT] Ingester: add `cortex_lifecycler_read_only` metric which is set to 1 when ingester's lifecycler is set to read-only mode. #9095
* [ENHANCEMENT] Add a new field, `encode_time_seconds` to query stats log messages, to record the amount of time it takes the query-frontend to encode a response. This does not include any serialization time for downstream components. #9062
* [ENHANCEMENT] OTLP: If the flag `-distributor.otel-created-timestamp-zero-ingestion-enabled` is true, OTel start timestamps are converted to Prometheus zero samples to mark series start. #9131
* [ENHANCEMENT] Querier: attach logs emitted during query consistency check to trace span for query. #9213
* [ENHANCEMENT] Query-scheduler: Experimental `-query-scheduler.prioritize-query-components` flag enables the querier-worker queue priority algorithm to take precedence over tenant rotation when dequeuing requests. #9220
* [ENHANCEMENT] Add application credential arguments for Openstack Swift storage backend. #9181
* [BUGFIX] Ruler: add support for draining any outstanding alert notifications before shutting down. This can be enabled with the `-ruler.drain-notification-queue-on-shutdown=true` CLI flag. #8346
* [BUGFIX] Query-frontend: fix `-querier.max-query-lookback` enforcement when `-compactor.blocks-retention-period` is not set, and viceversa. #8388
* [BUGFIX] Ingester: fix sporadic `not found` error causing an internal server error if label names are queried with matchers during head compaction. #8391
* [BUGFIX] Ingester, store-gateway: fix case insensitive regular expressions not matching correctly some Unicode characters. #8391
* [BUGFIX] Query-frontend: "query stats" log now includes the actual `status_code` when the request fails due to an error occurring in the query-frontend itself. #8407
* [BUGFIX] Store-gateway: fixed a case where, on a quick subsequent restart, the previous lazy-loaded index header snapshot was overwritten by a partially loaded one. #8281
* [BUGFIX] Ingester: fixed timestamp reported in the "the sample has been rejected because its timestamp is too old" error when the write request contains only histograms. #8462
* [BUGFIX] Store-gateway: store sparse index headers atomically to disk. #8485
* [BUGFIX] Query scheduler: fix a panic in request queueing. #8451
* [BUGFIX] Querier: fix issue where "context canceled" is logged for trace spans for requests to store-gateways that return no series when chunks streaming is enabled. #8510
* [BUGFIX] Alertmanager: Fix per-tenant silence limits not reloaded during runtime. #8456
* [BUGFIX] Alertmanager: Fixes a number of bugs in silences which could cause an existing silence to be deleted/expired when updating the silence failed. This could happen when the replacing silence was invalid or exceeded limits. #8525
* [BUGFIX] Alertmanager: Fix help message for utf-8-strict-mode. #8572
* [BUGFIX] Query-frontend: Ensure that internal errors result in an HTTP 500 response code instead of 422. #8595 #8666
* [BUGFIX] Configuration: Multi line envs variables are flatten during injection to be compatible with YAML syntax
* [BUGFIX] Querier: fix issue where queries can return incorrect results if a single store-gateway returns overlapping chunks for a series. #8827
* [BUGFIX] HA Tracker: store correct timestamp for last received request from elected replica. #8821
* [BUGFIX] Querier: do not return `grpc: the client connection is closing` errors as HTTP `499`. #8865 #8888
* [BUGFIX] Compactor: fix a race condition between different compactor replicas that may cause a deleted block to be still referenced as non-deleted in the bucket index. #8905
* [BUGFIX] Querier: fix issue where some native histogram-related warnings were not emitted when `rate()` was used over native histograms. #8918
* [BUGFIX] Ruler: map invalid org-id errors to 400 status code. #8935
* [BUGFIX] Querier: Fix invalid query results when multiple chunks are being merged. #8992
* [BUGFIX] Query-frontend: return annotations generated during evaluation of sharded queries. #9138
* [BUGFIX] Querier: Support optional start and end times on `/prometheus/api/v1/labels`, `/prometheus/api/v1/label/<label>/values`, and `/prometheus/api/v1/series` when `max_query_into_future: 0`. #9129
* [BUGFIX] Alertmanager: Fix config validation gap around unreferenced templates. #9207
* [BUGFIX] Alertmanager: Fix goroutine leak when stored config fails to apply and there is no existing tenant alertmanager #9211
* [BUGFIX] Querier: fix issue where both recently compacted blocks and their source blocks can be skipped during querying if store-gateways are restarting. #9224
* [BUGFIX] Alertmanager: fix receiver firewall to detect `0.0.0.0` and IPv6 interface-local multicast address as local addresses. #9308

### Mixin

* [CHANGE] Dashboards: set default auto-refresh rate to 5m. #8758
* [ENHANCEMENT] Dashboards: allow switching between using classic or native histograms in dashboards.
  * Overview dashboard: status, read/write latency and queries/ingestion per sec panels, `cortex_request_duration_seconds` metric. #7674 #8502 #8791
  * Writes dashboard: `cortex_request_duration_seconds` metric. #8757 #8791
  * Reads dashboard: `cortex_request_duration_seconds` metric. #8752
  * Rollout progress dashboard: `cortex_request_duration_seconds` metric. #8779
  * Alertmanager dashboard: `cortex_request_duration_seconds` metric. #8792
  * Ruler dashboard: `cortex_request_duration_seconds` metric. #8795
  * Queries dashboard: `cortex_request_duration_seconds` metric. #8800
  * Remote ruler reads dashboard: `cortex_request_duration_seconds` metric. #8801
* [ENHANCEMENT] Alerts: `MimirRunningIngesterReceiveDelayTooHigh` alert has been tuned to be more reactive to high receive delay. #8538
* [ENHANCEMENT] Dashboards: improve end-to-end latency and strong read consistency panels when experimental ingest storage is enabled. #8543 #8830
* [ENHANCEMENT] Dashboards: Add panels for monitoring ingester autoscaling when not using ingest-storage. These panels are disabled by default, but can be enabled using the `autoscaling.ingester.enabled: true` config option. #8484
* [ENHANCEMENT] Dashboards: Add panels for monitoring store-gateway autoscaling. These panels are disabled by default, but can be enabled using the `autoscaling.store_gateway.enabled: true` config option. #8824
* [ENHANCEMENT] Dashboards: add panels to show writes to experimental ingest storage backend in the "Mimir / Ruler" dashboard, when `_config.show_ingest_storage_panels` is enabled. #8732
* [ENHANCEMENT] Dashboards: show all series in tooltips on time series dashboard panels. #8748
* [ENHANCEMENT] Dashboards: add compactor autoscaling panels to "Mimir / Compactor" dashboard. The panels are disabled by default, but can be enabled setting `_config.autoscaling.compactor.enabled` to `true`. #8777
* [ENHANCEMENT] Alerts: added `MimirKafkaClientBufferedProduceBytesTooHigh` alert. #8763
* [ENHANCEMENT] Dashboards: added "Kafka produced records / sec" panel to "Mimir / Writes" dashboard. #8763
* [ENHANCEMENT] Alerts: added `MimirStrongConsistencyOffsetNotPropagatedToIngesters` alert, and rename `MimirIngesterFailsEnforceStrongConsistencyOnReadPath` alert to `MimirStrongConsistencyEnforcementFailed`. #8831
* [ENHANCEMENT] Dashboards: remove "All" option for namespace dropdown in dashboards. #8829
* [ENHANCEMENT] Dashboards: add Kafka end-to-end latency outliers panel in the "Mimir / Writes" dashboard. #8948
* [ENHANCEMENT] Dashboards: add "Out-of-order samples appended" panel to "Mimir / Tenants" dashboard. #8939
* [ENHANCEMENT] Alerts: `RequestErrors` and `RulerRemoteEvaluationFailing` have been enriched with a native histogram version. #9004
* [ENHANCEMENT] Dashboards: add 'Read path' selector to 'Mimir / Queries' dashboard. #8878
* [ENHANCEMENT] Dashboards: add annotation indicating active series are being reloaded to 'Mimir / Tenants' dashboard. #9257
* [ENHANCEMENT] Dashboards: limit results on the 'Failed evaluations rate' panel of the 'Mimir / Tenants' dashboard to 50 to avoid crashing the page when there are many failing groups. #9262
* [FEATURE] Alerts: add `MimirGossipMembersEndpointsOutOfSync` alert. #9347
* [BUGFIX] Dashboards: fix "current replicas" in autoscaling panels when HPA is not active. #8566
* [BUGFIX] Alerts: do not fire `MimirRingMembersMismatch` during the migration to experimental ingest storage. #8727
* [BUGFIX] Dashboards: avoid over-counting of ingesters metrics when migrating to experimental ingest storage. #9170
* [BUGFIX] Dashboards: fix `job_prefix` not utilized in `jobSelector`. #9155

### Jsonnet

* [CHANGE] Changed the following config options when the experimental ingest storage is enabled: #8874
  * `ingest_storage_ingester_autoscaling_min_replicas` changed to `ingest_storage_ingester_autoscaling_min_replicas_per_zone`
  * `ingest_storage_ingester_autoscaling_max_replicas` changed to `ingest_storage_ingester_autoscaling_max_replicas_per_zone`
* [CHANGE] Changed the overrides configmap generation to remove any field with `null` value. #9116
* [CHANGE] `$.replicaTemplate` function now takes replicas and labelSelector parameter. #9248
* [CHANGE] Renamed `ingest_storage_ingester_autoscaling_replica_template_custom_resource_definition_enabled` to `replica_template_custom_resource_definition_enabled`. #9248
* [FEATURE] Add support for automatically deleting compactor, store-gateway, ingester and read-write mode backend PVCs when the corresponding StatefulSet is scaled down. #8382 #8736
* [FEATURE] Automatically set GOMAXPROCS on ingesters. #9273
* [ENHANCEMENT] Added the following config options to set the number of partition ingester replicas when migrating to experimental ingest storage. #8517
  * `ingest_storage_migration_partition_ingester_zone_a_replicas`
  * `ingest_storage_migration_partition_ingester_zone_b_replicas`
  * `ingest_storage_migration_partition_ingester_zone_c_replicas`
* [ENHANCEMENT] Distributor: increase `-distributor.remote-timeout` when the experimental ingest storage is enabled. #8518
* [ENHANCEMENT] Memcached: Update to Memcached 1.6.28 and memcached-exporter 0.14.4. #8557
* [ENHANCEMENT] Rollout-operator: Allow the rollout-operator to be used as Kubernetes statefulset webhook to enable `no-downscale` and `prepare-downscale` annotations to be used on ingesters or store-gateways. #8743
* [ENHANCEMENT] Do not deploy ingester-zone-c when experimental ingest storage is enabled and `ingest_storage_ingester_zones` is configured to `2`. #8776
* [ENHANCEMENT] Added the config option `ingest_storage_migration_classic_ingesters_no_scale_down_delay` to disable the downscale delay on classic ingesters when migrating to experimental ingest storage. #8775 #8873
* [ENHANCEMENT] Configure experimental ingest storage on query-frontend too when enabled. #8843
* [ENHANCEMENT] Allow to override Kafka client ID on a per-component basis. #9026
* [ENHANCEMENT] Rollout-operator's access to ReplicaTemplate is now configured via config option `rollout_operator_replica_template_access_enabled`. #9252
* [ENHANCEMENT] Added support for new way of downscaling ingesters, using rollout-operator's resource-mirroring feature and read-only mode of ingesters. This can be enabled by using `ingester_automated_downscale_v2_enabled` config option. This is mutually exclusive with both `ingester_automated_downscale_enabled` (previous downscale mode) and `ingest_storage_ingester_autoscaling_enabled` (autoscaling for ingest-storage).
* [ENHANCEMENT] Update rollout-operator to `v0.19.1`. #9388
* [BUGFIX] Added missing node affinity matchers to write component. #8910

### Mimirtool

* [CHANGE] Disable colored output on mimirtool when the output is not to a terminal. #9423
* [CHANGE] Add `--force-color` flag to be able to enable colored output when the output is not to a terminal. #9423
* [CHANGE] Analyze Rules: Count recording rules used in rules group as used. #6133
* [CHANGE] Remove deprecated `--rule-files` flag in favor of CLI arguments for the following commands: #8701
  * `mimirtool rules load`
  * `mimirtool rules sync`
  * `mimirtool rules diff`
  * `mimirtool rules check`
  * `mimirtool rules prepare`
* [ENHANCEMENT] Remote read and backfill now supports the experimental native histograms. #9156

### Mimir Continuous Test

* [CHANGE] Use test metrics that do not pass through 0 to make identifying incorrect results easier. #8630
* [CHANGE] Allowed authentication to Mimir using both Tenant ID and basic/bearer auth. #9038
* [FEATURE] Experimental support for the `-tests.send-chunks-debugging-header` boolean flag to send the `X-Mimir-Chunk-Info-Logger: series_id` header with queries. #8599
* [ENHANCEMENT] Include human-friendly timestamps in diffs logged when a test fails. #8630
* [ENHANCEMENT] Add histograms to measure latency of read and write requests. #8583
* [ENHANCEMENT] Log successful test runs in addition to failed test runs. #8817
* [ENHANCEMENT] Series emitted by continuous-test now distribute more uniformly across ingesters. #9218 #9243
* [ENHANCEMENT] Configure `User-Agent` header for the Mimir client via `-tests.client.user-agent`. #9338
* [BUGFIX] Initialize test result metrics to 0 at startup so that alerts can correctly identify the first failure after startup. #8630

### Query-tee

* [CHANGE] If a preferred backend is configured, then query-tee always returns its response, regardless of the response status code. Previously, query-tee would only return the response from the preferred backend if it did not have a 5xx status code. #8634
* [ENHANCEMENT] Emit trace spans from query-tee. #8419
* [ENHANCEMENT] Log trace ID (if present) with all log messages written while processing a request. #8419
* [ENHANCEMENT] Log user agent when processing a request. #8419
* [ENHANCEMENT] Add `time` parameter to proxied instant queries if it is not included in the incoming request. This is optional but enabled by default, and can be disabled with `-proxy.add-missing-time-parameter-to-instant-queries=false`. #8419
* [ENHANCEMENT] Add support for sending only a proportion of requests to all backends, with the remainder only sent to the preferred backend. The default behaviour is to send all requests to all backends. This can be configured with `-proxy.secondary-backends-request-proportion`. #8532
* [ENHANCEMENT] Check annotations emitted by both backends are the same when comparing responses from two backends. #8660
* [ENHANCEMENT] Compare native histograms in query results when comparing results between two backends. #8724
* [ENHANCEMENT] Don't consider responses to be different during response comparison if both backends' responses contain different series, but all samples are within the recent sample window. #8749 #8894
* [ENHANCEMENT] When the expected and actual response for a matrix series is different, the full set of samples for that series from both backends will now be logged. #8947
* [ENHANCEMENT] Wait up to `-server.graceful-shutdown-timeout` for inflight requests to finish when shutting down, rather than immediately terminating inflight requests on shutdown. #8985
* [ENHANCEMENT] Optionally consider equivalent error messages the same when comparing responses. Enabled by default, disable with `-proxy.require-exact-error-match=true`. #9143 #9350 #9366
* [BUGFIX] Ensure any errors encountered while forwarding a request to a backend (eg. DNS resolution failures) are logged. #8419
* [BUGFIX] The comparison of the results should not fail when either side contains extra samples from within SkipRecentSamples duration. #8920
* [BUGFIX] When `-proxy.compare-skip-recent-samples` is enabled, compare sample timestamps with the time the query requests were made, rather than the time at which the comparison is occurring. #9416

### Documentation

* [ENHANCEMENT] Specify in which component the configuration flags `-compactor.blocks-retention-period`, `-querier.max-query-lookback`, `-query-frontend.max-total-query-length`, `-query-frontend.max-query-expression-size-bytes` are applied and that they are applied to remote read as well. #8433
* [ENHANCEMENT] Provide more detailed recommendations on how to migrate from classic to native histograms. #8864
* [ENHANCEMENT] Clarify that `{namespace}` and `{groupName}` path segments in the ruler config API should be URL-escaped. #8969
* [ENHANCEMENT] Include stalled compactor network drive information in runbooks. #9297
* [ENHANCEMENT] Document `/ingester/prepare-partition-downscale` and `/ingester/prepare-instance-ring-downscale` endpoints. #9132
* [ENHANCEMENT] Describe read-only mode of ingesters in component documentation. #9132

### Tools

* [CHANGE] `wal-reader`: Renamed `-series-entries` to `-print-series`. Renamed `-print-series-with-samples` to `-print-samples`. #8568
* [FEATURE] `query-bucket-index`: add new tool to query a bucket index file and print the blocks that would be used for a given query time range. #8818
* [FEATURE] `kafkatool`: add new CLI tool to operate Kafka. Supported commands: #9000
  * `brokers list-leaders-by-partition`
  * `consumer-group commit-offset`
  * `consumer-group copy-offset`
  * `consumer-group list-offsets`
  * `create-partitions`
* [ENHANCEMENT] `wal-reader`: References to unknown series from Samples, Exemplars, histogram or tombstones records are now always logged. #8568
* [ENHANCEMENT] `tsdb-series`: added `-stats` option to print min/max time of chunks, total number of samples and DPM for each series. #8420
* [ENHANCEMENT] `tsdb-print-chunk`: print counter reset information for native histograms. #8812
* [ENHANCEMENT] `grpcurl-query-ingesters`: print counter reset information for native histograms. #8820
* [ENHANCEMENT] `grpcurl-query-ingesters`: concurrently query ingesters. #9102
* [ENHANCEMENT] `grpcurl-query-ingesters`: sort series and chunks in output. #9180
* [ENHANCEMENT] `grpcurl-query-ingesters`: print full chunk timestamps, not just time component. #9180
* [ENHANCEMENT] `tsdb-series`: Added `-json` option to generate JSON output for easier post-processing. #8844
* [ENHANCEMENT] `tsdb-series`: Added `-min-time` and `-max-time` options to filter samples that are used for computing data-points per minute. #8844
* [ENHANCEMENT] `mimir-rules-action`: Added new input to support matching target namespaces by regex. #9244
* [ENHANCEMENT] `mimir-rules-action`: Added new inputs to support ignoring namespaces and ignoring namespaces by regex. #9258 #9324
* [BUGFIX] `copyblocks`, `undelete-blocks`, `copyprefix`: use a multipart upload to server-side copy objects greater than 5GiB in size on S3. #9357

## 2.13.0

### Grafana Mimir

* [CHANGE] Build: `grafana/mimir` docker image is now based on `gcr.io/distroless/static-debian12` image. Alpine-based docker image is still available as `grafana/mimir-alpine`, until Mimir 2.15. #8204 #8235
* [CHANGE] Ingester: `/ingester/flush` endpoint is now only allowed to execute only while the ingester is in `Running` state. The 503 status code is returned if the endpoint is called while the ingester is not in `Running` state. #7486
* [CHANGE] Distributor: Include label name in `err-mimir-label-value-too-long` error message: #7740
* [CHANGE] Ingester: enabled 1 out 10 errors log sampling by default. All the discarded samples will still be tracked by the `cortex_discarded_samples_total` metric. The feature can be configured via `-ingester.error-sample-rate` (0 to log all errors). #7807
* [CHANGE] Query-frontend: Query results caching and experimental query blocking now utilize the PromQL string-formatted query format rather than the unvalidated query as submitted to the frontend. #7742
  * Query results caching should be more stable as all equivalent queries receive the same cache key, but there may be cache churn on first deploy with the updated format
  * Query blocking can no longer be circumvented with an equivalent query in a different format; see [Configure queries to block](https://grafana.com/docs/mimir/latest/configure/configure-blocked-queries/)
* [CHANGE] Query-frontend: stop using `-validation.create-grace-period` to clamp how far into the future a query can span. #8075
* [CHANGE] Clamp [`GOMAXPROCS`](https://pkg.go.dev/runtime#GOMAXPROCS) to [`runtime.NumCPU`](https://pkg.go.dev/runtime#NumCPU). #8201
* [CHANGE] Anonymous usage statistics tracking: add CPU usage percentage tracking. #8282
* [CHANGE] Added new metric `cortex_compactor_disk_out_of_space_errors_total` which counts how many times a compaction failed due to the compactor being out of disk. #8237
* [CHANGE] Anonymous usage statistics tracking: report active series in addition to in-memory series. #8279
* [CHANGE] Ruler: `evaluation_delay` field in the rule group configuration has been deprecated. Please use `query_offset` instead (it has the same exact meaning and behaviour). #8295
* [CHANGE] General: remove `-log.buffered`. The configuration option has been enabled by default and deprecated since Mimir 2.11. #8395
* [CHANGE] Ruler: promote tenant federation from experimental to stable. #8400
* [CHANGE] Ruler: promote `-ruler.recording-rules-evaluation-enabled` and `-ruler.alerting-rules-evaluation-enabled` from experimental to stable. #8400
* [CHANGE] General: promote `-tenant-federation.max-tenants` from experimental to stable. #8400
* [FEATURE] Continuous-test: now runable as a module with `mimir -target=continuous-test`. #7747
* [FEATURE] Store-gateway: Allow specific tenants to be enabled or disabled via `-store-gateway.enabled-tenants` or `-store-gateway.disabled-tenants` CLI flags or their corresponding YAML settings. #7653
* [FEATURE] New `-<prefix>.s3.bucket-lookup-type` flag configures lookup style type, used to access bucket in s3 compatible providers. #7684
* [FEATURE] Querier: add experimental streaming PromQL engine, enabled with `-querier.promql-engine=mimir`. #7693 #7898 #7899 #8023 #8058 #8096 #8121 #8197 #8230 #8247 #8270 #8276 #8277 #8291 #8303 #8340 #8256 #8348
* [FEATURE] New `/ingester/unregister-on-shutdown` HTTP endpoint allows dynamic access to ingesters' `-ingester.ring.unregister-on-shutdown` configuration. #7739
* [FEATURE] Server: added experimental [PROXY protocol support](https://www.haproxy.org/download/2.3/doc/proxy-protocol.txt). The PROXY protocol support can be enabled via `-server.proxy-protocol-enabled=true`. When enabled, the support is added both to HTTP and gRPC listening ports. #7698
* [FEATURE] Query-frontend, querier: new experimental `/cardinality/active_native_histogram_metrics` API to get active native histogram metric names with statistics about active native histogram buckets. #7982 #7986 #8008
* [FEATURE] Alertmanager: Added `-alertmanager.max-silences-count` and `-alertmanager.max-silence-size-bytes` to set limits on per tenant silences. Disabled by default. #8241 #8249
* [FEATURE] Ingester: add experimental support for the server-side circuit breakers when writing to and reading from ingesters. This can be enabled using `-ingester.push-circuit-breaker.enabled` and `-ingester.read-circuit-breaker.enabled` options. Further `-ingester.push-circuit-breaker.*` and `-ingester.read-circuit-breaker.*` options for configuring circuit-breaker are available. Added metrics `cortex_ingester_circuit_breaker_results_total`,  `cortex_ingester_circuit_breaker_transitions_total`, `cortex_ingester_circuit_breaker_current_state` and `cortex_ingester_circuit_breaker_request_timeouts_total`. #8180 #8285 #8315 #8446
* [FEATURE] Distributor, ingester: add new setting `-validation.past-grace-period` to limit how old (based on the wall clock minus OOO window) the ingested samples can be. The default 0 value disables this limit. #8262
* [ENHANCEMENT] Distributor: add metrics `cortex_distributor_samples_per_request` and `cortex_distributor_exemplars_per_request` to track samples/exemplars per request. #8265
* [ENHANCEMENT] Reduced memory allocations in functions used to propagate contextual information between gRPC calls. #7529
* [ENHANCEMENT] Distributor: add experimental limit for exemplars per series per request, enabled with `-distributor.max-exemplars-per-series-per-request`, the number of discarded exemplars are tracked with `cortex_discarded_exemplars_total{reason="too_many_exemplars_per_series_per_request"}` #7989 #8010
* [ENHANCEMENT] Store-gateway: merge series from different blocks concurrently. #7456
* [ENHANCEMENT] Store-gateway: Add `stage="wait_max_concurrent"` to `cortex_bucket_store_series_request_stage_duration_seconds` which records how long the query had to wait for its turn for `-blocks-storage.bucket-store.max-concurrent`. #7609
* [ENHANCEMENT] Querier: add `cortex_querier_federation_upstream_query_wait_duration_seconds` to observe time from when a querier picks up a cross-tenant query to when work begins on its single-tenant counterparts. #7209
* [ENHANCEMENT] Compactor: Add `cortex_compactor_block_compaction_delay_seconds` metric to track how long it takes to compact blocks since the blocks are created. #7635
* [ENHANCEMENT] Store-gateway: add `outcome` label to `cortex_bucket_stores_gate_duration_seconds` histogram metric. Possible values for the `outcome` label are: `rejected_canceled`, `rejected_deadline_exceeded`, `rejected_other`, and `permitted`. #7784
* [ENHANCEMENT] Query-frontend: use zero-allocation experimental decoder for active series queries via `-query-frontend.use-active-series-decoder`. #7665
* [ENHANCEMENT] Go: updated to 1.22.2. #7802
* [ENHANCEMENT] Query-frontend: support `limit` parameter on `/prometheus/api/v1/label/{name}/values` and `/prometheus/api/v1/labels` endpoints. #7722
* [ENHANCEMENT] Expose TLS configuration for the S3 backend client. #7959
* [ENHANCEMENT] Rules: Support expansion of native histogram values when using rule templates #7974
* [ENHANCEMENT] Rules: Add metric `cortex_prometheus_rule_group_last_restore_duration_seconds` which measures how long it takes to restore rule groups using the `ALERTS_FOR_STATE` series #7974
* [ENHANCEMENT] OTLP: Improve remote write format translation performance by using label set hashes for metric identifiers instead of string based ones. #8012
* [ENHANCEMENT] Querying: Remove OpEmptyMatch from regex concatenations. #8012
* [ENHANCEMENT] Store-gateway: add `-blocks-storage.bucket-store.max-concurrent-queue-timeout`. When set, queries at the store-gateway's query gate will not wait longer than that to execute. If a query reaches the wait timeout, then the querier will retry the blocks on a different store-gateway. If all store-gateways are unavailable, then the query will fail with `err-mimir-store-consistency-check-failed`. #7777 #8149
* [ENHANCEMENT] Store-gateway: add `-blocks-storage.bucket-store.index-header.lazy-loading-concurrency-queue-timeout`. When set, loads of index-headers at the store-gateway's index-header lazy load gate will not wait longer than that to execute. If a load reaches the wait timeout, then the querier will retry the blocks on a different store-gateway. If all store-gateways are unavailable, then the query will fail with `err-mimir-store-consistency-check-failed`. #8138
* [ENHANCEMENT] Ingester: Optimize querying with regexp matchers. #8106
* [ENHANCEMENT] Distributor: Introduce `-distributor.max-request-pool-buffer-size` to allow configuring the maximum size of the request pool buffers. #8082
* [ENHANCEMENT] Store-gateway: improve performance when streaming chunks to queriers is enabled (`-querier.prefer-streaming-chunks-from-store-gateways=true`) and the query selects fewer than `-blocks-storage.bucket-store.batch-series-size` series (defaults to 5000 series). #8039
* [ENHANCEMENT] Ingester: active series are now updated along with owned series. They decrease when series change ownership between ingesters. This helps provide a more accurate total of active series when ingesters are added. This is only enabled when `-ingester.track-ingester-owned-series` or `-ingester.use-ingester-owned-series-for-limits` are enabled. #8084
* [ENHANCEMENT] Query-frontend: include route name in query stats log lines. #8191
* [ENHANCEMENT] OTLP: Speed up conversion from OTel to Mimir format by about 8% and reduce memory consumption by about 30%. Can be disabled via `-distributor.direct-otlp-translation-enabled=false` #7957
* [ENHANCEMENT] Ingester/Querier: Optimise regexps with long lists of alternates. #8221, #8234
* [ENHANCEMENT] Ingester: Include more detail in tracing of queries. #8242
* [ENHANCEMENT] Distributor: add `insight=true` to remote-write and OTLP write handlers when the HTTP response status code is 4xx. #8294
* [ENHANCEMENT] Ingester: reduce locked time while matching postings for a label, improving the write latency and compaction speed. #8327
* [ENHANCEMENT] Ingester: reduce the amount of locks taken during the Head compaction's garbage-collection process, improving the write latency and compaction speed. #8327
* [ENHANCEMENT] Query-frontend: log the start, end time and matchers for remote read requests to the query stats logs. #8326 #8370 #8373
* [BUGFIX] Distributor: prometheus retry on 5xx and 429 errors, while otlp collector only retry on 429, 502, 503 and 504, mapping other 5xx errors to the retryable ones in otlp endpoint. #8324 #8339
* [BUGFIX] Distributor: make OTLP endpoint return marshalled proto bytes as response body for 4xx/5xx errors. #8227
* [BUGFIX] Rules: improve error handling when querier is local to the ruler. #7567
* [BUGFIX] Querier, store-gateway: Protect against panics raised during snappy encoding. #7520
* [BUGFIX] Ingester: Prevent timely compaction of empty blocks. #7624
* [BUGFIX] Querier: Don't cache context.Canceled errors for bucket index. #7620
* [BUGFIX] Store-gateway: account for `"other"` time in LabelValues and LabelNames requests. #7622
* [BUGFIX] Query-frontend: Don't panic when using the `-query-frontend.downstream-url` flag. #7651
* [BUGFIX] Ingester: when receiving multiple exemplars for a native histogram via remote write, sort them and only report an error if all are older than the latest exemplar as this could be a partial update. #7640 #7948 #8014
* [BUGFIX] Ingester: don't retain blocks if they finish exactly on the boundary of the retention window. #7656
* [BUGFIX] Bug-fixes and improvements to experimental native histograms. #7744 #7813
* [BUGFIX] Querier: return an error when a query uses `label_join` with an invalid destination label name. #7744
* [BUGFIX] Compactor: correct outstanding job estimation in metrics and `compaction-planner` tool when block labels differ. #7745
* [BUGFIX] Ingester: turn native histogram validation errors in TSDB into soft ingester errors that result in returning 4xx to the end-user instead of 5xx. In the case of TSDB validation errors, the counter `cortex_discarded_samples_total` will be increased with the `reason` label set to `"invalid-native-histogram"`. #7736 #7773
* [BUGFIX] Do not wrap error message with `sampled 1/<frequency>` if it's not actually sampled. #7784
* [BUGFIX] Store-gateway: do not track cortex_querier_blocks_consistency_checks_failed_total metric if query has been canceled or interrued due to any error not related to blocks consistency check failed. #7752
* [BUGFIX] Ingester: ignore instances with no tokens when calculating local limits to prevent discards during ingester scale-up #7881
* [BUGFIX] Ingester: do not reuse exemplars slice in the write request if there are more than 10 exemplars per series. This should help to reduce the in-use memory in case of few requests with a very large number of exemplars. #7936
* [BUGFIX] Distributor: fix down scaling of native histograms in the distributor when timeseries unmarshal cache is in use. #7947
* [BUGFIX] Distributor: fix cardinality API to return more accurate number of in-memory series when number of zones is larger than replication factor. #7984
* [BUGFIX] All: fix config validation for non-ingester modules, when ingester's ring is configured with spread-minimizing token generation strategy. #7990
* [BUGFIX] Ingester: copy LabelValues strings out of mapped memory to avoid a segmentation fault if the region becomes unmapped before the result is marshaled. #8003
* [BUGFIX] OTLP: Don't generate target_info unless at least one identifying label is defined. #8012
* [BUGFIX] OTLP: Don't generate target_info unless there are metrics. #8012
* [BUGFIX] Query-frontend: Experimental query queue splitting: fix issue where offset and range selector duration were not considered when predicting query component. #7742
* [BUGFIX] Querying: Empty matrix results were incorrectly returning `null` instead of `[]`. #8029
* [BUGFIX] All: don't increment `thanos_objstore_bucket_operation_failures_total` metric for cancelled requests. #8072
* [BUGFIX] Query-frontend: fix empty metric name matcher not being applied under certain conditions. #8076
* [BUGFIX] Querying: Fix regex matching of multibyte runes with dot operator. #8089
* [BUGFIX] Querying: matrix results returned from instant queries were not sorted by series. #8113
* [BUGFIX] Query scheduler: Fix a crash in result marshaling. #8140
* [BUGFIX] Store-gateway: Allow long-running index scans to be interrupted. #8154
* [BUGFIX] Query-frontend: fix splitting of queries using `@ start()` and `@end()` modifiers on a subquery. Previously the `start()` and `end()` would be evaluated using the start end end of the split query instead of the original query. #8162
* [BUGFIX] Distributor: Don't discard time series with invalid exemplars, just drop affected exemplars. #8224
* [BUGFIX] Ingester: fixed in-memory series count when replaying a corrupted WAL. #8295
* [BUGFIX] Ingester: fix context cancellation handling when a query is busy looking up series in the TSDB index and `-blocks-storage.tsdb.head-postings-for-matchers-cache*` or `-blocks-storage.tsdb.block-postings-for-matchers-cache*` are in use. #8337
* [BUGFIX] Querier: fix edge case where bucket indexes are sometimes cached forever instead of with the expected TTL. #8343
* [BUGFIX] OTLP handler: fix errors returned by OTLP handler when used via httpgrpc tunneling. #8363
* [BUGFIX] Update `github.com/hashicorp/go-retryablehttp` to address [CVE-2024-6104](https://github.com/advisories/GHSA-v6v8-xj6m-xwqh). #8539
* [BUGFIX] Alertmanager: Fixes a number of bugs in silences which could cause an existing silence to be deleted/expired when updating the silence failed. This could happen when the replacing silence was invalid or exceeded limits. #8525
* [BUGFIX] Alertmanager: Fix per-tenant silence limits not reloaded during runtime. #8456
* [BUGFIX] Alertmanager: Fix help message for utf-8-strict-mode. #8572
* [BUGFIX] Upgrade golang to 1.22.5 to address [CVE-2024-24791](https://nvd.nist.gov/vuln/detail/CVE-2024-24791). #8600

### Mixin

* [CHANGE] Alerts: Removed obsolete `MimirQueriesIncorrect` alert that used test-exporter metrics. Test-exporter support was however removed in Mimir 2.0 release. #7774
* [CHANGE] Alerts: Change threshold for `MimirBucketIndexNotUpdated` alert to fire before queries begin to fail due to bucket index age. #7879
* [FEATURE] Dashboards: added 'Remote ruler reads networking' dashboard. #7751
* [FEATURE] Alerts: Add `MimirIngesterStuckProcessingRecordsFromKafka` alert. #8147
* [ENHANCEMENT] Alerts: allow configuring alerts range interval via `_config.base_alerts_range_interval_minutes`. #7591
* [ENHANCEMENT] Dashboards: Add panels for monitoring distributor and ingester when using ingest-storage. These panels are disabled by default, but can be enabled using `show_ingest_storage_panels: true` config option. Similarly existing panels used when distributors and ingesters use gRPC for forwarding requests can be disabled by setting `show_grpc_ingestion_panels: false`. #7670 #7699
* [ENHANCEMENT] Alerts: add the following alerts when using ingest-storage: #7699 #7702 #7867
  * `MimirIngesterLastConsumedOffsetCommitFailed`
  * `MimirIngesterFailedToReadRecordsFromKafka`
  * `MimirIngesterKafkaFetchErrorsRateTooHigh`
  * `MimirStartingIngesterKafkaReceiveDelayIncreasing`
  * `MimirRunningIngesterReceiveDelayTooHigh`
  * `MimirIngesterFailsToProcessRecordsFromKafka`
  * `MimirIngesterFailsEnforceStrongConsistencyOnReadPath`
* [ENHANCEMENT] Dashboards: add in-flight queries scaling metric panel for ruler-querier. #7749
* [ENHANCEMENT] Dashboards: renamed rows in the "Remote ruler reads" and "Remote ruler reads resources" dashboards to match the actual component names. #7750
* [ENHANCEMENT] Dashboards: allow switching between using classic of native histograms in dashboards. #7627
  * Overview dashboard, Status panel, `cortex_request_duration_seconds` metric.
* [ENHANCEMENT] Alerts: exclude `529` and `598` status codes from failure codes in `MimirRequestsError`. #7889
* [ENHANCEMENT] Dashboards: renamed "TCP Connections" panel to "Ingress TCP Connections" in the networking dashboards. #8092
* [ENHANCEMENT] Dashboards: update the use of deprecated "table (old)" panels to "table". #8181
* [ENHANCEMENT] Dashboards: added a `component` variable to "Slow queries" dashboard to allow checking the slow queries of the remote ruler evaluation query path. #8309
* [BUGFIX] Dashboards: fix regular expression for matching read-path gRPC ingester methods to include querying of exemplars, label-related queries, or active series queries. #7676
* [BUGFIX] Dashboards: fix user id abbreviations and column heads for Top Tenants dashboard. #7724
* [BUGFIX] Dashboards: fix incorrect query used for "queue length" panel on "Ruler" dashboard. #8006
* [BUGFIX] Dashboards: fix disk space utilization panels when running with a recent version of kube-state-metrics. #8212

### Jsonnet

* [CHANGE] Memcached: Change default read timeout for chunks and index caches to `750ms` from `450ms`. #7778
* [CHANGE] Fine-tuned `terminationGracePeriodSeconds` for the following components: #7364
  * Querier: changed from `30` to `180`
  * Query-scheduler: changed from `30` to `180`
* [CHANGE] Change TCP port exposed by `mimir-continuous-test` deployment to match with updated defaults of its container image (see changes below). #7958
* [FEATURE] Add support to deploy Mimir with experimental ingest storage enabled. #8028 #8222
* [ENHANCEMENT] Compactor: add `$._config.cortex_compactor_concurrent_rollout_enabled` option (disabled by default) that makes use of rollout-operator to speed up the rollout of compactors. #7783 #7878
* [ENHANCEMENT] Shuffle-sharding: add `$._config.shuffle_sharding.ingest_storage_partitions_enabled` and `$._config.shuffle_sharding.ingester_partitions_shard_size` options, that allow configuring partitions shard size in ingest-storage mode. #7804
* [ENHANCEMENT] Update rollout-operator to `v0.17.0`. #8399
* [ENHANCEMENT] Add `_config.autoscaling_querier_predictive_scaling_enabled` to scale querier based on inflight queries 7 days ago. #7775
* [ENHANCEMENT] Add support to autoscale ruler-querier replicas based on in-flight queries too (in addition to CPU and memory based scaling). #8060 #8188
* [ENHANCEMENT] Distributor: improved distributor HPA scaling metric to only take in account ready pods. This requires the metric `kube_pod_status_ready` to be available in the data source used by KEDA to query scaling metrics (configured via `_config.autoscaling_prometheus_url`). #8251
* [BUGFIX] Guard against missing samples in KEDA queries. #7691
* [BUGFIX] Alertmanager: Set -server.http-idle-timeout to avoid EOF errors in ruler. #8192

### Mimirtool

* [CHANGE] Deprecated `--rule-files` flag in favor of CLI arguments. #7756
* [FEATURE] mimirtool: Add `runtime-config verify` sub-command, for verifying Mimir runtime config files. #8123
* [ENHANCEMENT] `mimirtool promql format`: Format PromQL query with Prometheus' string or pretty-print formatter. #7742
* [ENHANCEMENT] Add `mimir-http-prefix` configuration to set the Mimir URL prefix when using legacy routes. #8069
* [ENHANCEMENT] Add option `--output-dir` to `mimirtool rules get` and `mimirtool rules print` to allow persisting rule groups to a file for edit and re-upload. #8142
* [BUGFIX] Fix panic in `loadgen` subcommand. #7629
* [BUGFIX] `mimirtool rules prepare`: do not add aggregation label to `on()` clause if already present in `group_left()` or `group_right()`. #7839
* [BUGFIX] Analyze Grafana: fix parsing queries with variables. #8062
* [BUGFIX] `mimirtool rules sync`: detect a change when the `query_offset` or the deprecated `evaluation_delay` configuration changes. #8297

### Mimir Continuous Test

* [CHANGE] `mimir-continuous-test` has been deprecated and replaced by a Mimir module that can be run as a target from the `mimir` binary using `mimir -target=continuous-test`. #7753
* [CHANGE] `-server.metrics-port` flag is no longer available for use in the module run of mimir-continuous-test, including the grafana/mimir-continuous-test Docker image which uses the new module. Configuring this port is still possible in the binary, which is deprecated. #7747
* [CHANGE] Allowed authenticatication to Mimir using both Tenant ID and basic/bearer auth #7619.
* [BUGFIX] Set `User-Agent` header for all requests sent from the testing client. #7607

### Query-tee

* [ENHANCEMENT] Log queries that take longer than `proxy.log-slow-query-response-threshold` when compared to other backends. #7346
* [ENHANCEMENT] Add two new metrics for measuring the relative duration between backends: #7782 #8013 #8330
  * `cortex_querytee_backend_response_relative_duration_seconds`
  * `cortex_querytee_backend_response_relative_duration_proportional`

### Documentation

* [ENHANCEMENT] Clarify Compactor and its storage volume when configured under Kubernetes. #7675
* [ENHANCEMENT] Add OTLP route to _Mimir routes by path_ runbooks section. #8074
* [ENHANCEMENT] Document option server.log-source-ips-full. #8268

### Tools

* [ENHANCEMENT] ulidtime: add option to show random part of ULID, timestamp in milliseconds and header. #7615
* [ENHANCEMENT] copyblocks: add a flag to configure part-size for multipart uploads in s3 client-side copying. #8292
* [ENHANCEMENT] copyblocks: enable pprof HTTP endpoints. #8292

## 2.12.0

### Grafana Mimir

* [CHANGE] Alertmanager: Deprecates the `v1` API. All `v1` API endpoints now respond with a JSON deprecation notice and a status code of `410`. All endpoints have a `v2` equivalent. The list of endpoints is: #7103
  * `<alertmanager-web.external-url>/api/v1/alerts`
  * `<alertmanager-web.external-url>/api/v1/receivers`
  * `<alertmanager-web.external-url>/api/v1/silence/{id}`
  * `<alertmanager-web.external-url>/api/v1/silences`
  * `<alertmanager-web.external-url>/api/v1/status`
* [CHANGE] Ingester: Increase default value of `-blocks-storage.tsdb.head-postings-for-matchers-cache-max-bytes` and `-blocks-storage.tsdb.block-postings-for-matchers-cache-max-bytes` to 100 MiB (previous default value was 10 MiB). #6764
* [CHANGE] Validate tenant IDs according to [documented behavior](https://grafana.com/docs/mimir/latest/configure/about-tenant-ids/) even when tenant federation is not enabled. Note that this will cause some previously accepted tenant IDs to be rejected such as those longer than 150 bytes or containing `|` characters. #6959
* [CHANGE] Ruler: don't use backoff retry on remote evaluation in case of `4xx` errors. #7004
* [CHANGE] Server: responses with HTTP 4xx status codes are now treated as errors and used in `status_code` label of request duration metric. #7045
* [CHANGE] Memberlist: change default for `-memberlist.stream-timeout` from `10s` to `2s`. #7076
* [CHANGE] Memcached: remove legacy `thanos_cache_memcached_*` and `thanos_memcached_*` prefixed metrics. Instead, Memcached and Redis cache clients now emit `thanos_cache_*` prefixed metrics with a `backend` label. #7076
* [CHANGE] Ruler: the following metrics, exposed when the ruler is configured to discover Alertmanager instances via service discovery, have been renamed: #7057
  * `prometheus_sd_failed_configs` renamed to `cortex_prometheus_sd_failed_configs`
  * `prometheus_sd_discovered_targets` renamed to `cortex_prometheus_sd_discovered_targets`
  * `prometheus_sd_received_updates_total` renamed to `cortex_prometheus_sd_received_updates_total`
  * `prometheus_sd_updates_delayed_total` renamed to `cortex_prometheus_sd_updates_delayed_total`
  * `prometheus_sd_updates_total` renamed to `cortex_prometheus_sd_updates_total`
  * `prometheus_sd_refresh_failures_total` renamed to `cortex_prometheus_sd_refresh_failures_total`
  * `prometheus_sd_refresh_duration_seconds` renamed to `cortex_prometheus_sd_refresh_duration_seconds`
* [CHANGE] Query-frontend: the default value for `-query-frontend.not-running-timeout` has been changed from 0 (disabled) to 2s. The configuration option has also been moved from "experimental" to "advanced". #7127
* [CHANGE] Store-gateway: to reduce disk contention on HDDs the default value for `blocks-storage.bucket-store.tenant-sync-concurrency` has been changed from `10` to `1` and the default value for `blocks-storage.bucket-store.block-sync-concurrency` has been changed from `20` to `4`. #7136
* [CHANGE] Store-gateway: Remove deprecated CLI flags `-blocks-storage.bucket-store.index-header-lazy-loading-enabled` and `-blocks-storage.bucket-store.index-header-lazy-loading-idle-timeout` and their corresponding YAML settings. Instead, use `-blocks-storage.bucket-store.index-header.lazy-loading-enabled` and `-blocks-storage.bucket-store.index-header.lazy-loading-idle-timeout`. #7521
* [CHANGE] Store-gateway: Mark experimental CLI flag `-blocks-storage.bucket-store.index-header.lazy-loading-concurrency` and its corresponding YAML settings as advanced. #7521
* [CHANGE] Store-gateway: Remove experimental CLI flag `-blocks-storage.bucket-store.index-header.sparse-persistence-enabled` since this is now the default behavior. #7535
* [CHANGE] All: set `-server.report-grpc-codes-in-instrumentation-label-enabled` to `true` by default, which enables reporting gRPC status codes as `status_code` labels in the `cortex_request_duration_seconds` metric. #7144
* [CHANGE] Distributor: report gRPC status codes as `status_code` labels in the `cortex_ingester_client_request_duration_seconds` metric by default. #7144
* [CHANGE] Distributor: CLI flag `-ingester.client.report-grpc-codes-in-instrumentation-label-enabled` has been deprecated, and its default value is set to `true`. #7144
* [CHANGE] Ingester: CLI flag `-ingester.return-only-grpc-errors` has been deprecated, and its default value is set to `true`. To ensure backwards compatibility, during a migration from a version prior to 2.11.0 to 2.12 or later, `-ingester.return-only-grpc-errors` should be set to `false`. Once all the components are migrated, the flag can be removed.   #7151
* [CHANGE] Ingester: the following CLI flags have been moved from "experimental" to "advanced": #7169
  * `-ingester.ring.token-generation-strategy`
  * `-ingester.ring.spread-minimizing-zones`
  * `-ingester.ring.spread-minimizing-join-ring-in-order`
* [CHANGE] Query-frontend: the default value of the CLI flag `-query-frontend.max-cache-freshness` (and its respective YAML configuration parameter) has been changed from `1m` to `10m`. #7161
* [CHANGE] Distributor: default the optimization `-distributor.write-requests-buffer-pooling-enabled` to `true`. #7165
* [CHANGE] Tracing: Move query information to span attributes instead of span logs. #7046
* [CHANGE] Distributor: the default value of circuit breaker's CLI flag `-ingester.client.circuit-breaker.cooldown-period` has been changed from `1m` to `10s`. #7310
* [CHANGE] Store-gateway: remove `cortex_bucket_store_blocks_loaded_by_duration`. `cortex_bucket_store_series_blocks_queried` is better suited for detecting when compactors are not able to keep up with the number of blocks to compact. #7309
* [CHANGE] Ingester, Distributor: the support for rejecting push requests received via gRPC before reading them into memory, enabled via `-ingester.limit-inflight-requests-using-grpc-method-limiter` and `-distributor.limit-inflight-requests-using-grpc-method-limiter`, is now stable and enabled by default. The configuration options have been deprecated and will be removed in Mimir 2.14. #7360
* [CHANGE] Distributor: Change`-distributor.enable-otlp-metadata-storage` flag's default to true, and deprecate it. The flag will be removed in Mimir 2.14. #7366
* [CHANGE] Store-gateway: Use a shorter TTL for cached items related to temporary blocks. #7407 #7534
* [CHANGE] Standardise exemplar label as "trace_id". #7475
* [CHANGE] The configuration option `-querier.max-query-into-future` has been deprecated and will be removed in Mimir 2.14. #7496
* [CHANGE] Distributor: the metric `cortex_distributor_sample_delay_seconds` has been deprecated and will be removed in Mimir 2.14. #7516
* [CHANGE] Query-frontend: The deprecated YAML setting `frontend.cache_unaligned_requests` has been moved to `limits.cache_unaligned_requests`. #7519
* [CHANGE] Querier: the CLI flag `-querier.minimize-ingester-requests` has been moved from "experimental" to "advanced". #7638
* [CHANGE] Ingester: allow only POST method on `/ingester/shutdown`, as previously it was too easy to accidentally trigger through GET requests. At the same time, add an option to keep the existing behavior by introducing an `-api.get-request-for-ingester-shutdown-enabled` flag. This flag will be removed in Mimir 2.15. #7707
* [FEATURE] Introduce `-server.log-source-ips-full` option to log all IPs from `Forwarded`, `X-Real-IP`, `X-Forwarded-For` headers. #7250
* [FEATURE] Introduce `-tenant-federation.max-tenants` option to limit the max number of tenants allowed for requests when federation is enabled. #6959
* [FEATURE] Cardinality API: added a new `count_method` parameter which enables counting active label names. #7085
* [FEATURE] Querier / query-frontend: added `-querier.promql-experimental-functions-enabled` CLI flag (and respective YAML config option) to enable experimental PromQL functions. The experimental functions introduced are: `mad_over_time()`, `sort_by_label()` and `sort_by_label_desc()`. #7057
* [FEATURE] Alertmanager API: added `-alertmanager.grafana-alertmanager-compatibility-enabled` CLI flag (and respective YAML config option) to enable an experimental API endpoints that support the migration of the Grafana Alertmanager. #7057
* [FEATURE] Alertmanager: Added `-alertmanager.utf8-strict-mode-enabled` to control support for any UTF-8 character as part of Alertmanager configuration/API matchers and labels. It's default value is set to `false`. #6898
* [FEATURE] Querier: added `histogram_avg()` function support to PromQL. #7293
* [FEATURE] Ingester: added `-blocks-storage.tsdb.timely-head-compaction` flag, which enables more timely head compaction, and defaults to `false`. #7372
* [FEATURE] Compactor: Added `/compactor/tenants` and `/compactor/tenant/{tenant}/planned_jobs` endpoints that provide functionality that was provided by `tools/compaction-planner` -- listing of planned compaction jobs based on tenants' bucket index. #7381
* [FEATURE] Add experimental support for streaming response bodies from queriers to frontends via `-querier.response-streaming-enabled`. This is currently only supported for the `/api/v1/cardinality/active_series` endpoint. #7173
* [FEATURE] Release: Added mimir distroless docker image. #7371
* [FEATURE] Add support for the new grammar of `{"metric_name", "l1"="val"}` to promql and some of the exposition formats. #7475 #7541
* [ENHANCEMENT] Distributor: Add a new metric `cortex_distributor_otlp_requests_total` to track the total number of OTLP requests. #7385
* [ENHANCEMENT] Vault: add lifecycle manager for token used to authenticate to Vault. This ensures the client token is always valid. Includes a gauge (`cortex_vault_token_lease_renewal_active`) to check whether token renewal is active, and the counters `cortex_vault_token_lease_renewal_success_total` and `cortex_vault_auth_success_total` to see the total number of successful lease renewals / authentications. #7337
* [ENHANCEMENT] Store-gateway: add no-compact details column on store-gateway tenants admin UI. #6848
* [ENHANCEMENT] PromQL: ignore small errors for bucketQuantile #6766
* [ENHANCEMENT] Distributor: improve efficiency of some errors #6785
* [ENHANCEMENT] Ruler: exclude vector queries from being tracked in `cortex_ruler_queries_zero_fetched_series_total`. #6544
* [ENHANCEMENT] Ruler: local storage backend now supports reading a rule group via `/config/api/v1/rules/{namespace}/{groupName}` configuration API endpoint. #6632
* [ENHANCEMENT] Query-Frontend and Query-Scheduler: split tenant query request queues by query component with `query-frontend.additional-query-queue-dimensions-enabled` and `query-scheduler.additional-query-queue-dimensions-enabled`. #6772
* [ENHANCEMENT] Distributor: support disabling metric relabel rules per-tenant via the flag `-distributor.metric-relabeling-enabled` or associated YAML. #6970
* [ENHANCEMENT] Distributor: `-distributor.remote-timeout` is now accounted from the first ingester push request being sent. #6972
* [ENHANCEMENT] Storage Provider: `-<prefix>.s3.sts-endpoint` sets a custom endpoint for AWS Security Token Service (AWS STS) in s3 storage provider. #6172
* [ENHANCEMENT] Querier: add `cortex_querier_queries_storage_type_total ` metric that indicates how many queries have executed for a source, ingesters or store-gateways. Add `cortex_querier_query_storegateway_chunks_total` metric to count the number of chunks fetched from a store gateway. #7099,#7145
* [ENHANCEMENT] Query-frontend: add experimental support for sharding active series queries via `-query-frontend.shard-active-series-queries`. #6784
* [ENHANCEMENT] Distributor: set `-distributor.reusable-ingester-push-workers=2000` by default and mark feature as `advanced`. #7128
* [ENHANCEMENT] All: set `-server.grpc.num-workers=100` by default and mark feature as `advanced`. #7131
* [ENHANCEMENT] Distributor: invalid metric name error message gets cleaned up to not include non-ascii strings. #7146
* [ENHANCEMENT] Store-gateway: add `source`, `level`, and `out_or_order` to `cortex_bucket_store_series_blocks_queried` metric that indicates the number of blocks that were queried from store gateways by block metadata. #7112 #7262 #7267
* [ENHANCEMENT] Compactor: After updating bucket-index, compactor now also computes estimated number of compaction jobs based on current bucket-index, and reports the result in `cortex_bucket_index_estimated_compaction_jobs` metric. If computation of jobs fails, `cortex_bucket_index_estimated_compaction_jobs_errors_total` is updated instead. #7299
* [ENHANCEMENT] Mimir: Integrate profiling into tracing instrumentation. #7363
* [ENHANCEMENT] Alertmanager: Adds metric `cortex_alertmanager_notifications_suppressed_total` that counts the total number of notifications suppressed for being silenced, inhibited, outside of active time intervals or within muted time intervals. #7384
* [ENHANCEMENT] Query-scheduler: added more buckets to `cortex_query_scheduler_queue_duration_seconds` histogram metric, in order to better track queries staying in the queue for longer than 10s. #7470
* [ENHANCEMENT] A `type` label is added to `prometheus_tsdb_head_out_of_order_samples_appended_total` metric. #7475
* [ENHANCEMENT] Distributor: Optimize OTLP endpoint. #7475
* [ENHANCEMENT] API: Use github.com/klauspost/compress for faster gzip and deflate compression of API responses. #7475
* [ENHANCEMENT] Ingester: Limiting on owned series (`-ingester.use-ingester-owned-series-for-limits`) now prevents discards in cases where a tenant is sharded across all ingesters (or shuffle sharding is disabled) and the ingester count increases. #7411
* [ENHANCEMENT] Block upload: include converted timestamps in the error message if block is from the future. #7538
* [ENHANCEMENT] Query-frontend: Introduce `-query-frontend.active-series-write-timeout` to allow configuring the server-side write timeout for active series requests. #7553 #7569
* [BUGFIX] Ingester: don't ignore errors encountered while iterating through chunks or samples in response to a query request. #6451
* [BUGFIX] Fix issue where queries can fail or omit OOO samples if OOO head compaction occurs between creating a querier and reading chunks #6766
* [BUGFIX] Fix issue where concatenatingChunkIterator can obscure errors #6766
* [BUGFIX] Fix panic during tsdb Commit #6766
* [BUGFIX] tsdb/head: wlog exemplars after samples #6766
* [BUGFIX] Ruler: fix issue where "failed to remotely evaluate query expression, will retry" messages are logged without context such as the trace ID and do not appear in trace events. #6789
* [BUGFIX] Ruler: do not retry requests to remote querier when server's response exceeds its configured max payload size. #7216
* [BUGFIX] Querier: fix issue where spans in query request traces were not nested correctly. #6893
* [BUGFIX] Fix issue where all incoming HTTP requests have duplicate trace spans. #6920
* [BUGFIX] Querier: do not retry requests to store-gateway when a query gets canceled. #6934
* [BUGFIX] Querier: return 499 status code instead of 500 when a request to remote read endpoint gets canceled. #6934
* [BUGFIX] Querier: fix issue where `-querier.max-fetched-series-per-query` is not applied to `/series` endpoint if the series are loaded from ingesters. #7055
* [BUGFIX] Distributor: fix issue where `-distributor.metric-relabeling-enabled` may cause distributors to panic #7176
* [BUGFIX] Distributor: fix issue where `-distributor.metric-relabeling-enabled` may cause distributors to write unsorted labels and corrupt blocks #7326
* [BUGFIX] Query-frontend: the `cortex_query_frontend_queries_total` report incorrectly reported `op="query"` for any request which wasn't a range query. Now the `op` label value can be one of the following: #7207
  * `query`: instant query
  * `query_range`: range query
  * `cardinality`: cardinality query
  * `label_names_and_values`: label names / values query
  * `active_series`: active series query
  * `other`: any other request
* [BUGFIX] Fix performance regression introduced in Mimir 2.11.0 when uploading blocks to AWS S3. #7240
* [BUGFIX] Query-frontend: fix race condition when sharding active series is enabled (see above) and response is compressed with snappy. #7290
* [BUGFIX] Query-frontend: "query stats" log unsuccessful replies from downstream as "failed". #7296
* [BUGFIX] Packaging: remove reload from systemd file as mimir does not take into account SIGHUP. #7345
* [BUGFIX] Compactor: do not allow out-of-order blocks to prevent timely compaction. #7342
* [BUGFIX] Update `google.golang.org/grpc` to resolve occasional issues with gRPC server closing its side of connection before it was drained by the client. #7380
* [BUGFIX] Query-frontend: abort response streaming for `active_series` requests when the request context is canceled. #7378
* [BUGFIX] Compactor: improve compaction of sporadic blocks. #7329
* [BUGFIX] Ruler: fix regression that caused client errors to be tracked in `cortex_ruler_write_requests_failed_total` metric. #7472
* [BUGFIX] promql: Fix Range selectors with an @ modifier are wrongly scoped in range queries. #7475
* [BUGFIX] Fix metadata API using wrong JSON field names. #7475
* [BUGFIX] Ruler: fix native histogram recording rule result corruption. #7552
* [BUGFIX] Querier: fix HTTP status code translations for remote read requests. Previously, remote-read had conflicting behaviours: when returning samples all internal errors were translated to HTTP 400; when returning chunks all internal errors were translated to HTTP 500. #7487
* [BUGFIX] Query-frontend: Fix memory leak on every request. #7654

### Mixin

* [CHANGE] The `job` label matcher for distributor and gateway have been extended to include any deployment matching `distributor.*` and `cortex-gw.*` respectively. This change allows to match custom and multi-zone distributor and gateway deployments too. #6817
* [ENHANCEMENT] Dashboards: Add panels for alertmanager activity of a tenant #6826
* [ENHANCEMENT] Dashboards: Add graphs to "Slow Queries" dashboard. #6880
* [ENHANCEMENT] Dashboards: Update all deprecated "graph" panels to "timeseries" panels. #6864 #7413 #7457
* [ENHANCEMENT] Dashboards: Make most columns in "Slow Queries" sortable. #7000
* [ENHANCEMENT] Dashboards: Render graph panels at full resolution as opposed to at half resolution. #7027
* [ENHANCEMENT] Dashboards: show query-scheduler queue length on "Reads" and "Remote Ruler Reads" dashboards. #7088
* [ENHANCEMENT] Dashboards: Add estimated number of compaction jobs to "Compactor", "Tenants" and "Top tenants" dashboards. #7449 #7481
* [ENHANCEMENT] Recording rules: add native histogram recording rules to `cortex_request_duration_seconds`. #7528
* [ENHANCEMENT] Dashboards: Add total owned series, and per-ingester in-memory and owned series to "Tenants" dashboard. #7511
* [BUGFIX] Dashboards: drop `step` parameter from targets as it is not supported. #7157
* [BUGFIX] Recording rules: drop rules for metrics removed in 2.0: `cortex_memcache_request_duration_seconds` and `cortex_cache_request_duration_seconds`. #7514

### Jsonnet

* [CHANGE] Distributor: Increase `JAEGER_REPORTER_MAX_QUEUE_SIZE` from the default (100) to 1000, to avoid dropping tracing spans. #7259
* [CHANGE] Querier: Increase `JAEGER_REPORTER_MAX_QUEUE_SIZE` from 1000 to 5000, to avoid dropping tracing spans. #6764
* [CHANGE] rollout-operator: remove default CPU limit. #7066
* [CHANGE] Store-gateway: Increase `JAEGER_REPORTER_MAX_QUEUE_SIZE` from the default (100) to 1000, to avoid dropping tracing spans. #7068
* [CHANGE] Query-frontend, ingester, ruler, backend and write instances: Increase `JAEGER_REPORTER_MAX_QUEUE_SIZE` from the default (100), to avoid dropping tracing spans. #7086
* [CHANGE] Ring: relaxed the hash ring heartbeat period and timeout for distributor, ingester, store-gateway and compactor: #6860
  * `-distributor.ring.heartbeat-period` set to `1m`
  * `-distributor.ring.heartbeat-timeout` set to `4m`
  * `-ingester.ring.heartbeat-period` set to `2m`
  * `-store-gateway.sharding-ring.heartbeat-period` set to `1m`
  * `-store-gateway.sharding-ring.heartbeat-timeout` set to `4m`
  * `-compactor.ring.heartbeat-period` set to `1m`
  * `-compactor.ring.heartbeat-timeout` set to `4m`
* [CHANGE] Ruler-querier: the topology spread constrain max skew is now configured through the configuration option `ruler_querier_topology_spread_max_skew` instead of `querier_topology_spread_max_skew`. #7204
* [CHANGE] Distributor: `-server.grpc.keepalive.max-connection-age` lowered from `2m` to `60s` and configured `-shutdown-delay=90s` and termination grace period to `100` seconds in order to reduce the chances of failed gRPC write requests when distributors gracefully shutdown. #7361
* [FEATURE] Added support for the following root-level settings to configure the list of matchers to apply to node affinity: #6782 #6829
  * `alertmanager_node_affinity_matchers`
  * `compactor_node_affinity_matchers`
  * `continuous_test_node_affinity_matchers`
  * `distributor_node_affinity_matchers`
  * `ingester_node_affinity_matchers`
  * `ingester_zone_a_node_affinity_matchers`
  * `ingester_zone_b_node_affinity_matchers`
  * `ingester_zone_c_node_affinity_matchers`
  * `mimir_backend_node_affinity_matchers`
  * `mimir_backend_zone_a_node_affinity_matchers`
  * `mimir_backend_zone_b_node_affinity_matchers`
  * `mimir_backend_zone_c_node_affinity_matchers`
  * `mimir_read_node_affinity_matchers`
  * `mimir_write_node_affinity_matchers`
  * `mimir_write_zone_a_node_affinity_matchers`
  * `mimir_write_zone_b_node_affinity_matchers`
  * `mimir_write_zone_c_node_affinity_matchers`
  * `overrides_exporter_node_affinity_matchers`
  * `querier_node_affinity_matchers`
  * `query_frontend_node_affinity_matchers`
  * `query_scheduler_node_affinity_matchers`
  * `rollout_operator_node_affinity_matchers`
  * `ruler_node_affinity_matchers`
  * `ruler_node_affinity_matchers`
  * `ruler_querier_node_affinity_matchers`
  * `ruler_query_frontend_node_affinity_matchers`
  * `ruler_query_scheduler_node_affinity_matchers`
  * `store_gateway_node_affinity_matchers`
  * `store_gateway_node_affinity_matchers`
  * `store_gateway_zone_a_node_affinity_matchers`
  * `store_gateway_zone_b_node_affinity_matchers`
  * `store_gateway_zone_c_node_affinity_matchers`
* [FEATURE] Ingester: Allow automated zone-by-zone downscaling, that can be enabled via the `ingester_automated_downscale_enabled` flag. It is disabled by default. #6850
* [ENHANCEMENT] Alerts: Add `MimirStoreGatewayTooManyFailedOperations` warning alert that triggers when Mimir store-gateway report error when interacting with the object storage. #6831
* [ENHANCEMENT] Querier HPA: improved scaling metric and scaling policies, in order to scale up and down more gradually. #6971
* [ENHANCEMENT] Rollout-operator: upgraded to v0.13.0. #7469
* [ENHANCEMENT] Rollout-operator: add tracing configuration to rollout-operator container (when tracing is enabled and configured). #7469
* [ENHANCEMENT] Query-frontend: configured `-shutdown-delay`, `-server.grpc.keepalive.max-connection-age` and termination grace period to reduce the likelihood of queries hitting terminated query-frontends. #7129
* [ENHANCEMENT] Autoscaling: add support for KEDA's `ignoreNullValues` option for Prometheus scaler. #7471
* [BUGFIX] Update memcached-exporter to 0.14.1 due to CVE-2023-39325. #6861

### Mimirtool

* [FEATURE] Add command `migrate-utf8` to migrate Alertmanager configurations for Alertmanager versions 0.27.0 and later. #7383
* [ENHANCEMENT] Add template render command to render locally a template. #7325
* [ENHANCEMENT] Add `--extra-headers` option to `mimirtool rules` command to add extra headers to requests for auth. #7141
* [ENHANCEMENT] Analyze Prometheus: set tenant header. #6737
* [ENHANCEMENT] Add argument `--output-dir` to `mimirtool alertmanager get` where the config and templates will be written to and can be loaded via `mimirtool alertmanager load` #6760
* [BUGFIX] Analyze rule-file: .metricsUsed field wasn't populated. #6953

### Mimir Continuous Test

* [ENHANCEMENT] Include comparison of all expected and actual values when any float sample does not match. #6756

### Query-tee

* [BUGFIX] Fix issue where `Host` HTTP header was not being correctly changed for the proxy targets. #7386
* [ENHANCEMENT] Allow using the value of X-Scope-OrgID for basic auth username in the forwarded request if URL username is set as `__REQUEST_HEADER_X_SCOPE_ORGID__`. #7452

### Documentation

* [CHANGE] No longer mark OTLP distributor endpoint as experimental. #7348
* [ENHANCEMENT] Added runbook for `KubePersistentVolumeFillingUp` alert. #7297
* [ENHANCEMENT] Add Grafana Cloud recommendations to OTLP documentation. #7375
* [BUGFIX] Fixed typo on single zone->zone aware replication Helm page. #7327

### Tools

* [CHANGE] copyblocks: The flags for copyblocks have been changed to align more closely with other tools. #6607
* [CHANGE] undelete-blocks: undelete-blocks-gcs has been removed and replaced with undelete-blocks, which supports recovering deleted blocks in versioned buckets from ABS, GCS, and S3-compatible object storage. #6607
* [FEATURE] copyprefix: Add tool to copy objects between prefixes. Supports ABS, GCS, and S3-compatible object storage. #6607

## 2.11.0

### Grafana Mimir

* [CHANGE] The following deprecated configurations have been removed: #6673 #6779 #6808 #6814
  * `-querier.iterators`
  * `-querier.batch-iterators`
  * `-blocks-storage.bucket-store.max-chunk-pool-bytes`
  * `-blocks-storage.bucket-store.chunk-pool-min-bucket-size-bytes`
  * `-blocks-storage.bucket-store.chunk-pool-max-bucket-size-bytes`
  * `-blocks-storage.bucket-store.bucket-index.enabled`
* [CHANGE] Querier: Split worker GRPC config into separate client configs for the frontend and scheduler to allow TLS to be configured correctly when specifying the `tls_server_name`. The GRPC config specified under `-querier.frontend-client.*` will no longer apply to the scheduler client, and will need to be set explicitly under `-querier.scheduler-client.*`. #6445 #6573
* [CHANGE] Store-gateway: enable sparse index headers by default. Sparse index headers reduce the time to load an index header up to 90%. #6005
* [CHANGE] Store-gateway: lazy-loading concurrency limit default value is now 4. #6004
* [CHANGE] General: enabled `-log.buffered` by default. The `-log.buffered` has been deprecated and will be removed in Mimir 2.13. #6131
* [CHANGE] Ingester: changed default `-blocks-storage.tsdb.series-hash-cache-max-size-bytes` setting from `1GB` to `350MB`. The new default cache size is enough to store the hashes for all series in a ingester, assuming up to 2M in-memory series per ingester and using the default 13h retention period for local TSDB blocks in the ingesters. #6130
* [CHANGE] Query-frontend: removed `cortex_query_frontend_workers_enqueued_requests_total`. Use `cortex_query_frontend_enqueue_duration_seconds_count` instead. #6121
* [CHANGE] Ingester / querier: enable ingester to querier chunks streaming by default and mark it as stable. #6174
* [CHANGE] Ingester / querier: enable ingester query request minimisation by default and mark it as stable. #6174
* [CHANGE] Ingester: changed the default value for the experimental configuration parameter `-blocks-storage.tsdb.early-head-compaction-min-estimated-series-reduction-percentage` from 10 to 15. #6186
* [CHANGE] Ingester: `/ingester/push` HTTP endpoint has been removed. This endpoint was added for testing and troubleshooting, but was never documented or used for anything. #6299
* [CHANGE] Experimental setting `-log.rate-limit-logs-per-second-burst` renamed to `-log.rate-limit-logs-burst-size`. #6230
* [CHANGE] Ingester: by setting the newly introduced experimental CLI flag `-ingester.return-only-grpc-errors` to true, ingester will return only gRPC errors. #6443 #6680 #6723
* [CHANGE] Upgrade Node.js to v20. #6540
* [CHANGE] Querier: `cortex_querier_blocks_consistency_checks_failed_total` is now incremented when a block couldn't be queried from any attempted store-gateway as opposed to incremented after each attempt. Also `cortex_querier_blocks_consistency_checks_total` is incremented once per query as opposed to once per attempt (with 3 attempts). #6590
* [CHANGE] Ingester: Modify utilization based read path limiter to base memory usage on Go heap size. #6584
* [FEATURE] Distributor: added option `-distributor.retry-after-header.enabled` to include the `Retry-After` header in recoverable error responses. #6608
* [FEATURE] Query-frontend: add experimental support for query blocking. Queries are blocked on a per-tenant basis and is configured via the limit `blocked_queries`. #5609
* [FEATURE] Vault: Added support for new Vault authentication methods: `AppRole`, `Kubernetes`, `UserPass` and `Token`. #6143
* [FEATURE] Add experimental endpoint `/api/v1/cardinality/active_series` to return the set of active series for a given selector. #6536 #6619 #6651 #6667 #6717
* [FEATURE] Added `-<prefix>.s3.part-size` flag to configure the S3 minimum file size in bytes used for multipart uploads. #6592
* [FEATURE] Add the experimental `-<prefix>.s3.send-content-md5` flag (defaults to `false`) to configure S3 Put Object requests to send a `Content-MD5` header. Setting this flag is not recommended unless your object storage does not support checksums. #6622
* [FEATURE] Distributor: add an experimental flag `-distributor.reusable-ingester-push-worker` that can be used to pre-allocate a pool of workers to be used to send push requests to the ingesters. #6660
* [FEATURE] Distributor: Support enabling of automatically generated name suffixes for metrics ingested via OTLP, through the flag `-distributor.otel-metric-suffixes-enabled`. #6542
* [FEATURE] Ingester: ingester can now track which of the user's series the ingester actually owns according to the ring, and only consider owned series when checking for user series limit. This helps to avoid hitting the user's series limit when scaling up ingesters or changing user's ingester shard size. Feature is currently experimental, and disabled by default. It can be enabled by setting `-ingester.use-ingester-owned-series-for-limits` (to use owned series for limiting). This is currently limited to multi-zone ingester setup, with replication factor being equal to number of zones. #6718 #7087
* [ENHANCEMENT] Query-frontend: don't treat cancel as an error. #4648
* [ENHANCEMENT] Ingester: exported summary `cortex_ingester_inflight_push_requests_summary` tracking total number of inflight requests in percentile buckets. #5845
* [ENHANCEMENT] Query-scheduler: add `cortex_query_scheduler_enqueue_duration_seconds` metric that records the time taken to enqueue or reject a query request. #5879
* [ENHANCEMENT] Query-frontend: add `cortex_query_frontend_enqueue_duration_seconds` metric that records the time taken to enqueue or reject a query request. When query-scheduler is in use, the metric has the `scheduler_address` label to differentiate the enqueue duration by query-scheduler backend. #5879 #6087 #6120
* [ENHANCEMENT] Store-gateway: add metric `cortex_bucket_store_blocks_loaded_by_duration` for counting the loaded number of blocks based on their duration. #6074  #6129
* [ENHANCEMENT] Expose `/sync/mutex/wait/total:seconds` Go runtime metric as `go_sync_mutex_wait_total_seconds_total` from all components. #5879
* [ENHANCEMENT] Query-scheduler: improve latency with many concurrent queriers. #5880
* [ENHANCEMENT] Ruler: add new per-tenant `cortex_ruler_queries_zero_fetched_series_total` metric to track rules that fetched no series. #5925
* [ENHANCEMENT] Implement support for `limit`, `limit_per_metric` and `metric` parameters for `<Prometheus HTTP prefix>/api/v1/metadata` endpoint. #5890
* [ENHANCEMENT] Distributor: add experimental support for storing metadata when ingesting metrics via OTLP. This makes metrics description and type available when ingesting metrics via OTLP. Enable with `-distributor.enable-otlp-metadata-storage=true`. #5693 #6035 #6254
* [ENHANCEMENT] Ingester: added support for sampling errors, which can be enabled by setting `-ingester.error-sample-rate`. This way each error will be logged once in the configured number of times. All the discarded samples will still be tracked by the `cortex_discarded_samples_total` metric. #5584 #6014
* [ENHANCEMENT] Ruler: Fetch secrets used to configure TLS on the Alertmanager client from Vault when `-vault.enabled` is true. #5239
* [ENHANCEMENT] Query-frontend: added query-sharding support for `group by` aggregation queries. #6024
* [ENHANCEMENT] Fetch secrets used to configure server-side TLS from Vault when `-vault.enabled` is true. #6052.
* [ENHANCEMENT] Packaging: add logrotate config file. #6142
* [ENHANCEMENT] Ingester: add the experimental configuration options `-blocks-storage.tsdb.head-postings-for-matchers-cache-max-bytes` and `-blocks-storage.tsdb.block-postings-for-matchers-cache-max-bytes` to enforce a limit in bytes on the `PostingsForMatchers()` cache used by ingesters (the cache limit is per TSDB head and block basis, not a global one). The experimental configuration options `-blocks-storage.tsdb.head-postings-for-matchers-cache-size` and `-blocks-storage.tsdb.block-postings-for-matchers-cache-size` have been deprecated. #6151
* [ENHANCEMENT] Ingester: use the `PostingsForMatchers()` in-memory cache for label values queries with matchers too. #6151
* [ENHANCEMENT] Ingester / store-gateway: optimized regex matchers. #6168 #6250
* [ENHANCEMENT] Distributor: Include ingester IDs in circuit breaker related metrics and logs. #6206
* [ENHANCEMENT] Querier: improve errors and logging when streaming chunks from ingesters and store-gateways. #6194 #6309
* [ENHANCEMENT] Querier: Add `cortex_querier_federation_exemplar_tenants_queried` and `cortex_querier_federation_tenants_queried` metrics to track the number of tenants queried by multi-tenant queries. #6374 #6409
* [ENHANCEMENT] All: added an experimental `-server.grpc.num-workers` flag that configures the number of long-living workers used to process gRPC requests. This could decrease the CPU usage by reducing the number of stack allocations. #6311
* [ENHANCEMENT] All: improved IPv6 support by using the proper host:port formatting. #6311
* [ENHANCEMENT] Querier: always return error encountered during chunks streaming, rather than `the stream has already been exhausted`. #6345 #6433
* [ENHANCEMENT] Query-frontend: add `instance_enable_ipv6` to support IPv6. #6111
* [ENHANCEMENT] Store-gateway: return same detailed error messages as queriers when chunks or series limits are reached. #6347
* [ENHANCEMENT] Querier: reduce memory consumed for queries that hit store-gateways. #6348
* [ENHANCEMENT] Ruler: include corresponding trace ID with log messages associated with rule evaluation. #6379 #6520
* [ENHANCEMENT] Querier: clarify log messages and span events emitted while querying ingesters, and include both ingester name and address when relevant. #6381
* [ENHANCEMENT] Memcached: introduce new experimental configuration parameters `-<prefix>.memcached.write-buffer-size-bytes` `-<prefix>.memcached.read-buffer-size-bytes` to customise the memcached client write and read buffer size (the buffer is allocated for each memcached connection). #6468
* [ENHANCEMENT] Ingester, Distributor: added experimental support for rejecting push requests received via gRPC before reading them into memory, if ingester or distributor is unable to accept the request. This is activated by using `-ingester.limit-inflight-requests-using-grpc-method-limiter` for ingester, and `-distributor.limit-inflight-requests-using-grpc-method-limiter` for distributor. #5976 #6300
* [ENHANCEMENT] Add capability in store-gateways to accept number of tokens through config. `-store-gateway.sharding-ring.num-tokens`, `default-value=512` #4863
* [ENHANCEMENT] Query-frontend: return warnings generated during query evaluation. #6391
* [ENHANCEMENT] Server: Add the option `-server.http-read-header-timeout` to enable specifying a timeout for reading HTTP request headers. It defaults to 0, in which case reading of headers can take up to `-server.http-read-timeout`, leaving no time for reading body, if there's any. #6517
* [ENHANCEMENT] Add connection-string option, `-<prefix>.azure.connection-string`, for Azure Blob Storage. #6487
* [ENHANCEMENT] Ingester: Add `-ingester.instance-limits.max-inflight-push-requests-bytes`. This limit protects the ingester against requests that together may cause an OOM. #6492
* [ENHANCEMENT] Ingester: add new per-tenant `cortex_ingester_local_limits` metric to expose the calculated local per-tenant limits seen at each ingester. Exports the local per-tenant series limit with label `{limit="max_global_series_per_user"}` #6403
* [ENHANCEMENT] Query-frontend: added "queue_time_seconds" field to "query stats" log. This is total time that query and subqueries spent in the queue, before queriers picked it up. #6537
* [ENHANCEMENT] Server: Add `-server.report-grpc-codes-in-instrumentation-label-enabled` CLI flag to specify whether gRPC status codes should be used in `status_code` label of `cortex_request_duration_seconds` metric. It defaults to false, meaning that successful and erroneous gRPC status codes are represented with `success` and `error` respectively. #6562
* [ENHANCEMENT] Server: Add `-ingester.client.report-grpc-codes-in-instrumentation-label-enabled` CLI flag to specify whether gRPC status codes should be used in `status_code` label of `cortex_ingester_client_request_duration_seconds` metric. It defaults to false, meaning that successful and erroneous gRPC status codes are represented with `2xx` and `error` respectively. #6562
* [ENHANCEMENT] Server: Add `-server.http-log-closed-connections-without-response-enabled` option to log details about connections to HTTP server that were closed before any data was sent back. This can happen if client doesn't manage to send complete HTTP headers before timeout. #6612
* [ENHANCEMENT] Query-frontend: include length of query, time since the earliest and latest points of a query, time since the earliest and latest points of a query, cached/uncached bytes in "query stats" logs. Time parameters (start/end/time) are always formatted as RFC3339 now. #6473 #6477 #6709 #6710
* [ENHANCEMENT] Query-frontend: `-query-frontend.align-queries-with-step` has been moved from a global flag to a per-tenant override. #6714
* [ENHANCEMENT] Distributor: added support for reducing the resolution of native histogram samples upon ingestion if the sample has too many buckets compared to `-validation.max-native-histogram-buckets`. This is enabled by default and can be turned off by setting `-validation.reduce-native-histogram-over-max-buckets` to `false`. #6535
* [ENHANCEMENT] Query-frontend: optionally wait for the frontend to complete startup if requests are received while the frontend is still starting. Disabled by default, set `-query-frontend.not-running-timeout` to a non-zero value to enable. #6621
* [ENHANCEMENT] Distributor: Include source IPs in OTLP push handler logs. #6652
* [ENHANCEMENT] Query-frontend: return clearer error message when a query request is received while shutting down. #6675
* [ENHANCEMENT] Querier: return clearer error message when a query request is cancelled by the caller. #6697
* [ENHANCEMENT] Compactor: Mark corrupted blocks for no-compaction to avoid blocking compactor future runs. #6588
* [ENHANCEMENT] Distributor: Added an experimental configuration option `distributor.ingestion-burst-factor` that overrides the `distributor.ingestion-burst-size` option if set. The `distributor.ingestion-burst-factor` is used to set the underlying ingestion rate limiter token bucket's burst size to a multiple of the per distributor `distributor.ingestion-rate-limit` and the `distributor.ingestion-burst-factor`. This is disabled by default. #6662
* [ENHANCEMENT] Add debug message to track tenants sending queries that are not able to benefit from caches. #6732
* [BUGFIX] Distributor: return server overload error in the event of exceeding the ingestion rate limit. #6549
* [BUGFIX] Ring: Ensure network addresses used for component hash rings are formatted correctly when using IPv6. #6068
* [BUGFIX] Query-scheduler: don't retain connections from queriers that have shut down, leading to gradually increasing enqueue latency over time. #6100 #6145
* [BUGFIX] Ingester: prevent query logic from continuing to execute after queries are canceled. #6085
* [BUGFIX] Ensure correct nesting of children of the `querier.Select` tracing span. #6085
* [BUGFIX] Packaging: fix preremove script preventing upgrades on RHEL based OS. #6067
* [BUGFIX] Querier: return actual error rather than `attempted to read series at index XXX from stream, but the stream has already been exhausted` (or even no error at all) when streaming chunks from ingesters or store-gateways is enabled and an error occurs while streaming chunks. #6346
* [BUGFIX] Querier: reduce log volume when querying ingesters with zone-awareness enabled and one or more instances in a single zone unavailable. #6381
* [BUGFIX] Querier: don't try to query further ingesters if ingester query request minimization is enabled and a query limit is reached as a result of the responses from the initial set of ingesters. #6402
* [BUGFIX] Ingester: Don't cache context cancellation error when querying. #6446
* [BUGFIX] Ingester: don't ignore errors encountered while iterating through chunks or samples in response to a query request. #6469
* [BUGFIX] All: fix issue where traces for some inter-component gRPC calls would incorrectly show the call as failing due to cancellation. #6470
* [BUGFIX] Querier: correctly mark streaming requests to ingesters or store-gateways as successful, not cancelled, in metrics and traces. #6471 #6505
* [BUGFIX] Querier: fix issue where queries fail with "context canceled" error when an ingester or store-gateway fails healthcheck while the query is in progress. #6550
* [BUGFIX] Tracing: When creating an OpenTelemetry tracing span, add it to the context for later retrieval. #6614
* [BUGFIX] Querier: always report query results to query-frontends, even when cancelled, to ensure query-frontends don't wait for results that will otherwise never arrive. #6703
* [BUGFIX] Querier: attempt to query ingesters in PENDING state, to reduce the likelihood that scaling up the number of ingesters in multiple zones simultaneously causes a read outage. #6726 #6727
* [BUGFIX] Querier: don't cancel inflight queries from a query-scheduler if the stream between the querier and query-scheduler is broken. #6728
* [BUGFIX] Store-gateway: Fix double-counting of some duration metrics. #6616
* [BUGFIX] Fixed possible series matcher corruption leading to wrong series being included in query results. #6884

### Mixin

* [CHANGE] Dashboards: enabled reporting gRPC codes as `status_code` label in Mimir dashboards. In case of gRPC calls, the successful `status_code` label on `cortex_request_duration_seconds` and gRPC client request duration metrics has changed from 'success' and '2xx' to 'OK'. #6561
* [CHANGE] Alerts: remove `MimirGossipMembersMismatch` alert and replace it with `MimirGossipMembersTooHigh` and `MimirGossipMembersTooLow` alerts that should have a higher signal-to-noise ratio. #6508
* [ENHANCEMENT] Dashboards: Optionally show rejected requests on Mimir Writes dashboard. Useful when used together with "early request rejection" in ingester and distributor. #6132 #6556
* [ENHANCEMENT] Alerts: added a critical alert for `CompactorSkippedBlocksWithOutOfOrderChunks` when multiple blocks are affected. #6410
* [ENHANCEMENT] Dashboards: Added the min-replicas for autoscaling dashboards. #6528
* [ENHANCEMENT] Dashboards: Show queries per second for the `/api/v1/cardinality/` endpoints on the "Overview" dashboard. #6720
* [BUGFIX] Alerts: fixed issue where `GossipMembersMismatch` warning message referred to per-instance labels that were not produced by the alert query. #6146
* [BUGFIX] Dashboards: Fix autoscaling dashboard panels for KEDA > 2.9. [Requires scraping the KEDA operator for metrics since they moved](https://github.com/kedacore/keda/issues/3972). #6528
* [BUGFIX] Alerts: Fix autoscaling alerts for KEDA > 2.9. [Requires scraping the KEDA operator for metrics since they moved](https://github.com/kedacore/keda/issues/3972). #6528

### Jsonnet

* [CHANGE] Ingester: reduce `-server.grpc-max-concurrent-streams` to 500. #5666
* [CHANGE] Changed default `_config.cluster_domain` from `cluster.local` to `cluster.local.` to reduce the number of DNS lookups made by Mimir. #6389
* [CHANGE] Query-frontend: changed default `_config.autoscaling_query_frontend_cpu_target_utilization` from `1` to `0.75`. #6395
* [CHANGE] Distributor: Increase HPA scale down period such that distributors are slower to scale down after autoscaling up. #6589
* [CHANGE] Store-gateway: Change the default timeout used for index-queries caches from `200ms` to `450ms`. #6786
* [FEATURE] Store-gateway: Allow automated zone-by-zone downscaling, that can be enabled via the `store_gateway_automated_downscale_enabled` flag. It is disabled by default. #6149
* [FEATURE] Ingester: Allow to configure TSDB Head early compaction using the following `_config` parameters: #6181
  * `ingester_tsdb_head_early_compaction_enabled` (disabled by default)
  * `ingester_tsdb_head_early_compaction_reduction_percentage`
  * `ingester_tsdb_head_early_compaction_min_in_memory_series`
* [ENHANCEMENT] Double the amount of rule groups for each user tier. #5897
* [ENHANCEMENT] Set `maxUnavailable` to 0 for `distributor`, `overrides-exporter`, `querier`, `query-frontend`, `query-scheduler` `ruler-querier`, `ruler-query-frontend`, `ruler-query-scheduler` and `consul` deployments, to ensure they don't become completely unavailable during a rollout. #5924
* [ENHANCEMENT] Update rollout-operator to `v0.9.0`. #6022 #6110 #6558 #6681
* [ENHANCEMENT] Update memcached to `memcached:1.6.22-alpine`. #6585
* [ENHANCEMENT] Store-gateway: replaced the following deprecated CLI flags: #6319
  * `-blocks-storage.bucket-store.index-header-lazy-loading-enabled` replaced with `-blocks-storage.bucket-store.index-header.lazy-loading-enabled`
  * `-blocks-storage.bucket-store.index-header-lazy-loading-idle-timeout` replaced with `-blocks-storage.bucket-store.index-header.lazy-loading-idle-timeout`
* [ENHANCEMENT] Store-gateway: Allow selective enablement of store-gateway automated scaling on a per-zone basis. #6302
* [BUGFIX] Autoscaling: KEDA > 2.9 removed the ability to set metricName in the trigger metadata. To help discern which metric is used by the HPA, we set the trigger name to what was the metricName. This is available as the `scaler` label on `keda_*` metrics. #6528

### Mimirtool

* [ENHANCEMENT] Analyze Grafana: Improve support for variables in range. #6657
* [BUGFIX] Fix out of bounds error on export with large timespans and/or series count. #5700
* [BUGFIX] Fix the issue where `--read-timeout` was applied to the entire `mimirtool analyze grafana` invocation rather than to individual Grafana API calls. #5915
* [BUGFIX] Fix incorrect remote-read path joining for `mimirtool remote-read` commands on Windows. #6011
* [BUGFIX] Fix template files full path being sent in `mimirtool alertmanager load` command. #6138
* [BUGFIX] Analyze rule-file: .metricsUsed field wasn't populated. #6953

### Mimir Continuous Test

### Query-tee

### Documentation

* [ENHANCEMENT] Document the concept of native histograms and how to send them to Mimir, migration path. #5956 #6488 #6539 #6752
* [ENHANCEMENT] Document native histograms query and visualization. #6231

### Tools

* [CHANGE] tsdb-index: Rename tool to tsdb-series. #6317
* [FEATURE] tsdb-labels: Add tool to print label names and values of a TSDB block. #6317
* [ENHANCEMENT] trafficdump: Trafficdump can now parse OTEL requests. Entire request is dumped to output, there's no filtering of fields or matching of series done. #6108

## 2.10.5

### Grafana Mimir

* [ENHANCEMENT] Update Docker base images from `alpine:3.18.3` to `alpine:3.18.5`. #6897
* [BUGFIX] Fixed possible series matcher corruption leading to wrong series being included in query results. #6886

### Documentation

* [ENHANCEMENT] Document the concept of native histograms and how to send them to Mimir, migration path. #6757
* [ENHANCEMENT] Document native histograms query and visualization. #6757

## 2.10.4

### Grafana Mimir

* [BUGFIX] Update otelhttp library to v0.44.0 as a mitigation for CVE-2023-45142. #6634

## 2.10.3

### Grafana Mimir

* [BUGFIX] Update grpc-go library to 1.57.2-dev that includes a fix for a bug introduced in 1.57.1. #6419

## 2.10.2

### Grafana Mimir

* [BUGFIX] Update grpc-go library to 1.57.1 and `golang.org/x/net` to `0.17`, which include fix for CVE-2023-44487. #6349

## 2.10.1

### Grafana Mimir

* [CHANGE] Update Go version to 1.21.3. #6244 #6325
* [BUGFIX] Query-frontend: Don't retry read requests rejected by the ingester due to utilization based read path limiting. #6032
* [BUGFIX] Ingester: fix panic in WAL replay of certain native histograms. #6086

## 2.10.0

### Grafana Mimir

* [CHANGE] Store-gateway: skip verifying index header integrity upon loading. To enable verification set `blocks_storage.bucket_store.index_header.verify_on_load: true`. #5174
* [CHANGE] Querier: change the default value of the experimental `-querier.streaming-chunks-per-ingester-buffer-size` flag to 256. #5203
* [CHANGE] Querier: only initiate query requests to ingesters in the `ACTIVE` state in the ring. #5342
* [CHANGE] Querier: renamed `-querier.prefer-streaming-chunks` to `-querier.prefer-streaming-chunks-from-ingesters` to enable streaming chunks from ingesters to queriers. #5182
* [CHANGE] Querier: `-query-frontend.cache-unaligned-requests` has been moved from a global flag to a per-tenant override. #5312
* [CHANGE] Ingester: removed `cortex_ingester_shipper_dir_syncs_total` and `cortex_ingester_shipper_dir_sync_failures_total` metrics. The former metric was not much useful, and the latter was never incremented. #5396
* [CHANGE] Ingester: removed logging of errors related to hitting per-instance limits to reduce resource usage when ingesters are under pressure. #5585
* [CHANGE] gRPC clients: use default connect timeout of 5s, and therefore enable default connect backoff max delay of 5s. #5562
* [CHANGE] Ingester: the `-validation.create-grace-period` is now enforced in the ingester too, other than distributor and query-frontend. If you've configured `-validation.create-grace-period` then make sure the configuration is applied to ingesters too. #5712
* [CHANGE] Distributor: the `-validation.create-grace-period` is now enforced for examplars too in the distributor. If an examplar has timestamp greater than "now + grace_period", then the exemplar will be dropped and the metric `cortex_discarded_exemplars_total{reason="exemplar_too_far_in_future",user="..."}` increased. #5761
* [CHANGE] Query-frontend: the `-validation.create-grace-period` is now enforced in the query-frontend even when the configured value is 0. When the value is 0, the query end time range is truncated to the current real-world time. #5829
* [CHANGE] Store-gateway: deprecated configuration parameters for index header under `blocks-storage.bucket-store` and use a new configurations in `blocks-storage.bucket-store.index-header`, deprecated configuration will be removed in Mimir 2.12. Configuration changes: #5726
  * `-blocks-storage.bucket-store.index-header-lazy-loading-enabled` is deprecated, use the new configuration `-blocks-storage.bucket-store.index-header.lazy-loading-enabled`
  * `-blocks-storage.bucket-store.index-header-lazy-loading-idle-timeout` is deprecated, use the new configuration `-blocks-storage.bucket-store.index-header.lazy-loading-idle-timeout`
  * `-blocks-storage.bucket-store.index-header-lazy-loading-concurrency` is deprecated, use the new configuration `-blocks-storage.bucket-store.index-header.lazy-loading-concurrency`
* [CHANGE] Store-gateway: remove experimental fine-grained chunks caching. The following experimental configuration parameters have been removed `-blocks-storage.bucket-store.chunks-cache.fine-grained-chunks-caching-enabled`, `-blocks-storage.bucket-store.fine-grained-chunks-caching-ranges-per-series`. #5816 #5875
* [CHANGE] Ingester: remove deprecated `blocks-storage.tsdb.max-tsdb-opening-concurrency-on-startup`. #5850
* [FEATURE] Introduced `-distributor.service-overload-status-code-on-rate-limit-enabled` flag for configuring status code to 529 instead of 429 upon rate limit exhaustion. #5752
* [FEATURE] Cardinality API: added a new `count_method` parameter which enables counting active series. #5136
* [FEATURE] Query-frontend: added experimental support to cache cardinality, label names and label values query responses. The cache will be used when `-query-frontend.cache-results` is enabled, and `-query-frontend.results-cache-ttl-for-cardinality-query` or `-query-frontend.results-cache-ttl-for-labels-query` set to a value greater than 0. The following metrics have been added to track the query results cache hit ratio per `request_type`: #5212 #5235 #5426 #5524
  * `cortex_frontend_query_result_cache_requests_total{request_type="query_range|cardinality|label_names_and_values"}`
  * `cortex_frontend_query_result_cache_hits_total{request_type="query_range|cardinality|label_names_and_values"}`
* [FEATURE] Added `-<prefix>.s3.list-objects-version` flag to configure the S3 list objects version. #5099
* [FEATURE] Ingester: add optional CPU/memory utilization based read request limiting, considered experimental. Disabled by default, enable by configuring limits via both of the following flags: #5012 #5392 #5394 #5526 #5508 #5704
  * `-ingester.read-path-cpu-utilization-limit`
  * `-ingester.read-path-memory-utilization-limit`
  * `-ingester.log-utilization-based-limiter-cpu-samples`
* [FEATURE] Ruler: support filtering results from rule status endpoint by `file`, `rule_group` and `rule_name`. #5291
* [FEATURE] Ingester: add experimental support for creating tokens by using spread minimizing strategy. This can be enabled with `-ingester.ring.token-generation-strategy: spread-minimizing` and `-ingester.ring.spread-minimizing-zones: <all available zones>`. In that case `-ingester.ring.tokens-file-path` must be empty. #5308 #5324
* [FEATURE] Storegateway: Persist sparse index-headers to disk and read from disk on index-header loads instead of reconstructing. #5465 #5651 #5726
* [FEATURE] Ingester: add experimental CLI flag `-ingester.ring.spread-minimizing-join-ring-in-order` that allows an ingester to register tokens in the ring only after all previous ingesters (with ID lower than its own ID) have already been registered. #5541
* [FEATURE] Ingester: add experimental support to compact the TSDB Head when the number of in-memory series is equal or greater than `-blocks-storage.tsdb.early-head-compaction-min-in-memory-series`, and the ingester estimates that the per-tenant TSDB Head compaction will reduce in-memory series by at least `-blocks-storage.tsdb.early-head-compaction-min-estimated-series-reduction-percentage`. #5371
* [FEATURE] Ingester: add new metrics for tracking native histograms in active series: `cortex_ingester_active_native_histogram_series`, `cortex_ingester_active_native_histogram_series_custom_tracker`, `cortex_ingester_active_native_histogram_buckets`, `cortex_ingester_active_native_histogram_buckets_custom_tracker`. The first 2 are the subsets of the existing and unmodified `cortex_ingester_active_series` and `cortex_ingester_active_series_custom_tracker` respectively, only tracking native histogram series, and the last 2 are the equivalents for tracking the number of buckets in native histogram series. #5318
* [FEATURE] Add experimental CLI flag `-<prefix>.s3.native-aws-auth-enabled` that allows to enable the default credentials provider chain of the AWS SDK. #5636
* [FEATURE] Distributor: add experimental support for circuit breaking when writing to ingesters via `-ingester.client.circuit-breaker.enabled`, `-ingester.client.circuit-breaker.failure-threshold`, or `-ingester.client.circuit-breaker.cooldown-period` or their corresponding YAML. #5650
* [FEATURE] The following features are no longer considered experimental. #5701 #5872
  * Ruler storage cache (`-ruler-storage.cache.*`)
  * Exclude ingesters running in specific zones (`-ingester.ring.excluded-zones`)
  * Cardinality-based query sharding (`-query-frontend.query-sharding-target-series-per-shard`)
  * Cardinality query result caching (`-query-frontend.results-cache-ttl-for-cardinality-query`)
  * Label names and values query result caching (`-query-frontend.results-cache-ttl-for-labels-query`)
  * Query expression size limit (`-query-frontend.max-query-expression-size-bytes`)
  * Peer discovery / tenant sharding for overrides exporters (`-overrides-exporter.ring.enabled`)
  * Configuring enabled metrics in overrides exporter (`-overrides-exporter.enabled-metrics`)
  * Per-tenant results cache TTL (`-query-frontend.results-cache-ttl`, `-query-frontend.results-cache-ttl-for-out-of-order-time-window`)
  * Shutdown delay (`-shutdown-delay`)
* [FEATURE] Querier: add experimental CLI flag `-tenant-federation.max-concurrent` to adjust the max number of per-tenant queries that can be run at a time when executing a single multi-tenant query. #5874
* [FEATURE] Alertmanager: add Microsoft Teams as a supported integration. #5840
* [ENHANCEMENT] Overrides-exporter: Add new metrics for write path and alertmanager (`max_global_metadata_per_user`, `max_global_metadata_per_metric`, `request_rate`, `request_burst_size`, `alertmanager_notification_rate_limit`, `alertmanager_max_dispatcher_aggregation_groups`, `alertmanager_max_alerts_count`, `alertmanager_max_alerts_size_bytes`) and added flag `-overrides-exporter.enabled-metrics` to explicitly configure desired metrics, e.g. `-overrides-exporter.enabled-metrics=request_rate,ingestion_rate`. Default value for this flag is: `ingestion_rate,ingestion_burst_size,max_global_series_per_user,max_global_series_per_metric,max_global_exemplars_per_user,max_fetched_chunks_per_query,max_fetched_series_per_query,ruler_max_rules_per_rule_group,ruler_max_rule_groups_per_tenant`. #5376
* [ENHANCEMENT] Cardinality API: when zone aware replication is enabled, the label values cardinality API can now tolerate single zone failure #5178
* [ENHANCEMENT] Distributor: optimize sending requests to ingesters when incoming requests don't need to be modified. For now this feature can be disabled by setting `-timeseries-unmarshal-caching-optimization-enabled=false`. #5137
* [ENHANCEMENT] Add advanced CLI flags to control gRPC client behaviour: #5161
  * `-<prefix>.connect-timeout`
  * `-<prefix>.connect-backoff-base-delay`
  * `-<prefix>.connect-backoff-max-delay`
  * `-<prefix>.initial-stream-window-size`
  * `-<prefix>.initial-connection-window-size`
* [ENHANCEMENT] Query-frontend: added "response_size_bytes" field to "query stats" log. #5196
* [ENHANCEMENT] Querier: refine error messages for per-tenant query limits, informing the user of the preferred strategy for not hitting the limit, in addition to how they may tweak the limit. #5059
* [ENHANCEMENT] Distributor: optimize sending of requests to ingesters by reusing memory buffers for marshalling requests. This optimization can be enabled by setting `-distributor.write-requests-buffer-pooling-enabled` to `true`. #5195 #5805 #5830
* [ENHANCEMENT] Querier: add experimental `-querier.minimize-ingester-requests` option to initially query only the minimum set of ingesters required to reach quorum. #5202 #5259 #5263
* [ENHANCEMENT] Querier: improve error message when streaming chunks from ingesters to queriers and a query limit is reached. #5245
* [ENHANCEMENT] Use new data structure for labels, to reduce memory consumption. #3555 #5731
* [ENHANCEMENT] Update alpine base image to 3.18.2. #5276
* [ENHANCEMENT] Ruler: add `cortex_ruler_sync_rules_duration_seconds` metric, tracking the time spent syncing all rule groups owned by the ruler instance. #5311
* [ENHANCEMENT] Store-gateway: add experimental `blocks-storage.bucket-store.index-header-lazy-loading-concurrency` config option to limit the number of concurrent index-headers loads when lazy loading. #5313 #5605
* [ENHANCEMENT] Ingester and querier: improve level of detail in traces emitted for queries that hit ingesters. #5315
* [ENHANCEMENT] Querier: add `cortex_querier_queries_rejected_total` metric that counts the number of queries rejected due to hitting a limit (eg. max series per query or max chunks per query). #5316 #5440 #5450
* [ENHANCEMENT] Querier: add experimental `-querier.minimize-ingester-requests-hedging-delay` option to initiate requests to further ingesters when request minimisation is enabled and not all initial requests have completed. #5368
* [ENHANCEMENT] Clarify docs for `-ingester.client.*` flags to make it clear that these are used by both queriers and distributors. #5375
* [ENHANCEMENT] Querier and store-gateway: add experimental support for streaming chunks from store-gateways to queriers while evaluating queries. This can be enabled with `-querier.prefer-streaming-chunks-from-store-gateways=true`. #5182
* [ENHANCEMENT] Querier: enforce `max-chunks-per-query` limit earlier in query processing when streaming chunks from ingesters to queriers to avoid unnecessarily consuming resources for queries that will be aborted. #5369 #5447
* [ENHANCEMENT] Ingester: added `cortex_ingester_shipper_last_successful_upload_timestamp_seconds` metric tracking the last successful TSDB block uploaded to the bucket (unix timestamp in seconds). #5396
* [ENHANCEMENT] Ingester: add two metrics tracking resource utilization calculated by utilization based limiter: #5496
  * `cortex_ingester_utilization_limiter_current_cpu_load`: The current exponential weighted moving average of the ingester's CPU load
  * `cortex_ingester_utilization_limiter_current_memory_usage_bytes`: The current ingester memory utilization
* [ENHANCEMENT] Ruler: added `insight=true` field to ruler's prometheus component for rule evaluation logs. #5510
* [ENHANCEMENT] Distributor Ingester: add metrics to count the number of requests rejected for hitting per-instance limits, `cortex_distributor_instance_rejected_requests_total` and `cortex_ingester_instance_rejected_requests_total` respectively. #5551
* [ENHANCEMENT] Distributor: add support for ingesting exponential histograms that are over the native histogram scale limit of 8 in OpenTelemetry format by downscaling them. #5532 #5607
* [ENHANCEMENT] General: buffered logging: #5506
  * `-log.buffered` CLI flag enable buffered logging.
* [ENHANCEMENT] Distributor: add more detailed information to traces generated while processing OTLP write requests. #5539
* [ENHANCEMENT] Distributor: improve performance ingesting OTLP payloads. #5531 #5607 #5616
* [ENHANCEMENT] Ingester: optimize label-values with matchers call when number of matched series is small. #5600
* [ENHANCEMENT] Compactor: delete bucket-index, markers and debug files if there are no blocks left in the bucket index. This cleanup must be enabled by using `-compactor.no-blocks-file-cleanup-enabled` option. #5648
* [ENHANCEMENT] Ingester: reduce memory usage of active series tracker. #5665
* [ENHANCEMENT] Store-gateway: added `-store-gateway.sharding-ring.auto-forget-enabled` configuration parameter to control whether store-gateway auto-forget feature should be enabled or disabled (enabled by default). #5702
* [ENHANCEMENT] Compactor: added per tenant block upload counters `cortex_block_upload_api_blocks_total`, `cortex_block_upload_api_bytes_total`, and `cortex_block_upload_api_files_total`. #5738
* [ENHANCEMENT] Compactor: verify time range of compacted block(s) matches the time range of input blocks. #5760
* [ENHANCEMENT] Querier: improved observability of calls to ingesters during queries. #5724
* [ENHANCEMENT] Compactor: block backfilling logging is now more verbose. #5711
* [ENHANCEMENT] Added support to rate limit application logs: #5764
  * `-log.rate-limit-enabled`
  * `-log.rate-limit-logs-per-second`
  * `-log.rate-limit-logs-per-second-burst`
* [ENHANCEMENT] Ingester: added `cortex_ingester_tsdb_head_min_timestamp_seconds` and `cortex_ingester_tsdb_head_max_timestamp_seconds` metrics which return min and max time of all TSDB Heads open in an ingester. #5786 #5815
* [ENHANCEMENT] Querier: cancel query requests to ingesters in a zone upon first error received from the zone, to reduce wasted effort spent computing results that won't be used #5764
* [ENHANCEMENT] All: improve tracing of internal HTTP requests sent over httpgrpc. #5782
* [ENHANCEMENT] Querier: add experimental per-query chunks limit based on an estimate of the number of chunks that will be sent from ingesters and store-gateways that is enforced earlier during query evaluation. This limit is disabled by default and can be configured with `-querier.max-estimated-fetched-chunks-per-query-multiplier`. #5765
* [ENHANCEMENT] Ingester: add UI for listing tenants with TSDB on given ingester and viewing details of tenants's TSDB on given ingester. #5803 #5824
* [ENHANCEMENT] Querier: improve observability of calls to store-gateways during queries. #5809
* [ENHANCEMENT] Query-frontend: improve tracing of interactions with query-scheduler. #5818
* [ENHANCEMENT] Query-scheduler: improve tracing of requests when request is rejected by query-scheduler. #5848
* [ENHANCEMENT] Ingester: avoid logging some errors that could cause logging contention. #5494 #5581
* [ENHANCEMENT] Store-gateway: wait for query gate after loading blocks. #5507
* [ENHANCEMENT] Store-gateway: always include `__name__` posting group in selection in order to reduce the number of object storage API calls. #5246
* [ENHANCEMENT] Ingester: track active series by ref instead of hash/labels to reduce memory usage. #5134 #5193
* [ENHANCEMENT] Go: updated to 1.21.1. #5955 #5960
* [ENHANCEMENT] Alertmanager: updated to alertmanager 0.26.0. #5840
* [BUGFIX] Ingester: Handle when previous ring state is leaving and the number of tokens has changed. #5204
* [BUGFIX] Querier: fix issue where queries that use the `timestamp()` function fail with `execution: attempted to read series at index 0 from stream, but the stream has already been exhausted` if streaming chunks from ingesters to queriers is enabled. #5370
* [BUGFIX] memberlist: bring back `memberlist_client_kv_store_count` metric that used to exist in Cortex, but got lost during dskit updates before Mimir 2.0. #5377
* [BUGFIX] Querier: pass on HTTP 503 query response code. #5364
* [BUGFIX] Store-gateway: Fix issue where stopping a store-gateway could cause all store-gateways to unload all blocks. #5464
* [BUGFIX] Allocate ballast in smaller blocks to avoid problem when entire ballast was kept in memory working set. #5565
* [BUGFIX] Querier: retry frontend result notification when an error is returned. #5591
* [BUGFIX] Querier: fix issue where `cortex_ingester_client_request_duration_seconds` metric did not include streaming query requests that did not return any series. #5695
* [BUGFIX] Ingester: fix ActiveSeries tracker double-counting series that have been deleted from the Head while still being active and then recreated again. #5678
* [BUGFIX] Ingester: don't set "last update time" of TSDB into the future when opening TSDB. This could prevent detecting of idle TSDB for a long time, if sample in distant future was ingested. #5787
* [BUGFIX] Store-gateway: fix bug when lazy index header could be closed prematurely even when still in use. #5795
* [BUGFIX] Ruler: gracefully shut down rule evaluations. #5778
* [BUGFIX] Querier: fix performance when ingesters stream samples. #5836
* [BUGFIX] Ingester: fix spurious `not found` errors on label values API during head compaction. #5957
* [BUGFIX] All: updated Minio object storage client from 7.0.62 to 7.0.63 to fix auto-detection of AWS GovCloud environments. #5905

### Mixin

* [CHANGE] Dashboards: show all workloads in selected namespace on "rollout progress" dashboard. #5113
* [CHANGE] Dashboards: show the number of updated and ready pods for each workload in the "rollout progress" panel on the "rollout progress" dashboard. #5113
* [CHANGE] Dashboards: removed "Query results cache misses" panel on the "Mimir / Queries" dashboard. #5423
* [CHANGE] Dashboards: default to shared crosshair on all dashboards. #5489
* [CHANGE] Dashboards: sort variable drop-down lists from A to Z, rather than Z to A. #5490
* [CHANGE] Alerts: removed `MimirProvisioningTooManyActiveSeries` alert. You should configure `-ingester.instance-limits.max-series` and rely on `MimirIngesterReachingSeriesLimit` alert instead. #5593
* [CHANGE] Alerts: removed `MimirProvisioningTooManyWrites` alert. The alerting threshold used in this alert was chosen arbitrarily and ingesters receiving an higher number of samples / sec don't necessarily have any issue. You should rely on SLOs metrics and alerts instead. #5706
* [CHANGE] Alerts: don't raise `MimirRequestErrors` or `MimirRequestLatency` alert for the `/debug/pprof` endpoint. #5826
* [ENHANCEMENT] Dashboards: adjust layout of "rollout progress" dashboard panels so that the "rollout progress" panel doesn't require scrolling. #5113
* [ENHANCEMENT] Dashboards: show container name first in "pods count per version" panel on "rollout progress" dashboard. #5113
* [ENHANCEMENT] Dashboards: show time spend waiting for turn when lazy loading index headers in the "index-header lazy load gate latency" panel on the "queries" dashboard. #5313
* [ENHANCEMENT] Dashboards: split query results cache hit ratio by request type in "Query results cache hit ratio" panel on the "Mimir / Queries" dashboard. #5423
* [ENHANCEMENT] Dashboards: add "rejected queries" panel to "queries" dashboard. #5429
* [ENHANCEMENT] Dashboards: add native histogram active series and active buckets to "tenants" dashboard. #5543
* [ENHANCEMENT] Dashboards: add panels to "Mimir / Writes" for requests rejected for per-instance limits. #5638
* [ENHANCEMENT] Dashboards: rename "Blocks currently loaded" to "Blocks currently owned" in the "Mimir / Queries" dashboard. #5705
* [ENHANCEMENT] Alerts: Add `MimirIngestedDataTooFarInTheFuture` warning alert that triggers when Mimir ingests sample with timestamp more than 1h in the future. #5822
* [BUGFIX] Alerts: fix `MimirIngesterRestarts` to fire only when the ingester container is restarted, excluding the cases the pod is rescheduled. #5397
* [BUGFIX] Dashboards: fix "unhealthy pods" panel on "rollout progress" dashboard showing only a number rather than the name of the workload and the number of unhealthy pods if only one workload has unhealthy pods. #5113 #5200
* [BUGFIX] Alerts: fixed `MimirIngesterHasNotShippedBlocks` and `MimirIngesterHasNotShippedBlocksSinceStart` alerts. #5396
* [BUGFIX] Alerts: Fix `MimirGossipMembersMismatch` to include `admin-api` and custom compactor pods. `admin-api` is a GEM component. #5641 #5797
* [BUGFIX] Dashboards: fix autoscaling dashboard panels that could show multiple series for a single component. #5810
* [BUGFIX] Dashboards: fix ruler-querier scaling metric panel query and split into CPU and memory scaling metric panels. #5739

### Jsonnet

* [CHANGE] Removed `_config.querier.concurrency` configuration option and replaced it with `_config.querier_max_concurrency` and `_config.ruler_querier_max_concurrency` to allow to easily fine tune it for different querier deployments. #5322
* [CHANGE] Change `_config.multi_zone_ingester_max_unavailable` to 50. #5327
* [CHANGE] Change distributors rolling update strategy configuration: `maxSurge` and `maxUnavailable` are set to `15%` and `0`. #5714
* [FEATURE] Alertmanager: Add horizontal pod autoscaler config, that can be enabled using `autoscaling_alertmanager_enabled: true`. #5194 #5249
* [ENHANCEMENT] Enable the `track_sizes` feature for Memcached pods to help determine cache efficiency. #5209
* [ENHANCEMENT] Add per-container map for environment variables. #5181
* [ENHANCEMENT] Add `PodDisruptionBudget`s for compactor, continuous-test, distributor, overrides-exporter, querier, query-frontend, query-scheduler, rollout-operator, ruler, ruler-querier, ruler-query-frontend, ruler-query-scheduler, and all memcached workloads. #5098
* [ENHANCEMENT] Ruler: configure the ruler storage cache when the metadata cache is enabled. #5326 #5334
* [ENHANCEMENT] Shuffle-sharding: ingester shards in user-classes can now be configured to target different series and limit percentage utilization through `_config.shuffle_sharding.target_series_per_ingester` and `_config.shuffle_sharding.target_utilization_percentage` values. #5470
* [ENHANCEMENT] Distributor: allow adjustment of the targeted CPU usage as a percentage of requested CPU. This can be adjusted with `_config.autoscaling_distributor_cpu_target_utilization`. #5525
* [ENHANCEMENT] Ruler: add configuration option `_config.ruler_remote_evaluation_max_query_response_size_bytes` to easily set the maximum query response size allowed (in bytes). #5592
* [ENHANCEMENT] Distributor: dynamically set `GOMAXPROCS` based on the CPU request. This should reduce distributor CPU utilization, assuming the CPU request is set to a value close to the actual utilization. #5588
* [ENHANCEMENT] Querier: dynamically set `GOMAXPROCS` based on the CPU request. This should reduce noisy neighbour issues created by the querier, whose CPU utilization could eventually saturate the Kubernetes node if unbounded. #5646 #5658
* [ENHANCEMENT] Allow to remove an entry from the configured environment variable for a given component, setting the environment value to `null` in the `*_env_map` objects (e.g. `store_gateway_env_map+:: { 'field': null}`). #5599
* [ENHANCEMENT] Allow overriding the default number of replicas for `etcd`. #5589
* [ENHANCEMENT] Memcached: reduce memory request for results, chunks and metadata caches. The requested memory is 5% greater than the configured memcached max cache size. #5661
* [ENHANCEMENT] Autoscaling: Add the following configuration options to fine tune autoscaler target utilization: #5679 #5682 #5689
  * `autoscaling_querier_target_utilization` (defaults to `0.75`)
  * `autoscaling_mimir_read_target_utilization` (defaults to `0.75`)
  * `autoscaling_ruler_querier_cpu_target_utilization` (defaults to `1`)
  * `autoscaling_distributor_memory_target_utilization` (defaults to `1`)
  * `autoscaling_ruler_cpu_target_utilization` (defaults to `1`)
  * `autoscaling_query_frontend_cpu_target_utilization` (defaults to `1`)
  * `autoscaling_ruler_query_frontend_cpu_target_utilization` (defaults to `1`)
  * `autoscaling_alertmanager_cpu_target_utilization` (defaults to `1`)
* [ENHANCEMENT] Gossip-ring: add appProtocol for istio compatibility. #5680
* [ENHANCEMENT] Add _config.commonConfig to allow adding common configuration parameters for all Mimir components. #5703
* [ENHANCEMENT] Update rollout-operator to `v0.7.0`. #5718
* [ENHANCEMENT] Increase the default rollout speed for store-gateway when lazy loading is disabled. #5823
* [ENHANCEMENT] Add autoscaling on memory for ruler-queriers. #5739
* [ENHANCEMENT] Deduplicate scaled object creation for most objects that scale on CPU and memory. #6411
* [BUGFIX] Fix compilation when index, chunks or metadata caches are disabled. #5710
* [BUGFIX] Autoscaling: treat OOMing containers as though they are using their full memory request. #5739
* [BUGFIX] Autoscaling: if no containers are up, report 0 memory usage instead of no data. #6411

### Mimirtool

* [ENHANCEMENT] Mimirtool uses paging to fetch all dashboards from Grafana when running `mimirtool analyse grafana`. This allows the tool to work correctly when running against Grafana instances with more than a 1000 dashboards. #5825
* [ENHANCEMENT] Extract metric name from queries that have a `__name__` matcher. #5911
* [BUGFIX] Mimirtool no longer parses label names as metric names when handling templating variables that are populated using `label_values(<label_name>)` when running `mimirtool analyse grafana`. #5832
* [BUGFIX] Fix panic when analyzing a grafana dashboard with multiline queries in templating variables. #5911

### Query-tee

* [CHANGE] Proxy `Content-Type` response header from backend. Previously `Content-Type: text/plain; charset=utf-8` was returned on all requests. #5183
* [CHANGE] Increase default value of `-proxy.compare-skip-recent-samples` to avoid racing with recording rule evaluation. #5561
* [CHANGE] Add `-backend.skip-tls-verify` to optionally skip TLS verification on backends. #5656

### Documentation

* [CHANGE] Fix reference to `get-started` documentation directory. #5476
* [CHANGE] Fix link to external OTLP/HTTP documentation.
* [ENHANCEMENT] Improved `MimirRulerTooManyFailedQueries` runbook. #5586
* [ENHANCEMENT] Improved "Recover accidentally deleted blocks" runbook. #5620
* [ENHANCEMENT] Documented options and trade-offs to query label names and values. #5582
* [ENHANCEMENT] Improved `MimirRequestErrors` runbook for alertmanager. #5694

### Tools

* [CHANGE] copyblocks: add support for S3 and the ability to copy between different object storage services. Due to this, the `-source-service` and `-destination-service` flags are now required and the `-service` flag has been removed. #5486
* [FEATURE] undelete-block-gcs: Added new tool for undeleting blocks on GCS storage. #5610 #5855
* [FEATURE] wal-reader: Added new tool for printing entries in TSDB WAL. #5780
* [ENHANCEMENT] ulidtime: add -seconds flag to print timestamps as Unix timestamps. #5621
* [ENHANCEMENT] ulidtime: exit with status code 1 if some ULIDs can't be parsed. #5621
* [ENHANCEMENT] tsdb-index-toc: added index-header size estimates. #5652
* [BUGFIX] Stop tools from panicking when `-help` flag is passed. #5412
* [BUGFIX] Remove github.com/golang/glog command line flags from tools. #5413

## 2.9.4

### Grafana Mimir

* [ENHANCEMENT] Update Docker base images from `alpine:3.18.3` to `alpine:3.18.5`. #6895

## 2.9.3

### Grafana Mimir

* [BUGFIX] Update `go.opentelemetry.io/contrib/instrumentation/net/http/otelhttp` to `0.44` which includes a fix for CVE-2023-45142. #6637

## 2.9.2

### Grafana Mimir

* [BUGFIX] Update grpc-go library to 1.56.3 and `golang.org/x/net` to `0.17`, which include fix for CVE-2023-44487. #6353 #6364

## 2.9.1

### Grafana Mimir

* [ENHANCEMENT] Update alpine base image to 3.18.3. #6021

## 2.9.0

### Grafana Mimir

* [CHANGE] Store-gateway: change expanded postings, postings, and label values index cache key format. These caches will be invalidated when rolling out the new Mimir version. #4770 #4978 #5037
* [CHANGE] Distributor: remove the "forwarding" feature as it isn't necessary anymore. #4876
* [CHANGE] Query-frontend: Change the default value of `-query-frontend.query-sharding-max-regexp-size-bytes` from `0` to `4096`. #4932
* [CHANGE] Querier: `-querier.query-ingesters-within` has been moved from a global flag to a per-tenant override. #4287
* [CHANGE] Querier: Use `-blocks-storage.tsdb.retention-period` instead of `-querier.query-ingesters-within` for calculating the lookback period for shuffle sharded ingesters. Setting `-querier.query-ingesters-within=0` no longer disables shuffle sharding on the read path. #4287
* [CHANGE] Block upload: `/api/v1/upload/block/{block}/files` endpoint now allows file uploads with no `Content-Length`. #4956
* [CHANGE] Store-gateway: deprecate configuration parameters for chunk pooling, they will be removed in Mimir 2.11. The following options are now also ignored: #4996
  * `-blocks-storage.bucket-store.max-chunk-pool-bytes`
  * `-blocks-storage.bucket-store.chunk-pool-min-bucket-size-bytes`
  * `-blocks-storage.bucket-store.chunk-pool-max-bucket-size-bytes`
* [CHANGE] Store-gateway: remove metrics `cortex_bucket_store_chunk_pool_requested_bytes_total` and `cortex_bucket_store_chunk_pool_returned_bytes_total`. #4996
* [CHANGE] Compactor: change default of `-compactor.partial-block-deletion-delay` to `1d`. This will automatically clean up partial blocks that were a result of failed block upload or deletion. #5026
* [CHANGE] Compactor: the deprecated configuration parameter `-compactor.consistency-delay` has been removed. #5050
* [CHANGE] Store-gateway: the deprecated configuration parameter `-blocks-storage.bucket-store.consistency-delay` has been removed. #5050
* [CHANGE] The configuration parameter `-blocks-storage.bucket-store.bucket-index.enabled` has been deprecated and will be removed in Mimir 2.11. Mimir is running by default with the bucket index enabled since version 2.0, and starting from the version 2.11 it will not be possible to disable it. #5051
* [CHANGE] The configuration parameters `-querier.iterators` and `-query.batch-iterators` have been deprecated and will be removed in Mimir 2.11. Mimir runs by default with `-querier.batch-iterators=true`, and starting from version 2.11 it will not be possible to change this. #5114
* [CHANGE] Compactor: change default of `-compactor.first-level-compaction-wait-period` to 25m. #5128
* [CHANGE] Ruler: changed default of `-ruler.poll-interval` from `1m` to `10m`. Starting from this release, the configured rule groups will also be re-synced each time they're modified calling the ruler configuration API. #5170
* [FEATURE] Query-frontend: add `-query-frontend.log-query-request-headers` to enable logging of request headers in query logs. #5030
* [FEATURE] Store-gateway: add experimental feature to retain lazy-loaded index headers between restarts by eagerly loading them during startup. This is disabled by default and can only be enabled if lazy loading is enabled. To enable this set the following: #5606
  * `-blocks-storage.bucket-store.index-header-lazy-loading-enabled` must be set to true
  * `-blocks-storage.bucket-store.index-header.eager-loading-startup-enabled` must be set to true
* [ENHANCEMENT] Add per-tenant limit `-validation.max-native-histogram-buckets` to be able to ignore native histogram samples that have too many buckets. #4765
* [ENHANCEMENT] Store-gateway: reduce memory usage in some LabelValues calls. #4789
* [ENHANCEMENT] Store-gateway: add a `stage` label to the metric `cortex_bucket_store_series_data_touched`. This label now applies to `data_type="chunks"` and `data_type="series"`. The `stage` label has 2 values: `processed` - the number of series that parsed - and `returned` - the number of series selected from the processed bytes to satisfy the query. #4797 #4830
* [ENHANCEMENT] Distributor: make `__meta_tenant_id` label available in relabeling rules configured via `metric_relabel_configs`. #4725
* [ENHANCEMENT] Compactor: added the configurable limit `compactor.block-upload-max-block-size-bytes` or `compactor_block_upload_max_block_size_bytes` to limit the byte size of uploaded or validated blocks. #4680
* [ENHANCEMENT] Querier: reduce CPU utilisation when shuffle sharding is enabled with large shard sizes. #4851
* [ENHANCEMENT] Packaging: facilitate configuration management by instructing systemd to start mimir with a configuration file. #4810
* [ENHANCEMENT] Store-gateway: reduce memory allocations when looking up postings from cache. #4861 #4869 #4962 #5047
* [ENHANCEMENT] Store-gateway: retain only necessary bytes when reading series from the bucket. #4926
* [ENHANCEMENT] Ingester, store-gateway: clear the shutdown marker after a successful shutdown to enable reusing their persistent volumes in case the ingester or store-gateway is restarted. #4985
* [ENHANCEMENT] Store-gateway, query-frontend: Reduced memory allocations when looking up cached entries from Memcached. #4862
* [ENHANCEMENT] Alertmanager: Add additional template function `queryFromGeneratorURL` returning query URL decoded query from the `GeneratorURL` field of an alert. #4301
* [ENHANCEMENT] Ruler: added experimental ruler storage cache support. The cache should reduce the number of "list objects" API calls issued to the object storage when there are 2+ ruler replicas running in a Mimir cluster. The cache can be configured setting `-ruler-storage.cache.*` CLI flags or their respective YAML config options. #4950 #5054
* [ENHANCEMENT] Store-gateway: added HTTP `/store-gateway/prepare-shutdown` endpoint for gracefully scaling down of store-gateways. A gauge `cortex_store_gateway_prepare_shutdown_requested` has been introduced for tracing this process. #4955
* [ENHANCEMENT] Updated Kuberesolver dependency (github.com/sercand/kuberesolver) from v2.4.0 to v4.0.0 and gRPC dependency (google.golang.org/grpc) from v1.47.0 to v1.53.0. #4922
* [ENHANCEMENT] Introduced new options for logging HTTP request headers: `-server.log-request-headers` enables logging HTTP request headers, `-server.log-request-headers-exclude-list` lists headers which should not be logged. #4922
* [ENHANCEMENT] Block upload: `/api/v1/upload/block/{block}/files` endpoint now disables read and write HTTP timeout, overriding `-server.http-read-timeout` and `-server.http-write-timeout` values. This is done to allow large file uploads to succeed. #4956
* [ENHANCEMENT] Alertmanager: Introduce new metrics from upstream. #4918
  * `cortex_alertmanager_notifications_failed_total` (added `reason` label)
  * `cortex_alertmanager_nflog_maintenance_total`
  * `cortex_alertmanager_nflog_maintenance_errors_total`
  * `cortex_alertmanager_silences_maintenance_total`
  * `cortex_alertmanager_silences_maintenance_errors_total`
* [ENHANCEMENT] Add native histogram support for `cortex_request_duration_seconds` metric family. #4987
* [ENHANCEMENT] Ruler: do not list rule groups in the object storage for disabled tenants. #5004
* [ENHANCEMENT] Query-frontend and querier: add HTTP API endpoint `<prometheus-http-prefix>/api/v1/format_query` to format a PromQL query. #4373
* [ENHANCEMENT] Query-frontend: Add `cortex_query_frontend_regexp_matcher_count` and `cortex_query_frontend_regexp_matcher_optimized_count` metrics to track optimization of regular expression label matchers. #4813
* [ENHANCEMENT] Alertmanager: Add configuration option to enable or disable the deletion of alertmanager state from object storage. This is useful when migrating alertmanager tenants from one cluster to another, because it avoids a condition where the state object is copied but then deleted before the configuration object is copied. #4989
* [ENHANCEMENT] Querier: only use the minimum set of chunks from ingesters when querying, and cancel unnecessary requests to ingesters sooner if we know their results won't be used. #5016
* [ENHANCEMENT] Add `-enable-go-runtime-metrics` flag to expose all go runtime metrics as Prometheus metrics. #5009
* [ENHANCEMENT] Ruler: trigger a synchronization of tenant's rule groups as soon as they change the rules configuration via API. This synchronization is in addition of the periodic syncing done every `-ruler.poll-interval`. The new behavior is enabled by default, but can be disabled with `-ruler.sync-rules-on-changes-enabled=false` (configurable on a per-tenant basis too). If you disable the new behaviour, then you may want to revert `-ruler.poll-interval` to `1m`. #4975 #5053 #5115 #5170
* [ENHANCEMENT] Distributor: Improve invalid tenant shard size error message. #5024
* [ENHANCEMENT] Store-gateway: record index header loading time separately in `cortex_bucket_store_series_request_stage_duration_seconds{stage="load_index_header"}`. Now index header loading will be visible in the "Mimir / Queries" dashboard in the "Series request p99/average latency" panels. #5011 #5062
* [ENHANCEMENT] Querier and ingester: add experimental support for streaming chunks from ingesters to queriers while evaluating queries. This can be enabled with `-querier.prefer-streaming-chunks=true`. #4886 #5078 #5094 #5126
* [ENHANCEMENT] Update Docker base images from `alpine:3.17.3` to `alpine:3.18.0`. #5065
* [ENHANCEMENT] Compactor: reduced the number of "object exists" API calls issued by the compactor to the object storage when syncing block's `meta.json` files. #5063
* [ENHANCEMENT] Distributor: Push request rate limits (`-distributor.request-rate-limit` and `-distributor.request-burst-size`) and their associated YAML configuration are now stable. #5124
* [ENHANCEMENT] Go: updated to 1.20.5. #5185
* [ENHANCEMENT] Update alpine base image to 3.18.2. #5274 #5276
* [BUGFIX] Metadata API: Mimir will now return an empty object when no metadata is available, matching Prometheus. #4782
* [BUGFIX] Store-gateway: add collision detection on expanded postings and individual postings cache keys. #4770
* [BUGFIX] Ruler: Support the `type=alert|record` query parameter for the API endpoint `<prometheus-http-prefix>/api/v1/rules`. #4302
* [BUGFIX] Backend: Check that alertmanager's data-dir doesn't overlap with bucket-sync dir. #4921
* [BUGFIX] Alertmanager: Allow to rate-limit webex, telegram and discord notifications. #4979
* [BUGFIX] Store-gateway: panics when decoding LabelValues responses that contain more than 655360 values. These responses are no longer cached. #5021
* [BUGFIX] Querier: don't leak memory when processing query requests from query-frontends (ie. when the query-scheduler is disabled). #5199

### Documentation

* [ENHANCEMENT] Improve `MimirIngesterReachingTenantsLimit` runbook. #4744 #4752
* [ENHANCEMENT] Add `symbol table size exceeds` case to `MimirCompactorHasNotSuccessfullyRunCompaction` runbook. #4945
* [ENHANCEMENT] Clarify which APIs use query sharding. #4948

### Mixin

* [CHANGE] Alerts: Remove `MimirQuerierHighRefetchRate`. #4980
* [CHANGE] Alerts: Remove `MimirTenantHasPartialBlocks`. This is obsoleted by the changed default of `-compactor.partial-block-deletion-delay` to `1d`, which will auto remediate this alert. #5026
* [ENHANCEMENT] Alertmanager dashboard: display active aggregation groups #4772
* [ENHANCEMENT] Alerts: `MimirIngesterTSDBWALCorrupted` now only fires when there are more than one corrupted WALs in single-zone deployments and when there are more than two zones affected in multi-zone deployments. #4920
* [ENHANCEMENT] Alerts: added labels to duplicated `MimirRolloutStuck` and `MimirCompactorHasNotUploadedBlocks` rules in order to distinguish them. #5023
* [ENHANCEMENT] Dashboards: fix holes in graph for lightly loaded clusters #4915
* [ENHANCEMENT] Dashboards: allow configuring additional services for the Rollout Progress dashboard. #5007
* [ENHANCEMENT] Alerts: do not fire `MimirAllocatingTooMuchMemory` alert for any matching container outside of namespaces where Mimir is running. #5089
* [BUGFIX] Dashboards: show cancelled requests in a different color to successful requests in throughput panels on dashboards. #5039
* [BUGFIX] Dashboards: fix dashboard panels that showed percentages with axes from 0 to 10000%. #5084
* [BUGFIX] Remove dependency on upstream Kubernetes mixin. #4732

### Jsonnet

* [CHANGE] Ruler: changed ruler autoscaling policy, extended scale down period from 60s to 600s. #4786
* [CHANGE] Update to v0.5.0 rollout-operator. #4893
* [CHANGE] Backend: add `alertmanager_args` to `mimir-backend` when running in read-write deployment mode. Remove hardcoded `filesystem` alertmanager storage. This moves alertmanager's data-dir to `/data/alertmanager` by default. #4907 #4921
* [CHANGE] Remove `-pdb` suffix from `PodDisruptionBudget` names. This will create new `PodDisruptionBudget` resources. Make sure to prune the old resources; otherwise, rollouts will be blocked. #5109
* [CHANGE] Query-frontend: enable query sharding for cardinality estimation via `-query-frontend.query-sharding-target-series-per-shard` by default if the results cache is enabled. #5128
* [ENHANCEMENT] Ingester: configure `-blocks-storage.tsdb.head-compaction-interval=15m` to spread TSDB head compaction over a wider time range. #4870
* [ENHANCEMENT] Ingester: configure `-blocks-storage.tsdb.wal-replay-concurrency` to CPU request minus 1. #4864
* [ENHANCEMENT] Compactor: configure `-compactor.first-level-compaction-wait-period` to TSDB head compaction interval plus 10 minutes. #4872
* [ENHANCEMENT] Store-gateway: set `GOMEMLIMIT` to the memory request value. This should reduce the likelihood the store-gateway may go out of memory, at the cost of an higher CPU utilization due to more frequent garbage collections when the memory utilization gets closer or above the configured requested memory. #4971
* [ENHANCEMENT] Store-gateway: dynamically set `GOMAXPROCS` based on the CPU request. This should reduce the likelihood a high load on the store-gateway will slow down the entire Kubernetes node. #5104
* [ENHANCEMENT] Store-gateway: add `store_gateway_lazy_loading_enabled` configuration option which combines disabled lazy-loading and reducing blocks sync concurrency. Reducing blocks sync concurrency improves startup times with disabled lazy loading on HDDs. #5025
* [ENHANCEMENT] Update `rollout-operator` image to `v0.6.0`. #5155
* [BUGFIX] Backend: configure `-ruler.alertmanager-url` to `mimir-backend` when running in read-write deployment mode. #4892
* [ENHANCEMENT] Memcached: don't overwrite upsteam memcached statefulset jsonnet to allow chosing between antiAffinity and topologySpreadConstraints.

### Mimirtool

* [CHANGE] check rules: will fail on duplicate rules when `--strict` is provided. #5035
* [FEATURE] sync/diff can now include/exclude namespaces based on a regular expression using `--namespaces-regex` and `--ignore-namespaces-regex`. #5100
* [ENHANCEMENT] analyze prometheus: allow to specify `-prometheus-http-prefix`. #4966
* [ENHANCEMENT] analyze grafana: allow to specify `--folder-title` to limit dashboards analysis based on their exact folder title. #4973

### Tools

* [CHANGE] copyblocks: copying between Azure Blob Storage buckets is now supported in addition to copying between Google Cloud Storage buckets. As a result, the `--service` flag is now required to be specified (accepted values are `gcs` or `abs`). #4756

## 2.8.0

### Grafana Mimir

* [CHANGE] Ingester: changed experimental CLI flag from `-out-of-order-blocks-external-label-enabled` to `-ingester.out-of-order-blocks-external-label-enabled` #4440
* [CHANGE] Store-gateway: The following metrics have been removed: #4332
  * `cortex_bucket_store_series_get_all_duration_seconds`
  * `cortex_bucket_store_series_merge_duration_seconds`
* [CHANGE] Ingester: changed default value of `-blocks-storage.tsdb.retention-period` from `24h` to `13h`. If you're running Mimir with a custom configuration and you're overriding `-querier.query-store-after` to a value greater than the default `12h` then you should increase `-blocks-storage.tsdb.retention-period` accordingly. #4382
* [CHANGE] Ingester: the configuration parameter `-blocks-storage.tsdb.max-tsdb-opening-concurrency-on-startup` has been deprecated and will be removed in Mimir 2.10. #4445
* [CHANGE] Query-frontend: Cached results now contain timestamp which allows Mimir to check if cached results are still valid based on current TTL configured for tenant. Results cached by previous Mimir version are used until they expire from cache, which can take up to 7 days. If you need to use per-tenant TTL sooner, please flush results cache manually. #4439
* [CHANGE] Ingester: the `cortex_ingester_tsdb_wal_replay_duration_seconds` metrics has been removed. #4465
* [CHANGE] Query-frontend and ruler: use protobuf internal query result payload format by default. This feature is no longer considered experimental. #4557 #4709
* [CHANGE] Ruler: reject creating federated rule groups while tenant federation is disabled. Previously the rule groups would be silently dropped during bucket sync. #4555
* [CHANGE] Compactor: the `/api/v1/upload/block/{block}/finish` endpoint now returns a `429` status code when the compactor has reached the limit specified by `-compactor.max-block-upload-validation-concurrency`. #4598
* [CHANGE] Compactor: when starting a block upload the maximum byte size of the block metadata provided in the request body is now limited to 1 MiB. If this limit is exceeded a `413` status code is returned. #4683
* [CHANGE] Store-gateway: cache key format for expanded postings has changed. This will invalidate the expanded postings in the index cache when deployed. #4667
* [FEATURE] Cache: Introduce experimental support for using Redis for results, chunks, index, and metadata caches. #4371
* [FEATURE] Vault: Introduce experimental integration with Vault to fetch secrets used to configure TLS for clients. Server TLS secrets will still be read from a file. `tls-ca-path`, `tls-cert-path` and `tls-key-path` will denote the path in Vault for the following CLI flags when `-vault.enabled` is true: #4446.
  * `-distributor.ha-tracker.etcd.*`
  * `-distributor.ring.etcd.*`
  * `-distributor.forwarding.grpc-client.*`
  * `-querier.store-gateway-client.*`
  * `-ingester.client.*`
  * `-ingester.ring.etcd.*`
  * `-querier.frontend-client.*`
  * `-query-frontend.grpc-client-config.*`
  * `-query-frontend.results-cache.redis.*`
  * `-blocks-storage.bucket-store.index-cache.redis.*`
  * `-blocks-storage.bucket-store.chunks-cache.redis.*`
  * `-blocks-storage.bucket-store.metadata-cache.redis.*`
  * `-compactor.ring.etcd.*`
  * `-store-gateway.sharding-ring.etcd.*`
  * `-ruler.client.*`
  * `-ruler.alertmanager-client.*`
  * `-ruler.ring.etcd.*`
  * `-ruler.query-frontend.grpc-client-config.*`
  * `-alertmanager.sharding-ring.etcd.*`
  * `-alertmanager.alertmanager-client.*`
  * `-memberlist.*`
  * `-query-scheduler.grpc-client-config.*`
  * `-query-scheduler.ring.etcd.*`
  * `-overrides-exporter.ring.etcd.*`
* [FEATURE] Distributor, ingester, querier, query-frontend, store-gateway: add experimental support for native histograms. Requires that the experimental protobuf query result response format is enabled by `-query-frontend.query-result-response-format=protobuf` on the query frontend. #4286 #4352 #4354 #4376 #4377 #4387 #4396 #4425 #4442 #4494 #4512 #4513 #4526
* [FEATURE] Added `-<prefix>.s3.storage-class` flag to configure the S3 storage class for objects written to S3 buckets. #4300
* [FEATURE] Add `freebsd` to the target OS when generating binaries for a Mimir release. #4654
* [FEATURE] Ingester: Add `prepare-shutdown` endpoint which can be used as part of Kubernetes scale down automations. #4718
* [ENHANCEMENT] Add timezone information to Alpine Docker images. #4583
* [ENHANCEMENT] Ruler: Sync rules when ruler JOINING the ring instead of ACTIVE, In order to reducing missed rule iterations during ruler restarts. #4451
* [ENHANCEMENT] Allow to define service name used for tracing via `JAEGER_SERVICE_NAME` environment variable. #4394
* [ENHANCEMENT] Querier and query-frontend: add experimental, more performant protobuf query result response format enabled with `-query-frontend.query-result-response-format=protobuf`. #4304 #4318 #4375
* [ENHANCEMENT] Compactor: added experimental configuration parameter `-compactor.first-level-compaction-wait-period`, to configure how long the compactor should wait before compacting 1st level blocks (uploaded by ingesters). This configuration option allows to reduce the chances compactor begins compacting blocks before all ingesters have uploaded their blocks to the storage. #4401
* [ENHANCEMENT] Store-gateway: use more efficient chunks fetching and caching. #4255
* [ENHANCEMENT] Query-frontend and ruler: add experimental, more performant protobuf internal query result response format enabled with `-ruler.query-frontend.query-result-response-format=protobuf`. #4331
* [ENHANCEMENT] Ruler: increased tolerance for missed iterations on alerts, reducing the chances of flapping firing alerts during ruler restarts. #4432
* [ENHANCEMENT] Optimized `.*` and `.+` regular expression label matchers. #4432
* [ENHANCEMENT] Optimized regular expression label matchers with alternates (e.g. `a|b|c`). #4647
* [ENHANCEMENT] Added an in-memory cache for regular expression matchers, to avoid parsing and compiling the same expression multiple times when used in recurring queries. #4633
* [ENHANCEMENT] Query-frontend: results cache TTL is now configurable by using `-query-frontend.results-cache-ttl` and `-query-frontend.results-cache-ttl-for-out-of-order-time-window` options. These values can also be specified per tenant. Default values are unchanged (7 days and 10 minutes respectively). #4385
* [ENHANCEMENT] Ingester: added advanced configuration parameter `-blocks-storage.tsdb.wal-replay-concurrency` representing the maximum number of CPUs used during WAL replay. #4445
* [ENHANCEMENT] Ingester: added metrics `cortex_ingester_tsdb_open_duration_seconds_total` to measure the total time it takes to open all existing TSDBs. The time tracked by this metric also includes the TSDBs WAL replay duration. #4465
* [ENHANCEMENT] Store-gateway: use streaming implementation for LabelNames RPC. The batch size for streaming is controlled by `-blocks-storage.bucket-store.batch-series-size`. #4464
* [ENHANCEMENT] Memcached: Add support for TLS or mTLS connections to cache servers. #4535
* [ENHANCEMENT] Compactor: blocks index files are now validated for correctness for blocks uploaded via the TSDB block upload feature. #4503
* [ENHANCEMENT] Compactor: block chunks and segment files are now validated for correctness for blocks uploaded via the TSDB block upload feature. #4549
* [ENHANCEMENT] Ingester: added configuration options to configure the "postings for matchers" cache of each compacted block queried from ingesters: #4561
  * `-blocks-storage.tsdb.block-postings-for-matchers-cache-ttl`
  * `-blocks-storage.tsdb.block-postings-for-matchers-cache-size`
  * `-blocks-storage.tsdb.block-postings-for-matchers-cache-force`
* [ENHANCEMENT] Compactor: validation of blocks uploaded via the TSDB block upload feature is now configurable on a per tenant basis: #4585
  * `-compactor.block-upload-validation-enabled` has been added, `compactor_block_upload_validation_enabled` can be used to override per tenant
  * `-compactor.block-upload.block-validation-enabled` was the previous global flag and has been removed
* [ENHANCEMENT] TSDB Block Upload: block upload validation concurrency can now be limited with `-compactor.max-block-upload-validation-concurrency`. #4598
* [ENHANCEMENT] OTLP: Add support for converting OTel exponential histograms to Prometheus native histograms. The ingestion of native histograms must be enabled, please set `-ingester.native-histograms-ingestion-enabled` to `true`. #4063 #4639
* [ENHANCEMENT] Query-frontend: add metric `cortex_query_fetched_index_bytes_total` to measure TSDB index bytes fetched to execute a query. #4597
* [ENHANCEMENT] Query-frontend: add experimental limit to enforce a max query expression size in bytes via `-query-frontend.max-query-expression-size-bytes` or `max_query_expression_size_bytes`. #4604
* [ENHANCEMENT] Query-tee: improve message logged when comparing responses and one response contains a non-JSON payload. #4588
* [ENHANCEMENT] Distributor: add ability to set per-distributor limits via `distributor_limits` block in runtime configuration in addition to the existing configuration. #4619
* [ENHANCEMENT] Querier: reduce peak memory consumption for queries that touch a large number of chunks. #4625
* [ENHANCEMENT] Query-frontend: added experimental `-query-frontend.query-sharding-max-regexp-size-bytes` limit to query-frontend. When set to a value greater than 0, query-frontend disabled query sharding for any query with a regexp matcher longer than the configured limit. #4632
* [ENHANCEMENT] Store-gateway: include statistics from LabelValues and LabelNames calls in `cortex_bucket_store_series*` metrics. #4673
* [ENHANCEMENT] Query-frontend: improve readability of distributed tracing spans. #4656
* [ENHANCEMENT] Update Docker base images from `alpine:3.17.2` to `alpine:3.17.3`. #4685
* [ENHANCEMENT] Querier: improve performance when shuffle sharding is enabled and the shard size is large. #4711
* [ENHANCEMENT] Ingester: improve performance when Active Series Tracker is in use. #4717
* [ENHANCEMENT] Store-gateway: optionally select `-blocks-storage.bucket-store.series-selection-strategy`, which can limit the impact of large posting lists (when many series share the same label name and value). #4667 #4695 #4698
* [ENHANCEMENT] Querier: Cache the converted float histogram from chunk iterator, hence there is no need to lookup chunk every time to get the converted float histogram. #4684
* [ENHANCEMENT] Ruler: Improve rule upload performance when not enforcing per-tenant rule group limits. #4828
* [ENHANCEMENT] Improved memory limit on the in-memory cache used for regular expression matchers. #4751
* [BUGFIX] Querier: Streaming remote read will now continue to return multiple chunks per frame after the first frame. #4423
* [BUGFIX] Store-gateway: the values for `stage="processed"` for the metrics `cortex_bucket_store_series_data_touched` and  `cortex_bucket_store_series_data_size_touched_bytes` when using fine-grained chunks caching is now reporting the correct values of chunks held in memory. #4449
* [BUGFIX] Compactor: fixed reporting a compaction error when compactor is correctly shut down while populating blocks. #4580
* [BUGFIX] OTLP: Do not drop exemplars of the OTLP Monotonic Sum metric. #4063
* [BUGFIX] Packaging: flag `/etc/default/mimir` and `/etc/sysconfig/mimir` as config to prevent overwrite. #4587
* [BUGFIX] Query-frontend: don't retry queries which error inside PromQL. #4643
* [BUGFIX] Store-gateway & query-frontend: report more consistent statistics for fetched index bytes. #4671
* [BUGFIX] Native histograms: fix how IsFloatHistogram determines if mimirpb.Histogram is a float histogram. #4706
* [BUGFIX] Query-frontend: fix query sharding for native histograms. #4666
* [BUGFIX] Ring status page: fixed the owned tokens percentage value displayed. #4730
* [BUGFIX] Querier: fixed chunk iterator that can return sample with wrong timestamp. #4450
* [BUGFIX] Packaging: fix preremove script preventing upgrades. #4801
* [BUGFIX] Security: updates Go to version 1.20.4 to fix CVE-2023-24539, CVE-2023-24540, CVE-2023-29400. #4903

### Mixin

* [ENHANCEMENT] Queries: Display data touched per sec in bytes instead of number of items. #4492
* [ENHANCEMENT] `_config.job_names.<job>` values can now be arrays of regular expressions in addition to a single string. Strings are still supported and behave as before. #4543
* [ENHANCEMENT] Queries dashboard: remove mention to store-gateway "streaming enabled" in panels because store-gateway only support streaming series since Mimir 2.7. #4569
* [ENHANCEMENT] Ruler: Add panel description for Read QPS panel in Ruler dashboard to explain values when in remote ruler mode. #4675
* [BUGFIX] Ruler dashboard: show data for reads from ingesters. #4543
* [BUGFIX] Pod selector regex for deployments: change `(.*-mimir-)` to `(.*mimir-)`. #4603

### Jsonnet

* [CHANGE] Ruler: changed ruler deployment max surge from `0` to `50%`, and max unavailable from `1` to `0`. #4381
* [CHANGE] Memcached connections parameters `-blocks-storage.bucket-store.index-cache.memcached.max-idle-connections`, `-blocks-storage.bucket-store.chunks-cache.memcached.max-idle-connections` and `-blocks-storage.bucket-store.metadata-cache.memcached.max-idle-connections` settings are now configured based on `max-get-multi-concurrency` and `max-async-concurrency`. #4591
* [CHANGE] Add support to use external Redis as cache. Following are some changes in the jsonnet config: #4386 #4640
  * Renamed `memcached_*_enabled` config options to `cache_*_enabled`
  * Renamed `memcached_*_max_item_size_mb` config options to `cache_*_max_item_size_mb`
  * Added `cache_*_backend` config options
* [CHANGE] Store-gateway StatefulSets with disabled multi-zone deployment are also unregistered from the ring on shutdown. This eliminated resharding during rollouts, at the cost of extra effort during scaling down store-gateways. For more information see [Scaling down store-gateways](https://grafana.com/docs/mimir/v2.7.x/operators-guide/run-production-environment/scaling-out/#scaling-down-store-gateways). #4713
* [CHANGE] Removed `$._config.querier.replicas` and `$._config.queryFrontend.replicas`. If you need to customize the number of querier or query-frontend replicas, and autoscaling is disabled, please set an override as is done for other stateless components (e.g. distributors). #5130
* [ENHANCEMENT] Alertmanager: add `alertmanager_data_disk_size` and  `alertmanager_data_disk_class` configuration options, by default no storage class is set. #4389
* [ENHANCEMENT] Update `rollout-operator` to `v0.4.0`. #4524
* [ENHANCEMENT] Update memcached to `memcached:1.6.19-alpine`. #4581
* [ENHANCEMENT] Add support for mTLS connections to Memcached servers. #4553
* [ENHANCEMENT] Update the `memcached-exporter` to `v0.11.2`. #4570
* [ENHANCEMENT] Autoscaling: Add `autoscaling_query_frontend_memory_target_utilization`, `autoscaling_ruler_query_frontend_memory_target_utilization`, and `autoscaling_ruler_memory_target_utilization` configuration options, for controlling the corresponding autoscaler memory thresholds. Each has a default of 1, i.e. 100%. #4612
* [ENHANCEMENT] Distributor: add ability to set per-distributor limits via `distributor_instance_limits` using runtime configuration. #4627
* [BUGFIX] Add missing query sharding settings for user_24M and user_32M plans. #4374

### Mimirtool

* [ENHANCEMENT] Backfill: mimirtool will now sleep and retry if it receives a 429 response while trying to finish an upload due to validation concurrency limits. #4598
* [ENHANCEMENT] `gauge` panel type is supported now in `mimirtool analyze dashboard`. #4679
* [ENHANCEMENT] Set a `User-Agent` header on requests to Mimir or Prometheus servers. #4700

### Mimir Continuous Test

* [FEATURE] Allow continuous testing of native histograms as well by enabling the flag `-tests.write-read-series-test.histogram-samples-enabled`. The metrics exposed by the tool will now have a new label called `type` with possible values of `float`, `histogram_float_counter`, `histogram_float_gauge`, `histogram_int_counter`, `histogram_int_gauge`, the list of metrics impacted: #4457
  * `mimir_continuous_test_writes_total`
  * `mimir_continuous_test_writes_failed_total`
  * `mimir_continuous_test_queries_total`
  * `mimir_continuous_test_queries_failed_total`
  * `mimir_continuous_test_query_result_checks_total`
  * `mimir_continuous_test_query_result_checks_failed_total`
* [ENHANCEMENT] Added a new metric `mimir_continuous_test_build_info` that reports version information, similar to the existing `cortex_build_info` metric exposed by other Mimir components. #4712
* [ENHANCEMENT] Add coherency for the selected ranges and instants of test queries. #4704

### Query-tee

### Documentation

* [CHANGE] Clarify what deprecation means in the lifecycle of configuration parameters. #4499
* [CHANGE] Update compactor `split-groups` and `split-and-merge-shards` recommendation on component page. #4623
* [FEATURE] Add instructions about how to configure native histograms. #4527
* [ENHANCEMENT] Runbook for MimirCompactorHasNotSuccessfullyRunCompaction extended to include scenario where compaction has fallen behind. #4609
* [ENHANCEMENT] Add explanation for QPS values for reads in remote ruler mode and writes generally, to the Ruler dashboard page. #4629
* [ENHANCEMENT] Expand zone-aware replication page to cover single physical availability zone deployments. #4631
* [FEATURE] Add instructions to use puppet module. #4610
* [FEATURE] Add documentation on how deploy mixin with terraform. #4161

### Tools

* [ENHANCEMENT] tsdb-index: iteration over index is now faster when any equal matcher is supplied. #4515

## 2.7.3

### Grafana Mimir

* [BUGFIX] Security: updates Go to version 1.20.4 to fix CVE-2023-24539, CVE-2023-24540, CVE-2023-29400. #4905

## 2.7.2

### Grafana Mimir

* [BUGFIX] Security: updated Go version to 1.20.3 to fix CVE-2023-24538 #4795

## 2.7.1

**Note**: During the release process, version 2.7.0 was tagged too early, before completing the release checklist and production testing. Release 2.7.1 doesn't include any code changes since 2.7.0, but now has proper release notes, published documentation, and has been fully tested in our production environment.

### Grafana Mimir

* [CHANGE] Ingester: the configuration parameter `-ingester.ring.readiness-check-ring-health` has been deprecated and will be removed in Mimir 2.9. #4422
* [CHANGE] Ruler: changed default value of `-ruler.evaluation-delay-duration` option from 0 to 1m. #4250
* [CHANGE] Querier: Errors with status code `422` coming from the store-gateway are propagated and not converted to the consistency check error anymore. #4100
* [CHANGE] Store-gateway: When a query hits `max_fetched_chunks_per_query` and `max_fetched_series_per_query` limits, an error with the status code `422` is created and returned. #4056
* [CHANGE] Packaging: Migrate FPM packaging solution to NFPM. Rationalize packages dependencies and add package for all binaries. #3911
* [CHANGE] Store-gateway: Deprecate flag `-blocks-storage.bucket-store.chunks-cache.subrange-size` since there's no benefit to changing the default of `16000`. #4135
* [CHANGE] Experimental support for ephemeral storage introduced in Mimir 2.6.0 has been removed. Following options are no longer available: #4252
  * `-blocks-storage.ephemeral-tsdb.*`
  * `-distributor.ephemeral-series-enabled`
  * `-distributor.ephemeral-series-matchers`
  * `-ingester.max-ephemeral-series-per-user`
  * `-ingester.instance-limits.max-ephemeral-series`
Querying with using `{__mimir_storage__="ephemeral"}` selector no longer works. All label values with `ephemeral-` prefix in `reason` label of `cortex_discarded_samples_total` metric are no longer available. Following metrics have been removed:
  * `cortex_ingester_ephemeral_series`
  * `cortex_ingester_ephemeral_series_created_total`
  * `cortex_ingester_ephemeral_series_removed_total`
  * `cortex_ingester_ingested_ephemeral_samples_total`
  * `cortex_ingester_ingested_ephemeral_samples_failures_total`
  * `cortex_ingester_memory_ephemeral_users`
  * `cortex_ingester_queries_ephemeral_total`
  * `cortex_ingester_queried_ephemeral_samples`
  * `cortex_ingester_queried_ephemeral_series`
* [CHANGE] Store-gateway: use mmap-less index-header reader by default and remove mmap-based index header reader. The following flags have changed: #4280
   * `-blocks-storage.bucket-store.index-header.map-populate-enabled` has been removed
   * `-blocks-storage.bucket-store.index-header.stream-reader-enabled` has been removed
   * `-blocks-storage.bucket-store.index-header.stream-reader-max-idle-file-handles` has been renamed to `-blocks-storage.bucket-store.index-header.max-idle-file-handles`, and the corresponding configuration file option has been renamed from `stream_reader_max_idle_file_handles` to `max_idle_file_handles`
* [CHANGE] Store-gateway: the streaming store-gateway is now enabled by default. The new default setting for `-blocks-storage.bucket-store.batch-series-size` is `5000`. #4330
* [CHANGE] Compactor: the configuration parameter `-compactor.consistency-delay` has been deprecated and will be removed in Mimir 2.9. #4409
* [CHANGE] Store-gateway: the configuration parameter `-blocks-storage.bucket-store.consistency-delay` has been deprecated and will be removed in Mimir 2.9. #4409
* [FEATURE] Ruler: added `keep_firing_for` support to alerting rules. #4099
* [FEATURE] Distributor, ingester: ingestion of native histograms. The new per-tenant limit `-ingester.native-histograms-ingestion-enabled` controls whether native histograms are stored or ignored. #4159
* [FEATURE] Query-frontend: Introduce experimental `-query-frontend.query-sharding-target-series-per-shard` to allow query sharding to take into account cardinality of similar requests executed previously. This feature uses the same cache that's used for results caching. #4121 #4177 #4188 #4254
* [ENHANCEMENT] Go: update go to 1.20.1. #4266
* [ENHANCEMENT] Ingester: added `out_of_order_blocks_external_label_enabled` shipper option to label out-of-order blocks before shipping them to cloud storage. #4182 #4297
* [ENHANCEMENT] Ruler: introduced concurrency when loading per-tenant rules configuration. This improvement is expected to speed up the ruler start up time in a Mimir cluster with a large number of tenants. #4258
* [ENHANCEMENT] Compactor: Add `reason` label to `cortex_compactor_runs_failed_total`. The value can be `shutdown` or `error`. #4012
* [ENHANCEMENT] Store-gateway: enforce `max_fetched_series_per_query`. #4056
* [ENHANCEMENT] Query-frontend: Disambiguate logs for failed queries. #4067
* [ENHANCEMENT] Query-frontend: log caller user agent in query stats logs. #4093
* [ENHANCEMENT] Store-gateway: add `data_type` label with values on `cortex_bucket_store_partitioner_extended_ranges_total`, `cortex_bucket_store_partitioner_expanded_ranges_total`, `cortex_bucket_store_partitioner_requested_ranges_total`, `cortex_bucket_store_partitioner_expanded_bytes_total`, `cortex_bucket_store_partitioner_requested_bytes_total` for `postings`, `series`, and `chunks`. #4095
* [ENHANCEMENT] Store-gateway: Reduce memory allocation rate when loading TSDB chunks from Memcached. #4074
* [ENHANCEMENT] Query-frontend: track `cortex_frontend_query_response_codec_duration_seconds` and `cortex_frontend_query_response_codec_payload_bytes` metrics to measure the time taken and bytes read / written while encoding and decoding query result payloads. #4110
* [ENHANCEMENT] Alertmanager: expose additional upstream metrics `cortex_alertmanager_dispatcher_aggregation_groups`, `cortex_alertmanager_dispatcher_alert_processing_duration_seconds`. #4151
* [ENHANCEMENT] Querier and query-frontend: add experimental, more performant protobuf internal query result response format enabled with `-query-frontend.query-result-response-format=protobuf`. #4153
* [ENHANCEMENT] Store-gateway: use more efficient chunks fetching and caching. This should reduce CPU, memory utilization, and receive bandwidth of a store-gateway. Enable with `-blocks-storage.bucket-store.chunks-cache.fine-grained-chunks-caching-enabled=true`. #4163 #4174 #4227
* [ENHANCEMENT] Query-frontend: Wait for in-flight queries to finish before shutting down. #4073 #4170
* [ENHANCEMENT] Store-gateway: added `encode` and `other` stage to `cortex_bucket_store_series_request_stage_duration_seconds` metric. #4179
* [ENHANCEMENT] Ingester: log state of TSDB when shipping or forced compaction can't be done due to unexpected state of TSDB. #4211
* [ENHANCEMENT] Update Docker base images from `alpine:3.17.1` to `alpine:3.17.2`. #4240
* [ENHANCEMENT] Store-gateway: add a `stage` label to the metrics `cortex_bucket_store_series_data_fetched`, `cortex_bucket_store_series_data_size_fetched_bytes`, `cortex_bucket_store_series_data_touched`, `cortex_bucket_store_series_data_size_touched_bytes`. This label only applies to `data_type="chunks"`. For `fetched` metrics with `data_type="chunks"` the `stage` label has 2 values: `fetched` - the chunks or bytes that were fetched from the cache or the object store, `refetched` - the chunks or bytes that had to be refetched from the cache or the object store because their size was underestimated during the first fetch. For `touched` metrics with `data_type="chunks"` the `stage` label has 2 values: `processed` - the chunks or bytes that were read from the fetched chunks or bytes and were processed in memory, `returned` - the chunks or bytes that were selected from the processed bytes to satisfy the query. #4227 #4316
* [ENHANCEMENT] Compactor: improve the partial block check related to `compactor.partial-block-deletion-delay` to potentially issue less requests to object storage. #4246
* [ENHANCEMENT] Memcached: added `-*.memcached.min-idle-connections-headroom-percentage` support to configure the minimum number of idle connections to keep open as a percentage (0-100) of the number of recently used idle connections. This feature is disabled when set to a negative value (default), which means idle connections are kept open indefinitely. #4249
* [ENHANCEMENT] Querier and store-gateway: optimized regular expression label matchers with case insensitive alternate operator. #4340 #4357
* [ENHANCEMENT] Compactor: added the experimental flag `-compactor.block-upload.block-validation-enabled` with the default `true` to configure whether block validation occurs on backfilled blocks. #3411
* [ENHANCEMENT] Ingester: apply a jitter to the first TSDB head compaction interval configured via `-blocks-storage.tsdb.head-compaction-interval`. Subsequent checks will happen at the configured interval. This should help to spread the TSDB head compaction among different ingesters over the configured interval. #4364
* [ENHANCEMENT] Ingester: the maximum accepted value for `-blocks-storage.tsdb.head-compaction-interval` has been increased from 5m to 15m. #4364
* [BUGFIX] Store-gateway: return `Canceled` rather than `Aborted` or `Internal` error when the calling querier cancels a label names or values request, and return `Internal` if processing the request fails for another reason. #4061
* [BUGFIX] Querier: track canceled requests with status code `499` in the metrics instead of `503` or `422`. #4099
* [BUGFIX] Ingester: compact out-of-order data during `/ingester/flush` or when TSDB is idle. #4180
* [BUGFIX] Ingester: conversion of global limits `max-series-per-user`, `max-series-per-metric`, `max-metadata-per-user` and `max-metadata-per-metric` into corresponding local limits now takes into account the number of ingesters in each zone. #4238
* [BUGFIX] Ingester: track `cortex_ingester_memory_series` metric consistently with `cortex_ingester_memory_series_created_total` and `cortex_ingester_memory_series_removed_total`. #4312
* [BUGFIX] Querier: fixed a bug which was incorrectly matching series with regular expression label matchers with begin/end anchors in the middle of the regular expression. #4340

### Mixin

* [CHANGE] Move auto-scaling panel rows down beneath logical network path in Reads and Writes dashboards. #4049
* [CHANGE] Make distributor auto-scaling metric panels show desired number of replicas. #4218
* [CHANGE] Alerts: The alert `MimirMemcachedRequestErrors` has been renamed to `MimirCacheRequestErrors`. #4242
* [ENHANCEMENT] Alerts: Added `MimirAutoscalerKedaFailing` alert firing when a KEDA scaler is failing. #4045
* [ENHANCEMENT] Add auto-scaling panels to ruler dashboard. #4046
* [ENHANCEMENT] Add gateway auto-scaling panels to Reads and Writes dashboards. #4049 #4216
* [ENHANCEMENT] Dashboards: distinguish between label names and label values queries. #4065
* [ENHANCEMENT] Add query-frontend and ruler-query-frontend auto-scaling panels to Reads and Ruler dashboards. #4199
* [BUGFIX] Alerts: Fixed `MimirAutoscalerNotActive` to not fire if scaling metric does not exist, to avoid false positives on scaled objects with 0 min replicas. #4045
* [BUGFIX] Alerts: `MimirCompactorHasNotSuccessfullyRunCompaction` is no longer triggered by frequent compactor restarts. #4012
* [BUGFIX] Tenants dashboard: Correctly show the ruler-query-scheduler queue size. #4152

### Jsonnet

* [CHANGE] Create the `query-frontend-discovery` service only when Mimir is deployed in microservice mode without query-scheduler. #4353
* [CHANGE] Add results cache backend config to `ruler-query-frontend` configuration to allow cache reuse for cardinality-estimation based sharding. #4257
* [ENHANCEMENT] Add support for ruler auto-scaling. #4046
* [ENHANCEMENT] Add optional `weight` param to `newQuerierScaledObject` and `newRulerQuerierScaledObject` to allow running multiple querier deployments on different node types. #4141
* [ENHANCEMENT] Add support for query-frontend and ruler-query-frontend auto-scaling. #4199
* [BUGFIX] Shuffle sharding: when applying user class limits, honor the minimum shard size configured in `$._config.shuffle_sharding.*`. #4363

### Mimirtool

* [FEATURE] Added `keep_firing_for` support to rules configuration. #4099
* [ENHANCEMENT] Add `-tls-insecure-skip-verify` to rules, alertmanager and backfill commands. #4162

### Query-tee

* [CHANGE] Increase default value of `-backend.read-timeout` to 150s, to accommodate default querier and query frontend timeout of 120s. #4262
* [ENHANCEMENT] Log errors that occur while performing requests to compare two endpoints. #4262
* [ENHANCEMENT] When comparing two responses that both contain an error, only consider the comparison failed if the errors differ. Previously, if either response contained an error, the comparison always failed, even if both responses contained the same error. #4262
* [ENHANCEMENT] Include the value of the `X-Scope-OrgID` header when logging a comparison failure. #4262
* [BUGFIX] Parameters (expression, time range etc.) for a query request where the parameters are in the HTTP request body rather than in the URL are now logged correctly when responses differ. #4265

### Documentation

* [ENHANCEMENT] Add guide on alternative migration method for Thanos to Mimir #3554
* [ENHANCEMENT] Restore "Migrate from Cortex" for Jsonnet. #3929
* [ENHANCEMENT] Document migration from microservices to read-write deployment mode. #3951
* [ENHANCEMENT] Do not error when there is nothing to commit as part of a publish #4058
* [ENHANCEMENT] Explain how to run Mimir locally using docker-compose #4079
* [ENHANCEMENT] Docs: use long flag names in runbook commands. #4088
* [ENHANCEMENT] Clarify how ingester replication happens. #4101
* [ENHANCEMENT] Improvements to the Get Started guide. #4315
* [BUGFIX] Added indentation to Azure and SWIFT backend definition. #4263

### Tools

* [ENHANCEMENT] Adapt tsdb-print-chunk for native histograms. #4186
* [ENHANCEMENT] Adapt tsdb-index-health for blocks containing native histograms. #4186
* [ENHANCEMENT] Adapt tsdb-chunks tool to handle native histograms. #4186

## 2.6.2

* [BUGFIX] Security: updates Go to version 1.20.4 to fix CVE-2023-24539, CVE-2023-24540, CVE-2023-29400. #4903

## 2.6.1

### Grafana Mimir

* [BUGFIX] Security: updates Go to version 1.20.3 to fix CVE-2023-24538 #4798

## 2.6.0

### Grafana Mimir

* [CHANGE] Querier: Introduce `-querier.max-partial-query-length` to limit the time range for partial queries at the querier level and deprecate `-store.max-query-length`. #3825 #4017
* [CHANGE] Store-gateway: Remove experimental `-blocks-storage.bucket-store.max-concurrent-reject-over-limit` flag. #3706
* [CHANGE] Ingester: If shipping is enabled block retention will now be relative to the upload time to cloud storage. If shipping is disabled block retention will be relative to the creation time of the block instead of the mintime of the last block created. #3816
* [CHANGE] Query-frontend: Deprecated CLI flag `-query-frontend.align-querier-with-step` has been removed. #3982
* [CHANGE] Alertmanager: added default configuration for `-alertmanager.configs.fallback`. Allows tenants to send alerts without first uploading an Alertmanager configuration. #3541
* [FEATURE] Store-gateway: streaming of series. The store-gateway can now stream results back to the querier instead of buffering them. This is expected to greatly reduce peak memory consumption while keeping latency the same. You can enable this feature by setting `-blocks-storage.bucket-store.batch-series-size` to a value in the high thousands (5000-10000). This is still an experimental feature and is subject to a changing API and instability. #3540 #3546 #3587 #3606 #3611 #3620 #3645 #3355 #3697 #3666 #3687 #3728 #3739 #3751 #3779 #3839
* [FEATURE] Alertmanager: Added support for the Webex receiver. #3758
* [FEATURE] Limits: Added the `-validation.separate-metrics-group-label` flag. This allows further separation of the `cortex_discarded_samples_total` metric by an additional `group` label - which is configured by this flag to be the value of a specific label on an incoming timeseries. Active groups are tracked and inactive groups are cleaned up on a defined interval. The maximum number of groups tracked is controlled by the `-max-separate-metrics-groups-per-user` flag. #3439
* [FEATURE] Overrides-exporter: Added experimental ring support to overrides-exporter via `-overrides-exporter.ring.enabled`. When enabled, the ring is used to establish a leader replica for the export of limit override metrics. #3908 #3953
* [FEATURE] Ephemeral storage (experimental): Mimir can now accept samples into "ephemeral storage". Such samples are available for querying for a short amount of time (`-blocks-storage.ephemeral-tsdb.retention-period`, defaults to 10 minutes), and then removed from memory. To use ephemeral storage, distributor must be configured with `-distributor.ephemeral-series-enabled` option. Series matching `-distributor.ephemeral-series-matchers` will be marked for storing into ephemeral storage in ingesters. Each tenant needs to have ephemeral storage enabled by using `-ingester.max-ephemeral-series-per-user` limit, which defaults to 0 (no ephemeral storage). Ingesters have new `-ingester.instance-limits.max-ephemeral-series` limit for total number of series in ephemeral storage across all tenants. If ingestion of samples into ephemeral storage fails, `cortex_discarded_samples_total` metric will use values prefixed with `ephemeral-` for `reason` label. Querying of ephemeral storage is possible by using `{__mimir_storage__="ephemeral"}` as metric selector. Following new metrics related to ephemeral storage are introduced: #3897 #3922 #3961 #3997 #4004
  * `cortex_ingester_ephemeral_series`
  * `cortex_ingester_ephemeral_series_created_total`
  * `cortex_ingester_ephemeral_series_removed_total`
  * `cortex_ingester_ingested_ephemeral_samples_total`
  * `cortex_ingester_ingested_ephemeral_samples_failures_total`
  * `cortex_ingester_memory_ephemeral_users`
  * `cortex_ingester_queries_ephemeral_total`
  * `cortex_ingester_queried_ephemeral_samples`
  * `cortex_ingester_queried_ephemeral_series`
* [ENHANCEMENT] Added new metric `thanos_shipper_last_successful_upload_time`: Unix timestamp (in seconds) of the last successful TSDB block uploaded to the bucket. #3627
* [ENHANCEMENT] Ruler: Added `-ruler.alertmanager-client.tls-enabled` configuration for alertmanager client. #3432 #3597
* [ENHANCEMENT] Activity tracker logs now have `component=activity-tracker` label. #3556
* [ENHANCEMENT] Distributor: remove labels with empty values #2439
* [ENHANCEMENT] Query-frontend: track query HTTP requests in the Activity Tracker. #3561
* [ENHANCEMENT] Store-gateway: Add experimental alternate implementation of index-header reader that does not use memory mapped files. The index-header reader is expected to improve stability of the store-gateway. You can enable this implementation with the flag `-blocks-storage.bucket-store.index-header.stream-reader-enabled`. #3639 #3691 #3703 #3742 #3785 #3787 #3797
* [ENHANCEMENT] Query-scheduler: add `cortex_query_scheduler_cancelled_requests_total` metric to track the number of requests that are already cancelled when dequeued. #3696
* [ENHANCEMENT] Store-gateway: add `cortex_bucket_store_partitioner_extended_ranges_total` metric to keep track of the ranges that the partitioner decided to overextend and merge in order to save API call to the object storage. #3769
* [ENHANCEMENT] Compactor: Auto-forget unhealthy compactors after ten failed ring heartbeats. #3771
* [ENHANCEMENT] Ruler: change default value of `-ruler.for-grace-period` from `10m` to `2m` and update help text. The new default value reflects how we operate Mimir at Grafana Labs. #3817
* [ENHANCEMENT] Ingester: Added experimental flags to force usage of _postings for matchers cache_. These flags will be removed in the future and it's not recommended to change them. #3823
  * `-blocks-storage.tsdb.head-postings-for-matchers-cache-ttl`
  * `-blocks-storage.tsdb.head-postings-for-matchers-cache-size`
  * `-blocks-storage.tsdb.head-postings-for-matchers-cache-force`
* [ENHANCEMENT] Ingester: Improved series selection performance when some of the matchers do not match any series. #3827
* [ENHANCEMENT] Alertmanager: Add new additional template function `tenantID` returning id of the tenant owning the alert. #3758
* [ENHANCEMENT] Alertmanager: Add additional template function `grafanaExploreURL` returning URL to grafana explore with range query. #3849
* [ENHANCEMENT] Reduce overhead of debug logging when filtered out. #3875
* [ENHANCEMENT] Update Docker base images from `alpine:3.16.2` to `alpine:3.17.1`. #3898
* [ENHANCEMENT] Ingester: Add new `/ingester/tsdb_metrics` endpoint to return tenant-specific TSDB metrics. #3923
* [ENHANCEMENT] Query-frontend: CLI flag `-query-frontend.max-total-query-length` and its associated YAML configuration is now stable. #3882
* [ENHANCEMENT] Ruler: rule groups now support optional and experimental `align_evaluation_time_on_interval` field, which causes all evaluations to happen on interval-aligned timestamp. #4013
* [ENHANCEMENT] Query-scheduler: ring-based service discovery is now stable. #4028
* [ENHANCEMENT] Store-gateway: improved performance of prefix matching on the labels. #4055 #4080
* [BUGFIX] Log the names of services that are not yet running rather than `unsupported value type` when calling `/ready` and some services are not running. #3625
* [BUGFIX] Alertmanager: Fix template spurious deletion with relative data dir. #3604
* [BUGFIX] Security: update prometheus/exporter-toolkit for CVE-2022-46146. #3675
* [BUGFIX] Security: update golang.org/x/net for CVE-2022-41717. #3755
* [BUGFIX] Debian package: Fix post-install, environment file path and user creation. #3720
* [BUGFIX] memberlist: Fix panic during Mimir startup when Mimir receives gossip message before it's ready. #3746
* [BUGFIX] Store-gateway: fix `cortex_bucket_store_partitioner_requested_bytes_total` metric to not double count overlapping ranges. #3769
* [BUGFIX] Update `github.com/thanos-io/objstore` to address issue with Multipart PUT on s3-compatible Object Storage. #3802 #3821
* [BUGFIX] Distributor, Query-scheduler: Make sure ring metrics include a `cortex_` prefix as expected by dashboards. #3809
* [BUGFIX] Querier: canceled requests are no longer reported as "consistency check" failures. #3837 #3927
* [BUGFIX] Distributor: don't panic when `metric_relabel_configs` in overrides contains null element. #3868
* [BUGFIX] Distributor: don't panic when OTLP histograms don't have any buckets. #3853
* [BUGFIX] Ingester, Compactor: fix panic that can occur when compaction fails. #3955
* [BUGFIX] Store-gateway: return `Canceled` rather than `Aborted` error when the calling querier cancels the request. #4007

### Mixin

* [ENHANCEMENT] Alerts: Added `MimirIngesterInstanceHasNoTenants` alert that fires when an ingester replica is not receiving write requests for any tenant. #3681
* [ENHANCEMENT] Alerts: Extended `MimirAllocatingTooMuchMemory` to check read-write deployment containers. #3710
* [ENHANCEMENT] Alerts: Added `MimirAlertmanagerInstanceHasNoTenants` alert that fires when an alertmanager instance ows no tenants. #3826
* [ENHANCEMENT] Alerts: Added `MimirRulerInstanceHasNoRuleGroups` alert that fires when a ruler replica is not assigned any rule group to evaluate. #3723
* [ENHANCEMENT] Support for baremetal deployment for alerts and scaling recording rules. #3719
* [ENHANCEMENT] Dashboards: querier autoscaling now supports multiple scaled objects (configurable via `$._config.autoscale.querier.hpa_name`). #3962
* [BUGFIX] Alerts: Fixed `MimirIngesterRestarts` alert when Mimir is deployed in read-write mode. #3716
* [BUGFIX] Alerts: Fixed `MimirIngesterHasNotShippedBlocks` and `MimirIngesterHasNotShippedBlocksSinceStart` alerts for when Mimir is deployed in read-write or monolithic modes and updated them to use new `thanos_shipper_last_successful_upload_time` metric. #3627
* [BUGFIX] Alerts: Fixed `MimirMemoryMapAreasTooHigh` alert when Mimir is deployed in read-write mode. #3626
* [BUGFIX] Alerts: Fixed `MimirCompactorSkippedBlocksWithOutOfOrderChunks` matching on non-existent label. #3628
* [BUGFIX] Dashboards: Fix `Rollout Progress` dashboard incorrectly using Gateway metrics when Gateway was not enabled. #3709
* [BUGFIX] Tenants dashboard: Make it compatible with all deployment types. #3754
* [BUGFIX] Alerts: Fixed `MimirCompactorHasNotUploadedBlocks` to not fire if compactor has nothing to do. #3793
* [BUGFIX] Alerts: Fixed `MimirAutoscalerNotActive` to not fire if scaling metric is 0, to avoid false positives on scaled objects with 0 min replicas. #3999

### Jsonnet

* [CHANGE] Replaced the deprecated `policy/v1beta1` with `policy/v1` when configuring a PodDisruptionBudget for read-write deployment mode. #3811
* [CHANGE] Removed `-server.http-write-timeout` default option value from querier and query-frontend, as it defaults to a higher value in the code now, and cannot be lower than `-querier.timeout`. #3836
* [CHANGE] Replaced `-store.max-query-length` with `-query-frontend.max-total-query-length` in the query-frontend config. #3879
* [CHANGE] Changed default `mimir_backend_data_disk_size` from `100Gi` to `250Gi`. #3894
* [ENHANCEMENT] Update `rollout-operator` to `v0.2.0`. #3624
* [ENHANCEMENT] Add `user_24M` and `user_32M` classes to operations config. #3367
* [ENHANCEMENT] Update memcached image from `memcached:1.6.16-alpine` to `memcached:1.6.17-alpine`. #3914
* [ENHANCEMENT] Allow configuring the ring for overrides-exporter. #3995
* [BUGFIX] Apply ingesters and store-gateways per-zone CLI flags overrides to read-write deployment mode too. #3766
* [BUGFIX] Apply overrides-exporter CLI flags to mimir-backend when running Mimir in read-write deployment mode. #3790
* [BUGFIX] Fixed `mimir-write` and `mimir-read` Kubernetes service to correctly balance requests among pods. #3855 #3864 #3906
* [BUGFIX] Fixed `ruler-query-frontend` and `mimir-read` gRPC server configuration to force clients to periodically re-resolve the backend addresses. #3862
* [BUGFIX] Fixed `mimir-read` CLI flags to ensure query-frontend configuration takes precedence over querier configuration. #3877

### Mimirtool

* [ENHANCEMENT] Update `mimirtool config convert` to work with Mimir 2.4, 2.5, 2.6 changes. #3952
* [ENHANCEMENT] Mimirtool is now available to install through Homebrew with `brew install mimirtool`. #3776
* [ENHANCEMENT] Added `--concurrency` to `mimirtool rules sync` command. #3996
* [BUGFIX] Fix summary output from `mimirtool rules sync` to display correct number of groups created and updated. #3918

### Documentation

* [BUGFIX] Querier: Remove assertion that the `-querier.max-concurrent` flag must also be set for the query-frontend. #3678
* [ENHANCEMENT] Update migration from cortex documentation. #3662
* [ENHANCEMENT] Query-scheduler: documented how to migrate from DNS-based to ring-based service discovery. #4028

### Tools

## 2.5.0

### Grafana Mimir

* [CHANGE] Flag `-azure.msi-resource` is now ignored, and will be removed in Mimir 2.7. This setting is now made automatically by Azure. #2682
* [CHANGE] Experimental flag `-blocks-storage.tsdb.out-of-order-capacity-min` has been removed. #3261
* [CHANGE] Distributor: Wrap errors from pushing to ingesters with useful context, for example clarifying timeouts. #3307
* [CHANGE] The default value of `-server.http-write-timeout` has changed from 30s to 2m. #3346
* [CHANGE] Reduce period of health checks in connection pools for querier->store-gateway, ruler->ruler, and alertmanager->alertmanager clients to 10s. This reduces the time to fail a gRPC call when the remote stops responding. #3168
* [CHANGE] Hide TSDB block ranges period config from doc and mark it experimental. #3518
* [FEATURE] Alertmanager: added Discord support. #3309
* [ENHANCEMENT] Added `-server.tls-min-version` and `-server.tls-cipher-suites` flags to configure cipher suites and min TLS version supported by HTTP and gRPC servers. #2898
* [ENHANCEMENT] Distributor: Add age filter to forwarding functionality, to not forward samples which are older than defined duration. If such samples are not ingested, `cortex_discarded_samples_total{reason="forwarded-sample-too-old"}` is increased. #3049 #3113
* [ENHANCEMENT] Store-gateway: Reduce memory allocation when generating ids in index cache. #3179
* [ENHANCEMENT] Query-frontend: truncate queries based on the configured creation grace period (`--validation.create-grace-period`) to avoid querying too far into the future. #3172
* [ENHANCEMENT] Ingester: Reduce activity tracker memory allocation. #3203
* [ENHANCEMENT] Query-frontend: Log more detailed information in the case of a failed query. #3190
* [ENHANCEMENT] Added `-usage-stats.installation-mode` configuration to track the installation mode via the anonymous usage statistics. #3244
* [ENHANCEMENT] Compactor: Add new `cortex_compactor_block_max_time_delta_seconds` histogram for detecting if compaction of blocks is lagging behind. #3240 #3429
* [ENHANCEMENT] Ingester: reduced the memory footprint of active series custom trackers. #2568
* [ENHANCEMENT] Distributor: Include `X-Scope-OrgId` header in requests forwarded to configured forwarding endpoint. #3283 #3385
* [ENHANCEMENT] Alertmanager: reduced memory utilization in Mimir clusters with a large number of tenants. #3309
* [ENHANCEMENT] Add experimental flag `-shutdown-delay` to allow components to wait after receiving SIGTERM and before stopping. In this time the component returns 503 from /ready endpoint. #3298
* [ENHANCEMENT] Go: update to go 1.19.3. #3371
* [ENHANCEMENT] Alerts: added `RulerRemoteEvaluationFailing` alert, firing when communication between ruler and frontend fails in remote operational mode. #3177 #3389
* [ENHANCEMENT] Clarify which S3 signature versions are supported in the error "unsupported signature version". #3376
* [ENHANCEMENT] Store-gateway: improved index header reading performance. #3393 #3397 #3436
* [ENHANCEMENT] Store-gateway: improved performance of series matching. #3391
* [ENHANCEMENT] Move the validation of incoming series before the distributor's forwarding functionality, so that we don't forward invalid series. #3386 #3458
* [ENHANCEMENT] S3 bucket configuration now validates that the endpoint does not have the bucket name prefix. #3414
* [ENHANCEMENT] Query-frontend: added "fetched index bytes" to query statistics, so that the statistics contain the total bytes read by store-gateways from TSDB block indexes. #3206
* [ENHANCEMENT] Distributor: push wrapper should only receive unforwarded samples. #2980
* [ENHANCEMENT] Added `/api/v1/status/config` and `/api/v1/status/flags` APIs to maintain compatibility with prometheus. #3596 #3983
* [BUGFIX] Flusher: Add `Overrides` as a dependency to prevent panics when starting with `-target=flusher`. #3151
* [BUGFIX] Updated `golang.org/x/text` dependency to fix CVE-2022-32149. #3285
* [BUGFIX] Query-frontend: properly close gRPC streams to the query-scheduler to stop memory and goroutines leak. #3302
* [BUGFIX] Ruler: persist evaluation delay configured in the rulegroup. #3392
* [BUGFIX] Ring status pages: show 100% ownership as "100%", not "1e+02%". #3435
* [BUGFIX] Fix panics in OTLP ingest path when parse errors exist. #3538

### Mixin

* [CHANGE] Alerts: Change `MimirSchedulerQueriesStuck` `for` time to 7 minutes to account for the time it takes for HPA to scale up. #3223
* [CHANGE] Dashboards: Removed the `Querier > Stages` panel from the `Mimir / Queries` dashboard. #3311
* [CHANGE] Configuration: The format of the `autoscaling` section of the configuration has changed to support more components. #3378
  * Instead of specific config variables for each component, they are listed in a dictionary. For example, `autoscaling.querier_enabled` becomes `autoscaling.querier.enabled`.
* [FEATURE] Dashboards: Added "Mimir / Overview resources" dashboard, providing an high level view over a Mimir cluster resources utilization. #3481
* [FEATURE] Dashboards: Added "Mimir / Overview networking" dashboard, providing an high level view over a Mimir cluster network bandwidth, inflight requests and TCP connections. #3487
* [FEATURE] Compile baremetal mixin along k8s mixin. #3162 #3514
* [ENHANCEMENT] Alerts: Add MimirRingMembersMismatch firing when a component does not have the expected number of running jobs. #2404
* [ENHANCEMENT] Dashboards: Add optional row about the Distributor's metric forwarding feature to the `Mimir / Writes` dashboard. #3182 #3394 #3394 #3461
* [ENHANCEMENT] Dashboards: Remove the "Instance Mapper" row from the "Alertmanager Resources Dashboard". This is a Grafana Cloud specific service and not relevant for external users. #3152
* [ENHANCEMENT] Dashboards: Add "remote read", "metadata", and "exemplar" queries to "Mimir / Overview" dashboard. #3245
* [ENHANCEMENT] Dashboards: Use non-red colors for non-error series in the "Mimir / Overview" dashboard. #3246
* [ENHANCEMENT] Dashboards: Add support to multi-zone deployments for the experimental read-write deployment mode. #3256
* [ENHANCEMENT] Dashboards: If enabled, add new row to the `Mimir / Writes` for distributor autoscaling metrics. #3378
* [ENHANCEMENT] Dashboards: Add read path insights row to the "Mimir / Tenants" dashboard. #3326
* [ENHANCEMENT] Alerts: Add runbook urls for alerts. #3452
* [ENHANCEMENT] Configuration: Make it possible to configure namespace label, job label, and job prefix. #3482
* [ENHANCEMENT] Dashboards: improved resources and networking dashboards to work with read-write deployment mode too. #3497 #3504 #3519 #3531
* [ENHANCEMENT] Alerts: Added "MimirDistributorForwardingErrorRate" alert, which fires on high error rates in the distributor’s forwarding feature. #3200
* [ENHANCEMENT] Improve phrasing in Overview dashboard. #3488
* [BUGFIX] Dashboards: Fix legend showing `persistentvolumeclaim` when using `deployment_type=baremetal` for `Disk space utilization` panels. #3173 #3184
* [BUGFIX] Alerts: Fixed `MimirGossipMembersMismatch` alert when Mimir is deployed in read-write mode. #3489
* [BUGFIX] Dashboards: Remove "Inflight requests" from object store panels because the panel is not tracking the inflight requests to object storage. #3521

### Jsonnet

* [CHANGE] Replaced the deprecated `policy/v1beta1` with `policy/v1` when configuring a PodDisruptionBudget. #3284
* [CHANGE] [Common storage configuration](https://grafana.com/docs/mimir/v2.3.x/operators-guide/configure/configure-object-storage-backend/#common-configuration) is now used to configure object storage in all components. This is a breaking change in terms of Jsonnet manifests and also a CLI flag update for components that use object storage, so it will require a rollout of those components. The changes include: #3257
  * `blocks_storage_backend` was renamed to `storage_backend` and is now used as the common storage backend for all components.
    * So were the related `blocks_storage_azure_account_(name|key)` and `blocks_storage_s3_endpoint` configurations.
  * `storage_s3_endpoint` is now rendered by default using the `aws_region` configuration instead of a hardcoded `us-east-1`.
  * `ruler_client_type` and `alertmanager_client_type` were renamed to `ruler_storage_backend` and `alertmanager_storage_backend` respectively, and their corresponding CLI flags won't be rendered unless explicitly set to a value different from the one in `storage_backend` (like `local`).
  * `alertmanager_s3_bucket_name`, `alertmanager_gcs_bucket_name` and `alertmanager_azure_container_name` have been removed, and replaced by a single `alertmanager_storage_bucket_name` configuration used for all object storages.
  * `genericBlocksStorageConfig` configuration object was removed, and so any extensions to it will be now ignored. Use `blockStorageConfig` instead.
  * `rulerClientConfig` and `alertmanagerStorageClientConfig` configuration objects were renamed to `rulerStorageConfig` and `alertmanagerStorageConfig` respectively, and so any extensions to their previous names will be now ignored. Use the new names instead.
  * The CLI flags `*.s3.region` are no longer rendered as they are optional and the region can be inferred by Mimir by performing an initial API call to the endpoint.
  * The migration to this change should usually consist of:
    * Renaming `blocks_storage_backend` key to `storage_backend`.
    * For Azure/S3:
      * Renaming `blocks_storage_(azure|s3)_*` configurations to `storage_(azure|s3)_*`.
      * If `ruler_storage_(azure|s3)_*` and `alertmanager_storage_(azure|s3)_*` keys were different from the `block_storage_*` ones, they should be now provided using CLI flags, see [configuration reference](https://grafana.com/docs/mimir/v2.3.x/operators-guide/configure/reference-configuration-parameters/) for more details.
    * Removing `ruler_client_type` and `alertmanager_client_type` if their value match the `storage_backend`, or renaming them to their new names otherwise.
    * Reviewing any possible extensions to `genericBlocksStorageConfig`, `rulerClientConfig` and `alertmanagerStorageClientConfig` and moving them to the corresponding new options.
    * Renaming the alertmanager's bucket name configuration from provider-specific to the new `alertmanager_storage_bucket_name` key.
* [CHANGE] The `overrides-exporter.libsonnet` file is now always imported. The overrides-exporter can be enabled in jsonnet setting the following: #3379
  ```jsonnet
  {
    _config+:: {
      overrides_exporter_enabled: true,
    }
  }
  ```
* [FEATURE] Added support for experimental read-write deployment mode. Enabling the read-write deployment mode on a existing Mimir cluster is a destructive operation, because the cluster will be re-created. If you're creating a new Mimir cluster, you can deploy it in read-write mode adding the following configuration: #3379 #3475 #3405
  ```jsonnet
  {
    _config+:: {
      deployment_mode: 'read-write',

      // See operations/mimir/read-write-deployment.libsonnet for more configuration options.
      mimir_write_replicas: 3,
      mimir_read_replicas: 2,
      mimir_backend_replicas: 3,
    }
  }
  ```
* [ENHANCEMENT] Add autoscaling support to the `mimir-read` component when running the read-write-deployment model. #3419
* [ENHANCEMENT] Added `$._config.usageStatsConfig` to track the installation mode via the anonymous usage statistics. #3294
* [ENHANCEMENT] The query-tee node port (`$._config.query_tee_node_port`) is now optional. #3272
* [ENHANCEMENT] Add support for autoscaling distributors. #3378
* [ENHANCEMENT] Make auto-scaling logic ensure integer KEDA thresholds. #3512
* [BUGFIX] Fixed query-scheduler ring configuration for dedicated ruler's queries and query-frontends. #3237 #3239
* [BUGFIX] Jsonnet: Fix auto-scaling so that ruler-querier CPU threshold is a string-encoded integer millicores value. #3520

### Mimirtool

* [FEATURE] Added `mimirtool alertmanager verify` command to validate configuration without uploading. #3440
* [ENHANCEMENT] Added `mimirtool rules delete-namespace` command to delete all of the rule groups in a namespace including the namespace itself. #3136
* [ENHANCEMENT] Refactor `mimirtool analyze prometheus`: add concurrency and resiliency #3349
  * Add `--concurrency` flag. Default: number of logical CPUs
* [BUGFIX] `--log.level=debug` now correctly prints the response from the remote endpoint when a request fails. #3180

### Documentation

* [ENHANCEMENT] Documented how to configure HA deduplication using Consul in a Mimir Helm deployment. #2972
* [ENHANCEMENT] Improve `MimirQuerierAutoscalerNotActive` runbook. #3186
* [ENHANCEMENT] Improve `MimirSchedulerQueriesStuck` runbook to reflect debug steps with querier auto-scaling enabled. #3223
* [ENHANCEMENT] Use imperative for docs titles. #3178 #3332 #3343
* [ENHANCEMENT] Docs: mention gRPC compression in "Production tips". #3201
* [ENHANCEMENT] Update ADOPTERS.md. #3224 #3225
* [ENHANCEMENT] Add a note for jsonnet deploying. #3213
* [ENHANCEMENT] out-of-order runbook update with use case. #3253
* [ENHANCEMENT] Fixed TSDB retention mentioned in the "Recover source blocks from ingesters" runbook. #3280
* [ENHANCEMENT] Run Grafana Mimir in production using the Helm chart. #3072
* [ENHANCEMENT] Use common configuration in the tutorial. #3282
* [ENHANCEMENT] Updated detailed steps for migrating blocks from Thanos to Mimir. #3290
* [ENHANCEMENT] Add scheme to DNS service discovery docs. #3450
* [BUGFIX] Remove reference to file that no longer exists in contributing guide. #3404
* [BUGFIX] Fix some minor typos in the contributing guide and on the runbooks page. #3418
* [BUGFIX] Fix small typos in API reference. #3526
* [BUGFIX] Fixed TSDB retention mentioned in the "Recover source blocks from ingesters" runbook. #3278
* [BUGFIX] Fixed configuration example in the "Configuring the Grafana Mimir query-frontend to work with Prometheus" guide. #3374

### Tools

* [FEATURE] Add `copyblocks` tool, to copy Mimir blocks between two GCS buckets. #3264
* [ENHANCEMENT] copyblocks: copy no-compact global markers and optimize min time filter check. #3268
* [ENHANCEMENT] Mimir rules GitHub action: Added the ability to change default value of `label` when running `prepare` command. #3236
* [BUGFIX] Mimir rules Github action: Fix single line output. #3421

## 2.4.0

### Grafana Mimir

* [CHANGE] Distributor: change the default value of `-distributor.remote-timeout` to `2s` from `20s` and `-distributor.forwarding.request-timeout` to `2s` from `10s` to improve distributor resource usage when ingesters crash. #2728 #2912
* [CHANGE] Anonymous usage statistics tracking: added the `-ingester.ring.store` value. #2981
* [CHANGE] Series metadata `HELP` that is longer than `-validation.max-metadata-length` is now truncated silently, instead of being dropped with a 400 status code. #2993
* [CHANGE] Ingester: changed default setting for `-ingester.ring.readiness-check-ring-health` from `true` to `false`. #2953
* [CHANGE] Anonymous usage statistics tracking has been enabled by default, to help Mimir maintainers make better decisions to support the open source community. #2939 #3034
* [CHANGE] Anonymous usage statistics tracking: added the minimum and maximum value of `-ingester.out-of-order-time-window`. #2940
* [CHANGE] The default hash ring heartbeat period for distributors, ingesters, rulers and compactors has been increased from `5s` to `15s`. Now the default heartbeat period for all Mimir hash rings is `15s`. #3033
* [CHANGE] Reduce the default TSDB head compaction concurrency (`-blocks-storage.tsdb.head-compaction-concurrency`) from 5 to 1, in order to reduce CPU spikes. #3093
* [CHANGE] Ruler: the ruler's [remote evaluation mode](https://grafana.com/docs/mimir/latest/operators-guide/architecture/components/ruler/#remote) (`-ruler.query-frontend.address`) is now stable. #3109
* [CHANGE] Limits: removed the deprecated YAML configuration option `active_series_custom_trackers_config`. Please use `active_series_custom_trackers` instead. #3110
* [CHANGE] Ingester: removed the deprecated configuration option `-ingester.ring.join-after`. #3111
* [CHANGE] Querier: removed the deprecated configuration option `-querier.shuffle-sharding-ingesters-lookback-period`. The value of `-querier.query-ingesters-within` is now used internally for shuffle sharding lookback, while you can use `-querier.shuffle-sharding-ingesters-enabled` to enable or disable shuffle sharding on the read path. #3111
* [CHANGE] Memberlist: cluster label verification feature (`-memberlist.cluster-label` and `-memberlist.cluster-label-verification-disabled`) is now marked as stable. #3108
* [CHANGE] Distributor: only single per-tenant forwarding endpoint can be configured now. Support for per-rule endpoint has been removed. #3095
* [FEATURE] Query-scheduler: added an experimental ring-based service discovery support for the query-scheduler. Refer to [query-scheduler configuration](https://grafana.com/docs/mimir/next/operators-guide/architecture/components/query-scheduler/#configuration) for more information. #2957
* [FEATURE] Introduced the experimental endpoint `/api/v1/user_limits` exposed by all components that load runtime configuration. This endpoint exposes realtime limits for the authenticated tenant, in JSON format. #2864 #3017
* [FEATURE] Query-scheduler: added the experimental configuration option `-query-scheduler.max-used-instances` to restrict the number of query-schedulers effectively used regardless how many replicas are running. This feature can be useful when using the experimental read-write deployment mode. #3005
* [ENHANCEMENT] Go: updated to go 1.19.2. #2637 #3127 #3129
* [ENHANCEMENT] Runtime config: don't unmarshal runtime configuration files if they haven't changed. This can save a bit of CPU and memory on every component using runtime config. #2954
* [ENHANCEMENT] Query-frontend: Add `cortex_frontend_query_result_cache_skipped_total` and `cortex_frontend_query_result_cache_attempted_total` metrics to track the reason why query results are not cached. #2855
* [ENHANCEMENT] Distributor: pool more connections per host when forwarding request. Mark requests as idempotent so they can be retried under some conditions. #2968
* [ENHANCEMENT] Distributor: failure to send request to forwarding target now also increments `cortex_distributor_forward_errors_total`, with `status_code="failed"`. #2968
* [ENHANCEMENT] Distributor: added support forwarding push requests via gRPC, using `httpgrpc` messages from weaveworks/common library. #2996
* [ENHANCEMENT] Query-frontend / Querier: increase internal backoff period used to retry connections to query-frontend / query-scheduler. #3011
* [ENHANCEMENT] Querier: do not log "error processing requests from scheduler" when the query-scheduler is shutting down. #3012
* [ENHANCEMENT] Query-frontend: query sharding process is now time-bounded and it is cancelled if the request is aborted. #3028
* [ENHANCEMENT] Query-frontend: improved Prometheus response JSON encoding performance. #2450
* [ENHANCEMENT] TLS: added configuration parameters to configure the client's TLS cipher suites and minimum version. The following new CLI flags have been added: #3070
  * `-alertmanager.alertmanager-client.tls-cipher-suites`
  * `-alertmanager.alertmanager-client.tls-min-version`
  * `-alertmanager.sharding-ring.etcd.tls-cipher-suites`
  * `-alertmanager.sharding-ring.etcd.tls-min-version`
  * `-compactor.ring.etcd.tls-cipher-suites`
  * `-compactor.ring.etcd.tls-min-version`
  * `-distributor.forwarding.grpc-client.tls-cipher-suites`
  * `-distributor.forwarding.grpc-client.tls-min-version`
  * `-distributor.ha-tracker.etcd.tls-cipher-suites`
  * `-distributor.ha-tracker.etcd.tls-min-version`
  * `-distributor.ring.etcd.tls-cipher-suites`
  * `-distributor.ring.etcd.tls-min-version`
  * `-ingester.client.tls-cipher-suites`
  * `-ingester.client.tls-min-version`
  * `-ingester.ring.etcd.tls-cipher-suites`
  * `-ingester.ring.etcd.tls-min-version`
  * `-memberlist.tls-cipher-suites`
  * `-memberlist.tls-min-version`
  * `-querier.frontend-client.tls-cipher-suites`
  * `-querier.frontend-client.tls-min-version`
  * `-querier.store-gateway-client.tls-cipher-suites`
  * `-querier.store-gateway-client.tls-min-version`
  * `-query-frontend.grpc-client-config.tls-cipher-suites`
  * `-query-frontend.grpc-client-config.tls-min-version`
  * `-query-scheduler.grpc-client-config.tls-cipher-suites`
  * `-query-scheduler.grpc-client-config.tls-min-version`
  * `-query-scheduler.ring.etcd.tls-cipher-suites`
  * `-query-scheduler.ring.etcd.tls-min-version`
  * `-ruler.alertmanager-client.tls-cipher-suites`
  * `-ruler.alertmanager-client.tls-min-version`
  * `-ruler.client.tls-cipher-suites`
  * `-ruler.client.tls-min-version`
  * `-ruler.query-frontend.grpc-client-config.tls-cipher-suites`
  * `-ruler.query-frontend.grpc-client-config.tls-min-version`
  * `-ruler.ring.etcd.tls-cipher-suites`
  * `-ruler.ring.etcd.tls-min-version`
  * `-store-gateway.sharding-ring.etcd.tls-cipher-suites`
  * `-store-gateway.sharding-ring.etcd.tls-min-version`
* [ENHANCEMENT] Store-gateway: Add `-blocks-storage.bucket-store.max-concurrent-reject-over-limit` option to allow requests that exceed the max number of inflight object storage requests to be rejected. #2999
* [ENHANCEMENT] Query-frontend: allow setting a separate limit on the total (before splitting/sharding) query length of range queries with the new experimental `-query-frontend.max-total-query-length` flag, which defaults to `-store.max-query-length` if unset or set to 0. #3058
* [ENHANCEMENT] Query-frontend: Lower TTL for cache entries overlapping the out-of-order samples ingestion window (re-using `-ingester.out-of-order-allowance` from ingesters). #2935
* [ENHANCEMENT] Ruler: added support to forcefully disable recording and/or alerting rules evaluation. The following new configuration options have been introduced, which can be overridden on a per-tenant basis in the runtime configuration: #3088
  * `-ruler.recording-rules-evaluation-enabled`
  * `-ruler.alerting-rules-evaluation-enabled`
* [ENHANCEMENT] Distributor: Improved error messages reported when the distributor fails to remote write to ingesters. #3055
* [ENHANCEMENT] Improved tracing spans tracked by distributors, ingesters and store-gateways. #2879 #3099 #3089
* [ENHANCEMENT] Ingester: improved the performance of label value cardinality endpoint. #3044
* [ENHANCEMENT] Ruler: use backoff retry on remote evaluation #3098
* [ENHANCEMENT] Query-frontend: Include multiple tenant IDs in query logs when present instead of dropping them. #3125
* [ENHANCEMENT] Query-frontend: truncate queries based on the configured blocks retention period (`-compactor.blocks-retention-period`) to avoid querying past this period. #3134
* [ENHANCEMENT] Alertmanager: reduced memory utilization in Mimir clusters with a large number of tenants. #3143
* [ENHANCEMENT] Store-gateway: added extra span logging to improve observability. #3131
* [ENHANCEMENT] Compactor: cleaning up different tenants' old blocks and updating bucket indexes is now more independent. This prevents a single tenant from delaying cleanup for other tenants. #2631
* [ENHANCEMENT] Distributor: request rate, ingestion rate, and inflight requests limits are now enforced before reading and parsing the body of the request. This makes the distributor more resilient against a burst of requests over those limit. #2419
* [BUGFIX] Querier: Fix 400 response while handling streaming remote read. #2963
* [BUGFIX] Fix a bug causing query-frontend, query-scheduler, and querier not failing if one of their internal components fail. #2978
* [BUGFIX] Querier: re-balance the querier worker connections when a query-frontend or query-scheduler is terminated. #3005
* [BUGFIX] Distributor: Now returns the quorum error from ingesters. For example, with replication_factor=3, two HTTP 400 errors and one HTTP 500 error, now the distributor will always return HTTP 400. Previously the behaviour was to return the error which the distributor first received. #2979
* [BUGFIX] Ruler: fix panic when ruler.external_url is explicitly set to an empty string ("") in YAML. #2915
* [BUGFIX] Alertmanager: Fix support for the Telegram API URL in the global settings. #3097
* [BUGFIX] Alertmanager: Fix parsing of label matchers without label value in the API used to retrieve alerts. #3097
* [BUGFIX] Ruler: Fix not restoring alert state for rule groups when other ruler replicas shut down. #3156
* [BUGFIX] Updated `golang.org/x/net` dependency to fix CVE-2022-27664. #3124
* [BUGFIX] Fix distributor from returning a `500` status code when a `400` was received from the ingester. #3211
* [BUGFIX] Fix incorrect OS value set in Mimir v2.3.* RPM packages. #3221

### Mixin

* [CHANGE] Alerts: MimirQuerierAutoscalerNotActive is now critical and fires after 1h instead of 15m. #2958
* [FEATURE] Dashboards: Added "Mimir / Overview" dashboards, providing an high level view over a Mimir cluster. #3122 #3147 #3155
* [ENHANCEMENT] Dashboards: Updated the "Writes" and "Rollout progress" dashboards to account for samples ingested via the new OTLP ingestion endpoint. #2919 #2938
* [ENHANCEMENT] Dashboards: Include per-tenant request rate in "Tenants" dashboard. #2874
* [ENHANCEMENT] Dashboards: Include inflight object store requests in "Reads" dashboard. #2914
* [ENHANCEMENT] Dashboards: Make queries used to find job, cluster and namespace for dropdown menus configurable. #2893
* [ENHANCEMENT] Dashboards: Include rate of label and series queries in "Reads" dashboard. #3065 #3074
* [ENHANCEMENT] Dashboards: Fix legend showing on per-pod panels. #2944
* [ENHANCEMENT] Dashboards: Use the "req/s" unit on panels showing the requests rate. #3118
* [ENHANCEMENT] Dashboards: Use a consistent color across dashboards for the error rate. #3154

### Jsonnet

* [FEATURE] Added support for query-scheduler ring-based service discovery. #3128
* [ENHANCEMENT] Querier autoscaling is now slower on scale downs: scale down 10% every 1m instead of 100%. #2962
* [BUGFIX] Memberlist: `gossip_member_label` is now set for ruler-queriers. #3141

### Mimirtool

* [ENHANCEMENT] mimirtool analyze: Store the query errors instead of exit during the analysis. #3052
* [BUGFIX] mimir-tool remote-read: fix returns where some conditions [return nil error even if there is error](https://github.com/grafana/cortex-tools/issues/260). #3053

### Documentation

* [ENHANCEMENT] Added documentation on how to configure storage retention. #2970
* [ENHANCEMENT] Improved gRPC clients config documentation. #3020
* [ENHANCEMENT] Added documentation on how to manage alerting and recording rules. #2983
* [ENHANCEMENT] Improved `MimirSchedulerQueriesStuck` runbook. #3006
* [ENHANCEMENT] Added "Cluster label verification" section to memberlist documentation. #3096
* [ENHANCEMENT] Mention compression in multi-zone replication documentation. #3107
* [BUGFIX] Fixed configuration option names in "Enabling zone-awareness via the Grafana Mimir Jsonnet". #3018
* [BUGFIX] Fixed `mimirtool analyze` parameters documentation. #3094
* [BUGFIX] Fixed YAML configuraton in the "Manage the configuration of Grafana Mimir with Helm" guide. #3042
* [BUGFIX] Fixed Alertmanager capacity planning documentation. #3132

### Tools

- [BUGFIX] trafficdump: Fixed panic occurring when `-success-only=true` and the captured request failed. #2863

## 2.3.1

### Grafana Mimir
* [BUGFIX] Query-frontend: query sharding took exponential time to map binary expressions. #3027
* [BUGFIX] Distributor: Stop panics on OTLP endpoint when a single metric has multiple timeseries. #3040

## 2.3.0

### Grafana Mimir

* [CHANGE] Ingester: Added user label to ingester metric `cortex_ingester_tsdb_out_of_order_samples_appended_total`. On multitenant clusters this helps us find the rate of appended out-of-order samples for a specific tenant. #2493
* [CHANGE] Compactor: delete source and output blocks from local disk on compaction failed, to reduce likelihood that subsequent compactions fail because of no space left on disk. #2261
* [CHANGE] Ruler: Remove unused CLI flags `-ruler.search-pending-for` and `-ruler.flush-period` (and their respective YAML config options). #2288
* [CHANGE] Successful gRPC requests are no longer logged (only affects internal API calls). #2309
* [CHANGE] Add new `-*.consul.cas-retry-delay` flags. They have a default value of `1s`, while previously there was no delay between retries. #2309
* [CHANGE] Store-gateway: Remove the experimental ability to run requests in a dedicated OS thread pool and associated CLI flag `-store-gateway.thread-pool-size`. #2423
* [CHANGE] Memberlist: disabled TCP-based ping fallback, because Mimir already uses a custom transport based on TCP. #2456
* [CHANGE] Change default value for `-distributor.ha-tracker.max-clusters` to `100` to provide a DoS protection. #2465
* [CHANGE] Experimental block upload API exposed by compactor has changed: Previous `/api/v1/upload/block/{block}` endpoint for starting block upload is now `/api/v1/upload/block/{block}/start`, and previous endpoint `/api/v1/upload/block/{block}?uploadComplete=true` for finishing block upload is now `/api/v1/upload/block/{block}/finish`. New API endpoint has been added: `/api/v1/upload/block/{block}/check`. #2486 #2548
* [CHANGE] Compactor: changed `-compactor.max-compaction-time` default from `0s` (disabled) to `1h`. When compacting blocks for a tenant, the compactor will move to compact blocks of another tenant or re-plan blocks to compact at least every 1h. #2514
* [CHANGE] Distributor: removed previously deprecated `extend_writes` (see #1856) YAML key and `-distributor.extend-writes` CLI flag from the distributor config. #2551
* [CHANGE] Ingester: removed previously deprecated `active_series_custom_trackers` (see #1188) YAML key from the ingester config. #2552
* [CHANGE] The tenant ID `__mimir_cluster` is reserved by Mimir and not allowed to store metrics. #2643
* [CHANGE] Purger: removed the purger component and moved its API endpoints `/purger/delete_tenant` and `/purger/delete_tenant_status` to the compactor at `/compactor/delete_tenant` and `/compactor/delete_tenant_status`. The new endpoints on the compactor are stable. #2644
* [CHANGE] Memberlist: Change the leave timeout duration (`-memberlist.leave-timeout duration`) from 5s to 20s and connection timeout (`-memberlist.packet-dial-timeout`) from 5s to 2s. This makes leave timeout 10x the connection timeout, so that we can communicate the leave to at least 1 node, if the first 9 we try to contact times out. #2669
* [CHANGE] Alertmanager: return status code `412 Precondition Failed` and log info message when alertmanager isn't configured for a tenant. #2635
* [CHANGE] Distributor: if forwarding rules are used to forward samples, exemplars are now removed from the request. #2710 #2725
* [CHANGE] Limits: change the default value of `max_global_series_per_metric` limit to `0` (disabled). Setting this limit by default does not provide much benefit because series are sharded by all labels. #2714
* [CHANGE] Ingester: experimental `-blocks-storage.tsdb.new-chunk-disk-mapper` has been removed, new chunk disk mapper is now always used, and is no longer marked experimental. Default value of `-blocks-storage.tsdb.head-chunks-write-queue-size` has changed to 1000000, this enables async chunk queue by default, which leads to improved latency on the write path when new chunks are created in ingesters. #2762
* [CHANGE] Ingester: removed deprecated `-blocks-storage.tsdb.isolation-enabled` option. TSDB-level isolation is now always disabled in Mimir. #2782
* [CHANGE] Compactor: `-compactor.partial-block-deletion-delay` must either be set to 0 (to disable partial blocks deletion) or a value higher than `4h`. #2787
* [CHANGE] Query-frontend: CLI flag `-query-frontend.align-querier-with-step` has been deprecated. Please use `-query-frontend.align-queries-with-step` instead. #2840
* [FEATURE] Compactor: Adds the ability to delete partial blocks after a configurable delay. This option can be configured per tenant. #2285
  - `-compactor.partial-block-deletion-delay`, as a duration string, allows you to set the delay since a partial block has been modified before marking it for deletion. A value of `0`, the default, disables this feature.
  - The metric `cortex_compactor_blocks_marked_for_deletion_total` has a new value for the `reason` label `reason="partial"`, when a block deletion marker is triggered by the partial block deletion delay.
* [FEATURE] Querier: enabled support for queries with negative offsets, which are not cached in the query results cache. #2429
* [FEATURE] EXPERIMENTAL: OpenTelemetry Metrics ingestion path on `/otlp/v1/metrics`. #695 #2436 #2461
* [FEATURE] Querier: Added support for tenant federation to metric metadata endpoint. #2467
* [FEATURE] Query-frontend: introduced experimental support to split instant queries by time. The instant query splitting can be enabled setting `-query-frontend.split-instant-queries-by-interval`. #2469 #2564 #2565 #2570 #2571 #2572 #2573 #2574 #2575 #2576 #2581 #2582 #2601 #2632 #2633 #2634 #2641 #2642 #2766
* [FEATURE] Introduced an experimental anonymous usage statistics tracking (disabled by default), to help Mimir maintainers make better decisions to support the open source community. The tracking system anonymously collects non-sensitive, non-personally identifiable information about the running Mimir cluster, and is disabled by default. #2643 #2662 #2685 #2732 #2733 #2735
* [FEATURE] Introduced an experimental deployment mode called read-write and running a fully featured Mimir cluster with three components: write, read and backend. The read-write deployment mode is a trade-off between the monolithic mode (only one component, no isolation) and the microservices mode (many components, high isolation). #2754 #2838
* [ENHANCEMENT] Distributor: Decreased distributor tests execution time. #2562
* [ENHANCEMENT] Alertmanager: Allow the HTTP `proxy_url` configuration option in the receiver's configuration. #2317
* [ENHANCEMENT] ring: optimize shuffle-shard computation when lookback is used, and all instances have registered timestamp within the lookback window. In that case we can immediately return origial ring, because we would select all instances anyway. #2309
* [ENHANCEMENT] Memberlist: added experimental memberlist cluster label support via `-memberlist.cluster-label` and `-memberlist.cluster-label-verification-disabled` CLI flags (and their respective YAML config options). #2354
* [ENHANCEMENT] Object storage can now be configured for all components using the `common` YAML config option key (or `-common.storage.*` CLI flags). #2330 #2347
* [ENHANCEMENT] Go: updated to go 1.18.4. #2400
* [ENHANCEMENT] Store-gateway, listblocks: list of blocks now includes stats from `meta.json` file: number of series, samples and chunks. #2425
* [ENHANCEMENT] Added more buckets to `cortex_ingester_client_request_duration_seconds` histogram metric, to correctly track requests taking longer than 1s (up until 16s). #2445
* [ENHANCEMENT] Azure client: Improve memory usage for large object storage downloads. #2408
* [ENHANCEMENT] Distributor: Add `-distributor.instance-limits.max-inflight-push-requests-bytes`. This limit protects the distributor against multiple large requests that together may cause an OOM, but are only a few, so do not trigger the `max-inflight-push-requests` limit. #2413
* [ENHANCEMENT] Distributor: Drop exemplars in distributor for tenants where exemplars are disabled. #2504
* [ENHANCEMENT] Runtime Config: Allow operator to specify multiple comma-separated yaml files in `-runtime-config.file` that will be merged in left to right order. #2583
* [ENHANCEMENT] Query sharding: shard binary operations only if it doesn't lead to non-shardable vector selectors in one of the operands. #2696
* [ENHANCEMENT] Add packaging for both debian based deb file and redhat based rpm file using FPM. #1803
* [ENHANCEMENT] Distributor: Add `cortex_distributor_query_ingester_chunks_deduped_total` and `cortex_distributor_query_ingester_chunks_total` metrics for determining how effective ingester chunk deduplication at query time is. #2713
* [ENHANCEMENT] Upgrade Docker base images to `alpine:3.16.2`. #2729
* [ENHANCEMENT] Ruler: Add `<prometheus-http-prefix>/api/v1/status/buildinfo` endpoint. #2724
* [ENHANCEMENT] Querier: Ensure all queries pulled from query-frontend or query-scheduler are immediately executed. The maximum workers concurrency in each querier is configured by `-querier.max-concurrent`. #2598
* [ENHANCEMENT] Distributor: Add `cortex_distributor_received_requests_total` and `cortex_distributor_requests_in_total` metrics to provide visiblity into appropriate per-tenant request limits. #2770
* [ENHANCEMENT] Distributor: Add single forwarding remote-write endpoint for a tenant (`forwarding_endpoint`), instead of using per-rule endpoints. This takes precendence over per-rule endpoints. #2801
* [ENHANCEMENT] Added `err-mimir-distributor-max-write-message-size` to the errors catalog. #2470
* [ENHANCEMENT] Add sanity check at startup to ensure the configured filesystem directories don't overlap for different components. #2828 #2947
* [BUGFIX] TSDB: Fixed a bug on the experimental out-of-order implementation that led to wrong query results. #2701
* [BUGFIX] Compactor: log the actual error on compaction failed. #2261
* [BUGFIX] Alertmanager: restore state from storage even when running a single replica. #2293
* [BUGFIX] Ruler: do not block "List Prometheus rules" API endpoint while syncing rules. #2289
* [BUGFIX] Ruler: return proper `*status.Status` error when running in remote operational mode. #2417
* [BUGFIX] Alertmanager: ensure the configured `-alertmanager.web.external-url` is either a path starting with `/`, or a full URL including the scheme and hostname. #2381 #2542
* [BUGFIX] Memberlist: fix problem with loss of some packets, typically ring updates when instances were removed from the ring during shutdown. #2418
* [BUGFIX] Ingester: fix misfiring `MimirIngesterHasUnshippedBlocks` and stale `cortex_ingester_oldest_unshipped_block_timestamp_seconds` when some block uploads fail. #2435
* [BUGFIX] Query-frontend: fix incorrect mapping of http status codes 429 to 500 when request queue is full. #2447
* [BUGFIX] Memberlist: Fix problem with ring being empty right after startup. Memberlist KV store now tries to "fast-join" the cluster to avoid serving empty KV store. #2505
* [BUGFIX] Compactor: Fix bug when using `-compactor.partial-block-deletion-delay`: compactor didn't correctly check for modification time of all block files. #2559
* [BUGFIX] Query-frontend: fix wrong query sharding results for queries with boolean result like `1 < bool 0`. #2558
* [BUGFIX] Fixed error messages related to per-instance limits incorrectly reporting they can be set on a per-tenant basis. #2610
* [BUGFIX] Perform HA-deduplication before forwarding samples according to forwarding rules in the distributor. #2603 #2709
* [BUGFIX] Fix reporting of tracing spans from PromQL engine. #2707
* [BUGFIX] Apply relabel and drop_label rules before forwarding rules in the distributor. #2703
* [BUGFIX] Distributor: Register `cortex_discarded_requests_total` metric, which previously was not registered and therefore not exported. #2712
* [BUGFIX] Ruler: fix not restoring alerts' state at startup. #2648
* [BUGFIX] Ingester: Fix disk filling up after restarting ingesters with out-of-order support disabled while it was enabled before. #2799
* [BUGFIX] Memberlist: retry joining memberlist cluster on startup when no nodes are resolved. #2837
* [BUGFIX] Query-frontend: fix incorrect mapping of http status codes 413 to 500 when request is too large. #2819
* [BUGFIX] Alertmanager: revert upstream alertmananger to v0.24.0 to fix panic when unmarshalling email headers #2924 #2925

### Mixin

* [CHANGE] Dashboards: "Slow Queries" dashboard no longer works with versions older than Grafana 9.0. #2223
* [CHANGE] Alerts: use RSS memory instead of working set memory in the `MimirAllocatingTooMuchMemory` alert for ingesters. #2480
* [CHANGE] Dashboards: remove the "Cache - Latency (old)" panel from the "Mimir / Queries" dashboard. #2796
* [FEATURE] Dashboards: added support to experimental read-write deployment mode. #2780
* [ENHANCEMENT] Dashboards: added missed rule evaluations to the "Evaluations per second" panel in the "Mimir / Ruler" dashboard. #2314
* [ENHANCEMENT] Dashboards: add k8s resource requests to CPU and memory panels. #2346
* [ENHANCEMENT] Dashboards: add RSS memory utilization panel for ingesters, store-gateways and compactors. #2479
* [ENHANCEMENT] Dashboards: allow to configure graph tooltip. #2647
* [ENHANCEMENT] Alerts: MimirFrontendQueriesStuck and MimirSchedulerQueriesStuck alerts are more reliable now as they consider all the intermediate samples in the minute prior to the evaluation. #2630
* [ENHANCEMENT] Alerts: added `RolloutOperatorNotReconciling` alert, firing if the optional rollout-operator is not successfully reconciling. #2700
* [ENHANCEMENT] Dashboards: added support to query-tee in front of ruler-query-frontend in the "Remote ruler reads" dashboard. #2761
* [ENHANCEMENT] Dashboards: Introduce support for baremetal deployment, setting `deployment_type: 'baremetal'` in the mixin `_config`. #2657
* [ENHANCEMENT] Dashboards: use timeseries panel to show exemplars. #2800
* [BUGFIX] Dashboards: fixed unit of latency panels in the "Mimir / Ruler" dashboard. #2312
* [BUGFIX] Dashboards: fixed "Intervals per query" panel in the "Mimir / Queries" dashboard. #2308
* [BUGFIX] Dashboards: Make "Slow Queries" dashboard works with Grafana 9.0. #2223
* [BUGFIX] Dashboards: add missing API routes to Ruler dashboard. #2412
* [BUGFIX] Dashboards: stop setting 'interval' in dashboards; it should be set on your datasource. #2802

### Jsonnet

* [CHANGE] query-scheduler is enabled by default. We advise to deploy the query-scheduler to improve the scalability of the query-frontend. #2431
* [CHANGE] Replaced anti-affinity rules with pod topology spread constraints for distributor, query-frontend, querier and ruler. #2517
  - The following configuration options have been removed:
    - `distributor_allow_multiple_replicas_on_same_node`
    - `query_frontend_allow_multiple_replicas_on_same_node`
    - `querier_allow_multiple_replicas_on_same_node`
    - `ruler_allow_multiple_replicas_on_same_node`
  - The following configuration options have been added:
    - `distributor_topology_spread_max_skew`
    - `query_frontend_topology_spread_max_skew`
    - `querier_topology_spread_max_skew`
    - `ruler_topology_spread_max_skew`
* [CHANGE] Change `max_global_series_per_metric` to 0 in all plans, and as a default value. #2669
* [FEATURE] Memberlist: added support for experimental memberlist cluster label, through the jsonnet configuration options `memberlist_cluster_label` and `memberlist_cluster_label_verification_disabled`. #2349
* [FEATURE] Added ruler-querier autoscaling support. It requires [KEDA](https://keda.sh) installed in the Kubernetes cluster. Ruler-querier autoscaler can be enabled and configure through the following options in the jsonnet config: #2545
  * `autoscaling_ruler_querier_enabled`: `true` to enable autoscaling.
  * `autoscaling_ruler_querier_min_replicas`: minimum number of ruler-querier replicas.
  * `autoscaling_ruler_querier_max_replicas`: maximum number of ruler-querier replicas.
  * `autoscaling_prometheus_url`: Prometheus base URL from which to scrape Mimir metrics (e.g. `http://prometheus.default:9090/prometheus`).
* [ENHANCEMENT] Memberlist now uses DNS service-discovery by default. #2549
* [ENHANCEMENT] Upgrade memcached image tag to `memcached:1.6.16-alpine`. #2740
* [ENHANCEMENT] Added `$._config.configmaps` and `$._config.runtime_config_files` to make it easy to add new configmaps or runtime config file to all components. #2748

### Mimirtool

* [ENHANCEMENT] Added `mimirtool backfill` command to upload Prometheus blocks using API available in the compactor. #1822
* [ENHANCEMENT] mimirtool bucket-validation: Verify existing objects can be overwritten by subsequent uploads. #2491
* [ENHANCEMENT] mimirtool config convert: Now supports migrating to the current version of Mimir. #2629
* [BUGFIX] mimirtool analyze: Fix dashboard JSON unmarshalling errors by using custom parsing. #2386
* [BUGFIX] Version checking no longer prompts for updating when already on latest version. #2723

### Mimir Continuous Test

* [ENHANCEMENT] Added basic authentication and bearer token support for when Mimir is behind a gateway authenticating the calls. #2717

### Query-tee

* [CHANGE] Renamed CLI flag `-server.service-port` to `-server.http-service-port`. #2683
* [CHANGE] Renamed metric `cortex_querytee_request_duration_seconds` to `cortex_querytee_backend_request_duration_seconds`. Metric `cortex_querytee_request_duration_seconds` is now reported without label `backend`. #2683
* [ENHANCEMENT] Added HTTP over gRPC support to `query-tee` to allow testing gRPC requests to Mimir instances. #2683

### Documentation

* [ENHANCEMENT] Referenced `mimirtool` commands in the HTTP API documentation. #2516
* [ENHANCEMENT] Improved DNS service discovery documentation. #2513

### Tools

* [ENHANCEMENT] `markblocks` now processes multiple blocks concurrently. #2677

## 2.2.0

### Grafana Mimir

* [CHANGE] Increased default configuration for `-server.grpc-max-recv-msg-size-bytes` and `-server.grpc-max-send-msg-size-bytes` from 4MB to 100MB. #1884
* [CHANGE] Default values have changed for the following settings. This improves query performance for recent data (within 12h) by only reading from ingesters: #1909 #1921
    - `-blocks-storage.bucket-store.ignore-blocks-within` now defaults to `10h` (previously `0`)
    - `-querier.query-store-after` now defaults to `12h` (previously `0`)
* [CHANGE] Alertmanager: removed support for migrating local files from Cortex 1.8 or earlier. Related to original Cortex PR https://github.com/cortexproject/cortex/pull/3910. #2253
* [CHANGE] The following settings are now classified as advanced because the defaults should work for most users and tuning them requires in-depth knowledge of how the read path works: #1929
    - `-querier.query-ingesters-within`
    - `-querier.query-store-after`
* [CHANGE] Config flag category overrides can be set dynamically at runtime. #1934
* [CHANGE] Ingester: deprecated `-ingester.ring.join-after`. Mimir now behaves as this setting is always set to 0s. This configuration option will be removed in Mimir 2.4.0. #1965
* [CHANGE] Blocks uploaded by ingester no longer contain `__org_id__` label. Compactor now ignores this label and will compact blocks with and without this label together. `mimirconvert` tool will remove the label from blocks as "unknown" label. #1972
* [CHANGE] Querier: deprecated `-querier.shuffle-sharding-ingesters-lookback-period`, instead adding `-querier.shuffle-sharding-ingesters-enabled` to enable or disable shuffle sharding on the read path. The value of `-querier.query-ingesters-within` is now used internally for shuffle sharding lookback. #2110
* [CHANGE] Memberlist: `-memberlist.abort-if-join-fails` now defaults to false. Previously it defaulted to true. #2168
* [CHANGE] Ruler: `/api/v1/rules*` and `/prometheus/rules*` configuration endpoints are removed. Use `/prometheus/config/v1/rules*`. #2182
* [CHANGE] Ingester: `-ingester.exemplars-update-period` has been renamed to `-ingester.tsdb-config-update-period`. You can use it to update multiple, per-tenant TSDB configurations. #2187
* [FEATURE] Ingester: (Experimental) Add the ability to ingest out-of-order samples up to an allowed limit. If you enable this feature, it requires additional memory and disk space. This feature also enables a write-behind log, which might lead to longer ingester-start replays. When this feature is disabled, there is no overhead on memory, disk space, or startup times. #2187
  * `-ingester.out-of-order-time-window`, as duration string, allows you to set how back in time a sample can be. The default is `0s`, where `s` is seconds.
  * `cortex_ingester_tsdb_out_of_order_samples_appended_total` metric tracks the total number of out-of-order samples ingested by the ingester.
  * `cortex_discarded_samples_total` has a new label `reason="sample-too-old"`, when the `-ingester.out-of-order-time-window` flag is greater than zero. The label tracks the number of samples that were discarded for being too old; they were out of order, but beyond the time window allowed. The labels `reason="sample-out-of-order"` and `reason="sample-out-of-bounds"` are not used when out-of-order ingestion is enabled.
* [ENHANCEMENT] Distributor: Added limit to prevent tenants from sending excessive number of requests: #1843
  * The following CLI flags (and their respective YAML config options) have been added:
    * `-distributor.request-rate-limit`
    * `-distributor.request-burst-limit`
  * The following metric is exposed to tell how many requests have been rejected:
    * `cortex_discarded_requests_total`
* [ENHANCEMENT] Store-gateway: Add the experimental ability to run requests in a dedicated OS thread pool. This feature can be configured using `-store-gateway.thread-pool-size` and is disabled by default. Replaces the ability to run index header operations in a dedicated thread pool. #1660 #1812
* [ENHANCEMENT] Improved error messages to make them easier to understand; each now have a unique, global identifier that you can use to look up in the runbooks for more information. #1907 #1919 #1888 #1939 #1984 #2009 #2056 #2066 #2104 #2150 #2234
* [ENHANCEMENT] Memberlist KV: incoming messages are now processed on per-key goroutine. This may reduce loss of "maintanance" packets in busy memberlist installations, but use more CPU. New `memberlist_client_received_broadcasts_dropped_total` counter tracks number of dropped per-key messages. #1912
* [ENHANCEMENT] Blocks Storage, Alertmanager, Ruler: add support a prefix to the bucket store (`*_storage.storage_prefix`). This enables using the same bucket for the three components. #1686 #1951
* [ENHANCEMENT] Upgrade Docker base images to `alpine:3.16.0`. #2028
* [ENHANCEMENT] Store-gateway: Add experimental configuration option for the store-gateway to attempt to pre-populate the file system cache when memory-mapping index-header files. Enabled with `-blocks-storage.bucket-store.index-header.map-populate-enabled=true`. Note this flag only has an effect when running on Linux. #2019 #2054
* [ENHANCEMENT] Chunk Mapper: reduce memory usage of async chunk mapper. #2043
* [ENHANCEMENT] Ingester: reduce sleep time when reading WAL. #2098
* [ENHANCEMENT] Compactor: Run sanity check on blocks storage configuration at startup. #2144
* [ENHANCEMENT] Compactor: Add HTTP API for uploading TSDB blocks. Enabled with `-compactor.block-upload-enabled`. #1694 #2126
* [ENHANCEMENT] Ingester: Enable querying overlapping blocks by default. #2187
* [ENHANCEMENT] Distributor: Auto-forget unhealthy distributors after ten failed ring heartbeats. #2154
* [ENHANCEMENT] Distributor: Add new metric `cortex_distributor_forward_errors_total` for error codes resulting from forwarding requests. #2077
* [ENHANCEMENT] `/ready` endpoint now returns and logs detailed services information. #2055
* [ENHANCEMENT] Memcached client: Reduce number of connections required to fetch cached keys from memcached. #1920
* [ENHANCEMENT] Improved error message returned when `-querier.query-store-after` validation fails. #1914
* [BUGFIX] Fix regexp parsing panic for regexp label matchers with start/end quantifiers. #1883
* [BUGFIX] Ingester: fixed deceiving error log "failed to update cached shipped blocks after shipper initialisation", occurring for each new tenant in the ingester. #1893
* [BUGFIX] Ring: fix bug where instances may appear unhealthy in the hash ring web UI even though they are not. #1933
* [BUGFIX] API: gzip is now enforced when identity encoding is explicitly rejected. #1864
* [BUGFIX] Fix panic at startup when Mimir is running in monolithic mode and query sharding is enabled. #2036
* [BUGFIX] Ruler: report `cortex_ruler_queries_failed_total` metric for any remote query error except 4xx when remote operational mode is enabled. #2053 #2143
* [BUGFIX] Ingester: fix slow rollout when using `-ingester.ring.unregister-on-shutdown=false` with long `-ingester.ring.heartbeat-period`. #2085
* [BUGFIX] Ruler: add timeout for remote rule evaluation queries to prevent rule group evaluations getting stuck indefinitely. The duration is configurable with `-querier.timeout` (default `2m`). #2090 #2222
* [BUGFIX] Limits: Active series custom tracker configuration has been named back from `active_series_custom_trackers_config` to `active_series_custom_trackers`. For backwards compatibility both version is going to be supported for until Mimir v2.4. When both fields are specified, `active_series_custom_trackers_config` takes precedence over `active_series_custom_trackers`. #2101
* [BUGFIX] Ingester: fixed the order of labels applied when incrementing the `cortex_discarded_metadata_total` metric. #2096
* [BUGFIX] Ingester: fixed bug where retrieving metadata for a metric with multiple metadata entries would return multiple copies of a single metadata entry rather than all available entries. #2096
* [BUGFIX] Distributor: canceled requests are no longer accounted as internal errors. #2157
* [BUGFIX] Memberlist: Fix typo in memberlist admin UI. #2202
* [BUGFIX] Ruler: fixed typo in error message when ruler failed to decode a rule group. #2151
* [BUGFIX] Active series custom tracker configuration is now displayed properly on `/runtime_config` page. #2065
* [BUGFIX] Query-frontend: `vector` and `time` functions were sharded, which made expressions like `vector(1) > 0 and vector(1)` fail. #2355

### Mixin

* [CHANGE] Split `mimir_queries` rules group into `mimir_queries` and `mimir_ingester_queries` to keep number of rules per group within the default per-tenant limit. #1885
* [CHANGE] Dashboards: Expose full image tag in "Mimir / Rollout progress" dashboard's "Pod per version panel." #1932
* [CHANGE] Dashboards: Disabled gateway panels by default, because most users don't have a gateway exposing the metrics expected by Mimir dashboards. You can re-enable it setting `gateway_enabled: true` in the mixin config and recompiling the mixin running `make build-mixin`. #1955
* [CHANGE] Alerts: adapt `MimirFrontendQueriesStuck` and `MimirSchedulerQueriesStuck` to consider ruler query path components. #1949
* [CHANGE] Alerts: Change `MimirRulerTooManyFailedQueries` severity to `critical`. #2165
* [ENHANCEMENT] Dashboards: Add config option `datasource_regex` to customise the regular expression used to select valid datasources for Mimir dashboards. #1802
* [ENHANCEMENT] Dashboards: Added "Mimir / Remote ruler reads" and "Mimir / Remote ruler reads resources" dashboards. #1911 #1937
* [ENHANCEMENT] Dashboards: Make networking panels work for pods created by the mimir-distributed helm chart. #1927
* [ENHANCEMENT] Alerts: Add `MimirStoreGatewayNoSyncedTenants` alert that fires when there is a store-gateway owning no tenants. #1882
* [ENHANCEMENT] Rules: Make `recording_rules_range_interval` configurable for cases where Mimir metrics are scraped less often that every 30 seconds. #2118
* [ENHANCEMENT] Added minimum Grafana version to mixin dashboards. #1943
* [BUGFIX] Fix `container_memory_usage_bytes:sum` recording rule. #1865
* [BUGFIX] Fix `MimirGossipMembersMismatch` alerts if Mimir alertmanager is activated. #1870
* [BUGFIX] Fix `MimirRulerMissedEvaluations` to show % of missed alerts as a value between 0 and 100 instead of 0 and 1. #1895
* [BUGFIX] Fix `MimirCompactorHasNotUploadedBlocks` alert false positive when Mimir is deployed in monolithic mode. #1902
* [BUGFIX] Fix `MimirGossipMembersMismatch` to make it less sensitive during rollouts and fire one alert per installation, not per job. #1926
* [BUGFIX] Do not trigger `MimirAllocatingTooMuchMemory` alerts if no container limits are supplied. #1905
* [BUGFIX] Dashboards: Remove empty "Chunks per query" panel from `Mimir / Queries` dashboard. #1928
* [BUGFIX] Dashboards: Use Grafana's `$__rate_interval` for rate queries in dashboards to support scrape intervals of >15s. #2011
* [BUGFIX] Alerts: Make each version of `MimirCompactorHasNotUploadedBlocks` distinct to avoid rule evaluation failures due to duplicate series being generated. #2197
* [BUGFIX] Fix `MimirGossipMembersMismatch` alert when using remote ruler evaluation. #2159

### Jsonnet

* [CHANGE] Remove use of `-querier.query-store-after`, `-querier.shuffle-sharding-ingesters-lookback-period`, `-blocks-storage.bucket-store.ignore-blocks-within`, and `-blocks-storage.tsdb.close-idle-tsdb-timeout` CLI flags since the values now match defaults. #1915 #1921
* [CHANGE] Change default value for `-blocks-storage.bucket-store.chunks-cache.memcached.timeout` to `450ms` to increase use of cached data. #2035
* [CHANGE] The `memberlist_ring_enabled` configuration now applies to Alertmanager. #2102 #2103 #2107
* [CHANGE] Default value for `memberlist_ring_enabled` is now true. It means that all hash rings use Memberlist as default KV store instead of Consul (previous default). #2161
* [CHANGE] Configure `-ingester.max-global-metadata-per-user` to correspond to 20% of the configured max number of series per tenant. #2250
* [CHANGE] Configure `-ingester.max-global-metadata-per-metric` to be 10. #2250
* [CHANGE] Change `_config.multi_zone_ingester_max_unavailable` to 25. #2251
* [FEATURE] Added querier autoscaling support. It requires [KEDA](https://keda.sh) installed in the Kubernetes cluster and query-scheduler enabled in the Mimir cluster. Querier autoscaler can be enabled and configure through the following options in the jsonnet config: #2013 #2023
  * `autoscaling_querier_enabled`: `true` to enable autoscaling.
  * `autoscaling_querier_min_replicas`: minimum number of querier replicas.
  * `autoscaling_querier_max_replicas`: maximum number of querier replicas.
  * `autoscaling_prometheus_url`: Prometheus base URL from which to scrape Mimir metrics (e.g. `http://prometheus.default:9090/prometheus`).
* [FEATURE] Jsonnet: Add support for ruler remote evaluation mode (`ruler_remote_evaluation_enabled`), which deploys and uses a dedicated query path for rule evaluation. This enables the benefits of the query-frontend for rule evaluation, such as query sharding. #2073
* [ENHANCEMENT] Added `compactor` service, that can be used to route requests directly to compactor (e.g. admin UI). #2063
* [ENHANCEMENT] Added a `consul_enabled` configuration option to provide the ability to disable consul. It is automatically set to false when `memberlist_ring_enabled` is true and `multikv_migration_enabled` (used for migration from Consul to memberlist) is not set. #2093 #2152
* [BUGFIX] Querier: Fix disabling shuffle sharding on the read path whilst keeping it enabled on write path. #2164

### Mimirtool

* [CHANGE] mimirtool rules: `--use-legacy-routes` now toggles between using `/prometheus/config/v1/rules` (default) and `/api/v1/rules` (legacy) endpoints. #2182
* [FEATURE] Added bearer token support for when Mimir is behind a gateway authenticating by bearer token. #2146
* [BUGFIX] mimirtool analyze: Fix dashboard JSON unmarshalling errors (#1840). #1973
* [BUGFIX] Make mimirtool build for Windows work again. #2273

### Mimir Continuous Test

* [ENHANCEMENT] Added the `-tests.smoke-test` flag to run the `mimir-continuous-test` suite once and immediately exit. #2047 #2094
* [ENHANCEMENT] Added the `-tests.write-protocol` flag to write using the `prometheus` remote write protocol or `otlp-http` in the `mimir-continuous-test` suite. #5719

### Documentation

* [ENHANCEMENT] Published Grafana Mimir runbooks as part of documentation. #1970
* [ENHANCEMENT] Improved ruler's "remote operational mode" documentation. #1906
* [ENHANCEMENT] Recommend fast disks for ingesters and store-gateways in production tips. #1903
* [ENHANCEMENT] Explain the runtime override of active series matchers. #1868
* [ENHANCEMENT] Clarify "Set rule group" API specification. #1869
* [ENHANCEMENT] Published Mimir jsonnet documentation. #2024
* [ENHANCEMENT] Documented required scrape interval for using alerting and recording rules from Mimir jsonnet. #2147
* [ENHANCEMENT] Runbooks: Mention memberlist as possible source of problems for various alerts. #2158
* [ENHANCEMENT] Added step-by-step article about migrating from Consul to Memberlist KV store using jsonnet without downtime. #2166
* [ENHANCEMENT] Documented `/memberlist` admin page. #2166
* [ENHANCEMENT] Documented how to configure Grafana Mimir's ruler with Jsonnet. #2127
* [ENHANCEMENT] Documented how to configure queriers’ autoscaling with Jsonnet. #2128
* [ENHANCEMENT] Updated mixin building instructions in "Installing Grafana Mimir dashboards and alerts" article. #2015 #2163
* [ENHANCEMENT] Fix location of "Monitoring Grafana Mimir" article in the documentation hierarchy. #2130
* [ENHANCEMENT] Runbook for `MimirRequestLatency` was expanded with more practical advice. #1967
* [BUGFIX] Fixed ruler configuration used in the getting started guide. #2052
* [BUGFIX] Fixed Mimir Alertmanager datasource in Grafana used by "Play with Grafana Mimir" tutorial. #2115
* [BUGFIX] Fixed typos in "Scaling out Grafana Mimir" article. #2170
* [BUGFIX] Added missing ring endpoint exposed by Ingesters. #1918

## 2.1.0

### Grafana Mimir

* [CHANGE] Compactor: No longer upload debug meta files to object storage. #1257
* [CHANGE] Default values have changed for the following settings: #1547
    - `-alertmanager.alertmanager-client.grpc-max-recv-msg-size` now defaults to 100 MiB (previously was not configurable and set to 16 MiB)
    - `-alertmanager.alertmanager-client.grpc-max-send-msg-size` now defaults to 100 MiB (previously was not configurable and set to 4 MiB)
    - `-alertmanager.max-recv-msg-size` now defaults to 100 MiB (previously was 16 MiB)
* [CHANGE] Ingester: Add `user` label to metrics `cortex_ingester_ingested_samples_total` and `cortex_ingester_ingested_samples_failures_total`. #1533
* [CHANGE] Ingester: Changed `-blocks-storage.tsdb.isolation-enabled` default from `true` to `false`. The config option has also been deprecated and will be removed in 2 minor version. #1655
* [CHANGE] Query-frontend: results cache keys are now versioned, this will cause cache to be re-filled when rolling out this version. #1631
* [CHANGE] Store-gateway: enabled attributes in-memory cache by default. New default configuration is `-blocks-storage.bucket-store.chunks-cache.attributes-in-memory-max-items=50000`. #1727
* [CHANGE] Compactor: Removed the metric `cortex_compactor_garbage_collected_blocks_total` since it duplicates `cortex_compactor_blocks_marked_for_deletion_total`. #1728
* [CHANGE] All: Logs that used the`org_id` label now use `user` label. #1634 #1758
* [CHANGE] Alertmanager: the following metrics are not exported for a given `user` and `integration` when the metric value is zero: #1783
  * `cortex_alertmanager_notifications_total`
  * `cortex_alertmanager_notifications_failed_total`
  * `cortex_alertmanager_notification_requests_total`
  * `cortex_alertmanager_notification_requests_failed_total`
  * `cortex_alertmanager_notification_rate_limited_total`
* [CHANGE] Removed the following metrics exposed by the Mimir hash rings: #1791
  * `cortex_member_ring_tokens_owned`
  * `cortex_member_ring_tokens_to_own`
  * `cortex_ring_tokens_owned`
  * `cortex_ring_member_ownership_percent`
* [CHANGE] Querier / Ruler: removed the following metrics tracking number of query requests send to each ingester. You can use `cortex_request_duration_seconds_count{route=~"/cortex.Ingester/(QueryStream|QueryExemplars)"}` instead. #1797
  * `cortex_distributor_ingester_queries_total`
  * `cortex_distributor_ingester_query_failures_total`
* [CHANGE] Distributor: removed the following metrics tracking the number of requests from a distributor to ingesters: #1799
  * `cortex_distributor_ingester_appends_total`
  * `cortex_distributor_ingester_append_failures_total`
* [CHANGE] Distributor / Ruler: deprecated `-distributor.extend-writes`. Now Mimir always behaves as if this setting was set to `false`, which we expect to be safe for every Mimir cluster setup. #1856
* [FEATURE] Querier: Added support for [streaming remote read](https://prometheus.io/blog/2019/10/10/remote-read-meets-streaming/). Should be noted that benefits of chunking the response are partial here, since in a typical `query-frontend` setup responses will be buffered until they've been completed. #1735
* [FEATURE] Ruler: Allow setting `evaluation_delay` for each rule group via rules group configuration file. #1474
* [FEATURE] Ruler: Added support for expression remote evaluation. #1536 #1818
  * The following CLI flags (and their respective YAML config options) have been added:
    * `-ruler.query-frontend.address`
    * `-ruler.query-frontend.grpc-client-config.grpc-max-recv-msg-size`
    * `-ruler.query-frontend.grpc-client-config.grpc-max-send-msg-size`
    * `-ruler.query-frontend.grpc-client-config.grpc-compression`
    * `-ruler.query-frontend.grpc-client-config.grpc-client-rate-limit`
    * `-ruler.query-frontend.grpc-client-config.grpc-client-rate-limit-burst`
    * `-ruler.query-frontend.grpc-client-config.backoff-on-ratelimits`
    * `-ruler.query-frontend.grpc-client-config.backoff-min-period`
    * `-ruler.query-frontend.grpc-client-config.backoff-max-period`
    * `-ruler.query-frontend.grpc-client-config.backoff-retries`
    * `-ruler.query-frontend.grpc-client-config.tls-enabled`
    * `-ruler.query-frontend.grpc-client-config.tls-ca-path`
    * `-ruler.query-frontend.grpc-client-config.tls-cert-path`
    * `-ruler.query-frontend.grpc-client-config.tls-key-path`
    * `-ruler.query-frontend.grpc-client-config.tls-server-name`
    * `-ruler.query-frontend.grpc-client-config.tls-insecure-skip-verify`
* [FEATURE] Distributor: Added the ability to forward specifics metrics to alternative remote_write API endpoints. #1052
* [FEATURE] Ingester: Active series custom trackers now supports runtime tenant-specific overrides. The configuration has been moved to limit config, the ingester config has been deprecated.  #1188
* [ENHANCEMENT] Alertmanager API: Concurrency limit for GET requests is now configurable using `-alertmanager.max-concurrent-get-requests-per-tenant`. #1547
* [ENHANCEMENT] Alertmanager: Added the ability to configure additional gRPC client settings for the Alertmanager distributor #1547
  - `-alertmanager.alertmanager-client.backoff-max-period`
  - `-alertmanager.alertmanager-client.backoff-min-period`
  - `-alertmanager.alertmanager-client.backoff-on-ratelimits`
  - `-alertmanager.alertmanager-client.backoff-retries`
  - `-alertmanager.alertmanager-client.grpc-client-rate-limit`
  - `-alertmanager.alertmanager-client.grpc-client-rate-limit-burst`
  - `-alertmanager.alertmanager-client.grpc-compression`
  - `-alertmanager.alertmanager-client.grpc-max-recv-msg-size`
  - `-alertmanager.alertmanager-client.grpc-max-send-msg-size`
* [ENHANCEMENT] Ruler: Add more detailed query information to ruler query stats logging. #1411
* [ENHANCEMENT] Admin: Admin API now has some styling. #1482 #1549 #1821 #1824
* [ENHANCEMENT] Alertmanager: added `insight=true` field to alertmanager dispatch logs. #1379
* [ENHANCEMENT] Store-gateway: Add the experimental ability to run index header operations in a dedicated thread pool. This feature can be configured using `-blocks-storage.bucket-store.index-header-thread-pool-size` and is disabled by default. #1660
* [ENHANCEMENT] Store-gateway: don't drop all blocks if instance finds itself as unhealthy or missing in the ring. #1806 #1823
* [ENHANCEMENT] Querier: wait until inflight queries are completed when shutting down queriers. #1756 #1767
* [BUGFIX] Query-frontend: do not shard queries with a subquery unless the subquery is inside a shardable aggregation function call. #1542
* [BUGFIX] Query-frontend: added `component=query-frontend` label to results cache memcached metrics to fix a panic when Mimir is running in single binary mode and results cache is enabled. #1704
* [BUGFIX] Mimir: services' status content-type is now correctly set to `text/html`. #1575
* [BUGFIX] Multikv: Fix panic when using using runtime config to set primary KV store used by `multi` KV. #1587
* [BUGFIX] Multikv: Fix watching for runtime config changes in `multi` KV store in ruler and querier. #1665
* [BUGFIX] Memcached: allow to use CNAME DNS records for the memcached backend addresses. #1654
* [BUGFIX] Querier: fixed temporary partial query results when shuffle sharding is enabled and hash ring backend storage is flushed / reset. #1829
* [BUGFIX] Alertmanager: prevent more file traversal cases related to template names. #1833
* [BUGFUX] Alertmanager: Allow usage with `-alertmanager-storage.backend=local`. Note that when using this storage type, the Alertmanager is not able persist state remotely, so it not recommended for production use. #1836
* [BUGFIX] Alertmanager: Do not validate alertmanager configuration if it's not running. #1835

### Mixin

* [CHANGE] Dashboards: Remove per-user series legends from Tenants dashboard. #1605
* [CHANGE] Dashboards: Show in-memory series and the per-user series limit on Tenants dashboard. #1613
* [CHANGE] Dashboards: Slow-queries dashboard now uses `user` label from logs instead of `org_id`. #1634
* [CHANGE] Dashboards: changed all Grafana dashboards UIDs to not conflict with Cortex ones, to let people install both while migrating from Cortex to Mimir: #1801 #1808
  * Alertmanager from `a76bee5913c97c918d9e56a3cc88cc28` to `b0d38d318bbddd80476246d4930f9e55`
  * Alertmanager Resources from `68b66aed90ccab448009089544a8d6c6` to `a6883fb22799ac74479c7db872451092`
  * Compactor from `9c408e1d55681ecb8a22c9fab46875cc` to `1b3443aea86db629e6efdb7d05c53823`
  * Compactor Resources from `df9added6f1f4332f95848cca48ebd99` to `09a5c49e9cdb2f2b24c6d184574a07fd`
  * Config from `61bb048ced9817b2d3e07677fb1c6290` to `5d9d0b4724c0f80d68467088ec61e003`
  * Object Store from `d5a3a4489d57c733b5677fb55370a723` to `e1324ee2a434f4158c00a9ee279d3292`
  * Overrides from `b5c95fee2e5e7c4b5930826ff6e89a12` to `1e2c358600ac53f09faea133f811b5bb`
  * Queries from `d9931b1054053c8b972d320774bb8f1d` to `b3abe8d5c040395cc36615cb4334c92d`
  * Reads from `8d6ba60eccc4b6eedfa329b24b1bd339` to `e327503188913dc38ad571c647eef643`
  * Reads Networking from `c0464f0d8bd026f776c9006b05910000` to `54b2a0a4748b3bd1aefa92ce5559a1c2`
  * Reads Resources from `2fd2cda9eea8d8af9fbc0a5960425120` to `cc86fd5aa9301c6528986572ad974db9`
  * Rollout Progress from `7544a3a62b1be6ffd919fc990ab8ba8f` to `7f0b5567d543a1698e695b530eb7f5de`
  * Ruler from `44d12bcb1f95661c6ab6bc946dfc3473` to `631e15d5d85afb2ca8e35d62984eeaa0`
  * Scaling from `88c041017b96856c9176e07cf557bdcf` to `64bbad83507b7289b514725658e10352`
  * Slow queries from `e6f3091e29d2636e3b8393447e925668` to `6089e1ce1e678788f46312a0a1e647e6`
  * Tenants from `35fa247ce651ba189debf33d7ae41611` to `35fa247ce651ba189debf33d7ae41611`
  * Top Tenants from `bc6e12d4fe540e4a1785b9d3ca0ffdd9` to `bc6e12d4fe540e4a1785b9d3ca0ffdd9`
  * Writes from `0156f6d15aa234d452a33a4f13c838e3` to `8280707b8f16e7b87b840fc1cc92d4c5`
  * Writes Networking from `681cd62b680b7154811fe73af55dcfd4` to `978c1cb452585c96697a238eaac7fe2d`
  * Writes Resources from `c0464f0d8bd026f776c9006b0591bb0b` to `bc9160e50b52e89e0e49c840fea3d379`
* [FEATURE] Alerts: added the following alerts on `mimir-continuous-test` tool: #1676
  - `MimirContinuousTestNotRunningOnWrites`
  - `MimirContinuousTestNotRunningOnReads`
  - `MimirContinuousTestFailed`
* [ENHANCEMENT] Added `per_cluster_label` support to allow to change the label name used to differentiate between Kubernetes clusters. #1651
* [ENHANCEMENT] Dashboards: Show QPS and latency of the Alertmanager Distributor. #1696
* [ENHANCEMENT] Playbooks: Add Alertmanager suggestions for `MimirRequestErrors` and `MimirRequestLatency` #1702
* [ENHANCEMENT] Dashboards: Allow custom datasources. #1749
* [ENHANCEMENT] Dashboards: Add config option `gateway_enabled` (defaults to `true`) to disable gateway panels from dashboards. #1761
* [ENHANCEMENT] Dashboards: Extend Top tenants dashboard with queries for tenants with highest sample rate, discard rate, and discard rate growth. #1842
* [ENHANCEMENT] Dashboards: Show ingestion rate limit and rule group limit on Tenants dashboard. #1845
* [ENHANCEMENT] Dashboards: Add "last successful run" panel to compactor dashboard. #1628
* [BUGFIX] Dashboards: Fix "Failed evaluation rate" panel on Tenants dashboard. #1629
* [BUGFIX] Honor the configured `per_instance_label` in all dashboards and alerts. #1697

### Jsonnet

* [FEATURE] Added support for `mimir-continuous-test`. To deploy `mimir-continuous-test` you can use the following configuration: #1675 #1850
  ```jsonnet
  _config+: {
    continuous_test_enabled: true,
    continuous_test_tenant_id: 'type-tenant-id',
    continuous_test_write_endpoint: 'http://type-write-path-hostname',
    continuous_test_read_endpoint: 'http://type-read-path-hostname/prometheus',
  },
  ```
* [ENHANCEMENT] Ingester anti-affinity can now be disabled by using `ingester_allow_multiple_replicas_on_same_node` configuration key. #1581
* [ENHANCEMENT] Added `node_selector` configuration option to select Kubernetes nodes where Mimir should run. #1596
* [ENHANCEMENT] Alertmanager: Added a `PodDisruptionBudget` of `withMaxUnavailable = 1`, to ensure we maintain quorum during rollouts. #1683
* [ENHANCEMENT] Store-gateway anti-affinity can now be enabled/disabled using `store_gateway_allow_multiple_replicas_on_same_node` configuration key. #1730
* [ENHANCEMENT] Added `store_gateway_zone_a_args`, `store_gateway_zone_b_args` and `store_gateway_zone_c_args` configuration options. #1807
* [BUGFIX] Pass primary and secondary multikv stores via CLI flags. Introduced new `multikv_switch_primary_secondary` config option to flip primary and secondary in runtime config.

### Mimirtool

* [BUGFIX] `config convert`: Retain Cortex defaults for `blocks_storage.backend`, `ruler_storage.backend`, `alertmanager_storage.backend`, `auth.type`, `activity_tracker.filepath`, `alertmanager.data_dir`, `blocks_storage.filesystem.dir`, `compactor.data_dir`, `ruler.rule_path`, `ruler_storage.filesystem.dir`, and `graphite.querier.schemas.backend`. #1626 #1762

### Tools

* [FEATURE] Added a `markblocks` tool that creates `no-compact` and `delete` marks for the blocks. #1551
* [FEATURE] Added `mimir-continuous-test` tool to continuously run smoke tests on live Mimir clusters. #1535 #1540 #1653 #1603 #1630 #1691 #1675 #1676 #1692 #1706 #1709 #1775 #1777 #1778 #1795
* [FEATURE] Added `mimir-rules-action` GitHub action, located at `operations/mimir-rules-action/`, used to lint, prepare, verify, diff, and sync rules to a Mimir cluster. #1723

## 2.0.0

### Grafana Mimir

_Changes since Cortex 1.10.0._

* [CHANGE] Remove chunks storage engine. #86 #119 #510 #545 #743 #744 #748 #753 #755 #757 #758 #759 #760 #762 #764 #789 #812 #813
  * The following CLI flags (and their respective YAML config options) have been removed:
    * `-store.engine`
    * `-schema-config-file`
    * `-ingester.checkpoint-duration`
    * `-ingester.checkpoint-enabled`
    * `-ingester.chunk-encoding`
    * `-ingester.chunk-age-jitter`
    * `-ingester.concurrent-flushes`
    * `-ingester.flush-on-shutdown-with-wal-enabled`
    * `-ingester.flush-op-timeout`
    * `-ingester.flush-period`
    * `-ingester.max-chunk-age`
    * `-ingester.max-chunk-idle`
    * `-ingester.max-series-per-query` (and `max_series_per_query` from runtime config)
    * `-ingester.max-stale-chunk-idle`
    * `-ingester.max-transfer-retries`
    * `-ingester.min-chunk-length`
    * `-ingester.recover-from-wal`
    * `-ingester.retain-period`
    * `-ingester.spread-flushes`
    * `-ingester.wal-dir`
    * `-ingester.wal-enabled`
    * `-querier.query-parallelism`
    * `-querier.second-store-engine`
    * `-querier.use-second-store-before-time`
    * `-flusher.wal-dir`
    * `-flusher.concurrent-flushes`
    * `-flusher.flush-op-timeout`
    * All `-table-manager.*` flags
    * All `-deletes.*` flags
    * All `-purger.*` flags
    * All `-metrics.*` flags
    * All `-dynamodb.*` flags
    * All `-s3.*` flags
    * All `-azure.*` flags
    * All `-bigtable.*` flags
    * All `-gcs.*` flags
    * All `-cassandra.*` flags
    * All `-boltdb.*` flags
    * All `-local.*` flags
    * All `-swift.*` flags
    * All `-store.*` flags except `-store.engine`, `-store.max-query-length`, `-store.max-labels-query-length`
    * All `-grpc-store.*` flags
  * The following API endpoints have been removed:
    * `/api/v1/chunks` and `/chunks`
  * The following metrics have been removed:
    * `cortex_ingester_flush_queue_length`
    * `cortex_ingester_queried_chunks`
    * `cortex_ingester_chunks_created_total`
    * `cortex_ingester_wal_replay_duration_seconds`
    * `cortex_ingester_wal_corruptions_total`
    * `cortex_ingester_sent_chunks`
    * `cortex_ingester_received_chunks`
    * `cortex_ingester_flush_series_in_progress`
    * `cortex_ingester_chunk_utilization`
    * `cortex_ingester_chunk_length`
    * `cortex_ingester_chunk_size_bytes`
    * `cortex_ingester_chunk_age_seconds`
    * `cortex_ingester_memory_chunks`
    * `cortex_ingester_flushing_enqueued_series_total`
    * `cortex_ingester_flushing_dequeued_series_total`
    * `cortex_ingester_dropped_chunks_total`
    * `cortex_oldest_unflushed_chunk_timestamp_seconds`
    * `prometheus_local_storage_chunk_ops_total`
    * `prometheus_local_storage_chunkdesc_ops_total`
    * `prometheus_local_storage_memory_chunkdescs`
* [CHANGE] Changed default storage backends from `s3` to `filesystem` #833
  This effects the following flags:
  * `-blocks-storage.backend` now defaults to `filesystem`
  * `-blocks-storage.filesystem.dir` now defaults to `blocks`
  * `-alertmanager-storage.backend` now defaults to `filesystem`
  * `-alertmanager-storage.filesystem.dir` now defaults to `alertmanager`
  * `-ruler-storage.backend` now defaults to `filesystem`
  * `-ruler-storage.filesystem.dir` now defaults to `ruler`
* [CHANGE] Renamed metric `cortex_experimental_features_in_use_total` as `cortex_experimental_features_used_total` and added `feature` label. #32 #658
* [CHANGE] Removed `log_messages_total` metric. #32
* [CHANGE] Some files and directories created by Mimir components on local disk now have stricter permissions, and are only readable by owner, but not group or others. #58
* [CHANGE] Memcached client DNS resolution switched from golang built-in to [`miekg/dns`](https://github.com/miekg/dns). #142
* [CHANGE] The metric `cortex_deprecated_flags_inuse_total` has been renamed to `deprecated_flags_inuse_total` as part of using grafana/dskit functionality. #185
* [CHANGE] API: The `-api.response-compression-enabled` flag has been removed, and GZIP response compression is always enabled except on `/api/v1/push` and `/push` endpoints. #880
* [CHANGE] Update Go version to 1.17.3. #480
* [CHANGE] The `status_code` label on gRPC client metrics has changed from '200' and '500' to '2xx', '5xx', '4xx', 'cancel' or 'error'. #537
* [CHANGE] Removed the deprecated `-<prefix>.fifocache.size` flag. #618
* [CHANGE] Enable index header lazy loading by default. #693
  * `-blocks-storage.bucket-store.index-header-lazy-loading-enabled` default from `false` to `true`
  * `-blocks-storage.bucket-store.index-header-lazy-loading-idle-timeout` default from `20m` to `1h`
* [CHANGE] Shuffle-sharding:
  * `-distributor.sharding-strategy` option has been removed, and shuffle sharding is enabled by default. Default shard size is set to 0, which disables shuffle sharding for the tenant (all ingesters will receive tenants's samples). #888
  * `-ruler.sharding-strategy` option has been removed from ruler. Ruler now uses shuffle-sharding by default, but respects `ruler_tenant_shard_size`, which defaults to 0 (ie. use all rulers for tenant). #889
  * `-store-gateway.sharding-strategy` option has been removed store-gateways. Store-gateway now uses shuffle-sharding by default, but respects `store_gateway_tenant_shard_size` for tenant, and this value defaults to 0. #891
* [CHANGE] Server: `-server.http-listen-port` (yaml: `server.http_listen_port`) now defaults to `8080` (previously `80`). #871
* [CHANGE] Changed the default value of `-blocks-storage.bucket-store.ignore-deletion-marks-delay` from 6h to 1h. #892
* [CHANGE] Changed default settings for memcached clients: #959 #1000
  * The default value for the following config options has changed from `10000` to `25000`:
    * `-blocks-storage.bucket-store.chunks-cache.memcached.max-async-buffer-size`
    * `-blocks-storage.bucket-store.index-cache.memcached.max-async-buffer-size`
    * `-blocks-storage.bucket-store.metadata-cache.memcached.max-async-buffer-size`
    * `-query-frontend.results-cache.memcached.max-async-buffer-size`
  * The default value for the following config options has changed from `0` (unlimited) to `100`:
    * `-blocks-storage.bucket-store.chunks-cache.memcached.max-get-multi-batch-size`
    * `-blocks-storage.bucket-store.index-cache.memcached.max-get-multi-batch-size`
    * `-blocks-storage.bucket-store.metadata-cache.memcached.max-get-multi-batch-size`
    * `-query-frontend.results-cache.memcached.max-get-multi-batch-size`
  * The default value for the following config options has changed from `16` to `100`:
    * `-blocks-storage.bucket-store.chunks-cache.memcached.max-idle-connections`
    * `-blocks-storage.bucket-store.index-cache.memcached.max-idle-connections`
    * `-blocks-storage.bucket-store.metadata-cache.memcached.max-idle-connections`
    * `-query-frontend.results-cache.memcached.max-idle-connections`
  * The default value for the following config options has changed from `100ms` to `200ms`:
    * `-blocks-storage.bucket-store.metadata-cache.memcached.timeout`
    * `-blocks-storage.bucket-store.index-cache.memcached.timeout`
    * `-blocks-storage.bucket-store.chunks-cache.memcached.timeout`
    * `-query-frontend.results-cache.memcached.timeout`
* [CHANGE] Changed the default value of `-blocks-storage.bucket-store.bucket-index.enabled` to `true`. The default configuration must now run the compactor in order to write the bucket index or else queries to long term storage will fail. #924
* [CHANGE] Option `-auth.enabled` has been renamed to `-auth.multitenancy-enabled`. #1130
* [CHANGE] Default tenant ID used with disabled auth (`-auth.multitenancy-enabled=false`) has changed from `fake` to `anonymous`. This tenant ID can now be changed with `-auth.no-auth-tenant` option. #1063
* [CHANGE] The default values for the following local directories have changed: #1072
  * `-alertmanager.storage.path` default value changed to `./data-alertmanager/`
  * `-compactor.data-dir` default value changed to `./data-compactor/`
  * `-ruler.rule-path` default value changed to `./data-ruler/`
* [CHANGE] The default value for gRPC max send message size has been changed from 16MB to 100MB. This affects the following parameters: #1152
  * `-query-frontend.grpc-client-config.grpc-max-send-msg-size`
  * `-ingester.client.grpc-max-send-msg-size`
  * `-querier.frontend-client.grpc-max-send-msg-size`
  * `-query-scheduler.grpc-client-config.grpc-max-send-msg-size`
  * `-ruler.client.grpc-max-send-msg-size`
* [CHANGE] Remove `-http.prefix` flag (and `http_prefix` config file option). #763
* [CHANGE] Remove legacy endpoints. Please use their alternatives listed below. As part of the removal process we are
  introducing two new sets of endpoints for the ruler configuration API: `<prometheus-http-prefix>/rules` and
  `<prometheus-http-prefix>/config/v1/rules/**`. We are also deprecating `<prometheus-http-prefix>/rules` and `/api/v1/rules`;
  and will remove them in Mimir 2.2.0. #763 #1222
  * Query endpoints

    | Legacy                                                  | Alternative                                                |
    | ------------------------------------------------------- | ---------------------------------------------------------- |
    | `/<legacy-http-prefix>/api/v1/query`                    | `<prometheus-http-prefix>/api/v1/query`                    |
    | `/<legacy-http-prefix>/api/v1/query_range`              | `<prometheus-http-prefix>/api/v1/query_range`              |
    | `/<legacy-http-prefix>/api/v1/query_exemplars`          | `<prometheus-http-prefix>/api/v1/query_exemplars`          |
    | `/<legacy-http-prefix>/api/v1/series`                   | `<prometheus-http-prefix>/api/v1/series`                   |
    | `/<legacy-http-prefix>/api/v1/labels`                   | `<prometheus-http-prefix>/api/v1/labels`                   |
    | `/<legacy-http-prefix>/api/v1/label/{name}/values`      | `<prometheus-http-prefix>/api/v1/label/{name}/values`      |
    | `/<legacy-http-prefix>/api/v1/metadata`                 | `<prometheus-http-prefix>/api/v1/metadata`                 |
    | `/<legacy-http-prefix>/api/v1/read`                     | `<prometheus-http-prefix>/api/v1/read`                     |
    | `/<legacy-http-prefix>/api/v1/cardinality/label_names`  | `<prometheus-http-prefix>/api/v1/cardinality/label_names`  |
    | `/<legacy-http-prefix>/api/v1/cardinality/label_values` | `<prometheus-http-prefix>/api/v1/cardinality/label_values` |
    | `/api/prom/user_stats`                                  | `/api/v1/user_stats`                                       |

  * Distributor endpoints

    | Legacy endpoint               | Alternative                   |
    | ----------------------------- | ----------------------------- |
    | `/<legacy-http-prefix>/push`  | `/api/v1/push`                |
    | `/all_user_stats`             | `/distributor/all_user_stats` |
    | `/ha-tracker`                 | `/distributor/ha_tracker`     |

  * Ingester endpoints

    | Legacy          | Alternative           |
    | --------------- | --------------------- |
    | `/ring`         | `/ingester/ring`      |
    | `/shutdown`     | `/ingester/shutdown`  |
    | `/flush`        | `/ingester/flush`     |
    | `/push`         | `/ingester/push`      |

  * Ruler endpoints

    | Legacy                                                | Alternative                                         | Alternative #2 (not available before Mimir 2.0.0)                    |
    | ----------------------------------------------------- | --------------------------------------------------- | ------------------------------------------------------------------- |
    | `/<legacy-http-prefix>/api/v1/rules`                  | `<prometheus-http-prefix>/api/v1/rules`             |                                                                     |
    | `/<legacy-http-prefix>/api/v1/alerts`                 | `<prometheus-http-prefix>/api/v1/alerts`            |                                                                     |
    | `/<legacy-http-prefix>/rules`                         | `/api/v1/rules` (see below)                         |  `<prometheus-http-prefix>/config/v1/rules`                         |
    | `/<legacy-http-prefix>/rules/{namespace}`             | `/api/v1/rules/{namespace}` (see below)             |  `<prometheus-http-prefix>/config/v1/rules/{namespace}`             |
    | `/<legacy-http-prefix>/rules/{namespace}/{groupName}` | `/api/v1/rules/{namespace}/{groupName}` (see below) |  `<prometheus-http-prefix>/config/v1/rules/{namespace}/{groupName}` |
    | `/<legacy-http-prefix>/rules/{namespace}`             | `/api/v1/rules/{namespace}` (see below)             |  `<prometheus-http-prefix>/config/v1/rules/{namespace}`             |
    | `/<legacy-http-prefix>/rules/{namespace}/{groupName}` | `/api/v1/rules/{namespace}/{groupName}` (see below) |  `<prometheus-http-prefix>/config/v1/rules/{namespace}/{groupName}` |
    | `/<legacy-http-prefix>/rules/{namespace}`             | `/api/v1/rules/{namespace}` (see below)             |  `<prometheus-http-prefix>/config/v1/rules/{namespace}`             |
    | `/ruler_ring`                                         | `/ruler/ring`                                       |                                                                     |

    > __Note:__ The `/api/v1/rules/**` endpoints are considered deprecated with Mimir 2.0.0 and will be removed
    in Mimir 2.2.0. After upgrading to 2.0.0 we recommend switching uses to the equivalent
    `/<prometheus-http-prefix>/config/v1/**` endpoints that Mimir 2.0.0 introduces.

  * Alertmanager endpoints

    | Legacy                      | Alternative                        |
    | --------------------------- | ---------------------------------- |
    | `/<legacy-http-prefix>`     | `/alertmanager`                    |
    | `/status`                   | `/multitenant_alertmanager/status` |

* [CHANGE] Ingester: changed `-ingester.stream-chunks-when-using-blocks` default value from `false` to `true`. #717
* [CHANGE] Ingester: default `-ingester.ring.min-ready-duration` reduced from 1m to 15s. #126
* [CHANGE] Ingester: `-ingester.ring.min-ready-duration` now start counting the delay after the ring's health checks have passed instead of when the ring client was started. #126
* [CHANGE] Ingester: allow experimental ingester max-exemplars setting to be changed dynamically #144
  * CLI flag `-blocks-storage.tsdb.max-exemplars` is renamed to `-ingester.max-global-exemplars-per-user`.
  * YAML `max_exemplars` is moved from `tsdb` to `overrides` and renamed to `max_global_exemplars_per_user`.
* [CHANGE] Ingester: active series metrics `cortex_ingester_active_series` and `cortex_ingester_active_series_custom_tracker` are now removed when their value is zero. #672 #690
* [CHANGE] Ingester: changed default value of `-blocks-storage.tsdb.retention-period` from `6h` to `24h`. #966
* [CHANGE] Ingester: changed default value of `-blocks-storage.tsdb.close-idle-tsdb-timeout` from `0` to `13h`. #967
* [CHANGE] Ingester: changed default value of `-ingester.ring.final-sleep` from `30s` to `0s`. #981
* [CHANGE] Ingester: the following low level settings have been removed: #1153
  * `-ingester-client.expected-labels`
  * `-ingester-client.expected-samples-per-series`
  * `-ingester-client.expected-timeseries`
* [CHANGE] Ingester: following command line options related to ingester ring were renamed: #1155
  * `-consul.*` changed to `-ingester.ring.consul.*`
  * `-etcd.*` changed to `-ingester.ring.etcd.*`
  * `-multi.*` changed to `-ingester.ring.multi.*`
  * `-distributor.excluded-zones` changed to `-ingester.ring.excluded-zones`
  * `-distributor.replication-factor` changed to `-ingester.ring.replication-factor`
  * `-distributor.zone-awareness-enabled` changed to `-ingester.ring.zone-awareness-enabled`
  * `-ingester.availability-zone` changed to `-ingester.ring.instance-availability-zone`
  * `-ingester.final-sleep` changed to `-ingester.ring.final-sleep`
  * `-ingester.heartbeat-period` changed to `-ingester.ring.heartbeat-period`
  * `-ingester.join-after` changed to `-ingester.ring.join-after`
  * `-ingester.lifecycler.ID` changed to `-ingester.ring.instance-id`
  * `-ingester.lifecycler.addr` changed to `-ingester.ring.instance-addr`
  * `-ingester.lifecycler.interface` changed to `-ingester.ring.instance-interface-names`
  * `-ingester.lifecycler.port` changed to `-ingester.ring.instance-port`
  * `-ingester.min-ready-duration` changed to `-ingester.ring.min-ready-duration`
  * `-ingester.num-tokens` changed to `-ingester.ring.num-tokens`
  * `-ingester.observe-period` changed to `-ingester.ring.observe-period`
  * `-ingester.readiness-check-ring-health` changed to `-ingester.ring.readiness-check-ring-health`
  * `-ingester.tokens-file-path` changed to `-ingester.ring.tokens-file-path`
  * `-ingester.unregister-on-shutdown` changed to `-ingester.ring.unregister-on-shutdown`
  * `-ring.heartbeat-timeout` changed to `-ingester.ring.heartbeat-timeout`
  * `-ring.prefix` changed to `-ingester.ring.prefix`
  * `-ring.store` changed to `-ingester.ring.store`
* [CHANGE] Ingester: fields in YAML configuration for ingester ring have been changed: #1155
  * `ingester.lifecycler` changed to `ingester.ring`
  * Fields from `ingester.lifecycler.ring` moved to `ingester.ring`
  * `ingester.lifecycler.address` changed to `ingester.ring.instance_addr`
  * `ingester.lifecycler.id` changed to `ingester.ring.instance_id`
  * `ingester.lifecycler.port` changed to `ingester.ring.instance_port`
  * `ingester.lifecycler.availability_zone` changed to `ingester.ring.instance_availability_zone`
  * `ingester.lifecycler.interface_names` changed to `ingester.ring.instance_interface_names`
* [CHANGE] Distributor: removed the `-distributor.shard-by-all-labels` configuration option. It is now assumed to be true. #698
* [CHANGE] Distributor: change default value of `-distributor.instance-limits.max-inflight-push-requests` to `2000`. #964
* [CHANGE] Distributor: change default value of `-distributor.remote-timeout` from `2s` to `20s`. #970
* [CHANGE] Distributor: removed the `-distributor.extra-query-delay` flag (and its respective YAML config option). #1048
* [CHANGE] Query-frontend: Enable query stats by default, they can still be disabled with `-query-frontend.query-stats-enabled=false`. #83
* [CHANGE] Query-frontend: the `cortex_frontend_mapped_asts_total` metric has been renamed to `cortex_frontend_query_sharding_rewrites_attempted_total`. #150
* [CHANGE] Query-frontend: added `sharded` label to `cortex_query_seconds_total` metric. #235
* [CHANGE] Query-frontend: changed the flag name for controlling query sharding total shards from `-querier.total-shards` to `-query-frontend.query-sharding-total-shards`. #230
* [CHANGE] Query-frontend: flag `-querier.parallelise-shardable-queries` has been renamed to `-query-frontend.parallelize-shardable-queries` #284
* [CHANGE] Query-frontend: removed the deprecated (and unused) `-frontend.cache-split-interval`. Use `-query-frontend.split-queries-by-interval` instead. #587
* [CHANGE] Query-frontend: range query response now omits the `data` field when it's empty (error case) like Prometheus does, previously it was `"data":{"resultType":"","result":null}`. #629
* [CHANGE] Query-frontend: instant queries now honor the `-query-frontend.max-retries-per-request` flag. #630
* [CHANGE] Query-frontend: removed in-memory and Redis cache support. Reason is that these caching backends were just supported by query-frontend, while all other Mimir services only support memcached. #796
  * The following CLI flags (and their respective YAML config options) have been removed:
    * `-frontend.cache.enable-fifocache`
    * `-frontend.redis.*`
    * `-frontend.fifocache.*`
  * The following metrics have been removed:
    * `querier_cache_added_total`
    * `querier_cache_added_new_total`
    * `querier_cache_evicted_total`
    * `querier_cache_entries`
    * `querier_cache_gets_total`
    * `querier_cache_misses_total`
    * `querier_cache_stale_gets_total`
    * `querier_cache_memory_bytes`
    * `cortex_rediscache_request_duration_seconds`
* [CHANGE] Query-frontend: migrated memcached backend client to the same one used in other components (memcached config and metrics are now consistent across all Mimir services). #821
  * The following CLI flags (and their respective YAML config options) have been added:
    * `-query-frontend.results-cache.backend` (set it to `memcached` if `-query-frontend.cache-results=true`)
  * The following CLI flags (and their respective YAML config options) have been changed:
    * `-frontend.memcached.hostname` and `-frontend.memcached.service` have been removed: use `-query-frontend.results-cache.memcached.addresses` instead
  * The following CLI flags (and their respective YAML config options) have been renamed:
    * `-frontend.background.write-back-concurrency` renamed to `-query-frontend.results-cache.memcached.max-async-concurrency`
    * `-frontend.background.write-back-buffer` renamed to `-query-frontend.results-cache.memcached.max-async-buffer-size`
    * `-frontend.memcached.batchsize` renamed to `-query-frontend.results-cache.memcached.max-get-multi-batch-size`
    * `-frontend.memcached.parallelism` renamed to `-query-frontend.results-cache.memcached.max-get-multi-concurrency`
    * `-frontend.memcached.timeout` renamed to `-query-frontend.results-cache.memcached.timeout`
    * `-frontend.memcached.max-item-size` renamed to `-query-frontend.results-cache.memcached.max-item-size`
    * `-frontend.memcached.max-idle-conns` renamed to `-query-frontend.results-cache.memcached.max-idle-connections`
    * `-frontend.compression` renamed to `-query-frontend.results-cache.compression`
  * The following CLI flags (and their respective YAML config options) have been removed:
    * `-frontend.memcached.circuit-breaker-consecutive-failures`: feature removed
    * `-frontend.memcached.circuit-breaker-timeout`: feature removed
    * `-frontend.memcached.circuit-breaker-interval`: feature removed
    * `-frontend.memcached.update-interval`: new setting is hardcoded to 30s
    * `-frontend.memcached.consistent-hash`: new setting is always enabled
    * `-frontend.default-validity` and `-frontend.memcached.expiration`: new setting is hardcoded to 7 days
  * The following metrics have been changed:
    * `cortex_cache_dropped_background_writes_total{name}` changed to `thanos_memcached_operation_skipped_total{name, operation, reason}`
    * `cortex_cache_value_size_bytes{name, method}` changed to `thanos_memcached_operation_data_size_bytes{name}`
    * `cortex_cache_request_duration_seconds{name, method, status_code}` changed to `thanos_memcached_operation_duration_seconds{name, operation}`
    * `cortex_cache_fetched_keys{name}` changed to `thanos_cache_memcached_requests_total{name}`
    * `cortex_cache_hits{name}` changed to `thanos_cache_memcached_hits_total{name}`
    * `cortex_memcache_request_duration_seconds{name, method, status_code}` changed to `thanos_memcached_operation_duration_seconds{name, operation}`
    * `cortex_memcache_client_servers{name}` changed to `thanos_memcached_dns_provider_results{name, addr}`
    * `cortex_memcache_client_set_skip_total{name}` changed to `thanos_memcached_operation_skipped_total{name, operation, reason}`
    * `cortex_dns_lookups_total` changed to `thanos_memcached_dns_lookups_total`
    * For all metrics the value of the "name" label has changed from `frontend.memcached` to `frontend-cache`
  * The following metrics have been removed:
    * `cortex_cache_background_queue_length{name}`
* [CHANGE] Query-frontend: merged `query_range` into `frontend` in the YAML config (keeping the same keys) and renamed flags: #825
  * `-querier.max-retries-per-request` renamed to `-query-frontend.max-retries-per-request`
  * `-querier.split-queries-by-interval` renamed to `-query-frontend.split-queries-by-interval`
  * `-querier.align-querier-with-step` renamed to `-query-frontend.align-querier-with-step`
  * `-querier.cache-results` renamed to `-query-frontend.cache-results`
  * `-querier.parallelise-shardable-queries` renamed to `-query-frontend.parallelize-shardable-queries`
* [CHANGE] Query-frontend: the default value of `-query-frontend.split-queries-by-interval` has changed from `0` to `24h`. #1131
* [CHANGE] Query-frontend: `-frontend.` flags were renamed to `-query-frontend.`: #1167
* [CHANGE] Query-frontend / Query-scheduler: classified the `-query-frontend.querier-forget-delay` and `-query-scheduler.querier-forget-delay` flags (and their respective YAML config options) as experimental. #1208
* [CHANGE] Querier / ruler: Change `-querier.max-fetched-chunks-per-query` configuration to limit to maximum number of chunks that can be fetched in a single query. The number of chunks fetched by ingesters AND long-term storare combined should not exceed the value configured on `-querier.max-fetched-chunks-per-query`. [#4260](https://github.com/cortexproject/cortex/pull/4260)
* [CHANGE] Querier / ruler: Option `-querier.ingester-streaming` has been removed. Querier/ruler now always use streaming method to query ingesters. #204
* [CHANGE] Querier: always fetch labels from store and respect start/end times in request; the option `-querier.query-store-for-labels-enabled` has been removed and is now always on. #518 #1132
* [CHANGE] Querier / ruler: removed the `-store.query-chunk-limit` flag (and its respective YAML config option `max_chunks_per_query`). `-querier.max-fetched-chunks-per-query` (and its respective YAML config option `max_fetched_chunks_per_query`) should be used instead. #705
* [CHANGE] Querier/Ruler: `-querier.active-query-tracker-dir` option has been removed. Active query tracking is now done via Activity tracker configured by `-activity-tracker.filepath` and enabled by default. Limit for max number of concurrent queries (`-querier.max-concurrent`) is now respected even if activity tracking is not enabled. #661 #822
* [CHANGE] Querier/ruler/query-frontend: the experimental `-querier.at-modifier-enabled` CLI flag has been removed and the PromQL `@` modifier is always enabled. #941
* [CHANGE] Querier: removed `-querier.worker-match-max-concurrent` and `-querier.worker-parallelism` CLI flags (and their respective YAML config options). Mimir now behaves like if `-querier.worker-match-max-concurrent` is always enabled and you should configure the max concurrency per querier process using `-querier.max-concurrent` instead. #958
* [CHANGE] Querier: changed default value of `-querier.query-ingesters-within` from `0` to `13h`. #967
* [CHANGE] Querier: rename metric `cortex_query_fetched_chunks_bytes_total` to `cortex_query_fetched_chunk_bytes_total` to be consistent with the limit name. #476
* [CHANGE] Ruler: add two new metrics `cortex_ruler_list_rules_seconds` and `cortex_ruler_load_rule_groups_seconds` to the ruler. #906
* [CHANGE] Ruler: endpoints for listing configured rules now return HTTP status code 200 and an empty map when there are no rules instead of an HTTP 404 and plain text error message. The following endpoints are affected: #456
  * `<prometheus-http-prefix>/config/v1/rules`
  * `<prometheus-http-prefix>/config/v1/rules/{namespace}`
  * `<prometheus-http-prefix>/rules` (deprecated)
  * `<prometheus-http-prefix>/rules/{namespace}` (deprecated)
  * `/api/v1/rules` (deprecated)
  * `/api/v1/rules/{namespace}` (deprecated)
* [CHANGE] Ruler: removed `configdb` support from Ruler backend storages. #15 #38 #819
* [CHANGE] Ruler: removed the support for the deprecated storage configuration via `-ruler.storage.*` CLI flags (and their respective YAML config options). Use `-ruler-storage.*` instead. #628
* [CHANGE] Ruler: set new default limits for rule groups: `-ruler.max-rules-per-rule-group` to 20 (previously 0, disabled) and `-ruler.max-rule-groups-per-tenant` to 70 (previously 0, disabled). #847
* [CHANGE] Ruler: removed `-ruler.enable-sharding` option, and changed default value of `-ruler.ring.store` to `memberlist`. #943
* [CHANGE] Ruler: `-ruler.alertmanager-use-v2` has been removed. The ruler will always use the `v2` endpoints. #954 #1100
* [CHANGE] Ruler: `-experimental.ruler.enable-api` flag has been renamed to `-ruler.enable-api` and is now stable. The default value has also changed from `false` to `true`, so both ruler and alertmanager API are enabled by default. #913 #1065
* [CHANGE] Ruler: add support for [DNS service discovery format](./docs/sources/configuration/arguments.md#dns-service-discovery) for `-ruler.alertmanager-url`. `-ruler.alertmanager-discovery` flag has been removed. URLs following the prior SRV format, will be treated as a static target. To continue using service discovery for these URLs prepend `dnssrvnoa+` to them. #993
  * The following metrics for Alertmanager DNS service discovery are replaced:
    * `prometheus_sd_dns_lookups_total` replaced by `cortex_dns_lookups_total{component="ruler"}`
    * `prometheus_sd_dns_lookup_failures_total` replaced by `cortex_dns_failures_total{component="ruler"}`
* [CHANGE] Ruler: deprecate `/api/v1/rules/**` and `<prometheus-http-prefix/rules/**` configuration API endpoints in favour of `/<prometheus-http-prefix>/config/v1/rules/**`. Deprecated endpoints will be removed in Mimir 2.2.0. Main configuration API endpoints are now `/<prometheus-http-prefix>/config/api/v1/rules/**` introduced in Mimir 2.0.0. #1222
* [CHANGE] Store-gateway: index cache now includes tenant in cache keys, this invalidates previous cached entries. #607
* [CHANGE] Store-gateway: increased memcached index caching TTL from 1 day to 7 days. #718
* [CHANGE] Store-gateway: options `-store-gateway.sharding-enabled` and `-querier.store-gateway-addresses` were removed. Default value of `-store-gateway.sharding-ring.store` is now `memberlist` and default value for `-store-gateway.sharding-ring.wait-stability-min-duration` changed from `1m` to `0` (disabled). #976
* [CHANGE] Compactor: compactor will no longer try to compact blocks that are already marked for deletion. Previously compactor would consider blocks marked for deletion within `-compactor.deletion-delay / 2` period as eligible for compaction. [#4328](https://github.com/cortexproject/cortex/pull/4328)
* [CHANGE] Compactor: Removed support for block deletion marks migration. If you're upgrading from Cortex < 1.7.0 to Mimir, you should upgrade the compactor to Cortex >= 1.7.0 first, run it at least once and then upgrade to Mimir. #122
* [CHANGE] Compactor: removed the `cortex_compactor_group_vertical_compactions_total` metric. #278
* [CHANGE] Compactor: no longer waits for initial blocks cleanup to finish before starting compactions. #282
* [CHANGE] Compactor: removed overlapping sources detection. Overlapping sources may exist due to edge cases (timing issues) when horizontally sharding compactor, but are correctly handled by compactor. #494
* [CHANGE] Compactor: compactor now uses deletion marks from `<tenant>/markers` location in the bucket. Marker files are no longer fetched, only listed. #550
* [CHANGE] Compactor: Default value of `-compactor.block-sync-concurrency` has changed from 20 to 8. This flag is now only used to control number of goroutines for downloading and uploading blocks during compaction. #552
* [CHANGE] Compactor is now included in `all` target (single-binary). #866
* [CHANGE] Compactor: Removed `-compactor.sharding-enabled` option. Sharding in compactor is now always enabled. Default value of `-compactor.ring.store` has changed from `consul` to `memberlist`. Default value of `-compactor.ring.wait-stability-min-duration` is now 0, which disables the feature. #956
* [CHANGE] Alertmanager: removed `-alertmanager.configs.auto-webhook-root` #977
* [CHANGE] Alertmanager: removed `configdb` support from Alertmanager backend storages. #15 #38 #819
* [CHANGE] Alertmanager: Don't count user-not-found errors from replicas as failures in the `cortex_alertmanager_state_fetch_replica_state_failed_total` metric. #190
* [CHANGE] Alertmanager: Use distributor for non-API routes. #213
* [CHANGE] Alertmanager: removed `-alertmanager.storage.*` configuration options, with the exception of the CLI flags `-alertmanager.storage.path` and `-alertmanager.storage.retention`. Use `-alertmanager-storage.*` instead. #632
* [CHANGE] Alertmanager: set default value for `-alertmanager.web.external-url=http://localhost:8080/alertmanager` to match the default configuration. #808 #1067
* [CHANGE] Alertmanager: `-experimental.alertmanager.enable-api` flag has been renamed to `-alertmanager.enable-api` and is now stable. #913
* [CHANGE] Alertmanager: now always runs with sharding enabled; other modes of operation are removed. #1044 #1126
  * The following configuration options are removed:
    * `-alertmanager.sharding-enabled`
    * `-alertmanager.cluster.advertise-address`
    * `-alertmanager.cluster.gossip-interval`
    * `-alertmanager.cluster.listen-address`
    * `-alertmanager.cluster.peers`
    * `-alertmanager.cluster.push-pull-interval`
  * The following configuration options are renamed:
    * `-alertmanager.cluster.peer-timeout` to `-alertmanager.peer-timeout`
* [CHANGE] Alertmanager: the default value of `-alertmanager.sharding-ring.store` is now `memberlist`. #1171
* [CHANGE] Ring: changed default value of `-distributor.ring.store` (Distributor ring) and `-ring.store` (Ingester ring) to `memberlist`. #1046
* [CHANGE] Memberlist: the `memberlist_kv_store_value_bytes` metric has been removed due to values no longer being stored in-memory as encoded bytes. [#4345](https://github.com/cortexproject/cortex/pull/4345)
* [CHANGE] Memberlist: forward only changes, not entire original message. [#4419](https://github.com/cortexproject/cortex/pull/4419)
* [CHANGE] Memberlist: don't accept old tombstones as incoming change, and don't forward such messages to other gossip members. [#4420](https://github.com/cortexproject/cortex/pull/4420)
* [CHANGE] Memberlist: changed probe interval from `1s` to `5s` and probe timeout from `500ms` to `2s`. #563
* [CHANGE] Memberlist: the `name` label on metrics `cortex_dns_failures_total`, `cortex_dns_lookups_total` and `cortex_dns_provider_results` was renamed to `component`. #993
* [CHANGE] Limits: removed deprecated limits for rejecting old samples #799
  This removes the following flags:
  * `-validation.reject-old-samples`
  * `-validation.reject-old-samples.max-age`
* [CHANGE] Limits: removed local limit-related flags in favor of global limits. #725
  The distributor ring is now required, and can be configured via the `distributor.ring.*` flags.
  This removes the following flags:
  * `-distributor.ingestion-rate-strategy` -> will now always use the "global" strategy
  * `-ingester.max-series-per-user` -> set `-ingester.max-global-series-per-user` to `N` times the existing value of `-ingester.max-series-per-user` instead
  * `-ingester.max-series-per-metric` -> set `-ingester.max-global-series-per-metric`  to `N` times the existing value of `-ingester.max-series-per-metric` instead
  * `-ingester.max-metadata-per-user` -> set `-ingester.max-global-metadata-per-user` to `N` times the existing value of `-ingester.max-metadata-per-user` instead
  * `-ingester.max-metadata-per-metric` -> set `-ingester.max-global-metadata-per-metric` to `N` times the existing value of `-ingester.max-metadata-per-metric` instead
  * In the above notes, `N` refers to the number of ingester replicas
  Additionally, default values for the following flags have changed:
  * `-ingester.max-global-series-per-user` from `0` to `150000`
  * `-ingester.max-global-series-per-metric` from `0` to `20000`
  * `-distributor.ingestion-rate-limit` from `25000` to `10000`
  * `-distributor.ingestion-burst-size` from `50000` to `200000`
* [CHANGE] Limits: removed limit `enforce_metric_name`, now behave as if set to `true` always. #686
* [CHANGE] Limits: Option `-ingester.max-samples-per-query` and its YAML field `max_samples_per_query` have been removed. It required `-querier.ingester-streaming` option to be set to false, but since `-querier.ingester-streaming` is removed (always defaulting to true), the limit using it was removed as well. #204 #1132
* [CHANGE] Limits: Set the default max number of inflight ingester push requests (`-ingester.instance-limits.max-inflight-push-requests`) to 30000 in order to prevent clusters from being overwhelmed by request volume or temporary slow-downs. #259
* [CHANGE] Overrides exporter: renamed metric `cortex_overrides` to `cortex_limits_overrides`. #173 #407
* [FEATURE] The following features have been moved from experimental to stable: #913 #1002
  * Alertmanager config API
  * Alertmanager receiver firewall
  * Alertmanager sharding
  * Azure blob storage support
  * Blocks storage bucket index
  * Disable the ring health check in the readiness endpoint (`-ingester.readiness-check-ring-health=false`)
  * Distributor: do not extend writes on unhealthy ingesters
  * Do not unregister ingesters from ring on shutdown (`-ingester.unregister-on-shutdown=false`)
  * HA Tracker: cleanup of old replicas from KV Store
  * Instance limits in ingester and distributor
  * OpenStack Swift storage support
  * Query-frontend: query stats tracking
  * Query-scheduler
  * Querier: tenant federation
  * Ruler config API
  * S3 Server Side Encryption (SSE) using KMS
  * TLS configuration for gRPC, HTTP and etcd clients
  * Zone-aware replication
  * `/labels` API using matchers
  * The following querier limits:
    * `-querier.max-fetched-chunks-per-query`
    * `-querier.max-fetched-chunk-bytes-per-query`
    * `-querier.max-fetched-series-per-query`
  * The following alertmanager limits:
    * Notification rate (`-alertmanager.notification-rate-limit` and `-alertmanager.notification-rate-limit-per-integration`)
    * Dispatcher groups (`-alertmanager.max-dispatcher-aggregation-groups`)
    * User config size (`-alertmanager.max-config-size-bytes`)
    * Templates count in user config (`-alertmanager.max-templates-count`)
    * Max template size (`-alertmanager.max-template-size-bytes`)
* [FEATURE] The endpoints `/api/v1/status/buildinfo`, `<prometheus-http-prefix>/api/v1/status/buildinfo`, and `<alertmanager-http-prefix>/api/v1/status/buildinfo` have been added to display build information and enabled features. #1219 #1240
* [FEATURE] PromQL: added `present_over_time` support. #139
* [FEATURE] Added "Activity tracker" feature which can log ongoing activities from previous Mimir run in case of a crash. It is enabled by default and controlled by the `-activity-tracker.filepath` flag. It can be disabled by setting this path to an empty string. Currently, the Store-gateway, Ruler, Querier, Query-frontend and Ingester components use this feature to track queries. #631 #782 #822 #1121
* [FEATURE] Divide configuration parameters into categories "basic", "advanced", and "experimental". Only flags in the basic category are shown when invoking `-help`, whereas `-help-all` will include flags in all categories (basic, advanced, experimental). #840
* [FEATURE] Querier: Added support for tenant federation to exemplar endpoints. #927
* [FEATURE] Ingester: can expose metrics on active series matching custom trackers configured via `-ingester.active-series-custom-trackers` (or its respective YAML config option). When configured, active series for custom trackers are exposed by the `cortex_ingester_active_series_custom_tracker` metric. #42 #672
* [FEATURE] Ingester: Enable snapshotting of in-memory TSDB on disk during shutdown via `-blocks-storage.tsdb.memory-snapshot-on-shutdown` (experimental). #249
* [FEATURE] Ingester: Added `-blocks-storage.tsdb.isolation-enabled` flag, which allows disabling TSDB isolation feature. This is enabled by default (per TSDB default), but disabling can improve performance of write requests. #512
* [FEATURE] Ingester: Added `-blocks-storage.tsdb.head-chunks-write-queue-size` flag, which allows setting the size of the queue used by the TSDB before m-mapping chunks (experimental). #591
  * Added `cortex_ingester_tsdb_mmap_chunk_write_queue_operations_total` metric to track different operations of this queue.
* [FEATURE] Distributor: Added `-api.skip-label-name-validation-header-enabled` option to allow skipping label name validation on the HTTP write path based on `X-Mimir-SkipLabelNameValidation` header being `true` or not. #390
* [FEATURE] Query-frontend: Add `cortex_query_fetched_series_total` and `cortex_query_fetched_chunks_bytes_total` per-user counters to expose the number of series and bytes fetched as part of queries. These metrics can be enabled with the `-frontend.query-stats-enabled` flag (or its respective YAML config option `query_stats_enabled`). [#4343](https://github.com/cortexproject/cortex/pull/4343)
* [FEATURE] Query-frontend: Add `cortex_query_fetched_chunks_total` per-user counter to expose the number of chunks fetched as part of queries. This metric can be enabled with the `-query-frontend.query-stats-enabled` flag (or its respective YAML config option `query_stats_enabled`). #31
* [FEATURE] Query-frontend: Add query sharding for instant and range queries. You can enable querysharding by setting `-query-frontend.parallelize-shardable-queries` to `true`. The following additional config and exported metrics have been added. #79 #80 #100 #124 #140 #148 #150 #151 #153 #154 #155 #156 #157 #158 #159 #160 #163 #169 #172 #196 #205 #225 #226 #227 #228 #230 #235 #240 #239 #246 #244 #319 #330 #371 #385 #400 #458 #586 #630 #660 #707 #1542
  * New config options:
    * `-query-frontend.query-sharding-total-shards`: The amount of shards to use when doing parallelisation via query sharding.
    * `-query-frontend.query-sharding-max-sharded-queries`: The max number of sharded queries that can be run for a given received query. 0 to disable limit.
    * `-blocks-storage.bucket-store.series-hash-cache-max-size-bytes`: Max size - in bytes - of the in-memory series hash cache in the store-gateway.
    * `-blocks-storage.tsdb.series-hash-cache-max-size-bytes`: Max size - in bytes - of the in-memory series hash cache in the ingester.
  * New exported metrics:
    * `cortex_bucket_store_series_hash_cache_requests_total`
    * `cortex_bucket_store_series_hash_cache_hits_total`
    * `cortex_frontend_query_sharding_rewrites_succeeded_total`
    * `cortex_frontend_sharded_queries_per_query`
  * Renamed metrics:
    * `cortex_frontend_mapped_asts_total` to `cortex_frontend_query_sharding_rewrites_attempted_total`
  * Modified metrics:
    * added `sharded` label to `cortex_query_seconds_total`
  * When query sharding is enabled, the following querier config must be set on query-frontend too:
    * `-querier.max-concurrent`
    * `-querier.timeout`
    * `-querier.max-samples`
    * `-querier.at-modifier-enabled`
    * `-querier.default-evaluation-interval`
    * `-querier.active-query-tracker-dir`
    * `-querier.lookback-delta`
  * Sharding can be dynamically controlled per request using the `Sharding-Control: 64` header. (0 to disable)
  * Sharding can be dynamically controlled per tenant using the limit `query_sharding_total_shards`. (0 to disable)
  * Added `sharded_queries` count to the "query stats" log.
  * The number of shards is adjusted to be compatible with number of compactor shards that are used by a split-and-merge compactor. The querier can use this to avoid querying blocks that cannot have series in a given query shard.
* [FEATURE] Query-Frontend: Added `-query-frontend.cache-unaligned-requests` option to cache responses for requests that do not have step-aligned start and end times. This can improve speed of repeated queries, but can also pollute cache with results that are never reused. #432
* [FEATURE] Querier: Added label names cardinality endpoint `<prefix>/api/v1/cardinality/label_names` that is disabled by default. Can be enabled/disabled via the CLI flag `-querier.cardinality-analysis-enabled` or its respective YAML config option. Configurable on a per-tenant basis. #301 #377 #474
* [FEATURE] Querier: Added label values cardinality endpoint `<prefix>/api/v1/cardinality/label_values` that is disabled by default. Can be enabled/disabled via the CLI flag `-querier.cardinality-analysis-enabled` or its respective YAML config option, and configurable on a per-tenant basis. The maximum number of label names allowed to be queried in a single API call can be controlled via `-querier.label-values-max-cardinality-label-names-per-request`. #332 #395 #474
* [FEATURE] Querier: Added `-store.max-labels-query-length` to restrict the range of `/series`, label-names and label-values requests. #507
* [FEATURE] Ruler: Add new `-ruler.query-stats-enabled` which when enabled will report the `cortex_ruler_query_seconds_total` as a per-user metric that tracks the sum of the wall time of executing queries in the ruler in seconds. [#4317](https://github.com/cortexproject/cortex/pull/4317)
* [FEATURE] Ruler: Added federated rule groups. #533
  * Added `-ruler.tenant-federation.enabled` config flag.
  * Added support for `source_tenants` field on rule groups.
* [FEATURE] Store-gateway: Added `/store-gateway/tenants` and `/store-gateway/tenant/{tenant}/blocks` endpoints that provide functionality that was provided by `tools/listblocks`. #911 #973
* [FEATURE] Compactor: compactor now uses new algorithm that we call "split-and-merge". Previous compaction strategy was removed. With the `split-and-merge` compactor source blocks for a given tenant are grouped into `-compactor.split-groups` number of groups. Each group of blocks is then compacted separately, and is split into `-compactor.split-and-merge-shards` shards (configurable on a per-tenant basis). Compaction of each tenant shards can be horizontally scaled. Number of compactors that work on jobs for single tenant can be limited by using `-compactor.compactor-tenant-shard-size` parameter, or per-tenant `compactor_tenant_shard_size` override.  #275 #281 #282 #283 #288 #290 #303 #307 #317 #323 #324 #328 #353 #368 #479 #820
* [FEATURE] Compactor: Added `-compactor.max-compaction-time` to control how long can compaction for a single tenant take. If compactions for a tenant take longer, no new compactions are started in the same compaction cycle. Running compactions are not stopped however, and may take much longer. #523
* [FEATURE] Compactor: When compactor finds blocks with out-of-order chunks, it will mark them for no-compaction. Blocks marked for no-compaction are ignored in future compactions too. Added metric `cortex_compactor_blocks_marked_for_no_compaction_total` to track number of blocks marked for no-compaction. Added `CortexCompactorSkippedBlocksWithOutOfOrderChunks` alert based on new metric. Markers are only checked from `<tenant>/markers` location, but uploaded to the block directory too. #520 #535 #550
* [FEATURE] Compactor: multiple blocks are now downloaded and uploaded at once, which can shorten compaction process. #552
* [ENHANCEMENT] Exemplars are now emitted for all gRPC calls and many operations tracked by histograms. #180
* [ENHANCEMENT] New options `-server.http-listen-network` and `-server.grpc-listen-network` allow binding as 'tcp4' or 'tcp6'. #180
* [ENHANCEMENT] Query federation: improve performance in MergeQueryable by memoizing labels. #312
* [ENHANCEMENT] Add histogram metrics `cortex_distributor_sample_delay_seconds` and `cortex_ingester_tsdb_sample_out_of_order_delta_seconds` #488
* [ENHANCEMENT] Check internal directory access before starting up. #1217
* [ENHANCEMENT] Azure client: expose option to configure MSI URL and user-assigned identity. #584
* [ENHANCEMENT] Added a new metric `mimir_build_info` to coincide with `cortex_build_info`. The metric `cortex_build_info` has not been removed. #1022
* [ENHANCEMENT] Mimir runs a sanity check of storage config at startup and will fail to start if the sanity check doesn't pass. This is done to find potential config issues before starting up. #1180
* [ENHANCEMENT] Validate alertmanager and ruler storage configurations to ensure they don't use same bucket name and region values as those configured for the blocks storage. #1214
* [ENHANCEMENT] Ingester: added option `-ingester.readiness-check-ring-health` to disable the ring health check in the readiness endpoint. When disabled, the health checks are run against only the ingester itself instead of all ingesters in the ring. #48 #126
* [ENHANCEMENT] Ingester: reduce CPU and memory utilization if remote write requests contains a large amount of "out of bounds" samples. #413
* [ENHANCEMENT] Ingester: reduce CPU and memory utilization when querying chunks from ingesters. #430
* [ENHANCEMENT] Ingester: Expose ingester ring page on ingesters. #654
* [ENHANCEMENT] Distributor: added option `-distributor.excluded-zones` to exclude ingesters running in specific zones both on write and read path. #51
* [ENHANCEMENT] Distributor: add tags to tracing span for distributor push with user, cluster and replica. #210
* [ENHANCEMENT] Distributor: performance optimisations. #212 #217 #242
* [ENHANCEMENT] Distributor: reduce latency when HA-Tracking by doing KVStore updates in the background. #271
* [ENHANCEMENT] Distributor: make distributor inflight push requests count include background calls to ingester. #398
* [ENHANCEMENT] Distributor: silently drop exemplars more than 5 minutes older than samples in the same batch. #544
* [ENHANCEMENT] Distributor: reject exemplars with blank label names or values. The `cortex_discarded_exemplars_total` metric will use the `exemplar_labels_blank` reason in this case. #873
* [ENHANCEMENT] Query-frontend: added `cortex_query_frontend_workers_enqueued_requests_total` metric to track the number of requests enqueued in each query-scheduler. #384
* [ENHANCEMENT] Query-frontend: added `cortex_query_frontend_non_step_aligned_queries_total` to track the total number of range queries with start/end not aligned to step. #347 #357 #582
* [ENHANCEMENT] Query-scheduler: exported summary `cortex_query_scheduler_inflight_requests` tracking total number of inflight requests (both enqueued and processing) in percentile buckets. #675
* [ENHANCEMENT] Querier: can use the `LabelNames` call with matchers, if matchers are provided in the `/labels` API call, instead of using the more expensive `MetricsForLabelMatchers` call as before. #3 #1186
* [ENHANCEMENT] Querier / store-gateway: optimized regex matchers. #319 #334 #355
* [ENHANCEMENT] Querier: when fetching data for specific query-shard, we can ignore some blocks based on compactor-shard ID, since sharding of series by query sharding and compactor is the same. Added metrics: #438 #450
  * `cortex_querier_blocks_found_total`
  * `cortex_querier_blocks_queried_total`
  * `cortex_querier_blocks_with_compactor_shard_but_incompatible_query_shard_total`
* [ENHANCEMENT] Querier / ruler: reduce cpu usage, latency and peak memory consumption. #459 #463 #589
* [ENHANCEMENT] Querier: labels requests now obey `-querier.query-ingesters-within`, making them a little more efficient. #518
* [ENHANCEMENT] Querier: retry store-gateway in case of unexpected failure, instead of failing the query. #1003
* [ENHANCEMENT] Querier / ruler: reduce memory used by streaming queries, particularly in ruler. [#4341](https://github.com/cortexproject/cortex/pull/4341)
* [ENHANCEMENT] Ruler: Using shuffle sharding subring on GetRules API. [#4466](https://github.com/cortexproject/cortex/pull/4466)
* [ENHANCEMENT] Ruler: wait for ruler ring client to self-detect during startup. #990
* [ENHANCEMENT] Store-gateway: added `cortex_bucket_store_sent_chunk_size_bytes` metric, tracking the size of chunks sent from store-gateway to querier. #123
* [ENHANCEMENT] Store-gateway: reduced CPU and memory utilization due to exported metrics aggregation for instances with a large number of tenants. #123 #142
* [ENHANCEMENT] Store-gateway: added an in-memory LRU cache for chunks attributes. Can be enabled setting `-blocks-storage.bucket-store.chunks-cache.attributes-in-memory-max-items=X` where `X` is the max number of items to keep in the in-memory cache. The following new metrics are exposed: #279 #415 #437
  * `cortex_cache_memory_requests_total`
  * `cortex_cache_memory_hits_total`
  * `cortex_cache_memory_items_count`
* [ENHANCEMENT] Store-gateway: log index cache requests to tracing spans. #419
* [ENHANCEMENT] Store-gateway: store-gateway can now ignore blocks with minimum time within `-blocks-storage.bucket-store.ignore-blocks-within` duration. Useful when used together with `-querier.query-store-after`. #502
* [ENHANCEMENT] Store-gateway: label values with matchers now doesn't preload or list series, reducing latency and memory consumption. #534
* [ENHANCEMENT] Store-gateway: the results of `LabelNames()`, `LabelValues()` and `Series(skipChunks=true)` calls are now cached in the index cache. #590
* [ENHANCEMENT] Store-gateway: Added `-store-gateway.sharding-ring.unregister-on-shutdown` option that allows store-gateway to stay in the ring even after shutdown. Defaults to `true`, which is the same as current behaviour. #610 #614
* [ENHANCEMENT] Store-gateway: wait for ring tokens stability instead of ring stability to speed up startup and tests. #620
* [ENHANCEMENT] Compactor: add timeout for waiting on compactor to become ACTIVE in the ring. [#4262](https://github.com/cortexproject/cortex/pull/4262)
* [ENHANCEMENT] Compactor: skip already planned compaction jobs if the tenant doesn't belong to the compactor instance anymore. #303
* [ENHANCEMENT] Compactor: Blocks cleaner will ignore users that it no longer "owns" when sharding is enabled, and user ownership has changed since last scan. #325
* [ENHANCEMENT] Compactor: added `-compactor.compaction-jobs-order` support to configure which compaction jobs should run first for a given tenant (in case there are multiple ones). Supported values are: `smallest-range-oldest-blocks-first` (default), `newest-blocks-first`. #364
* [ENHANCEMENT] Compactor: delete blocks marked for deletion faster. #490
* [ENHANCEMENT] Compactor: expose low-level concurrency options for compactor: `-compactor.max-opening-blocks-concurrency`, `-compactor.max-closing-blocks-concurrency`, `-compactor.symbols-flushers-concurrency`. #569 #701
* [ENHANCEMENT] Compactor: expand compactor logs to include total compaction job time, total time for uploads and block counts. #549
* [ENHANCEMENT] Ring: allow experimental configuration of disabling of heartbeat timeouts by setting the relevant configuration value to zero. Applies to the following: [#4342](https://github.com/cortexproject/cortex/pull/4342)
  * `-distributor.ring.heartbeat-timeout`
  * `-ingester.ring.heartbeat-timeout`
  * `-ruler.ring.heartbeat-timeout`
  * `-alertmanager.sharding-ring.heartbeat-timeout`
  * `-compactor.ring.heartbeat-timeout`
  * `-store-gateway.sharding-ring.heartbeat-timeout`
* [ENHANCEMENT] Ring: allow heartbeats to be explicitly disabled by setting the interval to zero. This is considered experimental. This applies to the following configuration options: [#4344](https://github.com/cortexproject/cortex/pull/4344)
  * `-distributor.ring.heartbeat-period`
  * `-ingester.ring.heartbeat-period`
  * `-ruler.ring.heartbeat-period`
  * `-alertmanager.sharding-ring.heartbeat-period`
  * `-compactor.ring.heartbeat-period`
  * `-store-gateway.sharding-ring.heartbeat-period`
* [ENHANCEMENT] Memberlist: optimized receive path for processing ring state updates, to help reduce CPU utilization in large clusters. [#4345](https://github.com/cortexproject/cortex/pull/4345)
* [ENHANCEMENT] Memberlist: expose configuration of memberlist packet compression via `-memberlist.compression-enabled`. [#4346](https://github.com/cortexproject/cortex/pull/4346)
* [ENHANCEMENT] Memberlist: Add `-memberlist.advertise-addr` and `-memberlist.advertise-port` options for setting the address to advertise to other members of the cluster to enable NAT traversal. #260
* [ENHANCEMENT] Memberlist: reduce CPU utilization for rings with a large number of members. #537 #563 #634
* [ENHANCEMENT] Overrides exporter: include additional limits in the per-tenant override exporter. The following limits have been added to the `cortex_limit_overrides` metric: #21
  * `max_fetched_series_per_query`
  * `max_fetched_chunk_bytes_per_query`
  * `ruler_max_rules_per_rule_group`
  * `ruler_max_rule_groups_per_tenant`
* [ENHANCEMENT] Overrides exporter: add a metrics `cortex_limits_defaults` to expose the default values of limits. #173
* [ENHANCEMENT] Overrides exporter: Add `max_fetched_chunks_per_query` and `max_global_exemplars_per_user` limits to the default and per-tenant limits exported as metrics. #471 #515
* [ENHANCEMENT] Upgrade Go to 1.17.8. #1347 #1381
* [ENHANCEMENT] Upgrade Docker base images to `alpine:3.15.0`. #1348
* [BUGFIX] Azure storage: only create HTTP client once, to reduce memory utilization. #605
* [BUGFIX] Ingester: fixed ingester stuck on start up (LEAVING ring state) when `-ingester.ring.heartbeat-period=0` and `-ingester.unregister-on-shutdown=false`. [#4366](https://github.com/cortexproject/cortex/pull/4366)
* [BUGFIX] Ingester: prevent any reads or writes while the ingester is stopping. This will prevent accessing TSDB blocks once they have been already closed. [#4304](https://github.com/cortexproject/cortex/pull/4304)
* [BUGFIX] Ingester: TSDB now waits for pending readers before truncating Head block, fixing the `chunk not found` error and preventing wrong query results. #16
* [BUGFIX] Ingester: don't create TSDB or appender if no samples are sent by a tenant. #162
* [BUGFIX] Ingester: fix out-of-order chunks in TSDB head in-memory series after WAL replay in case some samples were appended to TSDB WAL before series. #530
* [BUGFIX] Distributor: when cleaning up obsolete elected replicas from KV store, HA tracker didn't update number of cluster per user correctly. [#4336](https://github.com/cortexproject/cortex/pull/4336)
* [BUGFIX] Distributor: fix bug in query-exemplar where some results would get dropped. #583
* [BUGFIX] Query-frontend: Fixes @ modifier functions (start/end) when splitting queries by time. #206
* [BUGFIX] Query-frontend: Ensure query_range requests handled by the query-frontend return JSON formatted errors. #360 #499
* [BUGFIX] Query-frontend: don't reuse cached results for queries that are not step-aligned. #424
* [BUGFIX] Query-frontend: fix API error messages that were mentioning Prometheus `--enable-feature=promql-negative-offset` and `--enable-feature=promql-at-modifier` flags. #688
* [BUGFIX] Query-frontend: worker's cancellation channels are now buffered to ensure that all request cancellations are properly handled. #741
* [BUGFIX] Querier: fixed `/api/v1/user_stats` endpoint. When zone-aware replication is enabled, `MaxUnavailableZones` param is used instead of `MaxErrors`, so setting `MaxErrors = 0` doesn't make the Querier wait for all Ingesters responses. #474
* [BUGFIX] Querier: Disable query scheduler SRV DNS lookup. #689
* [BUGFIX] Ruler: fixed counting of PromQL evaluation errors as user-errors when updating `cortex_ruler_queries_failed_total`. [#4335](https://github.com/cortexproject/cortex/pull/4335)
* [BUGFIX] Ruler: fix formatting of rule groups in `/ruler/rule_groups` endpoint. #655
* [BUGFIX] Ruler: do not log `unable to read rules directory` at startup if the directory hasn't been created yet. #1058
* [BUGFIX] Ruler: enable Prometheus-compatible endpoints regardless of `-ruler.enable-api`. The flag now only controls the configuration API. This is what the config flag description stated, but not what was happening. #1216
* [BUGFIX] Compactor: fixed panic while collecting Prometheus metrics. #28
* [BUGFIX] Compactor: compactor should now be able to correctly mark blocks for deletion and no-compaction, if such marking was previously interrupted. #1015
* [BUGFIX] Alertmanager: remove stale template files. #4495
* [BUGFIX] Alertmanager: don't replace user configurations with blank fallback configurations (when enabled), particularly during scaling up/down instances when sharding is enabled. #224
* [BUGFIX] Ring: multi KV runtime config changes are now propagated to all rings, not just ingester ring. #1047
* [BUGFIX] Memberlist: fixed corrupted packets when sending compound messages with more than 255 messages or messages bigger than 64KB. #551
* [BUGFIX] Overrides exporter: successfully startup even if runtime config is not set. #1056
* [BUGFIX] Fix internal modules to wait for other modules depending on them before stopping. #1472

### Mixin

_Changes since `grafana/cortex-jsonnet` `1.9.0`._

* [CHANGE] Removed chunks storage support from mixin. #641 #643 #645 #811 #812 #813
  * Removed `tsdb.libsonnet`: no need to import it anymore (its content is already automatically included when using Jsonnet)
  * Removed the following fields from `_config`:
    * `storage_engine` (defaults to `blocks`)
    * `chunk_index_backend`
    * `chunk_store_backend`
  * Removed schema config map
  * Removed the following dashboards:
    * "Cortex / Chunks"
    * "Cortex / WAL"
    * "Cortex / Blocks vs Chunks"
  * Removed the following alerts:
    * `CortexOldChunkInMemory`
    * `CortexCheckpointCreationFailed`
    * `CortexCheckpointDeletionFailed`
    * `CortexProvisioningMemcachedTooSmall`
    * `CortexWALCorruption`
    * `CortexTableSyncFailure`
    * `CortexTransferFailed`
  * Removed the following recording rules:
    * `cortex_chunk_store_index_lookups_per_query`
    * `cortex_chunk_store_series_pre_intersection_per_query`
    * `cortex_chunk_store_series_post_intersection_per_query`
    * `cortex_chunk_store_chunks_per_query`
    * `cortex_bigtable_request_duration_seconds`
    * `cortex_cassandra_request_duration_seconds`
    * `cortex_dynamo_request_duration_seconds`
    * `cortex_database_request_duration_seconds`
    * `cortex_gcs_request_duration_seconds`
* [CHANGE] Update grafana-builder dependency: use $__rate_interval in qpsPanel and latencyPanel. [#372](https://github.com/grafana/cortex-jsonnet/pull/372)
* [CHANGE] `namespace` template variable in dashboards now only selects namespaces for selected clusters. [#311](https://github.com/grafana/cortex-jsonnet/pull/311)
* [CHANGE] `CortexIngesterRestarts` alert severity changed from `critical` to `warning`. [#321](https://github.com/grafana/cortex-jsonnet/pull/321)
* [CHANGE] Dashboards: added overridable `job_labels` and `cluster_labels` to the configuration object as label lists to uniquely identify jobs and clusters in the metric names and group-by lists in dashboards. [#319](https://github.com/grafana/cortex-jsonnet/pull/319)
* [CHANGE] Dashboards: `alert_aggregation_labels` has been removed from the configuration and overriding this value has been deprecated. Instead the labels are now defined by the `cluster_labels` list, and should be overridden accordingly through that list. [#319](https://github.com/grafana/cortex-jsonnet/pull/319)
* [CHANGE] Renamed `CortexCompactorHasNotUploadedBlocksSinceStart` to `CortexCompactorHasNotUploadedBlocks`. [#334](https://github.com/grafana/cortex-jsonnet/pull/334)
* [CHANGE] Renamed `CortexCompactorRunFailed` to `CortexCompactorHasNotSuccessfullyRunCompaction`. [#334](https://github.com/grafana/cortex-jsonnet/pull/334)
* [CHANGE] Renamed `CortexInconsistentConfig` alert to `CortexInconsistentRuntimeConfig` and increased severity to `critical`. [#335](https://github.com/grafana/cortex-jsonnet/pull/335)
* [CHANGE] Increased `CortexBadRuntimeConfig` alert severity to `critical` and removed support for `cortex_overrides_last_reload_successful` metric (was removed in Cortex 1.3.0). [#335](https://github.com/grafana/cortex-jsonnet/pull/335)
* [CHANGE] Grafana 'min step' changed to 15s so dashboard show better detail. [#340](https://github.com/grafana/cortex-jsonnet/pull/340)
* [CHANGE] Replace `CortexRulerFailedEvaluations` with two new alerts: `CortexRulerTooManyFailedPushes` and `CortexRulerTooManyFailedQueries`. [#347](https://github.com/grafana/cortex-jsonnet/pull/347)
* [CHANGE] Removed `CortexCacheRequestErrors` alert. This alert was not working because the legacy Cortex cache client instrumentation doesn't track errors. [#346](https://github.com/grafana/cortex-jsonnet/pull/346)
* [CHANGE] Removed `CortexQuerierCapacityFull` alert. [#342](https://github.com/grafana/cortex-jsonnet/pull/342)
* [CHANGE] Changes blocks storage alerts to group metrics by the configured `cluster_labels` (supporting the deprecated `alert_aggregation_labels`). [#351](https://github.com/grafana/cortex-jsonnet/pull/351)
* [CHANGE] Increased `CortexIngesterReachingSeriesLimit` critical alert threshold from 80% to 85%. [#363](https://github.com/grafana/cortex-jsonnet/pull/363)
* [CHANGE] Changed default `job_names` for query-frontend, query-scheduler and querier to match custom deployments too. [#376](https://github.com/grafana/cortex-jsonnet/pull/376)
* [CHANGE] Split `cortex_api` recording rule group into three groups. This is a workaround for large clusters where this group can become slow to evaluate. [#401](https://github.com/grafana/cortex-jsonnet/pull/401)
* [CHANGE] Increased `CortexIngesterReachingSeriesLimit` warning threshold from 70% to 80% and critical threshold from 85% to 90%. [#404](https://github.com/grafana/cortex-jsonnet/pull/404)
* [CHANGE] Raised `CortexKVStoreFailure` alert severity from warning to critical. #493
* [CHANGE] Increase `CortexRolloutStuck` alert "for" duration from 15m to 30m. #493 #573
* [CHANGE] The Alertmanager and Ruler compiled dashboards (`alertmanager.json` and `ruler.json`) have been respectively renamed to `mimir-alertmanager.json` and `mimir-ruler.json`. #869
* [CHANGE] Removed `cortex_overrides_metric` from `_config`. #871
* [CHANGE] Renamed recording rule groups (`cortex_` prefix changed to `mimir_`). #871
* [CHANGE] Alerts name prefix has been changed from `Cortex` to `Mimir` (eg. alert `CortexIngesterUnhealthy` has been renamed to `MimirIngesterUnhealthy`). #879
* [CHANGE] Enabled resources dashboards by default. Can be disabled setting `resources_dashboards_enabled` config field to `false`. #920
* [FEATURE] Added `Cortex / Overrides` dashboard, displaying default limits and per-tenant overrides applied to Mimir. #673
* [FEATURE] Added `Mimir / Tenants` and `Mimir / Top tenants` dashboards, displaying user-based metrics. #776
* [FEATURE] Added querier autoscaling panels and alerts. #1006 #1016
* [FEATURE] Mimir / Top tenants dashboard now has tenants ranked by rule group size and evaluation time. #1338
* [ENHANCEMENT] cortex-mixin: Make `cluster_namespace_deployment:kube_pod_container_resource_requests_{cpu_cores,memory_bytes}:sum` backwards compatible with `kube-state-metrics` v2.0.0. [#317](https://github.com/grafana/cortex-jsonnet/pull/317)
* [ENHANCEMENT] Cortex-mixin: Include `cortex-gw-internal` naming variation in default `gateway` job names. [#328](https://github.com/grafana/cortex-jsonnet/pull/328)
* [ENHANCEMENT] Ruler dashboard: added object storage metrics. [#354](https://github.com/grafana/cortex-jsonnet/pull/354)
* [ENHANCEMENT] Alertmanager dashboard: added object storage metrics. [#354](https://github.com/grafana/cortex-jsonnet/pull/354)
* [ENHANCEMENT] Added documentation text panels and descriptions to reads and writes dashboards. [#324](https://github.com/grafana/cortex-jsonnet/pull/324)
* [ENHANCEMENT] Dashboards: defined container functions for common resources panels: containerDiskWritesPanel, containerDiskReadsPanel, containerDiskSpaceUtilization. [#331](https://github.com/grafana/cortex-jsonnet/pull/331)
* [ENHANCEMENT] cortex-mixin: Added `alert_excluded_routes` config to exclude specific routes from alerts. [#338](https://github.com/grafana/cortex-jsonnet/pull/338)
* [ENHANCEMENT] Added `CortexMemcachedRequestErrors` alert. [#346](https://github.com/grafana/cortex-jsonnet/pull/346)
* [ENHANCEMENT] Ruler dashboard: added "Per route p99 latency" panel in the "Configuration API" row. [#353](https://github.com/grafana/cortex-jsonnet/pull/353)
* [ENHANCEMENT] Increased the `for` duration of the `CortexIngesterReachingSeriesLimit` warning alert to 3h. [#362](https://github.com/grafana/cortex-jsonnet/pull/362)
* [ENHANCEMENT] Added a new tier (`medium_small_user`) so we have another tier between 100K and 1Mil active series. [#364](https://github.com/grafana/cortex-jsonnet/pull/364)
* [ENHANCEMENT] Extend Alertmanager dashboard: [#313](https://github.com/grafana/cortex-jsonnet/pull/313)
  * "Tenants" stat panel - shows number of discovered tenant configurations.
  * "Replication" row - information about the replication of tenants/alerts/silences over instances.
  * "Tenant Configuration Sync" row - information about the configuration sync procedure.
  * "Sharding Initial State Sync" row - information about the initial state sync procedure when sharding is enabled.
  * "Sharding Runtime State Sync" row - information about various state operations which occur when sharding is enabled (replication, fetch, marge, persist).
* [ENHANCEMENT] Update gsutil command for `not healthy index found` playbook [#370](https://github.com/grafana/cortex-jsonnet/pull/370)
* [ENHANCEMENT] Added Alertmanager alerts and playbooks covering configuration syncs and sharding operation: [#377 [#378](https://github.com/grafana/cortex-jsonnet/pull/378)
  * `CortexAlertmanagerSyncConfigsFailing`
  * `CortexAlertmanagerRingCheckFailing`
  * `CortexAlertmanagerPartialStateMergeFailing`
  * `CortexAlertmanagerReplicationFailing`
  * `CortexAlertmanagerPersistStateFailing`
  * `CortexAlertmanagerInitialSyncFailed`
* [ENHANCEMENT] Add recording rules to improve responsiveness of Alertmanager dashboard. [#387](https://github.com/grafana/cortex-jsonnet/pull/387)
* [ENHANCEMENT] Add `CortexRolloutStuck` alert. [#405](https://github.com/grafana/cortex-jsonnet/pull/405)
* [ENHANCEMENT] Added `CortexKVStoreFailure` alert. [#406](https://github.com/grafana/cortex-jsonnet/pull/406)
* [ENHANCEMENT] Use configured `ruler` jobname for ruler dashboard panels. [#409](https://github.com/grafana/cortex-jsonnet/pull/409)
* [ENHANCEMENT] Add ability to override `datasource` for generated dashboards. [#407](https://github.com/grafana/cortex-jsonnet/pull/407)
* [ENHANCEMENT] Use alertmanager jobname for alertmanager dashboard panels [#411](https://github.com/grafana/cortex-jsonnet/pull/411)
* [ENHANCEMENT] Added `CortexDistributorReachingInflightPushRequestLimit` alert. [#408](https://github.com/grafana/cortex-jsonnet/pull/408)
* [ENHANCEMENT] Added `CortexReachingTCPConnectionsLimit` alert. #403
* [ENHANCEMENT] Added "Cortex / Writes Networking" and "Cortex / Reads Networking" dashboards. #405
* [ENHANCEMENT] Improved "Queue length" panel in "Cortex / Queries" dashboard. #408
* [ENHANCEMENT] Add `CortexDistributorReachingInflightPushRequestLimit` alert and playbook. #401
* [ENHANCEMENT] Added "Recover accidentally deleted blocks (Google Cloud specific)" playbook. #475
* [ENHANCEMENT] Added support to multi-zone store-gateway deployments. #608 #615
* [ENHANCEMENT] Show supplementary alertmanager services in the Rollout Progress dashboard. #738 #855
* [ENHANCEMENT] Added `mimir` to default job names. This makes dashboards and alerts working when Mimir is installed in single-binary mode and the deployment is named `mimir`. #921
* [ENHANCEMENT] Introduced a new alert for the Alertmanager: `MimirAlertmanagerAllocatingTooMuchMemory`. It has two severities based on the memory usage against limits, a `warning` level at 80% and a `critical` level at 90%. #1206
* [ENHANCEMENT] Faster memcached cache requests. #2720
* [BUGFIX] Fixed `CortexIngesterHasNotShippedBlocks` alert false positive in case an ingester instance had ingested samples in the past, then no traffic was received for a long period and then it started receiving samples again. [#308](https://github.com/grafana/cortex-jsonnet/pull/308)
* [BUGFIX] Fixed `CortexInconsistentRuntimeConfig` metric. [#335](https://github.com/grafana/cortex-jsonnet/pull/335)
* [BUGFIX] Fixed scaling dashboard to correctly work when a Cortex service deployment spans across multiple zones (a zone is expected to have the `zone-[a-z]` suffix). [#365](https://github.com/grafana/cortex-jsonnet/pull/365)
* [BUGFIX] Fixed rollout progress dashboard to correctly work when a Cortex service deployment spans across multiple zones (a zone is expected to have the `zone-[a-z]` suffix). [#366](https://github.com/grafana/cortex-jsonnet/pull/366)
* [BUGFIX] Fixed rollout progress dashboard to include query-scheduler too. [#376](https://github.com/grafana/cortex-jsonnet/pull/376)
* [BUGFIX] Upstream recording rule `node_namespace_pod_container:container_cpu_usage_seconds_total:sum_irate` renamed. [#379](https://github.com/grafana/cortex-jsonnet/pull/379)
* [BUGFIX] Fixed writes/reads/alertmanager resources dashboards to use `$._config.job_names.gateway`. [#403](https://github.com/grafana/cortex-jsonnet/pull/403)
* [BUGFIX] Span the annotation.message in alerts as YAML multiline strings. [#412](https://github.com/grafana/cortex-jsonnet/pull/412)
* [BUGFIX] Fixed "Instant queries / sec" in "Cortex / Reads" dashboard. #445
* [BUGFIX] Fixed and added missing KV store panels in Writes, Reads, Ruler and Compactor dashboards. #448
* [BUGFIX] Fixed Alertmanager dashboard when alertmanager is running as part of single binary. #1064
* [BUGFIX] Fixed Ruler dashboard when ruler is running as part of single binary. #1260
* [BUGFIX] Query-frontend: fixed bad querier status code mapping with query-sharding enabled. #1227

### Jsonnet

_Changes since `grafana/cortex-jsonnet` `1.9.0`._

* [CHANGE] Removed chunks storage support. #639
  * Removed the following fields from `_config`:
    * `storage_engine` (defaults to `blocks`)
    * `querier_second_storage_engine` (not supported anymore)
    * `table_manager_enabled`, `table_prefix`
    * `memcached_index_writes_enabled` and `memcached_index_writes_max_item_size_mb`
    * `storeMemcachedChunksConfig`
    * `storeConfig`
    * `max_chunk_idle`
    * `schema` (the schema configmap is still added for backward compatibility reasons)
    * `bigtable_instance` and `bigtable_project`
    * `client_configs`
    * `enabledBackends`
    * `storage_backend`
    * `cassandra_addresses`
    * `s3_bucket_name`
    * `ingester_deployment_without_wal` (was only used by chunks storage)
    * `ingester` (was only used to configure chunks storage WAL)
  * Removed the following CLI flags from `ingester_args`:
    * `ingester.max-chunk-age`
    * `ingester.max-stale-chunk-idle`
    * `ingester.max-transfer-retries`
    * `ingester.retain-period`
* [CHANGE] Changed `overrides-exporter.libsonnet` from being based on cortex-tools to Mimir `overrides-exporter` target. #646
* [CHANGE] Store gateway: set `-blocks-storage.bucket-store.index-cache.memcached.max-get-multi-concurrency`,
  `-blocks-storage.bucket-store.chunks-cache.memcached.max-get-multi-concurrency`,
  `-blocks-storage.bucket-store.metadata-cache.memcached.max-get-multi-concurrency`,
  `-blocks-storage.bucket-store.index-cache.memcached.max-idle-connections`,
  `-blocks-storage.bucket-store.chunks-cache.memcached.max-idle-connections`,
  `-blocks-storage.bucket-store.metadata-cache.memcached.max-idle-connections` to 100 [#414](https://github.com/grafana/cortex-jsonnet/pull/414)
* [CHANGE] Alertmanager: mounted overrides configmap to alertmanager too. [#315](https://github.com/grafana/cortex-jsonnet/pull/315)
* [CHANGE] Memcached: upgraded memcached from `1.5.17` to `1.6.9`. [#316](https://github.com/grafana/cortex-jsonnet/pull/316)
* [CHANGE] Store-gateway: increased memory request and limit respectively from 6GB / 6GB to 12GB / 18GB. [#322](https://github.com/grafana/cortex-jsonnet/pull/322)
* [CHANGE] Store-gateway: increased `-blocks-storage.bucket-store.max-chunk-pool-bytes` from 2GB (default) to 12GB. [#322](https://github.com/grafana/cortex-jsonnet/pull/322)
* [CHANGE] Ingester/Ruler: set `-server.grpc-max-send-msg-size-bytes` and `-server.grpc-max-send-msg-size-bytes` to sensible default values (10MB). [#326](https://github.com/grafana/cortex-jsonnet/pull/326)
* [CHANGE] Decreased `-server.grpc-max-concurrent-streams` from 100k to 10k. [#369](https://github.com/grafana/cortex-jsonnet/pull/369)
* [CHANGE] Decreased blocks storage ingesters graceful termination period from 80m to 20m. [#369](https://github.com/grafana/cortex-jsonnet/pull/369)
* [CHANGE] Increase the rules per group and rule groups limits on different tiers. [#396](https://github.com/grafana/cortex-jsonnet/pull/396)
* [CHANGE] Removed `max_samples_per_query` limit, since it only works with chunks and only when using `-distributor.shard-by-all-labels=false`. [#397](https://github.com/grafana/cortex-jsonnet/pull/397)
* [CHANGE] Removed chunks storage query sharding config support. The following config options have been removed: [#398](https://github.com/grafana/cortex-jsonnet/pull/398)
  * `_config` > `queryFrontend` > `shard_factor`
  * `_config` > `queryFrontend` > `sharded_queries_enabled`
  * `_config` > `queryFrontend` > `query_split_factor`
* [CHANGE] Rename ruler_s3_bucket_name and ruler_gcs_bucket_name to ruler_storage_bucket_name: [#415](https://github.com/grafana/cortex-jsonnet/pull/415)
* [CHANGE] Fine-tuned rolling update policy for distributor, querier, query-frontend, query-scheduler. [#420](https://github.com/grafana/cortex-jsonnet/pull/420)
* [CHANGE] Increased memcached metadata/chunks/index-queries max connections from 4k to 16k. [#420](https://github.com/grafana/cortex-jsonnet/pull/420)
* [CHANGE] Disabled step alignment in query-frontend to be compliant with PromQL. [#420](https://github.com/grafana/cortex-jsonnet/pull/420)
* [CHANGE] Do not limit compactor CPU and request a number of cores equal to the configured concurrency. [#420](https://github.com/grafana/cortex-jsonnet/pull/420)
* [CHANGE] Configured split-and-merge compactor. #853
  * The following CLI flags are set on compactor:
    * `-compactor.split-and-merge-shards=0`
    * `-compactor.compactor-tenant-shard-size=1`
    * `-compactor.split-groups=1`
    * `-compactor.max-opening-blocks-concurrency=4`
    * `-compactor.max-closing-blocks-concurrency=2`
    * `-compactor.symbols-flushers-concurrency=4`
  * The following per-tenant overrides have been set on `super_user` and `mega_user` classes:
    ```
    compactor_split_and_merge_shards: 2,
    compactor_tenant_shard_size: 2,
    compactor_split_groups: 2,
    ```
* [CHANGE] The entrypoint file to include has been renamed from `cortex.libsonnet` to `mimir.libsonnet`. #897
* [CHANGE] The default image config field has been renamed from `cortex` to `mimir`. #896
   ```
   {
     _images+:: {
       mimir: '...',
     },
   }
   ```
* [CHANGE] Removed `cortex_` prefix from config fields. #898
  * The following config fields have been renamed:
    * `cortex_bucket_index_enabled` renamed to `bucket_index_enabled`
    * `cortex_compactor_cleanup_interval` renamed to `compactor_cleanup_interval`
    * `cortex_compactor_data_disk_class` renamed to `compactor_data_disk_class`
    * `cortex_compactor_data_disk_size` renamed to `compactor_data_disk_size`
    * `cortex_compactor_max_concurrency` renamed to `compactor_max_concurrency`
    * `cortex_distributor_allow_multiple_replicas_on_same_node` renamed to `distributor_allow_multiple_replicas_on_same_node`
    * `cortex_ingester_data_disk_class` renamed to `ingester_data_disk_class`
    * `cortex_ingester_data_disk_size` renamed to `ingester_data_disk_size`
    * `cortex_querier_allow_multiple_replicas_on_same_node` renamed to `querier_allow_multiple_replicas_on_same_node`
    * `cortex_query_frontend_allow_multiple_replicas_on_same_node` renamed to `query_frontend_allow_multiple_replicas_on_same_node`
    * `cortex_query_sharding_enabled` renamed to `query_sharding_enabled`
    * `cortex_query_sharding_msg_size_factor` renamed to `query_sharding_msg_size_factor`
    * `cortex_ruler_allow_multiple_replicas_on_same_node` renamed to `ruler_allow_multiple_replicas_on_same_node`
    * `cortex_store_gateway_data_disk_class` renamed to `store_gateway_data_disk_class`
    * `cortex_store_gateway_data_disk_size` renamed to `store_gateway_data_disk_size`
* [CHANGE] The overrides configmap default mountpoint has changed from `/etc/cortex` to `/etc/mimir`. It can be customized via the `overrides_configmap_mountpoint` config field. #899
* [CHANGE] Enabled in the querier the features to query label names with matchers, PromQL at modifier and query long-term storage for labels. #905
* [CHANGE] Reduced TSDB blocks retention on ingesters disk from 96h to 24h. #905
* [CHANGE] Enabled closing of idle TSDB in ingesters. #905
* [CHANGE] Disabled TSDB isolation in ingesters for better performances. #905
* [CHANGE] Changed log level of querier, query-frontend, query-scheduler and alertmanager from `debug` to `info`. #905
* [CHANGE] Enabled attributes in-memory cache in store-gateway. #905
* [CHANGE] Configured store-gateway to not load blocks containing samples more recent than 10h (because such samples are queried from ingesters). #905
* [CHANGE] Dynamically compute `-compactor.deletion-delay` based on other settings, in order to reduce the deletion delay as much as possible and lower the number of live blocks in the storage. #907
* [CHANGE] The config field `distributorConfig` has been renamed to `ingesterRingClientConfig`. Config field `ringClient` has been removed in favor of `ingesterRingClientConfig`. #997 #1057
* [CHANGE] Gossip.libsonnet has been fixed to modify all ring configurations, not only the ingester ring config. Furthermore it now supports migration via multi KV store. #1057 #1099
* [CHANGE] Changed the default of `bucket_index_enabled` to `true`. #924
* [CHANGE] Remove the support for the test-exporter. #1133
* [CHANGE] Removed `$.distributor_deployment_labels`, `$.ingester_deployment_labels` and `$.querier_deployment_labels` fields, that were used by gossip.libsonnet to inject additional label. Now the label is injected directly into pods of statefulsets and deployments. #1297
* [CHANGE] Disabled `-ingester.readiness-check-ring-health`. #1352
* [CHANGE] Changed Alertmanager CPU request from `100m` to `2` cores, and memory request from `1Gi` to `10Gi`. Set Alertmanager memory limit to `15Gi`. #1206
* [CHANGE] gossip.libsonnet has been renamed to memberlist.libsonnet, and is now imported by default. Use of memberlist for ring is enabled by setting `_config.memberlist_ring_enabled` to true. #1526
* [FEATURE] Added query sharding support. It can be enabled setting `cortex_query_sharding_enabled: true` in the `_config` object. #653
* [FEATURE] Added shuffle-sharding support. It can be enabled and configured using the following config: #902
   ```
   _config+:: {
     shuffle_sharding:: {
       ingester_write_path_enabled: true,
       ingester_read_path_enabled: true,
       querier_enabled: true,
       ruler_enabled: true,
       store_gateway_enabled: true,
     },
   }
   ```
* [FEATURE] Added multi-zone ingesters and store-gateways support. #1352 #1552
* [ENHANCEMENT] Add overrides config to compactor. This allows setting retention configs per user. [#386](https://github.com/grafana/cortex-jsonnet/pull/386)
* [ENHANCEMENT] Added 256MB memory ballast to querier. [#369](https://github.com/grafana/cortex-jsonnet/pull/369)
* [ENHANCEMENT] Update `etcd-operator` to latest version (see https://github.com/grafana/jsonnet-libs/pull/480). [#263](https://github.com/grafana/cortex-jsonnet/pull/263)
* [ENHANCEMENT] Add support for Azure storage in Alertmanager configuration. [#381](https://github.com/grafana/cortex-jsonnet/pull/381)
* [ENHANCEMENT] Add support for running Alertmanager in sharding mode. [#394](https://github.com/grafana/cortex-jsonnet/pull/394)
* [ENHANCEMENT] Allow to customize PromQL engine settings via `queryEngineConfig`. [#399](https://github.com/grafana/cortex-jsonnet/pull/399)
* [ENHANCEMENT] Define Azure object storage ruler args. [#416](https://github.com/grafana/cortex-jsonnet/pull/416)
* [ENHANCEMENT] Added the following config options to allow to schedule multiple replicas of the same service on the same node: [#418](https://github.com/grafana/cortex-jsonnet/pull/418)
  * `cortex_distributor_allow_multiple_replicas_on_same_node`
  * `cortex_ruler_allow_multiple_replicas_on_same_node`
  * `cortex_querier_allow_multiple_replicas_on_same_node`
  * `cortex_query_frontend_allow_multiple_replicas_on_same_node`
* [BUGFIX] Alertmanager: fixed `--alertmanager.cluster.peers` CLI flag passed to alertmanager when HA is enabled. [#329](https://github.com/grafana/cortex-jsonnet/pull/329)
* [BUGFIX] Fixed `-distributor.extend-writes` setting on ruler when `unregister_ingesters_on_shutdown` is disabled. [#369](https://github.com/grafana/cortex-jsonnet/pull/369)
* [BUGFIX] Treat `compactor_blocks_retention_period` type as string rather than int.[#395](https://github.com/grafana/cortex-jsonnet/pull/395)
* [BUGFIX] Pass `-ruler-storage.s3.endpoint` to ruler when using S3. [#421](https://github.com/grafana/cortex-jsonnet/pull/421)
* [BUGFIX] Remove service selector on label `gossip_ring_member` from other services than `gossip-ring`. [#1008](https://github.com/grafana/mimir/pull/1008)
* [BUGFIX] Rename `-ingester.readiness-check-ring-health` to `-ingester.ring.readiness-check-ring-health`, to reflect current name of flag. #1460

### Mimirtool

_Changes since cortextool `0.10.7`._

* [CHANGE] The following environment variables have been renamed: #883
  * `CORTEX_ADDRESS` to `MIMIR_ADDRESS`
  * `CORTEX_API_USER` to `MIMIR_API_USER`
  * `CORTEX_API_KEY` to `MIMIR_API_KEY`
  * `CORTEX_TENANT_ID` to `MIMIR_TENANT_ID`
  * `CORTEX_TLS_CA_PATH` to `MIMIR_TLS_CA_PATH`
  * `CORTEX_TLS_CERT_PATH` to `MIMIR_TLS_CERT_PATH`
  * `CORTEX_TLS_KEY_PATH` to `MIMIR_TLS_KEY_PATH`
* [CHANGE] Change `cortex` backend to `mimir`. #883
* [CHANGE] Do not publish `mimirtool` binary for 386 windows architecture. #1263
* [CHANGE] `analyse` command has been renamed to `analyze`. #1318
* [FEATURE] Support Arm64 on Darwin for all binaries (benchtool etc). https://github.com/grafana/cortex-tools/pull/215
* [ENHANCEMENT] Correctly support federated rules. #823
* [BUGFIX] Fix `cortextool rules` legends displaying wrong symbols for updates and deletions. https://github.com/grafana/cortex-tools/pull/226

### Query-tee

_Changes since Cortex `1.10.0`._

* [ENHANCEMENT] Added `/api/v1/query_exemplars` API endpoint support (no results comparison). #168
* [ENHANCEMENT] Add a flag (`--proxy.compare-use-relative-error`) in the query-tee to compare floating point values using relative error. #208
* [ENHANCEMENT] Add a flag (`--proxy.compare-skip-recent-samples`) in the query-tee to skip comparing recent samples. By default samples not older than 1 minute are skipped. #234
* [BUGFIX] Fixes a panic in the query-tee when comparing result. #207
* [BUGFIX] Ensure POST requests are handled correctly #286

### Blocksconvert

_Changes since Cortex `1.10.0`._

* [CHANGE] Blocksconvert tool was removed from Mimir. #637

### Metaconvert

_Changes since Cortex `1.10.0`._

* [CHANGE] `thanosconvert` tool has been renamed to `metaconvert`. `-config.file` option has been removed, while it now requires `-tenant` option to work on single tenant only. It now also preserves labels recognized by Mimir. #1120

### Test-exporter

_Changes since Cortex `1.10.0`._

* [CHANGE] Removed the test-exporter tool. #1133

### Tools

_Changes since Cortex `1.10.0`._

* [CHANGE] Removed `query-audit`. You can use `query-tee` to compare query results and performances of two Grafana Mimir backends. #1380

## [Cortex 1.10.0 CHANGELOG](https://github.com/grafana/mimir/blob/a13959db5d38ff65c2b7ef52c56331d2f4dbc00c/CHANGELOG.md#cortex-1100--2021-08-03)<|MERGE_RESOLUTION|>--- conflicted
+++ resolved
@@ -57,11 +57,8 @@
 * [ENHANCEMENT] Ingester: improved lock contention affecting read and write latencies during TSDB head compaction. #9822
 * [ENHANCEMENT] Distributor: when a label value fails validation due to invalid UTF-8 characters, don't include the invalid characters in the returned error. #9828
 * [ENHANCEMENT] Ingester: when experimental ingest storage is enabled, do not buffer records in the Kafka client when fetch concurrency is in use. #9838 #9850
-<<<<<<< HEAD
 * [ENHANCEMENT] Compactor: refresh deletion marks when updating the bucket index concurrently. This speeds up updating the bucket index by up to 16 times when there is a lot of blocks churn (thousands of blocks churning every cleanup cycle). #9881
-=======
 * [ENHANCEMENT] PromQL: make `sort_by_label` stable. #9879
->>>>>>> 0271ea04
 * [BUGFIX] Fix issue where functions such as `rate()` over native histograms could return incorrect values if a float stale marker was present in the selected range. #9508
 * [BUGFIX] Fix issue where negation of native histograms (eg. `-some_native_histogram_series`) did nothing. #9508
 * [BUGFIX] Fix issue where `metric might not be a counter, name does not end in _total/_sum/_count/_bucket` annotation would be emitted even if `rate` or `increase` did not have enough samples to compute a result. #9508
