--- conflicted
+++ resolved
@@ -45,14 +45,11 @@
 
 * [CHANGE] Dashboards: Remove per-user series legends from Tenants dashboard. #1605
 * [CHANGE] Dashboards: Show in-memory series and the per-user series limit on Tenants dashboard. #1613
-<<<<<<< HEAD
-* [ENHANCEMENT] Added `per_cluster_label` support to allow to change the label name used to differentiate between Kubernetes clusters.
-=======
 * [FEATURE] Alerts: added the following alerts on `mimir-continuous-test` tool: #1676
   - `MimirContinuousTestNotRunningOnWrites`
   - `MimirContinuousTestNotRunningOnReads`
   - `MimirContinuousTestFailed`
->>>>>>> c386f1d6
+* [ENHANCEMENT] Added `per_cluster_label` support to allow to change the label name used to differentiate between Kubernetes clusters.
 * [BUGFIX] Dashboards: Fix "Failed evaluation rate" panel on Tenants dashboard. #1629
 
 ### Jsonnet
