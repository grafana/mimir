--- conflicted
+++ resolved
@@ -10,16 +10,12 @@
 * [ENHANCEMENT] Store-gateway: reduce memory usage in some LabelValues calls. #4789
 * [ENHANCEMENT] Store-gateway: add a `stage` label to the metric `cortex_bucket_store_series_data_touched`. This label now applies to `data_type="chunks"` and `data_type="series"`. The `stage` label has 2 values: `processed` - the number of series that parsed - and `returned` - the number of series selected from the processed bytes to satisfy the query. #4797 #4830
 * [ENHANCEMENT] Distributor: make `__meta_tenant_id` label available in relabeling rules configured via `metric_relabel_configs`. #4725
-<<<<<<< HEAD
 * [ENHANCEMENT] Ruler: Improve rule upload performance when not enforcing per-tenant rule group limits. #4828
-* [ENHANCEMENT] Store-gateway: add tests to assert statistics from LabelValues and LabelNames calls in `cortex_bucket_store_series*` metrics. #4799
-=======
 * [ENHANCEMENT] Compactor: added the configurable limit `compactor.block-upload-max-block-size-bytes` or `compactor_block_upload_max_block_size_bytes` to limit the byte size of uploaded or validated blocks. #4680
 * [ENHANCEMENT] Querier: reduce CPU utilisation when shuffle sharding is enabled with large shard sizes. #4851
 * [ENHANCEMENT] Packaging: facilitate configuration management by instructing systemd to start mimir with a configuration file. #4810
 * [ENHANCEMENT] Store-gateway: reduce memory allocations when looking up postings from cache. #4861 #4869
 * [ENHANCEMENT] Go: update to 1.20.4. #4092
->>>>>>> 380dba0f
 * [BUGFIX] Metadata API: Mimir will now return an empty object when no metadata is available, matching Prometheus. #4782
 * [BUGFIX] Store-gateway: add collision detection on expanded postings and individual postings cache keys. #4770
 * [BUGFIX] Ruler: Support the `type=alert|record` query parameter for the API endpoint `<prometheus-http-prefix>/api/v1/rules`. #4302
