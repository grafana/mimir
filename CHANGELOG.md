# Changelog

## main / unreleased

### Grafana Mimir

* [CHANGE] Build: `grafana/mimir` docker image is now based on `gcr.io/distroless/static-debian12` image. Alpine-based docker image is still available as `grafana/mimir-alpine`, until Mimir 2.15. #8204 #8235
* [CHANGE] Ingester: `/ingester/flush` endpoint is now only allowed to execute only while the ingester is in `Running` state. The 503 status code is returned if the endpoint is called while the ingester is not in `Running` state. #7486
* [CHANGE] Distributor: Include label name in `err-mimir-label-value-too-long` error message: #7740
* [CHANGE] Ingester: enabled 1 out 10 errors log sampling by default. All the discarded samples will still be tracked by the `cortex_discarded_samples_total` metric. The feature can be configured via `-ingester.error-sample-rate` (0 to log all errors). #7807
* [CHANGE] Query-frontend: Query results caching and experimental query blocking now utilize the PromQL string-formatted query format rather than the unvalidated query as submitted to the frontend. #7742
  * Query results caching should be more stable as all equivalent queries receive the same cache key, but there may be cache churn on first deploy with the updated format
  * Query blocking can no longer be circumvented with an equivalent query in a different format; see [Configure queries to block](https://grafana.com/docs/mimir/latest/configure/configure-blocked-queries/)
* [CHANGE] Query-frontend: stop using `-validation.create-grace-period` to clamp how far into the future a query can span.
* [CHANGE] Clamp [`GOMAXPROCS`](https://pkg.go.dev/runtime#GOMAXPROCS) to [`runtime.NumCPU`](https://pkg.go.dev/runtime#NumCPU). #8201
* [CHANGE] Added new metric `cortex_compactor_disk_out_of_space_errors_total` which counts how many times a compaction failed due to the compactor being out of disk. #8237
* [CHANGE] Anonymous usage statistics tracking: report active series in addition to in-memory series. #8279
* [FEATURE] Continuous-test: now runable as a module with `mimir -target=continuous-test`. #7747
* [FEATURE] Store-gateway: Allow specific tenants to be enabled or disabled via `-store-gateway.enabled-tenants` or `-store-gateway.disabled-tenants` CLI flags or their corresponding YAML settings. #7653
* [FEATURE] New `-<prefix>.s3.bucket-lookup-type` flag configures lookup style type, used to access bucket in s3 compatible providers. #7684
* [FEATURE] Querier: add experimental streaming PromQL engine, enabled with `-querier.promql-engine=mimir`. #7693 #7898 #7899 #8023 #8058 #8096 #8121 #8197 #8230 #8247 #8270 #8276 #8277 #8291
* [FEATURE] New `/ingester/unregister-on-shutdown` HTTP endpoint allows dynamic access to ingesters' `-ingester.ring.unregister-on-shutdown` configuration. #7739
* [FEATURE] Server: added experimental [PROXY protocol support](https://www.haproxy.org/download/2.3/doc/proxy-protocol.txt). The PROXY protocol support can be enabled via `-server.proxy-protocol-enabled=true`. When enabled, the support is added both to HTTP and gRPC listening ports. #7698
* [FEATURE] mimirtool: Add `runtime-config verify` sub-command, for verifying Mimir runtime config files. #8123
* [FEATURE] Query-frontend, querier: new experimental `/cardinality/active_native_histogram_metrics` API to get active native histogram metric names with statistics about active native histogram buckets. #7982 #7986 #8008
* [FEATURE] Alertmanager: Added `-alertmanager.max-silences-count` and `-alertmanager.max-silence-size-bytes` to set limits on per tenant silences. Disabled by default. #6898
* [FEATURE] Ingester: add experimental support for the server-side circuit breakers when writing to ingesters. This can be enabled using `-ingester.circuit-breaker.enabled` option. Further `-ingester.circuit-breaker.*` options for configuring circuit-breaker are available. Added metrics `cortex_ingester_circuit_breaker_results_total`,  `cortex_ingester_circuit_breaker_transitions_total` and `cortex_ingester_circuit_breaker_current_state`. #8180
* [FEATURE] Distributor, ingester: add new setting `-validation.past-grace-period` to limit how old (based on the wall clock minus OOO window) the ingested samples can be. The default 0 value disables this limit. #8262
* [ENHANCEMENT] Reduced memory allocations in functions used to propagate contextual information between gRPC calls. #7529
* [ENHANCEMENT] Distributor: add experimental limit for exemplars per series per request, enabled with `-distributor.max-exemplars-per-series-per-request`, the number of discarded exemplars are tracked with `cortex_discarded_exemplars_total{reason="too_many_exemplars_per_series_per_request"}` #7989 #8010
* [ENHANCEMENT] Store-gateway: merge series from different blocks concurrently. #7456
* [ENHANCEMENT] Store-gateway: Add `stage="wait_max_concurrent"` to `cortex_bucket_store_series_request_stage_duration_seconds` which records how long the query had to wait for its turn for `-blocks-storage.bucket-store.max-concurrent`. #7609
* [ENHANCEMENT] Querier: add `cortex_querier_federation_upstream_query_wait_duration_seconds` to observe time from when a querier picks up a cross-tenant query to when work begins on its single-tenant counterparts. #7209
* [ENHANCEMENT] Compactor: Add `cortex_compactor_block_compaction_delay_seconds` metric to track how long it takes to compact blocks. #7635
* [ENHANCEMENT] Store-gateway: add `outcome` label to `cortex_bucket_stores_gate_duration_seconds` histogram metric. Possible values for the `outcome` label are: `rejected_canceled`, `rejected_deadline_exceeded`, `rejected_other`, and `permitted`. #7784
* [ENHANCEMENT] Query-frontend: use zero-allocation experimental decoder for active series queries via `-query-frontend.use-active-series-decoder`. #7665
* [ENHANCEMENT] Go: updated to 1.22.2. #7802
* [ENHANCEMENT] Query-frontend: support `limit` parameter on `/prometheus/api/v1/label/{name}/values` and `/prometheus/api/v1/labels` endpoints. #7722
* [ENHANCEMENT] Expose TLS configuration for the S3 backend client. #2652
* [ENHANCEMENT] Rules: Support expansion of native histogram values when using rule templates #7974
* [ENHANCEMENT] Rules: Add metric `cortex_prometheus_rule_group_last_restore_duration_seconds` which measures how long it takes to restore rule groups using the `ALERTS_FOR_STATE` series #7974
* [ENHANCEMENT] OTLP: Improve remote write format translation performance by using label set hashes for metric identifiers instead of string based ones. #8012
* [ENHANCEMENT] Querying: Remove OpEmptyMatch from regex concatenations. #8012
* [ENHANCEMENT] Store-gateway: add `-blocks-storage.bucket-store.max-concurrent-queue-timeout`. When set, queries at the store-gateway's query gate will not wait longer than that to execute. If a query reaches the wait timeout, then the querier will retry the blocks on a different store-gateway. If all store-gateways are unavailable, then the query will fail with `err-mimir-store-consistency-check-failed`. #7777 #8149
* [ENHANCEMENT] Store-gateway: add `-blocks-storage.bucket-store.index-header.lazy-loading-concurrency-queue-timeout`. When set, loads of index-headers at the store-gateway's index-header lazy load gate will not wait longer than that to execute. If a load reaches the wait timeout, then the querier will retry the blocks on a different store-gateway. If all store-gateways are unavailable, then the query will fail with `err-mimir-store-consistency-check-failed`. #8138
* [ENHANCEMENT] Ingester: Optimize querying with regexp matchers. #8106
* [ENHANCEMENT] Distributor: Introduce `-distributor.max-request-pool-buffer-size` to allow configuring the maximum size of the request pool buffers. #8082
* [ENHANCEMENT] Store-gateway: improve performance when streaming chunks to queriers is enabled (`-querier.prefer-streaming-chunks-from-store-gateways=true`) and the query selects fewer than `-blocks-storage.bucket-store.batch-series-size` series (defaults to 5000 series). #8039
* [ENHANCEMENT] Ingester: active series are now updated along with owned series. They decrease when series change ownership between ingesters. This helps provide a more accurate total of active series when ingesters are added. This is only enabled when `-ingester.track-ingester-owned-series` or `-ingester.use-ingester-owned-series-for-limits` are enabled. #8084
* [ENHANCEMENT] Query-frontend: include route name in query stats log lines. #8191
* [ENHANCEMENT] OTLP: Speed up conversion from OTel to Mimir format by about 8% and reduce memory consumption by about 30%. Can be disabled via `-distributor.direct-otlp-translation-enabled=false` #7957
* [ENHANCEMENT] Ingester/Querier: Optimise regexps with long lists of alternates. #8221, #8234
<<<<<<< HEAD
* [ENHANCEMENT] Ingester: Include more detail in tracing of queries. #8242
=======
* [EHNAHCEMENT] Distributor: add `insight=true` to remote-write and OTLP write handlers when the HTTP response status code is 4xx. #8294
>>>>>>> 5988b236
* [BUGFIX] Distributor: make OTLP endpoint return marshalled proto bytes as response body for 4xx/5xx errors. #8227
* [BUGFIX] Rules: improve error handling when querier is local to the ruler. #7567
* [BUGFIX] Querier, store-gateway: Protect against panics raised during snappy encoding. #7520
* [BUGFIX] Ingester: Prevent timely compaction of empty blocks. #7624
* [BUGFIX] Querier: Don't cache context.Canceled errors for bucket index. #7620
* [BUGFIX] Store-gateway: account for `"other"` time in LabelValues and LabelNames requests. #7622
* [BUGFIX] Query-frontend: Don't panic when using the `-query-frontend.downstream-url` flag. #7651
* [BUGFIX] Ingester: when receiving multiple exemplars for a native histogram via remote write, sort them and only report an error if all are older than the latest exemplar as this could be a partial update. #7640 #7948 #8014
* [BUGFIX] Ingester: don't retain blocks if they finish exactly on the boundary of the retention window. #7656
* [BUGFIX] Bug-fixes and improvements to experimental native histograms. #7744 #7813
* [BUGFIX] Querier: return an error when a query uses `label_join` with an invalid destination label name. #7744
* [BUGFIX] Compactor: correct outstanding job estimation in metrics and `compaction-planner` tool when block labels differ. #7745
* [BUGFIX] Ingester: turn native histogram validation errors in TSDB into soft ingester errors that result in returning 4xx to the end-user instead of 5xx. In the case of TSDB validation errors, the counter `cortex_discarded_samples_total` will be increased with the `reason` label set to `"invalid-native-histogram"`. #7736 #7773
* [BUGFIX] Do not wrap error message with `sampled 1/<frequency>` if it's not actually sampled. #7784
* [BUGFIX] Store-gateway: do not track cortex_querier_blocks_consistency_checks_failed_total metric if query has been canceled or interrued due to any error not related to blocks consistency check failed. #7752
* [BUGFIX] Ingester: ignore instances with no tokens when calculating local limits to prevent discards during ingester scale-up #7881
* [BUGFIX] Ingester: do not reuse exemplars slice in the write request if there are more than 10 exemplars per series. This should help to reduce the in-use memory in case of few requests with a very large number of exemplars. #7936
* [BUGFIX] Distributor: fix down scaling of native histograms in the distributor when timeseries unmarshal cache is in use. #7947
* [BUGFIX] Distributor: fix cardinality API to return more accurate number of in-memory series when number of zones is larger than replication factor. #7984
* [BUGFIX] All: fix config validation for non-ingester modules, when ingester's ring is configured with spread-minimizing token generation strategy. #7990
* [BUGFIX] Ingester: copy LabelValues strings out of mapped memory to avoid a segmentation fault if the region becomes unmapped before the result is marshaled. #8003
* [BUGFIX] OTLP: Don't generate target_info unless at least one identifying label is defined. #8012
* [BUGFIX] OTLP: Don't generate target_info unless there are metrics. #8012
* [BUGFIX] Query-frontend: Experimental query queue splitting: fix issue where offset and range selector duration were not considered when predicting query component. #7742
* [BUGFIX] Querying: Empty matrix results were incorrectly returning `null` instead of `[]`. #8029
* [BUGFIX] All: don't increment `thanos_objstore_bucket_operation_failures_total` metric for cancelled requests. #8072
* [BUGFIX] Query-frontend: fix empty metric name matcher not being applied under certain conditions. #8076
* [BUGFIX] Querying: Fix regex matching of multibyte runes with dot operator. #8089
* [BUGFIX] Querying: matrix results returned from instant queries were not sorted by series. #8113
* [BUGFIX] Query scheduler: Fix a crash in result marshaling. #8140
* [BUGFIX] Store-gateway: Allow long-running index scans to be interrupted. #8154
* [BUGFIX] Query-frontend: fix splitting of queries using `@ start()` and `@end()` modifiers on a subquery. Previously the `start()` and `end()` would be evaluated using the start end end of the split query instead of the original query. #8162
* [BUGFIX] Distributor: Don't discard time series with invalid exemplars, just drop affected exemplars. #8224

### Mixin

* [CHANGE] Alerts: Removed obsolete `MimirQueriesIncorrect` alert that used test-exporter metrics. Test-exporter support was however removed in Mimir 2.0 release. #7774
* [CHANGE] Alerts: Change threshold for `MimirBucketIndexNotUpdated` alert to fire before queries begin to fail due to bucket index age. #7879
* [FEATURE] Dashboards: added 'Remote ruler reads networking' dashboard. #7751
* [FEATURE] Alerts: Add `MimirIngesterStuckProcessingRecordsFromKafka` alert. #8147
* [ENHANCEMENT] Alerts: allow configuring alerts range interval via `_config.base_alerts_range_interval_minutes`. #7591
* [ENHANCEMENT] Dashboards: Add panels for monitoring distributor and ingester when using ingest-storage. These panels are disabled by default, but can be enabled using `show_ingest_storage_panels: true` config option. Similarly existing panels used when distributors and ingesters use gRPC for forwarding requests can be disabled by setting `show_grpc_ingestion_panels: false`. #7670 #7699
* [ENHANCEMENT] Alerts: add the following alerts when using ingest-storage: #7699 #7702
  * `MimirIngesterLastConsumedOffsetCommitFailed`
  * `MimirIngesterFailedToReadRecordsFromKafka`
  * `MimirIngesterKafkaFetchErrorsRateTooHigh`
  * `MimirStartingIngesterKafkaReceiveDelayIncreasing`
  * `MimirRunningIngesterReceiveDelayTooHigh`
  * `MimirIngesterFailsToProcessRecordsFromKafka`
  * `MimirIngesterFailsEnforceStrongConsistencyOnReadPath`
* [ENHANCEMENT] Dashboards: add in-flight queries scaling metric panel for ruler-querier. #7749
* [ENHANCEMENT] Dashboards: renamed rows in the "Remote ruler reads" and "Remote ruler reads resources" dashboards to match the actual component names. #7750
* [ENHANCEMENT] Dashboards: allow switching between using classic of native histograms in dashboards. #7627
  * Overview dashboard, Status panel, `cortex_request_duration_seconds` metric.
* [ENHANCEMENT] Alerts: exclude `529` and `598` status codes from failure codes in `MimirRequestsError`. #7889
* [ENHANCEMENT] Dashboards: renamed "TCP Connections" panel to "Ingress TCP Connections" in the networking dashboards. #8092
* [ENHANCEMENT] Dashboards: update the use of deprecated "table (old)" panels to "table". #8181
* [BUGFIX] Dashboards: fix regular expression for matching read-path gRPC ingester methods to include querying of exemplars, label-related queries, or active series queries. #7676
* [BUGFIX] Dashboards: fix user id abbreviations and column heads for Top Tenants dashboard. #7724
* [BUGFIX] Dashboards: fix incorrect query used for "queue length" panel on "Ruler" dashboard. #8006
* [BUGFIX] Dashboards: fix disk space utilization panels when running with a recent version of kube-state-metrics. #8212

### Jsonnet

* [CHANGE] Memcached: Change default read timeout for chunks and index caches to `750ms` from `450ms`. #7778
* [CHANGE] Fine-tuned `terminationGracePeriodSeconds` for the following components: #7364
  * Querier: changed from `30` to `180`
  * Query-scheduler: changed from `30` to `180`
* [CHANGE] Change TCP port exposed by `mimir-continuous-test` deployment to match with updated defaults of its container image (see changes below). #7958
* [FEATURE] Add support to deploy Mimir with experimental ingest storage enabled. #8028 #8222
* [ENHANCEMENT] Compactor: add `$._config.cortex_compactor_concurrent_rollout_enabled` option (disabled by default) that makes use of rollout-operator to speed up the rollout of compactors. #7783 #7878
* [ENHANCEMENT] Shuffle-sharding: add `$._config.shuffle_sharding.ingest_storage_partitions_enabled` and `$._config.shuffle_sharding.ingester_partitions_shard_size` options, that allow configuring partitions shard size in ingest-storage mode. #7804
* [ENHANCEMENT] Rollout-operator: upgrade to v0.14.0.
* [ENHANCEMENT] Add `_config.autoscaling_querier_predictive_scaling_enabled` to scale querier based on inflight queries 7 days ago. #7775
* [ENHANCEMENT] Add support to autoscale ruler-querier replicas based on in-flight queries too (in addition to CPU and memory based scaling). #8060 #8188
* [ENHANCEMENT] Distributor: improved distributor HPA scaling metric to only take in account ready pods. This requires the metric `kube_pod_status_ready` to be available in the data source used by KEDA to query scaling metrics (configured via `_config.autoscaling_prometheus_url`). #8250
* [ENHANCEMENT] Add zone tracker usage whenever `rollout_operator_enabled`. #8275
* [BUGFIX] Guard against missing samples in KEDA queries. #7691
* [BUGFIX] Add configmaps mutability to the `rollout_operator_role`. #8228

### Mimirtool

* [CHANGE] Deprecated `--rule-files` flag in favor of CLI arguments. #7756
* [BUGFIX] Fix panic in `loadgen` subcommand. #7629
* [ENHANCEMENT] Add `mimir-http-prefix` configuration to set the Mimir URL prefix when using legacy routes. #8069
* [ENHANCEMENT] `mimirtool promql format`: Format PromQL query with Prometheus' string or pretty-print formatter. #7742
* [BUGFIX] `mimirtool rules prepare`: do not add aggregation label to `on()` clause if already present in `group_left()` or `group_right()`. #7839
* [BUGFIX] Analyze Grafana: fix parsing queries with variables. #8062

### Mimir Continuous Test

* [CHANGE] `mimir-continuous-test` has been deprecated and replaced by a Mimir module that can be run as a target from the `mimir` binary using `mimir -target=continuous-test`. #7753
* [CHANGE] `-server.metrics-port` flag is no longer available for use in the module run of mimir-continuous-test, including the grafana/mimir-continuous-test Docker image which uses the new module. Configuring this port is still possible in the binary, which is deprecated. #7747
* [CHANGE] Allowed authenticatication to Mimir using both Tenant ID and basic/bearer auth #7619.
* [BUGFIX] Set `User-Agent` header for all requests sent from the testing client. #7607

### Query-tee

* [ENHANCEMENT] Log queries that take longer than `proxy.log-slow-query-response-threshold` when compared to other backends. #7346
* [ENHANCEMENT] Add two new metrics for measuring the relative duration between backends: #7782 #8013
  * `cortex_querytee_backend_response_relative_duration_seconds`
  * `cortex_querytee_backend_response_relative_duration_proportional`

### Documentation

* [ENHANCEMENT] Clarify Compactor and its storage volume when configured under Kubernetes. #7675
* [ENHANCEMENT] Add OTLP route to _Mimir routes by path_ runbooks section. #8074

### Tools

* [ENHANCEMENT] ulidtime: add option to show random part of ULID, timestamp in milliseconds and header. #7615

## 2.12.0

### Grafana Mimir

* [CHANGE] Alertmanager: Deprecates the `v1` API. All `v1` API endpoints now respond with a JSON deprecation notice and a status code of `410`. All endpoints have a `v2` equivalent. The list of endpoints is: #7103
  * `<alertmanager-web.external-url>/api/v1/alerts`
  * `<alertmanager-web.external-url>/api/v1/receivers`
  * `<alertmanager-web.external-url>/api/v1/silence/{id}`
  * `<alertmanager-web.external-url>/api/v1/silences`
  * `<alertmanager-web.external-url>/api/v1/status`
* [CHANGE] Ingester: Increase default value of `-blocks-storage.tsdb.head-postings-for-matchers-cache-max-bytes` and `-blocks-storage.tsdb.block-postings-for-matchers-cache-max-bytes` to 100 MiB (previous default value was 10 MiB). #6764
* [CHANGE] Validate tenant IDs according to [documented behavior](https://grafana.com/docs/mimir/latest/configure/about-tenant-ids/) even when tenant federation is not enabled. Note that this will cause some previously accepted tenant IDs to be rejected such as those longer than 150 bytes or containing `|` characters. #6959
* [CHANGE] Ruler: don't use backoff retry on remote evaluation in case of `4xx` errors. #7004
* [CHANGE] Server: responses with HTTP 4xx status codes are now treated as errors and used in `status_code` label of request duration metric. #7045
* [CHANGE] Memberlist: change default for `-memberlist.stream-timeout` from `10s` to `2s`. #7076
* [CHANGE] Memcached: remove legacy `thanos_cache_memcached_*` and `thanos_memcached_*` prefixed metrics. Instead, Memcached and Redis cache clients now emit `thanos_cache_*` prefixed metrics with a `backend` label. #7076
* [CHANGE] Ruler: the following metrics, exposed when the ruler is configured to discover Alertmanager instances via service discovery, have been renamed: #7057
  * `prometheus_sd_failed_configs` renamed to `cortex_prometheus_sd_failed_configs`
  * `prometheus_sd_discovered_targets` renamed to `cortex_prometheus_sd_discovered_targets`
  * `prometheus_sd_received_updates_total` renamed to `cortex_prometheus_sd_received_updates_total`
  * `prometheus_sd_updates_delayed_total` renamed to `cortex_prometheus_sd_updates_delayed_total`
  * `prometheus_sd_updates_total` renamed to `cortex_prometheus_sd_updates_total`
  * `prometheus_sd_refresh_failures_total` renamed to `cortex_prometheus_sd_refresh_failures_total`
  * `prometheus_sd_refresh_duration_seconds` renamed to `cortex_prometheus_sd_refresh_duration_seconds`
* [CHANGE] Query-frontend: the default value for `-query-frontend.not-running-timeout` has been changed from 0 (disabled) to 2s. The configuration option has also been moved from "experimental" to "advanced". #7127
* [CHANGE] Store-gateway: to reduce disk contention on HDDs the default value for `blocks-storage.bucket-store.tenant-sync-concurrency` has been changed from `10` to `1` and the default value for `blocks-storage.bucket-store.block-sync-concurrency` has been changed from `20` to `4`. #7136
* [CHANGE] Store-gateway: Remove deprecated CLI flags `-blocks-storage.bucket-store.index-header-lazy-loading-enabled` and `-blocks-storage.bucket-store.index-header-lazy-loading-idle-timeout` and their corresponding YAML settings. Instead, use `-blocks-storage.bucket-store.index-header.lazy-loading-enabled` and `-blocks-storage.bucket-store.index-header.lazy-loading-idle-timeout`. #7521
* [CHANGE] Store-gateway: Mark experimental CLI flag `-blocks-storage.bucket-store.index-header.lazy-loading-concurrency` and its corresponding YAML settings as advanced. #7521
* [CHANGE] Store-gateway: Remove experimental CLI flag `-blocks-storage.bucket-store.index-header.sparse-persistence-enabled` since this is now the default behavior. #7535
* [CHANGE] All: set `-server.report-grpc-codes-in-instrumentation-label-enabled` to `true` by default, which enables reporting gRPC status codes as `status_code` labels in the `cortex_request_duration_seconds` metric. #7144
* [CHANGE] Distributor: report gRPC status codes as `status_code` labels in the `cortex_ingester_client_request_duration_seconds` metric by default. #7144
* [CHANGE] Distributor: CLI flag `-ingester.client.report-grpc-codes-in-instrumentation-label-enabled` has been deprecated, and its default value is set to `true`. #7144
* [CHANGE] Ingester: CLI flag `-ingester.return-only-grpc-errors` has been deprecated, and its default value is set to `true`. To ensure backwards compatibility, during a migration from a version prior to 2.11.0 to 2.12 or later, `-ingester.return-only-grpc-errors` should be set to `false`. Once all the components are migrated, the flag can be removed.   #7151
* [CHANGE] Ingester: the following CLI flags have been moved from "experimental" to "advanced": #7169
  * `-ingester.ring.token-generation-strategy`
  * `-ingester.ring.spread-minimizing-zones`
  * `-ingester.ring.spread-minimizing-join-ring-in-order`
* [CHANGE] Query-frontend: the default value of the CLI flag `-query-frontend.max-cache-freshness` (and its respective YAML configuration parameter) has been changed from `1m` to `10m`. #7161
* [CHANGE] Distributor: default the optimization `-distributor.write-requests-buffer-pooling-enabled` to `true`. #7165
* [CHANGE] Tracing: Move query information to span attributes instead of span logs. #7046
* [CHANGE] Distributor: the default value of circuit breaker's CLI flag `-ingester.client.circuit-breaker.cooldown-period` has been changed from `1m` to `10s`. #7310
* [CHANGE] Store-gateway: remove `cortex_bucket_store_blocks_loaded_by_duration`. `cortex_bucket_store_series_blocks_queried` is better suited for detecting when compactors are not able to keep up with the number of blocks to compact. #7309
* [CHANGE] Ingester, Distributor: the support for rejecting push requests received via gRPC before reading them into memory, enabled via `-ingester.limit-inflight-requests-using-grpc-method-limiter` and `-distributor.limit-inflight-requests-using-grpc-method-limiter`, is now stable and enabled by default. The configuration options have been deprecated and will be removed in Mimir 2.14. #7360
* [CHANGE] Distributor: Change`-distributor.enable-otlp-metadata-storage` flag's default to true, and deprecate it. The flag will be removed in Mimir 2.14. #7366
* [CHANGE] Store-gateway: Use a shorter TTL for cached items related to temporary blocks. #7407 #7534
* [CHANGE] Standardise exemplar label as "trace_id". #7475
* [CHANGE] The configuration option `-querier.max-query-into-future` has been deprecated and will be removed in Mimir 2.14. #7496
* [CHANGE] Distributor: the metric `cortex_distributor_sample_delay_seconds` has been deprecated and will be removed in Mimir 2.14. #7516
* [CHANGE] Query-frontend: The deprecated YAML setting `frontend.cache_unaligned_requests` has been moved to `limits.cache_unaligned_requests`. #7519
* [CHANGE] Querier: the CLI flag `-querier.minimize-ingester-requests` has been moved from "experimental" to "advanced". #7638
* [CHANGE] Ingester: allow only POST method on `/ingester/shutdown`, as previously it was too easy to accidentally trigger through GET requests. At the same time, add an option to keep the existing behavior by introducing an `-api.get-request-for-ingester-shutdown-enabled` flag. This flag will be removed in Mimir 2.15. #7707
* [FEATURE] Introduce `-server.log-source-ips-full` option to log all IPs from `Forwarded`, `X-Real-IP`, `X-Forwarded-For` headers. #7250
* [FEATURE] Introduce `-tenant-federation.max-tenants` option to limit the max number of tenants allowed for requests when federation is enabled. #6959
* [FEATURE] Cardinality API: added a new `count_method` parameter which enables counting active label names. #7085
* [FEATURE] Querier / query-frontend: added `-querier.promql-experimental-functions-enabled` CLI flag (and respective YAML config option) to enable experimental PromQL functions. The experimental functions introduced are: `mad_over_time()`, `sort_by_label()` and `sort_by_label_desc()`. #7057
* [FEATURE] Alertmanager API: added `-alertmanager.grafana-alertmanager-compatibility-enabled` CLI flag (and respective YAML config option) to enable an experimental API endpoints that support the migration of the Grafana Alertmanager. #7057
* [FEATURE] Alertmanager: Added `-alertmanager.utf8-strict-mode-enabled` to control support for any UTF-8 character as part of Alertmanager configuration/API matchers and labels. It's default value is set to `false`. #6898
* [FEATURE] Querier: added `histogram_avg()` function support to PromQL. #7293
* [FEATURE] Ingester: added `-blocks-storage.tsdb.timely-head-compaction` flag, which enables more timely head compaction, and defaults to `false`. #7372
* [FEATURE] Compactor: Added `/compactor/tenants` and `/compactor/tenant/{tenant}/planned_jobs` endpoints that provide functionality that was provided by `tools/compaction-planner` -- listing of planned compaction jobs based on tenants' bucket index. #7381
* [FEATURE] Add experimental support for streaming response bodies from queriers to frontends via `-querier.response-streaming-enabled`. This is currently only supported for the `/api/v1/cardinality/active_series` endpoint. #7173
* [FEATURE] Release: Added mimir distroless docker image. #7371
* [FEATURE] Add support for the new grammar of `{"metric_name", "l1"="val"}` to promql and some of the exposition formats. #7475 #7541
* [ENHANCEMENT] Distributor: Add a new metric `cortex_distributor_otlp_requests_total` to track the total number of OTLP requests. #7385
* [ENHANCEMENT] Vault: add lifecycle manager for token used to authenticate to Vault. This ensures the client token is always valid. Includes a gauge (`cortex_vault_token_lease_renewal_active`) to check whether token renewal is active, and the counters `cortex_vault_token_lease_renewal_success_total` and `cortex_vault_auth_success_total` to see the total number of successful lease renewals / authentications. #7337
* [ENHANCEMENT] Store-gateway: add no-compact details column on store-gateway tenants admin UI. #6848
* [ENHANCEMENT] PromQL: ignore small errors for bucketQuantile #6766
* [ENHANCEMENT] Distributor: improve efficiency of some errors #6785
* [ENHANCEMENT] Ruler: exclude vector queries from being tracked in `cortex_ruler_queries_zero_fetched_series_total`. #6544
* [ENHANCEMENT] Ruler: local storage backend now supports reading a rule group via `/config/api/v1/rules/{namespace}/{groupName}` configuration API endpoint. #6632
* [ENHANCEMENT] Query-Frontend and Query-Scheduler: split tenant query request queues by query component with `query-frontend.additional-query-queue-dimensions-enabled` and `query-scheduler.additional-query-queue-dimensions-enabled`. #6772
* [ENHANCEMENT] Distributor: support disabling metric relabel rules per-tenant via the flag `-distributor.metric-relabeling-enabled` or associated YAML. #6970
* [ENHANCEMENT] Distributor: `-distributor.remote-timeout` is now accounted from the first ingester push request being sent. #6972
* [ENHANCEMENT] Storage Provider: `-<prefix>.s3.sts-endpoint` sets a custom endpoint for AWS Security Token Service (AWS STS) in s3 storage provider. #6172
* [ENHANCEMENT] Querier: add `cortex_querier_queries_storage_type_total ` metric that indicates how many queries have executed for a source, ingesters or store-gateways. Add `cortex_querier_query_storegateway_chunks_total` metric to count the number of chunks fetched from a store gateway. #7099,#7145
* [ENHANCEMENT] Query-frontend: add experimental support for sharding active series queries via `-query-frontend.shard-active-series-queries`. #6784
* [ENHANCEMENT] Distributor: set `-distributor.reusable-ingester-push-workers=2000` by default and mark feature as `advanced`. #7128
* [ENHANCEMENT] All: set `-server.grpc.num-workers=100` by default and mark feature as `advanced`. #7131
* [ENHANCEMENT] Distributor: invalid metric name error message gets cleaned up to not include non-ascii strings. #7146
* [ENHANCEMENT] Store-gateway: add `source`, `level`, and `out_or_order` to `cortex_bucket_store_series_blocks_queried` metric that indicates the number of blocks that were queried from store gateways by block metadata. #7112 #7262 #7267
* [ENHANCEMENT] Compactor: After updating bucket-index, compactor now also computes estimated number of compaction jobs based on current bucket-index, and reports the result in `cortex_bucket_index_estimated_compaction_jobs` metric. If computation of jobs fails, `cortex_bucket_index_estimated_compaction_jobs_errors_total` is updated instead. #7299
* [ENHANCEMENT] Mimir: Integrate profiling into tracing instrumentation. #7363
* [ENHANCEMENT] Alertmanager: Adds metric `cortex_alertmanager_notifications_suppressed_total` that counts the total number of notifications suppressed for being silenced, inhibited, outside of active time intervals or within muted time intervals. #7384
* [ENHANCEMENT] Query-scheduler: added more buckets to `cortex_query_scheduler_queue_duration_seconds` histogram metric, in order to better track queries staying in the queue for longer than 10s. #7470
* [ENHANCEMENT] A `type` label is added to `prometheus_tsdb_head_out_of_order_samples_appended_total` metric. #7475
* [ENHANCEMENT] Distributor: Optimize OTLP endpoint. #7475
* [ENHANCEMENT] API: Use github.com/klauspost/compress for faster gzip and deflate compression of API responses. #7475
* [ENHANCEMENT] Ingester: Limiting on owned series (`-ingester.use-ingester-owned-series-for-limits`) now prevents discards in cases where a tenant is sharded across all ingesters (or shuffle sharding is disabled) and the ingester count increases. #7411
* [ENHANCEMENT] Block upload: include converted timestamps in the error message if block is from the future. #7538
* [ENHANCEMENT] Query-frontend: Introduce `-query-frontend.active-series-write-timeout` to allow configuring the server-side write timeout for active series requests. #7553 #7569
* [BUGFIX] Ingester: don't ignore errors encountered while iterating through chunks or samples in response to a query request. #6451
* [BUGFIX] Fix issue where queries can fail or omit OOO samples if OOO head compaction occurs between creating a querier and reading chunks #6766
* [BUGFIX] Fix issue where concatenatingChunkIterator can obscure errors #6766
* [BUGFIX] Fix panic during tsdb Commit #6766
* [BUGFIX] tsdb/head: wlog exemplars after samples #6766
* [BUGFIX] Ruler: fix issue where "failed to remotely evaluate query expression, will retry" messages are logged without context such as the trace ID and do not appear in trace events. #6789
* [BUGFIX] Ruler: do not retry requests to remote querier when server's response exceeds its configured max payload size. #7216
* [BUGFIX] Querier: fix issue where spans in query request traces were not nested correctly. #6893
* [BUGFIX] Fix issue where all incoming HTTP requests have duplicate trace spans. #6920
* [BUGFIX] Querier: do not retry requests to store-gateway when a query gets canceled. #6934
* [BUGFIX] Querier: return 499 status code instead of 500 when a request to remote read endpoint gets canceled. #6934
* [BUGFIX] Querier: fix issue where `-querier.max-fetched-series-per-query` is not applied to `/series` endpoint if the series are loaded from ingesters. #7055
* [BUGFIX] Distributor: fix issue where `-distributor.metric-relabeling-enabled` may cause distributors to panic #7176
* [BUGFIX] Distributor: fix issue where `-distributor.metric-relabeling-enabled` may cause distributors to write unsorted labels and corrupt blocks #7326
* [BUGFIX] Query-frontend: the `cortex_query_frontend_queries_total` report incorrectly reported `op="query"` for any request which wasn't a range query. Now the `op` label value can be one of the following: #7207
  * `query`: instant query
  * `query_range`: range query
  * `cardinality`: cardinality query
  * `label_names_and_values`: label names / values query
  * `active_series`: active series query
  * `other`: any other request
* [BUGFIX] Fix performance regression introduced in Mimir 2.11.0 when uploading blocks to AWS S3. #7240
* [BUGFIX] Query-frontend: fix race condition when sharding active series is enabled (see above) and response is compressed with snappy. #7290
* [BUGFIX] Query-frontend: "query stats" log unsuccessful replies from downstream as "failed". #7296
* [BUGFIX] Packaging: remove reload from systemd file as mimir does not take into account SIGHUP. #7345
* [BUGFIX] Compactor: do not allow out-of-order blocks to prevent timely compaction. #7342
* [BUGFIX] Update `google.golang.org/grpc` to resolve occasional issues with gRPC server closing its side of connection before it was drained by the client. #7380
* [BUGFIX] Query-frontend: abort response streaming for `active_series` requests when the request context is canceled. #7378
* [BUGFIX] Compactor: improve compaction of sporadic blocks. #7329
* [BUGFIX] Ruler: fix regression that caused client errors to be tracked in `cortex_ruler_write_requests_failed_total` metric. #7472
* [BUGFIX] promql: Fix Range selectors with an @ modifier are wrongly scoped in range queries. #7475
* [BUGFIX] Fix metadata API using wrong JSON field names. #7475
* [BUGFIX] Ruler: fix native histogram recording rule result corruption. #7552
* [BUGFIX] Querier: fix HTTP status code translations for remote read requests. Previously, remote-read had conflicting behaviours: when returning samples all internal errors were translated to HTTP 400; when returning chunks all internal errors were translated to HTTP 500. #7487
* [BUGFIX] Query-frontend: Fix memory leak on every request. #7654

### Mixin

* [CHANGE] The `job` label matcher for distributor and gateway have been extended to include any deployment matching `distributor.*` and `cortex-gw.*` respectively. This change allows to match custom and multi-zone distributor and gateway deployments too. #6817
* [ENHANCEMENT] Dashboards: Add panels for alertmanager activity of a tenant #6826
* [ENHANCEMENT] Dashboards: Add graphs to "Slow Queries" dashboard. #6880
* [ENHANCEMENT] Dashboards: Update all deprecated "graph" panels to "timeseries" panels. #6864 #7413 #7457
* [ENHANCEMENT] Dashboards: Make most columns in "Slow Queries" sortable. #7000
* [ENHANCEMENT] Dashboards: Render graph panels at full resolution as opposed to at half resolution. #7027
* [ENHANCEMENT] Dashboards: show query-scheduler queue length on "Reads" and "Remote Ruler Reads" dashboards. #7088
* [ENHANCEMENT] Dashboards: Add estimated number of compaction jobs to "Compactor", "Tenants" and "Top tenants" dashboards. #7449 #7481
* [ENHANCEMENT] Recording rules: add native histogram recording rules to `cortex_request_duration_seconds`. #7528
* [ENHANCEMENT] Dashboards: Add total owned series, and per-ingester in-memory and owned series to "Tenants" dashboard. #7511
* [BUGFIX] Dashboards: drop `step` parameter from targets as it is not supported. #7157
* [BUGFIX] Recording rules: drop rules for metrics removed in 2.0: `cortex_memcache_request_duration_seconds` and `cortex_cache_request_duration_seconds`. #7514

### Jsonnet

* [CHANGE] Distributor: Increase `JAEGER_REPORTER_MAX_QUEUE_SIZE` from the default (100) to 1000, to avoid dropping tracing spans. #7259
* [CHANGE] Querier: Increase `JAEGER_REPORTER_MAX_QUEUE_SIZE` from 1000 to 5000, to avoid dropping tracing spans. #6764
* [CHANGE] rollout-operator: remove default CPU limit. #7066
* [CHANGE] Store-gateway: Increase `JAEGER_REPORTER_MAX_QUEUE_SIZE` from the default (100) to 1000, to avoid dropping tracing spans. #7068
* [CHANGE] Query-frontend, ingester, ruler, backend and write instances: Increase `JAEGER_REPORTER_MAX_QUEUE_SIZE` from the default (100), to avoid dropping tracing spans. #7086
* [CHANGE] Ring: relaxed the hash ring heartbeat period and timeout for distributor, ingester, store-gateway and compactor: #6860
  * `-distributor.ring.heartbeat-period` set to `1m`
  * `-distributor.ring.heartbeat-timeout` set to `4m`
  * `-ingester.ring.heartbeat-period` set to `2m`
  * `-store-gateway.sharding-ring.heartbeat-period` set to `1m`
  * `-store-gateway.sharding-ring.heartbeat-timeout` set to `4m`
  * `-compactor.ring.heartbeat-period` set to `1m`
  * `-compactor.ring.heartbeat-timeout` set to `4m`
* [CHANGE] Ruler-querier: the topology spread constrain max skew is now configured through the configuration option `ruler_querier_topology_spread_max_skew` instead of `querier_topology_spread_max_skew`. #7204
* [CHANGE] Distributor: `-server.grpc.keepalive.max-connection-age` lowered from `2m` to `60s` and configured `-shutdown-delay=90s` and termination grace period to `100` seconds in order to reduce the chances of failed gRPC write requests when distributors gracefully shutdown. #7361
* [FEATURE] Added support for the following root-level settings to configure the list of matchers to apply to node affinity: #6782 #6829
  * `alertmanager_node_affinity_matchers`
  * `compactor_node_affinity_matchers`
  * `continuous_test_node_affinity_matchers`
  * `distributor_node_affinity_matchers`
  * `ingester_node_affinity_matchers`
  * `ingester_zone_a_node_affinity_matchers`
  * `ingester_zone_b_node_affinity_matchers`
  * `ingester_zone_c_node_affinity_matchers`
  * `mimir_backend_node_affinity_matchers`
  * `mimir_backend_zone_a_node_affinity_matchers`
  * `mimir_backend_zone_b_node_affinity_matchers`
  * `mimir_backend_zone_c_node_affinity_matchers`
  * `mimir_read_node_affinity_matchers`
  * `mimir_write_node_affinity_matchers`
  * `mimir_write_zone_a_node_affinity_matchers`
  * `mimir_write_zone_b_node_affinity_matchers`
  * `mimir_write_zone_c_node_affinity_matchers`
  * `overrides_exporter_node_affinity_matchers`
  * `querier_node_affinity_matchers`
  * `query_frontend_node_affinity_matchers`
  * `query_scheduler_node_affinity_matchers`
  * `rollout_operator_node_affinity_matchers`
  * `ruler_node_affinity_matchers`
  * `ruler_node_affinity_matchers`
  * `ruler_querier_node_affinity_matchers`
  * `ruler_query_frontend_node_affinity_matchers`
  * `ruler_query_scheduler_node_affinity_matchers`
  * `store_gateway_node_affinity_matchers`
  * `store_gateway_node_affinity_matchers`
  * `store_gateway_zone_a_node_affinity_matchers`
  * `store_gateway_zone_b_node_affinity_matchers`
  * `store_gateway_zone_c_node_affinity_matchers`
* [FEATURE] Ingester: Allow automated zone-by-zone downscaling, that can be enabled via the `ingester_automated_downscale_enabled` flag. It is disabled by default. #6850
* [ENHANCEMENT] Alerts: Add `MimirStoreGatewayTooManyFailedOperations` warning alert that triggers when Mimir store-gateway report error when interacting with the object storage. #6831
* [ENHANCEMENT] Querier HPA: improved scaling metric and scaling policies, in order to scale up and down more gradually. #6971
* [ENHANCEMENT] Rollout-operator: upgraded to v0.13.0. #7469
* [ENHANCEMENT] Rollout-operator: add tracing configuration to rollout-operator container (when tracing is enabled and configured). #7469
* [ENHANCEMENT] Query-frontend: configured `-shutdown-delay`, `-server.grpc.keepalive.max-connection-age` and termination grace period to reduce the likelihood of queries hitting terminated query-frontends. #7129
* [ENHANCEMENT] Autoscaling: add support for KEDA's `ignoreNullValues` option for Prometheus scaler. #7471
* [BUGFIX] Update memcached-exporter to 0.14.1 due to CVE-2023-39325. #6861

### Mimirtool

* [FEATURE] Add command `migrate-utf8` to migrate Alertmanager configurations for Alertmanager versions 0.27.0 and later. #7383
* [ENHANCEMENT] Add template render command to render locally a template. #7325
* [ENHANCEMENT] Add `--extra-headers` option to `mimirtool rules` command to add extra headers to requests for auth. #7141
* [ENHANCEMENT] Analyze Prometheus: set tenant header. #6737
* [ENHANCEMENT] Add argument `--output-dir` to `mimirtool alertmanager get` where the config and templates will be written to and can be loaded via `mimirtool alertmanager load` #6760
* [BUGFIX] Analyze rule-file: .metricsUsed field wasn't populated. #6953

### Mimir Continuous Test

* [ENHANCEMENT] Include comparison of all expected and actual values when any float sample does not match. #6756

### Query-tee

* [BUGFIX] Fix issue where `Host` HTTP header was not being correctly changed for the proxy targets. #7386
* [ENHANCEMENT] Allow using the value of X-Scope-OrgID for basic auth username in the forwarded request if URL username is set as `__REQUEST_HEADER_X_SCOPE_ORGID__`. #7452

### Documentation

* [CHANGE] No longer mark OTLP distributor endpoint as experimental. #7348
* [ENHANCEMENT] Added runbook for `KubePersistentVolumeFillingUp` alert. #7297
* [ENHANCEMENT] Add Grafana Cloud recommendations to OTLP documentation. #7375
* [BUGFIX] Fixed typo on single zone->zone aware replication Helm page. #7327

### Tools

* [CHANGE] copyblocks: The flags for copyblocks have been changed to align more closely with other tools. #6607
* [CHANGE] undelete-blocks: undelete-blocks-gcs has been removed and replaced with undelete-blocks, which supports recovering deleted blocks in versioned buckets from ABS, GCS, and S3-compatible object storage. #6607
* [FEATURE] copyprefix: Add tool to copy objects between prefixes. Supports ABS, GCS, and S3-compatible object storage. #6607

## 2.11.0

### Grafana Mimir

* [CHANGE] The following deprecated configurations have been removed: #6673 #6779 #6808 #6814
  * `-querier.iterators`
  * `-querier.batch-iterators`
  * `-blocks-storage.bucket-store.max-chunk-pool-bytes`
  * `-blocks-storage.bucket-store.chunk-pool-min-bucket-size-bytes`
  * `-blocks-storage.bucket-store.chunk-pool-max-bucket-size-bytes`
  * `-blocks-storage.bucket-store.bucket-index.enabled`
* [CHANGE] Querier: Split worker GRPC config into separate client configs for the frontend and scheduler to allow TLS to be configured correctly when specifying the `tls_server_name`. The GRPC config specified under `-querier.frontend-client.*` will no longer apply to the scheduler client, and will need to be set explicitly under `-querier.scheduler-client.*`. #6445 #6573
* [CHANGE] Store-gateway: enable sparse index headers by default. Sparse index headers reduce the time to load an index header up to 90%. #6005
* [CHANGE] Store-gateway: lazy-loading concurrency limit default value is now 4. #6004
* [CHANGE] General: enabled `-log.buffered` by default. The `-log.buffered` has been deprecated and will be removed in Mimir 2.13. #6131
* [CHANGE] Ingester: changed default `-blocks-storage.tsdb.series-hash-cache-max-size-bytes` setting from `1GB` to `350MB`. The new default cache size is enough to store the hashes for all series in a ingester, assuming up to 2M in-memory series per ingester and using the default 13h retention period for local TSDB blocks in the ingesters. #6130
* [CHANGE] Query-frontend: removed `cortex_query_frontend_workers_enqueued_requests_total`. Use `cortex_query_frontend_enqueue_duration_seconds_count` instead. #6121
* [CHANGE] Ingester / querier: enable ingester to querier chunks streaming by default and mark it as stable. #6174
* [CHANGE] Ingester / querier: enable ingester query request minimisation by default and mark it as stable. #6174
* [CHANGE] Ingester: changed the default value for the experimental configuration parameter `-blocks-storage.tsdb.early-head-compaction-min-estimated-series-reduction-percentage` from 10 to 15. #6186
* [CHANGE] Ingester: `/ingester/push` HTTP endpoint has been removed. This endpoint was added for testing and troubleshooting, but was never documented or used for anything. #6299
* [CHANGE] Experimental setting `-log.rate-limit-logs-per-second-burst` renamed to `-log.rate-limit-logs-burst-size`. #6230
* [CHANGE] Distributor: instead of errors with HTTP status codes, `Push()` now returns errors with gRPC codes: #6377
  * `http.StatusAccepted` (202) code is replaced with `codes.AlreadyExists`.
  * `http.BadRequest` (400) code is replaced with `codes.FailedPrecondition`.
  * `http.StatusTooManyRequests` (429) and the non-standard `529` (The service is overloaded) codes are replaced with `codes.ResourceExhausted`.
* [CHANGE] Ingester: by setting the newly introduced experimental CLI flag `-ingester.return-only-grpc-errors` to true, ingester will return only gRPC errors. This feature changes the following status codes: #6443 #6680 #6723
  * `http.StatusBadRequest` (400) is replaced with `codes.FailedPrecondition` on the write path.
  * `http.StatusServiceUnavailable` (503) is replaced with `codes.Internal` on the write path, and with `codes.ResourceExhausted` on the read path.
  * `codes.Unknown` is replaced with `codes.Internal` on both write and read path.
* [CHANGE] Upgrade Node.js to v20. #6540
* [CHANGE] Querier: `cortex_querier_blocks_consistency_checks_failed_total` is now incremented when a block couldn't be queried from any attempted store-gateway as opposed to incremented after each attempt. Also `cortex_querier_blocks_consistency_checks_total` is incremented once per query as opposed to once per attempt (with 3 attempts). #6590
* [CHANGE] Ingester: Modify utilization based read path limiter to base memory usage on Go heap size. #6584
* [FEATURE] Distributor: added option `-distributor.retry-after-header.enabled` to include the `Retry-After` header in recoverable error responses. #6608
* [FEATURE] Query-frontend: add experimental support for query blocking. Queries are blocked on a per-tenant basis and is configured via the limit `blocked_queries`. #5609
* [FEATURE] Vault: Added support for new Vault authentication methods: `AppRole`, `Kubernetes`, `UserPass` and `Token`. #6143
* [FEATURE] Add experimental endpoint `/api/v1/cardinality/active_series` to return the set of active series for a given selector. #6536 #6619 #6651 #6667 #6717
* [FEATURE] Added `-<prefix>.s3.part-size` flag to configure the S3 minimum file size in bytes used for multipart uploads. #6592
* [FEATURE] Add the experimental `-<prefix>.s3.send-content-md5` flag (defaults to `false`) to configure S3 Put Object requests to send a `Content-MD5` header. Setting this flag is not recommended unless your object storage does not support checksums. #6622
* [FEATURE] Distributor: add an experimental flag `-distributor.reusable-ingester-push-worker` that can be used to pre-allocate a pool of workers to be used to send push requests to the ingesters. #6660
* [FEATURE] Distributor: Support enabling of automatically generated name suffixes for metrics ingested via OTLP, through the flag `-distributor.otel-metric-suffixes-enabled`. #6542
* [FEATURE] Ingester: ingester can now track which of the user's series the ingester actually owns according to the ring, and only consider owned series when checking for user series limit. This helps to avoid hitting the user's series limit when scaling up ingesters or changing user's ingester shard size. Feature is currently experimental, and disabled by default. It can be enabled by setting `-ingester.use-ingester-owned-series-for-limits` (to use owned series for limiting). This is currently limited to multi-zone ingester setup, with replication factor being equal to number of zones. #6718 #7087
* [ENHANCEMENT] Query-frontend: don't treat cancel as an error. #4648
* [ENHANCEMENT] Ingester: exported summary `cortex_ingester_inflight_push_requests_summary` tracking total number of inflight requests in percentile buckets. #5845
* [ENHANCEMENT] Query-scheduler: add `cortex_query_scheduler_enqueue_duration_seconds` metric that records the time taken to enqueue or reject a query request. #5879
* [ENHANCEMENT] Query-frontend: add `cortex_query_frontend_enqueue_duration_seconds` metric that records the time taken to enqueue or reject a query request. When query-scheduler is in use, the metric has the `scheduler_address` label to differentiate the enqueue duration by query-scheduler backend. #5879 #6087 #6120
* [ENHANCEMENT] Store-gateway: add metric `cortex_bucket_store_blocks_loaded_by_duration` for counting the loaded number of blocks based on their duration. #6074  #6129
* [ENHANCEMENT] Expose `/sync/mutex/wait/total:seconds` Go runtime metric as `go_sync_mutex_wait_total_seconds_total` from all components. #5879
* [ENHANCEMENT] Query-scheduler: improve latency with many concurrent queriers. #5880
* [ENHANCEMENT] Ruler: add new per-tenant `cortex_ruler_queries_zero_fetched_series_total` metric to track rules that fetched no series. #5925
* [ENHANCEMENT] Implement support for `limit`, `limit_per_metric` and `metric` parameters for `<Prometheus HTTP prefix>/api/v1/metadata` endpoint. #5890
* [ENHANCEMENT] Distributor: add experimental support for storing metadata when ingesting metrics via OTLP. This makes metrics description and type available when ingesting metrics via OTLP. Enable with `-distributor.enable-otlp-metadata-storage=true`. #5693 #6035 #6254
* [ENHANCEMENT] Ingester: added support for sampling errors, which can be enabled by setting `-ingester.error-sample-rate`. This way each error will be logged once in the configured number of times. All the discarded samples will still be tracked by the `cortex_discarded_samples_total` metric. #5584 #6014
* [ENHANCEMENT] Ruler: Fetch secrets used to configure TLS on the Alertmanager client from Vault when `-vault.enabled` is true. #5239
* [ENHANCEMENT] Query-frontend: added query-sharding support for `group by` aggregation queries. #6024
* [ENHANCEMENT] Fetch secrets used to configure server-side TLS from Vault when `-vault.enabled` is true. #6052.
* [ENHANCEMENT] Packaging: add logrotate config file. #6142
* [ENHANCEMENT] Ingester: add the experimental configuration options `-blocks-storage.tsdb.head-postings-for-matchers-cache-max-bytes` and `-blocks-storage.tsdb.block-postings-for-matchers-cache-max-bytes` to enforce a limit in bytes on the `PostingsForMatchers()` cache used by ingesters (the cache limit is per TSDB head and block basis, not a global one). The experimental configuration options `-blocks-storage.tsdb.head-postings-for-matchers-cache-size` and `-blocks-storage.tsdb.block-postings-for-matchers-cache-size` have been deprecated. #6151
* [ENHANCEMENT] Ingester: use the `PostingsForMatchers()` in-memory cache for label values queries with matchers too. #6151
* [ENHANCEMENT] Ingester / store-gateway: optimized regex matchers. #6168 #6250
* [ENHANCEMENT] Distributor: Include ingester IDs in circuit breaker related metrics and logs. #6206
* [ENHANCEMENT] Querier: improve errors and logging when streaming chunks from ingesters and store-gateways. #6194 #6309
* [ENHANCEMENT] Querier: Add `cortex_querier_federation_exemplar_tenants_queried` and `cortex_querier_federation_tenants_queried` metrics to track the number of tenants queried by multi-tenant queries. #6374 #6409
* [ENHANCEMENT] All: added an experimental `-server.grpc.num-workers` flag that configures the number of long-living workers used to process gRPC requests. This could decrease the CPU usage by reducing the number of stack allocations. #6311
* [ENHANCEMENT] All: improved IPv6 support by using the proper host:port formatting. #6311
* [ENHANCEMENT] Querier: always return error encountered during chunks streaming, rather than `the stream has already been exhausted`. #6345 #6433
* [ENHANCEMENT] Query-frontend: add `instance_enable_ipv6` to support IPv6. #6111
* [ENHANCEMENT] Store-gateway: return same detailed error messages as queriers when chunks or series limits are reached. #6347
* [ENHANCEMENT] Querier: reduce memory consumed for queries that hit store-gateways. #6348
* [ENHANCEMENT] Ruler: include corresponding trace ID with log messages associated with rule evaluation. #6379 #6520
* [ENHANCEMENT] Querier: clarify log messages and span events emitted while querying ingesters, and include both ingester name and address when relevant. #6381
* [ENHANCEMENT] Memcached: introduce new experimental configuration parameters `-<prefix>.memcached.write-buffer-size-bytes` `-<prefix>.memcached.read-buffer-size-bytes` to customise the memcached client write and read buffer size (the buffer is allocated for each memcached connection). #6468
* [ENHANCEMENT] Ingester, Distributor: added experimental support for rejecting push requests received via gRPC before reading them into memory, if ingester or distributor is unable to accept the request. This is activated by using `-ingester.limit-inflight-requests-using-grpc-method-limiter` for ingester, and `-distributor.limit-inflight-requests-using-grpc-method-limiter` for distributor. #5976 #6300
* [ENHANCEMENT] Add capability in store-gateways to accept number of tokens through config. `-store-gateway.sharding-ring.num-tokens`, `default-value=512` #4863
* [ENHANCEMENT] Query-frontend: return warnings generated during query evaluation. #6391
* [ENHANCEMENT] Server: Add the option `-server.http-read-header-timeout` to enable specifying a timeout for reading HTTP request headers. It defaults to 0, in which case reading of headers can take up to `-server.http-read-timeout`, leaving no time for reading body, if there's any. #6517
* [ENHANCEMENT] Add connection-string option, `-<prefix>.azure.connection-string`, for Azure Blob Storage. #6487
* [ENHANCEMENT] Ingester: Add `-ingester.instance-limits.max-inflight-push-requests-bytes`. This limit protects the ingester against requests that together may cause an OOM. #6492
* [ENHANCEMENT] Ingester: add new per-tenant `cortex_ingester_local_limits` metric to expose the calculated local per-tenant limits seen at each ingester. Exports the local per-tenant series limit with label `{limit="max_global_series_per_user"}` #6403
* [ENHANCEMENT] Query-frontend: added "queue_time_seconds" field to "query stats" log. This is total time that query and subqueries spent in the queue, before queriers picked it up. #6537
* [ENHANCEMENT] Server: Add `-server.report-grpc-codes-in-instrumentation-label-enabled` CLI flag to specify whether gRPC status codes should be used in `status_code` label of `cortex_request_duration_seconds` metric. It defaults to false, meaning that successful and erroneous gRPC status codes are represented with `success` and `error` respectively. #6562
* [ENHANCEMENT] Server: Add `-ingester.client.report-grpc-codes-in-instrumentation-label-enabled` CLI flag to specify whether gRPC status codes should be used in `status_code` label of `cortex_ingester_client_request_duration_seconds` metric. It defaults to false, meaning that successful and erroneous gRPC status codes are represented with `2xx` and `error` respectively. #6562
* [ENHANCEMENT] Server: Add `-server.http-log-closed-connections-without-response-enabled` option to log details about connections to HTTP server that were closed before any data was sent back. This can happen if client doesn't manage to send complete HTTP headers before timeout. #6612
* [ENHANCEMENT] Query-frontend: include length of query, time since the earliest and latest points of a query, time since the earliest and latest points of a query, cached/uncached bytes in "query stats" logs. Time parameters (start/end/time) are always formatted as RFC3339 now. #6473 #6477 #6709 #6710
* [ENHANCEMENT] Query-frontend: `-query-frontend.align-queries-with-step` has been moved from a global flag to a per-tenant override. #6714
* [ENHANCEMENT] Distributor: added support for reducing the resolution of native histogram samples upon ingestion if the sample has too many buckets compared to `-validation.max-native-histogram-buckets`. This is enabled by default and can be turned off by setting `-validation.reduce-native-histogram-over-max-buckets` to `false`. #6535
* [ENHANCEMENT] Query-frontend: optionally wait for the frontend to complete startup if requests are received while the frontend is still starting. Disabled by default, set `-query-frontend.not-running-timeout` to a non-zero value to enable. #6621
* [ENHANCEMENT] Distributor: Include source IPs in OTLP push handler logs. #6652
* [ENHANCEMENT] Query-frontend: return clearer error message when a query request is received while shutting down. #6675
* [ENHANCEMENT] Querier: return clearer error message when a query request is cancelled by the caller. #6697
* [ENHANCEMENT] Compactor: Mark corrupted blocks for no-compaction to avoid blocking compactor future runs. #6588
* [ENHANCEMENT] Distributor: Added an experimental configuration option `distributor.ingestion-burst-factor` that overrides the `distributor.ingestion-burst-size` option if set. The `distributor.ingestion-burst-factor` is used to set the underlying ingestion rate limiter token bucket's burst size to a multiple of the per distributor `distributor.ingestion-rate-limit` and the `distributor.ingestion-burst-factor`. This is disabled by default. #6662
* [ENHANCEMENT] Add debug message to track tenants sending queries that are not able to benefit from caches. #6732
* [BUGFIX] Distributor: return server overload error in the event of exceeding the ingestion rate limit. #6549
* [BUGFIX] Ring: Ensure network addresses used for component hash rings are formatted correctly when using IPv6. #6068
* [BUGFIX] Query-scheduler: don't retain connections from queriers that have shut down, leading to gradually increasing enqueue latency over time. #6100 #6145
* [BUGFIX] Ingester: prevent query logic from continuing to execute after queries are canceled. #6085
* [BUGFIX] Ensure correct nesting of children of the `querier.Select` tracing span. #6085
* [BUGFIX] Packaging: fix preremove script preventing upgrades on RHEL based OS. #6067
* [BUGFIX] Querier: return actual error rather than `attempted to read series at index XXX from stream, but the stream has already been exhausted` (or even no error at all) when streaming chunks from ingesters or store-gateways is enabled and an error occurs while streaming chunks. #6346
* [BUGFIX] Querier: reduce log volume when querying ingesters with zone-awareness enabled and one or more instances in a single zone unavailable. #6381
* [BUGFIX] Querier: don't try to query further ingesters if ingester query request minimization is enabled and a query limit is reached as a result of the responses from the initial set of ingesters. #6402
* [BUGFIX] Ingester: Don't cache context cancellation error when querying. #6446
* [BUGFIX] Ingester: don't ignore errors encountered while iterating through chunks or samples in response to a query request. #6469
* [BUGFIX] All: fix issue where traces for some inter-component gRPC calls would incorrectly show the call as failing due to cancellation. #6470
* [BUGFIX] Querier: correctly mark streaming requests to ingesters or store-gateways as successful, not cancelled, in metrics and traces. #6471 #6505
* [BUGFIX] Querier: fix issue where queries fail with "context canceled" error when an ingester or store-gateway fails healthcheck while the query is in progress. #6550
* [BUGFIX] Tracing: When creating an OpenTelemetry tracing span, add it to the context for later retrieval. #6614
* [BUGFIX] Querier: always report query results to query-frontends, even when cancelled, to ensure query-frontends don't wait for results that will otherwise never arrive. #6703
* [BUGFIX] Querier: attempt to query ingesters in PENDING state, to reduce the likelihood that scaling up the number of ingesters in multiple zones simultaneously causes a read outage. #6726 #6727
* [BUGFIX] Querier: don't cancel inflight queries from a query-scheduler if the stream between the querier and query-scheduler is broken. #6728
* [BUGFIX] Store-gateway: Fix double-counting of some duration metrics. #6616
* [BUGFIX] Fixed possible series matcher corruption leading to wrong series being included in query results. #6884

### Mixin

* [CHANGE] Dashboards: enabled reporting gRPC codes as `status_code` label in Mimir dashboards. In case of gRPC calls, the successful `status_code` label on `cortex_request_duration_seconds` and gRPC client request duration metrics has changed from 'success' and '2xx' to 'OK'. #6561
* [CHANGE] Alerts: remove `MimirGossipMembersMismatch` alert and replace it with `MimirGossipMembersTooHigh` and `MimirGossipMembersTooLow` alerts that should have a higher signal-to-noise ratio. #6508
* [ENHANCEMENT] Dashboards: Optionally show rejected requests on Mimir Writes dashboard. Useful when used together with "early request rejection" in ingester and distributor. #6132 #6556
* [ENHANCEMENT] Alerts: added a critical alert for `CompactorSkippedBlocksWithOutOfOrderChunks` when multiple blocks are affected. #6410
* [ENHANCEMENT] Dashboards: Added the min-replicas for autoscaling dashboards. #6528
* [ENHANCEMENT] Dashboards: Show queries per second for the `/api/v1/cardinality/` endpoints on the "Overview" dashboard. #6720
* [BUGFIX] Alerts: fixed issue where `GossipMembersMismatch` warning message referred to per-instance labels that were not produced by the alert query. #6146
* [BUGFIX] Dashboards: Fix autoscaling dashboard panels for KEDA > 2.9. [Requires scraping the KEDA operator for metrics since they moved](https://github.com/kedacore/keda/issues/3972). #6528
* [BUGFIX] Alerts: Fix autoscaling alerts for KEDA > 2.9. [Requires scraping the KEDA operator for metrics since they moved](https://github.com/kedacore/keda/issues/3972). #6528

### Jsonnet

* [CHANGE] Ingester: reduce `-server.grpc-max-concurrent-streams` to 500. #5666
* [CHANGE] Changed default `_config.cluster_domain` from `cluster.local` to `cluster.local.` to reduce the number of DNS lookups made by Mimir. #6389
* [CHANGE] Query-frontend: changed default `_config.autoscaling_query_frontend_cpu_target_utilization` from `1` to `0.75`. #6395
* [CHANGE] Distributor: Increase HPA scale down period such that distributors are slower to scale down after autoscaling up. #6589
* [CHANGE] Store-gateway: Change the default timeout used for index-queries caches from `200ms` to `450ms`. #6786
* [FEATURE] Store-gateway: Allow automated zone-by-zone downscaling, that can be enabled via the `store_gateway_automated_downscale_enabled` flag. It is disabled by default. #6149
* [FEATURE] Ingester: Allow to configure TSDB Head early compaction using the following `_config` parameters: #6181
  * `ingester_tsdb_head_early_compaction_enabled` (disabled by default)
  * `ingester_tsdb_head_early_compaction_reduction_percentage`
  * `ingester_tsdb_head_early_compaction_min_in_memory_series`
* [ENHANCEMENT] Double the amount of rule groups for each user tier. #5897
* [ENHANCEMENT] Set `maxUnavailable` to 0 for `distributor`, `overrides-exporter`, `querier`, `query-frontend`, `query-scheduler` `ruler-querier`, `ruler-query-frontend`, `ruler-query-scheduler` and `consul` deployments, to ensure they don't become completely unavailable during a rollout. #5924
* [ENHANCEMENT] Update rollout-operator to `v0.9.0`. #6022 #6110 #6558 #6681
* [ENHANCEMENT] Update memcached to `memcached:1.6.22-alpine`. #6585
* [ENHANCEMENT] Store-gateway: replaced the following deprecated CLI flags: #6319
  * `-blocks-storage.bucket-store.index-header-lazy-loading-enabled` replaced with `-blocks-storage.bucket-store.index-header.lazy-loading-enabled`
  * `-blocks-storage.bucket-store.index-header-lazy-loading-idle-timeout` replaced with `-blocks-storage.bucket-store.index-header.lazy-loading-idle-timeout`
* [ENHANCEMENT] Store-gateway: Allow selective enablement of store-gateway automated scaling on a per-zone basis. #6302
* [BUGFIX] Autoscaling: KEDA > 2.9 removed the ability to set metricName in the trigger metadata. To help discern which metric is used by the HPA, we set the trigger name to what was the metricName. This is available as the `scaler` label on `keda_*` metrics. #6528

### Mimirtool

* [ENHANCEMENT] Analyze Grafana: Improve support for variables in range. #6657
* [BUGFIX] Fix out of bounds error on export with large timespans and/or series count. #5700
* [BUGFIX] Fix the issue where `--read-timeout` was applied to the entire `mimirtool analyze grafana` invocation rather than to individual Grafana API calls. #5915
* [BUGFIX] Fix incorrect remote-read path joining for `mimirtool remote-read` commands on Windows. #6011
* [BUGFIX] Fix template files full path being sent in `mimirtool alertmanager load` command. #6138
* [BUGFIX] Analyze rule-file: .metricsUsed field wasn't populated. #6953

### Mimir Continuous Test

### Query-tee

### Documentation

* [ENHANCEMENT] Document the concept of native histograms and how to send them to Mimir, migration path. #5956 #6488 #6539 #6752
* [ENHANCEMENT] Document native histograms query and visualization. #6231

### Tools

* [CHANGE] tsdb-index: Rename tool to tsdb-series. #6317
* [FEATURE] tsdb-labels: Add tool to print label names and values of a TSDB block. #6317
* [ENHANCEMENT] trafficdump: Trafficdump can now parse OTEL requests. Entire request is dumped to output, there's no filtering of fields or matching of series done. #6108

## 2.10.5

### Grafana Mimir

* [ENHANCEMENT] Update Docker base images from `alpine:3.18.3` to `alpine:3.18.5`. #6897
* [BUGFIX] Fixed possible series matcher corruption leading to wrong series being included in query results. #6886

### Documentation

* [ENHANCEMENT] Document the concept of native histograms and how to send them to Mimir, migration path. #6757
* [ENHANCEMENT] Document native histograms query and visualization. #6757

## 2.10.4

### Grafana Mimir

* [BUGFIX] Update otelhttp library to v0.44.0 as a mitigation for CVE-2023-45142. #6634

## 2.10.3

### Grafana Mimir

* [BUGFIX] Update grpc-go library to 1.57.2-dev that includes a fix for a bug introduced in 1.57.1. #6419

## 2.10.2

### Grafana Mimir

* [BUGFIX] Update grpc-go library to 1.57.1 and `golang.org/x/net` to `0.17`, which include fix for CVE-2023-44487. #6349

## 2.10.1

### Grafana Mimir

* [CHANGE] Update Go version to 1.21.3. #6244 #6325
* [BUGFIX] Query-frontend: Don't retry read requests rejected by the ingester due to utilization based read path limiting. #6032
* [BUGFIX] Ingester: fix panic in WAL replay of certain native histograms. #6086

## 2.10.0

### Grafana Mimir

* [CHANGE] Store-gateway: skip verifying index header integrity upon loading. To enable verification set `blocks_storage.bucket_store.index_header.verify_on_load: true`. #5174
* [CHANGE] Querier: change the default value of the experimental `-querier.streaming-chunks-per-ingester-buffer-size` flag to 256. #5203
* [CHANGE] Querier: only initiate query requests to ingesters in the `ACTIVE` state in the ring. #5342
* [CHANGE] Querier: renamed `-querier.prefer-streaming-chunks` to `-querier.prefer-streaming-chunks-from-ingesters` to enable streaming chunks from ingesters to queriers. #5182
* [CHANGE] Querier: `-query-frontend.cache-unaligned-requests` has been moved from a global flag to a per-tenant override. #5312
* [CHANGE] Ingester: removed `cortex_ingester_shipper_dir_syncs_total` and `cortex_ingester_shipper_dir_sync_failures_total` metrics. The former metric was not much useful, and the latter was never incremented. #5396
* [CHANGE] Ingester: removed logging of errors related to hitting per-instance limits to reduce resource usage when ingesters are under pressure. #5585
* [CHANGE] gRPC clients: use default connect timeout of 5s, and therefore enable default connect backoff max delay of 5s. #5562
* [CHANGE] Ingester: the `-validation.create-grace-period` is now enforced in the ingester too, other than distributor and query-frontend. If you've configured `-validation.create-grace-period` then make sure the configuration is applied to ingesters too. #5712
* [CHANGE] Distributor: the `-validation.create-grace-period` is now enforced for examplars too in the distributor. If an examplar has timestamp greater than "now + grace_period", then the exemplar will be dropped and the metric `cortex_discarded_exemplars_total{reason="exemplar_too_far_in_future",user="..."}` increased. #5761
* [CHANGE] Query-frontend: the `-validation.create-grace-period` is now enforced in the query-frontend even when the configured value is 0. When the value is 0, the query end time range is truncated to the current real-world time. #5829
* [CHANGE] Store-gateway: deprecated configuration parameters for index header under `blocks-storage.bucket-store` and use a new configurations in `blocks-storage.bucket-store.index-header`, deprecated configuration will be removed in Mimir 2.12. Configuration changes: #5726
  * `-blocks-storage.bucket-store.index-header-lazy-loading-enabled` is deprecated, use the new configuration `-blocks-storage.bucket-store.index-header.lazy-loading-enabled`
  * `-blocks-storage.bucket-store.index-header-lazy-loading-idle-timeout` is deprecated, use the new configuration `-blocks-storage.bucket-store.index-header.lazy-loading-idle-timeout`
  * `-blocks-storage.bucket-store.index-header-lazy-loading-concurrency` is deprecated, use the new configuration `-blocks-storage.bucket-store.index-header.lazy-loading-concurrency`
* [CHANGE] Store-gateway: remove experimental fine-grained chunks caching. The following experimental configuration parameters have been removed `-blocks-storage.bucket-store.chunks-cache.fine-grained-chunks-caching-enabled`, `-blocks-storage.bucket-store.fine-grained-chunks-caching-ranges-per-series`. #5816 #5875
* [CHANGE] Ingester: remove deprecated `blocks-storage.tsdb.max-tsdb-opening-concurrency-on-startup`. #5850
* [FEATURE] Introduced `-distributor.service-overload-status-code-on-rate-limit-enabled` flag for configuring status code to 529 instead of 429 upon rate limit exhaustion. #5752
* [FEATURE] Cardinality API: added a new `count_method` parameter which enables counting active series. #5136
* [FEATURE] Query-frontend: added experimental support to cache cardinality, label names and label values query responses. The cache will be used when `-query-frontend.cache-results` is enabled, and `-query-frontend.results-cache-ttl-for-cardinality-query` or `-query-frontend.results-cache-ttl-for-labels-query` set to a value greater than 0. The following metrics have been added to track the query results cache hit ratio per `request_type`: #5212 #5235 #5426 #5524
  * `cortex_frontend_query_result_cache_requests_total{request_type="query_range|cardinality|label_names_and_values"}`
  * `cortex_frontend_query_result_cache_hits_total{request_type="query_range|cardinality|label_names_and_values"}`
* [FEATURE] Added `-<prefix>.s3.list-objects-version` flag to configure the S3 list objects version. #5099
* [FEATURE] Ingester: add optional CPU/memory utilization based read request limiting, considered experimental. Disabled by default, enable by configuring limits via both of the following flags: #5012 #5392 #5394 #5526 #5508 #5704
  * `-ingester.read-path-cpu-utilization-limit`
  * `-ingester.read-path-memory-utilization-limit`
  * `-ingester.log-utilization-based-limiter-cpu-samples`
* [FEATURE] Ruler: support filtering results from rule status endpoint by `file`, `rule_group` and `rule_name`. #5291
* [FEATURE] Ingester: add experimental support for creating tokens by using spread minimizing strategy. This can be enabled with `-ingester.ring.token-generation-strategy: spread-minimizing` and `-ingester.ring.spread-minimizing-zones: <all available zones>`. In that case `-ingester.ring.tokens-file-path` must be empty. #5308 #5324
* [FEATURE] Storegateway: Persist sparse index-headers to disk and read from disk on index-header loads instead of reconstructing. #5465 #5651 #5726
* [FEATURE] Ingester: add experimental CLI flag `-ingester.ring.spread-minimizing-join-ring-in-order` that allows an ingester to register tokens in the ring only after all previous ingesters (with ID lower than its own ID) have already been registered. #5541
* [FEATURE] Ingester: add experimental support to compact the TSDB Head when the number of in-memory series is equal or greater than `-blocks-storage.tsdb.early-head-compaction-min-in-memory-series`, and the ingester estimates that the per-tenant TSDB Head compaction will reduce in-memory series by at least `-blocks-storage.tsdb.early-head-compaction-min-estimated-series-reduction-percentage`. #5371
* [FEATURE] Ingester: add new metrics for tracking native histograms in active series: `cortex_ingester_active_native_histogram_series`, `cortex_ingester_active_native_histogram_series_custom_tracker`, `cortex_ingester_active_native_histogram_buckets`, `cortex_ingester_active_native_histogram_buckets_custom_tracker`. The first 2 are the subsets of the existing and unmodified `cortex_ingester_active_series` and `cortex_ingester_active_series_custom_tracker` respectively, only tracking native histogram series, and the last 2 are the equivalents for tracking the number of buckets in native histogram series. #5318
* [FEATURE] Add experimental CLI flag `-<prefix>.s3.native-aws-auth-enabled` that allows to enable the default credentials provider chain of the AWS SDK. #5636
* [FEATURE] Distributor: add experimental support for circuit breaking when writing to ingesters via `-ingester.client.circuit-breaker.enabled`, `-ingester.client.circuit-breaker.failure-threshold`, or `-ingester.client.circuit-breaker.cooldown-period` or their corresponding YAML. #5650
* [FEATURE] The following features are no longer considered experimental. #5701 #5872
  * Ruler storage cache (`-ruler-storage.cache.*`)
  * Exclude ingesters running in specific zones (`-ingester.ring.excluded-zones`)
  * Cardinality-based query sharding (`-query-frontend.query-sharding-target-series-per-shard`)
  * Cardinality query result caching (`-query-frontend.results-cache-ttl-for-cardinality-query`)
  * Label names and values query result caching (`-query-frontend.results-cache-ttl-for-labels-query`)
  * Query expression size limit (`-query-frontend.max-query-expression-size-bytes`)
  * Peer discovery / tenant sharding for overrides exporters (`-overrides-exporter.ring.enabled`)
  * Configuring enabled metrics in overrides exporter (`-overrides-exporter.enabled-metrics`)
  * Per-tenant results cache TTL (`-query-frontend.results-cache-ttl`, `-query-frontend.results-cache-ttl-for-out-of-order-time-window`)
  * Shutdown delay (`-shutdown-delay`)
* [FEATURE] Querier: add experimental CLI flag `-tenant-federation.max-concurrent` to adjust the max number of per-tenant queries that can be run at a time when executing a single multi-tenant query. #5874
* [FEATURE] Alertmanager: add Microsoft Teams as a supported integration. #5840
* [ENHANCEMENT] Overrides-exporter: Add new metrics for write path and alertmanager (`max_global_metadata_per_user`, `max_global_metadata_per_metric`, `request_rate`, `request_burst_size`, `alertmanager_notification_rate_limit`, `alertmanager_max_dispatcher_aggregation_groups`, `alertmanager_max_alerts_count`, `alertmanager_max_alerts_size_bytes`) and added flag `-overrides-exporter.enabled-metrics` to explicitly configure desired metrics, e.g. `-overrides-exporter.enabled-metrics=request_rate,ingestion_rate`. Default value for this flag is: `ingestion_rate,ingestion_burst_size,max_global_series_per_user,max_global_series_per_metric,max_global_exemplars_per_user,max_fetched_chunks_per_query,max_fetched_series_per_query,ruler_max_rules_per_rule_group,ruler_max_rule_groups_per_tenant`. #5376
* [ENHANCEMENT] Cardinality API: when zone aware replication is enabled, the label values cardinality API can now tolerate single zone failure #5178
* [ENHANCEMENT] Distributor: optimize sending requests to ingesters when incoming requests don't need to be modified. For now this feature can be disabled by setting `-timeseries-unmarshal-caching-optimization-enabled=false`. #5137
* [ENHANCEMENT] Add advanced CLI flags to control gRPC client behaviour: #5161
  * `-<prefix>.connect-timeout`
  * `-<prefix>.connect-backoff-base-delay`
  * `-<prefix>.connect-backoff-max-delay`
  * `-<prefix>.initial-stream-window-size`
  * `-<prefix>.initial-connection-window-size`
* [ENHANCEMENT] Query-frontend: added "response_size_bytes" field to "query stats" log. #5196
* [ENHANCEMENT] Querier: refine error messages for per-tenant query limits, informing the user of the preferred strategy for not hitting the limit, in addition to how they may tweak the limit. #5059
* [ENHANCEMENT] Distributor: optimize sending of requests to ingesters by reusing memory buffers for marshalling requests. This optimization can be enabled by setting `-distributor.write-requests-buffer-pooling-enabled` to `true`. #5195 #5805 #5830
* [ENHANCEMENT] Querier: add experimental `-querier.minimize-ingester-requests` option to initially query only the minimum set of ingesters required to reach quorum. #5202 #5259 #5263
* [ENHANCEMENT] Querier: improve error message when streaming chunks from ingesters to queriers and a query limit is reached. #5245
* [ENHANCEMENT] Use new data structure for labels, to reduce memory consumption. #3555 #5731
* [ENHANCEMENT] Update alpine base image to 3.18.2. #5276
* [ENHANCEMENT] Ruler: add `cortex_ruler_sync_rules_duration_seconds` metric, tracking the time spent syncing all rule groups owned by the ruler instance. #5311
* [ENHANCEMENT] Store-gateway: add experimental `blocks-storage.bucket-store.index-header-lazy-loading-concurrency` config option to limit the number of concurrent index-headers loads when lazy loading. #5313 #5605
* [ENHANCEMENT] Ingester and querier: improve level of detail in traces emitted for queries that hit ingesters. #5315
* [ENHANCEMENT] Querier: add `cortex_querier_queries_rejected_total` metric that counts the number of queries rejected due to hitting a limit (eg. max series per query or max chunks per query). #5316 #5440 #5450
* [ENHANCEMENT] Querier: add experimental `-querier.minimize-ingester-requests-hedging-delay` option to initiate requests to further ingesters when request minimisation is enabled and not all initial requests have completed. #5368
* [ENHANCEMENT] Clarify docs for `-ingester.client.*` flags to make it clear that these are used by both queriers and distributors. #5375
* [ENHANCEMENT] Querier and store-gateway: add experimental support for streaming chunks from store-gateways to queriers while evaluating queries. This can be enabled with `-querier.prefer-streaming-chunks-from-store-gateways=true`. #5182
* [ENHANCEMENT] Querier: enforce `max-chunks-per-query` limit earlier in query processing when streaming chunks from ingesters to queriers to avoid unnecessarily consuming resources for queries that will be aborted. #5369 #5447
* [ENHANCEMENT] Ingester: added `cortex_ingester_shipper_last_successful_upload_timestamp_seconds` metric tracking the last successful TSDB block uploaded to the bucket (unix timestamp in seconds). #5396
* [ENHANCEMENT] Ingester: add two metrics tracking resource utilization calculated by utilization based limiter: #5496
  * `cortex_ingester_utilization_limiter_current_cpu_load`: The current exponential weighted moving average of the ingester's CPU load
  * `cortex_ingester_utilization_limiter_current_memory_usage_bytes`: The current ingester memory utilization
* [ENHANCEMENT] Ruler: added `insight=true` field to ruler's prometheus component for rule evaluation logs. #5510
* [ENHANCEMENT] Distributor Ingester: add metrics to count the number of requests rejected for hitting per-instance limits, `cortex_distributor_instance_rejected_requests_total` and `cortex_ingester_instance_rejected_requests_total` respectively. #5551
* [ENHANCEMENT] Distributor: add support for ingesting exponential histograms that are over the native histogram scale limit of 8 in OpenTelemetry format by downscaling them. #5532 #5607
* [ENHANCEMENT] General: buffered logging: #5506
  * `-log.buffered` CLI flag enable buffered logging.
* [ENHANCEMENT] Distributor: add more detailed information to traces generated while processing OTLP write requests. #5539
* [ENHANCEMENT] Distributor: improve performance ingesting OTLP payloads. #5531 #5607 #5616
* [ENHANCEMENT] Ingester: optimize label-values with matchers call when number of matched series is small. #5600
* [ENHANCEMENT] Compactor: delete bucket-index, markers and debug files if there are no blocks left in the bucket index. This cleanup must be enabled by using `-compactor.no-blocks-file-cleanup-enabled` option. #5648
* [ENHANCEMENT] Ingester: reduce memory usage of active series tracker. #5665
* [ENHANCEMENT] Store-gateway: added `-store-gateway.sharding-ring.auto-forget-enabled` configuration parameter to control whether store-gateway auto-forget feature should be enabled or disabled (enabled by default). #5702
* [ENHANCEMENT] Compactor: added per tenant block upload counters `cortex_block_upload_api_blocks_total`, `cortex_block_upload_api_bytes_total`, and `cortex_block_upload_api_files_total`. #5738
* [ENHANCEMENT] Compactor: verify time range of compacted block(s) matches the time range of input blocks. #5760
* [ENHANCEMENT] Querier: improved observability of calls to ingesters during queries. #5724
* [ENHANCEMENT] Compactor: block backfilling logging is now more verbose. #5711
* [ENHANCEMENT] Added support to rate limit application logs: #5764
  * `-log.rate-limit-enabled`
  * `-log.rate-limit-logs-per-second`
  * `-log.rate-limit-logs-per-second-burst`
* [ENHANCEMENT] Ingester: added `cortex_ingester_tsdb_head_min_timestamp_seconds` and `cortex_ingester_tsdb_head_max_timestamp_seconds` metrics which return min and max time of all TSDB Heads open in an ingester. #5786 #5815
* [ENHANCEMENT] Querier: cancel query requests to ingesters in a zone upon first error received from the zone, to reduce wasted effort spent computing results that won't be used #5764
* [ENHANCEMENT] All: improve tracing of internal HTTP requests sent over httpgrpc. #5782
* [ENHANCEMENT] Querier: add experimental per-query chunks limit based on an estimate of the number of chunks that will be sent from ingesters and store-gateways that is enforced earlier during query evaluation. This limit is disabled by default and can be configured with `-querier.max-estimated-fetched-chunks-per-query-multiplier`. #5765
* [ENHANCEMENT] Ingester: add UI for listing tenants with TSDB on given ingester and viewing details of tenants's TSDB on given ingester. #5803 #5824
* [ENHANCEMENT] Querier: improve observability of calls to store-gateways during queries. #5809
* [ENHANCEMENT] Query-frontend: improve tracing of interactions with query-scheduler. #5818
* [ENHANCEMENT] Query-scheduler: improve tracing of requests when request is rejected by query-scheduler. #5848
* [ENHANCEMENT] Ingester: avoid logging some errors that could cause logging contention. #5494 #5581
* [ENHANCEMENT] Store-gateway: wait for query gate after loading blocks. #5507
* [ENHANCEMENT] Store-gateway: always include `__name__` posting group in selection in order to reduce the number of object storage API calls. #5246
* [ENHANCEMENT] Ingester: track active series by ref instead of hash/labels to reduce memory usage. #5134 #5193
* [ENHANCEMENT] Go: updated to 1.21.1. #5955 #5960
* [ENHANCEMENT] Alertmanager: updated to alertmanager 0.26.0. #5840
* [BUGFIX] Ingester: Handle when previous ring state is leaving and the number of tokens has changed. #5204
* [BUGFIX] Querier: fix issue where queries that use the `timestamp()` function fail with `execution: attempted to read series at index 0 from stream, but the stream has already been exhausted` if streaming chunks from ingesters to queriers is enabled. #5370
* [BUGFIX] memberlist: bring back `memberlist_client_kv_store_count` metric that used to exist in Cortex, but got lost during dskit updates before Mimir 2.0. #5377
* [BUGFIX] Querier: pass on HTTP 503 query response code. #5364
* [BUGFIX] Store-gateway: Fix issue where stopping a store-gateway could cause all store-gateways to unload all blocks. #5464
* [BUGFIX] Allocate ballast in smaller blocks to avoid problem when entire ballast was kept in memory working set. #5565
* [BUGFIX] Querier: retry frontend result notification when an error is returned. #5591
* [BUGFIX] Querier: fix issue where `cortex_ingester_client_request_duration_seconds` metric did not include streaming query requests that did not return any series. #5695
* [BUGFIX] Ingester: fix ActiveSeries tracker double-counting series that have been deleted from the Head while still being active and then recreated again. #5678
* [BUGFIX] Ingester: don't set "last update time" of TSDB into the future when opening TSDB. This could prevent detecting of idle TSDB for a long time, if sample in distant future was ingested. #5787
* [BUGFIX] Store-gateway: fix bug when lazy index header could be closed prematurely even when still in use. #5795
* [BUGFIX] Ruler: gracefully shut down rule evaluations. #5778
* [BUGFIX] Querier: fix performance when ingesters stream samples. #5836
* [BUGFIX] Ingester: fix spurious `not found` errors on label values API during head compaction. #5957
* [BUGFIX] All: updated Minio object storage client from 7.0.62 to 7.0.63 to fix auto-detection of AWS GovCloud environments. #5905

### Mixin

* [CHANGE] Dashboards: show all workloads in selected namespace on "rollout progress" dashboard. #5113
* [CHANGE] Dashboards: show the number of updated and ready pods for each workload in the "rollout progress" panel on the "rollout progress" dashboard. #5113
* [CHANGE] Dashboards: removed "Query results cache misses" panel on the "Mimir / Queries" dashboard. #5423
* [CHANGE] Dashboards: default to shared crosshair on all dashboards. #5489
* [CHANGE] Dashboards: sort variable drop-down lists from A to Z, rather than Z to A. #5490
* [CHANGE] Alerts: removed `MimirProvisioningTooManyActiveSeries` alert. You should configure `-ingester.instance-limits.max-series` and rely on `MimirIngesterReachingSeriesLimit` alert instead. #5593
* [CHANGE] Alerts: removed `MimirProvisioningTooManyWrites` alert. The alerting threshold used in this alert was chosen arbitrarily and ingesters receiving an higher number of samples / sec don't necessarily have any issue. You should rely on SLOs metrics and alerts instead. #5706
* [CHANGE] Alerts: don't raise `MimirRequestErrors` or `MimirRequestLatency` alert for the `/debug/pprof` endpoint. #5826
* [ENHANCEMENT] Dashboards: adjust layout of "rollout progress" dashboard panels so that the "rollout progress" panel doesn't require scrolling. #5113
* [ENHANCEMENT] Dashboards: show container name first in "pods count per version" panel on "rollout progress" dashboard. #5113
* [ENHANCEMENT] Dashboards: show time spend waiting for turn when lazy loading index headers in the "index-header lazy load gate latency" panel on the "queries" dashboard. #5313
* [ENHANCEMENT] Dashboards: split query results cache hit ratio by request type in "Query results cache hit ratio" panel on the "Mimir / Queries" dashboard. #5423
* [ENHANCEMENT] Dashboards: add "rejected queries" panel to "queries" dashboard. #5429
* [ENHANCEMENT] Dashboards: add native histogram active series and active buckets to "tenants" dashboard. #5543
* [ENHANCEMENT] Dashboards: add panels to "Mimir / Writes" for requests rejected for per-instance limits. #5638
* [ENHANCEMENT] Dashboards: rename "Blocks currently loaded" to "Blocks currently owned" in the "Mimir / Queries" dashboard. #5705
* [ENHANCEMENT] Alerts: Add `MimirIngestedDataTooFarInTheFuture` warning alert that triggers when Mimir ingests sample with timestamp more than 1h in the future. #5822
* [BUGFIX] Alerts: fix `MimirIngesterRestarts` to fire only when the ingester container is restarted, excluding the cases the pod is rescheduled. #5397
* [BUGFIX] Dashboards: fix "unhealthy pods" panel on "rollout progress" dashboard showing only a number rather than the name of the workload and the number of unhealthy pods if only one workload has unhealthy pods. #5113 #5200
* [BUGFIX] Alerts: fixed `MimirIngesterHasNotShippedBlocks` and `MimirIngesterHasNotShippedBlocksSinceStart` alerts. #5396
* [BUGFIX] Alerts: Fix `MimirGossipMembersMismatch` to include `admin-api` and custom compactor pods. `admin-api` is a GEM component. #5641 #5797
* [BUGFIX] Dashboards: fix autoscaling dashboard panels that could show multiple series for a single component. #5810
* [BUGFIX] Dashboards: fix ruler-querier scaling metric panel query and split into CPU and memory scaling metric panels. #5739

### Jsonnet

* [CHANGE] Removed `_config.querier.concurrency` configuration option and replaced it with `_config.querier_max_concurrency` and `_config.ruler_querier_max_concurrency` to allow to easily fine tune it for different querier deployments. #5322
* [CHANGE] Change `_config.multi_zone_ingester_max_unavailable` to 50. #5327
* [CHANGE] Change distributors rolling update strategy configuration: `maxSurge` and `maxUnavailable` are set to `15%` and `0`. #5714
* [FEATURE] Alertmanager: Add horizontal pod autoscaler config, that can be enabled using `autoscaling_alertmanager_enabled: true`. #5194 #5249
* [ENHANCEMENT] Enable the `track_sizes` feature for Memcached pods to help determine cache efficiency. #5209
* [ENHANCEMENT] Add per-container map for environment variables. #5181
* [ENHANCEMENT] Add `PodDisruptionBudget`s for compactor, continuous-test, distributor, overrides-exporter, querier, query-frontend, query-scheduler, rollout-operator, ruler, ruler-querier, ruler-query-frontend, ruler-query-scheduler, and all memcached workloads. #5098
* [ENHANCEMENT] Ruler: configure the ruler storage cache when the metadata cache is enabled. #5326 #5334
* [ENHANCEMENT] Shuffle-sharding: ingester shards in user-classes can now be configured to target different series and limit percentage utilization through `_config.shuffle_sharding.target_series_per_ingester` and `_config.shuffle_sharding.target_utilization_percentage` values. #5470
* [ENHANCEMENT] Distributor: allow adjustment of the targeted CPU usage as a percentage of requested CPU. This can be adjusted with `_config.autoscaling_distributor_cpu_target_utilization`. #5525
* [ENHANCEMENT] Ruler: add configuration option `_config.ruler_remote_evaluation_max_query_response_size_bytes` to easily set the maximum query response size allowed (in bytes). #5592
* [ENHANCEMENT] Distributor: dynamically set `GOMAXPROCS` based on the CPU request. This should reduce distributor CPU utilization, assuming the CPU request is set to a value close to the actual utilization. #5588
* [ENHANCEMENT] Querier: dynamically set `GOMAXPROCS` based on the CPU request. This should reduce noisy neighbour issues created by the querier, whose CPU utilization could eventually saturate the Kubernetes node if unbounded. #5646 #5658
* [ENHANCEMENT] Allow to remove an entry from the configured environment variable for a given component, setting the environment value to `null` in the `*_env_map` objects (e.g. `store_gateway_env_map+:: { 'field': null}`). #5599
* [ENHANCEMENT] Allow overriding the default number of replicas for `etcd`. #5589
* [ENHANCEMENT] Memcached: reduce memory request for results, chunks and metadata caches. The requested memory is 5% greater than the configured memcached max cache size. #5661
* [ENHANCEMENT] Autoscaling: Add the following configuration options to fine tune autoscaler target utilization: #5679 #5682 #5689
  * `autoscaling_querier_target_utilization` (defaults to `0.75`)
  * `autoscaling_mimir_read_target_utilization` (defaults to `0.75`)
  * `autoscaling_ruler_querier_cpu_target_utilization` (defaults to `1`)
  * `autoscaling_distributor_memory_target_utilization` (defaults to `1`)
  * `autoscaling_ruler_cpu_target_utilization` (defaults to `1`)
  * `autoscaling_query_frontend_cpu_target_utilization` (defaults to `1`)
  * `autoscaling_ruler_query_frontend_cpu_target_utilization` (defaults to `1`)
  * `autoscaling_alertmanager_cpu_target_utilization` (defaults to `1`)
* [ENHANCEMENT] Gossip-ring: add appProtocol for istio compatibility. #5680
* [ENHANCEMENT] Add _config.commonConfig to allow adding common configuration parameters for all Mimir components. #5703
* [ENHANCEMENT] Update rollout-operator to `v0.7.0`. #5718
* [ENHANCEMENT] Increase the default rollout speed for store-gateway when lazy loading is disabled. #5823
* [ENHANCEMENT] Add autoscaling on memory for ruler-queriers. #5739
* [ENHANCEMENT] Deduplicate scaled object creation for most objects that scale on CPU and memory. #6411
* [BUGFIX] Fix compilation when index, chunks or metadata caches are disabled. #5710
* [BUGFIX] Autoscaling: treat OOMing containers as though they are using their full memory request. #5739
* [BUGFIX] Autoscaling: if no containers are up, report 0 memory usage instead of no data. #6411

### Mimirtool

* [ENHANCEMENT] Mimirtool uses paging to fetch all dashboards from Grafana when running `mimirtool analyse grafana`. This allows the tool to work correctly when running against Grafana instances with more than a 1000 dashboards. #5825
* [ENHANCEMENT] Extract metric name from queries that have a `__name__` matcher. #5911
* [BUGFIX] Mimirtool no longer parses label names as metric names when handling templating variables that are populated using `label_values(<label_name>)` when running `mimirtool analyse grafana`. #5832
* [BUGFIX] Fix panic when analyzing a grafana dashboard with multiline queries in templating variables. #5911

### Query-tee

* [CHANGE] Proxy `Content-Type` response header from backend. Previously `Content-Type: text/plain; charset=utf-8` was returned on all requests. #5183
* [CHANGE] Increase default value of `-proxy.compare-skip-recent-samples` to avoid racing with recording rule evaluation. #5561
* [CHANGE] Add `-backend.skip-tls-verify` to optionally skip TLS verification on backends. #5656

### Documentation

* [CHANGE] Fix reference to `get-started` documentation directory. #5476
* [CHANGE] Fix link to external OTLP/HTTP documentation.
* [ENHANCEMENT] Improved `MimirRulerTooManyFailedQueries` runbook. #5586
* [ENHANCEMENT] Improved "Recover accidentally deleted blocks" runbook. #5620
* [ENHANCEMENT] Documented options and trade-offs to query label names and values. #5582
* [ENHANCEMENT] Improved `MimirRequestErrors` runbook for alertmanager. #5694

### Tools

* [CHANGE] copyblocks: add support for S3 and the ability to copy between different object storage services. Due to this, the `-source-service` and `-destination-service` flags are now required and the `-service` flag has been removed. #5486
* [FEATURE] undelete-block-gcs: Added new tool for undeleting blocks on GCS storage. #5610 #5855
* [FEATURE] wal-reader: Added new tool for printing entries in TSDB WAL. #5780
* [ENHANCEMENT] ulidtime: add -seconds flag to print timestamps as Unix timestamps. #5621
* [ENHANCEMENT] ulidtime: exit with status code 1 if some ULIDs can't be parsed. #5621
* [ENHANCEMENT] tsdb-index-toc: added index-header size estimates. #5652
* [BUGFIX] Stop tools from panicking when `-help` flag is passed. #5412
* [BUGFIX] Remove github.com/golang/glog command line flags from tools. #5413

## 2.9.4

### Grafana Mimir

* [ENHANCEMENT] Update Docker base images from `alpine:3.18.3` to `alpine:3.18.5`. #6895

## 2.9.3

### Grafana Mimir

* [BUGFIX] Update `go.opentelemetry.io/contrib/instrumentation/net/http/otelhttp` to `0.44` which includes a fix for CVE-2023-45142. #6637

## 2.9.2

### Grafana Mimir

* [BUGFIX] Update grpc-go library to 1.56.3 and `golang.org/x/net` to `0.17`, which include fix for CVE-2023-44487. #6353 #6364

## 2.9.1

### Grafana Mimir

* [ENHANCEMENT] Update alpine base image to 3.18.3. #6021

## 2.9.0

### Grafana Mimir

* [CHANGE] Store-gateway: change expanded postings, postings, and label values index cache key format. These caches will be invalidated when rolling out the new Mimir version. #4770 #4978 #5037
* [CHANGE] Distributor: remove the "forwarding" feature as it isn't necessary anymore. #4876
* [CHANGE] Query-frontend: Change the default value of `-query-frontend.query-sharding-max-regexp-size-bytes` from `0` to `4096`. #4932
* [CHANGE] Querier: `-querier.query-ingesters-within` has been moved from a global flag to a per-tenant override. #4287
* [CHANGE] Querier: Use `-blocks-storage.tsdb.retention-period` instead of `-querier.query-ingesters-within` for calculating the lookback period for shuffle sharded ingesters. Setting `-querier.query-ingesters-within=0` no longer disables shuffle sharding on the read path. #4287
* [CHANGE] Block upload: `/api/v1/upload/block/{block}/files` endpoint now allows file uploads with no `Content-Length`. #4956
* [CHANGE] Store-gateway: deprecate configuration parameters for chunk pooling, they will be removed in Mimir 2.11. The following options are now also ignored: #4996
  * `-blocks-storage.bucket-store.max-chunk-pool-bytes`
  * `-blocks-storage.bucket-store.chunk-pool-min-bucket-size-bytes`
  * `-blocks-storage.bucket-store.chunk-pool-max-bucket-size-bytes`
* [CHANGE] Store-gateway: remove metrics `cortex_bucket_store_chunk_pool_requested_bytes_total` and `cortex_bucket_store_chunk_pool_returned_bytes_total`. #4996
* [CHANGE] Compactor: change default of `-compactor.partial-block-deletion-delay` to `1d`. This will automatically clean up partial blocks that were a result of failed block upload or deletion. #5026
* [CHANGE] Compactor: the deprecated configuration parameter `-compactor.consistency-delay` has been removed. #5050
* [CHANGE] Store-gateway: the deprecated configuration parameter `-blocks-storage.bucket-store.consistency-delay` has been removed. #5050
* [CHANGE] The configuration parameter `-blocks-storage.bucket-store.bucket-index.enabled` has been deprecated and will be removed in Mimir 2.11. Mimir is running by default with the bucket index enabled since version 2.0, and starting from the version 2.11 it will not be possible to disable it. #5051
* [CHANGE] The configuration parameters `-querier.iterators` and `-query.batch-iterators` have been deprecated and will be removed in Mimir 2.11. Mimir runs by default with `-querier.batch-iterators=true`, and starting from version 2.11 it will not be possible to change this. #5114
* [CHANGE] Compactor: change default of `-compactor.first-level-compaction-wait-period` to 25m. #5128
* [CHANGE] Ruler: changed default of `-ruler.poll-interval` from `1m` to `10m`. Starting from this release, the configured rule groups will also be re-synced each time they're modified calling the ruler configuration API. #5170
* [FEATURE] Query-frontend: add `-query-frontend.log-query-request-headers` to enable logging of request headers in query logs. #5030
* [FEATURE] Store-gateway: add experimental feature to retain lazy-loaded index headers between restarts by eagerly loading them during startup. This is disabled by default and can only be enabled if lazy loading is enabled. To enable this set the following: #5606
  * `-blocks-storage.bucket-store.index-header-lazy-loading-enabled` must be set to true
  * `-blocks-storage.bucket-store.index-header.eager-loading-startup-enabled` must be set to true
* [ENHANCEMENT] Add per-tenant limit `-validation.max-native-histogram-buckets` to be able to ignore native histogram samples that have too many buckets. #4765
* [ENHANCEMENT] Store-gateway: reduce memory usage in some LabelValues calls. #4789
* [ENHANCEMENT] Store-gateway: add a `stage` label to the metric `cortex_bucket_store_series_data_touched`. This label now applies to `data_type="chunks"` and `data_type="series"`. The `stage` label has 2 values: `processed` - the number of series that parsed - and `returned` - the number of series selected from the processed bytes to satisfy the query. #4797 #4830
* [ENHANCEMENT] Distributor: make `__meta_tenant_id` label available in relabeling rules configured via `metric_relabel_configs`. #4725
* [ENHANCEMENT] Compactor: added the configurable limit `compactor.block-upload-max-block-size-bytes` or `compactor_block_upload_max_block_size_bytes` to limit the byte size of uploaded or validated blocks. #4680
* [ENHANCEMENT] Querier: reduce CPU utilisation when shuffle sharding is enabled with large shard sizes. #4851
* [ENHANCEMENT] Packaging: facilitate configuration management by instructing systemd to start mimir with a configuration file. #4810
* [ENHANCEMENT] Store-gateway: reduce memory allocations when looking up postings from cache. #4861 #4869 #4962 #5047
* [ENHANCEMENT] Store-gateway: retain only necessary bytes when reading series from the bucket. #4926
* [ENHANCEMENT] Ingester, store-gateway: clear the shutdown marker after a successful shutdown to enable reusing their persistent volumes in case the ingester or store-gateway is restarted. #4985
* [ENHANCEMENT] Store-gateway, query-frontend: Reduced memory allocations when looking up cached entries from Memcached. #4862
* [ENHANCEMENT] Alertmanager: Add additional template function `queryFromGeneratorURL` returning query URL decoded query from the `GeneratorURL` field of an alert. #4301
* [ENHANCEMENT] Ruler: added experimental ruler storage cache support. The cache should reduce the number of "list objects" API calls issued to the object storage when there are 2+ ruler replicas running in a Mimir cluster. The cache can be configured setting `-ruler-storage.cache.*` CLI flags or their respective YAML config options. #4950 #5054
* [ENHANCEMENT] Store-gateway: added HTTP `/store-gateway/prepare-shutdown` endpoint for gracefully scaling down of store-gateways. A gauge `cortex_store_gateway_prepare_shutdown_requested` has been introduced for tracing this process. #4955
* [ENHANCEMENT] Updated Kuberesolver dependency (github.com/sercand/kuberesolver) from v2.4.0 to v4.0.0 and gRPC dependency (google.golang.org/grpc) from v1.47.0 to v1.53.0. #4922
* [ENHANCEMENT] Introduced new options for logging HTTP request headers: `-server.log-request-headers` enables logging HTTP request headers, `-server.log-request-headers-exclude-list` lists headers which should not be logged. #4922
* [ENHANCEMENT] Block upload: `/api/v1/upload/block/{block}/files` endpoint now disables read and write HTTP timeout, overriding `-server.http-read-timeout` and `-server.http-write-timeout` values. This is done to allow large file uploads to succeed. #4956
* [ENHANCEMENT] Alertmanager: Introduce new metrics from upstream. #4918
  * `cortex_alertmanager_notifications_failed_total` (added `reason` label)
  * `cortex_alertmanager_nflog_maintenance_total`
  * `cortex_alertmanager_nflog_maintenance_errors_total`
  * `cortex_alertmanager_silences_maintenance_total`
  * `cortex_alertmanager_silences_maintenance_errors_total`
* [ENHANCEMENT] Add native histogram support for `cortex_request_duration_seconds` metric family. #4987
* [ENHANCEMENT] Ruler: do not list rule groups in the object storage for disabled tenants. #5004
* [ENHANCEMENT] Query-frontend and querier: add HTTP API endpoint `<prometheus-http-prefix>/api/v1/format_query` to format a PromQL query. #4373
* [ENHANCEMENT] Query-frontend: Add `cortex_query_frontend_regexp_matcher_count` and `cortex_query_frontend_regexp_matcher_optimized_count` metrics to track optimization of regular expression label matchers. #4813
* [ENHANCEMENT] Alertmanager: Add configuration option to enable or disable the deletion of alertmanager state from object storage. This is useful when migrating alertmanager tenants from one cluster to another, because it avoids a condition where the state object is copied but then deleted before the configuration object is copied. #4989
* [ENHANCEMENT] Querier: only use the minimum set of chunks from ingesters when querying, and cancel unnecessary requests to ingesters sooner if we know their results won't be used. #5016
* [ENHANCEMENT] Add `-enable-go-runtime-metrics` flag to expose all go runtime metrics as Prometheus metrics. #5009
* [ENHANCEMENT] Ruler: trigger a synchronization of tenant's rule groups as soon as they change the rules configuration via API. This synchronization is in addition of the periodic syncing done every `-ruler.poll-interval`. The new behavior is enabled by default, but can be disabled with `-ruler.sync-rules-on-changes-enabled=false` (configurable on a per-tenant basis too). If you disable the new behaviour, then you may want to revert `-ruler.poll-interval` to `1m`. #4975 #5053 #5115 #5170
* [ENHANCEMENT] Distributor: Improve invalid tenant shard size error message. #5024
* [ENHANCEMENT] Store-gateway: record index header loading time separately in `cortex_bucket_store_series_request_stage_duration_seconds{stage="load_index_header"}`. Now index header loading will be visible in the "Mimir / Queries" dashboard in the "Series request p99/average latency" panels. #5011 #5062
* [ENHANCEMENT] Querier and ingester: add experimental support for streaming chunks from ingesters to queriers while evaluating queries. This can be enabled with `-querier.prefer-streaming-chunks=true`. #4886 #5078 #5094 #5126
* [ENHANCEMENT] Update Docker base images from `alpine:3.17.3` to `alpine:3.18.0`. #5065
* [ENHANCEMENT] Compactor: reduced the number of "object exists" API calls issued by the compactor to the object storage when syncing block's `meta.json` files. #5063
* [ENHANCEMENT] Distributor: Push request rate limits (`-distributor.request-rate-limit` and `-distributor.request-burst-size`) and their associated YAML configuration are now stable. #5124
* [ENHANCEMENT] Go: updated to 1.20.5. #5185
* [ENHANCEMENT] Update alpine base image to 3.18.2. #5274 #5276
* [BUGFIX] Metadata API: Mimir will now return an empty object when no metadata is available, matching Prometheus. #4782
* [BUGFIX] Store-gateway: add collision detection on expanded postings and individual postings cache keys. #4770
* [BUGFIX] Ruler: Support the `type=alert|record` query parameter for the API endpoint `<prometheus-http-prefix>/api/v1/rules`. #4302
* [BUGFIX] Backend: Check that alertmanager's data-dir doesn't overlap with bucket-sync dir. #4921
* [BUGFIX] Alertmanager: Allow to rate-limit webex, telegram and discord notifications. #4979
* [BUGFIX] Store-gateway: panics when decoding LabelValues responses that contain more than 655360 values. These responses are no longer cached. #5021
* [BUGFIX] Querier: don't leak memory when processing query requests from query-frontends (ie. when the query-scheduler is disabled). #5199

### Documentation

* [ENHANCEMENT] Improve `MimirIngesterReachingTenantsLimit` runbook. #4744 #4752
* [ENHANCEMENT] Add `symbol table size exceeds` case to `MimirCompactorHasNotSuccessfullyRunCompaction` runbook. #4945
* [ENHANCEMENT] Clarify which APIs use query sharding. #4948

### Mixin

* [CHANGE] Alerts: Remove `MimirQuerierHighRefetchRate`. #4980
* [CHANGE] Alerts: Remove `MimirTenantHasPartialBlocks`. This is obsoleted by the changed default of `-compactor.partial-block-deletion-delay` to `1d`, which will auto remediate this alert. #5026
* [ENHANCEMENT] Alertmanager dashboard: display active aggregation groups #4772
* [ENHANCEMENT] Alerts: `MimirIngesterTSDBWALCorrupted` now only fires when there are more than one corrupted WALs in single-zone deployments and when there are more than two zones affected in multi-zone deployments. #4920
* [ENHANCEMENT] Alerts: added labels to duplicated `MimirRolloutStuck` and `MimirCompactorHasNotUploadedBlocks` rules in order to distinguish them. #5023
* [ENHANCEMENT] Dashboards: fix holes in graph for lightly loaded clusters #4915
* [ENHANCEMENT] Dashboards: allow configuring additional services for the Rollout Progress dashboard. #5007
* [ENHANCEMENT] Alerts: do not fire `MimirAllocatingTooMuchMemory` alert for any matching container outside of namespaces where Mimir is running. #5089
* [BUGFIX] Dashboards: show cancelled requests in a different color to successful requests in throughput panels on dashboards. #5039
* [BUGFIX] Dashboards: fix dashboard panels that showed percentages with axes from 0 to 10000%. #5084
* [BUGFIX] Remove dependency on upstream Kubernetes mixin. #4732

### Jsonnet

* [CHANGE] Ruler: changed ruler autoscaling policy, extended scale down period from 60s to 600s. #4786
* [CHANGE] Update to v0.5.0 rollout-operator. #4893
* [CHANGE] Backend: add `alertmanager_args` to `mimir-backend` when running in read-write deployment mode. Remove hardcoded `filesystem` alertmanager storage. This moves alertmanager's data-dir to `/data/alertmanager` by default. #4907 #4921
* [CHANGE] Remove `-pdb` suffix from `PodDisruptionBudget` names. This will create new `PodDisruptionBudget` resources. Make sure to prune the old resources; otherwise, rollouts will be blocked. #5109
* [CHANGE] Query-frontend: enable query sharding for cardinality estimation via `-query-frontend.query-sharding-target-series-per-shard` by default if the results cache is enabled. #5128
* [ENHANCEMENT] Ingester: configure `-blocks-storage.tsdb.head-compaction-interval=15m` to spread TSDB head compaction over a wider time range. #4870
* [ENHANCEMENT] Ingester: configure `-blocks-storage.tsdb.wal-replay-concurrency` to CPU request minus 1. #4864
* [ENHANCEMENT] Compactor: configure `-compactor.first-level-compaction-wait-period` to TSDB head compaction interval plus 10 minutes. #4872
* [ENHANCEMENT] Store-gateway: set `GOMEMLIMIT` to the memory request value. This should reduce the likelihood the store-gateway may go out of memory, at the cost of an higher CPU utilization due to more frequent garbage collections when the memory utilization gets closer or above the configured requested memory. #4971
* [ENHANCEMENT] Store-gateway: dynamically set `GOMAXPROCS` based on the CPU request. This should reduce the likelihood a high load on the store-gateway will slow down the entire Kubernetes node. #5104
* [ENHANCEMENT] Store-gateway: add `store_gateway_lazy_loading_enabled` configuration option which combines disabled lazy-loading and reducing blocks sync concurrency. Reducing blocks sync concurrency improves startup times with disabled lazy loading on HDDs. #5025
* [ENHANCEMENT] Update `rollout-operator` image to `v0.6.0`. #5155
* [BUGFIX] Backend: configure `-ruler.alertmanager-url` to `mimir-backend` when running in read-write deployment mode. #4892
* [ENHANCEMENT] Memcached: don't overwrite upsteam memcached statefulset jsonnet to allow chosing between antiAffinity and topologySpreadConstraints.

### Mimirtool

* [CHANGE] check rules: will fail on duplicate rules when `--strict` is provided. #5035
* [FEATURE] sync/diff can now include/exclude namespaces based on a regular expression using `--namespaces-regex` and `--ignore-namespaces-regex`. #5100
* [ENHANCEMENT] analyze prometheus: allow to specify `-prometheus-http-prefix`. #4966
* [ENHANCEMENT] analyze grafana: allow to specify `--folder-title` to limit dashboards analysis based on their exact folder title. #4973

### Tools

* [CHANGE] copyblocks: copying between Azure Blob Storage buckets is now supported in addition to copying between Google Cloud Storage buckets. As a result, the `--service` flag is now required to be specified (accepted values are `gcs` or `abs`). #4756

## 2.8.0

### Grafana Mimir

* [CHANGE] Ingester: changed experimental CLI flag from `-out-of-order-blocks-external-label-enabled` to `-ingester.out-of-order-blocks-external-label-enabled` #4440
* [CHANGE] Store-gateway: The following metrics have been removed: #4332
  * `cortex_bucket_store_series_get_all_duration_seconds`
  * `cortex_bucket_store_series_merge_duration_seconds`
* [CHANGE] Ingester: changed default value of `-blocks-storage.tsdb.retention-period` from `24h` to `13h`. If you're running Mimir with a custom configuration and you're overriding `-querier.query-store-after` to a value greater than the default `12h` then you should increase `-blocks-storage.tsdb.retention-period` accordingly. #4382
* [CHANGE] Ingester: the configuration parameter `-blocks-storage.tsdb.max-tsdb-opening-concurrency-on-startup` has been deprecated and will be removed in Mimir 2.10. #4445
* [CHANGE] Query-frontend: Cached results now contain timestamp which allows Mimir to check if cached results are still valid based on current TTL configured for tenant. Results cached by previous Mimir version are used until they expire from cache, which can take up to 7 days. If you need to use per-tenant TTL sooner, please flush results cache manually. #4439
* [CHANGE] Ingester: the `cortex_ingester_tsdb_wal_replay_duration_seconds` metrics has been removed. #4465
* [CHANGE] Query-frontend and ruler: use protobuf internal query result payload format by default. This feature is no longer considered experimental. #4557 #4709
* [CHANGE] Ruler: reject creating federated rule groups while tenant federation is disabled. Previously the rule groups would be silently dropped during bucket sync. #4555
* [CHANGE] Compactor: the `/api/v1/upload/block/{block}/finish` endpoint now returns a `429` status code when the compactor has reached the limit specified by `-compactor.max-block-upload-validation-concurrency`. #4598
* [CHANGE] Compactor: when starting a block upload the maximum byte size of the block metadata provided in the request body is now limited to 1 MiB. If this limit is exceeded a `413` status code is returned. #4683
* [CHANGE] Store-gateway: cache key format for expanded postings has changed. This will invalidate the expanded postings in the index cache when deployed. #4667
* [FEATURE] Cache: Introduce experimental support for using Redis for results, chunks, index, and metadata caches. #4371
* [FEATURE] Vault: Introduce experimental integration with Vault to fetch secrets used to configure TLS for clients. Server TLS secrets will still be read from a file. `tls-ca-path`, `tls-cert-path` and `tls-key-path` will denote the path in Vault for the following CLI flags when `-vault.enabled` is true: #4446.
  * `-distributor.ha-tracker.etcd.*`
  * `-distributor.ring.etcd.*`
  * `-distributor.forwarding.grpc-client.*`
  * `-querier.store-gateway-client.*`
  * `-ingester.client.*`
  * `-ingester.ring.etcd.*`
  * `-querier.frontend-client.*`
  * `-query-frontend.grpc-client-config.*`
  * `-query-frontend.results-cache.redis.*`
  * `-blocks-storage.bucket-store.index-cache.redis.*`
  * `-blocks-storage.bucket-store.chunks-cache.redis.*`
  * `-blocks-storage.bucket-store.metadata-cache.redis.*`
  * `-compactor.ring.etcd.*`
  * `-store-gateway.sharding-ring.etcd.*`
  * `-ruler.client.*`
  * `-ruler.alertmanager-client.*`
  * `-ruler.ring.etcd.*`
  * `-ruler.query-frontend.grpc-client-config.*`
  * `-alertmanager.sharding-ring.etcd.*`
  * `-alertmanager.alertmanager-client.*`
  * `-memberlist.*`
  * `-query-scheduler.grpc-client-config.*`
  * `-query-scheduler.ring.etcd.*`
  * `-overrides-exporter.ring.etcd.*`
* [FEATURE] Distributor, ingester, querier, query-frontend, store-gateway: add experimental support for native histograms. Requires that the experimental protobuf query result response format is enabled by `-query-frontend.query-result-response-format=protobuf` on the query frontend. #4286 #4352 #4354 #4376 #4377 #4387 #4396 #4425 #4442 #4494 #4512 #4513 #4526
* [FEATURE] Added `-<prefix>.s3.storage-class` flag to configure the S3 storage class for objects written to S3 buckets. #4300
* [FEATURE] Add `freebsd` to the target OS when generating binaries for a Mimir release. #4654
* [FEATURE] Ingester: Add `prepare-shutdown` endpoint which can be used as part of Kubernetes scale down automations. #4718
* [ENHANCEMENT] Add timezone information to Alpine Docker images. #4583
* [ENHANCEMENT] Ruler: Sync rules when ruler JOINING the ring instead of ACTIVE, In order to reducing missed rule iterations during ruler restarts. #4451
* [ENHANCEMENT] Allow to define service name used for tracing via `JAEGER_SERVICE_NAME` environment variable. #4394
* [ENHANCEMENT] Querier and query-frontend: add experimental, more performant protobuf query result response format enabled with `-query-frontend.query-result-response-format=protobuf`. #4304 #4318 #4375
* [ENHANCEMENT] Compactor: added experimental configuration parameter `-compactor.first-level-compaction-wait-period`, to configure how long the compactor should wait before compacting 1st level blocks (uploaded by ingesters). This configuration option allows to reduce the chances compactor begins compacting blocks before all ingesters have uploaded their blocks to the storage. #4401
* [ENHANCEMENT] Store-gateway: use more efficient chunks fetching and caching. #4255
* [ENHANCEMENT] Query-frontend and ruler: add experimental, more performant protobuf internal query result response format enabled with `-ruler.query-frontend.query-result-response-format=protobuf`. #4331
* [ENHANCEMENT] Ruler: increased tolerance for missed iterations on alerts, reducing the chances of flapping firing alerts during ruler restarts. #4432
* [ENHANCEMENT] Optimized `.*` and `.+` regular expression label matchers. #4432
* [ENHANCEMENT] Optimized regular expression label matchers with alternates (e.g. `a|b|c`). #4647
* [ENHANCEMENT] Added an in-memory cache for regular expression matchers, to avoid parsing and compiling the same expression multiple times when used in recurring queries. #4633
* [ENHANCEMENT] Query-frontend: results cache TTL is now configurable by using `-query-frontend.results-cache-ttl` and `-query-frontend.results-cache-ttl-for-out-of-order-time-window` options. These values can also be specified per tenant. Default values are unchanged (7 days and 10 minutes respectively). #4385
* [ENHANCEMENT] Ingester: added advanced configuration parameter `-blocks-storage.tsdb.wal-replay-concurrency` representing the maximum number of CPUs used during WAL replay. #4445
* [ENHANCEMENT] Ingester: added metrics `cortex_ingester_tsdb_open_duration_seconds_total` to measure the total time it takes to open all existing TSDBs. The time tracked by this metric also includes the TSDBs WAL replay duration. #4465
* [ENHANCEMENT] Store-gateway: use streaming implementation for LabelNames RPC. The batch size for streaming is controlled by `-blocks-storage.bucket-store.batch-series-size`. #4464
* [ENHANCEMENT] Memcached: Add support for TLS or mTLS connections to cache servers. #4535
* [ENHANCEMENT] Compactor: blocks index files are now validated for correctness for blocks uploaded via the TSDB block upload feature. #4503
* [ENHANCEMENT] Compactor: block chunks and segment files are now validated for correctness for blocks uploaded via the TSDB block upload feature. #4549
* [ENHANCEMENT] Ingester: added configuration options to configure the "postings for matchers" cache of each compacted block queried from ingesters: #4561
  * `-blocks-storage.tsdb.block-postings-for-matchers-cache-ttl`
  * `-blocks-storage.tsdb.block-postings-for-matchers-cache-size`
  * `-blocks-storage.tsdb.block-postings-for-matchers-cache-force`
* [ENHANCEMENT] Compactor: validation of blocks uploaded via the TSDB block upload feature is now configurable on a per tenant basis: #4585
  * `-compactor.block-upload-validation-enabled` has been added, `compactor_block_upload_validation_enabled` can be used to override per tenant
  * `-compactor.block-upload.block-validation-enabled` was the previous global flag and has been removed
* [ENHANCEMENT] TSDB Block Upload: block upload validation concurrency can now be limited with `-compactor.max-block-upload-validation-concurrency`. #4598
* [ENHANCEMENT] OTLP: Add support for converting OTel exponential histograms to Prometheus native histograms. The ingestion of native histograms must be enabled, please set `-ingester.native-histograms-ingestion-enabled` to `true`. #4063 #4639
* [ENHANCEMENT] Query-frontend: add metric `cortex_query_fetched_index_bytes_total` to measure TSDB index bytes fetched to execute a query. #4597
* [ENHANCEMENT] Query-frontend: add experimental limit to enforce a max query expression size in bytes via `-query-frontend.max-query-expression-size-bytes` or `max_query_expression_size_bytes`. #4604
* [ENHANCEMENT] Query-tee: improve message logged when comparing responses and one response contains a non-JSON payload. #4588
* [ENHANCEMENT] Distributor: add ability to set per-distributor limits via `distributor_limits` block in runtime configuration in addition to the existing configuration. #4619
* [ENHANCEMENT] Querier: reduce peak memory consumption for queries that touch a large number of chunks. #4625
* [ENHANCEMENT] Query-frontend: added experimental `-query-frontend.query-sharding-max-regexp-size-bytes` limit to query-frontend. When set to a value greater than 0, query-frontend disabled query sharding for any query with a regexp matcher longer than the configured limit. #4632
* [ENHANCEMENT] Store-gateway: include statistics from LabelValues and LabelNames calls in `cortex_bucket_store_series*` metrics. #4673
* [ENHANCEMENT] Query-frontend: improve readability of distributed tracing spans. #4656
* [ENHANCEMENT] Update Docker base images from `alpine:3.17.2` to `alpine:3.17.3`. #4685
* [ENHANCEMENT] Querier: improve performance when shuffle sharding is enabled and the shard size is large. #4711
* [ENHANCEMENT] Ingester: improve performance when Active Series Tracker is in use. #4717
* [ENHANCEMENT] Store-gateway: optionally select `-blocks-storage.bucket-store.series-selection-strategy`, which can limit the impact of large posting lists (when many series share the same label name and value). #4667 #4695 #4698
* [ENHANCEMENT] Querier: Cache the converted float histogram from chunk iterator, hence there is no need to lookup chunk every time to get the converted float histogram. #4684
* [ENHANCEMENT] Ruler: Improve rule upload performance when not enforcing per-tenant rule group limits. #4828
* [ENHANCEMENT] Improved memory limit on the in-memory cache used for regular expression matchers. #4751
* [BUGFIX] Querier: Streaming remote read will now continue to return multiple chunks per frame after the first frame. #4423
* [BUGFIX] Store-gateway: the values for `stage="processed"` for the metrics `cortex_bucket_store_series_data_touched` and  `cortex_bucket_store_series_data_size_touched_bytes` when using fine-grained chunks caching is now reporting the correct values of chunks held in memory. #4449
* [BUGFIX] Compactor: fixed reporting a compaction error when compactor is correctly shut down while populating blocks. #4580
* [BUGFIX] OTLP: Do not drop exemplars of the OTLP Monotonic Sum metric. #4063
* [BUGFIX] Packaging: flag `/etc/default/mimir` and `/etc/sysconfig/mimir` as config to prevent overwrite. #4587
* [BUGFIX] Query-frontend: don't retry queries which error inside PromQL. #4643
* [BUGFIX] Store-gateway & query-frontend: report more consistent statistics for fetched index bytes. #4671
* [BUGFIX] Native histograms: fix how IsFloatHistogram determines if mimirpb.Histogram is a float histogram. #4706
* [BUGFIX] Query-frontend: fix query sharding for native histograms. #4666
* [BUGFIX] Ring status page: fixed the owned tokens percentage value displayed. #4730
* [BUGFIX] Querier: fixed chunk iterator that can return sample with wrong timestamp. #4450
* [BUGFIX] Packaging: fix preremove script preventing upgrades. #4801
* [BUGFIX] Security: updates Go to version 1.20.4 to fix CVE-2023-24539, CVE-2023-24540, CVE-2023-29400. #4903

### Mixin

* [ENHANCEMENT] Queries: Display data touched per sec in bytes instead of number of items. #4492
* [ENHANCEMENT] `_config.job_names.<job>` values can now be arrays of regular expressions in addition to a single string. Strings are still supported and behave as before. #4543
* [ENHANCEMENT] Queries dashboard: remove mention to store-gateway "streaming enabled" in panels because store-gateway only support streaming series since Mimir 2.7. #4569
* [ENHANCEMENT] Ruler: Add panel description for Read QPS panel in Ruler dashboard to explain values when in remote ruler mode. #4675
* [BUGFIX] Ruler dashboard: show data for reads from ingesters. #4543
* [BUGFIX] Pod selector regex for deployments: change `(.*-mimir-)` to `(.*mimir-)`. #4603

### Jsonnet

* [CHANGE] Ruler: changed ruler deployment max surge from `0` to `50%`, and max unavailable from `1` to `0`. #4381
* [CHANGE] Memcached connections parameters `-blocks-storage.bucket-store.index-cache.memcached.max-idle-connections`, `-blocks-storage.bucket-store.chunks-cache.memcached.max-idle-connections` and `-blocks-storage.bucket-store.metadata-cache.memcached.max-idle-connections` settings are now configured based on `max-get-multi-concurrency` and `max-async-concurrency`. #4591
* [CHANGE] Add support to use external Redis as cache. Following are some changes in the jsonnet config: #4386 #4640
  * Renamed `memcached_*_enabled` config options to `cache_*_enabled`
  * Renamed `memcached_*_max_item_size_mb` config options to `cache_*_max_item_size_mb`
  * Added `cache_*_backend` config options
* [CHANGE] Store-gateway StatefulSets with disabled multi-zone deployment are also unregistered from the ring on shutdown. This eliminated resharding during rollouts, at the cost of extra effort during scaling down store-gateways. For more information see [Scaling down store-gateways](https://grafana.com/docs/mimir/v2.7.x/operators-guide/run-production-environment/scaling-out/#scaling-down-store-gateways). #4713
* [CHANGE] Removed `$._config.querier.replicas` and `$._config.queryFrontend.replicas`. If you need to customize the number of querier or query-frontend replicas, and autoscaling is disabled, please set an override as is done for other stateless components (e.g. distributors). #5130
* [ENHANCEMENT] Alertmanager: add `alertmanager_data_disk_size` and  `alertmanager_data_disk_class` configuration options, by default no storage class is set. #4389
* [ENHANCEMENT] Update `rollout-operator` to `v0.4.0`. #4524
* [ENHANCEMENT] Update memcached to `memcached:1.6.19-alpine`. #4581
* [ENHANCEMENT] Add support for mTLS connections to Memcached servers. #4553
* [ENHANCEMENT] Update the `memcached-exporter` to `v0.11.2`. #4570
* [ENHANCEMENT] Autoscaling: Add `autoscaling_query_frontend_memory_target_utilization`, `autoscaling_ruler_query_frontend_memory_target_utilization`, and `autoscaling_ruler_memory_target_utilization` configuration options, for controlling the corresponding autoscaler memory thresholds. Each has a default of 1, i.e. 100%. #4612
* [ENHANCEMENT] Distributor: add ability to set per-distributor limits via `distributor_instance_limits` using runtime configuration. #4627
* [BUGFIX] Add missing query sharding settings for user_24M and user_32M plans. #4374

### Mimirtool

* [ENHANCEMENT] Backfill: mimirtool will now sleep and retry if it receives a 429 response while trying to finish an upload due to validation concurrency limits. #4598
* [ENHANCEMENT] `gauge` panel type is supported now in `mimirtool analyze dashboard`. #4679
* [ENHANCEMENT] Set a `User-Agent` header on requests to Mimir or Prometheus servers. #4700

### Mimir Continuous Test

* [FEATURE] Allow continuous testing of native histograms as well by enabling the flag `-tests.write-read-series-test.histogram-samples-enabled`. The metrics exposed by the tool will now have a new label called `type` with possible values of `float`, `histogram_float_counter`, `histogram_float_gauge`, `histogram_int_counter`, `histogram_int_gauge`, the list of metrics impacted: #4457
  * `mimir_continuous_test_writes_total`
  * `mimir_continuous_test_writes_failed_total`
  * `mimir_continuous_test_queries_total`
  * `mimir_continuous_test_queries_failed_total`
  * `mimir_continuous_test_query_result_checks_total`
  * `mimir_continuous_test_query_result_checks_failed_total`
* [ENHANCEMENT] Added a new metric `mimir_continuous_test_build_info` that reports version information, similar to the existing `cortex_build_info` metric exposed by other Mimir components. #4712
* [ENHANCEMENT] Add coherency for the selected ranges and instants of test queries. #4704

### Query-tee

### Documentation

* [CHANGE] Clarify what deprecation means in the lifecycle of configuration parameters. #4499
* [CHANGE] Update compactor `split-groups` and `split-and-merge-shards` recommendation on component page. #4623
* [FEATURE] Add instructions about how to configure native histograms. #4527
* [ENHANCEMENT] Runbook for MimirCompactorHasNotSuccessfullyRunCompaction extended to include scenario where compaction has fallen behind. #4609
* [ENHANCEMENT] Add explanation for QPS values for reads in remote ruler mode and writes generally, to the Ruler dashboard page. #4629
* [ENHANCEMENT] Expand zone-aware replication page to cover single physical availability zone deployments. #4631
* [FEATURE] Add instructions to use puppet module. #4610
* [FEATURE] Add documentation on how deploy mixin with terraform. #4161

### Tools

* [ENHANCEMENT] tsdb-index: iteration over index is now faster when any equal matcher is supplied. #4515

## 2.7.3

### Grafana Mimir

* [BUGFIX] Security: updates Go to version 1.20.4 to fix CVE-2023-24539, CVE-2023-24540, CVE-2023-29400. #4905

## 2.7.2

### Grafana Mimir

* [BUGFIX] Security: updated Go version to 1.20.3 to fix CVE-2023-24538 #4795

## 2.7.1

**Note**: During the release process, version 2.7.0 was tagged too early, before completing the release checklist and production testing. Release 2.7.1 doesn't include any code changes since 2.7.0, but now has proper release notes, published documentation, and has been fully tested in our production environment.

### Grafana Mimir

* [CHANGE] Ingester: the configuration parameter `-ingester.ring.readiness-check-ring-health` has been deprecated and will be removed in Mimir 2.9. #4422
* [CHANGE] Ruler: changed default value of `-ruler.evaluation-delay-duration` option from 0 to 1m. #4250
* [CHANGE] Querier: Errors with status code `422` coming from the store-gateway are propagated and not converted to the consistency check error anymore. #4100
* [CHANGE] Store-gateway: When a query hits `max_fetched_chunks_per_query` and `max_fetched_series_per_query` limits, an error with the status code `422` is created and returned. #4056
* [CHANGE] Packaging: Migrate FPM packaging solution to NFPM. Rationalize packages dependencies and add package for all binaries. #3911
* [CHANGE] Store-gateway: Deprecate flag `-blocks-storage.bucket-store.chunks-cache.subrange-size` since there's no benefit to changing the default of `16000`. #4135
* [CHANGE] Experimental support for ephemeral storage introduced in Mimir 2.6.0 has been removed. Following options are no longer available: #4252
  * `-blocks-storage.ephemeral-tsdb.*`
  * `-distributor.ephemeral-series-enabled`
  * `-distributor.ephemeral-series-matchers`
  * `-ingester.max-ephemeral-series-per-user`
  * `-ingester.instance-limits.max-ephemeral-series`
Querying with using `{__mimir_storage__="ephemeral"}` selector no longer works. All label values with `ephemeral-` prefix in `reason` label of `cortex_discarded_samples_total` metric are no longer available. Following metrics have been removed:
  * `cortex_ingester_ephemeral_series`
  * `cortex_ingester_ephemeral_series_created_total`
  * `cortex_ingester_ephemeral_series_removed_total`
  * `cortex_ingester_ingested_ephemeral_samples_total`
  * `cortex_ingester_ingested_ephemeral_samples_failures_total`
  * `cortex_ingester_memory_ephemeral_users`
  * `cortex_ingester_queries_ephemeral_total`
  * `cortex_ingester_queried_ephemeral_samples`
  * `cortex_ingester_queried_ephemeral_series`
* [CHANGE] Store-gateway: use mmap-less index-header reader by default and remove mmap-based index header reader. The following flags have changed: #4280
   * `-blocks-storage.bucket-store.index-header.map-populate-enabled` has been removed
   * `-blocks-storage.bucket-store.index-header.stream-reader-enabled` has been removed
   * `-blocks-storage.bucket-store.index-header.stream-reader-max-idle-file-handles` has been renamed to `-blocks-storage.bucket-store.index-header.max-idle-file-handles`, and the corresponding configuration file option has been renamed from `stream_reader_max_idle_file_handles` to `max_idle_file_handles`
* [CHANGE] Store-gateway: the streaming store-gateway is now enabled by default. The new default setting for `-blocks-storage.bucket-store.batch-series-size` is `5000`. #4330
* [CHANGE] Compactor: the configuration parameter `-compactor.consistency-delay` has been deprecated and will be removed in Mimir 2.9. #4409
* [CHANGE] Store-gateway: the configuration parameter `-blocks-storage.bucket-store.consistency-delay` has been deprecated and will be removed in Mimir 2.9. #4409
* [FEATURE] Ruler: added `keep_firing_for` support to alerting rules. #4099
* [FEATURE] Distributor, ingester: ingestion of native histograms. The new per-tenant limit `-ingester.native-histograms-ingestion-enabled` controls whether native histograms are stored or ignored. #4159
* [FEATURE] Query-frontend: Introduce experimental `-query-frontend.query-sharding-target-series-per-shard` to allow query sharding to take into account cardinality of similar requests executed previously. This feature uses the same cache that's used for results caching. #4121 #4177 #4188 #4254
* [ENHANCEMENT] Go: update go to 1.20.1. #4266
* [ENHANCEMENT] Ingester: added `out_of_order_blocks_external_label_enabled` shipper option to label out-of-order blocks before shipping them to cloud storage. #4182 #4297
* [ENHANCEMENT] Ruler: introduced concurrency when loading per-tenant rules configuration. This improvement is expected to speed up the ruler start up time in a Mimir cluster with a large number of tenants. #4258
* [ENHANCEMENT] Compactor: Add `reason` label to `cortex_compactor_runs_failed_total`. The value can be `shutdown` or `error`. #4012
* [ENHANCEMENT] Store-gateway: enforce `max_fetched_series_per_query`. #4056
* [ENHANCEMENT] Query-frontend: Disambiguate logs for failed queries. #4067
* [ENHANCEMENT] Query-frontend: log caller user agent in query stats logs. #4093
* [ENHANCEMENT] Store-gateway: add `data_type` label with values on `cortex_bucket_store_partitioner_extended_ranges_total`, `cortex_bucket_store_partitioner_expanded_ranges_total`, `cortex_bucket_store_partitioner_requested_ranges_total`, `cortex_bucket_store_partitioner_expanded_bytes_total`, `cortex_bucket_store_partitioner_requested_bytes_total` for `postings`, `series`, and `chunks`. #4095
* [ENHANCEMENT] Store-gateway: Reduce memory allocation rate when loading TSDB chunks from Memcached. #4074
* [ENHANCEMENT] Query-frontend: track `cortex_frontend_query_response_codec_duration_seconds` and `cortex_frontend_query_response_codec_payload_bytes` metrics to measure the time taken and bytes read / written while encoding and decoding query result payloads. #4110
* [ENHANCEMENT] Alertmanager: expose additional upstream metrics `cortex_alertmanager_dispatcher_aggregation_groups`, `cortex_alertmanager_dispatcher_alert_processing_duration_seconds`. #4151
* [ENHANCEMENT] Querier and query-frontend: add experimental, more performant protobuf internal query result response format enabled with `-query-frontend.query-result-response-format=protobuf`. #4153
* [ENHANCEMENT] Store-gateway: use more efficient chunks fetching and caching. This should reduce CPU, memory utilization, and receive bandwidth of a store-gateway. Enable with `-blocks-storage.bucket-store.chunks-cache.fine-grained-chunks-caching-enabled=true`. #4163 #4174 #4227
* [ENHANCEMENT] Query-frontend: Wait for in-flight queries to finish before shutting down. #4073 #4170
* [ENHANCEMENT] Store-gateway: added `encode` and `other` stage to `cortex_bucket_store_series_request_stage_duration_seconds` metric. #4179
* [ENHANCEMENT] Ingester: log state of TSDB when shipping or forced compaction can't be done due to unexpected state of TSDB. #4211
* [ENHANCEMENT] Update Docker base images from `alpine:3.17.1` to `alpine:3.17.2`. #4240
* [ENHANCEMENT] Store-gateway: add a `stage` label to the metrics `cortex_bucket_store_series_data_fetched`, `cortex_bucket_store_series_data_size_fetched_bytes`, `cortex_bucket_store_series_data_touched`, `cortex_bucket_store_series_data_size_touched_bytes`. This label only applies to `data_type="chunks"`. For `fetched` metrics with `data_type="chunks"` the `stage` label has 2 values: `fetched` - the chunks or bytes that were fetched from the cache or the object store, `refetched` - the chunks or bytes that had to be refetched from the cache or the object store because their size was underestimated during the first fetch. For `touched` metrics with `data_type="chunks"` the `stage` label has 2 values: `processed` - the chunks or bytes that were read from the fetched chunks or bytes and were processed in memory, `returned` - the chunks or bytes that were selected from the processed bytes to satisfy the query. #4227 #4316
* [ENHANCEMENT] Compactor: improve the partial block check related to `compactor.partial-block-deletion-delay` to potentially issue less requests to object storage. #4246
* [ENHANCEMENT] Memcached: added `-*.memcached.min-idle-connections-headroom-percentage` support to configure the minimum number of idle connections to keep open as a percentage (0-100) of the number of recently used idle connections. This feature is disabled when set to a negative value (default), which means idle connections are kept open indefinitely. #4249
* [ENHANCEMENT] Querier and store-gateway: optimized regular expression label matchers with case insensitive alternate operator. #4340 #4357
* [ENHANCEMENT] Compactor: added the experimental flag `-compactor.block-upload.block-validation-enabled` with the default `true` to configure whether block validation occurs on backfilled blocks. #3411
* [ENHANCEMENT] Ingester: apply a jitter to the first TSDB head compaction interval configured via `-blocks-storage.tsdb.head-compaction-interval`. Subsequent checks will happen at the configured interval. This should help to spread the TSDB head compaction among different ingesters over the configured interval. #4364
* [ENHANCEMENT] Ingester: the maximum accepted value for `-blocks-storage.tsdb.head-compaction-interval` has been increased from 5m to 15m. #4364
* [BUGFIX] Store-gateway: return `Canceled` rather than `Aborted` or `Internal` error when the calling querier cancels a label names or values request, and return `Internal` if processing the request fails for another reason. #4061
* [BUGFIX] Querier: track canceled requests with status code `499` in the metrics instead of `503` or `422`. #4099
* [BUGFIX] Ingester: compact out-of-order data during `/ingester/flush` or when TSDB is idle. #4180
* [BUGFIX] Ingester: conversion of global limits `max-series-per-user`, `max-series-per-metric`, `max-metadata-per-user` and `max-metadata-per-metric` into corresponding local limits now takes into account the number of ingesters in each zone. #4238
* [BUGFIX] Ingester: track `cortex_ingester_memory_series` metric consistently with `cortex_ingester_memory_series_created_total` and `cortex_ingester_memory_series_removed_total`. #4312
* [BUGFIX] Querier: fixed a bug which was incorrectly matching series with regular expression label matchers with begin/end anchors in the middle of the regular expression. #4340

### Mixin

* [CHANGE] Move auto-scaling panel rows down beneath logical network path in Reads and Writes dashboards. #4049
* [CHANGE] Make distributor auto-scaling metric panels show desired number of replicas. #4218
* [CHANGE] Alerts: The alert `MimirMemcachedRequestErrors` has been renamed to `MimirCacheRequestErrors`. #4242
* [ENHANCEMENT] Alerts: Added `MimirAutoscalerKedaFailing` alert firing when a KEDA scaler is failing. #4045
* [ENHANCEMENT] Add auto-scaling panels to ruler dashboard. #4046
* [ENHANCEMENT] Add gateway auto-scaling panels to Reads and Writes dashboards. #4049 #4216
* [ENHANCEMENT] Dashboards: distinguish between label names and label values queries. #4065
* [ENHANCEMENT] Add query-frontend and ruler-query-frontend auto-scaling panels to Reads and Ruler dashboards. #4199
* [BUGFIX] Alerts: Fixed `MimirAutoscalerNotActive` to not fire if scaling metric does not exist, to avoid false positives on scaled objects with 0 min replicas. #4045
* [BUGFIX] Alerts: `MimirCompactorHasNotSuccessfullyRunCompaction` is no longer triggered by frequent compactor restarts. #4012
* [BUGFIX] Tenants dashboard: Correctly show the ruler-query-scheduler queue size. #4152

### Jsonnet

* [CHANGE] Create the `query-frontend-discovery` service only when Mimir is deployed in microservice mode without query-scheduler. #4353
* [CHANGE] Add results cache backend config to `ruler-query-frontend` configuration to allow cache reuse for cardinality-estimation based sharding. #4257
* [ENHANCEMENT] Add support for ruler auto-scaling. #4046
* [ENHANCEMENT] Add optional `weight` param to `newQuerierScaledObject` and `newRulerQuerierScaledObject` to allow running multiple querier deployments on different node types. #4141
* [ENHANCEMENT] Add support for query-frontend and ruler-query-frontend auto-scaling. #4199
* [BUGFIX] Shuffle sharding: when applying user class limits, honor the minimum shard size configured in `$._config.shuffle_sharding.*`. #4363

### Mimirtool

* [FEATURE] Added `keep_firing_for` support to rules configuration. #4099
* [ENHANCEMENT] Add `-tls-insecure-skip-verify` to rules, alertmanager and backfill commands. #4162

### Query-tee

* [CHANGE] Increase default value of `-backend.read-timeout` to 150s, to accommodate default querier and query frontend timeout of 120s. #4262
* [ENHANCEMENT] Log errors that occur while performing requests to compare two endpoints. #4262
* [ENHANCEMENT] When comparing two responses that both contain an error, only consider the comparison failed if the errors differ. Previously, if either response contained an error, the comparison always failed, even if both responses contained the same error. #4262
* [ENHANCEMENT] Include the value of the `X-Scope-OrgID` header when logging a comparison failure. #4262
* [BUGFIX] Parameters (expression, time range etc.) for a query request where the parameters are in the HTTP request body rather than in the URL are now logged correctly when responses differ. #4265

### Documentation

* [ENHANCEMENT] Add guide on alternative migration method for Thanos to Mimir #3554
* [ENHANCEMENT] Restore "Migrate from Cortex" for Jsonnet. #3929
* [ENHANCEMENT] Document migration from microservices to read-write deployment mode. #3951
* [ENHANCEMENT] Do not error when there is nothing to commit as part of a publish #4058
* [ENHANCEMENT] Explain how to run Mimir locally using docker-compose #4079
* [ENHANCEMENT] Docs: use long flag names in runbook commands. #4088
* [ENHANCEMENT] Clarify how ingester replication happens. #4101
* [ENHANCEMENT] Improvements to the Get Started guide. #4315
* [BUGFIX] Added indentation to Azure and SWIFT backend definition. #4263

### Tools

* [ENHANCEMENT] Adapt tsdb-print-chunk for native histograms. #4186
* [ENHANCEMENT] Adapt tsdb-index-health for blocks containing native histograms. #4186
* [ENHANCEMENT] Adapt tsdb-chunks tool to handle native histograms. #4186

## 2.6.2

* [BUGFIX] Security: updates Go to version 1.20.4 to fix CVE-2023-24539, CVE-2023-24540, CVE-2023-29400. #4903

## 2.6.1

### Grafana Mimir

* [BUGFIX] Security: updates Go to version 1.20.3 to fix CVE-2023-24538 #4798

## 2.6.0

### Grafana Mimir

* [CHANGE] Querier: Introduce `-querier.max-partial-query-length` to limit the time range for partial queries at the querier level and deprecate `-store.max-query-length`. #3825 #4017
* [CHANGE] Store-gateway: Remove experimental `-blocks-storage.bucket-store.max-concurrent-reject-over-limit` flag. #3706
* [CHANGE] Ingester: If shipping is enabled block retention will now be relative to the upload time to cloud storage. If shipping is disabled block retention will be relative to the creation time of the block instead of the mintime of the last block created. #3816
* [CHANGE] Query-frontend: Deprecated CLI flag `-query-frontend.align-querier-with-step` has been removed. #3982
* [CHANGE] Alertmanager: added default configuration for `-alertmanager.configs.fallback`. Allows tenants to send alerts without first uploading an Alertmanager configuration. #3541
* [FEATURE] Store-gateway: streaming of series. The store-gateway can now stream results back to the querier instead of buffering them. This is expected to greatly reduce peak memory consumption while keeping latency the same. You can enable this feature by setting `-blocks-storage.bucket-store.batch-series-size` to a value in the high thousands (5000-10000). This is still an experimental feature and is subject to a changing API and instability. #3540 #3546 #3587 #3606 #3611 #3620 #3645 #3355 #3697 #3666 #3687 #3728 #3739 #3751 #3779 #3839
* [FEATURE] Alertmanager: Added support for the Webex receiver. #3758
* [FEATURE] Limits: Added the `-validation.separate-metrics-group-label` flag. This allows further separation of the `cortex_discarded_samples_total` metric by an additional `group` label - which is configured by this flag to be the value of a specific label on an incoming timeseries. Active groups are tracked and inactive groups are cleaned up on a defined interval. The maximum number of groups tracked is controlled by the `-max-separate-metrics-groups-per-user` flag. #3439
* [FEATURE] Overrides-exporter: Added experimental ring support to overrides-exporter via `-overrides-exporter.ring.enabled`. When enabled, the ring is used to establish a leader replica for the export of limit override metrics. #3908 #3953
* [FEATURE] Ephemeral storage (experimental): Mimir can now accept samples into "ephemeral storage". Such samples are available for querying for a short amount of time (`-blocks-storage.ephemeral-tsdb.retention-period`, defaults to 10 minutes), and then removed from memory. To use ephemeral storage, distributor must be configured with `-distributor.ephemeral-series-enabled` option. Series matching `-distributor.ephemeral-series-matchers` will be marked for storing into ephemeral storage in ingesters. Each tenant needs to have ephemeral storage enabled by using `-ingester.max-ephemeral-series-per-user` limit, which defaults to 0 (no ephemeral storage). Ingesters have new `-ingester.instance-limits.max-ephemeral-series` limit for total number of series in ephemeral storage across all tenants. If ingestion of samples into ephemeral storage fails, `cortex_discarded_samples_total` metric will use values prefixed with `ephemeral-` for `reason` label. Querying of ephemeral storage is possible by using `{__mimir_storage__="ephemeral"}` as metric selector. Following new metrics related to ephemeral storage are introduced: #3897 #3922 #3961 #3997 #4004
  * `cortex_ingester_ephemeral_series`
  * `cortex_ingester_ephemeral_series_created_total`
  * `cortex_ingester_ephemeral_series_removed_total`
  * `cortex_ingester_ingested_ephemeral_samples_total`
  * `cortex_ingester_ingested_ephemeral_samples_failures_total`
  * `cortex_ingester_memory_ephemeral_users`
  * `cortex_ingester_queries_ephemeral_total`
  * `cortex_ingester_queried_ephemeral_samples`
  * `cortex_ingester_queried_ephemeral_series`
* [ENHANCEMENT] Added new metric `thanos_shipper_last_successful_upload_time`: Unix timestamp (in seconds) of the last successful TSDB block uploaded to the bucket. #3627
* [ENHANCEMENT] Ruler: Added `-ruler.alertmanager-client.tls-enabled` configuration for alertmanager client. #3432 #3597
* [ENHANCEMENT] Activity tracker logs now have `component=activity-tracker` label. #3556
* [ENHANCEMENT] Distributor: remove labels with empty values #2439
* [ENHANCEMENT] Query-frontend: track query HTTP requests in the Activity Tracker. #3561
* [ENHANCEMENT] Store-gateway: Add experimental alternate implementation of index-header reader that does not use memory mapped files. The index-header reader is expected to improve stability of the store-gateway. You can enable this implementation with the flag `-blocks-storage.bucket-store.index-header.stream-reader-enabled`. #3639 #3691 #3703 #3742 #3785 #3787 #3797
* [ENHANCEMENT] Query-scheduler: add `cortex_query_scheduler_cancelled_requests_total` metric to track the number of requests that are already cancelled when dequeued. #3696
* [ENHANCEMENT] Store-gateway: add `cortex_bucket_store_partitioner_extended_ranges_total` metric to keep track of the ranges that the partitioner decided to overextend and merge in order to save API call to the object storage. #3769
* [ENHANCEMENT] Compactor: Auto-forget unhealthy compactors after ten failed ring heartbeats. #3771
* [ENHANCEMENT] Ruler: change default value of `-ruler.for-grace-period` from `10m` to `2m` and update help text. The new default value reflects how we operate Mimir at Grafana Labs. #3817
* [ENHANCEMENT] Ingester: Added experimental flags to force usage of _postings for matchers cache_. These flags will be removed in the future and it's not recommended to change them. #3823
  * `-blocks-storage.tsdb.head-postings-for-matchers-cache-ttl`
  * `-blocks-storage.tsdb.head-postings-for-matchers-cache-size`
  * `-blocks-storage.tsdb.head-postings-for-matchers-cache-force`
* [ENHANCEMENT] Ingester: Improved series selection performance when some of the matchers do not match any series. #3827
* [ENHANCEMENT] Alertmanager: Add new additional template function `tenantID` returning id of the tenant owning the alert. #3758
* [ENHANCEMENT] Alertmanager: Add additional template function `grafanaExploreURL` returning URL to grafana explore with range query. #3849
* [ENHANCEMENT] Reduce overhead of debug logging when filtered out. #3875
* [ENHANCEMENT] Update Docker base images from `alpine:3.16.2` to `alpine:3.17.1`. #3898
* [ENHANCEMENT] Ingester: Add new `/ingester/tsdb_metrics` endpoint to return tenant-specific TSDB metrics. #3923
* [ENHANCEMENT] Query-frontend: CLI flag `-query-frontend.max-total-query-length` and its associated YAML configuration is now stable. #3882
* [ENHANCEMENT] Ruler: rule groups now support optional and experimental `align_evaluation_time_on_interval` field, which causes all evaluations to happen on interval-aligned timestamp. #4013
* [ENHANCEMENT] Query-scheduler: ring-based service discovery is now stable. #4028
* [ENHANCEMENT] Store-gateway: improved performance of prefix matching on the labels. #4055 #4080
* [BUGFIX] Log the names of services that are not yet running rather than `unsupported value type` when calling `/ready` and some services are not running. #3625
* [BUGFIX] Alertmanager: Fix template spurious deletion with relative data dir. #3604
* [BUGFIX] Security: update prometheus/exporter-toolkit for CVE-2022-46146. #3675
* [BUGFIX] Security: update golang.org/x/net for CVE-2022-41717. #3755
* [BUGFIX] Debian package: Fix post-install, environment file path and user creation. #3720
* [BUGFIX] memberlist: Fix panic during Mimir startup when Mimir receives gossip message before it's ready. #3746
* [BUGFIX] Store-gateway: fix `cortex_bucket_store_partitioner_requested_bytes_total` metric to not double count overlapping ranges. #3769
* [BUGFIX] Update `github.com/thanos-io/objstore` to address issue with Multipart PUT on s3-compatible Object Storage. #3802 #3821
* [BUGFIX] Distributor, Query-scheduler: Make sure ring metrics include a `cortex_` prefix as expected by dashboards. #3809
* [BUGFIX] Querier: canceled requests are no longer reported as "consistency check" failures. #3837 #3927
* [BUGFIX] Distributor: don't panic when `metric_relabel_configs` in overrides contains null element. #3868
* [BUGFIX] Distributor: don't panic when OTLP histograms don't have any buckets. #3853
* [BUGFIX] Ingester, Compactor: fix panic that can occur when compaction fails. #3955
* [BUGFIX] Store-gateway: return `Canceled` rather than `Aborted` error when the calling querier cancels the request. #4007

### Mixin

* [ENHANCEMENT] Alerts: Added `MimirIngesterInstanceHasNoTenants` alert that fires when an ingester replica is not receiving write requests for any tenant. #3681
* [ENHANCEMENT] Alerts: Extended `MimirAllocatingTooMuchMemory` to check read-write deployment containers. #3710
* [ENHANCEMENT] Alerts: Added `MimirAlertmanagerInstanceHasNoTenants` alert that fires when an alertmanager instance ows no tenants. #3826
* [ENHANCEMENT] Alerts: Added `MimirRulerInstanceHasNoRuleGroups` alert that fires when a ruler replica is not assigned any rule group to evaluate. #3723
* [ENHANCEMENT] Support for baremetal deployment for alerts and scaling recording rules. #3719
* [ENHANCEMENT] Dashboards: querier autoscaling now supports multiple scaled objects (configurable via `$._config.autoscale.querier.hpa_name`). #3962
* [BUGFIX] Alerts: Fixed `MimirIngesterRestarts` alert when Mimir is deployed in read-write mode. #3716
* [BUGFIX] Alerts: Fixed `MimirIngesterHasNotShippedBlocks` and `MimirIngesterHasNotShippedBlocksSinceStart` alerts for when Mimir is deployed in read-write or monolithic modes and updated them to use new `thanos_shipper_last_successful_upload_time` metric. #3627
* [BUGFIX] Alerts: Fixed `MimirMemoryMapAreasTooHigh` alert when Mimir is deployed in read-write mode. #3626
* [BUGFIX] Alerts: Fixed `MimirCompactorSkippedBlocksWithOutOfOrderChunks` matching on non-existent label. #3628
* [BUGFIX] Dashboards: Fix `Rollout Progress` dashboard incorrectly using Gateway metrics when Gateway was not enabled. #3709
* [BUGFIX] Tenants dashboard: Make it compatible with all deployment types. #3754
* [BUGFIX] Alerts: Fixed `MimirCompactorHasNotUploadedBlocks` to not fire if compactor has nothing to do. #3793
* [BUGFIX] Alerts: Fixed `MimirAutoscalerNotActive` to not fire if scaling metric is 0, to avoid false positives on scaled objects with 0 min replicas. #3999

### Jsonnet

* [CHANGE] Replaced the deprecated `policy/v1beta1` with `policy/v1` when configuring a PodDisruptionBudget for read-write deployment mode. #3811
* [CHANGE] Removed `-server.http-write-timeout` default option value from querier and query-frontend, as it defaults to a higher value in the code now, and cannot be lower than `-querier.timeout`. #3836
* [CHANGE] Replaced `-store.max-query-length` with `-query-frontend.max-total-query-length` in the query-frontend config. #3879
* [CHANGE] Changed default `mimir_backend_data_disk_size` from `100Gi` to `250Gi`. #3894
* [ENHANCEMENT] Update `rollout-operator` to `v0.2.0`. #3624
* [ENHANCEMENT] Add `user_24M` and `user_32M` classes to operations config. #3367
* [ENHANCEMENT] Update memcached image from `memcached:1.6.16-alpine` to `memcached:1.6.17-alpine`. #3914
* [ENHANCEMENT] Allow configuring the ring for overrides-exporter. #3995
* [BUGFIX] Apply ingesters and store-gateways per-zone CLI flags overrides to read-write deployment mode too. #3766
* [BUGFIX] Apply overrides-exporter CLI flags to mimir-backend when running Mimir in read-write deployment mode. #3790
* [BUGFIX] Fixed `mimir-write` and `mimir-read` Kubernetes service to correctly balance requests among pods. #3855 #3864 #3906
* [BUGFIX] Fixed `ruler-query-frontend` and `mimir-read` gRPC server configuration to force clients to periodically re-resolve the backend addresses. #3862
* [BUGFIX] Fixed `mimir-read` CLI flags to ensure query-frontend configuration takes precedence over querier configuration. #3877

### Mimirtool

* [ENHANCEMENT] Update `mimirtool config convert` to work with Mimir 2.4, 2.5, 2.6 changes. #3952
* [ENHANCEMENT] Mimirtool is now available to install through Homebrew with `brew install mimirtool`. #3776
* [ENHANCEMENT] Added `--concurrency` to `mimirtool rules sync` command. #3996
* [BUGFIX] Fix summary output from `mimirtool rules sync` to display correct number of groups created and updated. #3918

### Documentation

* [BUGFIX] Querier: Remove assertion that the `-querier.max-concurrent` flag must also be set for the query-frontend. #3678
* [ENHANCEMENT] Update migration from cortex documentation. #3662
* [ENHANCEMENT] Query-scheduler: documented how to migrate from DNS-based to ring-based service discovery. #4028

### Tools

## 2.5.0

### Grafana Mimir

* [CHANGE] Flag `-azure.msi-resource` is now ignored, and will be removed in Mimir 2.7. This setting is now made automatically by Azure. #2682
* [CHANGE] Experimental flag `-blocks-storage.tsdb.out-of-order-capacity-min` has been removed. #3261
* [CHANGE] Distributor: Wrap errors from pushing to ingesters with useful context, for example clarifying timeouts. #3307
* [CHANGE] The default value of `-server.http-write-timeout` has changed from 30s to 2m. #3346
* [CHANGE] Reduce period of health checks in connection pools for querier->store-gateway, ruler->ruler, and alertmanager->alertmanager clients to 10s. This reduces the time to fail a gRPC call when the remote stops responding. #3168
* [CHANGE] Hide TSDB block ranges period config from doc and mark it experimental. #3518
* [FEATURE] Alertmanager: added Discord support. #3309
* [ENHANCEMENT] Added `-server.tls-min-version` and `-server.tls-cipher-suites` flags to configure cipher suites and min TLS version supported by HTTP and gRPC servers. #2898
* [ENHANCEMENT] Distributor: Add age filter to forwarding functionality, to not forward samples which are older than defined duration. If such samples are not ingested, `cortex_discarded_samples_total{reason="forwarded-sample-too-old"}` is increased. #3049 #3113
* [ENHANCEMENT] Store-gateway: Reduce memory allocation when generating ids in index cache. #3179
* [ENHANCEMENT] Query-frontend: truncate queries based on the configured creation grace period (`--validation.create-grace-period`) to avoid querying too far into the future. #3172
* [ENHANCEMENT] Ingester: Reduce activity tracker memory allocation. #3203
* [ENHANCEMENT] Query-frontend: Log more detailed information in the case of a failed query. #3190
* [ENHANCEMENT] Added `-usage-stats.installation-mode` configuration to track the installation mode via the anonymous usage statistics. #3244
* [ENHANCEMENT] Compactor: Add new `cortex_compactor_block_max_time_delta_seconds` histogram for detecting if compaction of blocks is lagging behind. #3240 #3429
* [ENHANCEMENT] Ingester: reduced the memory footprint of active series custom trackers. #2568
* [ENHANCEMENT] Distributor: Include `X-Scope-OrgId` header in requests forwarded to configured forwarding endpoint. #3283 #3385
* [ENHANCEMENT] Alertmanager: reduced memory utilization in Mimir clusters with a large number of tenants. #3309
* [ENHANCEMENT] Add experimental flag `-shutdown-delay` to allow components to wait after receiving SIGTERM and before stopping. In this time the component returns 503 from /ready endpoint. #3298
* [ENHANCEMENT] Go: update to go 1.19.3. #3371
* [ENHANCEMENT] Alerts: added `RulerRemoteEvaluationFailing` alert, firing when communication between ruler and frontend fails in remote operational mode. #3177 #3389
* [ENHANCEMENT] Clarify which S3 signature versions are supported in the error "unsupported signature version". #3376
* [ENHANCEMENT] Store-gateway: improved index header reading performance. #3393 #3397 #3436
* [ENHANCEMENT] Store-gateway: improved performance of series matching. #3391
* [ENHANCEMENT] Move the validation of incoming series before the distributor's forwarding functionality, so that we don't forward invalid series. #3386 #3458
* [ENHANCEMENT] S3 bucket configuration now validates that the endpoint does not have the bucket name prefix. #3414
* [ENHANCEMENT] Query-frontend: added "fetched index bytes" to query statistics, so that the statistics contain the total bytes read by store-gateways from TSDB block indexes. #3206
* [ENHANCEMENT] Distributor: push wrapper should only receive unforwarded samples. #2980
* [ENHANCEMENT] Added `/api/v1/status/config` and `/api/v1/status/flags` APIs to maintain compatibility with prometheus. #3596 #3983
* [BUGFIX] Flusher: Add `Overrides` as a dependency to prevent panics when starting with `-target=flusher`. #3151
* [BUGFIX] Updated `golang.org/x/text` dependency to fix CVE-2022-32149. #3285
* [BUGFIX] Query-frontend: properly close gRPC streams to the query-scheduler to stop memory and goroutines leak. #3302
* [BUGFIX] Ruler: persist evaluation delay configured in the rulegroup. #3392
* [BUGFIX] Ring status pages: show 100% ownership as "100%", not "1e+02%". #3435
* [BUGFIX] Fix panics in OTLP ingest path when parse errors exist. #3538

### Mixin

* [CHANGE] Alerts: Change `MimirSchedulerQueriesStuck` `for` time to 7 minutes to account for the time it takes for HPA to scale up. #3223
* [CHANGE] Dashboards: Removed the `Querier > Stages` panel from the `Mimir / Queries` dashboard. #3311
* [CHANGE] Configuration: The format of the `autoscaling` section of the configuration has changed to support more components. #3378
  * Instead of specific config variables for each component, they are listed in a dictionary. For example, `autoscaling.querier_enabled` becomes `autoscaling.querier.enabled`.
* [FEATURE] Dashboards: Added "Mimir / Overview resources" dashboard, providing an high level view over a Mimir cluster resources utilization. #3481
* [FEATURE] Dashboards: Added "Mimir / Overview networking" dashboard, providing an high level view over a Mimir cluster network bandwidth, inflight requests and TCP connections. #3487
* [FEATURE] Compile baremetal mixin along k8s mixin. #3162 #3514
* [ENHANCEMENT] Alerts: Add MimirRingMembersMismatch firing when a component does not have the expected number of running jobs. #2404
* [ENHANCEMENT] Dashboards: Add optional row about the Distributor's metric forwarding feature to the `Mimir / Writes` dashboard. #3182 #3394 #3394 #3461
* [ENHANCEMENT] Dashboards: Remove the "Instance Mapper" row from the "Alertmanager Resources Dashboard". This is a Grafana Cloud specific service and not relevant for external users. #3152
* [ENHANCEMENT] Dashboards: Add "remote read", "metadata", and "exemplar" queries to "Mimir / Overview" dashboard. #3245
* [ENHANCEMENT] Dashboards: Use non-red colors for non-error series in the "Mimir / Overview" dashboard. #3246
* [ENHANCEMENT] Dashboards: Add support to multi-zone deployments for the experimental read-write deployment mode. #3256
* [ENHANCEMENT] Dashboards: If enabled, add new row to the `Mimir / Writes` for distributor autoscaling metrics. #3378
* [ENHANCEMENT] Dashboards: Add read path insights row to the "Mimir / Tenants" dashboard. #3326
* [ENHANCEMENT] Alerts: Add runbook urls for alerts. #3452
* [ENHANCEMENT] Configuration: Make it possible to configure namespace label, job label, and job prefix. #3482
* [ENHANCEMENT] Dashboards: improved resources and networking dashboards to work with read-write deployment mode too. #3497 #3504 #3519 #3531
* [ENHANCEMENT] Alerts: Added "MimirDistributorForwardingErrorRate" alert, which fires on high error rates in the distributor’s forwarding feature. #3200
* [ENHANCEMENT] Improve phrasing in Overview dashboard. #3488
* [BUGFIX] Dashboards: Fix legend showing `persistentvolumeclaim` when using `deployment_type=baremetal` for `Disk space utilization` panels. #3173 #3184
* [BUGFIX] Alerts: Fixed `MimirGossipMembersMismatch` alert when Mimir is deployed in read-write mode. #3489
* [BUGFIX] Dashboards: Remove "Inflight requests" from object store panels because the panel is not tracking the inflight requests to object storage. #3521

### Jsonnet

* [CHANGE] Replaced the deprecated `policy/v1beta1` with `policy/v1` when configuring a PodDisruptionBudget. #3284
* [CHANGE] [Common storage configuration](https://grafana.com/docs/mimir/v2.3.x/operators-guide/configure/configure-object-storage-backend/#common-configuration) is now used to configure object storage in all components. This is a breaking change in terms of Jsonnet manifests and also a CLI flag update for components that use object storage, so it will require a rollout of those components. The changes include: #3257
  * `blocks_storage_backend` was renamed to `storage_backend` and is now used as the common storage backend for all components.
    * So were the related `blocks_storage_azure_account_(name|key)` and `blocks_storage_s3_endpoint` configurations.
  * `storage_s3_endpoint` is now rendered by default using the `aws_region` configuration instead of a hardcoded `us-east-1`.
  * `ruler_client_type` and `alertmanager_client_type` were renamed to `ruler_storage_backend` and `alertmanager_storage_backend` respectively, and their corresponding CLI flags won't be rendered unless explicitly set to a value different from the one in `storage_backend` (like `local`).
  * `alertmanager_s3_bucket_name`, `alertmanager_gcs_bucket_name` and `alertmanager_azure_container_name` have been removed, and replaced by a single `alertmanager_storage_bucket_name` configuration used for all object storages.
  * `genericBlocksStorageConfig` configuration object was removed, and so any extensions to it will be now ignored. Use `blockStorageConfig` instead.
  * `rulerClientConfig` and `alertmanagerStorageClientConfig` configuration objects were renamed to `rulerStorageConfig` and `alertmanagerStorageConfig` respectively, and so any extensions to their previous names will be now ignored. Use the new names instead.
  * The CLI flags `*.s3.region` are no longer rendered as they are optional and the region can be inferred by Mimir by performing an initial API call to the endpoint.
  * The migration to this change should usually consist of:
    * Renaming `blocks_storage_backend` key to `storage_backend`.
    * For Azure/S3:
      * Renaming `blocks_storage_(azure|s3)_*` configurations to `storage_(azure|s3)_*`.
      * If `ruler_storage_(azure|s3)_*` and `alertmanager_storage_(azure|s3)_*` keys were different from the `block_storage_*` ones, they should be now provided using CLI flags, see [configuration reference](https://grafana.com/docs/mimir/v2.3.x/operators-guide/configure/reference-configuration-parameters/) for more details.
    * Removing `ruler_client_type` and `alertmanager_client_type` if their value match the `storage_backend`, or renaming them to their new names otherwise.
    * Reviewing any possible extensions to `genericBlocksStorageConfig`, `rulerClientConfig` and `alertmanagerStorageClientConfig` and moving them to the corresponding new options.
    * Renaming the alertmanager's bucket name configuration from provider-specific to the new `alertmanager_storage_bucket_name` key.
* [CHANGE] The `overrides-exporter.libsonnet` file is now always imported. The overrides-exporter can be enabled in jsonnet setting the following: #3379
  ```jsonnet
  {
    _config+:: {
      overrides_exporter_enabled: true,
    }
  }
  ```
* [FEATURE] Added support for experimental read-write deployment mode. Enabling the read-write deployment mode on a existing Mimir cluster is a destructive operation, because the cluster will be re-created. If you're creating a new Mimir cluster, you can deploy it in read-write mode adding the following configuration: #3379 #3475 #3405
  ```jsonnet
  {
    _config+:: {
      deployment_mode: 'read-write',

      // See operations/mimir/read-write-deployment.libsonnet for more configuration options.
      mimir_write_replicas: 3,
      mimir_read_replicas: 2,
      mimir_backend_replicas: 3,
    }
  }
  ```
* [ENHANCEMENT] Add autoscaling support to the `mimir-read` component when running the read-write-deployment model. #3419
* [ENHANCEMENT] Added `$._config.usageStatsConfig` to track the installation mode via the anonymous usage statistics. #3294
* [ENHANCEMENT] The query-tee node port (`$._config.query_tee_node_port`) is now optional. #3272
* [ENHANCEMENT] Add support for autoscaling distributors. #3378
* [ENHANCEMENT] Make auto-scaling logic ensure integer KEDA thresholds. #3512
* [BUGFIX] Fixed query-scheduler ring configuration for dedicated ruler's queries and query-frontends. #3237 #3239
* [BUGFIX] Jsonnet: Fix auto-scaling so that ruler-querier CPU threshold is a string-encoded integer millicores value. #3520

### Mimirtool

* [FEATURE] Added `mimirtool alertmanager verify` command to validate configuration without uploading. #3440
* [ENHANCEMENT] Added `mimirtool rules delete-namespace` command to delete all of the rule groups in a namespace including the namespace itself. #3136
* [ENHANCEMENT] Refactor `mimirtool analyze prometheus`: add concurrency and resiliency #3349
  * Add `--concurrency` flag. Default: number of logical CPUs
* [BUGFIX] `--log.level=debug` now correctly prints the response from the remote endpoint when a request fails. #3180

### Documentation

* [ENHANCEMENT] Documented how to configure HA deduplication using Consul in a Mimir Helm deployment. #2972
* [ENHANCEMENT] Improve `MimirQuerierAutoscalerNotActive` runbook. #3186
* [ENHANCEMENT] Improve `MimirSchedulerQueriesStuck` runbook to reflect debug steps with querier auto-scaling enabled. #3223
* [ENHANCEMENT] Use imperative for docs titles. #3178 #3332 #3343
* [ENHANCEMENT] Docs: mention gRPC compression in "Production tips". #3201
* [ENHANCEMENT] Update ADOPTERS.md. #3224 #3225
* [ENHANCEMENT] Add a note for jsonnet deploying. #3213
* [ENHANCEMENT] out-of-order runbook update with use case. #3253
* [ENHANCEMENT] Fixed TSDB retention mentioned in the "Recover source blocks from ingesters" runbook. #3280
* [ENHANCEMENT] Run Grafana Mimir in production using the Helm chart. #3072
* [ENHANCEMENT] Use common configuration in the tutorial. #3282
* [ENHANCEMENT] Updated detailed steps for migrating blocks from Thanos to Mimir. #3290
* [ENHANCEMENT] Add scheme to DNS service discovery docs. #3450
* [BUGFIX] Remove reference to file that no longer exists in contributing guide. #3404
* [BUGFIX] Fix some minor typos in the contributing guide and on the runbooks page. #3418
* [BUGFIX] Fix small typos in API reference. #3526
* [BUGFIX] Fixed TSDB retention mentioned in the "Recover source blocks from ingesters" runbook. #3278
* [BUGFIX] Fixed configuration example in the "Configuring the Grafana Mimir query-frontend to work with Prometheus" guide. #3374

### Tools

* [FEATURE] Add `copyblocks` tool, to copy Mimir blocks between two GCS buckets. #3264
* [ENHANCEMENT] copyblocks: copy no-compact global markers and optimize min time filter check. #3268
* [ENHANCEMENT] Mimir rules GitHub action: Added the ability to change default value of `label` when running `prepare` command. #3236
* [BUGFIX] Mimir rules Github action: Fix single line output. #3421

## 2.4.0

### Grafana Mimir

* [CHANGE] Distributor: change the default value of `-distributor.remote-timeout` to `2s` from `20s` and `-distributor.forwarding.request-timeout` to `2s` from `10s` to improve distributor resource usage when ingesters crash. #2728 #2912
* [CHANGE] Anonymous usage statistics tracking: added the `-ingester.ring.store` value. #2981
* [CHANGE] Series metadata `HELP` that is longer than `-validation.max-metadata-length` is now truncated silently, instead of being dropped with a 400 status code. #2993
* [CHANGE] Ingester: changed default setting for `-ingester.ring.readiness-check-ring-health` from `true` to `false`. #2953
* [CHANGE] Anonymous usage statistics tracking has been enabled by default, to help Mimir maintainers make better decisions to support the open source community. #2939 #3034
* [CHANGE] Anonymous usage statistics tracking: added the minimum and maximum value of `-ingester.out-of-order-time-window`. #2940
* [CHANGE] The default hash ring heartbeat period for distributors, ingesters, rulers and compactors has been increased from `5s` to `15s`. Now the default heartbeat period for all Mimir hash rings is `15s`. #3033
* [CHANGE] Reduce the default TSDB head compaction concurrency (`-blocks-storage.tsdb.head-compaction-concurrency`) from 5 to 1, in order to reduce CPU spikes. #3093
* [CHANGE] Ruler: the ruler's [remote evaluation mode](https://grafana.com/docs/mimir/latest/operators-guide/architecture/components/ruler/#remote) (`-ruler.query-frontend.address`) is now stable. #3109
* [CHANGE] Limits: removed the deprecated YAML configuration option `active_series_custom_trackers_config`. Please use `active_series_custom_trackers` instead. #3110
* [CHANGE] Ingester: removed the deprecated configuration option `-ingester.ring.join-after`. #3111
* [CHANGE] Querier: removed the deprecated configuration option `-querier.shuffle-sharding-ingesters-lookback-period`. The value of `-querier.query-ingesters-within` is now used internally for shuffle sharding lookback, while you can use `-querier.shuffle-sharding-ingesters-enabled` to enable or disable shuffle sharding on the read path. #3111
* [CHANGE] Memberlist: cluster label verification feature (`-memberlist.cluster-label` and `-memberlist.cluster-label-verification-disabled`) is now marked as stable. #3108
* [CHANGE] Distributor: only single per-tenant forwarding endpoint can be configured now. Support for per-rule endpoint has been removed. #3095
* [FEATURE] Query-scheduler: added an experimental ring-based service discovery support for the query-scheduler. Refer to [query-scheduler configuration](https://grafana.com/docs/mimir/next/operators-guide/architecture/components/query-scheduler/#configuration) for more information. #2957
* [FEATURE] Introduced the experimental endpoint `/api/v1/user_limits` exposed by all components that load runtime configuration. This endpoint exposes realtime limits for the authenticated tenant, in JSON format. #2864 #3017
* [FEATURE] Query-scheduler: added the experimental configuration option `-query-scheduler.max-used-instances` to restrict the number of query-schedulers effectively used regardless how many replicas are running. This feature can be useful when using the experimental read-write deployment mode. #3005
* [ENHANCEMENT] Go: updated to go 1.19.2. #2637 #3127 #3129
* [ENHANCEMENT] Runtime config: don't unmarshal runtime configuration files if they haven't changed. This can save a bit of CPU and memory on every component using runtime config. #2954
* [ENHANCEMENT] Query-frontend: Add `cortex_frontend_query_result_cache_skipped_total` and `cortex_frontend_query_result_cache_attempted_total` metrics to track the reason why query results are not cached. #2855
* [ENHANCEMENT] Distributor: pool more connections per host when forwarding request. Mark requests as idempotent so they can be retried under some conditions. #2968
* [ENHANCEMENT] Distributor: failure to send request to forwarding target now also increments `cortex_distributor_forward_errors_total`, with `status_code="failed"`. #2968
* [ENHANCEMENT] Distributor: added support forwarding push requests via gRPC, using `httpgrpc` messages from weaveworks/common library. #2996
* [ENHANCEMENT] Query-frontend / Querier: increase internal backoff period used to retry connections to query-frontend / query-scheduler. #3011
* [ENHANCEMENT] Querier: do not log "error processing requests from scheduler" when the query-scheduler is shutting down. #3012
* [ENHANCEMENT] Query-frontend: query sharding process is now time-bounded and it is cancelled if the request is aborted. #3028
* [ENHANCEMENT] Query-frontend: improved Prometheus response JSON encoding performance. #2450
* [ENHANCEMENT] TLS: added configuration parameters to configure the client's TLS cipher suites and minimum version. The following new CLI flags have been added: #3070
  * `-alertmanager.alertmanager-client.tls-cipher-suites`
  * `-alertmanager.alertmanager-client.tls-min-version`
  * `-alertmanager.sharding-ring.etcd.tls-cipher-suites`
  * `-alertmanager.sharding-ring.etcd.tls-min-version`
  * `-compactor.ring.etcd.tls-cipher-suites`
  * `-compactor.ring.etcd.tls-min-version`
  * `-distributor.forwarding.grpc-client.tls-cipher-suites`
  * `-distributor.forwarding.grpc-client.tls-min-version`
  * `-distributor.ha-tracker.etcd.tls-cipher-suites`
  * `-distributor.ha-tracker.etcd.tls-min-version`
  * `-distributor.ring.etcd.tls-cipher-suites`
  * `-distributor.ring.etcd.tls-min-version`
  * `-ingester.client.tls-cipher-suites`
  * `-ingester.client.tls-min-version`
  * `-ingester.ring.etcd.tls-cipher-suites`
  * `-ingester.ring.etcd.tls-min-version`
  * `-memberlist.tls-cipher-suites`
  * `-memberlist.tls-min-version`
  * `-querier.frontend-client.tls-cipher-suites`
  * `-querier.frontend-client.tls-min-version`
  * `-querier.store-gateway-client.tls-cipher-suites`
  * `-querier.store-gateway-client.tls-min-version`
  * `-query-frontend.grpc-client-config.tls-cipher-suites`
  * `-query-frontend.grpc-client-config.tls-min-version`
  * `-query-scheduler.grpc-client-config.tls-cipher-suites`
  * `-query-scheduler.grpc-client-config.tls-min-version`
  * `-query-scheduler.ring.etcd.tls-cipher-suites`
  * `-query-scheduler.ring.etcd.tls-min-version`
  * `-ruler.alertmanager-client.tls-cipher-suites`
  * `-ruler.alertmanager-client.tls-min-version`
  * `-ruler.client.tls-cipher-suites`
  * `-ruler.client.tls-min-version`
  * `-ruler.query-frontend.grpc-client-config.tls-cipher-suites`
  * `-ruler.query-frontend.grpc-client-config.tls-min-version`
  * `-ruler.ring.etcd.tls-cipher-suites`
  * `-ruler.ring.etcd.tls-min-version`
  * `-store-gateway.sharding-ring.etcd.tls-cipher-suites`
  * `-store-gateway.sharding-ring.etcd.tls-min-version`
* [ENHANCEMENT] Store-gateway: Add `-blocks-storage.bucket-store.max-concurrent-reject-over-limit` option to allow requests that exceed the max number of inflight object storage requests to be rejected. #2999
* [ENHANCEMENT] Query-frontend: allow setting a separate limit on the total (before splitting/sharding) query length of range queries with the new experimental `-query-frontend.max-total-query-length` flag, which defaults to `-store.max-query-length` if unset or set to 0. #3058
* [ENHANCEMENT] Query-frontend: Lower TTL for cache entries overlapping the out-of-order samples ingestion window (re-using `-ingester.out-of-order-allowance` from ingesters). #2935
* [ENHANCEMENT] Ruler: added support to forcefully disable recording and/or alerting rules evaluation. The following new configuration options have been introduced, which can be overridden on a per-tenant basis in the runtime configuration: #3088
  * `-ruler.recording-rules-evaluation-enabled`
  * `-ruler.alerting-rules-evaluation-enabled`
* [ENHANCEMENT] Distributor: Improved error messages reported when the distributor fails to remote write to ingesters. #3055
* [ENHANCEMENT] Improved tracing spans tracked by distributors, ingesters and store-gateways. #2879 #3099 #3089
* [ENHANCEMENT] Ingester: improved the performance of label value cardinality endpoint. #3044
* [ENHANCEMENT] Ruler: use backoff retry on remote evaluation #3098
* [ENHANCEMENT] Query-frontend: Include multiple tenant IDs in query logs when present instead of dropping them. #3125
* [ENHANCEMENT] Query-frontend: truncate queries based on the configured blocks retention period (`-compactor.blocks-retention-period`) to avoid querying past this period. #3134
* [ENHANCEMENT] Alertmanager: reduced memory utilization in Mimir clusters with a large number of tenants. #3143
* [ENHANCEMENT] Store-gateway: added extra span logging to improve observability. #3131
* [ENHANCEMENT] Compactor: cleaning up different tenants' old blocks and updating bucket indexes is now more independent. This prevents a single tenant from delaying cleanup for other tenants. #2631
* [ENHANCEMENT] Distributor: request rate, ingestion rate, and inflight requests limits are now enforced before reading and parsing the body of the request. This makes the distributor more resilient against a burst of requests over those limit. #2419
* [BUGFIX] Querier: Fix 400 response while handling streaming remote read. #2963
* [BUGFIX] Fix a bug causing query-frontend, query-scheduler, and querier not failing if one of their internal components fail. #2978
* [BUGFIX] Querier: re-balance the querier worker connections when a query-frontend or query-scheduler is terminated. #3005
* [BUGFIX] Distributor: Now returns the quorum error from ingesters. For example, with replication_factor=3, two HTTP 400 errors and one HTTP 500 error, now the distributor will always return HTTP 400. Previously the behaviour was to return the error which the distributor first received. #2979
* [BUGFIX] Ruler: fix panic when ruler.external_url is explicitly set to an empty string ("") in YAML. #2915
* [BUGFIX] Alertmanager: Fix support for the Telegram API URL in the global settings. #3097
* [BUGFIX] Alertmanager: Fix parsing of label matchers without label value in the API used to retrieve alerts. #3097
* [BUGFIX] Ruler: Fix not restoring alert state for rule groups when other ruler replicas shut down. #3156
* [BUGFIX] Updated `golang.org/x/net` dependency to fix CVE-2022-27664. #3124
* [BUGFIX] Fix distributor from returning a `500` status code when a `400` was received from the ingester. #3211
* [BUGFIX] Fix incorrect OS value set in Mimir v2.3.* RPM packages. #3221

### Mixin

* [CHANGE] Alerts: MimirQuerierAutoscalerNotActive is now critical and fires after 1h instead of 15m. #2958
* [FEATURE] Dashboards: Added "Mimir / Overview" dashboards, providing an high level view over a Mimir cluster. #3122 #3147 #3155
* [ENHANCEMENT] Dashboards: Updated the "Writes" and "Rollout progress" dashboards to account for samples ingested via the new OTLP ingestion endpoint. #2919 #2938
* [ENHANCEMENT] Dashboards: Include per-tenant request rate in "Tenants" dashboard. #2874
* [ENHANCEMENT] Dashboards: Include inflight object store requests in "Reads" dashboard. #2914
* [ENHANCEMENT] Dashboards: Make queries used to find job, cluster and namespace for dropdown menus configurable. #2893
* [ENHANCEMENT] Dashboards: Include rate of label and series queries in "Reads" dashboard. #3065 #3074
* [ENHANCEMENT] Dashboards: Fix legend showing on per-pod panels. #2944
* [ENHANCEMENT] Dashboards: Use the "req/s" unit on panels showing the requests rate. #3118
* [ENHANCEMENT] Dashboards: Use a consistent color across dashboards for the error rate. #3154

### Jsonnet

* [FEATURE] Added support for query-scheduler ring-based service discovery. #3128
* [ENHANCEMENT] Querier autoscaling is now slower on scale downs: scale down 10% every 1m instead of 100%. #2962
* [BUGFIX] Memberlist: `gossip_member_label` is now set for ruler-queriers. #3141

### Mimirtool

* [ENHANCEMENT] mimirtool analyze: Store the query errors instead of exit during the analysis. #3052
* [BUGFIX] mimir-tool remote-read: fix returns where some conditions [return nil error even if there is error](https://github.com/grafana/cortex-tools/issues/260). #3053

### Documentation

* [ENHANCEMENT] Added documentation on how to configure storage retention. #2970
* [ENHANCEMENT] Improved gRPC clients config documentation. #3020
* [ENHANCEMENT] Added documentation on how to manage alerting and recording rules. #2983
* [ENHANCEMENT] Improved `MimirSchedulerQueriesStuck` runbook. #3006
* [ENHANCEMENT] Added "Cluster label verification" section to memberlist documentation. #3096
* [ENHANCEMENT] Mention compression in multi-zone replication documentation. #3107
* [BUGFIX] Fixed configuration option names in "Enabling zone-awareness via the Grafana Mimir Jsonnet". #3018
* [BUGFIX] Fixed `mimirtool analyze` parameters documentation. #3094
* [BUGFIX] Fixed YAML configuraton in the "Manage the configuration of Grafana Mimir with Helm" guide. #3042
* [BUGFIX] Fixed Alertmanager capacity planning documentation. #3132

### Tools

- [BUGFIX] trafficdump: Fixed panic occurring when `-success-only=true` and the captured request failed. #2863

## 2.3.1

### Grafana Mimir
* [BUGFIX] Query-frontend: query sharding took exponential time to map binary expressions. #3027
* [BUGFIX] Distributor: Stop panics on OTLP endpoint when a single metric has multiple timeseries. #3040

## 2.3.0

### Grafana Mimir

* [CHANGE] Ingester: Added user label to ingester metric `cortex_ingester_tsdb_out_of_order_samples_appended_total`. On multitenant clusters this helps us find the rate of appended out-of-order samples for a specific tenant. #2493
* [CHANGE] Compactor: delete source and output blocks from local disk on compaction failed, to reduce likelihood that subsequent compactions fail because of no space left on disk. #2261
* [CHANGE] Ruler: Remove unused CLI flags `-ruler.search-pending-for` and `-ruler.flush-period` (and their respective YAML config options). #2288
* [CHANGE] Successful gRPC requests are no longer logged (only affects internal API calls). #2309
* [CHANGE] Add new `-*.consul.cas-retry-delay` flags. They have a default value of `1s`, while previously there was no delay between retries. #2309
* [CHANGE] Store-gateway: Remove the experimental ability to run requests in a dedicated OS thread pool and associated CLI flag `-store-gateway.thread-pool-size`. #2423
* [CHANGE] Memberlist: disabled TCP-based ping fallback, because Mimir already uses a custom transport based on TCP. #2456
* [CHANGE] Change default value for `-distributor.ha-tracker.max-clusters` to `100` to provide a DoS protection. #2465
* [CHANGE] Experimental block upload API exposed by compactor has changed: Previous `/api/v1/upload/block/{block}` endpoint for starting block upload is now `/api/v1/upload/block/{block}/start`, and previous endpoint `/api/v1/upload/block/{block}?uploadComplete=true` for finishing block upload is now `/api/v1/upload/block/{block}/finish`. New API endpoint has been added: `/api/v1/upload/block/{block}/check`. #2486 #2548
* [CHANGE] Compactor: changed `-compactor.max-compaction-time` default from `0s` (disabled) to `1h`. When compacting blocks for a tenant, the compactor will move to compact blocks of another tenant or re-plan blocks to compact at least every 1h. #2514
* [CHANGE] Distributor: removed previously deprecated `extend_writes` (see #1856) YAML key and `-distributor.extend-writes` CLI flag from the distributor config. #2551
* [CHANGE] Ingester: removed previously deprecated `active_series_custom_trackers` (see #1188) YAML key from the ingester config. #2552
* [CHANGE] The tenant ID `__mimir_cluster` is reserved by Mimir and not allowed to store metrics. #2643
* [CHANGE] Purger: removed the purger component and moved its API endpoints `/purger/delete_tenant` and `/purger/delete_tenant_status` to the compactor at `/compactor/delete_tenant` and `/compactor/delete_tenant_status`. The new endpoints on the compactor are stable. #2644
* [CHANGE] Memberlist: Change the leave timeout duration (`-memberlist.leave-timeout duration`) from 5s to 20s and connection timeout (`-memberlist.packet-dial-timeout`) from 5s to 2s. This makes leave timeout 10x the connection timeout, so that we can communicate the leave to at least 1 node, if the first 9 we try to contact times out. #2669
* [CHANGE] Alertmanager: return status code `412 Precondition Failed` and log info message when alertmanager isn't configured for a tenant. #2635
* [CHANGE] Distributor: if forwarding rules are used to forward samples, exemplars are now removed from the request. #2710 #2725
* [CHANGE] Limits: change the default value of `max_global_series_per_metric` limit to `0` (disabled). Setting this limit by default does not provide much benefit because series are sharded by all labels. #2714
* [CHANGE] Ingester: experimental `-blocks-storage.tsdb.new-chunk-disk-mapper` has been removed, new chunk disk mapper is now always used, and is no longer marked experimental. Default value of `-blocks-storage.tsdb.head-chunks-write-queue-size` has changed to 1000000, this enables async chunk queue by default, which leads to improved latency on the write path when new chunks are created in ingesters. #2762
* [CHANGE] Ingester: removed deprecated `-blocks-storage.tsdb.isolation-enabled` option. TSDB-level isolation is now always disabled in Mimir. #2782
* [CHANGE] Compactor: `-compactor.partial-block-deletion-delay` must either be set to 0 (to disable partial blocks deletion) or a value higher than `4h`. #2787
* [CHANGE] Query-frontend: CLI flag `-query-frontend.align-querier-with-step` has been deprecated. Please use `-query-frontend.align-queries-with-step` instead. #2840
* [FEATURE] Compactor: Adds the ability to delete partial blocks after a configurable delay. This option can be configured per tenant. #2285
  - `-compactor.partial-block-deletion-delay`, as a duration string, allows you to set the delay since a partial block has been modified before marking it for deletion. A value of `0`, the default, disables this feature.
  - The metric `cortex_compactor_blocks_marked_for_deletion_total` has a new value for the `reason` label `reason="partial"`, when a block deletion marker is triggered by the partial block deletion delay.
* [FEATURE] Querier: enabled support for queries with negative offsets, which are not cached in the query results cache. #2429
* [FEATURE] EXPERIMENTAL: OpenTelemetry Metrics ingestion path on `/otlp/v1/metrics`. #695 #2436 #2461
* [FEATURE] Querier: Added support for tenant federation to metric metadata endpoint. #2467
* [FEATURE] Query-frontend: introduced experimental support to split instant queries by time. The instant query splitting can be enabled setting `-query-frontend.split-instant-queries-by-interval`. #2469 #2564 #2565 #2570 #2571 #2572 #2573 #2574 #2575 #2576 #2581 #2582 #2601 #2632 #2633 #2634 #2641 #2642 #2766
* [FEATURE] Introduced an experimental anonymous usage statistics tracking (disabled by default), to help Mimir maintainers make better decisions to support the open source community. The tracking system anonymously collects non-sensitive, non-personally identifiable information about the running Mimir cluster, and is disabled by default. #2643 #2662 #2685 #2732 #2733 #2735
* [FEATURE] Introduced an experimental deployment mode called read-write and running a fully featured Mimir cluster with three components: write, read and backend. The read-write deployment mode is a trade-off between the monolithic mode (only one component, no isolation) and the microservices mode (many components, high isolation). #2754 #2838
* [ENHANCEMENT] Distributor: Decreased distributor tests execution time. #2562
* [ENHANCEMENT] Alertmanager: Allow the HTTP `proxy_url` configuration option in the receiver's configuration. #2317
* [ENHANCEMENT] ring: optimize shuffle-shard computation when lookback is used, and all instances have registered timestamp within the lookback window. In that case we can immediately return origial ring, because we would select all instances anyway. #2309
* [ENHANCEMENT] Memberlist: added experimental memberlist cluster label support via `-memberlist.cluster-label` and `-memberlist.cluster-label-verification-disabled` CLI flags (and their respective YAML config options). #2354
* [ENHANCEMENT] Object storage can now be configured for all components using the `common` YAML config option key (or `-common.storage.*` CLI flags). #2330 #2347
* [ENHANCEMENT] Go: updated to go 1.18.4. #2400
* [ENHANCEMENT] Store-gateway, listblocks: list of blocks now includes stats from `meta.json` file: number of series, samples and chunks. #2425
* [ENHANCEMENT] Added more buckets to `cortex_ingester_client_request_duration_seconds` histogram metric, to correctly track requests taking longer than 1s (up until 16s). #2445
* [ENHANCEMENT] Azure client: Improve memory usage for large object storage downloads. #2408
* [ENHANCEMENT] Distributor: Add `-distributor.instance-limits.max-inflight-push-requests-bytes`. This limit protects the distributor against multiple large requests that together may cause an OOM, but are only a few, so do not trigger the `max-inflight-push-requests` limit. #2413
* [ENHANCEMENT] Distributor: Drop exemplars in distributor for tenants where exemplars are disabled. #2504
* [ENHANCEMENT] Runtime Config: Allow operator to specify multiple comma-separated yaml files in `-runtime-config.file` that will be merged in left to right order. #2583
* [ENHANCEMENT] Query sharding: shard binary operations only if it doesn't lead to non-shardable vector selectors in one of the operands. #2696
* [ENHANCEMENT] Add packaging for both debian based deb file and redhat based rpm file using FPM. #1803
* [ENHANCEMENT] Distributor: Add `cortex_distributor_query_ingester_chunks_deduped_total` and `cortex_distributor_query_ingester_chunks_total` metrics for determining how effective ingester chunk deduplication at query time is. #2713
* [ENHANCEMENT] Upgrade Docker base images to `alpine:3.16.2`. #2729
* [ENHANCEMENT] Ruler: Add `<prometheus-http-prefix>/api/v1/status/buildinfo` endpoint. #2724
* [ENHANCEMENT] Querier: Ensure all queries pulled from query-frontend or query-scheduler are immediately executed. The maximum workers concurrency in each querier is configured by `-querier.max-concurrent`. #2598
* [ENHANCEMENT] Distributor: Add `cortex_distributor_received_requests_total` and `cortex_distributor_requests_in_total` metrics to provide visiblity into appropriate per-tenant request limits. #2770
* [ENHANCEMENT] Distributor: Add single forwarding remote-write endpoint for a tenant (`forwarding_endpoint`), instead of using per-rule endpoints. This takes precendence over per-rule endpoints. #2801
* [ENHANCEMENT] Added `err-mimir-distributor-max-write-message-size` to the errors catalog. #2470
* [ENHANCEMENT] Add sanity check at startup to ensure the configured filesystem directories don't overlap for different components. #2828 #2947
* [BUGFIX] TSDB: Fixed a bug on the experimental out-of-order implementation that led to wrong query results. #2701
* [BUGFIX] Compactor: log the actual error on compaction failed. #2261
* [BUGFIX] Alertmanager: restore state from storage even when running a single replica. #2293
* [BUGFIX] Ruler: do not block "List Prometheus rules" API endpoint while syncing rules. #2289
* [BUGFIX] Ruler: return proper `*status.Status` error when running in remote operational mode. #2417
* [BUGFIX] Alertmanager: ensure the configured `-alertmanager.web.external-url` is either a path starting with `/`, or a full URL including the scheme and hostname. #2381 #2542
* [BUGFIX] Memberlist: fix problem with loss of some packets, typically ring updates when instances were removed from the ring during shutdown. #2418
* [BUGFIX] Ingester: fix misfiring `MimirIngesterHasUnshippedBlocks` and stale `cortex_ingester_oldest_unshipped_block_timestamp_seconds` when some block uploads fail. #2435
* [BUGFIX] Query-frontend: fix incorrect mapping of http status codes 429 to 500 when request queue is full. #2447
* [BUGFIX] Memberlist: Fix problem with ring being empty right after startup. Memberlist KV store now tries to "fast-join" the cluster to avoid serving empty KV store. #2505
* [BUGFIX] Compactor: Fix bug when using `-compactor.partial-block-deletion-delay`: compactor didn't correctly check for modification time of all block files. #2559
* [BUGFIX] Query-frontend: fix wrong query sharding results for queries with boolean result like `1 < bool 0`. #2558
* [BUGFIX] Fixed error messages related to per-instance limits incorrectly reporting they can be set on a per-tenant basis. #2610
* [BUGFIX] Perform HA-deduplication before forwarding samples according to forwarding rules in the distributor. #2603 #2709
* [BUGFIX] Fix reporting of tracing spans from PromQL engine. #2707
* [BUGFIX] Apply relabel and drop_label rules before forwarding rules in the distributor. #2703
* [BUGFIX] Distributor: Register `cortex_discarded_requests_total` metric, which previously was not registered and therefore not exported. #2712
* [BUGFIX] Ruler: fix not restoring alerts' state at startup. #2648
* [BUGFIX] Ingester: Fix disk filling up after restarting ingesters with out-of-order support disabled while it was enabled before. #2799
* [BUGFIX] Memberlist: retry joining memberlist cluster on startup when no nodes are resolved. #2837
* [BUGFIX] Query-frontend: fix incorrect mapping of http status codes 413 to 500 when request is too large. #2819
* [BUGFIX] Alertmanager: revert upstream alertmananger to v0.24.0 to fix panic when unmarshalling email headers #2924 #2925

### Mixin

* [CHANGE] Dashboards: "Slow Queries" dashboard no longer works with versions older than Grafana 9.0. #2223
* [CHANGE] Alerts: use RSS memory instead of working set memory in the `MimirAllocatingTooMuchMemory` alert for ingesters. #2480
* [CHANGE] Dashboards: remove the "Cache - Latency (old)" panel from the "Mimir / Queries" dashboard. #2796
* [FEATURE] Dashboards: added support to experimental read-write deployment mode. #2780
* [ENHANCEMENT] Dashboards: added missed rule evaluations to the "Evaluations per second" panel in the "Mimir / Ruler" dashboard. #2314
* [ENHANCEMENT] Dashboards: add k8s resource requests to CPU and memory panels. #2346
* [ENHANCEMENT] Dashboards: add RSS memory utilization panel for ingesters, store-gateways and compactors. #2479
* [ENHANCEMENT] Dashboards: allow to configure graph tooltip. #2647
* [ENHANCEMENT] Alerts: MimirFrontendQueriesStuck and MimirSchedulerQueriesStuck alerts are more reliable now as they consider all the intermediate samples in the minute prior to the evaluation. #2630
* [ENHANCEMENT] Alerts: added `RolloutOperatorNotReconciling` alert, firing if the optional rollout-operator is not successfully reconciling. #2700
* [ENHANCEMENT] Dashboards: added support to query-tee in front of ruler-query-frontend in the "Remote ruler reads" dashboard. #2761
* [ENHANCEMENT] Dashboards: Introduce support for baremetal deployment, setting `deployment_type: 'baremetal'` in the mixin `_config`. #2657
* [ENHANCEMENT] Dashboards: use timeseries panel to show exemplars. #2800
* [BUGFIX] Dashboards: fixed unit of latency panels in the "Mimir / Ruler" dashboard. #2312
* [BUGFIX] Dashboards: fixed "Intervals per query" panel in the "Mimir / Queries" dashboard. #2308
* [BUGFIX] Dashboards: Make "Slow Queries" dashboard works with Grafana 9.0. #2223
* [BUGFIX] Dashboards: add missing API routes to Ruler dashboard. #2412
* [BUGFIX] Dashboards: stop setting 'interval' in dashboards; it should be set on your datasource. #2802

### Jsonnet

* [CHANGE] query-scheduler is enabled by default. We advise to deploy the query-scheduler to improve the scalability of the query-frontend. #2431
* [CHANGE] Replaced anti-affinity rules with pod topology spread constraints for distributor, query-frontend, querier and ruler. #2517
  - The following configuration options have been removed:
    - `distributor_allow_multiple_replicas_on_same_node`
    - `query_frontend_allow_multiple_replicas_on_same_node`
    - `querier_allow_multiple_replicas_on_same_node`
    - `ruler_allow_multiple_replicas_on_same_node`
  - The following configuration options have been added:
    - `distributor_topology_spread_max_skew`
    - `query_frontend_topology_spread_max_skew`
    - `querier_topology_spread_max_skew`
    - `ruler_topology_spread_max_skew`
* [CHANGE] Change `max_global_series_per_metric` to 0 in all plans, and as a default value. #2669
* [FEATURE] Memberlist: added support for experimental memberlist cluster label, through the jsonnet configuration options `memberlist_cluster_label` and `memberlist_cluster_label_verification_disabled`. #2349
* [FEATURE] Added ruler-querier autoscaling support. It requires [KEDA](https://keda.sh) installed in the Kubernetes cluster. Ruler-querier autoscaler can be enabled and configure through the following options in the jsonnet config: #2545
  * `autoscaling_ruler_querier_enabled`: `true` to enable autoscaling.
  * `autoscaling_ruler_querier_min_replicas`: minimum number of ruler-querier replicas.
  * `autoscaling_ruler_querier_max_replicas`: maximum number of ruler-querier replicas.
  * `autoscaling_prometheus_url`: Prometheus base URL from which to scrape Mimir metrics (e.g. `http://prometheus.default:9090/prometheus`).
* [ENHANCEMENT] Memberlist now uses DNS service-discovery by default. #2549
* [ENHANCEMENT] Upgrade memcached image tag to `memcached:1.6.16-alpine`. #2740
* [ENHANCEMENT] Added `$._config.configmaps` and `$._config.runtime_config_files` to make it easy to add new configmaps or runtime config file to all components. #2748

### Mimirtool

* [ENHANCEMENT] Added `mimirtool backfill` command to upload Prometheus blocks using API available in the compactor. #1822
* [ENHANCEMENT] mimirtool bucket-validation: Verify existing objects can be overwritten by subsequent uploads. #2491
* [ENHANCEMENT] mimirtool config convert: Now supports migrating to the current version of Mimir. #2629
* [BUGFIX] mimirtool analyze: Fix dashboard JSON unmarshalling errors by using custom parsing. #2386
* [BUGFIX] Version checking no longer prompts for updating when already on latest version. #2723

### Mimir Continuous Test

* [ENHANCEMENT] Added basic authentication and bearer token support for when Mimir is behind a gateway authenticating the calls. #2717

### Query-tee

* [CHANGE] Renamed CLI flag `-server.service-port` to `-server.http-service-port`. #2683
* [CHANGE] Renamed metric `cortex_querytee_request_duration_seconds` to `cortex_querytee_backend_request_duration_seconds`. Metric `cortex_querytee_request_duration_seconds` is now reported without label `backend`. #2683
* [ENHANCEMENT] Added HTTP over gRPC support to `query-tee` to allow testing gRPC requests to Mimir instances. #2683

### Documentation

* [ENHANCEMENT] Referenced `mimirtool` commands in the HTTP API documentation. #2516
* [ENHANCEMENT] Improved DNS service discovery documentation. #2513

### Tools

* [ENHANCEMENT] `markblocks` now processes multiple blocks concurrently. #2677

## 2.2.0

### Grafana Mimir

* [CHANGE] Increased default configuration for `-server.grpc-max-recv-msg-size-bytes` and `-server.grpc-max-send-msg-size-bytes` from 4MB to 100MB. #1884
* [CHANGE] Default values have changed for the following settings. This improves query performance for recent data (within 12h) by only reading from ingesters: #1909 #1921
    - `-blocks-storage.bucket-store.ignore-blocks-within` now defaults to `10h` (previously `0`)
    - `-querier.query-store-after` now defaults to `12h` (previously `0`)
* [CHANGE] Alertmanager: removed support for migrating local files from Cortex 1.8 or earlier. Related to original Cortex PR https://github.com/cortexproject/cortex/pull/3910. #2253
* [CHANGE] The following settings are now classified as advanced because the defaults should work for most users and tuning them requires in-depth knowledge of how the read path works: #1929
    - `-querier.query-ingesters-within`
    - `-querier.query-store-after`
* [CHANGE] Config flag category overrides can be set dynamically at runtime. #1934
* [CHANGE] Ingester: deprecated `-ingester.ring.join-after`. Mimir now behaves as this setting is always set to 0s. This configuration option will be removed in Mimir 2.4.0. #1965
* [CHANGE] Blocks uploaded by ingester no longer contain `__org_id__` label. Compactor now ignores this label and will compact blocks with and without this label together. `mimirconvert` tool will remove the label from blocks as "unknown" label. #1972
* [CHANGE] Querier: deprecated `-querier.shuffle-sharding-ingesters-lookback-period`, instead adding `-querier.shuffle-sharding-ingesters-enabled` to enable or disable shuffle sharding on the read path. The value of `-querier.query-ingesters-within` is now used internally for shuffle sharding lookback. #2110
* [CHANGE] Memberlist: `-memberlist.abort-if-join-fails` now defaults to false. Previously it defaulted to true. #2168
* [CHANGE] Ruler: `/api/v1/rules*` and `/prometheus/rules*` configuration endpoints are removed. Use `/prometheus/config/v1/rules*`. #2182
* [CHANGE] Ingester: `-ingester.exemplars-update-period` has been renamed to `-ingester.tsdb-config-update-period`. You can use it to update multiple, per-tenant TSDB configurations. #2187
* [FEATURE] Ingester: (Experimental) Add the ability to ingest out-of-order samples up to an allowed limit. If you enable this feature, it requires additional memory and disk space. This feature also enables a write-behind log, which might lead to longer ingester-start replays. When this feature is disabled, there is no overhead on memory, disk space, or startup times. #2187
  * `-ingester.out-of-order-time-window`, as duration string, allows you to set how back in time a sample can be. The default is `0s`, where `s` is seconds.
  * `cortex_ingester_tsdb_out_of_order_samples_appended_total` metric tracks the total number of out-of-order samples ingested by the ingester.
  * `cortex_discarded_samples_total` has a new label `reason="sample-too-old"`, when the `-ingester.out-of-order-time-window` flag is greater than zero. The label tracks the number of samples that were discarded for being too old; they were out of order, but beyond the time window allowed. The labels `reason="sample-out-of-order"` and `reason="sample-out-of-bounds"` are not used when out-of-order ingestion is enabled.
* [ENHANCEMENT] Distributor: Added limit to prevent tenants from sending excessive number of requests: #1843
  * The following CLI flags (and their respective YAML config options) have been added:
    * `-distributor.request-rate-limit`
    * `-distributor.request-burst-limit`
  * The following metric is exposed to tell how many requests have been rejected:
    * `cortex_discarded_requests_total`
* [ENHANCEMENT] Store-gateway: Add the experimental ability to run requests in a dedicated OS thread pool. This feature can be configured using `-store-gateway.thread-pool-size` and is disabled by default. Replaces the ability to run index header operations in a dedicated thread pool. #1660 #1812
* [ENHANCEMENT] Improved error messages to make them easier to understand; each now have a unique, global identifier that you can use to look up in the runbooks for more information. #1907 #1919 #1888 #1939 #1984 #2009 #2056 #2066 #2104 #2150 #2234
* [ENHANCEMENT] Memberlist KV: incoming messages are now processed on per-key goroutine. This may reduce loss of "maintanance" packets in busy memberlist installations, but use more CPU. New `memberlist_client_received_broadcasts_dropped_total` counter tracks number of dropped per-key messages. #1912
* [ENHANCEMENT] Blocks Storage, Alertmanager, Ruler: add support a prefix to the bucket store (`*_storage.storage_prefix`). This enables using the same bucket for the three components. #1686 #1951
* [ENHANCEMENT] Upgrade Docker base images to `alpine:3.16.0`. #2028
* [ENHANCEMENT] Store-gateway: Add experimental configuration option for the store-gateway to attempt to pre-populate the file system cache when memory-mapping index-header files. Enabled with `-blocks-storage.bucket-store.index-header.map-populate-enabled=true`. Note this flag only has an effect when running on Linux. #2019 #2054
* [ENHANCEMENT] Chunk Mapper: reduce memory usage of async chunk mapper. #2043
* [ENHANCEMENT] Ingester: reduce sleep time when reading WAL. #2098
* [ENHANCEMENT] Compactor: Run sanity check on blocks storage configuration at startup. #2144
* [ENHANCEMENT] Compactor: Add HTTP API for uploading TSDB blocks. Enabled with `-compactor.block-upload-enabled`. #1694 #2126
* [ENHANCEMENT] Ingester: Enable querying overlapping blocks by default. #2187
* [ENHANCEMENT] Distributor: Auto-forget unhealthy distributors after ten failed ring heartbeats. #2154
* [ENHANCEMENT] Distributor: Add new metric `cortex_distributor_forward_errors_total` for error codes resulting from forwarding requests. #2077
* [ENHANCEMENT] `/ready` endpoint now returns and logs detailed services information. #2055
* [ENHANCEMENT] Memcached client: Reduce number of connections required to fetch cached keys from memcached. #1920
* [ENHANCEMENT] Improved error message returned when `-querier.query-store-after` validation fails. #1914
* [BUGFIX] Fix regexp parsing panic for regexp label matchers with start/end quantifiers. #1883
* [BUGFIX] Ingester: fixed deceiving error log "failed to update cached shipped blocks after shipper initialisation", occurring for each new tenant in the ingester. #1893
* [BUGFIX] Ring: fix bug where instances may appear unhealthy in the hash ring web UI even though they are not. #1933
* [BUGFIX] API: gzip is now enforced when identity encoding is explicitly rejected. #1864
* [BUGFIX] Fix panic at startup when Mimir is running in monolithic mode and query sharding is enabled. #2036
* [BUGFIX] Ruler: report `cortex_ruler_queries_failed_total` metric for any remote query error except 4xx when remote operational mode is enabled. #2053 #2143
* [BUGFIX] Ingester: fix slow rollout when using `-ingester.ring.unregister-on-shutdown=false` with long `-ingester.ring.heartbeat-period`. #2085
* [BUGFIX] Ruler: add timeout for remote rule evaluation queries to prevent rule group evaluations getting stuck indefinitely. The duration is configurable with `-querier.timeout` (default `2m`). #2090 #2222
* [BUGFIX] Limits: Active series custom tracker configuration has been named back from `active_series_custom_trackers_config` to `active_series_custom_trackers`. For backwards compatibility both version is going to be supported for until Mimir v2.4. When both fields are specified, `active_series_custom_trackers_config` takes precedence over `active_series_custom_trackers`. #2101
* [BUGFIX] Ingester: fixed the order of labels applied when incrementing the `cortex_discarded_metadata_total` metric. #2096
* [BUGFIX] Ingester: fixed bug where retrieving metadata for a metric with multiple metadata entries would return multiple copies of a single metadata entry rather than all available entries. #2096
* [BUGFIX] Distributor: canceled requests are no longer accounted as internal errors. #2157
* [BUGFIX] Memberlist: Fix typo in memberlist admin UI. #2202
* [BUGFIX] Ruler: fixed typo in error message when ruler failed to decode a rule group. #2151
* [BUGFIX] Active series custom tracker configuration is now displayed properly on `/runtime_config` page. #2065
* [BUGFIX] Query-frontend: `vector` and `time` functions were sharded, which made expressions like `vector(1) > 0 and vector(1)` fail. #2355

### Mixin

* [CHANGE] Split `mimir_queries` rules group into `mimir_queries` and `mimir_ingester_queries` to keep number of rules per group within the default per-tenant limit. #1885
* [CHANGE] Dashboards: Expose full image tag in "Mimir / Rollout progress" dashboard's "Pod per version panel." #1932
* [CHANGE] Dashboards: Disabled gateway panels by default, because most users don't have a gateway exposing the metrics expected by Mimir dashboards. You can re-enable it setting `gateway_enabled: true` in the mixin config and recompiling the mixin running `make build-mixin`. #1955
* [CHANGE] Alerts: adapt `MimirFrontendQueriesStuck` and `MimirSchedulerQueriesStuck` to consider ruler query path components. #1949
* [CHANGE] Alerts: Change `MimirRulerTooManyFailedQueries` severity to `critical`. #2165
* [ENHANCEMENT] Dashboards: Add config option `datasource_regex` to customise the regular expression used to select valid datasources for Mimir dashboards. #1802
* [ENHANCEMENT] Dashboards: Added "Mimir / Remote ruler reads" and "Mimir / Remote ruler reads resources" dashboards. #1911 #1937
* [ENHANCEMENT] Dashboards: Make networking panels work for pods created by the mimir-distributed helm chart. #1927
* [ENHANCEMENT] Alerts: Add `MimirStoreGatewayNoSyncedTenants` alert that fires when there is a store-gateway owning no tenants. #1882
* [ENHANCEMENT] Rules: Make `recording_rules_range_interval` configurable for cases where Mimir metrics are scraped less often that every 30 seconds. #2118
* [ENHANCEMENT] Added minimum Grafana version to mixin dashboards. #1943
* [BUGFIX] Fix `container_memory_usage_bytes:sum` recording rule. #1865
* [BUGFIX] Fix `MimirGossipMembersMismatch` alerts if Mimir alertmanager is activated. #1870
* [BUGFIX] Fix `MimirRulerMissedEvaluations` to show % of missed alerts as a value between 0 and 100 instead of 0 and 1. #1895
* [BUGFIX] Fix `MimirCompactorHasNotUploadedBlocks` alert false positive when Mimir is deployed in monolithic mode. #1902
* [BUGFIX] Fix `MimirGossipMembersMismatch` to make it less sensitive during rollouts and fire one alert per installation, not per job. #1926
* [BUGFIX] Do not trigger `MimirAllocatingTooMuchMemory` alerts if no container limits are supplied. #1905
* [BUGFIX] Dashboards: Remove empty "Chunks per query" panel from `Mimir / Queries` dashboard. #1928
* [BUGFIX] Dashboards: Use Grafana's `$__rate_interval` for rate queries in dashboards to support scrape intervals of >15s. #2011
* [BUGFIX] Alerts: Make each version of `MimirCompactorHasNotUploadedBlocks` distinct to avoid rule evaluation failures due to duplicate series being generated. #2197
* [BUGFIX] Fix `MimirGossipMembersMismatch` alert when using remote ruler evaluation. #2159

### Jsonnet

* [CHANGE] Remove use of `-querier.query-store-after`, `-querier.shuffle-sharding-ingesters-lookback-period`, `-blocks-storage.bucket-store.ignore-blocks-within`, and `-blocks-storage.tsdb.close-idle-tsdb-timeout` CLI flags since the values now match defaults. #1915 #1921
* [CHANGE] Change default value for `-blocks-storage.bucket-store.chunks-cache.memcached.timeout` to `450ms` to increase use of cached data. #2035
* [CHANGE] The `memberlist_ring_enabled` configuration now applies to Alertmanager. #2102 #2103 #2107
* [CHANGE] Default value for `memberlist_ring_enabled` is now true. It means that all hash rings use Memberlist as default KV store instead of Consul (previous default). #2161
* [CHANGE] Configure `-ingester.max-global-metadata-per-user` to correspond to 20% of the configured max number of series per tenant. #2250
* [CHANGE] Configure `-ingester.max-global-metadata-per-metric` to be 10. #2250
* [CHANGE] Change `_config.multi_zone_ingester_max_unavailable` to 25. #2251
* [FEATURE] Added querier autoscaling support. It requires [KEDA](https://keda.sh) installed in the Kubernetes cluster and query-scheduler enabled in the Mimir cluster. Querier autoscaler can be enabled and configure through the following options in the jsonnet config: #2013 #2023
  * `autoscaling_querier_enabled`: `true` to enable autoscaling.
  * `autoscaling_querier_min_replicas`: minimum number of querier replicas.
  * `autoscaling_querier_max_replicas`: maximum number of querier replicas.
  * `autoscaling_prometheus_url`: Prometheus base URL from which to scrape Mimir metrics (e.g. `http://prometheus.default:9090/prometheus`).
* [FEATURE] Jsonnet: Add support for ruler remote evaluation mode (`ruler_remote_evaluation_enabled`), which deploys and uses a dedicated query path for rule evaluation. This enables the benefits of the query-frontend for rule evaluation, such as query sharding. #2073
* [ENHANCEMENT] Added `compactor` service, that can be used to route requests directly to compactor (e.g. admin UI). #2063
* [ENHANCEMENT] Added a `consul_enabled` configuration option to provide the ability to disable consul. It is automatically set to false when `memberlist_ring_enabled` is true and `multikv_migration_enabled` (used for migration from Consul to memberlist) is not set. #2093 #2152
* [BUGFIX] Querier: Fix disabling shuffle sharding on the read path whilst keeping it enabled on write path. #2164

### Mimirtool

* [CHANGE] mimirtool rules: `--use-legacy-routes` now toggles between using `/prometheus/config/v1/rules` (default) and `/api/v1/rules` (legacy) endpoints. #2182
* [FEATURE] Added bearer token support for when Mimir is behind a gateway authenticating by bearer token. #2146
* [BUGFIX] mimirtool analyze: Fix dashboard JSON unmarshalling errors (#1840). #1973
* [BUGFIX] Make mimirtool build for Windows work again. #2273

### Mimir Continuous Test

* [ENHANCEMENT] Added the `-tests.smoke-test` flag to run the `mimir-continuous-test` suite once and immediately exit. #2047 #2094
* [ENHANCEMENT] Added the `-tests.write-protocol` flag to write using the `prometheus` remote write protocol or `otlp-http` in the `mimir-continuous-test` suite. #5719

### Documentation

* [ENHANCEMENT] Published Grafana Mimir runbooks as part of documentation. #1970
* [ENHANCEMENT] Improved ruler's "remote operational mode" documentation. #1906
* [ENHANCEMENT] Recommend fast disks for ingesters and store-gateways in production tips. #1903
* [ENHANCEMENT] Explain the runtime override of active series matchers. #1868
* [ENHANCEMENT] Clarify "Set rule group" API specification. #1869
* [ENHANCEMENT] Published Mimir jsonnet documentation. #2024
* [ENHANCEMENT] Documented required scrape interval for using alerting and recording rules from Mimir jsonnet. #2147
* [ENHANCEMENT] Runbooks: Mention memberlist as possible source of problems for various alerts. #2158
* [ENHANCEMENT] Added step-by-step article about migrating from Consul to Memberlist KV store using jsonnet without downtime. #2166
* [ENHANCEMENT] Documented `/memberlist` admin page. #2166
* [ENHANCEMENT] Documented how to configure Grafana Mimir's ruler with Jsonnet. #2127
* [ENHANCEMENT] Documented how to configure queriers’ autoscaling with Jsonnet. #2128
* [ENHANCEMENT] Updated mixin building instructions in "Installing Grafana Mimir dashboards and alerts" article. #2015 #2163
* [ENHANCEMENT] Fix location of "Monitoring Grafana Mimir" article in the documentation hierarchy. #2130
* [ENHANCEMENT] Runbook for `MimirRequestLatency` was expanded with more practical advice. #1967
* [BUGFIX] Fixed ruler configuration used in the getting started guide. #2052
* [BUGFIX] Fixed Mimir Alertmanager datasource in Grafana used by "Play with Grafana Mimir" tutorial. #2115
* [BUGFIX] Fixed typos in "Scaling out Grafana Mimir" article. #2170
* [BUGFIX] Added missing ring endpoint exposed by Ingesters. #1918

## 2.1.0

### Grafana Mimir

* [CHANGE] Compactor: No longer upload debug meta files to object storage. #1257
* [CHANGE] Default values have changed for the following settings: #1547
    - `-alertmanager.alertmanager-client.grpc-max-recv-msg-size` now defaults to 100 MiB (previously was not configurable and set to 16 MiB)
    - `-alertmanager.alertmanager-client.grpc-max-send-msg-size` now defaults to 100 MiB (previously was not configurable and set to 4 MiB)
    - `-alertmanager.max-recv-msg-size` now defaults to 100 MiB (previously was 16 MiB)
* [CHANGE] Ingester: Add `user` label to metrics `cortex_ingester_ingested_samples_total` and `cortex_ingester_ingested_samples_failures_total`. #1533
* [CHANGE] Ingester: Changed `-blocks-storage.tsdb.isolation-enabled` default from `true` to `false`. The config option has also been deprecated and will be removed in 2 minor version. #1655
* [CHANGE] Query-frontend: results cache keys are now versioned, this will cause cache to be re-filled when rolling out this version. #1631
* [CHANGE] Store-gateway: enabled attributes in-memory cache by default. New default configuration is `-blocks-storage.bucket-store.chunks-cache.attributes-in-memory-max-items=50000`. #1727
* [CHANGE] Compactor: Removed the metric `cortex_compactor_garbage_collected_blocks_total` since it duplicates `cortex_compactor_blocks_marked_for_deletion_total`. #1728
* [CHANGE] All: Logs that used the`org_id` label now use `user` label. #1634 #1758
* [CHANGE] Alertmanager: the following metrics are not exported for a given `user` and `integration` when the metric value is zero: #1783
  * `cortex_alertmanager_notifications_total`
  * `cortex_alertmanager_notifications_failed_total`
  * `cortex_alertmanager_notification_requests_total`
  * `cortex_alertmanager_notification_requests_failed_total`
  * `cortex_alertmanager_notification_rate_limited_total`
* [CHANGE] Removed the following metrics exposed by the Mimir hash rings: #1791
  * `cortex_member_ring_tokens_owned`
  * `cortex_member_ring_tokens_to_own`
  * `cortex_ring_tokens_owned`
  * `cortex_ring_member_ownership_percent`
* [CHANGE] Querier / Ruler: removed the following metrics tracking number of query requests send to each ingester. You can use `cortex_request_duration_seconds_count{route=~"/cortex.Ingester/(QueryStream|QueryExemplars)"}` instead. #1797
  * `cortex_distributor_ingester_queries_total`
  * `cortex_distributor_ingester_query_failures_total`
* [CHANGE] Distributor: removed the following metrics tracking the number of requests from a distributor to ingesters: #1799
  * `cortex_distributor_ingester_appends_total`
  * `cortex_distributor_ingester_append_failures_total`
* [CHANGE] Distributor / Ruler: deprecated `-distributor.extend-writes`. Now Mimir always behaves as if this setting was set to `false`, which we expect to be safe for every Mimir cluster setup. #1856
* [FEATURE] Querier: Added support for [streaming remote read](https://prometheus.io/blog/2019/10/10/remote-read-meets-streaming/). Should be noted that benefits of chunking the response are partial here, since in a typical `query-frontend` setup responses will be buffered until they've been completed. #1735
* [FEATURE] Ruler: Allow setting `evaluation_delay` for each rule group via rules group configuration file. #1474
* [FEATURE] Ruler: Added support for expression remote evaluation. #1536 #1818
  * The following CLI flags (and their respective YAML config options) have been added:
    * `-ruler.query-frontend.address`
    * `-ruler.query-frontend.grpc-client-config.grpc-max-recv-msg-size`
    * `-ruler.query-frontend.grpc-client-config.grpc-max-send-msg-size`
    * `-ruler.query-frontend.grpc-client-config.grpc-compression`
    * `-ruler.query-frontend.grpc-client-config.grpc-client-rate-limit`
    * `-ruler.query-frontend.grpc-client-config.grpc-client-rate-limit-burst`
    * `-ruler.query-frontend.grpc-client-config.backoff-on-ratelimits`
    * `-ruler.query-frontend.grpc-client-config.backoff-min-period`
    * `-ruler.query-frontend.grpc-client-config.backoff-max-period`
    * `-ruler.query-frontend.grpc-client-config.backoff-retries`
    * `-ruler.query-frontend.grpc-client-config.tls-enabled`
    * `-ruler.query-frontend.grpc-client-config.tls-ca-path`
    * `-ruler.query-frontend.grpc-client-config.tls-cert-path`
    * `-ruler.query-frontend.grpc-client-config.tls-key-path`
    * `-ruler.query-frontend.grpc-client-config.tls-server-name`
    * `-ruler.query-frontend.grpc-client-config.tls-insecure-skip-verify`
* [FEATURE] Distributor: Added the ability to forward specifics metrics to alternative remote_write API endpoints. #1052
* [FEATURE] Ingester: Active series custom trackers now supports runtime tenant-specific overrides. The configuration has been moved to limit config, the ingester config has been deprecated.  #1188
* [ENHANCEMENT] Alertmanager API: Concurrency limit for GET requests is now configurable using `-alertmanager.max-concurrent-get-requests-per-tenant`. #1547
* [ENHANCEMENT] Alertmanager: Added the ability to configure additional gRPC client settings for the Alertmanager distributor #1547
  - `-alertmanager.alertmanager-client.backoff-max-period`
  - `-alertmanager.alertmanager-client.backoff-min-period`
  - `-alertmanager.alertmanager-client.backoff-on-ratelimits`
  - `-alertmanager.alertmanager-client.backoff-retries`
  - `-alertmanager.alertmanager-client.grpc-client-rate-limit`
  - `-alertmanager.alertmanager-client.grpc-client-rate-limit-burst`
  - `-alertmanager.alertmanager-client.grpc-compression`
  - `-alertmanager.alertmanager-client.grpc-max-recv-msg-size`
  - `-alertmanager.alertmanager-client.grpc-max-send-msg-size`
* [ENHANCEMENT] Ruler: Add more detailed query information to ruler query stats logging. #1411
* [ENHANCEMENT] Admin: Admin API now has some styling. #1482 #1549 #1821 #1824
* [ENHANCEMENT] Alertmanager: added `insight=true` field to alertmanager dispatch logs. #1379
* [ENHANCEMENT] Store-gateway: Add the experimental ability to run index header operations in a dedicated thread pool. This feature can be configured using `-blocks-storage.bucket-store.index-header-thread-pool-size` and is disabled by default. #1660
* [ENHANCEMENT] Store-gateway: don't drop all blocks if instance finds itself as unhealthy or missing in the ring. #1806 #1823
* [ENHANCEMENT] Querier: wait until inflight queries are completed when shutting down queriers. #1756 #1767
* [BUGFIX] Query-frontend: do not shard queries with a subquery unless the subquery is inside a shardable aggregation function call. #1542
* [BUGFIX] Query-frontend: added `component=query-frontend` label to results cache memcached metrics to fix a panic when Mimir is running in single binary mode and results cache is enabled. #1704
* [BUGFIX] Mimir: services' status content-type is now correctly set to `text/html`. #1575
* [BUGFIX] Multikv: Fix panic when using using runtime config to set primary KV store used by `multi` KV. #1587
* [BUGFIX] Multikv: Fix watching for runtime config changes in `multi` KV store in ruler and querier. #1665
* [BUGFIX] Memcached: allow to use CNAME DNS records for the memcached backend addresses. #1654
* [BUGFIX] Querier: fixed temporary partial query results when shuffle sharding is enabled and hash ring backend storage is flushed / reset. #1829
* [BUGFIX] Alertmanager: prevent more file traversal cases related to template names. #1833
* [BUGFUX] Alertmanager: Allow usage with `-alertmanager-storage.backend=local`. Note that when using this storage type, the Alertmanager is not able persist state remotely, so it not recommended for production use. #1836
* [BUGFIX] Alertmanager: Do not validate alertmanager configuration if it's not running. #1835

### Mixin

* [CHANGE] Dashboards: Remove per-user series legends from Tenants dashboard. #1605
* [CHANGE] Dashboards: Show in-memory series and the per-user series limit on Tenants dashboard. #1613
* [CHANGE] Dashboards: Slow-queries dashboard now uses `user` label from logs instead of `org_id`. #1634
* [CHANGE] Dashboards: changed all Grafana dashboards UIDs to not conflict with Cortex ones, to let people install both while migrating from Cortex to Mimir: #1801 #1808
  * Alertmanager from `a76bee5913c97c918d9e56a3cc88cc28` to `b0d38d318bbddd80476246d4930f9e55`
  * Alertmanager Resources from `68b66aed90ccab448009089544a8d6c6` to `a6883fb22799ac74479c7db872451092`
  * Compactor from `9c408e1d55681ecb8a22c9fab46875cc` to `1b3443aea86db629e6efdb7d05c53823`
  * Compactor Resources from `df9added6f1f4332f95848cca48ebd99` to `09a5c49e9cdb2f2b24c6d184574a07fd`
  * Config from `61bb048ced9817b2d3e07677fb1c6290` to `5d9d0b4724c0f80d68467088ec61e003`
  * Object Store from `d5a3a4489d57c733b5677fb55370a723` to `e1324ee2a434f4158c00a9ee279d3292`
  * Overrides from `b5c95fee2e5e7c4b5930826ff6e89a12` to `1e2c358600ac53f09faea133f811b5bb`
  * Queries from `d9931b1054053c8b972d320774bb8f1d` to `b3abe8d5c040395cc36615cb4334c92d`
  * Reads from `8d6ba60eccc4b6eedfa329b24b1bd339` to `e327503188913dc38ad571c647eef643`
  * Reads Networking from `c0464f0d8bd026f776c9006b05910000` to `54b2a0a4748b3bd1aefa92ce5559a1c2`
  * Reads Resources from `2fd2cda9eea8d8af9fbc0a5960425120` to `cc86fd5aa9301c6528986572ad974db9`
  * Rollout Progress from `7544a3a62b1be6ffd919fc990ab8ba8f` to `7f0b5567d543a1698e695b530eb7f5de`
  * Ruler from `44d12bcb1f95661c6ab6bc946dfc3473` to `631e15d5d85afb2ca8e35d62984eeaa0`
  * Scaling from `88c041017b96856c9176e07cf557bdcf` to `64bbad83507b7289b514725658e10352`
  * Slow queries from `e6f3091e29d2636e3b8393447e925668` to `6089e1ce1e678788f46312a0a1e647e6`
  * Tenants from `35fa247ce651ba189debf33d7ae41611` to `35fa247ce651ba189debf33d7ae41611`
  * Top Tenants from `bc6e12d4fe540e4a1785b9d3ca0ffdd9` to `bc6e12d4fe540e4a1785b9d3ca0ffdd9`
  * Writes from `0156f6d15aa234d452a33a4f13c838e3` to `8280707b8f16e7b87b840fc1cc92d4c5`
  * Writes Networking from `681cd62b680b7154811fe73af55dcfd4` to `978c1cb452585c96697a238eaac7fe2d`
  * Writes Resources from `c0464f0d8bd026f776c9006b0591bb0b` to `bc9160e50b52e89e0e49c840fea3d379`
* [FEATURE] Alerts: added the following alerts on `mimir-continuous-test` tool: #1676
  - `MimirContinuousTestNotRunningOnWrites`
  - `MimirContinuousTestNotRunningOnReads`
  - `MimirContinuousTestFailed`
* [ENHANCEMENT] Added `per_cluster_label` support to allow to change the label name used to differentiate between Kubernetes clusters. #1651
* [ENHANCEMENT] Dashboards: Show QPS and latency of the Alertmanager Distributor. #1696
* [ENHANCEMENT] Playbooks: Add Alertmanager suggestions for `MimirRequestErrors` and `MimirRequestLatency` #1702
* [ENHANCEMENT] Dashboards: Allow custom datasources. #1749
* [ENHANCEMENT] Dashboards: Add config option `gateway_enabled` (defaults to `true`) to disable gateway panels from dashboards. #1761
* [ENHANCEMENT] Dashboards: Extend Top tenants dashboard with queries for tenants with highest sample rate, discard rate, and discard rate growth. #1842
* [ENHANCEMENT] Dashboards: Show ingestion rate limit and rule group limit on Tenants dashboard. #1845
* [ENHANCEMENT] Dashboards: Add "last successful run" panel to compactor dashboard. #1628
* [BUGFIX] Dashboards: Fix "Failed evaluation rate" panel on Tenants dashboard. #1629
* [BUGFIX] Honor the configured `per_instance_label` in all dashboards and alerts. #1697

### Jsonnet

* [FEATURE] Added support for `mimir-continuous-test`. To deploy `mimir-continuous-test` you can use the following configuration: #1675 #1850
  ```jsonnet
  _config+: {
    continuous_test_enabled: true,
    continuous_test_tenant_id: 'type-tenant-id',
    continuous_test_write_endpoint: 'http://type-write-path-hostname',
    continuous_test_read_endpoint: 'http://type-read-path-hostname/prometheus',
  },
  ```
* [ENHANCEMENT] Ingester anti-affinity can now be disabled by using `ingester_allow_multiple_replicas_on_same_node` configuration key. #1581
* [ENHANCEMENT] Added `node_selector` configuration option to select Kubernetes nodes where Mimir should run. #1596
* [ENHANCEMENT] Alertmanager: Added a `PodDisruptionBudget` of `withMaxUnavailable = 1`, to ensure we maintain quorum during rollouts. #1683
* [ENHANCEMENT] Store-gateway anti-affinity can now be enabled/disabled using `store_gateway_allow_multiple_replicas_on_same_node` configuration key. #1730
* [ENHANCEMENT] Added `store_gateway_zone_a_args`, `store_gateway_zone_b_args` and `store_gateway_zone_c_args` configuration options. #1807
* [BUGFIX] Pass primary and secondary multikv stores via CLI flags. Introduced new `multikv_switch_primary_secondary` config option to flip primary and secondary in runtime config.

### Mimirtool

* [BUGFIX] `config convert`: Retain Cortex defaults for `blocks_storage.backend`, `ruler_storage.backend`, `alertmanager_storage.backend`, `auth.type`, `activity_tracker.filepath`, `alertmanager.data_dir`, `blocks_storage.filesystem.dir`, `compactor.data_dir`, `ruler.rule_path`, `ruler_storage.filesystem.dir`, and `graphite.querier.schemas.backend`. #1626 #1762

### Tools

* [FEATURE] Added a `markblocks` tool that creates `no-compact` and `delete` marks for the blocks. #1551
* [FEATURE] Added `mimir-continuous-test` tool to continuously run smoke tests on live Mimir clusters. #1535 #1540 #1653 #1603 #1630 #1691 #1675 #1676 #1692 #1706 #1709 #1775 #1777 #1778 #1795
* [FEATURE] Added `mimir-rules-action` GitHub action, located at `operations/mimir-rules-action/`, used to lint, prepare, verify, diff, and sync rules to a Mimir cluster. #1723

## 2.0.0

### Grafana Mimir

_Changes since Cortex 1.10.0._

* [CHANGE] Remove chunks storage engine. #86 #119 #510 #545 #743 #744 #748 #753 #755 #757 #758 #759 #760 #762 #764 #789 #812 #813
  * The following CLI flags (and their respective YAML config options) have been removed:
    * `-store.engine`
    * `-schema-config-file`
    * `-ingester.checkpoint-duration`
    * `-ingester.checkpoint-enabled`
    * `-ingester.chunk-encoding`
    * `-ingester.chunk-age-jitter`
    * `-ingester.concurrent-flushes`
    * `-ingester.flush-on-shutdown-with-wal-enabled`
    * `-ingester.flush-op-timeout`
    * `-ingester.flush-period`
    * `-ingester.max-chunk-age`
    * `-ingester.max-chunk-idle`
    * `-ingester.max-series-per-query` (and `max_series_per_query` from runtime config)
    * `-ingester.max-stale-chunk-idle`
    * `-ingester.max-transfer-retries`
    * `-ingester.min-chunk-length`
    * `-ingester.recover-from-wal`
    * `-ingester.retain-period`
    * `-ingester.spread-flushes`
    * `-ingester.wal-dir`
    * `-ingester.wal-enabled`
    * `-querier.query-parallelism`
    * `-querier.second-store-engine`
    * `-querier.use-second-store-before-time`
    * `-flusher.wal-dir`
    * `-flusher.concurrent-flushes`
    * `-flusher.flush-op-timeout`
    * All `-table-manager.*` flags
    * All `-deletes.*` flags
    * All `-purger.*` flags
    * All `-metrics.*` flags
    * All `-dynamodb.*` flags
    * All `-s3.*` flags
    * All `-azure.*` flags
    * All `-bigtable.*` flags
    * All `-gcs.*` flags
    * All `-cassandra.*` flags
    * All `-boltdb.*` flags
    * All `-local.*` flags
    * All `-swift.*` flags
    * All `-store.*` flags except `-store.engine`, `-store.max-query-length`, `-store.max-labels-query-length`
    * All `-grpc-store.*` flags
  * The following API endpoints have been removed:
    * `/api/v1/chunks` and `/chunks`
  * The following metrics have been removed:
    * `cortex_ingester_flush_queue_length`
    * `cortex_ingester_queried_chunks`
    * `cortex_ingester_chunks_created_total`
    * `cortex_ingester_wal_replay_duration_seconds`
    * `cortex_ingester_wal_corruptions_total`
    * `cortex_ingester_sent_chunks`
    * `cortex_ingester_received_chunks`
    * `cortex_ingester_flush_series_in_progress`
    * `cortex_ingester_chunk_utilization`
    * `cortex_ingester_chunk_length`
    * `cortex_ingester_chunk_size_bytes`
    * `cortex_ingester_chunk_age_seconds`
    * `cortex_ingester_memory_chunks`
    * `cortex_ingester_flushing_enqueued_series_total`
    * `cortex_ingester_flushing_dequeued_series_total`
    * `cortex_ingester_dropped_chunks_total`
    * `cortex_oldest_unflushed_chunk_timestamp_seconds`
    * `prometheus_local_storage_chunk_ops_total`
    * `prometheus_local_storage_chunkdesc_ops_total`
    * `prometheus_local_storage_memory_chunkdescs`
* [CHANGE] Changed default storage backends from `s3` to `filesystem` #833
  This effects the following flags:
  * `-blocks-storage.backend` now defaults to `filesystem`
  * `-blocks-storage.filesystem.dir` now defaults to `blocks`
  * `-alertmanager-storage.backend` now defaults to `filesystem`
  * `-alertmanager-storage.filesystem.dir` now defaults to `alertmanager`
  * `-ruler-storage.backend` now defaults to `filesystem`
  * `-ruler-storage.filesystem.dir` now defaults to `ruler`
* [CHANGE] Renamed metric `cortex_experimental_features_in_use_total` as `cortex_experimental_features_used_total` and added `feature` label. #32 #658
* [CHANGE] Removed `log_messages_total` metric. #32
* [CHANGE] Some files and directories created by Mimir components on local disk now have stricter permissions, and are only readable by owner, but not group or others. #58
* [CHANGE] Memcached client DNS resolution switched from golang built-in to [`miekg/dns`](https://github.com/miekg/dns). #142
* [CHANGE] The metric `cortex_deprecated_flags_inuse_total` has been renamed to `deprecated_flags_inuse_total` as part of using grafana/dskit functionality. #185
* [CHANGE] API: The `-api.response-compression-enabled` flag has been removed, and GZIP response compression is always enabled except on `/api/v1/push` and `/push` endpoints. #880
* [CHANGE] Update Go version to 1.17.3. #480
* [CHANGE] The `status_code` label on gRPC client metrics has changed from '200' and '500' to '2xx', '5xx', '4xx', 'cancel' or 'error'. #537
* [CHANGE] Removed the deprecated `-<prefix>.fifocache.size` flag. #618
* [CHANGE] Enable index header lazy loading by default. #693
  * `-blocks-storage.bucket-store.index-header-lazy-loading-enabled` default from `false` to `true`
  * `-blocks-storage.bucket-store.index-header-lazy-loading-idle-timeout` default from `20m` to `1h`
* [CHANGE] Shuffle-sharding:
  * `-distributor.sharding-strategy` option has been removed, and shuffle sharding is enabled by default. Default shard size is set to 0, which disables shuffle sharding for the tenant (all ingesters will receive tenants's samples). #888
  * `-ruler.sharding-strategy` option has been removed from ruler. Ruler now uses shuffle-sharding by default, but respects `ruler_tenant_shard_size`, which defaults to 0 (ie. use all rulers for tenant). #889
  * `-store-gateway.sharding-strategy` option has been removed store-gateways. Store-gateway now uses shuffle-sharding by default, but respects `store_gateway_tenant_shard_size` for tenant, and this value defaults to 0. #891
* [CHANGE] Server: `-server.http-listen-port` (yaml: `server.http_listen_port`) now defaults to `8080` (previously `80`). #871
* [CHANGE] Changed the default value of `-blocks-storage.bucket-store.ignore-deletion-marks-delay` from 6h to 1h. #892
* [CHANGE] Changed default settings for memcached clients: #959 #1000
  * The default value for the following config options has changed from `10000` to `25000`:
    * `-blocks-storage.bucket-store.chunks-cache.memcached.max-async-buffer-size`
    * `-blocks-storage.bucket-store.index-cache.memcached.max-async-buffer-size`
    * `-blocks-storage.bucket-store.metadata-cache.memcached.max-async-buffer-size`
    * `-query-frontend.results-cache.memcached.max-async-buffer-size`
  * The default value for the following config options has changed from `0` (unlimited) to `100`:
    * `-blocks-storage.bucket-store.chunks-cache.memcached.max-get-multi-batch-size`
    * `-blocks-storage.bucket-store.index-cache.memcached.max-get-multi-batch-size`
    * `-blocks-storage.bucket-store.metadata-cache.memcached.max-get-multi-batch-size`
    * `-query-frontend.results-cache.memcached.max-get-multi-batch-size`
  * The default value for the following config options has changed from `16` to `100`:
    * `-blocks-storage.bucket-store.chunks-cache.memcached.max-idle-connections`
    * `-blocks-storage.bucket-store.index-cache.memcached.max-idle-connections`
    * `-blocks-storage.bucket-store.metadata-cache.memcached.max-idle-connections`
    * `-query-frontend.results-cache.memcached.max-idle-connections`
  * The default value for the following config options has changed from `100ms` to `200ms`:
    * `-blocks-storage.bucket-store.metadata-cache.memcached.timeout`
    * `-blocks-storage.bucket-store.index-cache.memcached.timeout`
    * `-blocks-storage.bucket-store.chunks-cache.memcached.timeout`
    * `-query-frontend.results-cache.memcached.timeout`
* [CHANGE] Changed the default value of `-blocks-storage.bucket-store.bucket-index.enabled` to `true`. The default configuration must now run the compactor in order to write the bucket index or else queries to long term storage will fail. #924
* [CHANGE] Option `-auth.enabled` has been renamed to `-auth.multitenancy-enabled`. #1130
* [CHANGE] Default tenant ID used with disabled auth (`-auth.multitenancy-enabled=false`) has changed from `fake` to `anonymous`. This tenant ID can now be changed with `-auth.no-auth-tenant` option. #1063
* [CHANGE] The default values for the following local directories have changed: #1072
  * `-alertmanager.storage.path` default value changed to `./data-alertmanager/`
  * `-compactor.data-dir` default value changed to `./data-compactor/`
  * `-ruler.rule-path` default value changed to `./data-ruler/`
* [CHANGE] The default value for gRPC max send message size has been changed from 16MB to 100MB. This affects the following parameters: #1152
  * `-query-frontend.grpc-client-config.grpc-max-send-msg-size`
  * `-ingester.client.grpc-max-send-msg-size`
  * `-querier.frontend-client.grpc-max-send-msg-size`
  * `-query-scheduler.grpc-client-config.grpc-max-send-msg-size`
  * `-ruler.client.grpc-max-send-msg-size`
* [CHANGE] Remove `-http.prefix` flag (and `http_prefix` config file option). #763
* [CHANGE] Remove legacy endpoints. Please use their alternatives listed below. As part of the removal process we are
  introducing two new sets of endpoints for the ruler configuration API: `<prometheus-http-prefix>/rules` and
  `<prometheus-http-prefix>/config/v1/rules/**`. We are also deprecating `<prometheus-http-prefix>/rules` and `/api/v1/rules`;
  and will remove them in Mimir 2.2.0. #763 #1222
  * Query endpoints

    | Legacy                                                  | Alternative                                                |
    | ------------------------------------------------------- | ---------------------------------------------------------- |
    | `/<legacy-http-prefix>/api/v1/query`                    | `<prometheus-http-prefix>/api/v1/query`                    |
    | `/<legacy-http-prefix>/api/v1/query_range`              | `<prometheus-http-prefix>/api/v1/query_range`              |
    | `/<legacy-http-prefix>/api/v1/query_exemplars`          | `<prometheus-http-prefix>/api/v1/query_exemplars`          |
    | `/<legacy-http-prefix>/api/v1/series`                   | `<prometheus-http-prefix>/api/v1/series`                   |
    | `/<legacy-http-prefix>/api/v1/labels`                   | `<prometheus-http-prefix>/api/v1/labels`                   |
    | `/<legacy-http-prefix>/api/v1/label/{name}/values`      | `<prometheus-http-prefix>/api/v1/label/{name}/values`      |
    | `/<legacy-http-prefix>/api/v1/metadata`                 | `<prometheus-http-prefix>/api/v1/metadata`                 |
    | `/<legacy-http-prefix>/api/v1/read`                     | `<prometheus-http-prefix>/api/v1/read`                     |
    | `/<legacy-http-prefix>/api/v1/cardinality/label_names`  | `<prometheus-http-prefix>/api/v1/cardinality/label_names`  |
    | `/<legacy-http-prefix>/api/v1/cardinality/label_values` | `<prometheus-http-prefix>/api/v1/cardinality/label_values` |
    | `/api/prom/user_stats`                                  | `/api/v1/user_stats`                                       |

  * Distributor endpoints

    | Legacy endpoint               | Alternative                   |
    | ----------------------------- | ----------------------------- |
    | `/<legacy-http-prefix>/push`  | `/api/v1/push`                |
    | `/all_user_stats`             | `/distributor/all_user_stats` |
    | `/ha-tracker`                 | `/distributor/ha_tracker`     |

  * Ingester endpoints

    | Legacy          | Alternative           |
    | --------------- | --------------------- |
    | `/ring`         | `/ingester/ring`      |
    | `/shutdown`     | `/ingester/shutdown`  |
    | `/flush`        | `/ingester/flush`     |
    | `/push`         | `/ingester/push`      |

  * Ruler endpoints

    | Legacy                                                | Alternative                                         | Alternative #2 (not available before Mimir 2.0.0)                    |
    | ----------------------------------------------------- | --------------------------------------------------- | ------------------------------------------------------------------- |
    | `/<legacy-http-prefix>/api/v1/rules`                  | `<prometheus-http-prefix>/api/v1/rules`             |                                                                     |
    | `/<legacy-http-prefix>/api/v1/alerts`                 | `<prometheus-http-prefix>/api/v1/alerts`            |                                                                     |
    | `/<legacy-http-prefix>/rules`                         | `/api/v1/rules` (see below)                         |  `<prometheus-http-prefix>/config/v1/rules`                         |
    | `/<legacy-http-prefix>/rules/{namespace}`             | `/api/v1/rules/{namespace}` (see below)             |  `<prometheus-http-prefix>/config/v1/rules/{namespace}`             |
    | `/<legacy-http-prefix>/rules/{namespace}/{groupName}` | `/api/v1/rules/{namespace}/{groupName}` (see below) |  `<prometheus-http-prefix>/config/v1/rules/{namespace}/{groupName}` |
    | `/<legacy-http-prefix>/rules/{namespace}`             | `/api/v1/rules/{namespace}` (see below)             |  `<prometheus-http-prefix>/config/v1/rules/{namespace}`             |
    | `/<legacy-http-prefix>/rules/{namespace}/{groupName}` | `/api/v1/rules/{namespace}/{groupName}` (see below) |  `<prometheus-http-prefix>/config/v1/rules/{namespace}/{groupName}` |
    | `/<legacy-http-prefix>/rules/{namespace}`             | `/api/v1/rules/{namespace}` (see below)             |  `<prometheus-http-prefix>/config/v1/rules/{namespace}`             |
    | `/ruler_ring`                                         | `/ruler/ring`                                       |                                                                     |

    > __Note:__ The `/api/v1/rules/**` endpoints are considered deprecated with Mimir 2.0.0 and will be removed
    in Mimir 2.2.0. After upgrading to 2.0.0 we recommend switching uses to the equivalent
    `/<prometheus-http-prefix>/config/v1/**` endpoints that Mimir 2.0.0 introduces.

  * Alertmanager endpoints

    | Legacy                      | Alternative                        |
    | --------------------------- | ---------------------------------- |
    | `/<legacy-http-prefix>`     | `/alertmanager`                    |
    | `/status`                   | `/multitenant_alertmanager/status` |

* [CHANGE] Ingester: changed `-ingester.stream-chunks-when-using-blocks` default value from `false` to `true`. #717
* [CHANGE] Ingester: default `-ingester.ring.min-ready-duration` reduced from 1m to 15s. #126
* [CHANGE] Ingester: `-ingester.ring.min-ready-duration` now start counting the delay after the ring's health checks have passed instead of when the ring client was started. #126
* [CHANGE] Ingester: allow experimental ingester max-exemplars setting to be changed dynamically #144
  * CLI flag `-blocks-storage.tsdb.max-exemplars` is renamed to `-ingester.max-global-exemplars-per-user`.
  * YAML `max_exemplars` is moved from `tsdb` to `overrides` and renamed to `max_global_exemplars_per_user`.
* [CHANGE] Ingester: active series metrics `cortex_ingester_active_series` and `cortex_ingester_active_series_custom_tracker` are now removed when their value is zero. #672 #690
* [CHANGE] Ingester: changed default value of `-blocks-storage.tsdb.retention-period` from `6h` to `24h`. #966
* [CHANGE] Ingester: changed default value of `-blocks-storage.tsdb.close-idle-tsdb-timeout` from `0` to `13h`. #967
* [CHANGE] Ingester: changed default value of `-ingester.ring.final-sleep` from `30s` to `0s`. #981
* [CHANGE] Ingester: the following low level settings have been removed: #1153
  * `-ingester-client.expected-labels`
  * `-ingester-client.expected-samples-per-series`
  * `-ingester-client.expected-timeseries`
* [CHANGE] Ingester: following command line options related to ingester ring were renamed: #1155
  * `-consul.*` changed to `-ingester.ring.consul.*`
  * `-etcd.*` changed to `-ingester.ring.etcd.*`
  * `-multi.*` changed to `-ingester.ring.multi.*`
  * `-distributor.excluded-zones` changed to `-ingester.ring.excluded-zones`
  * `-distributor.replication-factor` changed to `-ingester.ring.replication-factor`
  * `-distributor.zone-awareness-enabled` changed to `-ingester.ring.zone-awareness-enabled`
  * `-ingester.availability-zone` changed to `-ingester.ring.instance-availability-zone`
  * `-ingester.final-sleep` changed to `-ingester.ring.final-sleep`
  * `-ingester.heartbeat-period` changed to `-ingester.ring.heartbeat-period`
  * `-ingester.join-after` changed to `-ingester.ring.join-after`
  * `-ingester.lifecycler.ID` changed to `-ingester.ring.instance-id`
  * `-ingester.lifecycler.addr` changed to `-ingester.ring.instance-addr`
  * `-ingester.lifecycler.interface` changed to `-ingester.ring.instance-interface-names`
  * `-ingester.lifecycler.port` changed to `-ingester.ring.instance-port`
  * `-ingester.min-ready-duration` changed to `-ingester.ring.min-ready-duration`
  * `-ingester.num-tokens` changed to `-ingester.ring.num-tokens`
  * `-ingester.observe-period` changed to `-ingester.ring.observe-period`
  * `-ingester.readiness-check-ring-health` changed to `-ingester.ring.readiness-check-ring-health`
  * `-ingester.tokens-file-path` changed to `-ingester.ring.tokens-file-path`
  * `-ingester.unregister-on-shutdown` changed to `-ingester.ring.unregister-on-shutdown`
  * `-ring.heartbeat-timeout` changed to `-ingester.ring.heartbeat-timeout`
  * `-ring.prefix` changed to `-ingester.ring.prefix`
  * `-ring.store` changed to `-ingester.ring.store`
* [CHANGE] Ingester: fields in YAML configuration for ingester ring have been changed: #1155
  * `ingester.lifecycler` changed to `ingester.ring`
  * Fields from `ingester.lifecycler.ring` moved to `ingester.ring`
  * `ingester.lifecycler.address` changed to `ingester.ring.instance_addr`
  * `ingester.lifecycler.id` changed to `ingester.ring.instance_id`
  * `ingester.lifecycler.port` changed to `ingester.ring.instance_port`
  * `ingester.lifecycler.availability_zone` changed to `ingester.ring.instance_availability_zone`
  * `ingester.lifecycler.interface_names` changed to `ingester.ring.instance_interface_names`
* [CHANGE] Distributor: removed the `-distributor.shard-by-all-labels` configuration option. It is now assumed to be true. #698
* [CHANGE] Distributor: change default value of `-distributor.instance-limits.max-inflight-push-requests` to `2000`. #964
* [CHANGE] Distributor: change default value of `-distributor.remote-timeout` from `2s` to `20s`. #970
* [CHANGE] Distributor: removed the `-distributor.extra-query-delay` flag (and its respective YAML config option). #1048
* [CHANGE] Query-frontend: Enable query stats by default, they can still be disabled with `-query-frontend.query-stats-enabled=false`. #83
* [CHANGE] Query-frontend: the `cortex_frontend_mapped_asts_total` metric has been renamed to `cortex_frontend_query_sharding_rewrites_attempted_total`. #150
* [CHANGE] Query-frontend: added `sharded` label to `cortex_query_seconds_total` metric. #235
* [CHANGE] Query-frontend: changed the flag name for controlling query sharding total shards from `-querier.total-shards` to `-query-frontend.query-sharding-total-shards`. #230
* [CHANGE] Query-frontend: flag `-querier.parallelise-shardable-queries` has been renamed to `-query-frontend.parallelize-shardable-queries` #284
* [CHANGE] Query-frontend: removed the deprecated (and unused) `-frontend.cache-split-interval`. Use `-query-frontend.split-queries-by-interval` instead. #587
* [CHANGE] Query-frontend: range query response now omits the `data` field when it's empty (error case) like Prometheus does, previously it was `"data":{"resultType":"","result":null}`. #629
* [CHANGE] Query-frontend: instant queries now honor the `-query-frontend.max-retries-per-request` flag. #630
* [CHANGE] Query-frontend: removed in-memory and Redis cache support. Reason is that these caching backends were just supported by query-frontend, while all other Mimir services only support memcached. #796
  * The following CLI flags (and their respective YAML config options) have been removed:
    * `-frontend.cache.enable-fifocache`
    * `-frontend.redis.*`
    * `-frontend.fifocache.*`
  * The following metrics have been removed:
    * `querier_cache_added_total`
    * `querier_cache_added_new_total`
    * `querier_cache_evicted_total`
    * `querier_cache_entries`
    * `querier_cache_gets_total`
    * `querier_cache_misses_total`
    * `querier_cache_stale_gets_total`
    * `querier_cache_memory_bytes`
    * `cortex_rediscache_request_duration_seconds`
* [CHANGE] Query-frontend: migrated memcached backend client to the same one used in other components (memcached config and metrics are now consistent across all Mimir services). #821
  * The following CLI flags (and their respective YAML config options) have been added:
    * `-query-frontend.results-cache.backend` (set it to `memcached` if `-query-frontend.cache-results=true`)
  * The following CLI flags (and their respective YAML config options) have been changed:
    * `-frontend.memcached.hostname` and `-frontend.memcached.service` have been removed: use `-query-frontend.results-cache.memcached.addresses` instead
  * The following CLI flags (and their respective YAML config options) have been renamed:
    * `-frontend.background.write-back-concurrency` renamed to `-query-frontend.results-cache.memcached.max-async-concurrency`
    * `-frontend.background.write-back-buffer` renamed to `-query-frontend.results-cache.memcached.max-async-buffer-size`
    * `-frontend.memcached.batchsize` renamed to `-query-frontend.results-cache.memcached.max-get-multi-batch-size`
    * `-frontend.memcached.parallelism` renamed to `-query-frontend.results-cache.memcached.max-get-multi-concurrency`
    * `-frontend.memcached.timeout` renamed to `-query-frontend.results-cache.memcached.timeout`
    * `-frontend.memcached.max-item-size` renamed to `-query-frontend.results-cache.memcached.max-item-size`
    * `-frontend.memcached.max-idle-conns` renamed to `-query-frontend.results-cache.memcached.max-idle-connections`
    * `-frontend.compression` renamed to `-query-frontend.results-cache.compression`
  * The following CLI flags (and their respective YAML config options) have been removed:
    * `-frontend.memcached.circuit-breaker-consecutive-failures`: feature removed
    * `-frontend.memcached.circuit-breaker-timeout`: feature removed
    * `-frontend.memcached.circuit-breaker-interval`: feature removed
    * `-frontend.memcached.update-interval`: new setting is hardcoded to 30s
    * `-frontend.memcached.consistent-hash`: new setting is always enabled
    * `-frontend.default-validity` and `-frontend.memcached.expiration`: new setting is hardcoded to 7 days
  * The following metrics have been changed:
    * `cortex_cache_dropped_background_writes_total{name}` changed to `thanos_memcached_operation_skipped_total{name, operation, reason}`
    * `cortex_cache_value_size_bytes{name, method}` changed to `thanos_memcached_operation_data_size_bytes{name}`
    * `cortex_cache_request_duration_seconds{name, method, status_code}` changed to `thanos_memcached_operation_duration_seconds{name, operation}`
    * `cortex_cache_fetched_keys{name}` changed to `thanos_cache_memcached_requests_total{name}`
    * `cortex_cache_hits{name}` changed to `thanos_cache_memcached_hits_total{name}`
    * `cortex_memcache_request_duration_seconds{name, method, status_code}` changed to `thanos_memcached_operation_duration_seconds{name, operation}`
    * `cortex_memcache_client_servers{name}` changed to `thanos_memcached_dns_provider_results{name, addr}`
    * `cortex_memcache_client_set_skip_total{name}` changed to `thanos_memcached_operation_skipped_total{name, operation, reason}`
    * `cortex_dns_lookups_total` changed to `thanos_memcached_dns_lookups_total`
    * For all metrics the value of the "name" label has changed from `frontend.memcached` to `frontend-cache`
  * The following metrics have been removed:
    * `cortex_cache_background_queue_length{name}`
* [CHANGE] Query-frontend: merged `query_range` into `frontend` in the YAML config (keeping the same keys) and renamed flags: #825
  * `-querier.max-retries-per-request` renamed to `-query-frontend.max-retries-per-request`
  * `-querier.split-queries-by-interval` renamed to `-query-frontend.split-queries-by-interval`
  * `-querier.align-querier-with-step` renamed to `-query-frontend.align-querier-with-step`
  * `-querier.cache-results` renamed to `-query-frontend.cache-results`
  * `-querier.parallelise-shardable-queries` renamed to `-query-frontend.parallelize-shardable-queries`
* [CHANGE] Query-frontend: the default value of `-query-frontend.split-queries-by-interval` has changed from `0` to `24h`. #1131
* [CHANGE] Query-frontend: `-frontend.` flags were renamed to `-query-frontend.`: #1167
* [CHANGE] Query-frontend / Query-scheduler: classified the `-query-frontend.querier-forget-delay` and `-query-scheduler.querier-forget-delay` flags (and their respective YAML config options) as experimental. #1208
* [CHANGE] Querier / ruler: Change `-querier.max-fetched-chunks-per-query` configuration to limit to maximum number of chunks that can be fetched in a single query. The number of chunks fetched by ingesters AND long-term storare combined should not exceed the value configured on `-querier.max-fetched-chunks-per-query`. [#4260](https://github.com/cortexproject/cortex/pull/4260)
* [CHANGE] Querier / ruler: Option `-querier.ingester-streaming` has been removed. Querier/ruler now always use streaming method to query ingesters. #204
* [CHANGE] Querier: always fetch labels from store and respect start/end times in request; the option `-querier.query-store-for-labels-enabled` has been removed and is now always on. #518 #1132
* [CHANGE] Querier / ruler: removed the `-store.query-chunk-limit` flag (and its respective YAML config option `max_chunks_per_query`). `-querier.max-fetched-chunks-per-query` (and its respective YAML config option `max_fetched_chunks_per_query`) should be used instead. #705
* [CHANGE] Querier/Ruler: `-querier.active-query-tracker-dir` option has been removed. Active query tracking is now done via Activity tracker configured by `-activity-tracker.filepath` and enabled by default. Limit for max number of concurrent queries (`-querier.max-concurrent`) is now respected even if activity tracking is not enabled. #661 #822
* [CHANGE] Querier/ruler/query-frontend: the experimental `-querier.at-modifier-enabled` CLI flag has been removed and the PromQL `@` modifier is always enabled. #941
* [CHANGE] Querier: removed `-querier.worker-match-max-concurrent` and `-querier.worker-parallelism` CLI flags (and their respective YAML config options). Mimir now behaves like if `-querier.worker-match-max-concurrent` is always enabled and you should configure the max concurrency per querier process using `-querier.max-concurrent` instead. #958
* [CHANGE] Querier: changed default value of `-querier.query-ingesters-within` from `0` to `13h`. #967
* [CHANGE] Querier: rename metric `cortex_query_fetched_chunks_bytes_total` to `cortex_query_fetched_chunk_bytes_total` to be consistent with the limit name. #476
* [CHANGE] Ruler: add two new metrics `cortex_ruler_list_rules_seconds` and `cortex_ruler_load_rule_groups_seconds` to the ruler. #906
* [CHANGE] Ruler: endpoints for listing configured rules now return HTTP status code 200 and an empty map when there are no rules instead of an HTTP 404 and plain text error message. The following endpoints are affected: #456
  * `<prometheus-http-prefix>/config/v1/rules`
  * `<prometheus-http-prefix>/config/v1/rules/{namespace}`
  * `<prometheus-http-prefix>/rules` (deprecated)
  * `<prometheus-http-prefix>/rules/{namespace}` (deprecated)
  * `/api/v1/rules` (deprecated)
  * `/api/v1/rules/{namespace}` (deprecated)
* [CHANGE] Ruler: removed `configdb` support from Ruler backend storages. #15 #38 #819
* [CHANGE] Ruler: removed the support for the deprecated storage configuration via `-ruler.storage.*` CLI flags (and their respective YAML config options). Use `-ruler-storage.*` instead. #628
* [CHANGE] Ruler: set new default limits for rule groups: `-ruler.max-rules-per-rule-group` to 20 (previously 0, disabled) and `-ruler.max-rule-groups-per-tenant` to 70 (previously 0, disabled). #847
* [CHANGE] Ruler: removed `-ruler.enable-sharding` option, and changed default value of `-ruler.ring.store` to `memberlist`. #943
* [CHANGE] Ruler: `-ruler.alertmanager-use-v2` has been removed. The ruler will always use the `v2` endpoints. #954 #1100
* [CHANGE] Ruler: `-experimental.ruler.enable-api` flag has been renamed to `-ruler.enable-api` and is now stable. The default value has also changed from `false` to `true`, so both ruler and alertmanager API are enabled by default. #913 #1065
* [CHANGE] Ruler: add support for [DNS service discovery format](./docs/sources/configuration/arguments.md#dns-service-discovery) for `-ruler.alertmanager-url`. `-ruler.alertmanager-discovery` flag has been removed. URLs following the prior SRV format, will be treated as a static target. To continue using service discovery for these URLs prepend `dnssrvnoa+` to them. #993
  * The following metrics for Alertmanager DNS service discovery are replaced:
    * `prometheus_sd_dns_lookups_total` replaced by `cortex_dns_lookups_total{component="ruler"}`
    * `prometheus_sd_dns_lookup_failures_total` replaced by `cortex_dns_failures_total{component="ruler"}`
* [CHANGE] Ruler: deprecate `/api/v1/rules/**` and `<prometheus-http-prefix/rules/**` configuration API endpoints in favour of `/<prometheus-http-prefix>/config/v1/rules/**`. Deprecated endpoints will be removed in Mimir 2.2.0. Main configuration API endpoints are now `/<prometheus-http-prefix>/config/api/v1/rules/**` introduced in Mimir 2.0.0. #1222
* [CHANGE] Store-gateway: index cache now includes tenant in cache keys, this invalidates previous cached entries. #607
* [CHANGE] Store-gateway: increased memcached index caching TTL from 1 day to 7 days. #718
* [CHANGE] Store-gateway: options `-store-gateway.sharding-enabled` and `-querier.store-gateway-addresses` were removed. Default value of `-store-gateway.sharding-ring.store` is now `memberlist` and default value for `-store-gateway.sharding-ring.wait-stability-min-duration` changed from `1m` to `0` (disabled). #976
* [CHANGE] Compactor: compactor will no longer try to compact blocks that are already marked for deletion. Previously compactor would consider blocks marked for deletion within `-compactor.deletion-delay / 2` period as eligible for compaction. [#4328](https://github.com/cortexproject/cortex/pull/4328)
* [CHANGE] Compactor: Removed support for block deletion marks migration. If you're upgrading from Cortex < 1.7.0 to Mimir, you should upgrade the compactor to Cortex >= 1.7.0 first, run it at least once and then upgrade to Mimir. #122
* [CHANGE] Compactor: removed the `cortex_compactor_group_vertical_compactions_total` metric. #278
* [CHANGE] Compactor: no longer waits for initial blocks cleanup to finish before starting compactions. #282
* [CHANGE] Compactor: removed overlapping sources detection. Overlapping sources may exist due to edge cases (timing issues) when horizontally sharding compactor, but are correctly handled by compactor. #494
* [CHANGE] Compactor: compactor now uses deletion marks from `<tenant>/markers` location in the bucket. Marker files are no longer fetched, only listed. #550
* [CHANGE] Compactor: Default value of `-compactor.block-sync-concurrency` has changed from 20 to 8. This flag is now only used to control number of goroutines for downloading and uploading blocks during compaction. #552
* [CHANGE] Compactor is now included in `all` target (single-binary). #866
* [CHANGE] Compactor: Removed `-compactor.sharding-enabled` option. Sharding in compactor is now always enabled. Default value of `-compactor.ring.store` has changed from `consul` to `memberlist`. Default value of `-compactor.ring.wait-stability-min-duration` is now 0, which disables the feature. #956
* [CHANGE] Alertmanager: removed `-alertmanager.configs.auto-webhook-root` #977
* [CHANGE] Alertmanager: removed `configdb` support from Alertmanager backend storages. #15 #38 #819
* [CHANGE] Alertmanager: Don't count user-not-found errors from replicas as failures in the `cortex_alertmanager_state_fetch_replica_state_failed_total` metric. #190
* [CHANGE] Alertmanager: Use distributor for non-API routes. #213
* [CHANGE] Alertmanager: removed `-alertmanager.storage.*` configuration options, with the exception of the CLI flags `-alertmanager.storage.path` and `-alertmanager.storage.retention`. Use `-alertmanager-storage.*` instead. #632
* [CHANGE] Alertmanager: set default value for `-alertmanager.web.external-url=http://localhost:8080/alertmanager` to match the default configuration. #808 #1067
* [CHANGE] Alertmanager: `-experimental.alertmanager.enable-api` flag has been renamed to `-alertmanager.enable-api` and is now stable. #913
* [CHANGE] Alertmanager: now always runs with sharding enabled; other modes of operation are removed. #1044 #1126
  * The following configuration options are removed:
    * `-alertmanager.sharding-enabled`
    * `-alertmanager.cluster.advertise-address`
    * `-alertmanager.cluster.gossip-interval`
    * `-alertmanager.cluster.listen-address`
    * `-alertmanager.cluster.peers`
    * `-alertmanager.cluster.push-pull-interval`
  * The following configuration options are renamed:
    * `-alertmanager.cluster.peer-timeout` to `-alertmanager.peer-timeout`
* [CHANGE] Alertmanager: the default value of `-alertmanager.sharding-ring.store` is now `memberlist`. #1171
* [CHANGE] Ring: changed default value of `-distributor.ring.store` (Distributor ring) and `-ring.store` (Ingester ring) to `memberlist`. #1046
* [CHANGE] Memberlist: the `memberlist_kv_store_value_bytes` metric has been removed due to values no longer being stored in-memory as encoded bytes. [#4345](https://github.com/cortexproject/cortex/pull/4345)
* [CHANGE] Memberlist: forward only changes, not entire original message. [#4419](https://github.com/cortexproject/cortex/pull/4419)
* [CHANGE] Memberlist: don't accept old tombstones as incoming change, and don't forward such messages to other gossip members. [#4420](https://github.com/cortexproject/cortex/pull/4420)
* [CHANGE] Memberlist: changed probe interval from `1s` to `5s` and probe timeout from `500ms` to `2s`. #563
* [CHANGE] Memberlist: the `name` label on metrics `cortex_dns_failures_total`, `cortex_dns_lookups_total` and `cortex_dns_provider_results` was renamed to `component`. #993
* [CHANGE] Limits: removed deprecated limits for rejecting old samples #799
  This removes the following flags:
  * `-validation.reject-old-samples`
  * `-validation.reject-old-samples.max-age`
* [CHANGE] Limits: removed local limit-related flags in favor of global limits. #725
  The distributor ring is now required, and can be configured via the `distributor.ring.*` flags.
  This removes the following flags:
  * `-distributor.ingestion-rate-strategy` -> will now always use the "global" strategy
  * `-ingester.max-series-per-user` -> set `-ingester.max-global-series-per-user` to `N` times the existing value of `-ingester.max-series-per-user` instead
  * `-ingester.max-series-per-metric` -> set `-ingester.max-global-series-per-metric`  to `N` times the existing value of `-ingester.max-series-per-metric` instead
  * `-ingester.max-metadata-per-user` -> set `-ingester.max-global-metadata-per-user` to `N` times the existing value of `-ingester.max-metadata-per-user` instead
  * `-ingester.max-metadata-per-metric` -> set `-ingester.max-global-metadata-per-metric` to `N` times the existing value of `-ingester.max-metadata-per-metric` instead
  * In the above notes, `N` refers to the number of ingester replicas
  Additionally, default values for the following flags have changed:
  * `-ingester.max-global-series-per-user` from `0` to `150000`
  * `-ingester.max-global-series-per-metric` from `0` to `20000`
  * `-distributor.ingestion-rate-limit` from `25000` to `10000`
  * `-distributor.ingestion-burst-size` from `50000` to `200000`
* [CHANGE] Limits: removed limit `enforce_metric_name`, now behave as if set to `true` always. #686
* [CHANGE] Limits: Option `-ingester.max-samples-per-query` and its YAML field `max_samples_per_query` have been removed. It required `-querier.ingester-streaming` option to be set to false, but since `-querier.ingester-streaming` is removed (always defaulting to true), the limit using it was removed as well. #204 #1132
* [CHANGE] Limits: Set the default max number of inflight ingester push requests (`-ingester.instance-limits.max-inflight-push-requests`) to 30000 in order to prevent clusters from being overwhelmed by request volume or temporary slow-downs. #259
* [CHANGE] Overrides exporter: renamed metric `cortex_overrides` to `cortex_limits_overrides`. #173 #407
* [FEATURE] The following features have been moved from experimental to stable: #913 #1002
  * Alertmanager config API
  * Alertmanager receiver firewall
  * Alertmanager sharding
  * Azure blob storage support
  * Blocks storage bucket index
  * Disable the ring health check in the readiness endpoint (`-ingester.readiness-check-ring-health=false`)
  * Distributor: do not extend writes on unhealthy ingesters
  * Do not unregister ingesters from ring on shutdown (`-ingester.unregister-on-shutdown=false`)
  * HA Tracker: cleanup of old replicas from KV Store
  * Instance limits in ingester and distributor
  * OpenStack Swift storage support
  * Query-frontend: query stats tracking
  * Query-scheduler
  * Querier: tenant federation
  * Ruler config API
  * S3 Server Side Encryption (SSE) using KMS
  * TLS configuration for gRPC, HTTP and etcd clients
  * Zone-aware replication
  * `/labels` API using matchers
  * The following querier limits:
    * `-querier.max-fetched-chunks-per-query`
    * `-querier.max-fetched-chunk-bytes-per-query`
    * `-querier.max-fetched-series-per-query`
  * The following alertmanager limits:
    * Notification rate (`-alertmanager.notification-rate-limit` and `-alertmanager.notification-rate-limit-per-integration`)
    * Dispatcher groups (`-alertmanager.max-dispatcher-aggregation-groups`)
    * User config size (`-alertmanager.max-config-size-bytes`)
    * Templates count in user config (`-alertmanager.max-templates-count`)
    * Max template size (`-alertmanager.max-template-size-bytes`)
* [FEATURE] The endpoints `/api/v1/status/buildinfo`, `<prometheus-http-prefix>/api/v1/status/buildinfo`, and `<alertmanager-http-prefix>/api/v1/status/buildinfo` have been added to display build information and enabled features. #1219 #1240
* [FEATURE] PromQL: added `present_over_time` support. #139
* [FEATURE] Added "Activity tracker" feature which can log ongoing activities from previous Mimir run in case of a crash. It is enabled by default and controlled by the `-activity-tracker.filepath` flag. It can be disabled by setting this path to an empty string. Currently, the Store-gateway, Ruler, Querier, Query-frontend and Ingester components use this feature to track queries. #631 #782 #822 #1121
* [FEATURE] Divide configuration parameters into categories "basic", "advanced", and "experimental". Only flags in the basic category are shown when invoking `-help`, whereas `-help-all` will include flags in all categories (basic, advanced, experimental). #840
* [FEATURE] Querier: Added support for tenant federation to exemplar endpoints. #927
* [FEATURE] Ingester: can expose metrics on active series matching custom trackers configured via `-ingester.active-series-custom-trackers` (or its respective YAML config option). When configured, active series for custom trackers are exposed by the `cortex_ingester_active_series_custom_tracker` metric. #42 #672
* [FEATURE] Ingester: Enable snapshotting of in-memory TSDB on disk during shutdown via `-blocks-storage.tsdb.memory-snapshot-on-shutdown` (experimental). #249
* [FEATURE] Ingester: Added `-blocks-storage.tsdb.isolation-enabled` flag, which allows disabling TSDB isolation feature. This is enabled by default (per TSDB default), but disabling can improve performance of write requests. #512
* [FEATURE] Ingester: Added `-blocks-storage.tsdb.head-chunks-write-queue-size` flag, which allows setting the size of the queue used by the TSDB before m-mapping chunks (experimental). #591
  * Added `cortex_ingester_tsdb_mmap_chunk_write_queue_operations_total` metric to track different operations of this queue.
* [FEATURE] Distributor: Added `-api.skip-label-name-validation-header-enabled` option to allow skipping label name validation on the HTTP write path based on `X-Mimir-SkipLabelNameValidation` header being `true` or not. #390
* [FEATURE] Query-frontend: Add `cortex_query_fetched_series_total` and `cortex_query_fetched_chunks_bytes_total` per-user counters to expose the number of series and bytes fetched as part of queries. These metrics can be enabled with the `-frontend.query-stats-enabled` flag (or its respective YAML config option `query_stats_enabled`). [#4343](https://github.com/cortexproject/cortex/pull/4343)
* [FEATURE] Query-frontend: Add `cortex_query_fetched_chunks_total` per-user counter to expose the number of chunks fetched as part of queries. This metric can be enabled with the `-query-frontend.query-stats-enabled` flag (or its respective YAML config option `query_stats_enabled`). #31
* [FEATURE] Query-frontend: Add query sharding for instant and range queries. You can enable querysharding by setting `-query-frontend.parallelize-shardable-queries` to `true`. The following additional config and exported metrics have been added. #79 #80 #100 #124 #140 #148 #150 #151 #153 #154 #155 #156 #157 #158 #159 #160 #163 #169 #172 #196 #205 #225 #226 #227 #228 #230 #235 #240 #239 #246 #244 #319 #330 #371 #385 #400 #458 #586 #630 #660 #707 #1542
  * New config options:
    * `-query-frontend.query-sharding-total-shards`: The amount of shards to use when doing parallelisation via query sharding.
    * `-query-frontend.query-sharding-max-sharded-queries`: The max number of sharded queries that can be run for a given received query. 0 to disable limit.
    * `-blocks-storage.bucket-store.series-hash-cache-max-size-bytes`: Max size - in bytes - of the in-memory series hash cache in the store-gateway.
    * `-blocks-storage.tsdb.series-hash-cache-max-size-bytes`: Max size - in bytes - of the in-memory series hash cache in the ingester.
  * New exported metrics:
    * `cortex_bucket_store_series_hash_cache_requests_total`
    * `cortex_bucket_store_series_hash_cache_hits_total`
    * `cortex_frontend_query_sharding_rewrites_succeeded_total`
    * `cortex_frontend_sharded_queries_per_query`
  * Renamed metrics:
    * `cortex_frontend_mapped_asts_total` to `cortex_frontend_query_sharding_rewrites_attempted_total`
  * Modified metrics:
    * added `sharded` label to `cortex_query_seconds_total`
  * When query sharding is enabled, the following querier config must be set on query-frontend too:
    * `-querier.max-concurrent`
    * `-querier.timeout`
    * `-querier.max-samples`
    * `-querier.at-modifier-enabled`
    * `-querier.default-evaluation-interval`
    * `-querier.active-query-tracker-dir`
    * `-querier.lookback-delta`
  * Sharding can be dynamically controlled per request using the `Sharding-Control: 64` header. (0 to disable)
  * Sharding can be dynamically controlled per tenant using the limit `query_sharding_total_shards`. (0 to disable)
  * Added `sharded_queries` count to the "query stats" log.
  * The number of shards is adjusted to be compatible with number of compactor shards that are used by a split-and-merge compactor. The querier can use this to avoid querying blocks that cannot have series in a given query shard.
* [FEATURE] Query-Frontend: Added `-query-frontend.cache-unaligned-requests` option to cache responses for requests that do not have step-aligned start and end times. This can improve speed of repeated queries, but can also pollute cache with results that are never reused. #432
* [FEATURE] Querier: Added label names cardinality endpoint `<prefix>/api/v1/cardinality/label_names` that is disabled by default. Can be enabled/disabled via the CLI flag `-querier.cardinality-analysis-enabled` or its respective YAML config option. Configurable on a per-tenant basis. #301 #377 #474
* [FEATURE] Querier: Added label values cardinality endpoint `<prefix>/api/v1/cardinality/label_values` that is disabled by default. Can be enabled/disabled via the CLI flag `-querier.cardinality-analysis-enabled` or its respective YAML config option, and configurable on a per-tenant basis. The maximum number of label names allowed to be queried in a single API call can be controlled via `-querier.label-values-max-cardinality-label-names-per-request`. #332 #395 #474
* [FEATURE] Querier: Added `-store.max-labels-query-length` to restrict the range of `/series`, label-names and label-values requests. #507
* [FEATURE] Ruler: Add new `-ruler.query-stats-enabled` which when enabled will report the `cortex_ruler_query_seconds_total` as a per-user metric that tracks the sum of the wall time of executing queries in the ruler in seconds. [#4317](https://github.com/cortexproject/cortex/pull/4317)
* [FEATURE] Ruler: Added federated rule groups. #533
  * Added `-ruler.tenant-federation.enabled` config flag.
  * Added support for `source_tenants` field on rule groups.
* [FEATURE] Store-gateway: Added `/store-gateway/tenants` and `/store-gateway/tenant/{tenant}/blocks` endpoints that provide functionality that was provided by `tools/listblocks`. #911 #973
* [FEATURE] Compactor: compactor now uses new algorithm that we call "split-and-merge". Previous compaction strategy was removed. With the `split-and-merge` compactor source blocks for a given tenant are grouped into `-compactor.split-groups` number of groups. Each group of blocks is then compacted separately, and is split into `-compactor.split-and-merge-shards` shards (configurable on a per-tenant basis). Compaction of each tenant shards can be horizontally scaled. Number of compactors that work on jobs for single tenant can be limited by using `-compactor.compactor-tenant-shard-size` parameter, or per-tenant `compactor_tenant_shard_size` override.  #275 #281 #282 #283 #288 #290 #303 #307 #317 #323 #324 #328 #353 #368 #479 #820
* [FEATURE] Compactor: Added `-compactor.max-compaction-time` to control how long can compaction for a single tenant take. If compactions for a tenant take longer, no new compactions are started in the same compaction cycle. Running compactions are not stopped however, and may take much longer. #523
* [FEATURE] Compactor: When compactor finds blocks with out-of-order chunks, it will mark them for no-compaction. Blocks marked for no-compaction are ignored in future compactions too. Added metric `cortex_compactor_blocks_marked_for_no_compaction_total` to track number of blocks marked for no-compaction. Added `CortexCompactorSkippedBlocksWithOutOfOrderChunks` alert based on new metric. Markers are only checked from `<tenant>/markers` location, but uploaded to the block directory too. #520 #535 #550
* [FEATURE] Compactor: multiple blocks are now downloaded and uploaded at once, which can shorten compaction process. #552
* [ENHANCEMENT] Exemplars are now emitted for all gRPC calls and many operations tracked by histograms. #180
* [ENHANCEMENT] New options `-server.http-listen-network` and `-server.grpc-listen-network` allow binding as 'tcp4' or 'tcp6'. #180
* [ENHANCEMENT] Query federation: improve performance in MergeQueryable by memoizing labels. #312
* [ENHANCEMENT] Add histogram metrics `cortex_distributor_sample_delay_seconds` and `cortex_ingester_tsdb_sample_out_of_order_delta_seconds` #488
* [ENHANCEMENT] Check internal directory access before starting up. #1217
* [ENHANCEMENT] Azure client: expose option to configure MSI URL and user-assigned identity. #584
* [ENHANCEMENT] Added a new metric `mimir_build_info` to coincide with `cortex_build_info`. The metric `cortex_build_info` has not been removed. #1022
* [ENHANCEMENT] Mimir runs a sanity check of storage config at startup and will fail to start if the sanity check doesn't pass. This is done to find potential config issues before starting up. #1180
* [ENHANCEMENT] Validate alertmanager and ruler storage configurations to ensure they don't use same bucket name and region values as those configured for the blocks storage. #1214
* [ENHANCEMENT] Ingester: added option `-ingester.readiness-check-ring-health` to disable the ring health check in the readiness endpoint. When disabled, the health checks are run against only the ingester itself instead of all ingesters in the ring. #48 #126
* [ENHANCEMENT] Ingester: reduce CPU and memory utilization if remote write requests contains a large amount of "out of bounds" samples. #413
* [ENHANCEMENT] Ingester: reduce CPU and memory utilization when querying chunks from ingesters. #430
* [ENHANCEMENT] Ingester: Expose ingester ring page on ingesters. #654
* [ENHANCEMENT] Distributor: added option `-distributor.excluded-zones` to exclude ingesters running in specific zones both on write and read path. #51
* [ENHANCEMENT] Distributor: add tags to tracing span for distributor push with user, cluster and replica. #210
* [ENHANCEMENT] Distributor: performance optimisations. #212 #217 #242
* [ENHANCEMENT] Distributor: reduce latency when HA-Tracking by doing KVStore updates in the background. #271
* [ENHANCEMENT] Distributor: make distributor inflight push requests count include background calls to ingester. #398
* [ENHANCEMENT] Distributor: silently drop exemplars more than 5 minutes older than samples in the same batch. #544
* [ENHANCEMENT] Distributor: reject exemplars with blank label names or values. The `cortex_discarded_exemplars_total` metric will use the `exemplar_labels_blank` reason in this case. #873
* [ENHANCEMENT] Query-frontend: added `cortex_query_frontend_workers_enqueued_requests_total` metric to track the number of requests enqueued in each query-scheduler. #384
* [ENHANCEMENT] Query-frontend: added `cortex_query_frontend_non_step_aligned_queries_total` to track the total number of range queries with start/end not aligned to step. #347 #357 #582
* [ENHANCEMENT] Query-scheduler: exported summary `cortex_query_scheduler_inflight_requests` tracking total number of inflight requests (both enqueued and processing) in percentile buckets. #675
* [ENHANCEMENT] Querier: can use the `LabelNames` call with matchers, if matchers are provided in the `/labels` API call, instead of using the more expensive `MetricsForLabelMatchers` call as before. #3 #1186
* [ENHANCEMENT] Querier / store-gateway: optimized regex matchers. #319 #334 #355
* [ENHANCEMENT] Querier: when fetching data for specific query-shard, we can ignore some blocks based on compactor-shard ID, since sharding of series by query sharding and compactor is the same. Added metrics: #438 #450
  * `cortex_querier_blocks_found_total`
  * `cortex_querier_blocks_queried_total`
  * `cortex_querier_blocks_with_compactor_shard_but_incompatible_query_shard_total`
* [ENHANCEMENT] Querier / ruler: reduce cpu usage, latency and peak memory consumption. #459 #463 #589
* [ENHANCEMENT] Querier: labels requests now obey `-querier.query-ingesters-within`, making them a little more efficient. #518
* [ENHANCEMENT] Querier: retry store-gateway in case of unexpected failure, instead of failing the query. #1003
* [ENHANCEMENT] Querier / ruler: reduce memory used by streaming queries, particularly in ruler. [#4341](https://github.com/cortexproject/cortex/pull/4341)
* [ENHANCEMENT] Ruler: Using shuffle sharding subring on GetRules API. [#4466](https://github.com/cortexproject/cortex/pull/4466)
* [ENHANCEMENT] Ruler: wait for ruler ring client to self-detect during startup. #990
* [ENHANCEMENT] Store-gateway: added `cortex_bucket_store_sent_chunk_size_bytes` metric, tracking the size of chunks sent from store-gateway to querier. #123
* [ENHANCEMENT] Store-gateway: reduced CPU and memory utilization due to exported metrics aggregation for instances with a large number of tenants. #123 #142
* [ENHANCEMENT] Store-gateway: added an in-memory LRU cache for chunks attributes. Can be enabled setting `-blocks-storage.bucket-store.chunks-cache.attributes-in-memory-max-items=X` where `X` is the max number of items to keep in the in-memory cache. The following new metrics are exposed: #279 #415 #437
  * `cortex_cache_memory_requests_total`
  * `cortex_cache_memory_hits_total`
  * `cortex_cache_memory_items_count`
* [ENHANCEMENT] Store-gateway: log index cache requests to tracing spans. #419
* [ENHANCEMENT] Store-gateway: store-gateway can now ignore blocks with minimum time within `-blocks-storage.bucket-store.ignore-blocks-within` duration. Useful when used together with `-querier.query-store-after`. #502
* [ENHANCEMENT] Store-gateway: label values with matchers now doesn't preload or list series, reducing latency and memory consumption. #534
* [ENHANCEMENT] Store-gateway: the results of `LabelNames()`, `LabelValues()` and `Series(skipChunks=true)` calls are now cached in the index cache. #590
* [ENHANCEMENT] Store-gateway: Added `-store-gateway.sharding-ring.unregister-on-shutdown` option that allows store-gateway to stay in the ring even after shutdown. Defaults to `true`, which is the same as current behaviour. #610 #614
* [ENHANCEMENT] Store-gateway: wait for ring tokens stability instead of ring stability to speed up startup and tests. #620
* [ENHANCEMENT] Compactor: add timeout for waiting on compactor to become ACTIVE in the ring. [#4262](https://github.com/cortexproject/cortex/pull/4262)
* [ENHANCEMENT] Compactor: skip already planned compaction jobs if the tenant doesn't belong to the compactor instance anymore. #303
* [ENHANCEMENT] Compactor: Blocks cleaner will ignore users that it no longer "owns" when sharding is enabled, and user ownership has changed since last scan. #325
* [ENHANCEMENT] Compactor: added `-compactor.compaction-jobs-order` support to configure which compaction jobs should run first for a given tenant (in case there are multiple ones). Supported values are: `smallest-range-oldest-blocks-first` (default), `newest-blocks-first`. #364
* [ENHANCEMENT] Compactor: delete blocks marked for deletion faster. #490
* [ENHANCEMENT] Compactor: expose low-level concurrency options for compactor: `-compactor.max-opening-blocks-concurrency`, `-compactor.max-closing-blocks-concurrency`, `-compactor.symbols-flushers-concurrency`. #569 #701
* [ENHANCEMENT] Compactor: expand compactor logs to include total compaction job time, total time for uploads and block counts. #549
* [ENHANCEMENT] Ring: allow experimental configuration of disabling of heartbeat timeouts by setting the relevant configuration value to zero. Applies to the following: [#4342](https://github.com/cortexproject/cortex/pull/4342)
  * `-distributor.ring.heartbeat-timeout`
  * `-ingester.ring.heartbeat-timeout`
  * `-ruler.ring.heartbeat-timeout`
  * `-alertmanager.sharding-ring.heartbeat-timeout`
  * `-compactor.ring.heartbeat-timeout`
  * `-store-gateway.sharding-ring.heartbeat-timeout`
* [ENHANCEMENT] Ring: allow heartbeats to be explicitly disabled by setting the interval to zero. This is considered experimental. This applies to the following configuration options: [#4344](https://github.com/cortexproject/cortex/pull/4344)
  * `-distributor.ring.heartbeat-period`
  * `-ingester.ring.heartbeat-period`
  * `-ruler.ring.heartbeat-period`
  * `-alertmanager.sharding-ring.heartbeat-period`
  * `-compactor.ring.heartbeat-period`
  * `-store-gateway.sharding-ring.heartbeat-period`
* [ENHANCEMENT] Memberlist: optimized receive path for processing ring state updates, to help reduce CPU utilization in large clusters. [#4345](https://github.com/cortexproject/cortex/pull/4345)
* [ENHANCEMENT] Memberlist: expose configuration of memberlist packet compression via `-memberlist.compression-enabled`. [#4346](https://github.com/cortexproject/cortex/pull/4346)
* [ENHANCEMENT] Memberlist: Add `-memberlist.advertise-addr` and `-memberlist.advertise-port` options for setting the address to advertise to other members of the cluster to enable NAT traversal. #260
* [ENHANCEMENT] Memberlist: reduce CPU utilization for rings with a large number of members. #537 #563 #634
* [ENHANCEMENT] Overrides exporter: include additional limits in the per-tenant override exporter. The following limits have been added to the `cortex_limit_overrides` metric: #21
  * `max_fetched_series_per_query`
  * `max_fetched_chunk_bytes_per_query`
  * `ruler_max_rules_per_rule_group`
  * `ruler_max_rule_groups_per_tenant`
* [ENHANCEMENT] Overrides exporter: add a metrics `cortex_limits_defaults` to expose the default values of limits. #173
* [ENHANCEMENT] Overrides exporter: Add `max_fetched_chunks_per_query` and `max_global_exemplars_per_user` limits to the default and per-tenant limits exported as metrics. #471 #515
* [ENHANCEMENT] Upgrade Go to 1.17.8. #1347 #1381
* [ENHANCEMENT] Upgrade Docker base images to `alpine:3.15.0`. #1348
* [BUGFIX] Azure storage: only create HTTP client once, to reduce memory utilization. #605
* [BUGFIX] Ingester: fixed ingester stuck on start up (LEAVING ring state) when `-ingester.ring.heartbeat-period=0` and `-ingester.unregister-on-shutdown=false`. [#4366](https://github.com/cortexproject/cortex/pull/4366)
* [BUGFIX] Ingester: prevent any reads or writes while the ingester is stopping. This will prevent accessing TSDB blocks once they have been already closed. [#4304](https://github.com/cortexproject/cortex/pull/4304)
* [BUGFIX] Ingester: TSDB now waits for pending readers before truncating Head block, fixing the `chunk not found` error and preventing wrong query results. #16
* [BUGFIX] Ingester: don't create TSDB or appender if no samples are sent by a tenant. #162
* [BUGFIX] Ingester: fix out-of-order chunks in TSDB head in-memory series after WAL replay in case some samples were appended to TSDB WAL before series. #530
* [BUGFIX] Distributor: when cleaning up obsolete elected replicas from KV store, HA tracker didn't update number of cluster per user correctly. [#4336](https://github.com/cortexproject/cortex/pull/4336)
* [BUGFIX] Distributor: fix bug in query-exemplar where some results would get dropped. #583
* [BUGFIX] Query-frontend: Fixes @ modifier functions (start/end) when splitting queries by time. #206
* [BUGFIX] Query-frontend: Ensure query_range requests handled by the query-frontend return JSON formatted errors. #360 #499
* [BUGFIX] Query-frontend: don't reuse cached results for queries that are not step-aligned. #424
* [BUGFIX] Query-frontend: fix API error messages that were mentioning Prometheus `--enable-feature=promql-negative-offset` and `--enable-feature=promql-at-modifier` flags. #688
* [BUGFIX] Query-frontend: worker's cancellation channels are now buffered to ensure that all request cancellations are properly handled. #741
* [BUGFIX] Querier: fixed `/api/v1/user_stats` endpoint. When zone-aware replication is enabled, `MaxUnavailableZones` param is used instead of `MaxErrors`, so setting `MaxErrors = 0` doesn't make the Querier wait for all Ingesters responses. #474
* [BUGFIX] Querier: Disable query scheduler SRV DNS lookup. #689
* [BUGFIX] Ruler: fixed counting of PromQL evaluation errors as user-errors when updating `cortex_ruler_queries_failed_total`. [#4335](https://github.com/cortexproject/cortex/pull/4335)
* [BUGFIX] Ruler: fix formatting of rule groups in `/ruler/rule_groups` endpoint. #655
* [BUGFIX] Ruler: do not log `unable to read rules directory` at startup if the directory hasn't been created yet. #1058
* [BUGFIX] Ruler: enable Prometheus-compatible endpoints regardless of `-ruler.enable-api`. The flag now only controls the configuration API. This is what the config flag description stated, but not what was happening. #1216
* [BUGFIX] Compactor: fixed panic while collecting Prometheus metrics. #28
* [BUGFIX] Compactor: compactor should now be able to correctly mark blocks for deletion and no-compaction, if such marking was previously interrupted. #1015
* [BUGFIX] Alertmanager: remove stale template files. #4495
* [BUGFIX] Alertmanager: don't replace user configurations with blank fallback configurations (when enabled), particularly during scaling up/down instances when sharding is enabled. #224
* [BUGFIX] Ring: multi KV runtime config changes are now propagated to all rings, not just ingester ring. #1047
* [BUGFIX] Memberlist: fixed corrupted packets when sending compound messages with more than 255 messages or messages bigger than 64KB. #551
* [BUGFIX] Overrides exporter: successfully startup even if runtime config is not set. #1056
* [BUGFIX] Fix internal modules to wait for other modules depending on them before stopping. #1472

### Mixin

_Changes since `grafana/cortex-jsonnet` `1.9.0`._

* [CHANGE] Removed chunks storage support from mixin. #641 #643 #645 #811 #812 #813
  * Removed `tsdb.libsonnet`: no need to import it anymore (its content is already automatically included when using Jsonnet)
  * Removed the following fields from `_config`:
    * `storage_engine` (defaults to `blocks`)
    * `chunk_index_backend`
    * `chunk_store_backend`
  * Removed schema config map
  * Removed the following dashboards:
    * "Cortex / Chunks"
    * "Cortex / WAL"
    * "Cortex / Blocks vs Chunks"
  * Removed the following alerts:
    * `CortexOldChunkInMemory`
    * `CortexCheckpointCreationFailed`
    * `CortexCheckpointDeletionFailed`
    * `CortexProvisioningMemcachedTooSmall`
    * `CortexWALCorruption`
    * `CortexTableSyncFailure`
    * `CortexTransferFailed`
  * Removed the following recording rules:
    * `cortex_chunk_store_index_lookups_per_query`
    * `cortex_chunk_store_series_pre_intersection_per_query`
    * `cortex_chunk_store_series_post_intersection_per_query`
    * `cortex_chunk_store_chunks_per_query`
    * `cortex_bigtable_request_duration_seconds`
    * `cortex_cassandra_request_duration_seconds`
    * `cortex_dynamo_request_duration_seconds`
    * `cortex_database_request_duration_seconds`
    * `cortex_gcs_request_duration_seconds`
* [CHANGE] Update grafana-builder dependency: use $__rate_interval in qpsPanel and latencyPanel. [#372](https://github.com/grafana/cortex-jsonnet/pull/372)
* [CHANGE] `namespace` template variable in dashboards now only selects namespaces for selected clusters. [#311](https://github.com/grafana/cortex-jsonnet/pull/311)
* [CHANGE] `CortexIngesterRestarts` alert severity changed from `critical` to `warning`. [#321](https://github.com/grafana/cortex-jsonnet/pull/321)
* [CHANGE] Dashboards: added overridable `job_labels` and `cluster_labels` to the configuration object as label lists to uniquely identify jobs and clusters in the metric names and group-by lists in dashboards. [#319](https://github.com/grafana/cortex-jsonnet/pull/319)
* [CHANGE] Dashboards: `alert_aggregation_labels` has been removed from the configuration and overriding this value has been deprecated. Instead the labels are now defined by the `cluster_labels` list, and should be overridden accordingly through that list. [#319](https://github.com/grafana/cortex-jsonnet/pull/319)
* [CHANGE] Renamed `CortexCompactorHasNotUploadedBlocksSinceStart` to `CortexCompactorHasNotUploadedBlocks`. [#334](https://github.com/grafana/cortex-jsonnet/pull/334)
* [CHANGE] Renamed `CortexCompactorRunFailed` to `CortexCompactorHasNotSuccessfullyRunCompaction`. [#334](https://github.com/grafana/cortex-jsonnet/pull/334)
* [CHANGE] Renamed `CortexInconsistentConfig` alert to `CortexInconsistentRuntimeConfig` and increased severity to `critical`. [#335](https://github.com/grafana/cortex-jsonnet/pull/335)
* [CHANGE] Increased `CortexBadRuntimeConfig` alert severity to `critical` and removed support for `cortex_overrides_last_reload_successful` metric (was removed in Cortex 1.3.0). [#335](https://github.com/grafana/cortex-jsonnet/pull/335)
* [CHANGE] Grafana 'min step' changed to 15s so dashboard show better detail. [#340](https://github.com/grafana/cortex-jsonnet/pull/340)
* [CHANGE] Replace `CortexRulerFailedEvaluations` with two new alerts: `CortexRulerTooManyFailedPushes` and `CortexRulerTooManyFailedQueries`. [#347](https://github.com/grafana/cortex-jsonnet/pull/347)
* [CHANGE] Removed `CortexCacheRequestErrors` alert. This alert was not working because the legacy Cortex cache client instrumentation doesn't track errors. [#346](https://github.com/grafana/cortex-jsonnet/pull/346)
* [CHANGE] Removed `CortexQuerierCapacityFull` alert. [#342](https://github.com/grafana/cortex-jsonnet/pull/342)
* [CHANGE] Changes blocks storage alerts to group metrics by the configured `cluster_labels` (supporting the deprecated `alert_aggregation_labels`). [#351](https://github.com/grafana/cortex-jsonnet/pull/351)
* [CHANGE] Increased `CortexIngesterReachingSeriesLimit` critical alert threshold from 80% to 85%. [#363](https://github.com/grafana/cortex-jsonnet/pull/363)
* [CHANGE] Changed default `job_names` for query-frontend, query-scheduler and querier to match custom deployments too. [#376](https://github.com/grafana/cortex-jsonnet/pull/376)
* [CHANGE] Split `cortex_api` recording rule group into three groups. This is a workaround for large clusters where this group can become slow to evaluate. [#401](https://github.com/grafana/cortex-jsonnet/pull/401)
* [CHANGE] Increased `CortexIngesterReachingSeriesLimit` warning threshold from 70% to 80% and critical threshold from 85% to 90%. [#404](https://github.com/grafana/cortex-jsonnet/pull/404)
* [CHANGE] Raised `CortexKVStoreFailure` alert severity from warning to critical. #493
* [CHANGE] Increase `CortexRolloutStuck` alert "for" duration from 15m to 30m. #493 #573
* [CHANGE] The Alertmanager and Ruler compiled dashboards (`alertmanager.json` and `ruler.json`) have been respectively renamed to `mimir-alertmanager.json` and `mimir-ruler.json`. #869
* [CHANGE] Removed `cortex_overrides_metric` from `_config`. #871
* [CHANGE] Renamed recording rule groups (`cortex_` prefix changed to `mimir_`). #871
* [CHANGE] Alerts name prefix has been changed from `Cortex` to `Mimir` (eg. alert `CortexIngesterUnhealthy` has been renamed to `MimirIngesterUnhealthy`). #879
* [CHANGE] Enabled resources dashboards by default. Can be disabled setting `resources_dashboards_enabled` config field to `false`. #920
* [FEATURE] Added `Cortex / Overrides` dashboard, displaying default limits and per-tenant overrides applied to Mimir. #673
* [FEATURE] Added `Mimir / Tenants` and `Mimir / Top tenants` dashboards, displaying user-based metrics. #776
* [FEATURE] Added querier autoscaling panels and alerts. #1006 #1016
* [FEATURE] Mimir / Top tenants dashboard now has tenants ranked by rule group size and evaluation time. #1338
* [ENHANCEMENT] cortex-mixin: Make `cluster_namespace_deployment:kube_pod_container_resource_requests_{cpu_cores,memory_bytes}:sum` backwards compatible with `kube-state-metrics` v2.0.0. [#317](https://github.com/grafana/cortex-jsonnet/pull/317)
* [ENHANCEMENT] Cortex-mixin: Include `cortex-gw-internal` naming variation in default `gateway` job names. [#328](https://github.com/grafana/cortex-jsonnet/pull/328)
* [ENHANCEMENT] Ruler dashboard: added object storage metrics. [#354](https://github.com/grafana/cortex-jsonnet/pull/354)
* [ENHANCEMENT] Alertmanager dashboard: added object storage metrics. [#354](https://github.com/grafana/cortex-jsonnet/pull/354)
* [ENHANCEMENT] Added documentation text panels and descriptions to reads and writes dashboards. [#324](https://github.com/grafana/cortex-jsonnet/pull/324)
* [ENHANCEMENT] Dashboards: defined container functions for common resources panels: containerDiskWritesPanel, containerDiskReadsPanel, containerDiskSpaceUtilization. [#331](https://github.com/grafana/cortex-jsonnet/pull/331)
* [ENHANCEMENT] cortex-mixin: Added `alert_excluded_routes` config to exclude specific routes from alerts. [#338](https://github.com/grafana/cortex-jsonnet/pull/338)
* [ENHANCEMENT] Added `CortexMemcachedRequestErrors` alert. [#346](https://github.com/grafana/cortex-jsonnet/pull/346)
* [ENHANCEMENT] Ruler dashboard: added "Per route p99 latency" panel in the "Configuration API" row. [#353](https://github.com/grafana/cortex-jsonnet/pull/353)
* [ENHANCEMENT] Increased the `for` duration of the `CortexIngesterReachingSeriesLimit` warning alert to 3h. [#362](https://github.com/grafana/cortex-jsonnet/pull/362)
* [ENHANCEMENT] Added a new tier (`medium_small_user`) so we have another tier between 100K and 1Mil active series. [#364](https://github.com/grafana/cortex-jsonnet/pull/364)
* [ENHANCEMENT] Extend Alertmanager dashboard: [#313](https://github.com/grafana/cortex-jsonnet/pull/313)
  * "Tenants" stat panel - shows number of discovered tenant configurations.
  * "Replication" row - information about the replication of tenants/alerts/silences over instances.
  * "Tenant Configuration Sync" row - information about the configuration sync procedure.
  * "Sharding Initial State Sync" row - information about the initial state sync procedure when sharding is enabled.
  * "Sharding Runtime State Sync" row - information about various state operations which occur when sharding is enabled (replication, fetch, marge, persist).
* [ENHANCEMENT] Update gsutil command for `not healthy index found` playbook [#370](https://github.com/grafana/cortex-jsonnet/pull/370)
* [ENHANCEMENT] Added Alertmanager alerts and playbooks covering configuration syncs and sharding operation: [#377 [#378](https://github.com/grafana/cortex-jsonnet/pull/378)
  * `CortexAlertmanagerSyncConfigsFailing`
  * `CortexAlertmanagerRingCheckFailing`
  * `CortexAlertmanagerPartialStateMergeFailing`
  * `CortexAlertmanagerReplicationFailing`
  * `CortexAlertmanagerPersistStateFailing`
  * `CortexAlertmanagerInitialSyncFailed`
* [ENHANCEMENT] Add recording rules to improve responsiveness of Alertmanager dashboard. [#387](https://github.com/grafana/cortex-jsonnet/pull/387)
* [ENHANCEMENT] Add `CortexRolloutStuck` alert. [#405](https://github.com/grafana/cortex-jsonnet/pull/405)
* [ENHANCEMENT] Added `CortexKVStoreFailure` alert. [#406](https://github.com/grafana/cortex-jsonnet/pull/406)
* [ENHANCEMENT] Use configured `ruler` jobname for ruler dashboard panels. [#409](https://github.com/grafana/cortex-jsonnet/pull/409)
* [ENHANCEMENT] Add ability to override `datasource` for generated dashboards. [#407](https://github.com/grafana/cortex-jsonnet/pull/407)
* [ENHANCEMENT] Use alertmanager jobname for alertmanager dashboard panels [#411](https://github.com/grafana/cortex-jsonnet/pull/411)
* [ENHANCEMENT] Added `CortexDistributorReachingInflightPushRequestLimit` alert. [#408](https://github.com/grafana/cortex-jsonnet/pull/408)
* [ENHANCEMENT] Added `CortexReachingTCPConnectionsLimit` alert. #403
* [ENHANCEMENT] Added "Cortex / Writes Networking" and "Cortex / Reads Networking" dashboards. #405
* [ENHANCEMENT] Improved "Queue length" panel in "Cortex / Queries" dashboard. #408
* [ENHANCEMENT] Add `CortexDistributorReachingInflightPushRequestLimit` alert and playbook. #401
* [ENHANCEMENT] Added "Recover accidentally deleted blocks (Google Cloud specific)" playbook. #475
* [ENHANCEMENT] Added support to multi-zone store-gateway deployments. #608 #615
* [ENHANCEMENT] Show supplementary alertmanager services in the Rollout Progress dashboard. #738 #855
* [ENHANCEMENT] Added `mimir` to default job names. This makes dashboards and alerts working when Mimir is installed in single-binary mode and the deployment is named `mimir`. #921
* [ENHANCEMENT] Introduced a new alert for the Alertmanager: `MimirAlertmanagerAllocatingTooMuchMemory`. It has two severities based on the memory usage against limits, a `warning` level at 80% and a `critical` level at 90%. #1206
* [ENHANCEMENT] Faster memcached cache requests. #2720
* [BUGFIX] Fixed `CortexIngesterHasNotShippedBlocks` alert false positive in case an ingester instance had ingested samples in the past, then no traffic was received for a long period and then it started receiving samples again. [#308](https://github.com/grafana/cortex-jsonnet/pull/308)
* [BUGFIX] Fixed `CortexInconsistentRuntimeConfig` metric. [#335](https://github.com/grafana/cortex-jsonnet/pull/335)
* [BUGFIX] Fixed scaling dashboard to correctly work when a Cortex service deployment spans across multiple zones (a zone is expected to have the `zone-[a-z]` suffix). [#365](https://github.com/grafana/cortex-jsonnet/pull/365)
* [BUGFIX] Fixed rollout progress dashboard to correctly work when a Cortex service deployment spans across multiple zones (a zone is expected to have the `zone-[a-z]` suffix). [#366](https://github.com/grafana/cortex-jsonnet/pull/366)
* [BUGFIX] Fixed rollout progress dashboard to include query-scheduler too. [#376](https://github.com/grafana/cortex-jsonnet/pull/376)
* [BUGFIX] Upstream recording rule `node_namespace_pod_container:container_cpu_usage_seconds_total:sum_irate` renamed. [#379](https://github.com/grafana/cortex-jsonnet/pull/379)
* [BUGFIX] Fixed writes/reads/alertmanager resources dashboards to use `$._config.job_names.gateway`. [#403](https://github.com/grafana/cortex-jsonnet/pull/403)
* [BUGFIX] Span the annotation.message in alerts as YAML multiline strings. [#412](https://github.com/grafana/cortex-jsonnet/pull/412)
* [BUGFIX] Fixed "Instant queries / sec" in "Cortex / Reads" dashboard. #445
* [BUGFIX] Fixed and added missing KV store panels in Writes, Reads, Ruler and Compactor dashboards. #448
* [BUGFIX] Fixed Alertmanager dashboard when alertmanager is running as part of single binary. #1064
* [BUGFIX] Fixed Ruler dashboard when ruler is running as part of single binary. #1260
* [BUGFIX] Query-frontend: fixed bad querier status code mapping with query-sharding enabled. #1227

### Jsonnet

_Changes since `grafana/cortex-jsonnet` `1.9.0`._

* [CHANGE] Removed chunks storage support. #639
  * Removed the following fields from `_config`:
    * `storage_engine` (defaults to `blocks`)
    * `querier_second_storage_engine` (not supported anymore)
    * `table_manager_enabled`, `table_prefix`
    * `memcached_index_writes_enabled` and `memcached_index_writes_max_item_size_mb`
    * `storeMemcachedChunksConfig`
    * `storeConfig`
    * `max_chunk_idle`
    * `schema` (the schema configmap is still added for backward compatibility reasons)
    * `bigtable_instance` and `bigtable_project`
    * `client_configs`
    * `enabledBackends`
    * `storage_backend`
    * `cassandra_addresses`
    * `s3_bucket_name`
    * `ingester_deployment_without_wal` (was only used by chunks storage)
    * `ingester` (was only used to configure chunks storage WAL)
  * Removed the following CLI flags from `ingester_args`:
    * `ingester.max-chunk-age`
    * `ingester.max-stale-chunk-idle`
    * `ingester.max-transfer-retries`
    * `ingester.retain-period`
* [CHANGE] Changed `overrides-exporter.libsonnet` from being based on cortex-tools to Mimir `overrides-exporter` target. #646
* [CHANGE] Store gateway: set `-blocks-storage.bucket-store.index-cache.memcached.max-get-multi-concurrency`,
  `-blocks-storage.bucket-store.chunks-cache.memcached.max-get-multi-concurrency`,
  `-blocks-storage.bucket-store.metadata-cache.memcached.max-get-multi-concurrency`,
  `-blocks-storage.bucket-store.index-cache.memcached.max-idle-connections`,
  `-blocks-storage.bucket-store.chunks-cache.memcached.max-idle-connections`,
  `-blocks-storage.bucket-store.metadata-cache.memcached.max-idle-connections` to 100 [#414](https://github.com/grafana/cortex-jsonnet/pull/414)
* [CHANGE] Alertmanager: mounted overrides configmap to alertmanager too. [#315](https://github.com/grafana/cortex-jsonnet/pull/315)
* [CHANGE] Memcached: upgraded memcached from `1.5.17` to `1.6.9`. [#316](https://github.com/grafana/cortex-jsonnet/pull/316)
* [CHANGE] Store-gateway: increased memory request and limit respectively from 6GB / 6GB to 12GB / 18GB. [#322](https://github.com/grafana/cortex-jsonnet/pull/322)
* [CHANGE] Store-gateway: increased `-blocks-storage.bucket-store.max-chunk-pool-bytes` from 2GB (default) to 12GB. [#322](https://github.com/grafana/cortex-jsonnet/pull/322)
* [CHANGE] Ingester/Ruler: set `-server.grpc-max-send-msg-size-bytes` and `-server.grpc-max-send-msg-size-bytes` to sensible default values (10MB). [#326](https://github.com/grafana/cortex-jsonnet/pull/326)
* [CHANGE] Decreased `-server.grpc-max-concurrent-streams` from 100k to 10k. [#369](https://github.com/grafana/cortex-jsonnet/pull/369)
* [CHANGE] Decreased blocks storage ingesters graceful termination period from 80m to 20m. [#369](https://github.com/grafana/cortex-jsonnet/pull/369)
* [CHANGE] Increase the rules per group and rule groups limits on different tiers. [#396](https://github.com/grafana/cortex-jsonnet/pull/396)
* [CHANGE] Removed `max_samples_per_query` limit, since it only works with chunks and only when using `-distributor.shard-by-all-labels=false`. [#397](https://github.com/grafana/cortex-jsonnet/pull/397)
* [CHANGE] Removed chunks storage query sharding config support. The following config options have been removed: [#398](https://github.com/grafana/cortex-jsonnet/pull/398)
  * `_config` > `queryFrontend` > `shard_factor`
  * `_config` > `queryFrontend` > `sharded_queries_enabled`
  * `_config` > `queryFrontend` > `query_split_factor`
* [CHANGE] Rename ruler_s3_bucket_name and ruler_gcs_bucket_name to ruler_storage_bucket_name: [#415](https://github.com/grafana/cortex-jsonnet/pull/415)
* [CHANGE] Fine-tuned rolling update policy for distributor, querier, query-frontend, query-scheduler. [#420](https://github.com/grafana/cortex-jsonnet/pull/420)
* [CHANGE] Increased memcached metadata/chunks/index-queries max connections from 4k to 16k. [#420](https://github.com/grafana/cortex-jsonnet/pull/420)
* [CHANGE] Disabled step alignment in query-frontend to be compliant with PromQL. [#420](https://github.com/grafana/cortex-jsonnet/pull/420)
* [CHANGE] Do not limit compactor CPU and request a number of cores equal to the configured concurrency. [#420](https://github.com/grafana/cortex-jsonnet/pull/420)
* [CHANGE] Configured split-and-merge compactor. #853
  * The following CLI flags are set on compactor:
    * `-compactor.split-and-merge-shards=0`
    * `-compactor.compactor-tenant-shard-size=1`
    * `-compactor.split-groups=1`
    * `-compactor.max-opening-blocks-concurrency=4`
    * `-compactor.max-closing-blocks-concurrency=2`
    * `-compactor.symbols-flushers-concurrency=4`
  * The following per-tenant overrides have been set on `super_user` and `mega_user` classes:
    ```
    compactor_split_and_merge_shards: 2,
    compactor_tenant_shard_size: 2,
    compactor_split_groups: 2,
    ```
* [CHANGE] The entrypoint file to include has been renamed from `cortex.libsonnet` to `mimir.libsonnet`. #897
* [CHANGE] The default image config field has been renamed from `cortex` to `mimir`. #896
   ```
   {
     _images+:: {
       mimir: '...',
     },
   }
   ```
* [CHANGE] Removed `cortex_` prefix from config fields. #898
  * The following config fields have been renamed:
    * `cortex_bucket_index_enabled` renamed to `bucket_index_enabled`
    * `cortex_compactor_cleanup_interval` renamed to `compactor_cleanup_interval`
    * `cortex_compactor_data_disk_class` renamed to `compactor_data_disk_class`
    * `cortex_compactor_data_disk_size` renamed to `compactor_data_disk_size`
    * `cortex_compactor_max_concurrency` renamed to `compactor_max_concurrency`
    * `cortex_distributor_allow_multiple_replicas_on_same_node` renamed to `distributor_allow_multiple_replicas_on_same_node`
    * `cortex_ingester_data_disk_class` renamed to `ingester_data_disk_class`
    * `cortex_ingester_data_disk_size` renamed to `ingester_data_disk_size`
    * `cortex_querier_allow_multiple_replicas_on_same_node` renamed to `querier_allow_multiple_replicas_on_same_node`
    * `cortex_query_frontend_allow_multiple_replicas_on_same_node` renamed to `query_frontend_allow_multiple_replicas_on_same_node`
    * `cortex_query_sharding_enabled` renamed to `query_sharding_enabled`
    * `cortex_query_sharding_msg_size_factor` renamed to `query_sharding_msg_size_factor`
    * `cortex_ruler_allow_multiple_replicas_on_same_node` renamed to `ruler_allow_multiple_replicas_on_same_node`
    * `cortex_store_gateway_data_disk_class` renamed to `store_gateway_data_disk_class`
    * `cortex_store_gateway_data_disk_size` renamed to `store_gateway_data_disk_size`
* [CHANGE] The overrides configmap default mountpoint has changed from `/etc/cortex` to `/etc/mimir`. It can be customized via the `overrides_configmap_mountpoint` config field. #899
* [CHANGE] Enabled in the querier the features to query label names with matchers, PromQL at modifier and query long-term storage for labels. #905
* [CHANGE] Reduced TSDB blocks retention on ingesters disk from 96h to 24h. #905
* [CHANGE] Enabled closing of idle TSDB in ingesters. #905
* [CHANGE] Disabled TSDB isolation in ingesters for better performances. #905
* [CHANGE] Changed log level of querier, query-frontend, query-scheduler and alertmanager from `debug` to `info`. #905
* [CHANGE] Enabled attributes in-memory cache in store-gateway. #905
* [CHANGE] Configured store-gateway to not load blocks containing samples more recent than 10h (because such samples are queried from ingesters). #905
* [CHANGE] Dynamically compute `-compactor.deletion-delay` based on other settings, in order to reduce the deletion delay as much as possible and lower the number of live blocks in the storage. #907
* [CHANGE] The config field `distributorConfig` has been renamed to `ingesterRingClientConfig`. Config field `ringClient` has been removed in favor of `ingesterRingClientConfig`. #997 #1057
* [CHANGE] Gossip.libsonnet has been fixed to modify all ring configurations, not only the ingester ring config. Furthermore it now supports migration via multi KV store. #1057 #1099
* [CHANGE] Changed the default of `bucket_index_enabled` to `true`. #924
* [CHANGE] Remove the support for the test-exporter. #1133
* [CHANGE] Removed `$.distributor_deployment_labels`, `$.ingester_deployment_labels` and `$.querier_deployment_labels` fields, that were used by gossip.libsonnet to inject additional label. Now the label is injected directly into pods of statefulsets and deployments. #1297
* [CHANGE] Disabled `-ingester.readiness-check-ring-health`. #1352
* [CHANGE] Changed Alertmanager CPU request from `100m` to `2` cores, and memory request from `1Gi` to `10Gi`. Set Alertmanager memory limit to `15Gi`. #1206
* [CHANGE] gossip.libsonnet has been renamed to memberlist.libsonnet, and is now imported by default. Use of memberlist for ring is enabled by setting `_config.memberlist_ring_enabled` to true. #1526
* [FEATURE] Added query sharding support. It can be enabled setting `cortex_query_sharding_enabled: true` in the `_config` object. #653
* [FEATURE] Added shuffle-sharding support. It can be enabled and configured using the following config: #902
   ```
   _config+:: {
     shuffle_sharding:: {
       ingester_write_path_enabled: true,
       ingester_read_path_enabled: true,
       querier_enabled: true,
       ruler_enabled: true,
       store_gateway_enabled: true,
     },
   }
   ```
* [FEATURE] Added multi-zone ingesters and store-gateways support. #1352 #1552
* [ENHANCEMENT] Add overrides config to compactor. This allows setting retention configs per user. [#386](https://github.com/grafana/cortex-jsonnet/pull/386)
* [ENHANCEMENT] Added 256MB memory ballast to querier. [#369](https://github.com/grafana/cortex-jsonnet/pull/369)
* [ENHANCEMENT] Update `etcd-operator` to latest version (see https://github.com/grafana/jsonnet-libs/pull/480). [#263](https://github.com/grafana/cortex-jsonnet/pull/263)
* [ENHANCEMENT] Add support for Azure storage in Alertmanager configuration. [#381](https://github.com/grafana/cortex-jsonnet/pull/381)
* [ENHANCEMENT] Add support for running Alertmanager in sharding mode. [#394](https://github.com/grafana/cortex-jsonnet/pull/394)
* [ENHANCEMENT] Allow to customize PromQL engine settings via `queryEngineConfig`. [#399](https://github.com/grafana/cortex-jsonnet/pull/399)
* [ENHANCEMENT] Define Azure object storage ruler args. [#416](https://github.com/grafana/cortex-jsonnet/pull/416)
* [ENHANCEMENT] Added the following config options to allow to schedule multiple replicas of the same service on the same node: [#418](https://github.com/grafana/cortex-jsonnet/pull/418)
  * `cortex_distributor_allow_multiple_replicas_on_same_node`
  * `cortex_ruler_allow_multiple_replicas_on_same_node`
  * `cortex_querier_allow_multiple_replicas_on_same_node`
  * `cortex_query_frontend_allow_multiple_replicas_on_same_node`
* [BUGFIX] Alertmanager: fixed `--alertmanager.cluster.peers` CLI flag passed to alertmanager when HA is enabled. [#329](https://github.com/grafana/cortex-jsonnet/pull/329)
* [BUGFIX] Fixed `-distributor.extend-writes` setting on ruler when `unregister_ingesters_on_shutdown` is disabled. [#369](https://github.com/grafana/cortex-jsonnet/pull/369)
* [BUGFIX] Treat `compactor_blocks_retention_period` type as string rather than int.[#395](https://github.com/grafana/cortex-jsonnet/pull/395)
* [BUGFIX] Pass `-ruler-storage.s3.endpoint` to ruler when using S3. [#421](https://github.com/grafana/cortex-jsonnet/pull/421)
* [BUGFIX] Remove service selector on label `gossip_ring_member` from other services than `gossip-ring`. [#1008](https://github.com/grafana/mimir/pull/1008)
* [BUGFIX] Rename `-ingester.readiness-check-ring-health` to `-ingester.ring.readiness-check-ring-health`, to reflect current name of flag. #1460

### Mimirtool

_Changes since cortextool `0.10.7`._

* [CHANGE] The following environment variables have been renamed: #883
  * `CORTEX_ADDRESS` to `MIMIR_ADDRESS`
  * `CORTEX_API_USER` to `MIMIR_API_USER`
  * `CORTEX_API_KEY` to `MIMIR_API_KEY`
  * `CORTEX_TENANT_ID` to `MIMIR_TENANT_ID`
  * `CORTEX_TLS_CA_PATH` to `MIMIR_TLS_CA_PATH`
  * `CORTEX_TLS_CERT_PATH` to `MIMIR_TLS_CERT_PATH`
  * `CORTEX_TLS_KEY_PATH` to `MIMIR_TLS_KEY_PATH`
* [CHANGE] Change `cortex` backend to `mimir`. #883
* [CHANGE] Do not publish `mimirtool` binary for 386 windows architecture. #1263
* [CHANGE] `analyse` command has been renamed to `analyze`. #1318
* [FEATURE] Support Arm64 on Darwin for all binaries (benchtool etc). https://github.com/grafana/cortex-tools/pull/215
* [ENHANCEMENT] Correctly support federated rules. #823
* [BUGFIX] Fix `cortextool rules` legends displaying wrong symbols for updates and deletions. https://github.com/grafana/cortex-tools/pull/226

### Query-tee

_Changes since Cortex `1.10.0`._

* [ENHANCEMENT] Added `/api/v1/query_exemplars` API endpoint support (no results comparison). #168
* [ENHANCEMENT] Add a flag (`--proxy.compare-use-relative-error`) in the query-tee to compare floating point values using relative error. #208
* [ENHANCEMENT] Add a flag (`--proxy.compare-skip-recent-samples`) in the query-tee to skip comparing recent samples. By default samples not older than 1 minute are skipped. #234
* [BUGFIX] Fixes a panic in the query-tee when comparing result. #207
* [BUGFIX] Ensure POST requests are handled correctly #286

### Blocksconvert

_Changes since Cortex `1.10.0`._

* [CHANGE] Blocksconvert tool was removed from Mimir. #637

### Metaconvert

_Changes since Cortex `1.10.0`._

* [CHANGE] `thanosconvert` tool has been renamed to `metaconvert`. `-config.file` option has been removed, while it now requires `-tenant` option to work on single tenant only. It now also preserves labels recognized by Mimir. #1120

### Test-exporter

_Changes since Cortex `1.10.0`._

* [CHANGE] Removed the test-exporter tool. #1133

### Tools

_Changes since Cortex `1.10.0`._

* [CHANGE] Removed `query-audit`. You can use `query-tee` to compare query results and performances of two Grafana Mimir backends. #1380

## [Cortex 1.10.0 CHANGELOG](https://github.com/grafana/mimir/blob/a13959db5d38ff65c2b7ef52c56331d2f4dbc00c/CHANGELOG.md#cortex-1100--2021-08-03)<|MERGE_RESOLUTION|>--- conflicted
+++ resolved
@@ -50,11 +50,8 @@
 * [ENHANCEMENT] Query-frontend: include route name in query stats log lines. #8191
 * [ENHANCEMENT] OTLP: Speed up conversion from OTel to Mimir format by about 8% and reduce memory consumption by about 30%. Can be disabled via `-distributor.direct-otlp-translation-enabled=false` #7957
 * [ENHANCEMENT] Ingester/Querier: Optimise regexps with long lists of alternates. #8221, #8234
-<<<<<<< HEAD
 * [ENHANCEMENT] Ingester: Include more detail in tracing of queries. #8242
-=======
 * [EHNAHCEMENT] Distributor: add `insight=true` to remote-write and OTLP write handlers when the HTTP response status code is 4xx. #8294
->>>>>>> 5988b236
 * [BUGFIX] Distributor: make OTLP endpoint return marshalled proto bytes as response body for 4xx/5xx errors. #8227
 * [BUGFIX] Rules: improve error handling when querier is local to the ruler. #7567
 * [BUGFIX] Querier, store-gateway: Protect against panics raised during snappy encoding. #7520
