# Changelog

## main / unreleased

### Grafana Mimir

* [CHANGE] Store-gateway: skip verifying index header integrity upon loading. To enable verification set `blocks_storage.bucket_store.index_header.verify_on_load: true`.
* [CHANGE] Querier: change the default value of the experimental `-querier.streaming-chunks-per-ingester-buffer-size` flag to 128. #5203
* [ENHANCEMENT] Cardinality API: When zone aware replication is enabled, the label values cardinality API can now tolerate single zone failure #5178
* [ENHANCEMENT] Distributor: optimize sending requests to ingesters when incoming requests don't need to be modified. For now this feature can be disabled by setting `-timeseries-unmarshal-caching-optimization-enabled=false`. #5137
<<<<<<< HEAD
* [ENHANCEMENT] Add advanced CLI flags to control gRPC client behaviour: #5161
  * `-<prefix>.connect-timeout`
  * `-<prefix>.connect-backoff-base-delay`
  * `-<prefix>.connect-backoff-max-delay`
  * `-<prefix>.initial-stream-window-size`
  * `-<prefix>.initial-connection-window-size`
=======
* [ENHANCEMENT] Query-frontend: added "response_size_bytes" field to "query stats" log. #5196
* [ENHANCEMENT] Querier: Refine error messages for per-tenant query limits, informing the user of the preferred strategy for not hitting the limit, in addition to how they may tweak the limit. #5059
>>>>>>> ea86996d

### Mixin
* [CHANGE] Dashboards: show all workloads in selected namespace on "rollout progress" dashboard. #5113
* [CHANGE] Dashboards: show the number of updated and ready pods for each workload in the "rollout progress" panel on the "rollout progress" dashboard. #5113
* [ENHANCEMENT] Dashboards: adjust layout of "rollout progress" dashboard panels so that the "rollout progress" panel doesn't require scrolling. #5113
* [ENHANCEMENT] Dashboards: show container name first in "pods count per version" panel on "rollout progress" dashboard. #5113
* [BUGFIX] Dashboards: fix "unhealthy pods" panel on "rollout progress" dashboard showing only a number rather than the name of the workload and the number of unhealthy pods if only one workload has unhealthy pods. #5113

### Jsonnet

* [ENHANCEMENT] Add per-container map for environment variables. #5181

### Mimirtool

### Mimir Continuous Test

### Query-tee

* [CHANGE] Proxy `Content-Type` response header from backend. Previously `Content-Type: text/plain; charset=utf-8` was returned on all requests. #5183

### Documentation

### Tools

## 2.9.0-rc.0

### Grafana Mimir

* [CHANGE] Store-gateway: change expanded postings, postings, and label values index cache key format. These caches will be invalidated when rolling out the new Mimir version. #4770 #4978 #5037
* [CHANGE] Distributor: remove the "forwarding" feature as it isn't necessary anymore. #4876
* [CHANGE] Query-frontend: Change the default value of `-query-frontend.query-sharding-max-regexp-size-bytes` from `0` to `4096`. #4932
* [CHANGE] Querier: `-querier.query-ingesters-within` has been moved from a global flag to a per-tenant override. #4287
* [CHANGE] Querier: Use `-blocks-storage.tsdb.retention-period` instead of `-querier.query-ingesters-within` for calculating the lookback period for shuffle sharded ingesters. Setting `-querier.query-ingesters-within=0` no longer disables shuffle sharding on the read path. #4287
* [CHANGE] Block upload: `/api/v1/upload/block/{block}/files` endpoint now allows file uploads with no `Content-Length`. #4956
* [CHANGE] Store-gateway: deprecate configuration parameters for chunk pooling, they will be removed in Mimir 2.11. The following options are now also ignored: #4996
  * `-blocks-storage.bucket-store.max-chunk-pool-bytes`
  * `-blocks-storage.bucket-store.chunk-pool-min-bucket-size-bytes`
  * `-blocks-storage.bucket-store.chunk-pool-max-bucket-size-bytes`
* [CHANGE] Store-gateway: remove metrics `cortex_bucket_store_chunk_pool_requested_bytes_total` and `cortex_bucket_store_chunk_pool_returned_bytes_total`. #4996
* [CHANGE] Compactor: change default of `-compactor.partial-block-deletion-delay` to `1d`. This will automatically clean up partial blocks that were a result of failed block upload or deletion. #5026
* [CHANGE] Compactor: the deprecated configuration parameter `-compactor.consistency-delay` has been removed. #5050
* [CHANGE] Store-gateway: the deprecated configuration parameter `-blocks-storage.bucket-store.consistency-delay` has been removed. #5050
* [CHANGE] The configuration parameter `-blocks-storage.bucket-store.bucket-index.enabled` has been deprecated and will be removed in Mimir 2.11. Mimir is running by default with the bucket index enabled since version 2.0, and starting from the version 2.11 it will not be possible to disable it. #5051
* [CHANGE] The configuration parameters `-querier.iterators` and `-query.batch-iterators` have been deprecated and will be removed in Mimir 2.11. Mimir runs by default with `-querier.batch-iterators=true`, and starting from version 2.11 it will not be possible to change this. #5114
* [CHANGE] Compactor: change default of `-compactor.first-level-compaction-wait-period` to 25m. #5128
* [CHANGE] Ruler: changed default of `-ruler.poll-interval` from `1m` to `10m`. Starting from this release, the configured rule groups will also be re-synced each time they're modified calling the ruler configuration API. #5170
* [FEATURE] Query-frontend: add `-query-frontend.log-query-request-headers` to enable logging of request headers in query logs. #5030
* [ENHANCEMENT] Add per-tenant limit `-validation.max-native-histogram-buckets` to be able to ignore native histogram samples that have too many buckets. #4765
* [ENHANCEMENT] Store-gateway: reduce memory usage in some LabelValues calls. #4789
* [ENHANCEMENT] Store-gateway: add a `stage` label to the metric `cortex_bucket_store_series_data_touched`. This label now applies to `data_type="chunks"` and `data_type="series"`. The `stage` label has 2 values: `processed` - the number of series that parsed - and `returned` - the number of series selected from the processed bytes to satisfy the query. #4797 #4830
* [ENHANCEMENT] Distributor: make `__meta_tenant_id` label available in relabeling rules configured via `metric_relabel_configs`. #4725
* [ENHANCEMENT] Compactor: added the configurable limit `compactor.block-upload-max-block-size-bytes` or `compactor_block_upload_max_block_size_bytes` to limit the byte size of uploaded or validated blocks. #4680
* [ENHANCEMENT] Querier: reduce CPU utilisation when shuffle sharding is enabled with large shard sizes. #4851
* [ENHANCEMENT] Packaging: facilitate configuration management by instructing systemd to start mimir with a configuration file. #4810
* [ENHANCEMENT] Store-gateway: reduce memory allocations when looking up postings from cache. #4861 #4869 #4962 #5047
* [ENHANCEMENT] Store-gateway: retain only necessary bytes when reading series from the bucket. #4926
* [ENHANCEMENT] Ingester, store-gateway: clear the shutdown marker after a successful shutdown to enable reusing their persistent volumes in case the ingester or store-gateway is restarted. #4985
* [ENHANCEMENT] Store-gateway, query-frontend: Reduced memory allocations when looking up cached entries from Memcached. #4862
* [ENHANCEMENT] Alertmanager: Add additional template function `queryFromGeneratorURL` returning query URL decoded query from the `GeneratorURL` field of an alert. #4301
* [ENHANCEMENT] Ruler: added experimental ruler storage cache support. The cache should reduce the number of "list objects" API calls issued to the object storage when there are 2+ ruler replicas running in a Mimir cluster. The cache can be configured setting `-ruler-storage.cache.*` CLI flags or their respective YAML config options. #4950 #5054
* [ENHANCEMENT] Store-gateway: added HTTP `/store-gateway/prepare-shutdown` endpoint for gracefully scaling down of store-gateways. A gauge `cortex_store_gateway_prepare_shutdown_requested` has been introduced for tracing this process. #4955
* [ENHANCEMENT] Updated Kuberesolver dependency (github.com/sercand/kuberesolver) from v2.4.0 to v4.0.0 and gRPC dependency (google.golang.org/grpc) from v1.47.0 to v1.53.0. #4922
* [ENHANCEMENT] Introduced new options for logging HTTP request headers: `-server.log-request-headers` enables logging HTTP request headers, `-server.log-request-headers-exclude-list` lists headers which should not be logged. #4922
* [ENHANCEMENT] Block upload: `/api/v1/upload/block/{block}/files` endpoint now disables read and write HTTP timeout, overriding `-server.http-read-timeout` and `-server.http-write-timeout` values. This is done to allow large file uploads to succeed. #4956
* [ENHANCEMENT] Alertmanager: Introduce new metrics from upstream. #4918
  * `cortex_alertmanager_notifications_failed_total` (added `reason` label)
  * `cortex_alertmanager_nflog_maintenance_total`
  * `cortex_alertmanager_nflog_maintenance_errors_total`
  * `cortex_alertmanager_silences_maintenance_total`
  * `cortex_alertmanager_silences_maintenance_errors_total`
* [ENHANCEMENT] Add native histogram support for `cortex_request_duration_seconds` metric family. #4987
* [ENHANCEMENT] Ruler: do not list rule groups in the object storage for disabled tenants. #5004
* [ENHANCEMENT] Query-frontend and querier: add HTTP API endpoint `<prometheus-http-prefix>/api/v1/format_query` to format a PromQL query. #4373
* [ENHANCEMENT] Query-frontend: Add `cortex_query_frontend_regexp_matcher_count` and `cortex_query_frontend_regexp_matcher_optimized_count` metrics to track optimization of regular expression label matchers. #4813
* [ENHANCEMENT] Alertmanager: Add configuration option to enable or disable the deletion of alertmanager state from object storage. This is useful when migrating alertmanager tenants from one cluster to another, because it avoids a condition where the state object is copied but then deleted before the configuration object is copied. #4989
* [ENHANCEMENT] Querier: only use the minimum set of chunks from ingesters when querying, and cancel unnecessary requests to ingesters sooner if we know their results won't be used. #5016
* [ENHANCEMENT] Add `-enable-go-runtime-metrics` flag to expose all go runtime metrics as Prometheus metrics. #5009
* [ENHANCEMENT] Ruler: trigger a synchronization of tenant's rule groups as soon as they change the rules configuration via API. This synchronization is in addition of the periodic syncing done every `-ruler.poll-interval`. The new behavior is enabled by default, but can be disabled with `-ruler.sync-rules-on-changes-enabled=false` (configurable on a per-tenant basis too). If you disable the new behaviour, then you may want to revert `-ruler.poll-interval` to `1m`. #4975 #5053 #5115 #5170
* [ENHANCEMENT] Distributor: Improve invalid tenant shard size error message. #5024
* [ENHANCEMENT] Store-gateway: record index header loading time separately in `cortex_bucket_store_series_request_stage_duration_seconds{stage="load_index_header"}`. Now index header loading will be visible in the "Mimir / Queries" dashboard in the "Series request p99/average latency" panels. #5011 #5062
* [ENHANCEMENT] Querier and ingester: add experimental support for streaming chunks from ingesters to queriers while evaluating queries. This can be enabled with `-querier.prefer-streaming-chunks=true`. #4886 #5078 #5094 #5126
* [ENHANCEMENT] Update Docker base images from `alpine:3.17.3` to `alpine:3.18.0`. #5065
* [ENHANCEMENT] Compactor: reduced the number of "object exists" API calls issued by the compactor to the object storage when syncing block's `meta.json` files. #5063
* [ENHANCEMENT] Distributor: Push request rate limits (`-distributor.request-rate-limit` and `-distributor.request-burst-size`) and their associated YAML configuration are now stable. #5124
* [ENHANCEMENT] Go: updated to 1.20.5. #5185
* [BUGFIX] Metadata API: Mimir will now return an empty object when no metadata is available, matching Prometheus. #4782
* [BUGFIX] Store-gateway: add collision detection on expanded postings and individual postings cache keys. #4770
* [BUGFIX] Ruler: Support the `type=alert|record` query parameter for the API endpoint `<prometheus-http-prefix>/api/v1/rules`. #4302
* [BUGFIX] Backend: Check that alertmanager's data-dir doesn't overlap with bucket-sync dir. #4921
* [BUGFIX] Alertmanager: Allow to rate-limit webex, telegram and discord notifications. #4979
* [BUGFIX] Store-gateway: panics when decoding LabelValues responses that contain more than 655360 values. These responses are no longer cached. #5021

### Documentation

* [ENHANCEMENT] Improve `MimirIngesterReachingTenantsLimit` runbook. #4744 #4752
* [ENHANCEMENT] Add `symbol table size exceeds` case to `MimirCompactorHasNotSuccessfullyRunCompaction` runbook. #4945
* [ENHANCEMENT] Clarify which APIs use query sharding. #4948

### Mixin

* [CHANGE] Alerts: Remove `MimirQuerierHighRefetchRate`. #4980
* [CHANGE] Alerts: Remove `MimirTenantHasPartialBlocks`. This is obsoleted by the changed default of `-compactor.partial-block-deletion-delay` to `1d`, which will auto remediate this alert. #5026
* [ENHANCEMENT] Alertmanager dashboard: display active aggregation groups #4772
* [ENHANCEMENT] Alerts: `MimirIngesterTSDBWALCorrupted` now only fires when there are more than one corrupted WALs in single-zone deployments and when there are more than two zones affected in multi-zone deployments. #4920
* [ENHANCEMENT] Alerts: added labels to duplicated `MimirRolloutStuck` and `MimirCompactorHasNotUploadedBlocks` rules in order to distinguish them. #5023
* [ENHANCEMENT] Dashboards: fix holes in graph for lightly loaded clusters #4915
* [ENHANCEMENT] Dashboards: allow configuring additional services for the Rollout Progress dashboard. #5007
* [ENHANCEMENT] Alerts: do not fire `MimirAllocatingTooMuchMemory` alert for any matching container outside of namespaces where Mimir is running. #5089
* [BUGFIX] Dashboards: show cancelled requests in a different color to successful requests in throughput panels on dashboards. #5039
* [BUGFIX] Dashboards: fix dashboard panels that showed percentages with axes from 0 to 10000%. #5084
* [BUGFIX] Remove dependency on upstream Kubernetes mixin. #4732

### Jsonnet

* [CHANGE] Ruler: changed ruler autoscaling policy, extended scale down period from 60s to 600s. #4786
* [CHANGE] Update to v0.5.0 rollout-operator. #4893
* [CHANGE] Backend: add `alertmanager_args` to `mimir-backend` when running in read-write deployment mode. Remove hardcoded `filesystem` alertmanager storage. This moves alertmanager's data-dir to `/data/alertmanager` by default. #4907 #4921
* [CHANGE] Remove `-pdb` suffix from `PodDisruptionBudget` names. This will create new `PodDisruptionBudget` resources. Make sure to prune the old resources; otherwise, rollouts will be blocked. #5109
* [CHANGE] Query-frontend: enable query sharding for cardinality estimation via `-query-frontend.query-sharding-target-series-per-shard` by default if the results cache is enabled. #5128
* [ENHANCEMENT] Ingester: configure `-blocks-storage.tsdb.head-compaction-interval=15m` to spread TSDB head compaction over a wider time range. #4870
* [ENHANCEMENT] Ingester: configure `-blocks-storage.tsdb.wal-replay-concurrency` to CPU request minus 1. #4864
* [ENHANCEMENT] Compactor: configure `-compactor.first-level-compaction-wait-period` to TSDB head compaction interval plus 10 minutes. #4872
* [ENHANCEMENT] Store-gateway: set `GOMEMLIMIT` to the memory request value. This should reduce the likelihood the store-gateway may go out of memory, at the cost of an higher CPU utilization due to more frequent garbage collections when the memory utilization gets closer or above the configured requested memory. #4971
* [ENHANCEMENT] Store-gateway: dynamically set `GOMAXPROCS` based on the CPU request. This should reduce the likelihood a high load on the store-gateway will slow down the entire Kubernetes node. #5104
* [ENHANCEMENT] Store-gateway: add `store_gateway_lazy_loading_enabled` configuration option which combines disabled lazy-loading and reducing blocks sync concurrency. Reducing blocks sync concurrency improves startup times with disabled lazy loading on HDDs. #5025
* [ENHANCEMENT] Update `rollout-operator` image to `v0.6.0`. #5155
* [BUGFIX] Backend: configure `-ruler.alertmanager-url` to `mimir-backend` when running in read-write deployment mode. #4892

### Mimirtool

* [CHANGE] check rules: will fail on duplicate rules when `--strict` is provided. #5035
* [FEATURE] sync/diff can now include/exclude namespaces based on a regular expression using `--namespaces-regex` and `--ignore-namespaces-regex`. #5100
* [ENHANCEMENT] analyze prometheus: allow to specify `-prometheus-http-prefix`. #4966
* [ENHANCEMENT] analyze grafana: allow to specify `--folder-title` to limit dashboards analysis based on their exact folder title. #4973

### Tools

* [CHANGE] copyblocks: copying between Azure Blob Storage buckets is now supported in addition to copying between Google Cloud Storage buckets. As a result, the `--service` flag is now required to be specified (accepted values are `gcs` or `abs`). #4756

## 2.8.0

### Grafana Mimir

* [CHANGE] Ingester: changed experimental CLI flag from `-out-of-order-blocks-external-label-enabled` to `-ingester.out-of-order-blocks-external-label-enabled` #4440
* [CHANGE] Store-gateway: The following metrics have been removed: #4332
  * `cortex_bucket_store_series_get_all_duration_seconds`
  * `cortex_bucket_store_series_merge_duration_seconds`
* [CHANGE] Ingester: changed default value of `-blocks-storage.tsdb.retention-period` from `24h` to `13h`. If you're running Mimir with a custom configuration and you're overriding `-querier.query-store-after` to a value greater than the default `12h` then you should increase `-blocks-storage.tsdb.retention-period` accordingly. #4382
* [CHANGE] Ingester: the configuration parameter `-blocks-storage.tsdb.max-tsdb-opening-concurrency-on-startup` has been deprecated and will be removed in Mimir 2.10. #4445
* [CHANGE] Query-frontend: Cached results now contain timestamp which allows Mimir to check if cached results are still valid based on current TTL configured for tenant. Results cached by previous Mimir version are used until they expire from cache, which can take up to 7 days. If you need to use per-tenant TTL sooner, please flush results cache manually. #4439
* [CHANGE] Ingester: the `cortex_ingester_tsdb_wal_replay_duration_seconds` metrics has been removed. #4465
* [CHANGE] Query-frontend and ruler: use protobuf internal query result payload format by default. This feature is no longer considered experimental. #4557 #4709
* [CHANGE] Ruler: reject creating federated rule groups while tenant federation is disabled. Previously the rule groups would be silently dropped during bucket sync. #4555
* [CHANGE] Compactor: the `/api/v1/upload/block/{block}/finish` endpoint now returns a `429` status code when the compactor has reached the limit specified by `-compactor.max-block-upload-validation-concurrency`. #4598
* [CHANGE] Compactor: when starting a block upload the maximum byte size of the block metadata provided in the request body is now limited to 1 MiB. If this limit is exceeded a `413` status code is returned. #4683
* [CHANGE] Store-gateway: cache key format for expanded postings has changed. This will invalidate the expanded postings in the index cache when deployed. #4667
* [FEATURE] Cache: Introduce experimental support for using Redis for results, chunks, index, and metadata caches. #4371
* [FEATURE] Vault: Introduce experimental integration with Vault to fetch secrets used to configure TLS for clients. Server TLS secrets will still be read from a file. `tls-ca-path`, `tls-cert-path` and `tls-key-path` will denote the path in Vault for the following CLI flags when `-vault.enabled` is true: #4446.
  * `-distributor.ha-tracker.etcd.*`
  * `-distributor.ring.etcd.*`
  * `-distributor.forwarding.grpc-client.*`
  * `-querier.store-gateway-client.*`
  * `-ingester.client.*`
  * `-ingester.ring.etcd.*`
  * `-querier.frontend-client.*`
  * `-query-frontend.grpc-client-config.*`
  * `-query-frontend.results-cache.redis.*`
  * `-blocks-storage.bucket-store.index-cache.redis.*`
  * `-blocks-storage.bucket-store.chunks-cache.redis.*`
  * `-blocks-storage.bucket-store.metadata-cache.redis.*`
  * `-compactor.ring.etcd.*`
  * `-store-gateway.sharding-ring.etcd.*`
  * `-ruler.client.*`
  * `-ruler.alertmanager-client.*`
  * `-ruler.ring.etcd.*`
  * `-ruler.query-frontend.grpc-client-config.*`
  * `-alertmanager.sharding-ring.etcd.*`
  * `-alertmanager.alertmanager-client.*`
  * `-memberlist.*`
  * `-query-scheduler.grpc-client-config.*`
  * `-query-scheduler.ring.etcd.*`
  * `-overrides-exporter.ring.etcd.*`
* [FEATURE] Distributor, ingester, querier, query-frontend, store-gateway: add experimental support for native histograms. Requires that the experimental protobuf query result response format is enabled by `-query-frontend.query-result-response-format=protobuf` on the query frontend. #4286 #4352 #4354 #4376 #4377 #4387 #4396 #4425 #4442 #4494 #4512 #4513 #4526
* [FEATURE] Added `-<prefix>.s3.storage-class` flag to configure the S3 storage class for objects written to S3 buckets. #4300
* [FEATURE] Add `freebsd` to the target OS when generating binaries for a Mimir release. #4654
* [FEATURE] Ingester: Add `prepare-shutdown` endpoint which can be used as part of Kubernetes scale down automations. #4718
* [ENHANCEMENT] Add timezone information to Alpine Docker images. #4583
* [ENHANCEMENT] Ruler: Sync rules when ruler JOINING the ring instead of ACTIVE, In order to reducing missed rule iterations during ruler restarts. #4451
* [ENHANCEMENT] Allow to define service name used for tracing via `JAEGER_SERVICE_NAME` environment variable. #4394
* [ENHANCEMENT] Querier and query-frontend: add experimental, more performant protobuf query result response format enabled with `-query-frontend.query-result-response-format=protobuf`. #4304 #4318 #4375
* [ENHANCEMENT] Compactor: added experimental configuration parameter `-compactor.first-level-compaction-wait-period`, to configure how long the compactor should wait before compacting 1st level blocks (uploaded by ingesters). This configuration option allows to reduce the chances compactor begins compacting blocks before all ingesters have uploaded their blocks to the storage. #4401
* [ENHANCEMENT] Store-gateway: use more efficient chunks fetching and caching. #4255
* [ENHANCEMENT] Query-frontend and ruler: add experimental, more performant protobuf internal query result response format enabled with `-ruler.query-frontend.query-result-response-format=protobuf`. #4331
* [ENHANCEMENT] Ruler: increased tolerance for missed iterations on alerts, reducing the chances of flapping firing alerts during ruler restarts. #4432
* [ENHANCEMENT] Optimized `.*` and `.+` regular expression label matchers. #4432
* [ENHANCEMENT] Optimized regular expression label matchers with alternates (e.g. `a|b|c`). #4647
* [ENHANCEMENT] Added an in-memory cache for regular expression matchers, to avoid parsing and compiling the same expression multiple times when used in recurring queries. #4633
* [ENHANCEMENT] Query-frontend: results cache TTL is now configurable by using `-query-frontend.results-cache-ttl` and `-query-frontend.results-cache-ttl-for-out-of-order-time-window` options. These values can also be specified per tenant. Default values are unchanged (7 days and 10 minutes respectively). #4385
* [ENHANCEMENT] Ingester: added advanced configuration parameter `-blocks-storage.tsdb.wal-replay-concurrency` representing the maximum number of CPUs used during WAL replay. #4445
* [ENHANCEMENT] Ingester: added metrics `cortex_ingester_tsdb_open_duration_seconds_total` to measure the total time it takes to open all existing TSDBs. The time tracked by this metric also includes the TSDBs WAL replay duration. #4465
* [ENHANCEMENT] Store-gateway: use streaming implementation for LabelNames RPC. The batch size for streaming is controlled by `-blocks-storage.bucket-store.batch-series-size`. #4464
* [ENHANCEMENT] Memcached: Add support for TLS or mTLS connections to cache servers. #4535
* [ENHANCEMENT] Compactor: blocks index files are now validated for correctness for blocks uploaded via the TSDB block upload feature. #4503
* [ENHANCEMENT] Compactor: block chunks and segment files are now validated for correctness for blocks uploaded via the TSDB block upload feature. #4549
* [ENHANCEMENT] Ingester: added configuration options to configure the "postings for matchers" cache of each compacted block queried from ingesters: #4561
  * `-blocks-storage.tsdb.block-postings-for-matchers-cache-ttl`
  * `-blocks-storage.tsdb.block-postings-for-matchers-cache-size`
  * `-blocks-storage.tsdb.block-postings-for-matchers-cache-force`
* [ENHANCEMENT] Compactor: validation of blocks uploaded via the TSDB block upload feature is now configurable on a per tenant basis: #4585
  * `-compactor.block-upload-validation-enabled` has been added, `compactor_block_upload_validation_enabled` can be used to override per tenant
  * `-compactor.block-upload.block-validation-enabled` was the previous global flag and has been removed
* [ENHANCEMENT] TSDB Block Upload: block upload validation concurrency can now be limited with `-compactor.max-block-upload-validation-concurrency`. #4598
* [ENHANCEMENT] OTLP: Add support for converting OTel exponential histograms to Prometheus native histograms. The ingestion of native histograms must be enabled, please set `-ingester.native-histograms-ingestion-enabled` to `true`. #4063 #4639
* [ENHANCEMENT] Query-frontend: add metric `cortex_query_fetched_index_bytes_total` to measure TSDB index bytes fetched to execute a query. #4597
* [ENHANCEMENT] Query-frontend: add experimental limit to enforce a max query expression size in bytes via `-query-frontend.max-query-expression-size-bytes` or `max_query_expression_size_bytes`. #4604
* [ENHANCEMENT] Query-tee: improve message logged when comparing responses and one response contains a non-JSON payload. #4588
* [ENHANCEMENT] Distributor: add ability to set per-distributor limits via `distributor_limits` block in runtime configuration in addition to the existing configuration. #4619
* [ENHANCEMENT] Querier: reduce peak memory consumption for queries that touch a large number of chunks. #4625
* [ENHANCEMENT] Query-frontend: added experimental `-query-frontend.query-sharding-max-regexp-size-bytes` limit to query-frontend. When set to a value greater than 0, query-frontend disabled query sharding for any query with a regexp matcher longer than the configured limit. #4632
* [ENHANCEMENT] Store-gateway: include statistics from LabelValues and LabelNames calls in `cortex_bucket_store_series*` metrics. #4673
* [ENHANCEMENT] Query-frontend: improve readability of distributed tracing spans. #4656
* [ENHANCEMENT] Update Docker base images from `alpine:3.17.2` to `alpine:3.17.3`. #4685
* [ENHANCEMENT] Querier: improve performance when shuffle sharding is enabled and the shard size is large. #4711
* [ENHANCEMENT] Ingester: improve performance when Active Series Tracker is in use. #4717
* [ENHANCEMENT] Store-gateway: optionally select `-blocks-storage.bucket-store.series-selection-strategy`, which can limit the impact of large posting lists (when many series share the same label name and value). #4667 #4695 #4698
* [ENHANCEMENT] Querier: Cache the converted float histogram from chunk iterator, hence there is no need to lookup chunk every time to get the converted float histogram. #4684
* [ENHANCEMENT] Ruler: Improve rule upload performance when not enforcing per-tenant rule group limits. #4828
* [ENHANCEMENT] Improved memory limit on the in-memory cache used for regular expression matchers. #4751
* [BUGFIX] Querier: Streaming remote read will now continue to return multiple chunks per frame after the first frame. #4423
* [BUGFIX] Store-gateway: the values for `stage="processed"` for the metrics `cortex_bucket_store_series_data_touched` and  `cortex_bucket_store_series_data_size_touched_bytes` when using fine-grained chunks caching is now reporting the correct values of chunks held in memory. #4449
* [BUGFIX] Compactor: fixed reporting a compaction error when compactor is correctly shut down while populating blocks. #4580
* [BUGFIX] OTLP: Do not drop exemplars of the OTLP Monotonic Sum metric. #4063
* [BUGFIX] Packaging: flag `/etc/default/mimir` and `/etc/sysconfig/mimir` as config to prevent overwrite. #4587
* [BUGFIX] Query-frontend: don't retry queries which error inside PromQL. #4643
* [BUGFIX] Store-gateway & query-frontend: report more consistent statistics for fetched index bytes. #4671
* [BUGFIX] Native histograms: fix how IsFloatHistogram determines if mimirpb.Histogram is a float histogram. #4706
* [BUGFIX] Query-frontend: fix query sharding for native histograms. #4666
* [BUGFIX] Ring status page: fixed the owned tokens percentage value displayed. #4730
* [BUGFIX] Querier: fixed chunk iterator that can return sample with wrong timestamp. #4450
* [BUGFIX] Packaging: fix preremove script preventing upgrades. #4801
* [BUGFIX] Security: updates Go to version 1.20.4 to fix CVE-2023-24539, CVE-2023-24540, CVE-2023-29400. #4903

### Mixin

* [ENHANCEMENT] Queries: Display data touched per sec in bytes instead of number of items. #4492
* [ENHANCEMENT] `_config.job_names.<job>` values can now be arrays of regular expressions in addition to a single string. Strings are still supported and behave as before. #4543
* [ENHANCEMENT] Queries dashboard: remove mention to store-gateway "streaming enabled" in panels because store-gateway only support streaming series since Mimir 2.7. #4569
* [ENHANCEMENT] Ruler: Add panel description for Read QPS panel in Ruler dashboard to explain values when in remote ruler mode. #4675
* [BUGFIX] Ruler dashboard: show data for reads from ingesters. #4543
* [BUGFIX] Pod selector regex for deployments: change `(.*-mimir-)` to `(.*mimir-)`. #4603

### Jsonnet

* [CHANGE] Ruler: changed ruler deployment max surge from `0` to `50%`, and max unavailable from `1` to `0`. #4381
* [CHANGE] Memcached connections parameters `-blocks-storage.bucket-store.index-cache.memcached.max-idle-connections`, `-blocks-storage.bucket-store.chunks-cache.memcached.max-idle-connections` and `-blocks-storage.bucket-store.metadata-cache.memcached.max-idle-connections` settings are now configured based on `max-get-multi-concurrency` and `max-async-concurrency`. #4591
* [CHANGE] Add support to use external Redis as cache. Following are some changes in the jsonnet config: #4386 #4640
  * Renamed `memcached_*_enabled` config options to `cache_*_enabled`
  * Renamed `memcached_*_max_item_size_mb` config options to `cache_*_max_item_size_mb`
  * Added `cache_*_backend` config options
* [CHANGE] Store-gateway StatefulSets with disabled multi-zone deployment are also unregistered from the ring on shutdown. This eliminated resharding during rollouts, at the cost of extra effort during scaling down store-gateways. For more information see [Scaling down store-gateways](https://grafana.com/docs/mimir/v2.7.x/operators-guide/run-production-environment/scaling-out/#scaling-down-store-gateways). #4713
* [CHANGE] Removed `$._config.querier.replicas` and `$._config.queryFrontend.replicas`. If you need to customize the number of querier or query-frontend replicas, and autoscaling is disabled, please set an override as is done for other stateless components (e.g. distributors). #5130
* [ENHANCEMENT] Alertmanager: add `alertmanager_data_disk_size` and  `alertmanager_data_disk_class` configuration options, by default no storage class is set. #4389
* [ENHANCEMENT] Update `rollout-operator` to `v0.4.0`. #4524
* [ENHANCEMENT] Update memcached to `memcached:1.6.19-alpine`. #4581
* [ENHANCEMENT] Add support for mTLS connections to Memcached servers. #4553
* [ENHANCEMENT] Update the `memcached-exporter` to `v0.11.2`. #4570
* [ENHANCEMENT] Autoscaling: Add `autoscaling_query_frontend_memory_target_utilization`, `autoscaling_ruler_query_frontend_memory_target_utilization`, and `autoscaling_ruler_memory_target_utilization` configuration options, for controlling the corresponding autoscaler memory thresholds. Each has a default of 1, i.e. 100%. #4612
* [ENHANCEMENT] Distributor: add ability to set per-distributor limits via `distributor_instance_limits` using runtime configuration. #4627
* [BUGFIX] Add missing query sharding settings for user_24M and user_32M plans. #4374

### Mimirtool

* [ENHANCEMENT] Backfill: mimirtool will now sleep and retry if it receives a 429 response while trying to finish an upload due to validation concurrency limits. #4598
* [ENHANCEMENT] `gauge` panel type is supported now in `mimirtool analyze dashboard`. #4679
* [ENHANCEMENT] Set a `User-Agent` header on requests to Mimir or Prometheus servers. #4700

### Mimir Continuous Test

* [FEATURE] Allow continuous testing of native histograms as well by enabling the flag `-tests.write-read-series-test.histogram-samples-enabled`. The metrics exposed by the tool will now have a new label called `type` with possible values of `float`, `histogram_float_counter`, `histogram_float_gauge`, `histogram_int_counter`, `histogram_int_gauge`, the list of metrics impacted: #4457
  * `mimir_continuous_test_writes_total`
  * `mimir_continuous_test_writes_failed_total`
  * `mimir_continuous_test_queries_total`
  * `mimir_continuous_test_queries_failed_total`
  * `mimir_continuous_test_query_result_checks_total`
  * `mimir_continuous_test_query_result_checks_failed_total`
* [ENHANCEMENT] Added a new metric `mimir_continuous_test_build_info` that reports version information, similar to the existing `cortex_build_info` metric exposed by other Mimir components. #4712
* [ENHANCEMENT] Add coherency for the selected ranges and instants of test queries. #4704

### Query-tee

### Documentation

* [CHANGE] Clarify what deprecation means in the lifecycle of configuration parameters. #4499
* [CHANGE] Update compactor `split-groups` and `split-and-merge-shards` recommendation on component page. #4623
* [FEATURE] Add instructions about how to configure native histograms. #4527
* [ENHANCEMENT] Runbook for MimirCompactorHasNotSuccessfullyRunCompaction extended to include scenario where compaction has fallen behind. #4609
* [ENHANCEMENT] Add explanation for QPS values for reads in remote ruler mode and writes generally, to the Ruler dashboard page. #4629
* [ENHANCEMENT] Expand zone-aware replication page to cover single physical availability zone deployments. #4631
* [FEATURE] Add instructions to use puppet module. #4610
* [FEATURE] Add documentation on how deploy mixin with terraform. #4161

### Tools

* [ENHANCEMENT] tsdb-index: iteration over index is now faster when any equal matcher is supplied. #4515

## 2.7.3

### Grafana Mimir

* [BUGFIX] Security: updates Go to version 1.20.4 to fix CVE-2023-24539, CVE-2023-24540, CVE-2023-29400. #4905

## 2.7.2

### Grafana Mimir

* [BUGFIX] Security: updated Go version to 1.20.3 to fix CVE-2023-24538 #4795

## 2.7.1

**Note**: During the release process, version 2.7.0 was tagged too early, before completing the release checklist and production testing. Release 2.7.1 doesn't include any code changes since 2.7.0, but now has proper release notes, published documentation, and has been fully tested in our production environment.

### Grafana Mimir

* [CHANGE] Ingester: the configuration parameter `-ingester.ring.readiness-check-ring-health` has been deprecated and will be removed in Mimir 2.9. #4422
* [CHANGE] Ruler: changed default value of `-ruler.evaluation-delay-duration` option from 0 to 1m. #4250
* [CHANGE] Querier: Errors with status code `422` coming from the store-gateway are propagated and not converted to the consistency check error anymore. #4100
* [CHANGE] Store-gateway: When a query hits `max_fetched_chunks_per_query` and `max_fetched_series_per_query` limits, an error with the status code `422` is created and returned. #4056
* [CHANGE] Packaging: Migrate FPM packaging solution to NFPM. Rationalize packages dependencies and add package for all binaries. #3911
* [CHANGE] Store-gateway: Deprecate flag `-blocks-storage.bucket-store.chunks-cache.subrange-size` since there's no benefit to changing the default of `16000`. #4135
* [CHANGE] Experimental support for ephemeral storage introduced in Mimir 2.6.0 has been removed. Following options are no longer available: #4252
  * `-blocks-storage.ephemeral-tsdb.*`
  * `-distributor.ephemeral-series-enabled`
  * `-distributor.ephemeral-series-matchers`
  * `-ingester.max-ephemeral-series-per-user`
  * `-ingester.instance-limits.max-ephemeral-series`
Querying with using `{__mimir_storage__="ephemeral"}` selector no longer works. All label values with `ephemeral-` prefix in `reason` label of `cortex_discarded_samples_total` metric are no longer available. Following metrics have been removed:
  * `cortex_ingester_ephemeral_series`
  * `cortex_ingester_ephemeral_series_created_total`
  * `cortex_ingester_ephemeral_series_removed_total`
  * `cortex_ingester_ingested_ephemeral_samples_total`
  * `cortex_ingester_ingested_ephemeral_samples_failures_total`
  * `cortex_ingester_memory_ephemeral_users`
  * `cortex_ingester_queries_ephemeral_total`
  * `cortex_ingester_queried_ephemeral_samples`
  * `cortex_ingester_queried_ephemeral_series`
* [CHANGE] Store-gateway: use mmap-less index-header reader by default and remove mmap-based index header reader. The following flags have changed: #4280
   * `-blocks-storage.bucket-store.index-header.map-populate-enabled` has been removed
   * `-blocks-storage.bucket-store.index-header.stream-reader-enabled` has been removed
   * `-blocks-storage.bucket-store.index-header.stream-reader-max-idle-file-handles` has been renamed to `-blocks-storage.bucket-store.index-header.max-idle-file-handles`, and the corresponding configuration file option has been renamed from `stream_reader_max_idle_file_handles` to `max_idle_file_handles`
* [CHANGE] Store-gateway: the streaming store-gateway is now enabled by default. The new default setting for `-blocks-storage.bucket-store.batch-series-size` is `5000`. #4330
* [CHANGE] Compactor: the configuration parameter `-compactor.consistency-delay` has been deprecated and will be removed in Mimir 2.9. #4409
* [CHANGE] Store-gateway: the configuration parameter `-blocks-storage.bucket-store.consistency-delay` has been deprecated and will be removed in Mimir 2.9. #4409
* [FEATURE] Ruler: added `keep_firing_for` support to alerting rules. #4099
* [FEATURE] Distributor, ingester: ingestion of native histograms. The new per-tenant limit `-ingester.native-histograms-ingestion-enabled` controls whether native histograms are stored or ignored. #4159
* [FEATURE] Query-frontend: Introduce experimental `-query-frontend.query-sharding-target-series-per-shard` to allow query sharding to take into account cardinality of similar requests executed previously. This feature uses the same cache that's used for results caching. #4121 #4177 #4188 #4254
* [ENHANCEMENT] Go: update go to 1.20.1. #4266
* [ENHANCEMENT] Ingester: added `out_of_order_blocks_external_label_enabled` shipper option to label out-of-order blocks before shipping them to cloud storage. #4182 #4297
* [ENHANCEMENT] Ruler: introduced concurrency when loading per-tenant rules configuration. This improvement is expected to speed up the ruler start up time in a Mimir cluster with a large number of tenants. #4258
* [ENHANCEMENT] Compactor: Add `reason` label to `cortex_compactor_runs_failed_total`. The value can be `shutdown` or `error`. #4012
* [ENHANCEMENT] Store-gateway: enforce `max_fetched_series_per_query`. #4056
* [ENHANCEMENT] Query-frontend: Disambiguate logs for failed queries. #4067
* [ENHANCEMENT] Query-frontend: log caller user agent in query stats logs. #4093
* [ENHANCEMENT] Store-gateway: add `data_type` label with values on `cortex_bucket_store_partitioner_extended_ranges_total`, `cortex_bucket_store_partitioner_expanded_ranges_total`, `cortex_bucket_store_partitioner_requested_ranges_total`, `cortex_bucket_store_partitioner_expanded_bytes_total`, `cortex_bucket_store_partitioner_requested_bytes_total` for `postings`, `series`, and `chunks`. #4095
* [ENHANCEMENT] Store-gateway: Reduce memory allocation rate when loading TSDB chunks from Memcached. #4074
* [ENHANCEMENT] Query-frontend: track `cortex_frontend_query_response_codec_duration_seconds` and `cortex_frontend_query_response_codec_payload_bytes` metrics to measure the time taken and bytes read / written while encoding and decoding query result payloads. #4110
* [ENHANCEMENT] Alertmanager: expose additional upstream metrics `cortex_alertmanager_dispatcher_aggregation_groups`, `cortex_alertmanager_dispatcher_alert_processing_duration_seconds`. #4151
* [ENHANCEMENT] Querier and query-frontend: add experimental, more performant protobuf internal query result response format enabled with `-query-frontend.query-result-response-format=protobuf`. #4153
* [ENHANCEMENT] Store-gateway: use more efficient chunks fetching and caching. This should reduce CPU, memory utilization, and receive bandwidth of a store-gateway. Enable with `-blocks-storage.bucket-store.chunks-cache.fine-grained-chunks-caching-enabled=true`. #4163 #4174 #4227
* [ENHANCEMENT] Query-frontend: Wait for in-flight queries to finish before shutting down. #4073 #4170
* [ENHANCEMENT] Store-gateway: added `encode` and `other` stage to `cortex_bucket_store_series_request_stage_duration_seconds` metric. #4179
* [ENHANCEMENT] Ingester: log state of TSDB when shipping or forced compaction can't be done due to unexpected state of TSDB. #4211
* [ENHANCEMENT] Update Docker base images from `alpine:3.17.1` to `alpine:3.17.2`. #4240
* [ENHANCEMENT] Store-gateway: add a `stage` label to the metrics `cortex_bucket_store_series_data_fetched`, `cortex_bucket_store_series_data_size_fetched_bytes`, `cortex_bucket_store_series_data_touched`, `cortex_bucket_store_series_data_size_touched_bytes`. This label only applies to `data_type="chunks"`. For `fetched` metrics with `data_type="chunks"` the `stage` label has 2 values: `fetched` - the chunks or bytes that were fetched from the cache or the object store, `refetched` - the chunks or bytes that had to be refetched from the cache or the object store because their size was underestimated during the first fetch. For `touched` metrics with `data_type="chunks"` the `stage` label has 2 values: `processed` - the chunks or bytes that were read from the fetched chunks or bytes and were processed in memory, `returned` - the chunks or bytes that were selected from the processed bytes to satisfy the query. #4227 #4316
* [ENHANCEMENT] Compactor: improve the partial block check related to `compactor.partial-block-deletion-delay` to potentially issue less requests to object storage. #4246
* [ENHANCEMENT] Memcached: added `-*.memcached.min-idle-connections-headroom-percentage` support to configure the minimum number of idle connections to keep open as a percentage (0-100) of the number of recently used idle connections. This feature is disabled when set to a negative value (default), which means idle connections are kept open indefinitely. #4249
* [ENHANCEMENT] Querier and store-gateway: optimized regular expression label matchers with case insensitive alternate operator. #4340 #4357
* [ENHANCEMENT] Compactor: added the experimental flag `-compactor.block-upload.block-validation-enabled` with the default `true` to configure whether block validation occurs on backfilled blocks. #3411
* [ENHANCEMENT] Ingester: apply a jitter to the first TSDB head compaction interval configured via `-blocks-storage.tsdb.head-compaction-interval`. Subsequent checks will happen at the configured interval. This should help to spread the TSDB head compaction among different ingesters over the configured interval. #4364
* [ENHANCEMENT] Ingester: the maximum accepted value for `-blocks-storage.tsdb.head-compaction-interval` has been increased from 5m to 15m. #4364
* [BUGFIX] Store-gateway: return `Canceled` rather than `Aborted` or `Internal` error when the calling querier cancels a label names or values request, and return `Internal` if processing the request fails for another reason. #4061
* [BUGFIX] Querier: track canceled requests with status code `499` in the metrics instead of `503` or `422`. #4099
* [BUGFIX] Ingester: compact out-of-order data during `/ingester/flush` or when TSDB is idle. #4180
* [BUGFIX] Ingester: conversion of global limits `max-series-per-user`, `max-series-per-metric`, `max-metadata-per-user` and `max-metadata-per-metric` into corresponding local limits now takes into account the number of ingesters in each zone. #4238
* [BUGFIX] Ingester: track `cortex_ingester_memory_series` metric consistently with `cortex_ingester_memory_series_created_total` and `cortex_ingester_memory_series_removed_total`. #4312
* [BUGFIX] Querier: fixed a bug which was incorrectly matching series with regular expression label matchers with begin/end anchors in the middle of the regular expression. #4340

### Mixin

* [CHANGE] Move auto-scaling panel rows down beneath logical network path in Reads and Writes dashboards. #4049
* [CHANGE] Make distributor auto-scaling metric panels show desired number of replicas. #4218
* [CHANGE] Alerts: The alert `MimirMemcachedRequestErrors` has been renamed to `MimirCacheRequestErrors`. #4242
* [ENHANCEMENT] Alerts: Added `MimirAutoscalerKedaFailing` alert firing when a KEDA scaler is failing. #4045
* [ENHANCEMENT] Add auto-scaling panels to ruler dashboard. #4046
* [ENHANCEMENT] Add gateway auto-scaling panels to Reads and Writes dashboards. #4049 #4216
* [ENHANCEMENT] Dashboards: distinguish between label names and label values queries. #4065
* [ENHANCEMENT] Add query-frontend and ruler-query-frontend auto-scaling panels to Reads and Ruler dashboards. #4199
* [BUGFIX] Alerts: Fixed `MimirAutoscalerNotActive` to not fire if scaling metric does not exist, to avoid false positives on scaled objects with 0 min replicas. #4045
* [BUGFIX] Alerts: `MimirCompactorHasNotSuccessfullyRunCompaction` is no longer triggered by frequent compactor restarts. #4012
* [BUGFIX] Tenants dashboard: Correctly show the ruler-query-scheduler queue size. #4152

### Jsonnet

* [CHANGE] Create the `query-frontend-discovery` service only when Mimir is deployed in microservice mode without query-scheduler. #4353
* [CHANGE] Add results cache backend config to `ruler-query-frontend` configuration to allow cache reuse for cardinality-estimation based sharding. #4257
* [ENHANCEMENT] Add support for ruler auto-scaling. #4046
* [ENHANCEMENT] Add optional `weight` param to `newQuerierScaledObject` and `newRulerQuerierScaledObject` to allow running multiple querier deployments on different node types. #4141
* [ENHANCEMENT] Add support for query-frontend and ruler-query-frontend auto-scaling. #4199
* [BUGFIX] Shuffle sharding: when applying user class limits, honor the minimum shard size configured in `$._config.shuffle_sharding.*`. #4363

### Mimirtool

* [FEATURE] Added `keep_firing_for` support to rules configuration. #4099
* [ENHANCEMENT] Add `-tls-insecure-skip-verify` to rules, alertmanager and backfill commands. #4162

### Query-tee

* [CHANGE] Increase default value of `-backend.read-timeout` to 150s, to accommodate default querier and query frontend timeout of 120s. #4262
* [ENHANCEMENT] Log errors that occur while performing requests to compare two endpoints. #4262
* [ENHANCEMENT] When comparing two responses that both contain an error, only consider the comparison failed if the errors differ. Previously, if either response contained an error, the comparison always failed, even if both responses contained the same error. #4262
* [ENHANCEMENT] Include the value of the `X-Scope-OrgID` header when logging a comparison failure. #4262
* [BUGFIX] Parameters (expression, time range etc.) for a query request where the parameters are in the HTTP request body rather than in the URL are now logged correctly when responses differ. #4265

### Documentation

* [ENHANCEMENT] Add guide on alternative migration method for Thanos to Mimir #3554
* [ENHANCEMENT] Restore "Migrate from Cortex" for Jsonnet. #3929
* [ENHANCEMENT] Document migration from microservices to read-write deployment mode. #3951
* [ENHANCEMENT] Do not error when there is nothing to commit as part of a publish #4058
* [ENHANCEMENT] Explain how to run Mimir locally using docker-compose #4079
* [ENHANCEMENT] Docs: use long flag names in runbook commands. #4088
* [ENHANCEMENT] Clarify how ingester replication happens. #4101
* [ENHANCEMENT] Improvements to the Get Started guide. #4315
* [BUGFIX] Added indentation to Azure and SWIFT backend definition. #4263

### Tools

* [ENHANCEMENT] Adapt tsdb-print-chunk for native histograms. #4186
* [ENHANCEMENT] Adapt tsdb-index-health for blocks containing native histograms. #4186
* [ENHANCEMENT] Adapt tsdb-chunks tool to handle native histograms. #4186

## 2.6.2

* [BUGFIX] Security: updates Go to version 1.20.4 to fix CVE-2023-24539, CVE-2023-24540, CVE-2023-29400. #4903

## 2.6.1

### Grafana Mimir

* [BUGFIX] Security: updates Go to version 1.20.3 to fix CVE-2023-24538 #4798

## 2.6.0

### Grafana Mimir

* [CHANGE] Querier: Introduce `-querier.max-partial-query-length` to limit the time range for partial queries at the querier level and deprecate `-store.max-query-length`. #3825 #4017
* [CHANGE] Store-gateway: Remove experimental `-blocks-storage.bucket-store.max-concurrent-reject-over-limit` flag. #3706
* [CHANGE] Ingester: If shipping is enabled block retention will now be relative to the upload time to cloud storage. If shipping is disabled block retention will be relative to the creation time of the block instead of the mintime of the last block created. #3816
* [CHANGE] Query-frontend: Deprecated CLI flag `-query-frontend.align-querier-with-step` has been removed. #3982
* [CHANGE] Alertmanager: added default configuration for `-alertmanager.configs.fallback`. Allows tenants to send alerts without first uploading an Alertmanager configuration. #3541
* [FEATURE] Store-gateway: streaming of series. The store-gateway can now stream results back to the querier instead of buffering them. This is expected to greatly reduce peak memory consumption while keeping latency the same. You can enable this feature by setting `-blocks-storage.bucket-store.batch-series-size` to a value in the high thousands (5000-10000). This is still an experimental feature and is subject to a changing API and instability. #3540 #3546 #3587 #3606 #3611 #3620 #3645 #3355 #3697 #3666 #3687 #3728 #3739 #3751 #3779 #3839
* [FEATURE] Alertmanager: Added support for the Webex receiver. #3758
* [FEATURE] Limits: Added the `-validation.separate-metrics-group-label` flag. This allows further separation of the `cortex_discarded_samples_total` metric by an additional `group` label - which is configured by this flag to be the value of a specific label on an incoming timeseries. Active groups are tracked and inactive groups are cleaned up on a defined interval. The maximum number of groups tracked is controlled by the `-max-separate-metrics-groups-per-user` flag. #3439
* [FEATURE] Overrides-exporter: Added experimental ring support to overrides-exporter via `-overrides-exporter.ring.enabled`. When enabled, the ring is used to establish a leader replica for the export of limit override metrics. #3908 #3953
* [FEATURE] Ephemeral storage (experimental): Mimir can now accept samples into "ephemeral storage". Such samples are available for querying for a short amount of time (`-blocks-storage.ephemeral-tsdb.retention-period`, defaults to 10 minutes), and then removed from memory. To use ephemeral storage, distributor must be configured with `-distributor.ephemeral-series-enabled` option. Series matching `-distributor.ephemeral-series-matchers` will be marked for storing into ephemeral storage in ingesters. Each tenant needs to have ephemeral storage enabled by using `-ingester.max-ephemeral-series-per-user` limit, which defaults to 0 (no ephemeral storage). Ingesters have new `-ingester.instance-limits.max-ephemeral-series` limit for total number of series in ephemeral storage across all tenants. If ingestion of samples into ephemeral storage fails, `cortex_discarded_samples_total` metric will use values prefixed with `ephemeral-` for `reason` label. Querying of ephemeral storage is possible by using `{__mimir_storage__="ephemeral"}` as metric selector. Following new metrics related to ephemeral storage are introduced: #3897 #3922 #3961 #3997 #4004
  * `cortex_ingester_ephemeral_series`
  * `cortex_ingester_ephemeral_series_created_total`
  * `cortex_ingester_ephemeral_series_removed_total`
  * `cortex_ingester_ingested_ephemeral_samples_total`
  * `cortex_ingester_ingested_ephemeral_samples_failures_total`
  * `cortex_ingester_memory_ephemeral_users`
  * `cortex_ingester_queries_ephemeral_total`
  * `cortex_ingester_queried_ephemeral_samples`
  * `cortex_ingester_queried_ephemeral_series`
* [ENHANCEMENT] Added new metric `thanos_shipper_last_successful_upload_time`: Unix timestamp (in seconds) of the last successful TSDB block uploaded to the bucket. #3627
* [ENHANCEMENT] Ruler: Added `-ruler.alertmanager-client.tls-enabled` configuration for alertmanager client. #3432 #3597
* [ENHANCEMENT] Activity tracker logs now have `component=activity-tracker` label. #3556
* [ENHANCEMENT] Distributor: remove labels with empty values #2439
* [ENHANCEMENT] Query-frontend: track query HTTP requests in the Activity Tracker. #3561
* [ENHANCEMENT] Store-gateway: Add experimental alternate implementation of index-header reader that does not use memory mapped files. The index-header reader is expected to improve stability of the store-gateway. You can enable this implementation with the flag `-blocks-storage.bucket-store.index-header.stream-reader-enabled`. #3639 #3691 #3703 #3742 #3785 #3787 #3797
* [ENHANCEMENT] Query-scheduler: add `cortex_query_scheduler_cancelled_requests_total` metric to track the number of requests that are already cancelled when dequeued. #3696
* [ENHANCEMENT] Store-gateway: add `cortex_bucket_store_partitioner_extended_ranges_total` metric to keep track of the ranges that the partitioner decided to overextend and merge in order to save API call to the object storage. #3769
* [ENHANCEMENT] Compactor: Auto-forget unhealthy compactors after ten failed ring heartbeats. #3771
* [ENHANCEMENT] Ruler: change default value of `-ruler.for-grace-period` from `10m` to `2m` and update help text. The new default value reflects how we operate Mimir at Grafana Labs. #3817
* [ENHANCEMENT] Ingester: Added experimental flags to force usage of _postings for matchers cache_. These flags will be removed in the future and it's not recommended to change them. #3823
  * `-blocks-storage.tsdb.head-postings-for-matchers-cache-ttl`
  * `-blocks-storage.tsdb.head-postings-for-matchers-cache-size`
  * `-blocks-storage.tsdb.head-postings-for-matchers-cache-force`
* [ENHANCEMENT] Ingester: Improved series selection performance when some of the matchers do not match any series. #3827
* [ENHANCEMENT] Alertmanager: Add new additional template function `tenantID` returning id of the tenant owning the alert. #3758
* [ENHANCEMENT] Alertmanager: Add additional template function `grafanaExploreURL` returning URL to grafana explore with range query. #3849
* [ENHANCEMENT] Reduce overhead of debug logging when filtered out. #3875
* [ENHANCEMENT] Update Docker base images from `alpine:3.16.2` to `alpine:3.17.1`. #3898
* [ENHANCEMENT] Ingester: Add new `/ingester/tsdb_metrics` endpoint to return tenant-specific TSDB metrics. #3923
* [ENHANCEMENT] Query-frontend: CLI flag `-query-frontend.max-total-query-length` and its associated YAML configuration is now stable. #3882
* [ENHANCEMENT] Ruler: rule groups now support optional and experimental `align_evaluation_time_on_interval` field, which causes all evaluations to happen on interval-aligned timestamp. #4013
* [ENHANCEMENT] Query-scheduler: ring-based service discovery is now stable. #4028
* [ENHANCEMENT] Store-gateway: improved performance of prefix matching on the labels. #4055 #4080
* [BUGFIX] Log the names of services that are not yet running rather than `unsupported value type` when calling `/ready` and some services are not running. #3625
* [BUGFIX] Alertmanager: Fix template spurious deletion with relative data dir. #3604
* [BUGFIX] Security: update prometheus/exporter-toolkit for CVE-2022-46146. #3675
* [BUGFIX] Security: update golang.org/x/net for CVE-2022-41717. #3755
* [BUGFIX] Debian package: Fix post-install, environment file path and user creation. #3720
* [BUGFIX] memberlist: Fix panic during Mimir startup when Mimir receives gossip message before it's ready. #3746
* [BUGFIX] Store-gateway: fix `cortex_bucket_store_partitioner_requested_bytes_total` metric to not double count overlapping ranges. #3769
* [BUGFIX] Update `github.com/thanos-io/objstore` to address issue with Multipart PUT on s3-compatible Object Storage. #3802 #3821
* [BUGFIX] Distributor, Query-scheduler: Make sure ring metrics include a `cortex_` prefix as expected by dashboards. #3809
* [BUGFIX] Querier: canceled requests are no longer reported as "consistency check" failures. #3837 #3927
* [BUGFIX] Distributor: don't panic when `metric_relabel_configs` in overrides contains null element. #3868
* [BUGFIX] Distributor: don't panic when OTLP histograms don't have any buckets. #3853
* [BUGFIX] Ingester, Compactor: fix panic that can occur when compaction fails. #3955
* [BUGFIX] Store-gateway: return `Canceled` rather than `Aborted` error when the calling querier cancels the request. #4007

### Mixin

* [ENHANCEMENT] Alerts: Added `MimirIngesterInstanceHasNoTenants` alert that fires when an ingester replica is not receiving write requests for any tenant. #3681
* [ENHANCEMENT] Alerts: Extended `MimirAllocatingTooMuchMemory` to check read-write deployment containers. #3710
* [ENHANCEMENT] Alerts: Added `MimirAlertmanagerInstanceHasNoTenants` alert that fires when an alertmanager instance ows no tenants. #3826
* [ENHANCEMENT] Alerts: Added `MimirRulerInstanceHasNoRuleGroups` alert that fires when a ruler replica is not assigned any rule group to evaluate. #3723
* [ENHANCEMENT] Support for baremetal deployment for alerts and scaling recording rules. #3719
* [ENHANCEMENT] Dashboards: querier autoscaling now supports multiple scaled objects (configurable via `$._config.autoscale.querier.hpa_name`). #3962
* [BUGFIX] Alerts: Fixed `MimirIngesterRestarts` alert when Mimir is deployed in read-write mode. #3716
* [BUGFIX] Alerts: Fixed `MimirIngesterHasNotShippedBlocks` and `MimirIngesterHasNotShippedBlocksSinceStart` alerts for when Mimir is deployed in read-write or monolithic modes and updated them to use new `thanos_shipper_last_successful_upload_time` metric. #3627
* [BUGFIX] Alerts: Fixed `MimirMemoryMapAreasTooHigh` alert when Mimir is deployed in read-write mode. #3626
* [BUGFIX] Alerts: Fixed `MimirCompactorSkippedBlocksWithOutOfOrderChunks` matching on non-existent label. #3628
* [BUGFIX] Dashboards: Fix `Rollout Progress` dashboard incorrectly using Gateway metrics when Gateway was not enabled. #3709
* [BUGFIX] Tenants dashboard: Make it compatible with all deployment types. #3754
* [BUGFIX] Alerts: Fixed `MimirCompactorHasNotUploadedBlocks` to not fire if compactor has nothing to do. #3793
* [BUGFIX] Alerts: Fixed `MimirAutoscalerNotActive` to not fire if scaling metric is 0, to avoid false positives on scaled objects with 0 min replicas. #3999

### Jsonnet

* [CHANGE] Replaced the deprecated `policy/v1beta1` with `policy/v1` when configuring a PodDisruptionBudget for read-write deployment mode. #3811
* [CHANGE] Removed `-server.http-write-timeout` default option value from querier and query-frontend, as it defaults to a higher value in the code now, and cannot be lower than `-querier.timeout`. #3836
* [CHANGE] Replaced `-store.max-query-length` with `-query-frontend.max-total-query-length` in the query-frontend config. #3879
* [CHANGE] Changed default `mimir_backend_data_disk_size` from `100Gi` to `250Gi`. #3894
* [ENHANCEMENT] Update `rollout-operator` to `v0.2.0`. #3624
* [ENHANCEMENT] Add `user_24M` and `user_32M` classes to operations config. #3367
* [ENHANCEMENT] Update memcached image from `memcached:1.6.16-alpine` to `memcached:1.6.17-alpine`. #3914
* [ENHANCEMENT] Allow configuring the ring for overrides-exporter. #3995
* [BUGFIX] Apply ingesters and store-gateways per-zone CLI flags overrides to read-write deployment mode too. #3766
* [BUGFIX] Apply overrides-exporter CLI flags to mimir-backend when running Mimir in read-write deployment mode. #3790
* [BUGFIX] Fixed `mimir-write` and `mimir-read` Kubernetes service to correctly balance requests among pods. #3855 #3864 #3906
* [BUGFIX] Fixed `ruler-query-frontend` and `mimir-read` gRPC server configuration to force clients to periodically re-resolve the backend addresses. #3862
* [BUGFIX] Fixed `mimir-read` CLI flags to ensure query-frontend configuration takes precedence over querier configuration. #3877

### Mimirtool

* [ENHANCEMENT] Update `mimirtool config convert` to work with Mimir 2.4, 2.5, 2.6 changes. #3952
* [ENHANCEMENT] Mimirtool is now available to install through Homebrew with `brew install mimirtool`. #3776
* [ENHANCEMENT] Added `--concurrency` to `mimirtool rules sync` command. #3996
* [BUGFIX] Fix summary output from `mimirtool rules sync` to display correct number of groups created and updated. #3918

### Documentation

* [BUGFIX] Querier: Remove assertion that the `-querier.max-concurrent` flag must also be set for the query-frontend. #3678
* [ENHANCEMENT] Update migration from cortex documentation. #3662
* [ENHANCEMENT] Query-scheduler: documented how to migrate from DNS-based to ring-based service discovery. #4028

### Tools

## 2.5.0

### Grafana Mimir

* [CHANGE] Flag `-azure.msi-resource` is now ignored, and will be removed in Mimir 2.7. This setting is now made automatically by Azure. #2682
* [CHANGE] Experimental flag `-blocks-storage.tsdb.out-of-order-capacity-min` has been removed. #3261
* [CHANGE] Distributor: Wrap errors from pushing to ingesters with useful context, for example clarifying timeouts. #3307
* [CHANGE] The default value of `-server.http-write-timeout` has changed from 30s to 2m. #3346
* [CHANGE] Reduce period of health checks in connection pools for querier->store-gateway, ruler->ruler, and alertmanager->alertmanager clients to 10s. This reduces the time to fail a gRPC call when the remote stops responding. #3168
* [CHANGE] Hide TSDB block ranges period config from doc and mark it experimental. #3518
* [FEATURE] Alertmanager: added Discord support. #3309
* [ENHANCEMENT] Added `-server.tls-min-version` and `-server.tls-cipher-suites` flags to configure cipher suites and min TLS version supported by HTTP and gRPC servers. #2898
* [ENHANCEMENT] Distributor: Add age filter to forwarding functionality, to not forward samples which are older than defined duration. If such samples are not ingested, `cortex_discarded_samples_total{reason="forwarded-sample-too-old"}` is increased. #3049 #3113
* [ENHANCEMENT] Store-gateway: Reduce memory allocation when generating ids in index cache. #3179
* [ENHANCEMENT] Query-frontend: truncate queries based on the configured creation grace period (`--validation.create-grace-period`) to avoid querying too far into the future. #3172
* [ENHANCEMENT] Ingester: Reduce activity tracker memory allocation. #3203
* [ENHANCEMENT] Query-frontend: Log more detailed information in the case of a failed query. #3190
* [ENHANCEMENT] Added `-usage-stats.installation-mode` configuration to track the installation mode via the anonymous usage statistics. #3244
* [ENHANCEMENT] Compactor: Add new `cortex_compactor_block_max_time_delta_seconds` histogram for detecting if compaction of blocks is lagging behind. #3240 #3429
* [ENHANCEMENT] Ingester: reduced the memory footprint of active series custom trackers. #2568
* [ENHANCEMENT] Distributor: Include `X-Scope-OrgId` header in requests forwarded to configured forwarding endpoint. #3283 #3385
* [ENHANCEMENT] Alertmanager: reduced memory utilization in Mimir clusters with a large number of tenants. #3309
* [ENHANCEMENT] Add experimental flag `-shutdown-delay` to allow components to wait after receiving SIGTERM and before stopping. In this time the component returns 503 from /ready endpoint. #3298
* [ENHANCEMENT] Go: update to go 1.19.3. #3371
* [ENHANCEMENT] Alerts: added `RulerRemoteEvaluationFailing` alert, firing when communication between ruler and frontend fails in remote operational mode. #3177 #3389
* [ENHANCEMENT] Clarify which S3 signature versions are supported in the error "unsupported signature version". #3376
* [ENHANCEMENT] Store-gateway: improved index header reading performance. #3393 #3397 #3436
* [ENHANCEMENT] Store-gateway: improved performance of series matching. #3391
* [ENHANCEMENT] Move the validation of incoming series before the distributor's forwarding functionality, so that we don't forward invalid series. #3386 #3458
* [ENHANCEMENT] S3 bucket configuration now validates that the endpoint does not have the bucket name prefix. #3414
* [ENHANCEMENT] Query-frontend: added "fetched index bytes" to query statistics, so that the statistics contain the total bytes read by store-gateways from TSDB block indexes. #3206
* [ENHANCEMENT] Distributor: push wrapper should only receive unforwarded samples. #2980
* [ENHANCEMENT] Added `/api/v1/status/config` and `/api/v1/status/flags` APIs to maintain compatibility with prometheus. #3596 #3983
* [BUGFIX] Flusher: Add `Overrides` as a dependency to prevent panics when starting with `-target=flusher`. #3151
* [BUGFIX] Updated `golang.org/x/text` dependency to fix CVE-2022-32149. #3285
* [BUGFIX] Query-frontend: properly close gRPC streams to the query-scheduler to stop memory and goroutines leak. #3302
* [BUGFIX] Ruler: persist evaluation delay configured in the rulegroup. #3392
* [BUGFIX] Ring status pages: show 100% ownership as "100%", not "1e+02%". #3435
* [BUGFIX] Fix panics in OTLP ingest path when parse errors exist. #3538

### Mixin

* [CHANGE] Alerts: Change `MimirSchedulerQueriesStuck` `for` time to 7 minutes to account for the time it takes for HPA to scale up. #3223
* [CHANGE] Dashboards: Removed the `Querier > Stages` panel from the `Mimir / Queries` dashboard. #3311
* [CHANGE] Configuration: The format of the `autoscaling` section of the configuration has changed to support more components. #3378
  * Instead of specific config variables for each component, they are listed in a dictionary. For example, `autoscaling.querier_enabled` becomes `autoscaling.querier.enabled`.
* [FEATURE] Dashboards: Added "Mimir / Overview resources" dashboard, providing an high level view over a Mimir cluster resources utilization. #3481
* [FEATURE] Dashboards: Added "Mimir / Overview networking" dashboard, providing an high level view over a Mimir cluster network bandwidth, inflight requests and TCP connections. #3487
* [FEATURE] Compile baremetal mixin along k8s mixin. #3162 #3514
* [ENHANCEMENT] Alerts: Add MimirRingMembersMismatch firing when a component does not have the expected number of running jobs. #2404
* [ENHANCEMENT] Dashboards: Add optional row about the Distributor's metric forwarding feature to the `Mimir / Writes` dashboard. #3182 #3394 #3394 #3461
* [ENHANCEMENT] Dashboards: Remove the "Instance Mapper" row from the "Alertmanager Resources Dashboard". This is a Grafana Cloud specific service and not relevant for external users. #3152
* [ENHANCEMENT] Dashboards: Add "remote read", "metadata", and "exemplar" queries to "Mimir / Overview" dashboard. #3245
* [ENHANCEMENT] Dashboards: Use non-red colors for non-error series in the "Mimir / Overview" dashboard. #3246
* [ENHANCEMENT] Dashboards: Add support to multi-zone deployments for the experimental read-write deployment mode. #3256
* [ENHANCEMENT] Dashboards: If enabled, add new row to the `Mimir / Writes` for distributor autoscaling metrics. #3378
* [ENHANCEMENT] Dashboards: Add read path insights row to the "Mimir / Tenants" dashboard. #3326
* [ENHANCEMENT] Alerts: Add runbook urls for alerts. #3452
* [ENHANCEMENT] Configuration: Make it possible to configure namespace label, job label, and job prefix. #3482
* [ENHANCEMENT] Dashboards: improved resources and networking dashboards to work with read-write deployment mode too. #3497 #3504 #3519 #3531
* [ENHANCEMENT] Alerts: Added "MimirDistributorForwardingErrorRate" alert, which fires on high error rates in the distributor’s forwarding feature. #3200
* [ENHANCEMENT] Improve phrasing in Overview dashboard. #3488
* [BUGFIX] Dashboards: Fix legend showing `persistentvolumeclaim` when using `deployment_type=baremetal` for `Disk space utilization` panels. #3173 #3184
* [BUGFIX] Alerts: Fixed `MimirGossipMembersMismatch` alert when Mimir is deployed in read-write mode. #3489
* [BUGFIX] Dashboards: Remove "Inflight requests" from object store panels because the panel is not tracking the inflight requests to object storage. #3521

### Jsonnet

* [CHANGE] Replaced the deprecated `policy/v1beta1` with `policy/v1` when configuring a PodDisruptionBudget. #3284
* [CHANGE] [Common storage configuration](https://grafana.com/docs/mimir/v2.3.x/operators-guide/configure/configure-object-storage-backend/#common-configuration) is now used to configure object storage in all components. This is a breaking change in terms of Jsonnet manifests and also a CLI flag update for components that use object storage, so it will require a rollout of those components. The changes include: #3257
  * `blocks_storage_backend` was renamed to `storage_backend` and is now used as the common storage backend for all components.
    * So were the related `blocks_storage_azure_account_(name|key)` and `blocks_storage_s3_endpoint` configurations.
  * `storage_s3_endpoint` is now rendered by default using the `aws_region` configuration instead of a hardcoded `us-east-1`.
  * `ruler_client_type` and `alertmanager_client_type` were renamed to `ruler_storage_backend` and `alertmanager_storage_backend` respectively, and their corresponding CLI flags won't be rendered unless explicitly set to a value different from the one in `storage_backend` (like `local`).
  * `alertmanager_s3_bucket_name`, `alertmanager_gcs_bucket_name` and `alertmanager_azure_container_name` have been removed, and replaced by a single `alertmanager_storage_bucket_name` configuration used for all object storages.
  * `genericBlocksStorageConfig` configuration object was removed, and so any extensions to it will be now ignored. Use `blockStorageConfig` instead.
  * `rulerClientConfig` and `alertmanagerStorageClientConfig` configuration objects were renamed to `rulerStorageConfig` and `alertmanagerStorageConfig` respectively, and so any extensions to their previous names will be now ignored. Use the new names instead.
  * The CLI flags `*.s3.region` are no longer rendered as they are optional and the region can be inferred by Mimir by performing an initial API call to the endpoint.
  * The migration to this change should usually consist of:
    * Renaming `blocks_storage_backend` key to `storage_backend`.
    * For Azure/S3:
      * Renaming `blocks_storage_(azure|s3)_*` configurations to `storage_(azure|s3)_*`.
      * If `ruler_storage_(azure|s3)_*` and `alertmanager_storage_(azure|s3)_*` keys were different from the `block_storage_*` ones, they should be now provided using CLI flags, see [configuration reference](https://grafana.com/docs/mimir/v2.3.x/operators-guide/configure/reference-configuration-parameters/) for more details.
    * Removing `ruler_client_type` and `alertmanager_client_type` if their value match the `storage_backend`, or renaming them to their new names otherwise.
    * Reviewing any possible extensions to `genericBlocksStorageConfig`, `rulerClientConfig` and `alertmanagerStorageClientConfig` and moving them to the corresponding new options.
    * Renaming the alertmanager's bucket name configuration from provider-specific to the new `alertmanager_storage_bucket_name` key.
* [CHANGE] The `overrides-exporter.libsonnet` file is now always imported. The overrides-exporter can be enabled in jsonnet setting the following: #3379
  ```jsonnet
  {
    _config+:: {
      overrides_exporter_enabled: true,
    }
  }
  ```
* [FEATURE] Added support for experimental read-write deployment mode. Enabling the read-write deployment mode on a existing Mimir cluster is a destructive operation, because the cluster will be re-created. If you're creating a new Mimir cluster, you can deploy it in read-write mode adding the following configuration: #3379 #3475 #3405
  ```jsonnet
  {
    _config+:: {
      deployment_mode: 'read-write',

      // See operations/mimir/read-write-deployment.libsonnet for more configuration options.
      mimir_write_replicas: 3,
      mimir_read_replicas: 2,
      mimir_backend_replicas: 3,
    }
  }
  ```
* [ENHANCEMENT] Add autoscaling support to the `mimir-read` component when running the read-write-deployment model. #3419
* [ENHANCEMENT] Added `$._config.usageStatsConfig` to track the installation mode via the anonymous usage statistics. #3294
* [ENHANCEMENT] The query-tee node port (`$._config.query_tee_node_port`) is now optional. #3272
* [ENHANCEMENT] Add support for autoscaling distributors. #3378
* [ENHANCEMENT] Make auto-scaling logic ensure integer KEDA thresholds. #3512
* [BUGFIX] Fixed query-scheduler ring configuration for dedicated ruler's queries and query-frontends. #3237 #3239
* [BUGFIX] Jsonnet: Fix auto-scaling so that ruler-querier CPU threshold is a string-encoded integer millicores value. #3520

### Mimirtool

* [FEATURE] Added `mimirtool alertmanager verify` command to validate configuration without uploading. #3440
* [ENHANCEMENT] Added `mimirtool rules delete-namespace` command to delete all of the rule groups in a namespace including the namespace itself. #3136
* [ENHANCEMENT] Refactor `mimirtool analyze prometheus`: add concurrency and resiliency #3349
  * Add `--concurrency` flag. Default: number of logical CPUs
* [BUGFIX] `--log.level=debug` now correctly prints the response from the remote endpoint when a request fails. #3180

### Documentation

* [ENHANCEMENT] Documented how to configure HA deduplication using Consul in a Mimir Helm deployment. #2972
* [ENHANCEMENT] Improve `MimirQuerierAutoscalerNotActive` runbook. #3186
* [ENHANCEMENT] Improve `MimirSchedulerQueriesStuck` runbook to reflect debug steps with querier auto-scaling enabled. #3223
* [ENHANCEMENT] Use imperative for docs titles. #3178 #3332 #3343
* [ENHANCEMENT] Docs: mention gRPC compression in "Production tips". #3201
* [ENHANCEMENT] Update ADOPTERS.md. #3224 #3225
* [ENHANCEMENT] Add a note for jsonnet deploying. #3213
* [ENHANCEMENT] out-of-order runbook update with use case. #3253
* [ENHANCEMENT] Fixed TSDB retention mentioned in the "Recover source blocks from ingesters" runbook. #3280
* [ENHANCEMENT] Run Grafana Mimir in production using the Helm chart. #3072
* [ENHANCEMENT] Use common configuration in the tutorial. #3282
* [ENHANCEMENT] Updated detailed steps for migrating blocks from Thanos to Mimir. #3290
* [ENHANCEMENT] Add scheme to DNS service discovery docs. #3450
* [BUGFIX] Remove reference to file that no longer exists in contributing guide. #3404
* [BUGFIX] Fix some minor typos in the contributing guide and on the runbooks page. #3418
* [BUGFIX] Fix small typos in API reference. #3526
* [BUGFIX] Fixed TSDB retention mentioned in the "Recover source blocks from ingesters" runbook. #3278
* [BUGFIX] Fixed configuration example in the "Configuring the Grafana Mimir query-frontend to work with Prometheus" guide. #3374

### Tools

* [FEATURE] Add `copyblocks` tool, to copy Mimir blocks between two GCS buckets. #3264
* [ENHANCEMENT] copyblocks: copy no-compact global markers and optimize min time filter check. #3268
* [ENHANCEMENT] Mimir rules GitHub action: Added the ability to change default value of `label` when running `prepare` command. #3236
* [BUGFIX] Mimir rules Github action: Fix single line output. #3421

## 2.4.0

### Grafana Mimir

* [CHANGE] Distributor: change the default value of `-distributor.remote-timeout` to `2s` from `20s` and `-distributor.forwarding.request-timeout` to `2s` from `10s` to improve distributor resource usage when ingesters crash. #2728 #2912
* [CHANGE] Anonymous usage statistics tracking: added the `-ingester.ring.store` value. #2981
* [CHANGE] Series metadata `HELP` that is longer than `-validation.max-metadata-length` is now truncated silently, instead of being dropped with a 400 status code. #2993
* [CHANGE] Ingester: changed default setting for `-ingester.ring.readiness-check-ring-health` from `true` to `false`. #2953
* [CHANGE] Anonymous usage statistics tracking has been enabled by default, to help Mimir maintainers make better decisions to support the open source community. #2939 #3034
* [CHANGE] Anonymous usage statistics tracking: added the minimum and maximum value of `-ingester.out-of-order-time-window`. #2940
* [CHANGE] The default hash ring heartbeat period for distributors, ingesters, rulers and compactors has been increased from `5s` to `15s`. Now the default heartbeat period for all Mimir hash rings is `15s`. #3033
* [CHANGE] Reduce the default TSDB head compaction concurrency (`-blocks-storage.tsdb.head-compaction-concurrency`) from 5 to 1, in order to reduce CPU spikes. #3093
* [CHANGE] Ruler: the ruler's [remote evaluation mode](https://grafana.com/docs/mimir/latest/operators-guide/architecture/components/ruler/#remote) (`-ruler.query-frontend.address`) is now stable. #3109
* [CHANGE] Limits: removed the deprecated YAML configuration option `active_series_custom_trackers_config`. Please use `active_series_custom_trackers` instead. #3110
* [CHANGE] Ingester: removed the deprecated configuration option `-ingester.ring.join-after`. #3111
* [CHANGE] Querier: removed the deprecated configuration option `-querier.shuffle-sharding-ingesters-lookback-period`. The value of `-querier.query-ingesters-within` is now used internally for shuffle sharding lookback, while you can use `-querier.shuffle-sharding-ingesters-enabled` to enable or disable shuffle sharding on the read path. #3111
* [CHANGE] Memberlist: cluster label verification feature (`-memberlist.cluster-label` and `-memberlist.cluster-label-verification-disabled`) is now marked as stable. #3108
* [CHANGE] Distributor: only single per-tenant forwarding endpoint can be configured now. Support for per-rule endpoint has been removed. #3095
* [FEATURE] Query-scheduler: added an experimental ring-based service discovery support for the query-scheduler. Refer to [query-scheduler configuration](https://grafana.com/docs/mimir/next/operators-guide/architecture/components/query-scheduler/#configuration) for more information. #2957
* [FEATURE] Introduced the experimental endpoint `/api/v1/user_limits` exposed by all components that load runtime configuration. This endpoint exposes realtime limits for the authenticated tenant, in JSON format. #2864 #3017
* [FEATURE] Query-scheduler: added the experimental configuration option `-query-scheduler.max-used-instances` to restrict the number of query-schedulers effectively used regardless how many replicas are running. This feature can be useful when using the experimental read-write deployment mode. #3005
* [ENHANCEMENT] Go: updated to go 1.19.2. #2637 #3127 #3129
* [ENHANCEMENT] Runtime config: don't unmarshal runtime configuration files if they haven't changed. This can save a bit of CPU and memory on every component using runtime config. #2954
* [ENHANCEMENT] Query-frontend: Add `cortex_frontend_query_result_cache_skipped_total` and `cortex_frontend_query_result_cache_attempted_total` metrics to track the reason why query results are not cached. #2855
* [ENHANCEMENT] Distributor: pool more connections per host when forwarding request. Mark requests as idempotent so they can be retried under some conditions. #2968
* [ENHANCEMENT] Distributor: failure to send request to forwarding target now also increments `cortex_distributor_forward_errors_total`, with `status_code="failed"`. #2968
* [ENHANCEMENT] Distributor: added support forwarding push requests via gRPC, using `httpgrpc` messages from weaveworks/common library. #2996
* [ENHANCEMENT] Query-frontend / Querier: increase internal backoff period used to retry connections to query-frontend / query-scheduler. #3011
* [ENHANCEMENT] Querier: do not log "error processing requests from scheduler" when the query-scheduler is shutting down. #3012
* [ENHANCEMENT] Query-frontend: query sharding process is now time-bounded and it is cancelled if the request is aborted. #3028
* [ENHANCEMENT] Query-frontend: improved Prometheus response JSON encoding performance. #2450
* [ENHANCEMENT] TLS: added configuration parameters to configure the client's TLS cipher suites and minimum version. The following new CLI flags have been added: #3070
  * `-alertmanager.alertmanager-client.tls-cipher-suites`
  * `-alertmanager.alertmanager-client.tls-min-version`
  * `-alertmanager.sharding-ring.etcd.tls-cipher-suites`
  * `-alertmanager.sharding-ring.etcd.tls-min-version`
  * `-compactor.ring.etcd.tls-cipher-suites`
  * `-compactor.ring.etcd.tls-min-version`
  * `-distributor.forwarding.grpc-client.tls-cipher-suites`
  * `-distributor.forwarding.grpc-client.tls-min-version`
  * `-distributor.ha-tracker.etcd.tls-cipher-suites`
  * `-distributor.ha-tracker.etcd.tls-min-version`
  * `-distributor.ring.etcd.tls-cipher-suites`
  * `-distributor.ring.etcd.tls-min-version`
  * `-ingester.client.tls-cipher-suites`
  * `-ingester.client.tls-min-version`
  * `-ingester.ring.etcd.tls-cipher-suites`
  * `-ingester.ring.etcd.tls-min-version`
  * `-memberlist.tls-cipher-suites`
  * `-memberlist.tls-min-version`
  * `-querier.frontend-client.tls-cipher-suites`
  * `-querier.frontend-client.tls-min-version`
  * `-querier.store-gateway-client.tls-cipher-suites`
  * `-querier.store-gateway-client.tls-min-version`
  * `-query-frontend.grpc-client-config.tls-cipher-suites`
  * `-query-frontend.grpc-client-config.tls-min-version`
  * `-query-scheduler.grpc-client-config.tls-cipher-suites`
  * `-query-scheduler.grpc-client-config.tls-min-version`
  * `-query-scheduler.ring.etcd.tls-cipher-suites`
  * `-query-scheduler.ring.etcd.tls-min-version`
  * `-ruler.alertmanager-client.tls-cipher-suites`
  * `-ruler.alertmanager-client.tls-min-version`
  * `-ruler.client.tls-cipher-suites`
  * `-ruler.client.tls-min-version`
  * `-ruler.query-frontend.grpc-client-config.tls-cipher-suites`
  * `-ruler.query-frontend.grpc-client-config.tls-min-version`
  * `-ruler.ring.etcd.tls-cipher-suites`
  * `-ruler.ring.etcd.tls-min-version`
  * `-store-gateway.sharding-ring.etcd.tls-cipher-suites`
  * `-store-gateway.sharding-ring.etcd.tls-min-version`
* [ENHANCEMENT] Store-gateway: Add `-blocks-storage.bucket-store.max-concurrent-reject-over-limit` option to allow requests that exceed the max number of inflight object storage requests to be rejected. #2999
* [ENHANCEMENT] Query-frontend: allow setting a separate limit on the total (before splitting/sharding) query length of range queries with the new experimental `-query-frontend.max-total-query-length` flag, which defaults to `-store.max-query-length` if unset or set to 0. #3058
* [ENHANCEMENT] Query-frontend: Lower TTL for cache entries overlapping the out-of-order samples ingestion window (re-using `-ingester.out-of-order-allowance` from ingesters). #2935
* [ENHANCEMENT] Ruler: added support to forcefully disable recording and/or alerting rules evaluation. The following new configuration options have been introduced, which can be overridden on a per-tenant basis in the runtime configuration: #3088
  * `-ruler.recording-rules-evaluation-enabled`
  * `-ruler.alerting-rules-evaluation-enabled`
* [ENHANCEMENT] Distributor: Improved error messages reported when the distributor fails to remote write to ingesters. #3055
* [ENHANCEMENT] Improved tracing spans tracked by distributors, ingesters and store-gateways. #2879 #3099 #3089
* [ENHANCEMENT] Ingester: improved the performance of label value cardinality endpoint. #3044
* [ENHANCEMENT] Ruler: use backoff retry on remote evaluation #3098
* [ENHANCEMENT] Query-frontend: Include multiple tenant IDs in query logs when present instead of dropping them. #3125
* [ENHANCEMENT] Query-frontend: truncate queries based on the configured blocks retention period (`-compactor.blocks-retention-period`) to avoid querying past this period. #3134
* [ENHANCEMENT] Alertmanager: reduced memory utilization in Mimir clusters with a large number of tenants. #3143
* [ENHANCEMENT] Store-gateway: added extra span logging to improve observability. #3131
* [ENHANCEMENT] Compactor: cleaning up different tenants' old blocks and updating bucket indexes is now more independent. This prevents a single tenant from delaying cleanup for other tenants. #2631
* [ENHANCEMENT] Distributor: request rate, ingestion rate, and inflight requests limits are now enforced before reading and parsing the body of the request. This makes the distributor more resilient against a burst of requests over those limit. #2419
* [BUGFIX] Querier: Fix 400 response while handling streaming remote read. #2963
* [BUGFIX] Fix a bug causing query-frontend, query-scheduler, and querier not failing if one of their internal components fail. #2978
* [BUGFIX] Querier: re-balance the querier worker connections when a query-frontend or query-scheduler is terminated. #3005
* [BUGFIX] Distributor: Now returns the quorum error from ingesters. For example, with replication_factor=3, two HTTP 400 errors and one HTTP 500 error, now the distributor will always return HTTP 400. Previously the behaviour was to return the error which the distributor first received. #2979
* [BUGFIX] Ruler: fix panic when ruler.external_url is explicitly set to an empty string ("") in YAML. #2915
* [BUGFIX] Alertmanager: Fix support for the Telegram API URL in the global settings. #3097
* [BUGFIX] Alertmanager: Fix parsing of label matchers without label value in the API used to retrieve alerts. #3097
* [BUGFIX] Ruler: Fix not restoring alert state for rule groups when other ruler replicas shut down. #3156
* [BUGFIX] Updated `golang.org/x/net` dependency to fix CVE-2022-27664. #3124
* [BUGFIX] Fix distributor from returning a `500` status code when a `400` was received from the ingester. #3211
* [BUGFIX] Fix incorrect OS value set in Mimir v2.3.* RPM packages. #3221

### Mixin

* [CHANGE] Alerts: MimirQuerierAutoscalerNotActive is now critical and fires after 1h instead of 15m. #2958
* [FEATURE] Dashboards: Added "Mimir / Overview" dashboards, providing an high level view over a Mimir cluster. #3122 #3147 #3155
* [ENHANCEMENT] Dashboards: Updated the "Writes" and "Rollout progress" dashboards to account for samples ingested via the new OTLP ingestion endpoint. #2919 #2938
* [ENHANCEMENT] Dashboards: Include per-tenant request rate in "Tenants" dashboard. #2874
* [ENHANCEMENT] Dashboards: Include inflight object store requests in "Reads" dashboard. #2914
* [ENHANCEMENT] Dashboards: Make queries used to find job, cluster and namespace for dropdown menus configurable. #2893
* [ENHANCEMENT] Dashboards: Include rate of label and series queries in "Reads" dashboard. #3065 #3074
* [ENHANCEMENT] Dashboards: Fix legend showing on per-pod panels. #2944
* [ENHANCEMENT] Dashboards: Use the "req/s" unit on panels showing the requests rate. #3118
* [ENHANCEMENT] Dashboards: Use a consistent color across dashboards for the error rate. #3154

### Jsonnet

* [FEATURE] Added support for query-scheduler ring-based service discovery. #3128
* [ENHANCEMENT] Querier autoscaling is now slower on scale downs: scale down 10% every 1m instead of 100%. #2962
* [BUGFIX] Memberlist: `gossip_member_label` is now set for ruler-queriers. #3141

### Mimirtool

* [ENHANCEMENT] mimirtool analyze: Store the query errors instead of exit during the analysis. #3052
* [BUGFIX] mimir-tool remote-read: fix returns where some conditions [return nil error even if there is error](https://github.com/grafana/cortex-tools/issues/260). #3053

### Documentation

* [ENHANCEMENT] Added documentation on how to configure storage retention. #2970
* [ENHANCEMENT] Improved gRPC clients config documentation. #3020
* [ENHANCEMENT] Added documentation on how to manage alerting and recording rules. #2983
* [ENHANCEMENT] Improved `MimirSchedulerQueriesStuck` runbook. #3006
* [ENHANCEMENT] Added "Cluster label verification" section to memberlist documentation. #3096
* [ENHANCEMENT] Mention compression in multi-zone replication documentation. #3107
* [BUGFIX] Fixed configuration option names in "Enabling zone-awareness via the Grafana Mimir Jsonnet". #3018
* [BUGFIX] Fixed `mimirtool analyze` parameters documentation. #3094
* [BUGFIX] Fixed YAML configuraton in the "Manage the configuration of Grafana Mimir with Helm" guide. #3042
* [BUGFIX] Fixed Alertmanager capacity planning documentation. #3132

### Tools

- [BUGFIX] trafficdump: Fixed panic occurring when `-success-only=true` and the captured request failed. #2863

## 2.3.1

### Grafana Mimir
* [BUGFIX] Query-frontend: query sharding took exponential time to map binary expressions. #3027
* [BUGFIX] Distributor: Stop panics on OTLP endpoint when a single metric has multiple timeseries. #3040

## 2.3.0

### Grafana Mimir

* [CHANGE] Ingester: Added user label to ingester metric `cortex_ingester_tsdb_out_of_order_samples_appended_total`. On multitenant clusters this helps us find the rate of appended out-of-order samples for a specific tenant. #2493
* [CHANGE] Compactor: delete source and output blocks from local disk on compaction failed, to reduce likelihood that subsequent compactions fail because of no space left on disk. #2261
* [CHANGE] Ruler: Remove unused CLI flags `-ruler.search-pending-for` and `-ruler.flush-period` (and their respective YAML config options). #2288
* [CHANGE] Successful gRPC requests are no longer logged (only affects internal API calls). #2309
* [CHANGE] Add new `-*.consul.cas-retry-delay` flags. They have a default value of `1s`, while previously there was no delay between retries. #2309
* [CHANGE] Store-gateway: Remove the experimental ability to run requests in a dedicated OS thread pool and associated CLI flag `-store-gateway.thread-pool-size`. #2423
* [CHANGE] Memberlist: disabled TCP-based ping fallback, because Mimir already uses a custom transport based on TCP. #2456
* [CHANGE] Change default value for `-distributor.ha-tracker.max-clusters` to `100` to provide a DoS protection. #2465
* [CHANGE] Experimental block upload API exposed by compactor has changed: Previous `/api/v1/upload/block/{block}` endpoint for starting block upload is now `/api/v1/upload/block/{block}/start`, and previous endpoint `/api/v1/upload/block/{block}?uploadComplete=true` for finishing block upload is now `/api/v1/upload/block/{block}/finish`. New API endpoint has been added: `/api/v1/upload/block/{block}/check`. #2486 #2548
* [CHANGE] Compactor: changed `-compactor.max-compaction-time` default from `0s` (disabled) to `1h`. When compacting blocks for a tenant, the compactor will move to compact blocks of another tenant or re-plan blocks to compact at least every 1h. #2514
* [CHANGE] Distributor: removed previously deprecated `extend_writes` (see #1856) YAML key and `-distributor.extend-writes` CLI flag from the distributor config. #2551
* [CHANGE] Ingester: removed previously deprecated `active_series_custom_trackers` (see #1188) YAML key from the ingester config. #2552
* [CHANGE] The tenant ID `__mimir_cluster` is reserved by Mimir and not allowed to store metrics. #2643
* [CHANGE] Purger: removed the purger component and moved its API endpoints `/purger/delete_tenant` and `/purger/delete_tenant_status` to the compactor at `/compactor/delete_tenant` and `/compactor/delete_tenant_status`. The new endpoints on the compactor are stable. #2644
* [CHANGE] Memberlist: Change the leave timeout duration (`-memberlist.leave-timeout duration`) from 5s to 20s and connection timeout (`-memberlist.packet-dial-timeout`) from 5s to 2s. This makes leave timeout 10x the connection timeout, so that we can communicate the leave to at least 1 node, if the first 9 we try to contact times out. #2669
* [CHANGE] Alertmanager: return status code `412 Precondition Failed` and log info message when alertmanager isn't configured for a tenant. #2635
* [CHANGE] Distributor: if forwarding rules are used to forward samples, exemplars are now removed from the request. #2710 #2725
* [CHANGE] Limits: change the default value of `max_global_series_per_metric` limit to `0` (disabled). Setting this limit by default does not provide much benefit because series are sharded by all labels. #2714
* [CHANGE] Ingester: experimental `-blocks-storage.tsdb.new-chunk-disk-mapper` has been removed, new chunk disk mapper is now always used, and is no longer marked experimental. Default value of `-blocks-storage.tsdb.head-chunks-write-queue-size` has changed to 1000000, this enables async chunk queue by default, which leads to improved latency on the write path when new chunks are created in ingesters. #2762
* [CHANGE] Ingester: removed deprecated `-blocks-storage.tsdb.isolation-enabled` option. TSDB-level isolation is now always disabled in Mimir. #2782
* [CHANGE] Compactor: `-compactor.partial-block-deletion-delay` must either be set to 0 (to disable partial blocks deletion) or a value higher than `4h`. #2787
* [CHANGE] Query-frontend: CLI flag `-query-frontend.align-querier-with-step` has been deprecated. Please use `-query-frontend.align-queries-with-step` instead. #2840
* [FEATURE] Compactor: Adds the ability to delete partial blocks after a configurable delay. This option can be configured per tenant. #2285
  - `-compactor.partial-block-deletion-delay`, as a duration string, allows you to set the delay since a partial block has been modified before marking it for deletion. A value of `0`, the default, disables this feature.
  - The metric `cortex_compactor_blocks_marked_for_deletion_total` has a new value for the `reason` label `reason="partial"`, when a block deletion marker is triggered by the partial block deletion delay.
* [FEATURE] Querier: enabled support for queries with negative offsets, which are not cached in the query results cache. #2429
* [FEATURE] EXPERIMENTAL: OpenTelemetry Metrics ingestion path on `/otlp/v1/metrics`. #695 #2436 #2461
* [FEATURE] Querier: Added support for tenant federation to metric metadata endpoint. #2467
* [FEATURE] Query-frontend: introduced experimental support to split instant queries by time. The instant query splitting can be enabled setting `-query-frontend.split-instant-queries-by-interval`. #2469 #2564 #2565 #2570 #2571 #2572 #2573 #2574 #2575 #2576 #2581 #2582 #2601 #2632 #2633 #2634 #2641 #2642 #2766
* [FEATURE] Introduced an experimental anonymous usage statistics tracking (disabled by default), to help Mimir maintainers make better decisions to support the open source community. The tracking system anonymously collects non-sensitive, non-personally identifiable information about the running Mimir cluster, and is disabled by default. #2643 #2662 #2685 #2732 #2733 #2735
* [FEATURE] Introduced an experimental deployment mode called read-write and running a fully featured Mimir cluster with three components: write, read and backend. The read-write deployment mode is a trade-off between the monolithic mode (only one component, no isolation) and the microservices mode (many components, high isolation). #2754 #2838
* [ENHANCEMENT] Distributor: Decreased distributor tests execution time. #2562
* [ENHANCEMENT] Alertmanager: Allow the HTTP `proxy_url` configuration option in the receiver's configuration. #2317
* [ENHANCEMENT] ring: optimize shuffle-shard computation when lookback is used, and all instances have registered timestamp within the lookback window. In that case we can immediately return origial ring, because we would select all instances anyway. #2309
* [ENHANCEMENT] Memberlist: added experimental memberlist cluster label support via `-memberlist.cluster-label` and `-memberlist.cluster-label-verification-disabled` CLI flags (and their respective YAML config options). #2354
* [ENHANCEMENT] Object storage can now be configured for all components using the `common` YAML config option key (or `-common.storage.*` CLI flags). #2330 #2347
* [ENHANCEMENT] Go: updated to go 1.18.4. #2400
* [ENHANCEMENT] Store-gateway, listblocks: list of blocks now includes stats from `meta.json` file: number of series, samples and chunks. #2425
* [ENHANCEMENT] Added more buckets to `cortex_ingester_client_request_duration_seconds` histogram metric, to correctly track requests taking longer than 1s (up until 16s). #2445
* [ENHANCEMENT] Azure client: Improve memory usage for large object storage downloads. #2408
* [ENHANCEMENT] Distributor: Add `-distributor.instance-limits.max-inflight-push-requests-bytes`. This limit protects the distributor against multiple large requests that together may cause an OOM, but are only a few, so do not trigger the `max-inflight-push-requests` limit. #2413
* [ENHANCEMENT] Distributor: Drop exemplars in distributor for tenants where exemplars are disabled. #2504
* [ENHANCEMENT] Runtime Config: Allow operator to specify multiple comma-separated yaml files in `-runtime-config.file` that will be merged in left to right order. #2583
* [ENHANCEMENT] Query sharding: shard binary operations only if it doesn't lead to non-shardable vector selectors in one of the operands. #2696
* [ENHANCEMENT] Add packaging for both debian based deb file and redhat based rpm file using FPM. #1803
* [ENHANCEMENT] Distributor: Add `cortex_distributor_query_ingester_chunks_deduped_total` and `cortex_distributor_query_ingester_chunks_total` metrics for determining how effective ingester chunk deduplication at query time is. #2713
* [ENHANCEMENT] Upgrade Docker base images to `alpine:3.16.2`. #2729
* [ENHANCEMENT] Ruler: Add `<prometheus-http-prefix>/api/v1/status/buildinfo` endpoint. #2724
* [ENHANCEMENT] Querier: Ensure all queries pulled from query-frontend or query-scheduler are immediately executed. The maximum workers concurrency in each querier is configured by `-querier.max-concurrent`. #2598
* [ENHANCEMENT] Distributor: Add `cortex_distributor_received_requests_total` and `cortex_distributor_requests_in_total` metrics to provide visiblity into appropriate per-tenant request limits. #2770
* [ENHANCEMENT] Distributor: Add single forwarding remote-write endpoint for a tenant (`forwarding_endpoint`), instead of using per-rule endpoints. This takes precendence over per-rule endpoints. #2801
* [ENHANCEMENT] Added `err-mimir-distributor-max-write-message-size` to the errors catalog. #2470
* [ENHANCEMENT] Add sanity check at startup to ensure the configured filesystem directories don't overlap for different components. #2828 #2947
* [BUGFIX] TSDB: Fixed a bug on the experimental out-of-order implementation that led to wrong query results. #2701
* [BUGFIX] Compactor: log the actual error on compaction failed. #2261
* [BUGFIX] Alertmanager: restore state from storage even when running a single replica. #2293
* [BUGFIX] Ruler: do not block "List Prometheus rules" API endpoint while syncing rules. #2289
* [BUGFIX] Ruler: return proper `*status.Status` error when running in remote operational mode. #2417
* [BUGFIX] Alertmanager: ensure the configured `-alertmanager.web.external-url` is either a path starting with `/`, or a full URL including the scheme and hostname. #2381 #2542
* [BUGFIX] Memberlist: fix problem with loss of some packets, typically ring updates when instances were removed from the ring during shutdown. #2418
* [BUGFIX] Ingester: fix misfiring `MimirIngesterHasUnshippedBlocks` and stale `cortex_ingester_oldest_unshipped_block_timestamp_seconds` when some block uploads fail. #2435
* [BUGFIX] Query-frontend: fix incorrect mapping of http status codes 429 to 500 when request queue is full. #2447
* [BUGFIX] Memberlist: Fix problem with ring being empty right after startup. Memberlist KV store now tries to "fast-join" the cluster to avoid serving empty KV store. #2505
* [BUGFIX] Compactor: Fix bug when using `-compactor.partial-block-deletion-delay`: compactor didn't correctly check for modification time of all block files. #2559
* [BUGFIX] Query-frontend: fix wrong query sharding results for queries with boolean result like `1 < bool 0`. #2558
* [BUGFIX] Fixed error messages related to per-instance limits incorrectly reporting they can be set on a per-tenant basis. #2610
* [BUGFIX] Perform HA-deduplication before forwarding samples according to forwarding rules in the distributor. #2603 #2709
* [BUGFIX] Fix reporting of tracing spans from PromQL engine. #2707
* [BUGFIX] Apply relabel and drop_label rules before forwarding rules in the distributor. #2703
* [BUGFIX] Distributor: Register `cortex_discarded_requests_total` metric, which previously was not registered and therefore not exported. #2712
* [BUGFIX] Ruler: fix not restoring alerts' state at startup. #2648
* [BUGFIX] Ingester: Fix disk filling up after restarting ingesters with out-of-order support disabled while it was enabled before. #2799
* [BUGFIX] Memberlist: retry joining memberlist cluster on startup when no nodes are resolved. #2837
* [BUGFIX] Query-frontend: fix incorrect mapping of http status codes 413 to 500 when request is too large. #2819
* [BUGFIX] Alertmanager: revert upstream alertmananger to v0.24.0 to fix panic when unmarshalling email headers #2924 #2925

### Mixin

* [CHANGE] Dashboards: "Slow Queries" dashboard no longer works with versions older than Grafana 9.0. #2223
* [CHANGE] Alerts: use RSS memory instead of working set memory in the `MimirAllocatingTooMuchMemory` alert for ingesters. #2480
* [CHANGE] Dashboards: remove the "Cache - Latency (old)" panel from the "Mimir / Queries" dashboard. #2796
* [FEATURE] Dashboards: added support to experimental read-write deployment mode. #2780
* [ENHANCEMENT] Dashboards: added missed rule evaluations to the "Evaluations per second" panel in the "Mimir / Ruler" dashboard. #2314
* [ENHANCEMENT] Dashboards: add k8s resource requests to CPU and memory panels. #2346
* [ENHANCEMENT] Dashboards: add RSS memory utilization panel for ingesters, store-gateways and compactors. #2479
* [ENHANCEMENT] Dashboards: allow to configure graph tooltip. #2647
* [ENHANCEMENT] Alerts: MimirFrontendQueriesStuck and MimirSchedulerQueriesStuck alerts are more reliable now as they consider all the intermediate samples in the minute prior to the evaluation. #2630
* [ENHANCEMENT] Alerts: added `RolloutOperatorNotReconciling` alert, firing if the optional rollout-operator is not successfully reconciling. #2700
* [ENHANCEMENT] Dashboards: added support to query-tee in front of ruler-query-frontend in the "Remote ruler reads" dashboard. #2761
* [ENHANCEMENT] Dashboards: Introduce support for baremetal deployment, setting `deployment_type: 'baremetal'` in the mixin `_config`. #2657
* [ENHANCEMENT] Dashboards: use timeseries panel to show exemplars. #2800
* [BUGFIX] Dashboards: fixed unit of latency panels in the "Mimir / Ruler" dashboard. #2312
* [BUGFIX] Dashboards: fixed "Intervals per query" panel in the "Mimir / Queries" dashboard. #2308
* [BUGFIX] Dashboards: Make "Slow Queries" dashboard works with Grafana 9.0. #2223
* [BUGFIX] Dashboards: add missing API routes to Ruler dashboard. #2412
* [BUGFIX] Dashboards: stop setting 'interval' in dashboards; it should be set on your datasource. #2802

### Jsonnet

* [CHANGE] query-scheduler is enabled by default. We advise to deploy the query-scheduler to improve the scalability of the query-frontend. #2431
* [CHANGE] Replaced anti-affinity rules with pod topology spread constraints for distributor, query-frontend, querier and ruler. #2517
  - The following configuration options have been removed:
    - `distributor_allow_multiple_replicas_on_same_node`
    - `query_frontend_allow_multiple_replicas_on_same_node`
    - `querier_allow_multiple_replicas_on_same_node`
    - `ruler_allow_multiple_replicas_on_same_node`
  - The following configuration options have been added:
    - `distributor_topology_spread_max_skew`
    - `query_frontend_topology_spread_max_skew`
    - `querier_topology_spread_max_skew`
    - `ruler_topology_spread_max_skew`
* [CHANGE] Change `max_global_series_per_metric` to 0 in all plans, and as a default value. #2669
* [FEATURE] Memberlist: added support for experimental memberlist cluster label, through the jsonnet configuration options `memberlist_cluster_label` and `memberlist_cluster_label_verification_disabled`. #2349
* [FEATURE] Added ruler-querier autoscaling support. It requires [KEDA](https://keda.sh) installed in the Kubernetes cluster. Ruler-querier autoscaler can be enabled and configure through the following options in the jsonnet config: #2545
  * `autoscaling_ruler_querier_enabled`: `true` to enable autoscaling.
  * `autoscaling_ruler_querier_min_replicas`: minimum number of ruler-querier replicas.
  * `autoscaling_ruler_querier_max_replicas`: maximum number of ruler-querier replicas.
  * `autoscaling_prometheus_url`: Prometheus base URL from which to scrape Mimir metrics (e.g. `http://prometheus.default:9090/prometheus`).
* [ENHANCEMENT] Memberlist now uses DNS service-discovery by default. #2549
* [ENHANCEMENT] Upgrade memcached image tag to `memcached:1.6.16-alpine`. #2740
* [ENHANCEMENT] Added `$._config.configmaps` and `$._config.runtime_config_files` to make it easy to add new configmaps or runtime config file to all components. #2748

### Mimirtool

* [ENHANCEMENT] Added `mimirtool backfill` command to upload Prometheus blocks using API available in the compactor. #1822
* [ENHANCEMENT] mimirtool bucket-validation: Verify existing objects can be overwritten by subsequent uploads. #2491
* [ENHANCEMENT] mimirtool config convert: Now supports migrating to the current version of Mimir. #2629
* [BUGFIX] mimirtool analyze: Fix dashboard JSON unmarshalling errors by using custom parsing. #2386
* [BUGFIX] Version checking no longer prompts for updating when already on latest version. #2723

### Mimir Continuous Test

* [ENHANCEMENT] Added basic authentication and bearer token support for when Mimir is behind a gateway authenticating the calls. #2717

### Query-tee

* [CHANGE] Renamed CLI flag `-server.service-port` to `-server.http-service-port`. #2683
* [CHANGE] Renamed metric `cortex_querytee_request_duration_seconds` to `cortex_querytee_backend_request_duration_seconds`. Metric `cortex_querytee_request_duration_seconds` is now reported without label `backend`. #2683
* [ENHANCEMENT] Added HTTP over gRPC support to `query-tee` to allow testing gRPC requests to Mimir instances. #2683

### Documentation

* [ENHANCEMENT] Referenced `mimirtool` commands in the HTTP API documentation. #2516
* [ENHANCEMENT] Improved DNS service discovery documentation. #2513

### Tools

* [ENHANCEMENT] `markblocks` now processes multiple blocks concurrently. #2677

## 2.2.0

### Grafana Mimir

* [CHANGE] Increased default configuration for `-server.grpc-max-recv-msg-size-bytes` and `-server.grpc-max-send-msg-size-bytes` from 4MB to 100MB. #1884
* [CHANGE] Default values have changed for the following settings. This improves query performance for recent data (within 12h) by only reading from ingesters: #1909 #1921
    - `-blocks-storage.bucket-store.ignore-blocks-within` now defaults to `10h` (previously `0`)
    - `-querier.query-store-after` now defaults to `12h` (previously `0`)
* [CHANGE] Alertmanager: removed support for migrating local files from Cortex 1.8 or earlier. Related to original Cortex PR https://github.com/cortexproject/cortex/pull/3910. #2253
* [CHANGE] The following settings are now classified as advanced because the defaults should work for most users and tuning them requires in-depth knowledge of how the read path works: #1929
    - `-querier.query-ingesters-within`
    - `-querier.query-store-after`
* [CHANGE] Config flag category overrides can be set dynamically at runtime. #1934
* [CHANGE] Ingester: deprecated `-ingester.ring.join-after`. Mimir now behaves as this setting is always set to 0s. This configuration option will be removed in Mimir 2.4.0. #1965
* [CHANGE] Blocks uploaded by ingester no longer contain `__org_id__` label. Compactor now ignores this label and will compact blocks with and without this label together. `mimirconvert` tool will remove the label from blocks as "unknown" label. #1972
* [CHANGE] Querier: deprecated `-querier.shuffle-sharding-ingesters-lookback-period`, instead adding `-querier.shuffle-sharding-ingesters-enabled` to enable or disable shuffle sharding on the read path. The value of `-querier.query-ingesters-within` is now used internally for shuffle sharding lookback. #2110
* [CHANGE] Memberlist: `-memberlist.abort-if-join-fails` now defaults to false. Previously it defaulted to true. #2168
* [CHANGE] Ruler: `/api/v1/rules*` and `/prometheus/rules*` configuration endpoints are removed. Use `/prometheus/config/v1/rules*`. #2182
* [CHANGE] Ingester: `-ingester.exemplars-update-period` has been renamed to `-ingester.tsdb-config-update-period`. You can use it to update multiple, per-tenant TSDB configurations. #2187
* [FEATURE] Ingester: (Experimental) Add the ability to ingest out-of-order samples up to an allowed limit. If you enable this feature, it requires additional memory and disk space. This feature also enables a write-behind log, which might lead to longer ingester-start replays. When this feature is disabled, there is no overhead on memory, disk space, or startup times. #2187
  * `-ingester.out-of-order-time-window`, as duration string, allows you to set how back in time a sample can be. The default is `0s`, where `s` is seconds.
  * `cortex_ingester_tsdb_out_of_order_samples_appended_total` metric tracks the total number of out-of-order samples ingested by the ingester.
  * `cortex_discarded_samples_total` has a new label `reason="sample-too-old"`, when the `-ingester.out-of-order-time-window` flag is greater than zero. The label tracks the number of samples that were discarded for being too old; they were out of order, but beyond the time window allowed. The labels `reason="sample-out-of-order"` and `reason="sample-out-of-bounds"` are not used when out-of-order ingestion is enabled.
* [ENHANCEMENT] Distributor: Added limit to prevent tenants from sending excessive number of requests: #1843
  * The following CLI flags (and their respective YAML config options) have been added:
    * `-distributor.request-rate-limit`
    * `-distributor.request-burst-limit`
  * The following metric is exposed to tell how many requests have been rejected:
    * `cortex_discarded_requests_total`
* [ENHANCEMENT] Store-gateway: Add the experimental ability to run requests in a dedicated OS thread pool. This feature can be configured using `-store-gateway.thread-pool-size` and is disabled by default. Replaces the ability to run index header operations in a dedicated thread pool. #1660 #1812
* [ENHANCEMENT] Improved error messages to make them easier to understand; each now have a unique, global identifier that you can use to look up in the runbooks for more information. #1907 #1919 #1888 #1939 #1984 #2009 #2056 #2066 #2104 #2150 #2234
* [ENHANCEMENT] Memberlist KV: incoming messages are now processed on per-key goroutine. This may reduce loss of "maintanance" packets in busy memberlist installations, but use more CPU. New `memberlist_client_received_broadcasts_dropped_total` counter tracks number of dropped per-key messages. #1912
* [ENHANCEMENT] Blocks Storage, Alertmanager, Ruler: add support a prefix to the bucket store (`*_storage.storage_prefix`). This enables using the same bucket for the three components. #1686 #1951
* [ENHANCEMENT] Upgrade Docker base images to `alpine:3.16.0`. #2028
* [ENHANCEMENT] Store-gateway: Add experimental configuration option for the store-gateway to attempt to pre-populate the file system cache when memory-mapping index-header files. Enabled with `-blocks-storage.bucket-store.index-header.map-populate-enabled=true`. Note this flag only has an effect when running on Linux. #2019 #2054
* [ENHANCEMENT] Chunk Mapper: reduce memory usage of async chunk mapper. #2043
* [ENHANCEMENT] Ingester: reduce sleep time when reading WAL. #2098
* [ENHANCEMENT] Compactor: Run sanity check on blocks storage configuration at startup. #2144
* [ENHANCEMENT] Compactor: Add HTTP API for uploading TSDB blocks. Enabled with `-compactor.block-upload-enabled`. #1694 #2126
* [ENHANCEMENT] Ingester: Enable querying overlapping blocks by default. #2187
* [ENHANCEMENT] Distributor: Auto-forget unhealthy distributors after ten failed ring heartbeats. #2154
* [ENHANCEMENT] Distributor: Add new metric `cortex_distributor_forward_errors_total` for error codes resulting from forwarding requests. #2077
* [ENHANCEMENT] `/ready` endpoint now returns and logs detailed services information. #2055
* [ENHANCEMENT] Memcached client: Reduce number of connections required to fetch cached keys from memcached. #1920
* [ENHANCEMENT] Improved error message returned when `-querier.query-store-after` validation fails. #1914
* [BUGFIX] Fix regexp parsing panic for regexp label matchers with start/end quantifiers. #1883
* [BUGFIX] Ingester: fixed deceiving error log "failed to update cached shipped blocks after shipper initialisation", occurring for each new tenant in the ingester. #1893
* [BUGFIX] Ring: fix bug where instances may appear unhealthy in the hash ring web UI even though they are not. #1933
* [BUGFIX] API: gzip is now enforced when identity encoding is explicitly rejected. #1864
* [BUGFIX] Fix panic at startup when Mimir is running in monolithic mode and query sharding is enabled. #2036
* [BUGFIX] Ruler: report `cortex_ruler_queries_failed_total` metric for any remote query error except 4xx when remote operational mode is enabled. #2053 #2143
* [BUGFIX] Ingester: fix slow rollout when using `-ingester.ring.unregister-on-shutdown=false` with long `-ingester.ring.heartbeat-period`. #2085
* [BUGFIX] Ruler: add timeout for remote rule evaluation queries to prevent rule group evaluations getting stuck indefinitely. The duration is configurable with `-querier.timeout` (default `2m`). #2090 #2222
* [BUGFIX] Limits: Active series custom tracker configuration has been named back from `active_series_custom_trackers_config` to `active_series_custom_trackers`. For backwards compatibility both version is going to be supported for until Mimir v2.4. When both fields are specified, `active_series_custom_trackers_config` takes precedence over `active_series_custom_trackers`. #2101
* [BUGFIX] Ingester: fixed the order of labels applied when incrementing the `cortex_discarded_metadata_total` metric. #2096
* [BUGFIX] Ingester: fixed bug where retrieving metadata for a metric with multiple metadata entries would return multiple copies of a single metadata entry rather than all available entries. #2096
* [BUGFIX] Distributor: canceled requests are no longer accounted as internal errors. #2157
* [BUGFIX] Memberlist: Fix typo in memberlist admin UI. #2202
* [BUGFIX] Ruler: fixed typo in error message when ruler failed to decode a rule group. #2151
* [BUGFIX] Active series custom tracker configuration is now displayed properly on `/runtime_config` page. #2065
* [BUGFIX] Query-frontend: `vector` and `time` functions were sharded, which made expressions like `vector(1) > 0 and vector(1)` fail. #2355

### Mixin

* [CHANGE] Split `mimir_queries` rules group into `mimir_queries` and `mimir_ingester_queries` to keep number of rules per group within the default per-tenant limit. #1885
* [CHANGE] Dashboards: Expose full image tag in "Mimir / Rollout progress" dashboard's "Pod per version panel." #1932
* [CHANGE] Dashboards: Disabled gateway panels by default, because most users don't have a gateway exposing the metrics expected by Mimir dashboards. You can re-enable it setting `gateway_enabled: true` in the mixin config and recompiling the mixin running `make build-mixin`. #1955
* [CHANGE] Alerts: adapt `MimirFrontendQueriesStuck` and `MimirSchedulerQueriesStuck` to consider ruler query path components. #1949
* [CHANGE] Alerts: Change `MimirRulerTooManyFailedQueries` severity to `critical`. #2165
* [ENHANCEMENT] Dashboards: Add config option `datasource_regex` to customise the regular expression used to select valid datasources for Mimir dashboards. #1802
* [ENHANCEMENT] Dashboards: Added "Mimir / Remote ruler reads" and "Mimir / Remote ruler reads resources" dashboards. #1911 #1937
* [ENHANCEMENT] Dashboards: Make networking panels work for pods created by the mimir-distributed helm chart. #1927
* [ENHANCEMENT] Alerts: Add `MimirStoreGatewayNoSyncedTenants` alert that fires when there is a store-gateway owning no tenants. #1882
* [ENHANCEMENT] Rules: Make `recording_rules_range_interval` configurable for cases where Mimir metrics are scraped less often that every 30 seconds. #2118
* [ENHANCEMENT] Added minimum Grafana version to mixin dashboards. #1943
* [BUGFIX] Fix `container_memory_usage_bytes:sum` recording rule. #1865
* [BUGFIX] Fix `MimirGossipMembersMismatch` alerts if Mimir alertmanager is activated. #1870
* [BUGFIX] Fix `MimirRulerMissedEvaluations` to show % of missed alerts as a value between 0 and 100 instead of 0 and 1. #1895
* [BUGFIX] Fix `MimirCompactorHasNotUploadedBlocks` alert false positive when Mimir is deployed in monolithic mode. #1902
* [BUGFIX] Fix `MimirGossipMembersMismatch` to make it less sensitive during rollouts and fire one alert per installation, not per job. #1926
* [BUGFIX] Do not trigger `MimirAllocatingTooMuchMemory` alerts if no container limits are supplied. #1905
* [BUGFIX] Dashboards: Remove empty "Chunks per query" panel from `Mimir / Queries` dashboard. #1928
* [BUGFIX] Dashboards: Use Grafana's `$__rate_interval` for rate queries in dashboards to support scrape intervals of >15s. #2011
* [BUGFIX] Alerts: Make each version of `MimirCompactorHasNotUploadedBlocks` distinct to avoid rule evaluation failures due to duplicate series being generated. #2197
* [BUGFIX] Fix `MimirGossipMembersMismatch` alert when using remote ruler evaluation. #2159

### Jsonnet

* [CHANGE] Remove use of `-querier.query-store-after`, `-querier.shuffle-sharding-ingesters-lookback-period`, `-blocks-storage.bucket-store.ignore-blocks-within`, and `-blocks-storage.tsdb.close-idle-tsdb-timeout` CLI flags since the values now match defaults. #1915 #1921
* [CHANGE] Change default value for `-blocks-storage.bucket-store.chunks-cache.memcached.timeout` to `450ms` to increase use of cached data. #2035
* [CHANGE] The `memberlist_ring_enabled` configuration now applies to Alertmanager. #2102 #2103 #2107
* [CHANGE] Default value for `memberlist_ring_enabled` is now true. It means that all hash rings use Memberlist as default KV store instead of Consul (previous default). #2161
* [CHANGE] Configure `-ingester.max-global-metadata-per-user` to correspond to 20% of the configured max number of series per tenant. #2250
* [CHANGE] Configure `-ingester.max-global-metadata-per-metric` to be 10. #2250
* [CHANGE] Change `_config.multi_zone_ingester_max_unavailable` to 25. #2251
* [FEATURE] Added querier autoscaling support. It requires [KEDA](https://keda.sh) installed in the Kubernetes cluster and query-scheduler enabled in the Mimir cluster. Querier autoscaler can be enabled and configure through the following options in the jsonnet config: #2013 #2023
  * `autoscaling_querier_enabled`: `true` to enable autoscaling.
  * `autoscaling_querier_min_replicas`: minimum number of querier replicas.
  * `autoscaling_querier_max_replicas`: maximum number of querier replicas.
  * `autoscaling_prometheus_url`: Prometheus base URL from which to scrape Mimir metrics (e.g. `http://prometheus.default:9090/prometheus`).
* [FEATURE] Jsonnet: Add support for ruler remote evaluation mode (`ruler_remote_evaluation_enabled`), which deploys and uses a dedicated query path for rule evaluation. This enables the benefits of the query-frontend for rule evaluation, such as query sharding. #2073
* [ENHANCEMENT] Added `compactor` service, that can be used to route requests directly to compactor (e.g. admin UI). #2063
* [ENHANCEMENT] Added a `consul_enabled` configuration option to provide the ability to disable consul. It is automatically set to false when `memberlist_ring_enabled` is true and `multikv_migration_enabled` (used for migration from Consul to memberlist) is not set. #2093 #2152
* [BUGFIX] Querier: Fix disabling shuffle sharding on the read path whilst keeping it enabled on write path. #2164

### Mimirtool

* [CHANGE] mimirtool rules: `--use-legacy-routes` now toggles between using `/prometheus/config/v1/rules` (default) and `/api/v1/rules` (legacy) endpoints. #2182
* [FEATURE] Added bearer token support for when Mimir is behind a gateway authenticating by bearer token. #2146
* [BUGFIX] mimirtool analyze: Fix dashboard JSON unmarshalling errors (#1840). #1973
* [BUGFIX] Make mimirtool build for Windows work again. #2273

### Mimir Continuous Test

* [ENHANCEMENT] Added the `-tests.smoke-test` flag to run the `mimir-continuous-test` suite once and immediately exit. #2047 #2094

### Documentation

* [ENHANCEMENT] Published Grafana Mimir runbooks as part of documentation. #1970
* [ENHANCEMENT] Improved ruler's "remote operational mode" documentation. #1906
* [ENHANCEMENT] Recommend fast disks for ingesters and store-gateways in production tips. #1903
* [ENHANCEMENT] Explain the runtime override of active series matchers. #1868
* [ENHANCEMENT] Clarify "Set rule group" API specification. #1869
* [ENHANCEMENT] Published Mimir jsonnet documentation. #2024
* [ENHANCEMENT] Documented required scrape interval for using alerting and recording rules from Mimir jsonnet. #2147
* [ENHANCEMENT] Runbooks: Mention memberlist as possible source of problems for various alerts. #2158
* [ENHANCEMENT] Added step-by-step article about migrating from Consul to Memberlist KV store using jsonnet without downtime. #2166
* [ENHANCEMENT] Documented `/memberlist` admin page. #2166
* [ENHANCEMENT] Documented how to configure Grafana Mimir's ruler with Jsonnet. #2127
* [ENHANCEMENT] Documented how to configure queriers’ autoscaling with Jsonnet. #2128
* [ENHANCEMENT] Updated mixin building instructions in "Installing Grafana Mimir dashboards and alerts" article. #2015 #2163
* [ENHANCEMENT] Fix location of "Monitoring Grafana Mimir" article in the documentation hierarchy. #2130
* [ENHANCEMENT] Runbook for `MimirRequestLatency` was expanded with more practical advice. #1967
* [BUGFIX] Fixed ruler configuration used in the getting started guide. #2052
* [BUGFIX] Fixed Mimir Alertmanager datasource in Grafana used by "Play with Grafana Mimir" tutorial. #2115
* [BUGFIX] Fixed typos in "Scaling out Grafana Mimir" article. #2170
* [BUGFIX] Added missing ring endpoint exposed by Ingesters. #1918

## 2.1.0

### Grafana Mimir

* [CHANGE] Compactor: No longer upload debug meta files to object storage. #1257
* [CHANGE] Default values have changed for the following settings: #1547
    - `-alertmanager.alertmanager-client.grpc-max-recv-msg-size` now defaults to 100 MiB (previously was not configurable and set to 16 MiB)
    - `-alertmanager.alertmanager-client.grpc-max-send-msg-size` now defaults to 100 MiB (previously was not configurable and set to 4 MiB)
    - `-alertmanager.max-recv-msg-size` now defaults to 100 MiB (previously was 16 MiB)
* [CHANGE] Ingester: Add `user` label to metrics `cortex_ingester_ingested_samples_total` and `cortex_ingester_ingested_samples_failures_total`. #1533
* [CHANGE] Ingester: Changed `-blocks-storage.tsdb.isolation-enabled` default from `true` to `false`. The config option has also been deprecated and will be removed in 2 minor version. #1655
* [CHANGE] Query-frontend: results cache keys are now versioned, this will cause cache to be re-filled when rolling out this version. #1631
* [CHANGE] Store-gateway: enabled attributes in-memory cache by default. New default configuration is `-blocks-storage.bucket-store.chunks-cache.attributes-in-memory-max-items=50000`. #1727
* [CHANGE] Compactor: Removed the metric `cortex_compactor_garbage_collected_blocks_total` since it duplicates `cortex_compactor_blocks_marked_for_deletion_total`. #1728
* [CHANGE] All: Logs that used the`org_id` label now use `user` label. #1634 #1758
* [CHANGE] Alertmanager: the following metrics are not exported for a given `user` and `integration` when the metric value is zero: #1783
  * `cortex_alertmanager_notifications_total`
  * `cortex_alertmanager_notifications_failed_total`
  * `cortex_alertmanager_notification_requests_total`
  * `cortex_alertmanager_notification_requests_failed_total`
  * `cortex_alertmanager_notification_rate_limited_total`
* [CHANGE] Removed the following metrics exposed by the Mimir hash rings: #1791
  * `cortex_member_ring_tokens_owned`
  * `cortex_member_ring_tokens_to_own`
  * `cortex_ring_tokens_owned`
  * `cortex_ring_member_ownership_percent`
* [CHANGE] Querier / Ruler: removed the following metrics tracking number of query requests send to each ingester. You can use `cortex_request_duration_seconds_count{route=~"/cortex.Ingester/(QueryStream|QueryExemplars)"}` instead. #1797
  * `cortex_distributor_ingester_queries_total`
  * `cortex_distributor_ingester_query_failures_total`
* [CHANGE] Distributor: removed the following metrics tracking the number of requests from a distributor to ingesters: #1799
  * `cortex_distributor_ingester_appends_total`
  * `cortex_distributor_ingester_append_failures_total`
* [CHANGE] Distributor / Ruler: deprecated `-distributor.extend-writes`. Now Mimir always behaves as if this setting was set to `false`, which we expect to be safe for every Mimir cluster setup. #1856
* [FEATURE] Querier: Added support for [streaming remote read](https://prometheus.io/blog/2019/10/10/remote-read-meets-streaming/). Should be noted that benefits of chunking the response are partial here, since in a typical `query-frontend` setup responses will be buffered until they've been completed. #1735
* [FEATURE] Ruler: Allow setting `evaluation_delay` for each rule group via rules group configuration file. #1474
* [FEATURE] Ruler: Added support for expression remote evaluation. #1536 #1818
  * The following CLI flags (and their respective YAML config options) have been added:
    * `-ruler.query-frontend.address`
    * `-ruler.query-frontend.grpc-client-config.grpc-max-recv-msg-size`
    * `-ruler.query-frontend.grpc-client-config.grpc-max-send-msg-size`
    * `-ruler.query-frontend.grpc-client-config.grpc-compression`
    * `-ruler.query-frontend.grpc-client-config.grpc-client-rate-limit`
    * `-ruler.query-frontend.grpc-client-config.grpc-client-rate-limit-burst`
    * `-ruler.query-frontend.grpc-client-config.backoff-on-ratelimits`
    * `-ruler.query-frontend.grpc-client-config.backoff-min-period`
    * `-ruler.query-frontend.grpc-client-config.backoff-max-period`
    * `-ruler.query-frontend.grpc-client-config.backoff-retries`
    * `-ruler.query-frontend.grpc-client-config.tls-enabled`
    * `-ruler.query-frontend.grpc-client-config.tls-ca-path`
    * `-ruler.query-frontend.grpc-client-config.tls-cert-path`
    * `-ruler.query-frontend.grpc-client-config.tls-key-path`
    * `-ruler.query-frontend.grpc-client-config.tls-server-name`
    * `-ruler.query-frontend.grpc-client-config.tls-insecure-skip-verify`
* [FEATURE] Distributor: Added the ability to forward specifics metrics to alternative remote_write API endpoints. #1052
* [FEATURE] Ingester: Active series custom trackers now supports runtime tenant-specific overrides. The configuration has been moved to limit config, the ingester config has been deprecated.  #1188
* [ENHANCEMENT] Alertmanager API: Concurrency limit for GET requests is now configurable using `-alertmanager.max-concurrent-get-requests-per-tenant`. #1547
* [ENHANCEMENT] Alertmanager: Added the ability to configure additional gRPC client settings for the Alertmanager distributor #1547
  - `-alertmanager.alertmanager-client.backoff-max-period`
  - `-alertmanager.alertmanager-client.backoff-min-period`
  - `-alertmanager.alertmanager-client.backoff-on-ratelimits`
  - `-alertmanager.alertmanager-client.backoff-retries`
  - `-alertmanager.alertmanager-client.grpc-client-rate-limit`
  - `-alertmanager.alertmanager-client.grpc-client-rate-limit-burst`
  - `-alertmanager.alertmanager-client.grpc-compression`
  - `-alertmanager.alertmanager-client.grpc-max-recv-msg-size`
  - `-alertmanager.alertmanager-client.grpc-max-send-msg-size`
* [ENHANCEMENT] Ruler: Add more detailed query information to ruler query stats logging. #1411
* [ENHANCEMENT] Admin: Admin API now has some styling. #1482 #1549 #1821 #1824
* [ENHANCEMENT] Alertmanager: added `insight=true` field to alertmanager dispatch logs. #1379
* [ENHANCEMENT] Store-gateway: Add the experimental ability to run index header operations in a dedicated thread pool. This feature can be configured using `-blocks-storage.bucket-store.index-header-thread-pool-size` and is disabled by default. #1660
* [ENHANCEMENT] Store-gateway: don't drop all blocks if instance finds itself as unhealthy or missing in the ring. #1806 #1823
* [ENHANCEMENT] Querier: wait until inflight queries are completed when shutting down queriers. #1756 #1767
* [BUGFIX] Query-frontend: do not shard queries with a subquery unless the subquery is inside a shardable aggregation function call. #1542
* [BUGFIX] Query-frontend: added `component=query-frontend` label to results cache memcached metrics to fix a panic when Mimir is running in single binary mode and results cache is enabled. #1704
* [BUGFIX] Mimir: services' status content-type is now correctly set to `text/html`. #1575
* [BUGFIX] Multikv: Fix panic when using using runtime config to set primary KV store used by `multi` KV. #1587
* [BUGFIX] Multikv: Fix watching for runtime config changes in `multi` KV store in ruler and querier. #1665
* [BUGFIX] Memcached: allow to use CNAME DNS records for the memcached backend addresses. #1654
* [BUGFIX] Querier: fixed temporary partial query results when shuffle sharding is enabled and hash ring backend storage is flushed / reset. #1829
* [BUGFIX] Alertmanager: prevent more file traversal cases related to template names. #1833
* [BUGFUX] Alertmanager: Allow usage with `-alertmanager-storage.backend=local`. Note that when using this storage type, the Alertmanager is not able persist state remotely, so it not recommended for production use. #1836
* [BUGFIX] Alertmanager: Do not validate alertmanager configuration if it's not running. #1835

### Mixin

* [CHANGE] Dashboards: Remove per-user series legends from Tenants dashboard. #1605
* [CHANGE] Dashboards: Show in-memory series and the per-user series limit on Tenants dashboard. #1613
* [CHANGE] Dashboards: Slow-queries dashboard now uses `user` label from logs instead of `org_id`. #1634
* [CHANGE] Dashboards: changed all Grafana dashboards UIDs to not conflict with Cortex ones, to let people install both while migrating from Cortex to Mimir: #1801 #1808
  * Alertmanager from `a76bee5913c97c918d9e56a3cc88cc28` to `b0d38d318bbddd80476246d4930f9e55`
  * Alertmanager Resources from `68b66aed90ccab448009089544a8d6c6` to `a6883fb22799ac74479c7db872451092`
  * Compactor from `9c408e1d55681ecb8a22c9fab46875cc` to `1b3443aea86db629e6efdb7d05c53823`
  * Compactor Resources from `df9added6f1f4332f95848cca48ebd99` to `09a5c49e9cdb2f2b24c6d184574a07fd`
  * Config from `61bb048ced9817b2d3e07677fb1c6290` to `5d9d0b4724c0f80d68467088ec61e003`
  * Object Store from `d5a3a4489d57c733b5677fb55370a723` to `e1324ee2a434f4158c00a9ee279d3292`
  * Overrides from `b5c95fee2e5e7c4b5930826ff6e89a12` to `1e2c358600ac53f09faea133f811b5bb`
  * Queries from `d9931b1054053c8b972d320774bb8f1d` to `b3abe8d5c040395cc36615cb4334c92d`
  * Reads from `8d6ba60eccc4b6eedfa329b24b1bd339` to `e327503188913dc38ad571c647eef643`
  * Reads Networking from `c0464f0d8bd026f776c9006b05910000` to `54b2a0a4748b3bd1aefa92ce5559a1c2`
  * Reads Resources from `2fd2cda9eea8d8af9fbc0a5960425120` to `cc86fd5aa9301c6528986572ad974db9`
  * Rollout Progress from `7544a3a62b1be6ffd919fc990ab8ba8f` to `7f0b5567d543a1698e695b530eb7f5de`
  * Ruler from `44d12bcb1f95661c6ab6bc946dfc3473` to `631e15d5d85afb2ca8e35d62984eeaa0`
  * Scaling from `88c041017b96856c9176e07cf557bdcf` to `64bbad83507b7289b514725658e10352`
  * Slow queries from `e6f3091e29d2636e3b8393447e925668` to `6089e1ce1e678788f46312a0a1e647e6`
  * Tenants from `35fa247ce651ba189debf33d7ae41611` to `35fa247ce651ba189debf33d7ae41611`
  * Top Tenants from `bc6e12d4fe540e4a1785b9d3ca0ffdd9` to `bc6e12d4fe540e4a1785b9d3ca0ffdd9`
  * Writes from `0156f6d15aa234d452a33a4f13c838e3` to `8280707b8f16e7b87b840fc1cc92d4c5`
  * Writes Networking from `681cd62b680b7154811fe73af55dcfd4` to `978c1cb452585c96697a238eaac7fe2d`
  * Writes Resources from `c0464f0d8bd026f776c9006b0591bb0b` to `bc9160e50b52e89e0e49c840fea3d379`
* [FEATURE] Alerts: added the following alerts on `mimir-continuous-test` tool: #1676
  - `MimirContinuousTestNotRunningOnWrites`
  - `MimirContinuousTestNotRunningOnReads`
  - `MimirContinuousTestFailed`
* [ENHANCEMENT] Added `per_cluster_label` support to allow to change the label name used to differentiate between Kubernetes clusters. #1651
* [ENHANCEMENT] Dashboards: Show QPS and latency of the Alertmanager Distributor. #1696
* [ENHANCEMENT] Playbooks: Add Alertmanager suggestions for `MimirRequestErrors` and `MimirRequestLatency` #1702
* [ENHANCEMENT] Dashboards: Allow custom datasources. #1749
* [ENHANCEMENT] Dashboards: Add config option `gateway_enabled` (defaults to `true`) to disable gateway panels from dashboards. #1761
* [ENHANCEMENT] Dashboards: Extend Top tenants dashboard with queries for tenants with highest sample rate, discard rate, and discard rate growth. #1842
* [ENHANCEMENT] Dashboards: Show ingestion rate limit and rule group limit on Tenants dashboard. #1845
* [ENHANCEMENT] Dashboards: Add "last successful run" panel to compactor dashboard. #1628
* [BUGFIX] Dashboards: Fix "Failed evaluation rate" panel on Tenants dashboard. #1629
* [BUGFIX] Honor the configured `per_instance_label` in all dashboards and alerts. #1697

### Jsonnet

* [FEATURE] Added support for `mimir-continuous-test`. To deploy `mimir-continuous-test` you can use the following configuration: #1675 #1850
  ```jsonnet
  _config+: {
    continuous_test_enabled: true,
    continuous_test_tenant_id: 'type-tenant-id',
    continuous_test_write_endpoint: 'http://type-write-path-hostname',
    continuous_test_read_endpoint: 'http://type-read-path-hostname/prometheus',
  },
  ```
* [ENHANCEMENT] Ingester anti-affinity can now be disabled by using `ingester_allow_multiple_replicas_on_same_node` configuration key. #1581
* [ENHANCEMENT] Added `node_selector` configuration option to select Kubernetes nodes where Mimir should run. #1596
* [ENHANCEMENT] Alertmanager: Added a `PodDisruptionBudget` of `withMaxUnavailable = 1`, to ensure we maintain quorum during rollouts. #1683
* [ENHANCEMENT] Store-gateway anti-affinity can now be enabled/disabled using `store_gateway_allow_multiple_replicas_on_same_node` configuration key. #1730
* [ENHANCEMENT] Added `store_gateway_zone_a_args`, `store_gateway_zone_b_args` and `store_gateway_zone_c_args` configuration options. #1807
* [BUGFIX] Pass primary and secondary multikv stores via CLI flags. Introduced new `multikv_switch_primary_secondary` config option to flip primary and secondary in runtime config.

### Mimirtool

* [BUGFIX] `config convert`: Retain Cortex defaults for `blocks_storage.backend`, `ruler_storage.backend`, `alertmanager_storage.backend`, `auth.type`, `activity_tracker.filepath`, `alertmanager.data_dir`, `blocks_storage.filesystem.dir`, `compactor.data_dir`, `ruler.rule_path`, `ruler_storage.filesystem.dir`, and `graphite.querier.schemas.backend`. #1626 #1762

### Tools

* [FEATURE] Added a `markblocks` tool that creates `no-compact` and `delete` marks for the blocks. #1551
* [FEATURE] Added `mimir-continuous-test` tool to continuously run smoke tests on live Mimir clusters. #1535 #1540 #1653 #1603 #1630 #1691 #1675 #1676 #1692 #1706 #1709 #1775 #1777 #1778 #1795
* [FEATURE] Added `mimir-rules-action` GitHub action, located at `operations/mimir-rules-action/`, used to lint, prepare, verify, diff, and sync rules to a Mimir cluster. #1723

## 2.0.0

### Grafana Mimir

_Changes since Cortex 1.10.0._

* [CHANGE] Remove chunks storage engine. #86 #119 #510 #545 #743 #744 #748 #753 #755 #757 #758 #759 #760 #762 #764 #789 #812 #813
  * The following CLI flags (and their respective YAML config options) have been removed:
    * `-store.engine`
    * `-schema-config-file`
    * `-ingester.checkpoint-duration`
    * `-ingester.checkpoint-enabled`
    * `-ingester.chunk-encoding`
    * `-ingester.chunk-age-jitter`
    * `-ingester.concurrent-flushes`
    * `-ingester.flush-on-shutdown-with-wal-enabled`
    * `-ingester.flush-op-timeout`
    * `-ingester.flush-period`
    * `-ingester.max-chunk-age`
    * `-ingester.max-chunk-idle`
    * `-ingester.max-series-per-query` (and `max_series_per_query` from runtime config)
    * `-ingester.max-stale-chunk-idle`
    * `-ingester.max-transfer-retries`
    * `-ingester.min-chunk-length`
    * `-ingester.recover-from-wal`
    * `-ingester.retain-period`
    * `-ingester.spread-flushes`
    * `-ingester.wal-dir`
    * `-ingester.wal-enabled`
    * `-querier.query-parallelism`
    * `-querier.second-store-engine`
    * `-querier.use-second-store-before-time`
    * `-flusher.wal-dir`
    * `-flusher.concurrent-flushes`
    * `-flusher.flush-op-timeout`
    * All `-table-manager.*` flags
    * All `-deletes.*` flags
    * All `-purger.*` flags
    * All `-metrics.*` flags
    * All `-dynamodb.*` flags
    * All `-s3.*` flags
    * All `-azure.*` flags
    * All `-bigtable.*` flags
    * All `-gcs.*` flags
    * All `-cassandra.*` flags
    * All `-boltdb.*` flags
    * All `-local.*` flags
    * All `-swift.*` flags
    * All `-store.*` flags except `-store.engine`, `-store.max-query-length`, `-store.max-labels-query-length`
    * All `-grpc-store.*` flags
  * The following API endpoints have been removed:
    * `/api/v1/chunks` and `/chunks`
  * The following metrics have been removed:
    * `cortex_ingester_flush_queue_length`
    * `cortex_ingester_queried_chunks`
    * `cortex_ingester_chunks_created_total`
    * `cortex_ingester_wal_replay_duration_seconds`
    * `cortex_ingester_wal_corruptions_total`
    * `cortex_ingester_sent_chunks`
    * `cortex_ingester_received_chunks`
    * `cortex_ingester_flush_series_in_progress`
    * `cortex_ingester_chunk_utilization`
    * `cortex_ingester_chunk_length`
    * `cortex_ingester_chunk_size_bytes`
    * `cortex_ingester_chunk_age_seconds`
    * `cortex_ingester_memory_chunks`
    * `cortex_ingester_flushing_enqueued_series_total`
    * `cortex_ingester_flushing_dequeued_series_total`
    * `cortex_ingester_dropped_chunks_total`
    * `cortex_oldest_unflushed_chunk_timestamp_seconds`
    * `prometheus_local_storage_chunk_ops_total`
    * `prometheus_local_storage_chunkdesc_ops_total`
    * `prometheus_local_storage_memory_chunkdescs`
* [CHANGE] Changed default storage backends from `s3` to `filesystem` #833
  This effects the following flags:
  * `-blocks-storage.backend` now defaults to `filesystem`
  * `-blocks-storage.filesystem.dir` now defaults to `blocks`
  * `-alertmanager-storage.backend` now defaults to `filesystem`
  * `-alertmanager-storage.filesystem.dir` now defaults to `alertmanager`
  * `-ruler-storage.backend` now defaults to `filesystem`
  * `-ruler-storage.filesystem.dir` now defaults to `ruler`
* [CHANGE] Renamed metric `cortex_experimental_features_in_use_total` as `cortex_experimental_features_used_total` and added `feature` label. #32 #658
* [CHANGE] Removed `log_messages_total` metric. #32
* [CHANGE] Some files and directories created by Mimir components on local disk now have stricter permissions, and are only readable by owner, but not group or others. #58
* [CHANGE] Memcached client DNS resolution switched from golang built-in to [`miekg/dns`](https://github.com/miekg/dns). #142
* [CHANGE] The metric `cortex_deprecated_flags_inuse_total` has been renamed to `deprecated_flags_inuse_total` as part of using grafana/dskit functionality. #185
* [CHANGE] API: The `-api.response-compression-enabled` flag has been removed, and GZIP response compression is always enabled except on `/api/v1/push` and `/push` endpoints. #880
* [CHANGE] Update Go version to 1.17.3. #480
* [CHANGE] The `status_code` label on gRPC client metrics has changed from '200' and '500' to '2xx', '5xx', '4xx', 'cancel' or 'error'. #537
* [CHANGE] Removed the deprecated `-<prefix>.fifocache.size` flag. #618
* [CHANGE] Enable index header lazy loading by default. #693
  * `-blocks-storage.bucket-store.index-header-lazy-loading-enabled` default from `false` to `true`
  * `-blocks-storage.bucket-store.index-header-lazy-loading-idle-timeout` default from `20m` to `1h`
* [CHANGE] Shuffle-sharding:
  * `-distributor.sharding-strategy` option has been removed, and shuffle sharding is enabled by default. Default shard size is set to 0, which disables shuffle sharding for the tenant (all ingesters will receive tenants's samples). #888
  * `-ruler.sharding-strategy` option has been removed from ruler. Ruler now uses shuffle-sharding by default, but respects `ruler_tenant_shard_size`, which defaults to 0 (ie. use all rulers for tenant). #889
  * `-store-gateway.sharding-strategy` option has been removed store-gateways. Store-gateway now uses shuffle-sharding by default, but respects `store_gateway_tenant_shard_size` for tenant, and this value defaults to 0. #891
* [CHANGE] Server: `-server.http-listen-port` (yaml: `server.http_listen_port`) now defaults to `8080` (previously `80`). #871
* [CHANGE] Changed the default value of `-blocks-storage.bucket-store.ignore-deletion-marks-delay` from 6h to 1h. #892
* [CHANGE] Changed default settings for memcached clients: #959 #1000
  * The default value for the following config options has changed from `10000` to `25000`:
    * `-blocks-storage.bucket-store.chunks-cache.memcached.max-async-buffer-size`
    * `-blocks-storage.bucket-store.index-cache.memcached.max-async-buffer-size`
    * `-blocks-storage.bucket-store.metadata-cache.memcached.max-async-buffer-size`
    * `-query-frontend.results-cache.memcached.max-async-buffer-size`
  * The default value for the following config options has changed from `0` (unlimited) to `100`:
    * `-blocks-storage.bucket-store.chunks-cache.memcached.max-get-multi-batch-size`
    * `-blocks-storage.bucket-store.index-cache.memcached.max-get-multi-batch-size`
    * `-blocks-storage.bucket-store.metadata-cache.memcached.max-get-multi-batch-size`
    * `-query-frontend.results-cache.memcached.max-get-multi-batch-size`
  * The default value for the following config options has changed from `16` to `100`:
    * `-blocks-storage.bucket-store.chunks-cache.memcached.max-idle-connections`
    * `-blocks-storage.bucket-store.index-cache.memcached.max-idle-connections`
    * `-blocks-storage.bucket-store.metadata-cache.memcached.max-idle-connections`
    * `-query-frontend.results-cache.memcached.max-idle-connections`
  * The default value for the following config options has changed from `100ms` to `200ms`:
    * `-blocks-storage.bucket-store.metadata-cache.memcached.timeout`
    * `-blocks-storage.bucket-store.index-cache.memcached.timeout`
    * `-blocks-storage.bucket-store.chunks-cache.memcached.timeout`
    * `-query-frontend.results-cache.memcached.timeout`
* [CHANGE] Changed the default value of `-blocks-storage.bucket-store.bucket-index.enabled` to `true`. The default configuration must now run the compactor in order to write the bucket index or else queries to long term storage will fail. #924
* [CHANGE] Option `-auth.enabled` has been renamed to `-auth.multitenancy-enabled`. #1130
* [CHANGE] Default tenant ID used with disabled auth (`-auth.multitenancy-enabled=false`) has changed from `fake` to `anonymous`. This tenant ID can now be changed with `-auth.no-auth-tenant` option. #1063
* [CHANGE] The default values for the following local directories have changed: #1072
  * `-alertmanager.storage.path` default value changed to `./data-alertmanager/`
  * `-compactor.data-dir` default value changed to `./data-compactor/`
  * `-ruler.rule-path` default value changed to `./data-ruler/`
* [CHANGE] The default value for gRPC max send message size has been changed from 16MB to 100MB. This affects the following parameters: #1152
  * `-query-frontend.grpc-client-config.grpc-max-send-msg-size`
  * `-ingester.client.grpc-max-send-msg-size`
  * `-querier.frontend-client.grpc-max-send-msg-size`
  * `-query-scheduler.grpc-client-config.grpc-max-send-msg-size`
  * `-ruler.client.grpc-max-send-msg-size`
* [CHANGE] Remove `-http.prefix` flag (and `http_prefix` config file option). #763
* [CHANGE] Remove legacy endpoints. Please use their alternatives listed below. As part of the removal process we are
  introducing two new sets of endpoints for the ruler configuration API: `<prometheus-http-prefix>/rules` and
  `<prometheus-http-prefix>/config/v1/rules/**`. We are also deprecating `<prometheus-http-prefix>/rules` and `/api/v1/rules`;
  and will remove them in Mimir 2.2.0. #763 #1222
  * Query endpoints

    | Legacy                                                  | Alternative                                                |
    | ------------------------------------------------------- | ---------------------------------------------------------- |
    | `/<legacy-http-prefix>/api/v1/query`                    | `<prometheus-http-prefix>/api/v1/query`                    |
    | `/<legacy-http-prefix>/api/v1/query_range`              | `<prometheus-http-prefix>/api/v1/query_range`              |
    | `/<legacy-http-prefix>/api/v1/query_exemplars`          | `<prometheus-http-prefix>/api/v1/query_exemplars`          |
    | `/<legacy-http-prefix>/api/v1/series`                   | `<prometheus-http-prefix>/api/v1/series`                   |
    | `/<legacy-http-prefix>/api/v1/labels`                   | `<prometheus-http-prefix>/api/v1/labels`                   |
    | `/<legacy-http-prefix>/api/v1/label/{name}/values`      | `<prometheus-http-prefix>/api/v1/label/{name}/values`      |
    | `/<legacy-http-prefix>/api/v1/metadata`                 | `<prometheus-http-prefix>/api/v1/metadata`                 |
    | `/<legacy-http-prefix>/api/v1/read`                     | `<prometheus-http-prefix>/api/v1/read`                     |
    | `/<legacy-http-prefix>/api/v1/cardinality/label_names`  | `<prometheus-http-prefix>/api/v1/cardinality/label_names`  |
    | `/<legacy-http-prefix>/api/v1/cardinality/label_values` | `<prometheus-http-prefix>/api/v1/cardinality/label_values` |
    | `/api/prom/user_stats`                                  | `/api/v1/user_stats`                                       |

  * Distributor endpoints

    | Legacy endpoint               | Alternative                   |
    | ----------------------------- | ----------------------------- |
    | `/<legacy-http-prefix>/push`  | `/api/v1/push`                |
    | `/all_user_stats`             | `/distributor/all_user_stats` |
    | `/ha-tracker`                 | `/distributor/ha_tracker`     |

  * Ingester endpoints

    | Legacy          | Alternative           |
    | --------------- | --------------------- |
    | `/ring`         | `/ingester/ring`      |
    | `/shutdown`     | `/ingester/shutdown`  |
    | `/flush`        | `/ingester/flush`     |
    | `/push`         | `/ingester/push`      |

  * Ruler endpoints

    | Legacy                                                | Alternative                                         | Alternative #2 (not available before Mimir 2.0.0)                    |
    | ----------------------------------------------------- | --------------------------------------------------- | ------------------------------------------------------------------- |
    | `/<legacy-http-prefix>/api/v1/rules`                  | `<prometheus-http-prefix>/api/v1/rules`             |                                                                     |
    | `/<legacy-http-prefix>/api/v1/alerts`                 | `<prometheus-http-prefix>/api/v1/alerts`            |                                                                     |
    | `/<legacy-http-prefix>/rules`                         | `/api/v1/rules` (see below)                         |  `<prometheus-http-prefix>/config/v1/rules`                         |
    | `/<legacy-http-prefix>/rules/{namespace}`             | `/api/v1/rules/{namespace}` (see below)             |  `<prometheus-http-prefix>/config/v1/rules/{namespace}`             |
    | `/<legacy-http-prefix>/rules/{namespace}/{groupName}` | `/api/v1/rules/{namespace}/{groupName}` (see below) |  `<prometheus-http-prefix>/config/v1/rules/{namespace}/{groupName}` |
    | `/<legacy-http-prefix>/rules/{namespace}`             | `/api/v1/rules/{namespace}` (see below)             |  `<prometheus-http-prefix>/config/v1/rules/{namespace}`             |
    | `/<legacy-http-prefix>/rules/{namespace}/{groupName}` | `/api/v1/rules/{namespace}/{groupName}` (see below) |  `<prometheus-http-prefix>/config/v1/rules/{namespace}/{groupName}` |
    | `/<legacy-http-prefix>/rules/{namespace}`             | `/api/v1/rules/{namespace}` (see below)             |  `<prometheus-http-prefix>/config/v1/rules/{namespace}`             |
    | `/ruler_ring`                                         | `/ruler/ring`                                       |                                                                     |

    > __Note:__ The `/api/v1/rules/**` endpoints are considered deprecated with Mimir 2.0.0 and will be removed
    in Mimir 2.2.0. After upgrading to 2.0.0 we recommend switching uses to the equivalent
    `/<prometheus-http-prefix>/config/v1/**` endpoints that Mimir 2.0.0 introduces.

  * Alertmanager endpoints

    | Legacy                      | Alternative                        |
    | --------------------------- | ---------------------------------- |
    | `/<legacy-http-prefix>`     | `/alertmanager`                    |
    | `/status`                   | `/multitenant_alertmanager/status` |

* [CHANGE] Ingester: changed `-ingester.stream-chunks-when-using-blocks` default value from `false` to `true`. #717
* [CHANGE] Ingester: default `-ingester.ring.min-ready-duration` reduced from 1m to 15s. #126
* [CHANGE] Ingester: `-ingester.ring.min-ready-duration` now start counting the delay after the ring's health checks have passed instead of when the ring client was started. #126
* [CHANGE] Ingester: allow experimental ingester max-exemplars setting to be changed dynamically #144
  * CLI flag `-blocks-storage.tsdb.max-exemplars` is renamed to `-ingester.max-global-exemplars-per-user`.
  * YAML `max_exemplars` is moved from `tsdb` to `overrides` and renamed to `max_global_exemplars_per_user`.
* [CHANGE] Ingester: active series metrics `cortex_ingester_active_series` and `cortex_ingester_active_series_custom_tracker` are now removed when their value is zero. #672 #690
* [CHANGE] Ingester: changed default value of `-blocks-storage.tsdb.retention-period` from `6h` to `24h`. #966
* [CHANGE] Ingester: changed default value of `-blocks-storage.tsdb.close-idle-tsdb-timeout` from `0` to `13h`. #967
* [CHANGE] Ingester: changed default value of `-ingester.ring.final-sleep` from `30s` to `0s`. #981
* [CHANGE] Ingester: the following low level settings have been removed: #1153
  * `-ingester-client.expected-labels`
  * `-ingester-client.expected-samples-per-series`
  * `-ingester-client.expected-timeseries`
* [CHANGE] Ingester: following command line options related to ingester ring were renamed: #1155
  * `-consul.*` changed to `-ingester.ring.consul.*`
  * `-etcd.*` changed to `-ingester.ring.etcd.*`
  * `-multi.*` changed to `-ingester.ring.multi.*`
  * `-distributor.excluded-zones` changed to `-ingester.ring.excluded-zones`
  * `-distributor.replication-factor` changed to `-ingester.ring.replication-factor`
  * `-distributor.zone-awareness-enabled` changed to `-ingester.ring.zone-awareness-enabled`
  * `-ingester.availability-zone` changed to `-ingester.ring.instance-availability-zone`
  * `-ingester.final-sleep` changed to `-ingester.ring.final-sleep`
  * `-ingester.heartbeat-period` changed to `-ingester.ring.heartbeat-period`
  * `-ingester.join-after` changed to `-ingester.ring.join-after`
  * `-ingester.lifecycler.ID` changed to `-ingester.ring.instance-id`
  * `-ingester.lifecycler.addr` changed to `-ingester.ring.instance-addr`
  * `-ingester.lifecycler.interface` changed to `-ingester.ring.instance-interface-names`
  * `-ingester.lifecycler.port` changed to `-ingester.ring.instance-port`
  * `-ingester.min-ready-duration` changed to `-ingester.ring.min-ready-duration`
  * `-ingester.num-tokens` changed to `-ingester.ring.num-tokens`
  * `-ingester.observe-period` changed to `-ingester.ring.observe-period`
  * `-ingester.readiness-check-ring-health` changed to `-ingester.ring.readiness-check-ring-health`
  * `-ingester.tokens-file-path` changed to `-ingester.ring.tokens-file-path`
  * `-ingester.unregister-on-shutdown` changed to `-ingester.ring.unregister-on-shutdown`
  * `-ring.heartbeat-timeout` changed to `-ingester.ring.heartbeat-timeout`
  * `-ring.prefix` changed to `-ingester.ring.prefix`
  * `-ring.store` changed to `-ingester.ring.store`
* [CHANGE] Ingester: fields in YAML configuration for ingester ring have been changed: #1155
  * `ingester.lifecycler` changed to `ingester.ring`
  * Fields from `ingester.lifecycler.ring` moved to `ingester.ring`
  * `ingester.lifecycler.address` changed to `ingester.ring.instance_addr`
  * `ingester.lifecycler.id` changed to `ingester.ring.instance_id`
  * `ingester.lifecycler.port` changed to `ingester.ring.instance_port`
  * `ingester.lifecycler.availability_zone` changed to `ingester.ring.instance_availability_zone`
  * `ingester.lifecycler.interface_names` changed to `ingester.ring.instance_interface_names`
* [CHANGE] Distributor: removed the `-distributor.shard-by-all-labels` configuration option. It is now assumed to be true. #698
* [CHANGE] Distributor: change default value of `-distributor.instance-limits.max-inflight-push-requests` to `2000`. #964
* [CHANGE] Distributor: change default value of `-distributor.remote-timeout` from `2s` to `20s`. #970
* [CHANGE] Distributor: removed the `-distributor.extra-query-delay` flag (and its respective YAML config option). #1048
* [CHANGE] Query-frontend: Enable query stats by default, they can still be disabled with `-query-frontend.query-stats-enabled=false`. #83
* [CHANGE] Query-frontend: the `cortex_frontend_mapped_asts_total` metric has been renamed to `cortex_frontend_query_sharding_rewrites_attempted_total`. #150
* [CHANGE] Query-frontend: added `sharded` label to `cortex_query_seconds_total` metric. #235
* [CHANGE] Query-frontend: changed the flag name for controlling query sharding total shards from `-querier.total-shards` to `-query-frontend.query-sharding-total-shards`. #230
* [CHANGE] Query-frontend: flag `-querier.parallelise-shardable-queries` has been renamed to `-query-frontend.parallelize-shardable-queries` #284
* [CHANGE] Query-frontend: removed the deprecated (and unused) `-frontend.cache-split-interval`. Use `-query-frontend.split-queries-by-interval` instead. #587
* [CHANGE] Query-frontend: range query response now omits the `data` field when it's empty (error case) like Prometheus does, previously it was `"data":{"resultType":"","result":null}`. #629
* [CHANGE] Query-frontend: instant queries now honor the `-query-frontend.max-retries-per-request` flag. #630
* [CHANGE] Query-frontend: removed in-memory and Redis cache support. Reason is that these caching backends were just supported by query-frontend, while all other Mimir services only support memcached. #796
  * The following CLI flags (and their respective YAML config options) have been removed:
    * `-frontend.cache.enable-fifocache`
    * `-frontend.redis.*`
    * `-frontend.fifocache.*`
  * The following metrics have been removed:
    * `querier_cache_added_total`
    * `querier_cache_added_new_total`
    * `querier_cache_evicted_total`
    * `querier_cache_entries`
    * `querier_cache_gets_total`
    * `querier_cache_misses_total`
    * `querier_cache_stale_gets_total`
    * `querier_cache_memory_bytes`
    * `cortex_rediscache_request_duration_seconds`
* [CHANGE] Query-frontend: migrated memcached backend client to the same one used in other components (memcached config and metrics are now consistent across all Mimir services). #821
  * The following CLI flags (and their respective YAML config options) have been added:
    * `-query-frontend.results-cache.backend` (set it to `memcached` if `-query-frontend.cache-results=true`)
  * The following CLI flags (and their respective YAML config options) have been changed:
    * `-frontend.memcached.hostname` and `-frontend.memcached.service` have been removed: use `-query-frontend.results-cache.memcached.addresses` instead
  * The following CLI flags (and their respective YAML config options) have been renamed:
    * `-frontend.background.write-back-concurrency` renamed to `-query-frontend.results-cache.memcached.max-async-concurrency`
    * `-frontend.background.write-back-buffer` renamed to `-query-frontend.results-cache.memcached.max-async-buffer-size`
    * `-frontend.memcached.batchsize` renamed to `-query-frontend.results-cache.memcached.max-get-multi-batch-size`
    * `-frontend.memcached.parallelism` renamed to `-query-frontend.results-cache.memcached.max-get-multi-concurrency`
    * `-frontend.memcached.timeout` renamed to `-query-frontend.results-cache.memcached.timeout`
    * `-frontend.memcached.max-item-size` renamed to `-query-frontend.results-cache.memcached.max-item-size`
    * `-frontend.memcached.max-idle-conns` renamed to `-query-frontend.results-cache.memcached.max-idle-connections`
    * `-frontend.compression` renamed to `-query-frontend.results-cache.compression`
  * The following CLI flags (and their respective YAML config options) have been removed:
    * `-frontend.memcached.circuit-breaker-consecutive-failures`: feature removed
    * `-frontend.memcached.circuit-breaker-timeout`: feature removed
    * `-frontend.memcached.circuit-breaker-interval`: feature removed
    * `-frontend.memcached.update-interval`: new setting is hardcoded to 30s
    * `-frontend.memcached.consistent-hash`: new setting is always enabled
    * `-frontend.default-validity` and `-frontend.memcached.expiration`: new setting is hardcoded to 7 days
  * The following metrics have been changed:
    * `cortex_cache_dropped_background_writes_total{name}` changed to `thanos_memcached_operation_skipped_total{name, operation, reason}`
    * `cortex_cache_value_size_bytes{name, method}` changed to `thanos_memcached_operation_data_size_bytes{name}`
    * `cortex_cache_request_duration_seconds{name, method, status_code}` changed to `thanos_memcached_operation_duration_seconds{name, operation}`
    * `cortex_cache_fetched_keys{name}` changed to `thanos_cache_memcached_requests_total{name}`
    * `cortex_cache_hits{name}` changed to `thanos_cache_memcached_hits_total{name}`
    * `cortex_memcache_request_duration_seconds{name, method, status_code}` changed to `thanos_memcached_operation_duration_seconds{name, operation}`
    * `cortex_memcache_client_servers{name}` changed to `thanos_memcached_dns_provider_results{name, addr}`
    * `cortex_memcache_client_set_skip_total{name}` changed to `thanos_memcached_operation_skipped_total{name, operation, reason}`
    * `cortex_dns_lookups_total` changed to `thanos_memcached_dns_lookups_total`
    * For all metrics the value of the "name" label has changed from `frontend.memcached` to `frontend-cache`
  * The following metrics have been removed:
    * `cortex_cache_background_queue_length{name}`
* [CHANGE] Query-frontend: merged `query_range` into `frontend` in the YAML config (keeping the same keys) and renamed flags: #825
  * `-querier.max-retries-per-request` renamed to `-query-frontend.max-retries-per-request`
  * `-querier.split-queries-by-interval` renamed to `-query-frontend.split-queries-by-interval`
  * `-querier.align-querier-with-step` renamed to `-query-frontend.align-querier-with-step`
  * `-querier.cache-results` renamed to `-query-frontend.cache-results`
  * `-querier.parallelise-shardable-queries` renamed to `-query-frontend.parallelize-shardable-queries`
* [CHANGE] Query-frontend: the default value of `-query-frontend.split-queries-by-interval` has changed from `0` to `24h`. #1131
* [CHANGE] Query-frontend: `-frontend.` flags were renamed to `-query-frontend.`: #1167
* [CHANGE] Query-frontend / Query-scheduler: classified the `-query-frontend.querier-forget-delay` and `-query-scheduler.querier-forget-delay` flags (and their respective YAML config options) as experimental. #1208
* [CHANGE] Querier / ruler: Change `-querier.max-fetched-chunks-per-query` configuration to limit to maximum number of chunks that can be fetched in a single query. The number of chunks fetched by ingesters AND long-term storare combined should not exceed the value configured on `-querier.max-fetched-chunks-per-query`. [#4260](https://github.com/cortexproject/cortex/pull/4260)
* [CHANGE] Querier / ruler: Option `-querier.ingester-streaming` has been removed. Querier/ruler now always use streaming method to query ingesters. #204
* [CHANGE] Querier: always fetch labels from store and respect start/end times in request; the option `-querier.query-store-for-labels-enabled` has been removed and is now always on. #518 #1132
* [CHANGE] Querier / ruler: removed the `-store.query-chunk-limit` flag (and its respective YAML config option `max_chunks_per_query`). `-querier.max-fetched-chunks-per-query` (and its respective YAML config option `max_fetched_chunks_per_query`) should be used instead. #705
* [CHANGE] Querier/Ruler: `-querier.active-query-tracker-dir` option has been removed. Active query tracking is now done via Activity tracker configured by `-activity-tracker.filepath` and enabled by default. Limit for max number of concurrent queries (`-querier.max-concurrent`) is now respected even if activity tracking is not enabled. #661 #822
* [CHANGE] Querier/ruler/query-frontend: the experimental `-querier.at-modifier-enabled` CLI flag has been removed and the PromQL `@` modifier is always enabled. #941
* [CHANGE] Querier: removed `-querier.worker-match-max-concurrent` and `-querier.worker-parallelism` CLI flags (and their respective YAML config options). Mimir now behaves like if `-querier.worker-match-max-concurrent` is always enabled and you should configure the max concurrency per querier process using `-querier.max-concurrent` instead. #958
* [CHANGE] Querier: changed default value of `-querier.query-ingesters-within` from `0` to `13h`. #967
* [CHANGE] Querier: rename metric `cortex_query_fetched_chunks_bytes_total` to `cortex_query_fetched_chunk_bytes_total` to be consistent with the limit name. #476
* [CHANGE] Ruler: add two new metrics `cortex_ruler_list_rules_seconds` and `cortex_ruler_load_rule_groups_seconds` to the ruler. #906
* [CHANGE] Ruler: endpoints for listing configured rules now return HTTP status code 200 and an empty map when there are no rules instead of an HTTP 404 and plain text error message. The following endpoints are affected: #456
  * `<prometheus-http-prefix>/config/v1/rules`
  * `<prometheus-http-prefix>/config/v1/rules/{namespace}`
  * `<prometheus-http-prefix>/rules` (deprecated)
  * `<prometheus-http-prefix>/rules/{namespace}` (deprecated)
  * `/api/v1/rules` (deprecated)
  * `/api/v1/rules/{namespace}` (deprecated)
* [CHANGE] Ruler: removed `configdb` support from Ruler backend storages. #15 #38 #819
* [CHANGE] Ruler: removed the support for the deprecated storage configuration via `-ruler.storage.*` CLI flags (and their respective YAML config options). Use `-ruler-storage.*` instead. #628
* [CHANGE] Ruler: set new default limits for rule groups: `-ruler.max-rules-per-rule-group` to 20 (previously 0, disabled) and `-ruler.max-rule-groups-per-tenant` to 70 (previously 0, disabled). #847
* [CHANGE] Ruler: removed `-ruler.enable-sharding` option, and changed default value of `-ruler.ring.store` to `memberlist`. #943
* [CHANGE] Ruler: `-ruler.alertmanager-use-v2` has been removed. The ruler will always use the `v2` endpoints. #954 #1100
* [CHANGE] Ruler: `-experimental.ruler.enable-api` flag has been renamed to `-ruler.enable-api` and is now stable. The default value has also changed from `false` to `true`, so both ruler and alertmanager API are enabled by default. #913 #1065
* [CHANGE] Ruler: add support for [DNS service discovery format](./docs/sources/configuration/arguments.md#dns-service-discovery) for `-ruler.alertmanager-url`. `-ruler.alertmanager-discovery` flag has been removed. URLs following the prior SRV format, will be treated as a static target. To continue using service discovery for these URLs prepend `dnssrvnoa+` to them. #993
  * The following metrics for Alertmanager DNS service discovery are replaced:
    * `prometheus_sd_dns_lookups_total` replaced by `cortex_dns_lookups_total{component="ruler"}`
    * `prometheus_sd_dns_lookup_failures_total` replaced by `cortex_dns_failures_total{component="ruler"}`
* [CHANGE] Ruler: deprecate `/api/v1/rules/**` and `<prometheus-http-prefix/rules/**` configuration API endpoints in favour of `/<prometheus-http-prefix>/config/v1/rules/**`. Deprecated endpoints will be removed in Mimir 2.2.0. Main configuration API endpoints are now `/<prometheus-http-prefix>/config/api/v1/rules/**` introduced in Mimir 2.0.0. #1222
* [CHANGE] Store-gateway: index cache now includes tenant in cache keys, this invalidates previous cached entries. #607
* [CHANGE] Store-gateway: increased memcached index caching TTL from 1 day to 7 days. #718
* [CHANGE] Store-gateway: options `-store-gateway.sharding-enabled` and `-querier.store-gateway-addresses` were removed. Default value of `-store-gateway.sharding-ring.store` is now `memberlist` and default value for `-store-gateway.sharding-ring.wait-stability-min-duration` changed from `1m` to `0` (disabled). #976
* [CHANGE] Compactor: compactor will no longer try to compact blocks that are already marked for deletion. Previously compactor would consider blocks marked for deletion within `-compactor.deletion-delay / 2` period as eligible for compaction. [#4328](https://github.com/cortexproject/cortex/pull/4328)
* [CHANGE] Compactor: Removed support for block deletion marks migration. If you're upgrading from Cortex < 1.7.0 to Mimir, you should upgrade the compactor to Cortex >= 1.7.0 first, run it at least once and then upgrade to Mimir. #122
* [CHANGE] Compactor: removed the `cortex_compactor_group_vertical_compactions_total` metric. #278
* [CHANGE] Compactor: no longer waits for initial blocks cleanup to finish before starting compactions. #282
* [CHANGE] Compactor: removed overlapping sources detection. Overlapping sources may exist due to edge cases (timing issues) when horizontally sharding compactor, but are correctly handled by compactor. #494
* [CHANGE] Compactor: compactor now uses deletion marks from `<tenant>/markers` location in the bucket. Marker files are no longer fetched, only listed. #550
* [CHANGE] Compactor: Default value of `-compactor.block-sync-concurrency` has changed from 20 to 8. This flag is now only used to control number of goroutines for downloading and uploading blocks during compaction. #552
* [CHANGE] Compactor is now included in `all` target (single-binary). #866
* [CHANGE] Compactor: Removed `-compactor.sharding-enabled` option. Sharding in compactor is now always enabled. Default value of `-compactor.ring.store` has changed from `consul` to `memberlist`. Default value of `-compactor.ring.wait-stability-min-duration` is now 0, which disables the feature. #956
* [CHANGE] Alertmanager: removed `-alertmanager.configs.auto-webhook-root` #977
* [CHANGE] Alertmanager: removed `configdb` support from Alertmanager backend storages. #15 #38 #819
* [CHANGE] Alertmanager: Don't count user-not-found errors from replicas as failures in the `cortex_alertmanager_state_fetch_replica_state_failed_total` metric. #190
* [CHANGE] Alertmanager: Use distributor for non-API routes. #213
* [CHANGE] Alertmanager: removed `-alertmanager.storage.*` configuration options, with the exception of the CLI flags `-alertmanager.storage.path` and `-alertmanager.storage.retention`. Use `-alertmanager-storage.*` instead. #632
* [CHANGE] Alertmanager: set default value for `-alertmanager.web.external-url=http://localhost:8080/alertmanager` to match the default configuration. #808 #1067
* [CHANGE] Alertmanager: `-experimental.alertmanager.enable-api` flag has been renamed to `-alertmanager.enable-api` and is now stable. #913
* [CHANGE] Alertmanager: now always runs with sharding enabled; other modes of operation are removed. #1044 #1126
  * The following configuration options are removed:
    * `-alertmanager.sharding-enabled`
    * `-alertmanager.cluster.advertise-address`
    * `-alertmanager.cluster.gossip-interval`
    * `-alertmanager.cluster.listen-address`
    * `-alertmanager.cluster.peers`
    * `-alertmanager.cluster.push-pull-interval`
  * The following configuration options are renamed:
    * `-alertmanager.cluster.peer-timeout` to `-alertmanager.peer-timeout`
* [CHANGE] Alertmanager: the default value of `-alertmanager.sharding-ring.store` is now `memberlist`. #1171
* [CHANGE] Ring: changed default value of `-distributor.ring.store` (Distributor ring) and `-ring.store` (Ingester ring) to `memberlist`. #1046
* [CHANGE] Memberlist: the `memberlist_kv_store_value_bytes` metric has been removed due to values no longer being stored in-memory as encoded bytes. [#4345](https://github.com/cortexproject/cortex/pull/4345)
* [CHANGE] Memberlist: forward only changes, not entire original message. [#4419](https://github.com/cortexproject/cortex/pull/4419)
* [CHANGE] Memberlist: don't accept old tombstones as incoming change, and don't forward such messages to other gossip members. [#4420](https://github.com/cortexproject/cortex/pull/4420)
* [CHANGE] Memberlist: changed probe interval from `1s` to `5s` and probe timeout from `500ms` to `2s`. #563
* [CHANGE] Memberlist: the `name` label on metrics `cortex_dns_failures_total`, `cortex_dns_lookups_total` and `cortex_dns_provider_results` was renamed to `component`. #993
* [CHANGE] Limits: removed deprecated limits for rejecting old samples #799
  This removes the following flags:
  * `-validation.reject-old-samples`
  * `-validation.reject-old-samples.max-age`
* [CHANGE] Limits: removed local limit-related flags in favor of global limits. #725
  The distributor ring is now required, and can be configured via the `distributor.ring.*` flags.
  This removes the following flags:
  * `-distributor.ingestion-rate-strategy` -> will now always use the "global" strategy
  * `-ingester.max-series-per-user` -> set `-ingester.max-global-series-per-user` to `N` times the existing value of `-ingester.max-series-per-user` instead
  * `-ingester.max-series-per-metric` -> set `-ingester.max-global-series-per-metric`  to `N` times the existing value of `-ingester.max-series-per-metric` instead
  * `-ingester.max-metadata-per-user` -> set `-ingester.max-global-metadata-per-user` to `N` times the existing value of `-ingester.max-metadata-per-user` instead
  * `-ingester.max-metadata-per-metric` -> set `-ingester.max-global-metadata-per-metric` to `N` times the existing value of `-ingester.max-metadata-per-metric` instead
  * In the above notes, `N` refers to the number of ingester replicas
  Additionally, default values for the following flags have changed:
  * `-ingester.max-global-series-per-user` from `0` to `150000`
  * `-ingester.max-global-series-per-metric` from `0` to `20000`
  * `-distributor.ingestion-rate-limit` from `25000` to `10000`
  * `-distributor.ingestion-burst-size` from `50000` to `200000`
* [CHANGE] Limits: removed limit `enforce_metric_name`, now behave as if set to `true` always. #686
* [CHANGE] Limits: Option `-ingester.max-samples-per-query` and its YAML field `max_samples_per_query` have been removed. It required `-querier.ingester-streaming` option to be set to false, but since `-querier.ingester-streaming` is removed (always defaulting to true), the limit using it was removed as well. #204 #1132
* [CHANGE] Limits: Set the default max number of inflight ingester push requests (`-ingester.instance-limits.max-inflight-push-requests`) to 30000 in order to prevent clusters from being overwhelmed by request volume or temporary slow-downs. #259
* [CHANGE] Overrides exporter: renamed metric `cortex_overrides` to `cortex_limits_overrides`. #173 #407
* [FEATURE] The following features have been moved from experimental to stable: #913 #1002
  * Alertmanager config API
  * Alertmanager receiver firewall
  * Alertmanager sharding
  * Azure blob storage support
  * Blocks storage bucket index
  * Disable the ring health check in the readiness endpoint (`-ingester.readiness-check-ring-health=false`)
  * Distributor: do not extend writes on unhealthy ingesters
  * Do not unregister ingesters from ring on shutdown (`-ingester.unregister-on-shutdown=false`)
  * HA Tracker: cleanup of old replicas from KV Store
  * Instance limits in ingester and distributor
  * OpenStack Swift storage support
  * Query-frontend: query stats tracking
  * Query-scheduler
  * Querier: tenant federation
  * Ruler config API
  * S3 Server Side Encryption (SSE) using KMS
  * TLS configuration for gRPC, HTTP and etcd clients
  * Zone-aware replication
  * `/labels` API using matchers
  * The following querier limits:
    * `-querier.max-fetched-chunks-per-query`
    * `-querier.max-fetched-chunk-bytes-per-query`
    * `-querier.max-fetched-series-per-query`
  * The following alertmanager limits:
    * Notification rate (`-alertmanager.notification-rate-limit` and `-alertmanager.notification-rate-limit-per-integration`)
    * Dispatcher groups (`-alertmanager.max-dispatcher-aggregation-groups`)
    * User config size (`-alertmanager.max-config-size-bytes`)
    * Templates count in user config (`-alertmanager.max-templates-count`)
    * Max template size (`-alertmanager.max-template-size-bytes`)
* [FEATURE] The endpoints `/api/v1/status/buildinfo`, `<prometheus-http-prefix>/api/v1/status/buildinfo`, and `<alertmanager-http-prefix>/api/v1/status/buildinfo` have been added to display build information and enabled features. #1219 #1240
* [FEATURE] PromQL: added `present_over_time` support. #139
* [FEATURE] Added "Activity tracker" feature which can log ongoing activities from previous Mimir run in case of a crash. It is enabled by default and controlled by the `-activity-tracker.filepath` flag. It can be disabled by setting this path to an empty string. Currently, the Store-gateway, Ruler, Querier, Query-frontend and Ingester components use this feature to track queries. #631 #782 #822 #1121
* [FEATURE] Divide configuration parameters into categories "basic", "advanced", and "experimental". Only flags in the basic category are shown when invoking `-help`, whereas `-help-all` will include flags in all categories (basic, advanced, experimental). #840
* [FEATURE] Querier: Added support for tenant federation to exemplar endpoints. #927
* [FEATURE] Ingester: can expose metrics on active series matching custom trackers configured via `-ingester.active-series-custom-trackers` (or its respective YAML config option). When configured, active series for custom trackers are exposed by the `cortex_ingester_active_series_custom_tracker` metric. #42 #672
* [FEATURE] Ingester: Enable snapshotting of in-memory TSDB on disk during shutdown via `-blocks-storage.tsdb.memory-snapshot-on-shutdown` (experimental). #249
* [FEATURE] Ingester: Added `-blocks-storage.tsdb.isolation-enabled` flag, which allows disabling TSDB isolation feature. This is enabled by default (per TSDB default), but disabling can improve performance of write requests. #512
* [FEATURE] Ingester: Added `-blocks-storage.tsdb.head-chunks-write-queue-size` flag, which allows setting the size of the queue used by the TSDB before m-mapping chunks (experimental). #591
  * Added `cortex_ingester_tsdb_mmap_chunk_write_queue_operations_total` metric to track different operations of this queue.
* [FEATURE] Distributor: Added `-api.skip-label-name-validation-header-enabled` option to allow skipping label name validation on the HTTP write path based on `X-Mimir-SkipLabelNameValidation` header being `true` or not. #390
* [FEATURE] Query-frontend: Add `cortex_query_fetched_series_total` and `cortex_query_fetched_chunks_bytes_total` per-user counters to expose the number of series and bytes fetched as part of queries. These metrics can be enabled with the `-frontend.query-stats-enabled` flag (or its respective YAML config option `query_stats_enabled`). [#4343](https://github.com/cortexproject/cortex/pull/4343)
* [FEATURE] Query-frontend: Add `cortex_query_fetched_chunks_total` per-user counter to expose the number of chunks fetched as part of queries. This metric can be enabled with the `-query-frontend.query-stats-enabled` flag (or its respective YAML config option `query_stats_enabled`). #31
* [FEATURE] Query-frontend: Add query sharding for instant and range queries. You can enable querysharding by setting `-query-frontend.parallelize-shardable-queries` to `true`. The following additional config and exported metrics have been added. #79 #80 #100 #124 #140 #148 #150 #151 #153 #154 #155 #156 #157 #158 #159 #160 #163 #169 #172 #196 #205 #225 #226 #227 #228 #230 #235 #240 #239 #246 #244 #319 #330 #371 #385 #400 #458 #586 #630 #660 #707 #1542
  * New config options:
    * `-query-frontend.query-sharding-total-shards`: The amount of shards to use when doing parallelisation via query sharding.
    * `-query-frontend.query-sharding-max-sharded-queries`: The max number of sharded queries that can be run for a given received query. 0 to disable limit.
    * `-blocks-storage.bucket-store.series-hash-cache-max-size-bytes`: Max size - in bytes - of the in-memory series hash cache in the store-gateway.
    * `-blocks-storage.tsdb.series-hash-cache-max-size-bytes`: Max size - in bytes - of the in-memory series hash cache in the ingester.
  * New exported metrics:
    * `cortex_bucket_store_series_hash_cache_requests_total`
    * `cortex_bucket_store_series_hash_cache_hits_total`
    * `cortex_frontend_query_sharding_rewrites_succeeded_total`
    * `cortex_frontend_sharded_queries_per_query`
  * Renamed metrics:
    * `cortex_frontend_mapped_asts_total` to `cortex_frontend_query_sharding_rewrites_attempted_total`
  * Modified metrics:
    * added `sharded` label to `cortex_query_seconds_total`
  * When query sharding is enabled, the following querier config must be set on query-frontend too:
    * `-querier.max-concurrent`
    * `-querier.timeout`
    * `-querier.max-samples`
    * `-querier.at-modifier-enabled`
    * `-querier.default-evaluation-interval`
    * `-querier.active-query-tracker-dir`
    * `-querier.lookback-delta`
  * Sharding can be dynamically controlled per request using the `Sharding-Control: 64` header. (0 to disable)
  * Sharding can be dynamically controlled per tenant using the limit `query_sharding_total_shards`. (0 to disable)
  * Added `sharded_queries` count to the "query stats" log.
  * The number of shards is adjusted to be compatible with number of compactor shards that are used by a split-and-merge compactor. The querier can use this to avoid querying blocks that cannot have series in a given query shard.
* [FEATURE] Query-Frontend: Added `-query-frontend.cache-unaligned-requests` option to cache responses for requests that do not have step-aligned start and end times. This can improve speed of repeated queries, but can also pollute cache with results that are never reused. #432
* [FEATURE] Querier: Added label names cardinality endpoint `<prefix>/api/v1/cardinality/label_names` that is disabled by default. Can be enabled/disabled via the CLI flag `-querier.cardinality-analysis-enabled` or its respective YAML config option. Configurable on a per-tenant basis. #301 #377 #474
* [FEATURE] Querier: Added label values cardinality endpoint `<prefix>/api/v1/cardinality/label_values` that is disabled by default. Can be enabled/disabled via the CLI flag `-querier.cardinality-analysis-enabled` or its respective YAML config option, and configurable on a per-tenant basis. The maximum number of label names allowed to be queried in a single API call can be controlled via `-querier.label-values-max-cardinality-label-names-per-request`. #332 #395 #474
* [FEATURE] Querier: Added `-store.max-labels-query-length` to restrict the range of `/series`, label-names and label-values requests. #507
* [FEATURE] Ruler: Add new `-ruler.query-stats-enabled` which when enabled will report the `cortex_ruler_query_seconds_total` as a per-user metric that tracks the sum of the wall time of executing queries in the ruler in seconds. [#4317](https://github.com/cortexproject/cortex/pull/4317)
* [FEATURE] Ruler: Added federated rule groups. #533
  * Added `-ruler.tenant-federation.enabled` config flag.
  * Added support for `source_tenants` field on rule groups.
* [FEATURE] Store-gateway: Added `/store-gateway/tenants` and `/store-gateway/tenant/{tenant}/blocks` endpoints that provide functionality that was provided by `tools/listblocks`. #911 #973
* [FEATURE] Compactor: compactor now uses new algorithm that we call "split-and-merge". Previous compaction strategy was removed. With the `split-and-merge` compactor source blocks for a given tenant are grouped into `-compactor.split-groups` number of groups. Each group of blocks is then compacted separately, and is split into `-compactor.split-and-merge-shards` shards (configurable on a per-tenant basis). Compaction of each tenant shards can be horizontally scaled. Number of compactors that work on jobs for single tenant can be limited by using `-compactor.compactor-tenant-shard-size` parameter, or per-tenant `compactor_tenant_shard_size` override.  #275 #281 #282 #283 #288 #290 #303 #307 #317 #323 #324 #328 #353 #368 #479 #820
* [FEATURE] Compactor: Added `-compactor.max-compaction-time` to control how long can compaction for a single tenant take. If compactions for a tenant take longer, no new compactions are started in the same compaction cycle. Running compactions are not stopped however, and may take much longer. #523
* [FEATURE] Compactor: When compactor finds blocks with out-of-order chunks, it will mark them for no-compaction. Blocks marked for no-compaction are ignored in future compactions too. Added metric `cortex_compactor_blocks_marked_for_no_compaction_total` to track number of blocks marked for no-compaction. Added `CortexCompactorSkippedBlocksWithOutOfOrderChunks` alert based on new metric. Markers are only checked from `<tenant>/markers` location, but uploaded to the block directory too. #520 #535 #550
* [FEATURE] Compactor: multiple blocks are now downloaded and uploaded at once, which can shorten compaction process. #552
* [ENHANCEMENT] Exemplars are now emitted for all gRPC calls and many operations tracked by histograms. #180
* [ENHANCEMENT] New options `-server.http-listen-network` and `-server.grpc-listen-network` allow binding as 'tcp4' or 'tcp6'. #180
* [ENHANCEMENT] Query federation: improve performance in MergeQueryable by memoizing labels. #312
* [ENHANCEMENT] Add histogram metrics `cortex_distributor_sample_delay_seconds` and `cortex_ingester_tsdb_sample_out_of_order_delta_seconds` #488
* [ENHANCEMENT] Check internal directory access before starting up. #1217
* [ENHANCEMENT] Azure client: expose option to configure MSI URL and user-assigned identity. #584
* [ENHANCEMENT] Added a new metric `mimir_build_info` to coincide with `cortex_build_info`. The metric `cortex_build_info` has not been removed. #1022
* [ENHANCEMENT] Mimir runs a sanity check of storage config at startup and will fail to start if the sanity check doesn't pass. This is done to find potential config issues before starting up. #1180
* [ENHANCEMENT] Validate alertmanager and ruler storage configurations to ensure they don't use same bucket name and region values as those configured for the blocks storage. #1214
* [ENHANCEMENT] Ingester: added option `-ingester.readiness-check-ring-health` to disable the ring health check in the readiness endpoint. When disabled, the health checks are run against only the ingester itself instead of all ingesters in the ring. #48 #126
* [ENHANCEMENT] Ingester: reduce CPU and memory utilization if remote write requests contains a large amount of "out of bounds" samples. #413
* [ENHANCEMENT] Ingester: reduce CPU and memory utilization when querying chunks from ingesters. #430
* [ENHANCEMENT] Ingester: Expose ingester ring page on ingesters. #654
* [ENHANCEMENT] Distributor: added option `-distributor.excluded-zones` to exclude ingesters running in specific zones both on write and read path. #51
* [ENHANCEMENT] Distributor: add tags to tracing span for distributor push with user, cluster and replica. #210
* [ENHANCEMENT] Distributor: performance optimisations. #212 #217 #242
* [ENHANCEMENT] Distributor: reduce latency when HA-Tracking by doing KVStore updates in the background. #271
* [ENHANCEMENT] Distributor: make distributor inflight push requests count include background calls to ingester. #398
* [ENHANCEMENT] Distributor: silently drop exemplars more than 5 minutes older than samples in the same batch. #544
* [ENHANCEMENT] Distributor: reject exemplars with blank label names or values. The `cortex_discarded_exemplars_total` metric will use the `exemplar_labels_blank` reason in this case. #873
* [ENHANCEMENT] Query-frontend: added `cortex_query_frontend_workers_enqueued_requests_total` metric to track the number of requests enqueued in each query-scheduler. #384
* [ENHANCEMENT] Query-frontend: added `cortex_query_frontend_non_step_aligned_queries_total` to track the total number of range queries with start/end not aligned to step. #347 #357 #582
* [ENHANCEMENT] Query-scheduler: exported summary `cortex_query_scheduler_inflight_requests` tracking total number of inflight requests (both enqueued and processing) in percentile buckets. #675
* [ENHANCEMENT] Querier: can use the `LabelNames` call with matchers, if matchers are provided in the `/labels` API call, instead of using the more expensive `MetricsForLabelMatchers` call as before. #3 #1186
* [ENHANCEMENT] Querier / store-gateway: optimized regex matchers. #319 #334 #355
* [ENHANCEMENT] Querier: when fetching data for specific query-shard, we can ignore some blocks based on compactor-shard ID, since sharding of series by query sharding and compactor is the same. Added metrics: #438 #450
  * `cortex_querier_blocks_found_total`
  * `cortex_querier_blocks_queried_total`
  * `cortex_querier_blocks_with_compactor_shard_but_incompatible_query_shard_total`
* [ENHANCEMENT] Querier / ruler: reduce cpu usage, latency and peak memory consumption. #459 #463 #589
* [ENHANCEMENT] Querier: labels requests now obey `-querier.query-ingesters-within`, making them a little more efficient. #518
* [ENHANCEMENT] Querier: retry store-gateway in case of unexpected failure, instead of failing the query. #1003
* [ENHANCEMENT] Querier / ruler: reduce memory used by streaming queries, particularly in ruler. [#4341](https://github.com/cortexproject/cortex/pull/4341)
* [ENHANCEMENT] Ruler: Using shuffle sharding subring on GetRules API. [#4466](https://github.com/cortexproject/cortex/pull/4466)
* [ENHANCEMENT] Ruler: wait for ruler ring client to self-detect during startup. #990
* [ENHANCEMENT] Store-gateway: added `cortex_bucket_store_sent_chunk_size_bytes` metric, tracking the size of chunks sent from store-gateway to querier. #123
* [ENHANCEMENT] Store-gateway: reduced CPU and memory utilization due to exported metrics aggregation for instances with a large number of tenants. #123 #142
* [ENHANCEMENT] Store-gateway: added an in-memory LRU cache for chunks attributes. Can be enabled setting `-blocks-storage.bucket-store.chunks-cache.attributes-in-memory-max-items=X` where `X` is the max number of items to keep in the in-memory cache. The following new metrics are exposed: #279 #415 #437
  * `cortex_cache_memory_requests_total`
  * `cortex_cache_memory_hits_total`
  * `cortex_cache_memory_items_count`
* [ENHANCEMENT] Store-gateway: log index cache requests to tracing spans. #419
* [ENHANCEMENT] Store-gateway: store-gateway can now ignore blocks with minimum time within `-blocks-storage.bucket-store.ignore-blocks-within` duration. Useful when used together with `-querier.query-store-after`. #502
* [ENHANCEMENT] Store-gateway: label values with matchers now doesn't preload or list series, reducing latency and memory consumption. #534
* [ENHANCEMENT] Store-gateway: the results of `LabelNames()`, `LabelValues()` and `Series(skipChunks=true)` calls are now cached in the index cache. #590
* [ENHANCEMENT] Store-gateway: Added `-store-gateway.sharding-ring.unregister-on-shutdown` option that allows store-gateway to stay in the ring even after shutdown. Defaults to `true`, which is the same as current behaviour. #610 #614
* [ENHANCEMENT] Store-gateway: wait for ring tokens stability instead of ring stability to speed up startup and tests. #620
* [ENHANCEMENT] Compactor: add timeout for waiting on compactor to become ACTIVE in the ring. [#4262](https://github.com/cortexproject/cortex/pull/4262)
* [ENHANCEMENT] Compactor: skip already planned compaction jobs if the tenant doesn't belong to the compactor instance anymore. #303
* [ENHANCEMENT] Compactor: Blocks cleaner will ignore users that it no longer "owns" when sharding is enabled, and user ownership has changed since last scan. #325
* [ENHANCEMENT] Compactor: added `-compactor.compaction-jobs-order` support to configure which compaction jobs should run first for a given tenant (in case there are multiple ones). Supported values are: `smallest-range-oldest-blocks-first` (default), `newest-blocks-first`. #364
* [ENHANCEMENT] Compactor: delete blocks marked for deletion faster. #490
* [ENHANCEMENT] Compactor: expose low-level concurrency options for compactor: `-compactor.max-opening-blocks-concurrency`, `-compactor.max-closing-blocks-concurrency`, `-compactor.symbols-flushers-concurrency`. #569 #701
* [ENHANCEMENT] Compactor: expand compactor logs to include total compaction job time, total time for uploads and block counts. #549
* [ENHANCEMENT] Ring: allow experimental configuration of disabling of heartbeat timeouts by setting the relevant configuration value to zero. Applies to the following: [#4342](https://github.com/cortexproject/cortex/pull/4342)
  * `-distributor.ring.heartbeat-timeout`
  * `-ingester.ring.heartbeat-timeout`
  * `-ruler.ring.heartbeat-timeout`
  * `-alertmanager.sharding-ring.heartbeat-timeout`
  * `-compactor.ring.heartbeat-timeout`
  * `-store-gateway.sharding-ring.heartbeat-timeout`
* [ENHANCEMENT] Ring: allow heartbeats to be explicitly disabled by setting the interval to zero. This is considered experimental. This applies to the following configuration options: [#4344](https://github.com/cortexproject/cortex/pull/4344)
  * `-distributor.ring.heartbeat-period`
  * `-ingester.ring.heartbeat-period`
  * `-ruler.ring.heartbeat-period`
  * `-alertmanager.sharding-ring.heartbeat-period`
  * `-compactor.ring.heartbeat-period`
  * `-store-gateway.sharding-ring.heartbeat-period`
* [ENHANCEMENT] Memberlist: optimized receive path for processing ring state updates, to help reduce CPU utilization in large clusters. [#4345](https://github.com/cortexproject/cortex/pull/4345)
* [ENHANCEMENT] Memberlist: expose configuration of memberlist packet compression via `-memberlist.compression-enabled`. [#4346](https://github.com/cortexproject/cortex/pull/4346)
* [ENHANCEMENT] Memberlist: Add `-memberlist.advertise-addr` and `-memberlist.advertise-port` options for setting the address to advertise to other members of the cluster to enable NAT traversal. #260
* [ENHANCEMENT] Memberlist: reduce CPU utilization for rings with a large number of members. #537 #563 #634
* [ENHANCEMENT] Overrides exporter: include additional limits in the per-tenant override exporter. The following limits have been added to the `cortex_limit_overrides` metric: #21
  * `max_fetched_series_per_query`
  * `max_fetched_chunk_bytes_per_query`
  * `ruler_max_rules_per_rule_group`
  * `ruler_max_rule_groups_per_tenant`
* [ENHANCEMENT] Overrides exporter: add a metrics `cortex_limits_defaults` to expose the default values of limits. #173
* [ENHANCEMENT] Overrides exporter: Add `max_fetched_chunks_per_query` and `max_global_exemplars_per_user` limits to the default and per-tenant limits exported as metrics. #471 #515
* [ENHANCEMENT] Upgrade Go to 1.17.8. #1347 #1381
* [ENHANCEMENT] Upgrade Docker base images to `alpine:3.15.0`. #1348
* [BUGFIX] Azure storage: only create HTTP client once, to reduce memory utilization. #605
* [BUGFIX] Ingester: fixed ingester stuck on start up (LEAVING ring state) when `-ingester.ring.heartbeat-period=0` and `-ingester.unregister-on-shutdown=false`. [#4366](https://github.com/cortexproject/cortex/pull/4366)
* [BUGFIX] Ingester: prevent any reads or writes while the ingester is stopping. This will prevent accessing TSDB blocks once they have been already closed. [#4304](https://github.com/cortexproject/cortex/pull/4304)
* [BUGFIX] Ingester: TSDB now waits for pending readers before truncating Head block, fixing the `chunk not found` error and preventing wrong query results. #16
* [BUGFIX] Ingester: don't create TSDB or appender if no samples are sent by a tenant. #162
* [BUGFIX] Ingester: fix out-of-order chunks in TSDB head in-memory series after WAL replay in case some samples were appended to TSDB WAL before series. #530
* [BUGFIX] Distributor: when cleaning up obsolete elected replicas from KV store, HA tracker didn't update number of cluster per user correctly. [#4336](https://github.com/cortexproject/cortex/pull/4336)
* [BUGFIX] Distributor: fix bug in query-exemplar where some results would get dropped. #583
* [BUGFIX] Query-frontend: Fixes @ modifier functions (start/end) when splitting queries by time. #206
* [BUGFIX] Query-frontend: Ensure query_range requests handled by the query-frontend return JSON formatted errors. #360 #499
* [BUGFIX] Query-frontend: don't reuse cached results for queries that are not step-aligned. #424
* [BUGFIX] Query-frontend: fix API error messages that were mentioning Prometheus `--enable-feature=promql-negative-offset` and `--enable-feature=promql-at-modifier` flags. #688
* [BUGFIX] Query-frontend: worker's cancellation channels are now buffered to ensure that all request cancellations are properly handled. #741
* [BUGFIX] Querier: fixed `/api/v1/user_stats` endpoint. When zone-aware replication is enabled, `MaxUnavailableZones` param is used instead of `MaxErrors`, so setting `MaxErrors = 0` doesn't make the Querier wait for all Ingesters responses. #474
* [BUGFIX] Querier: Disable query scheduler SRV DNS lookup. #689
* [BUGFIX] Ruler: fixed counting of PromQL evaluation errors as user-errors when updating `cortex_ruler_queries_failed_total`. [#4335](https://github.com/cortexproject/cortex/pull/4335)
* [BUGFIX] Ruler: fix formatting of rule groups in `/ruler/rule_groups` endpoint. #655
* [BUGFIX] Ruler: do not log `unable to read rules directory` at startup if the directory hasn't been created yet. #1058
* [BUGFIX] Ruler: enable Prometheus-compatible endpoints regardless of `-ruler.enable-api`. The flag now only controls the configuration API. This is what the config flag description stated, but not what was happening. #1216
* [BUGFIX] Compactor: fixed panic while collecting Prometheus metrics. #28
* [BUGFIX] Compactor: compactor should now be able to correctly mark blocks for deletion and no-compaction, if such marking was previously interrupted. #1015
* [BUGFIX] Alertmanager: remove stale template files. #4495
* [BUGFIX] Alertmanager: don't replace user configurations with blank fallback configurations (when enabled), particularly during scaling up/down instances when sharding is enabled. #224
* [BUGFIX] Ring: multi KV runtime config changes are now propagated to all rings, not just ingester ring. #1047
* [BUGFIX] Memberlist: fixed corrupted packets when sending compound messages with more than 255 messages or messages bigger than 64KB. #551
* [BUGFIX] Overrides exporter: successfully startup even if runtime config is not set. #1056
* [BUGFIX] Fix internal modules to wait for other modules depending on them before stopping. #1472

### Mixin

_Changes since `grafana/cortex-jsonnet` `1.9.0`._

* [CHANGE] Removed chunks storage support from mixin. #641 #643 #645 #811 #812 #813
  * Removed `tsdb.libsonnet`: no need to import it anymore (its content is already automatically included when using Jsonnet)
  * Removed the following fields from `_config`:
    * `storage_engine` (defaults to `blocks`)
    * `chunk_index_backend`
    * `chunk_store_backend`
  * Removed schema config map
  * Removed the following dashboards:
    * "Cortex / Chunks"
    * "Cortex / WAL"
    * "Cortex / Blocks vs Chunks"
  * Removed the following alerts:
    * `CortexOldChunkInMemory`
    * `CortexCheckpointCreationFailed`
    * `CortexCheckpointDeletionFailed`
    * `CortexProvisioningMemcachedTooSmall`
    * `CortexWALCorruption`
    * `CortexTableSyncFailure`
    * `CortexTransferFailed`
  * Removed the following recording rules:
    * `cortex_chunk_store_index_lookups_per_query`
    * `cortex_chunk_store_series_pre_intersection_per_query`
    * `cortex_chunk_store_series_post_intersection_per_query`
    * `cortex_chunk_store_chunks_per_query`
    * `cortex_bigtable_request_duration_seconds`
    * `cortex_cassandra_request_duration_seconds`
    * `cortex_dynamo_request_duration_seconds`
    * `cortex_database_request_duration_seconds`
    * `cortex_gcs_request_duration_seconds`
* [CHANGE] Update grafana-builder dependency: use $__rate_interval in qpsPanel and latencyPanel. [#372](https://github.com/grafana/cortex-jsonnet/pull/372)
* [CHANGE] `namespace` template variable in dashboards now only selects namespaces for selected clusters. [#311](https://github.com/grafana/cortex-jsonnet/pull/311)
* [CHANGE] `CortexIngesterRestarts` alert severity changed from `critical` to `warning`. [#321](https://github.com/grafana/cortex-jsonnet/pull/321)
* [CHANGE] Dashboards: added overridable `job_labels` and `cluster_labels` to the configuration object as label lists to uniquely identify jobs and clusters in the metric names and group-by lists in dashboards. [#319](https://github.com/grafana/cortex-jsonnet/pull/319)
* [CHANGE] Dashboards: `alert_aggregation_labels` has been removed from the configuration and overriding this value has been deprecated. Instead the labels are now defined by the `cluster_labels` list, and should be overridden accordingly through that list. [#319](https://github.com/grafana/cortex-jsonnet/pull/319)
* [CHANGE] Renamed `CortexCompactorHasNotUploadedBlocksSinceStart` to `CortexCompactorHasNotUploadedBlocks`. [#334](https://github.com/grafana/cortex-jsonnet/pull/334)
* [CHANGE] Renamed `CortexCompactorRunFailed` to `CortexCompactorHasNotSuccessfullyRunCompaction`. [#334](https://github.com/grafana/cortex-jsonnet/pull/334)
* [CHANGE] Renamed `CortexInconsistentConfig` alert to `CortexInconsistentRuntimeConfig` and increased severity to `critical`. [#335](https://github.com/grafana/cortex-jsonnet/pull/335)
* [CHANGE] Increased `CortexBadRuntimeConfig` alert severity to `critical` and removed support for `cortex_overrides_last_reload_successful` metric (was removed in Cortex 1.3.0). [#335](https://github.com/grafana/cortex-jsonnet/pull/335)
* [CHANGE] Grafana 'min step' changed to 15s so dashboard show better detail. [#340](https://github.com/grafana/cortex-jsonnet/pull/340)
* [CHANGE] Replace `CortexRulerFailedEvaluations` with two new alerts: `CortexRulerTooManyFailedPushes` and `CortexRulerTooManyFailedQueries`. [#347](https://github.com/grafana/cortex-jsonnet/pull/347)
* [CHANGE] Removed `CortexCacheRequestErrors` alert. This alert was not working because the legacy Cortex cache client instrumentation doesn't track errors. [#346](https://github.com/grafana/cortex-jsonnet/pull/346)
* [CHANGE] Removed `CortexQuerierCapacityFull` alert. [#342](https://github.com/grafana/cortex-jsonnet/pull/342)
* [CHANGE] Changes blocks storage alerts to group metrics by the configured `cluster_labels` (supporting the deprecated `alert_aggregation_labels`). [#351](https://github.com/grafana/cortex-jsonnet/pull/351)
* [CHANGE] Increased `CortexIngesterReachingSeriesLimit` critical alert threshold from 80% to 85%. [#363](https://github.com/grafana/cortex-jsonnet/pull/363)
* [CHANGE] Changed default `job_names` for query-frontend, query-scheduler and querier to match custom deployments too. [#376](https://github.com/grafana/cortex-jsonnet/pull/376)
* [CHANGE] Split `cortex_api` recording rule group into three groups. This is a workaround for large clusters where this group can become slow to evaluate. [#401](https://github.com/grafana/cortex-jsonnet/pull/401)
* [CHANGE] Increased `CortexIngesterReachingSeriesLimit` warning threshold from 70% to 80% and critical threshold from 85% to 90%. [#404](https://github.com/grafana/cortex-jsonnet/pull/404)
* [CHANGE] Raised `CortexKVStoreFailure` alert severity from warning to critical. #493
* [CHANGE] Increase `CortexRolloutStuck` alert "for" duration from 15m to 30m. #493 #573
* [CHANGE] The Alertmanager and Ruler compiled dashboards (`alertmanager.json` and `ruler.json`) have been respectively renamed to `mimir-alertmanager.json` and `mimir-ruler.json`. #869
* [CHANGE] Removed `cortex_overrides_metric` from `_config`. #871
* [CHANGE] Renamed recording rule groups (`cortex_` prefix changed to `mimir_`). #871
* [CHANGE] Alerts name prefix has been changed from `Cortex` to `Mimir` (eg. alert `CortexIngesterUnhealthy` has been renamed to `MimirIngesterUnhealthy`). #879
* [CHANGE] Enabled resources dashboards by default. Can be disabled setting `resources_dashboards_enabled` config field to `false`. #920
* [FEATURE] Added `Cortex / Overrides` dashboard, displaying default limits and per-tenant overrides applied to Mimir. #673
* [FEATURE] Added `Mimir / Tenants` and `Mimir / Top tenants` dashboards, displaying user-based metrics. #776
* [FEATURE] Added querier autoscaling panels and alerts. #1006 #1016
* [FEATURE] Mimir / Top tenants dashboard now has tenants ranked by rule group size and evaluation time. #1338
* [ENHANCEMENT] cortex-mixin: Make `cluster_namespace_deployment:kube_pod_container_resource_requests_{cpu_cores,memory_bytes}:sum` backwards compatible with `kube-state-metrics` v2.0.0. [#317](https://github.com/grafana/cortex-jsonnet/pull/317)
* [ENHANCEMENT] Cortex-mixin: Include `cortex-gw-internal` naming variation in default `gateway` job names. [#328](https://github.com/grafana/cortex-jsonnet/pull/328)
* [ENHANCEMENT] Ruler dashboard: added object storage metrics. [#354](https://github.com/grafana/cortex-jsonnet/pull/354)
* [ENHANCEMENT] Alertmanager dashboard: added object storage metrics. [#354](https://github.com/grafana/cortex-jsonnet/pull/354)
* [ENHANCEMENT] Added documentation text panels and descriptions to reads and writes dashboards. [#324](https://github.com/grafana/cortex-jsonnet/pull/324)
* [ENHANCEMENT] Dashboards: defined container functions for common resources panels: containerDiskWritesPanel, containerDiskReadsPanel, containerDiskSpaceUtilization. [#331](https://github.com/grafana/cortex-jsonnet/pull/331)
* [ENHANCEMENT] cortex-mixin: Added `alert_excluded_routes` config to exclude specific routes from alerts. [#338](https://github.com/grafana/cortex-jsonnet/pull/338)
* [ENHANCEMENT] Added `CortexMemcachedRequestErrors` alert. [#346](https://github.com/grafana/cortex-jsonnet/pull/346)
* [ENHANCEMENT] Ruler dashboard: added "Per route p99 latency" panel in the "Configuration API" row. [#353](https://github.com/grafana/cortex-jsonnet/pull/353)
* [ENHANCEMENT] Increased the `for` duration of the `CortexIngesterReachingSeriesLimit` warning alert to 3h. [#362](https://github.com/grafana/cortex-jsonnet/pull/362)
* [ENHANCEMENT] Added a new tier (`medium_small_user`) so we have another tier between 100K and 1Mil active series. [#364](https://github.com/grafana/cortex-jsonnet/pull/364)
* [ENHANCEMENT] Extend Alertmanager dashboard: [#313](https://github.com/grafana/cortex-jsonnet/pull/313)
  * "Tenants" stat panel - shows number of discovered tenant configurations.
  * "Replication" row - information about the replication of tenants/alerts/silences over instances.
  * "Tenant Configuration Sync" row - information about the configuration sync procedure.
  * "Sharding Initial State Sync" row - information about the initial state sync procedure when sharding is enabled.
  * "Sharding Runtime State Sync" row - information about various state operations which occur when sharding is enabled (replication, fetch, marge, persist).
* [ENHANCEMENT] Update gsutil command for `not healthy index found` playbook [#370](https://github.com/grafana/cortex-jsonnet/pull/370)
* [ENHANCEMENT] Added Alertmanager alerts and playbooks covering configuration syncs and sharding operation: [#377 [#378](https://github.com/grafana/cortex-jsonnet/pull/378)
  * `CortexAlertmanagerSyncConfigsFailing`
  * `CortexAlertmanagerRingCheckFailing`
  * `CortexAlertmanagerPartialStateMergeFailing`
  * `CortexAlertmanagerReplicationFailing`
  * `CortexAlertmanagerPersistStateFailing`
  * `CortexAlertmanagerInitialSyncFailed`
* [ENHANCEMENT] Add recording rules to improve responsiveness of Alertmanager dashboard. [#387](https://github.com/grafana/cortex-jsonnet/pull/387)
* [ENHANCEMENT] Add `CortexRolloutStuck` alert. [#405](https://github.com/grafana/cortex-jsonnet/pull/405)
* [ENHANCEMENT] Added `CortexKVStoreFailure` alert. [#406](https://github.com/grafana/cortex-jsonnet/pull/406)
* [ENHANCEMENT] Use configured `ruler` jobname for ruler dashboard panels. [#409](https://github.com/grafana/cortex-jsonnet/pull/409)
* [ENHANCEMENT] Add ability to override `datasource` for generated dashboards. [#407](https://github.com/grafana/cortex-jsonnet/pull/407)
* [ENHANCEMENT] Use alertmanager jobname for alertmanager dashboard panels [#411](https://github.com/grafana/cortex-jsonnet/pull/411)
* [ENHANCEMENT] Added `CortexDistributorReachingInflightPushRequestLimit` alert. [#408](https://github.com/grafana/cortex-jsonnet/pull/408)
* [ENHANCEMENT] Added `CortexReachingTCPConnectionsLimit` alert. #403
* [ENHANCEMENT] Added "Cortex / Writes Networking" and "Cortex / Reads Networking" dashboards. #405
* [ENHANCEMENT] Improved "Queue length" panel in "Cortex / Queries" dashboard. #408
* [ENHANCEMENT] Add `CortexDistributorReachingInflightPushRequestLimit` alert and playbook. #401
* [ENHANCEMENT] Added "Recover accidentally deleted blocks (Google Cloud specific)" playbook. #475
* [ENHANCEMENT] Added support to multi-zone store-gateway deployments. #608 #615
* [ENHANCEMENT] Show supplementary alertmanager services in the Rollout Progress dashboard. #738 #855
* [ENHANCEMENT] Added `mimir` to default job names. This makes dashboards and alerts working when Mimir is installed in single-binary mode and the deployment is named `mimir`. #921
* [ENHANCEMENT] Introduced a new alert for the Alertmanager: `MimirAlertmanagerAllocatingTooMuchMemory`. It has two severities based on the memory usage against limits, a `warning` level at 80% and a `critical` level at 90%. #1206
* [ENHANCEMENT] Faster memcached cache requests. #2720
* [BUGFIX] Fixed `CortexIngesterHasNotShippedBlocks` alert false positive in case an ingester instance had ingested samples in the past, then no traffic was received for a long period and then it started receiving samples again. [#308](https://github.com/grafana/cortex-jsonnet/pull/308)
* [BUGFIX] Fixed `CortexInconsistentRuntimeConfig` metric. [#335](https://github.com/grafana/cortex-jsonnet/pull/335)
* [BUGFIX] Fixed scaling dashboard to correctly work when a Cortex service deployment spans across multiple zones (a zone is expected to have the `zone-[a-z]` suffix). [#365](https://github.com/grafana/cortex-jsonnet/pull/365)
* [BUGFIX] Fixed rollout progress dashboard to correctly work when a Cortex service deployment spans across multiple zones (a zone is expected to have the `zone-[a-z]` suffix). [#366](https://github.com/grafana/cortex-jsonnet/pull/366)
* [BUGFIX] Fixed rollout progress dashboard to include query-scheduler too. [#376](https://github.com/grafana/cortex-jsonnet/pull/376)
* [BUGFIX] Upstream recording rule `node_namespace_pod_container:container_cpu_usage_seconds_total:sum_irate` renamed. [#379](https://github.com/grafana/cortex-jsonnet/pull/379)
* [BUGFIX] Fixed writes/reads/alertmanager resources dashboards to use `$._config.job_names.gateway`. [#403](https://github.com/grafana/cortex-jsonnet/pull/403)
* [BUGFIX] Span the annotation.message in alerts as YAML multiline strings. [#412](https://github.com/grafana/cortex-jsonnet/pull/412)
* [BUGFIX] Fixed "Instant queries / sec" in "Cortex / Reads" dashboard. #445
* [BUGFIX] Fixed and added missing KV store panels in Writes, Reads, Ruler and Compactor dashboards. #448
* [BUGFIX] Fixed Alertmanager dashboard when alertmanager is running as part of single binary. #1064
* [BUGFIX] Fixed Ruler dashboard when ruler is running as part of single binary. #1260
* [BUGFIX] Query-frontend: fixed bad querier status code mapping with query-sharding enabled. #1227

### Jsonnet

_Changes since `grafana/cortex-jsonnet` `1.9.0`._

* [CHANGE] Removed chunks storage support. #639
  * Removed the following fields from `_config`:
    * `storage_engine` (defaults to `blocks`)
    * `querier_second_storage_engine` (not supported anymore)
    * `table_manager_enabled`, `table_prefix`
    * `memcached_index_writes_enabled` and `memcached_index_writes_max_item_size_mb`
    * `storeMemcachedChunksConfig`
    * `storeConfig`
    * `max_chunk_idle`
    * `schema` (the schema configmap is still added for backward compatibility reasons)
    * `bigtable_instance` and `bigtable_project`
    * `client_configs`
    * `enabledBackends`
    * `storage_backend`
    * `cassandra_addresses`
    * `s3_bucket_name`
    * `ingester_deployment_without_wal` (was only used by chunks storage)
    * `ingester` (was only used to configure chunks storage WAL)
  * Removed the following CLI flags from `ingester_args`:
    * `ingester.max-chunk-age`
    * `ingester.max-stale-chunk-idle`
    * `ingester.max-transfer-retries`
    * `ingester.retain-period`
* [CHANGE] Changed `overrides-exporter.libsonnet` from being based on cortex-tools to Mimir `overrides-exporter` target. #646
* [CHANGE] Store gateway: set `-blocks-storage.bucket-store.index-cache.memcached.max-get-multi-concurrency`,
  `-blocks-storage.bucket-store.chunks-cache.memcached.max-get-multi-concurrency`,
  `-blocks-storage.bucket-store.metadata-cache.memcached.max-get-multi-concurrency`,
  `-blocks-storage.bucket-store.index-cache.memcached.max-idle-connections`,
  `-blocks-storage.bucket-store.chunks-cache.memcached.max-idle-connections`,
  `-blocks-storage.bucket-store.metadata-cache.memcached.max-idle-connections` to 100 [#414](https://github.com/grafana/cortex-jsonnet/pull/414)
* [CHANGE] Alertmanager: mounted overrides configmap to alertmanager too. [#315](https://github.com/grafana/cortex-jsonnet/pull/315)
* [CHANGE] Memcached: upgraded memcached from `1.5.17` to `1.6.9`. [#316](https://github.com/grafana/cortex-jsonnet/pull/316)
* [CHANGE] Store-gateway: increased memory request and limit respectively from 6GB / 6GB to 12GB / 18GB. [#322](https://github.com/grafana/cortex-jsonnet/pull/322)
* [CHANGE] Store-gateway: increased `-blocks-storage.bucket-store.max-chunk-pool-bytes` from 2GB (default) to 12GB. [#322](https://github.com/grafana/cortex-jsonnet/pull/322)
* [CHANGE] Ingester/Ruler: set `-server.grpc-max-send-msg-size-bytes` and `-server.grpc-max-send-msg-size-bytes` to sensible default values (10MB). [#326](https://github.com/grafana/cortex-jsonnet/pull/326)
* [CHANGE] Decreased `-server.grpc-max-concurrent-streams` from 100k to 10k. [#369](https://github.com/grafana/cortex-jsonnet/pull/369)
* [CHANGE] Decreased blocks storage ingesters graceful termination period from 80m to 20m. [#369](https://github.com/grafana/cortex-jsonnet/pull/369)
* [CHANGE] Increase the rules per group and rule groups limits on different tiers. [#396](https://github.com/grafana/cortex-jsonnet/pull/396)
* [CHANGE] Removed `max_samples_per_query` limit, since it only works with chunks and only when using `-distributor.shard-by-all-labels=false`. [#397](https://github.com/grafana/cortex-jsonnet/pull/397)
* [CHANGE] Removed chunks storage query sharding config support. The following config options have been removed: [#398](https://github.com/grafana/cortex-jsonnet/pull/398)
  * `_config` > `queryFrontend` > `shard_factor`
  * `_config` > `queryFrontend` > `sharded_queries_enabled`
  * `_config` > `queryFrontend` > `query_split_factor`
* [CHANGE] Rename ruler_s3_bucket_name and ruler_gcs_bucket_name to ruler_storage_bucket_name: [#415](https://github.com/grafana/cortex-jsonnet/pull/415)
* [CHANGE] Fine-tuned rolling update policy for distributor, querier, query-frontend, query-scheduler. [#420](https://github.com/grafana/cortex-jsonnet/pull/420)
* [CHANGE] Increased memcached metadata/chunks/index-queries max connections from 4k to 16k. [#420](https://github.com/grafana/cortex-jsonnet/pull/420)
* [CHANGE] Disabled step alignment in query-frontend to be compliant with PromQL. [#420](https://github.com/grafana/cortex-jsonnet/pull/420)
* [CHANGE] Do not limit compactor CPU and request a number of cores equal to the configured concurrency. [#420](https://github.com/grafana/cortex-jsonnet/pull/420)
* [CHANGE] Configured split-and-merge compactor. #853
  * The following CLI flags are set on compactor:
    * `-compactor.split-and-merge-shards=0`
    * `-compactor.compactor-tenant-shard-size=1`
    * `-compactor.split-groups=1`
    * `-compactor.max-opening-blocks-concurrency=4`
    * `-compactor.max-closing-blocks-concurrency=2`
    * `-compactor.symbols-flushers-concurrency=4`
  * The following per-tenant overrides have been set on `super_user` and `mega_user` classes:
    ```
    compactor_split_and_merge_shards: 2,
    compactor_tenant_shard_size: 2,
    compactor_split_groups: 2,
    ```
* [CHANGE] The entrypoint file to include has been renamed from `cortex.libsonnet` to `mimir.libsonnet`. #897
* [CHANGE] The default image config field has been renamed from `cortex` to `mimir`. #896
   ```
   {
     _images+:: {
       mimir: '...',
     },
   }
   ```
* [CHANGE] Removed `cortex_` prefix from config fields. #898
  * The following config fields have been renamed:
    * `cortex_bucket_index_enabled` renamed to `bucket_index_enabled`
    * `cortex_compactor_cleanup_interval` renamed to `compactor_cleanup_interval`
    * `cortex_compactor_data_disk_class` renamed to `compactor_data_disk_class`
    * `cortex_compactor_data_disk_size` renamed to `compactor_data_disk_size`
    * `cortex_compactor_max_concurrency` renamed to `compactor_max_concurrency`
    * `cortex_distributor_allow_multiple_replicas_on_same_node` renamed to `distributor_allow_multiple_replicas_on_same_node`
    * `cortex_ingester_data_disk_class` renamed to `ingester_data_disk_class`
    * `cortex_ingester_data_disk_size` renamed to `ingester_data_disk_size`
    * `cortex_querier_allow_multiple_replicas_on_same_node` renamed to `querier_allow_multiple_replicas_on_same_node`
    * `cortex_query_frontend_allow_multiple_replicas_on_same_node` renamed to `query_frontend_allow_multiple_replicas_on_same_node`
    * `cortex_query_sharding_enabled` renamed to `query_sharding_enabled`
    * `cortex_query_sharding_msg_size_factor` renamed to `query_sharding_msg_size_factor`
    * `cortex_ruler_allow_multiple_replicas_on_same_node` renamed to `ruler_allow_multiple_replicas_on_same_node`
    * `cortex_store_gateway_data_disk_class` renamed to `store_gateway_data_disk_class`
    * `cortex_store_gateway_data_disk_size` renamed to `store_gateway_data_disk_size`
* [CHANGE] The overrides configmap default mountpoint has changed from `/etc/cortex` to `/etc/mimir`. It can be customized via the `overrides_configmap_mountpoint` config field. #899
* [CHANGE] Enabled in the querier the features to query label names with matchers, PromQL at modifier and query long-term storage for labels. #905
* [CHANGE] Reduced TSDB blocks retention on ingesters disk from 96h to 24h. #905
* [CHANGE] Enabled closing of idle TSDB in ingesters. #905
* [CHANGE] Disabled TSDB isolation in ingesters for better performances. #905
* [CHANGE] Changed log level of querier, query-frontend, query-scheduler and alertmanager from `debug` to `info`. #905
* [CHANGE] Enabled attributes in-memory cache in store-gateway. #905
* [CHANGE] Configured store-gateway to not load blocks containing samples more recent than 10h (because such samples are queried from ingesters). #905
* [CHANGE] Dynamically compute `-compactor.deletion-delay` based on other settings, in order to reduce the deletion delay as much as possible and lower the number of live blocks in the storage. #907
* [CHANGE] The config field `distributorConfig` has been renamed to `ingesterRingClientConfig`. Config field `ringClient` has been removed in favor of `ingesterRingClientConfig`. #997 #1057
* [CHANGE] Gossip.libsonnet has been fixed to modify all ring configurations, not only the ingester ring config. Furthermore it now supports migration via multi KV store. #1057 #1099
* [CHANGE] Changed the default of `bucket_index_enabled` to `true`. #924
* [CHANGE] Remove the support for the test-exporter. #1133
* [CHANGE] Removed `$.distributor_deployment_labels`, `$.ingester_deployment_labels` and `$.querier_deployment_labels` fields, that were used by gossip.libsonnet to inject additional label. Now the label is injected directly into pods of statefulsets and deployments. #1297
* [CHANGE] Disabled `-ingester.readiness-check-ring-health`. #1352
* [CHANGE] Changed Alertmanager CPU request from `100m` to `2` cores, and memory request from `1Gi` to `10Gi`. Set Alertmanager memory limit to `15Gi`. #1206
* [CHANGE] gossip.libsonnet has been renamed to memberlist.libsonnet, and is now imported by default. Use of memberlist for ring is enabled by setting `_config.memberlist_ring_enabled` to true. #1526
* [FEATURE] Added query sharding support. It can be enabled setting `cortex_query_sharding_enabled: true` in the `_config` object. #653
* [FEATURE] Added shuffle-sharding support. It can be enabled and configured using the following config: #902
   ```
   _config+:: {
     shuffle_sharding:: {
       ingester_write_path_enabled: true,
       ingester_read_path_enabled: true,
       querier_enabled: true,
       ruler_enabled: true,
       store_gateway_enabled: true,
     },
   }
   ```
* [FEATURE] Added multi-zone ingesters and store-gateways support. #1352 #1552
* [ENHANCEMENT] Add overrides config to compactor. This allows setting retention configs per user. [#386](https://github.com/grafana/cortex-jsonnet/pull/386)
* [ENHANCEMENT] Added 256MB memory ballast to querier. [#369](https://github.com/grafana/cortex-jsonnet/pull/369)
* [ENHANCEMENT] Update `etcd-operator` to latest version (see https://github.com/grafana/jsonnet-libs/pull/480). [#263](https://github.com/grafana/cortex-jsonnet/pull/263)
* [ENHANCEMENT] Add support for Azure storage in Alertmanager configuration. [#381](https://github.com/grafana/cortex-jsonnet/pull/381)
* [ENHANCEMENT] Add support for running Alertmanager in sharding mode. [#394](https://github.com/grafana/cortex-jsonnet/pull/394)
* [ENHANCEMENT] Allow to customize PromQL engine settings via `queryEngineConfig`. [#399](https://github.com/grafana/cortex-jsonnet/pull/399)
* [ENHANCEMENT] Define Azure object storage ruler args. [#416](https://github.com/grafana/cortex-jsonnet/pull/416)
* [ENHANCEMENT] Added the following config options to allow to schedule multiple replicas of the same service on the same node: [#418](https://github.com/grafana/cortex-jsonnet/pull/418)
  * `cortex_distributor_allow_multiple_replicas_on_same_node`
  * `cortex_ruler_allow_multiple_replicas_on_same_node`
  * `cortex_querier_allow_multiple_replicas_on_same_node`
  * `cortex_query_frontend_allow_multiple_replicas_on_same_node`
* [BUGFIX] Alertmanager: fixed `--alertmanager.cluster.peers` CLI flag passed to alertmanager when HA is enabled. [#329](https://github.com/grafana/cortex-jsonnet/pull/329)
* [BUGFIX] Fixed `-distributor.extend-writes` setting on ruler when `unregister_ingesters_on_shutdown` is disabled. [#369](https://github.com/grafana/cortex-jsonnet/pull/369)
* [BUGFIX] Treat `compactor_blocks_retention_period` type as string rather than int.[#395](https://github.com/grafana/cortex-jsonnet/pull/395)
* [BUGFIX] Pass `-ruler-storage.s3.endpoint` to ruler when using S3. [#421](https://github.com/grafana/cortex-jsonnet/pull/421)
* [BUGFIX] Remove service selector on label `gossip_ring_member` from other services than `gossip-ring`. [#1008](https://github.com/grafana/mimir/pull/1008)
* [BUGFIX] Rename `-ingester.readiness-check-ring-health` to `-ingester.ring.readiness-check-ring-health`, to reflect current name of flag. #1460

### Mimirtool

_Changes since cortextool `0.10.7`._

* [CHANGE] The following environment variables have been renamed: #883
  * `CORTEX_ADDRESS` to `MIMIR_ADDRESS`
  * `CORTEX_API_USER` to `MIMIR_API_USER`
  * `CORTEX_API_KEY` to `MIMIR_API_KEY`
  * `CORTEX_TENANT_ID` to `MIMIR_TENANT_ID`
  * `CORTEX_TLS_CA_PATH` to `MIMIR_TLS_CA_PATH`
  * `CORTEX_TLS_CERT_PATH` to `MIMIR_TLS_CERT_PATH`
  * `CORTEX_TLS_KEY_PATH` to `MIMIR_TLS_KEY_PATH`
* [CHANGE] Change `cortex` backend to `mimir`. #883
* [CHANGE] Do not publish `mimirtool` binary for 386 windows architecture. #1263
* [CHANGE] `analyse` command has been renamed to `analyze`. #1318
* [FEATURE] Support Arm64 on Darwin for all binaries (benchtool etc). https://github.com/grafana/cortex-tools/pull/215
* [ENHANCEMENT] Correctly support federated rules. #823
* [BUGFIX] Fix `cortextool rules` legends displaying wrong symbols for updates and deletions. https://github.com/grafana/cortex-tools/pull/226

### Query-tee

_Changes since Cortex `1.10.0`._

* [ENHANCEMENT] Added `/api/v1/query_exemplars` API endpoint support (no results comparison). #168
* [ENHANCEMENT] Add a flag (`--proxy.compare-use-relative-error`) in the query-tee to compare floating point values using relative error. #208
* [ENHANCEMENT] Add a flag (`--proxy.compare-skip-recent-samples`) in the query-tee to skip comparing recent samples. By default samples not older than 1 minute are skipped. #234
* [BUGFIX] Fixes a panic in the query-tee when comparing result. #207
* [BUGFIX] Ensure POST requests are handled correctly #286

### Blocksconvert

_Changes since Cortex `1.10.0`._

* [CHANGE] Blocksconvert tool was removed from Mimir. #637

### Metaconvert

_Changes since Cortex `1.10.0`._

* [CHANGE] `thanosconvert` tool has been renamed to `metaconvert`. `-config.file` option has been removed, while it now requires `-tenant` option to work on single tenant only. It now also preserves labels recognized by Mimir. #1120

### Test-exporter

_Changes since Cortex `1.10.0`._

* [CHANGE] Removed the test-exporter tool. #1133

### Tools

_Changes since Cortex `1.10.0`._

* [CHANGE] Removed `query-audit`. You can use `query-tee` to compare query results and performances of two Grafana Mimir backends. #1380

## [Cortex 1.10.0 CHANGELOG](https://github.com/grafana/mimir/blob/a13959db5d38ff65c2b7ef52c56331d2f4dbc00c/CHANGELOG.md#cortex-1100--2021-08-03)<|MERGE_RESOLUTION|>--- conflicted
+++ resolved
@@ -8,17 +8,14 @@
 * [CHANGE] Querier: change the default value of the experimental `-querier.streaming-chunks-per-ingester-buffer-size` flag to 128. #5203
 * [ENHANCEMENT] Cardinality API: When zone aware replication is enabled, the label values cardinality API can now tolerate single zone failure #5178
 * [ENHANCEMENT] Distributor: optimize sending requests to ingesters when incoming requests don't need to be modified. For now this feature can be disabled by setting `-timeseries-unmarshal-caching-optimization-enabled=false`. #5137
-<<<<<<< HEAD
 * [ENHANCEMENT] Add advanced CLI flags to control gRPC client behaviour: #5161
   * `-<prefix>.connect-timeout`
   * `-<prefix>.connect-backoff-base-delay`
   * `-<prefix>.connect-backoff-max-delay`
   * `-<prefix>.initial-stream-window-size`
   * `-<prefix>.initial-connection-window-size`
-=======
 * [ENHANCEMENT] Query-frontend: added "response_size_bytes" field to "query stats" log. #5196
 * [ENHANCEMENT] Querier: Refine error messages for per-tenant query limits, informing the user of the preferred strategy for not hitting the limit, in addition to how they may tweak the limit. #5059
->>>>>>> ea86996d
 
 ### Mixin
 * [CHANGE] Dashboards: show all workloads in selected namespace on "rollout progress" dashboard. #5113
