--- conflicted
+++ resolved
@@ -31,11 +31,7 @@
 * [CHANGE] Query-frontend: added `sharded` label to `cortex_query_seconds_total` metric. #235
 * [CHANGE] Query-frontend: changed the flag name for controlling query sharding total shards from `-querier.total-shards` to `-frontend.query-sharding-total-shards`. #230
 * [FEATURE] Query Frontend: Add `cortex_query_fetched_chunks_total` per-user counter to expose the number of chunks fetched as part of queries. This metric can be enabled with the `-frontend.query-stats-enabled` flag (or its respective YAML config option `query_stats_enabled`). #31
-<<<<<<< HEAD
-* [FEATURE] Query Frontend: Add experimental querysharding for the blocks storage. You can now enabled querysharding for blocks storage (`-store.engine=blocks`) by setting `-querier.parallelise-shardable-queries` to `true`. The following additional config and exported metrics have been added. #79 #80 #100 #124 #140 #148 #150 #151 #153 #154 #155 #156 #157 #158 #159 #160 #163 #169 #172 #196 #205 #225 #226 #227 #228 #230 #235 #240
-=======
-* [FEATURE] Query Frontend: Add experimental querysharding for the blocks storage. You can now enabled querysharding for blocks storage (`-store.engine=blocks`) by setting `-querier.parallelise-shardable-queries` to `true`. The following additional config and exported metrics have been added. #79 #80 #100 #124 #140 #148 #150 #151 #153 #154 #155 #156 #157 #158 #159 #160 #163 #169 #172 #196 #205 #225 #226 #227 #228 #230 #235 #239
->>>>>>> 168eb6f9
+* [FEATURE] Query Frontend: Add experimental querysharding for the blocks storage. You can now enabled querysharding for blocks storage (`-store.engine=blocks`) by setting `-querier.parallelise-shardable-queries` to `true`. The following additional config and exported metrics have been added. #79 #80 #100 #124 #140 #148 #150 #151 #153 #154 #155 #156 #157 #158 #159 #160 #163 #169 #172 #196 #205 #225 #226 #227 #228 #230 #235 #240 #239
   * New config options:
     * `-querier.total-shards`: The amount of shards to use when doing parallelisation via query sharding.
     * `-blocks-storage.bucket-store.series-hash-cache-max-size-bytes`: Max size - in bytes - of the in-memory series hash cache in the store-gateway.
