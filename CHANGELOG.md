# Changelog

## main / unreleased

### Grafana Mimir

* [CHANGE] Update Go version to 1.21.0. #5734
* [CHANGE] Store-gateway: skip verifying index header integrity upon loading. To enable verification set `blocks_storage.bucket_store.index_header.verify_on_load: true`.
* [CHANGE] Querier: change the default value of the experimental `-querier.streaming-chunks-per-ingester-buffer-size` flag to 256. #5203
* [CHANGE] Querier: only initiate query requests to ingesters in the `ACTIVE` state in the ring. #5342
* [CHANGE] Querier: Renamed `-querier.prefer-streaming-chunks` to `-querier.prefer-streaming-chunks-from-ingesters` to enable streaming chunks from ingesters to queriers. #5182
* [CHANGE] Querier: `-query-frontend.cache-unaligned-requests` has been moved from a global flag to a per-tenant override. #5312
* [CHANGE] Ingester: removed `cortex_ingester_shipper_dir_syncs_total` and `cortex_ingester_shipper_dir_sync_failures_total` metrics. The former metric was not much useful, and the latter was never incremented. #5396
* [CHANGE] Ingester: Do not log errors related to hitting per-instance limits to reduce resource usage when ingesters are under pressure. #5585
* [CHANGE] gRPC clients: use default connect timeout of 5s, and therefore enable default connect backoff max delay of 5s. #5562
* [CHANGE] The `-shutdown-delay` flag is no longer experimental. #5701
* [CHANGE] The `-validation.create-grace-period` is now enforced in the ingester too, other than distributor and query-frontend. If you've configured `-validation.create-grace-period` then make sure the configuration is applied to ingesters too. #5712
* [CHANGE] The `-validation.create-grace-period` is now enforced for examplars too in the distributor. If an examplar has timestamp greater than "now + grace_period", then the exemplar will be dropped and the metric `cortex_discarded_exemplars_total{reason="exemplar_too_far_in_future",user="..."}` increased. #5761
* [FEATURE] Introduced `distributor.service_overload_status_code_on_rate_limit_enabled` flag for configuring status code to 529 instead of 429 upon rate limit exhaustion. #5752
* [FEATURE] Cardinality API: Add a new `count_method` parameter which enables counting active series #5136
* [FEATURE] Query-frontend: added experimental support to cache cardinality, label names and label values query responses. The cache will be used when `-query-frontend.cache-results` is enabled, and `-query-frontend.results-cache-ttl-for-cardinality-query` or `-query-frontend.results-cache-ttl-for-labels-query` set to a value greater than 0. The following metrics have been added to track the query results cache hit ratio per `request_type`: #5212 #5235 #5426 #5524
  * `cortex_frontend_query_result_cache_requests_total{request_type="query_range|cardinality|label_names_and_values"}`
  * `cortex_frontend_query_result_cache_hits_total{request_type="query_range|cardinality|label_names_and_values"}`
* [FEATURE] Added `-<prefix>.s3.list-objects-version` flag to configure the S3 list objects version.
* [FEATURE] Ingester: Add optional CPU/memory utilization based read request limiting, considered experimental. Disabled by default, enable by configuring limits via both of the following flags: #5012 #5392 #5394 #5526 #5508 #5704
  * `-ingester.read-path-cpu-utilization-limit`
  * `-ingester.read-path-memory-utilization-limit`
  * `-ingester.log-utilization-based-limiter-cpu-samples`
* [FEATURE] Ruler: Support filtering results from rule status endpoint by `file`, `rule_group` and `rule_name`. #5291
* [FEATURE] Ingester: add experimental support for creating tokens by using spread minimizing strategy. This can be enabled with `-ingester.ring.token-generation-strategy: spread-minimizing` and `-ingester.ring.spread-minimizing-zones: <all available zones>`. In that case `-ingester.ring.tokens-file-path` must be empty. #5308 #5324
* [FEATURE] Storegateway: Persist sparse index-headers to disk and read from disk on index-header loads instead of reconstructing. #5465 #5651
* [FEATURE] Ingester: add experimental CLI flag `-ingester.ring.spread-minimizing-join-ring-in-order` that allows an ingester to register tokens in the ring only after all previous ingesters (with ID lower than its own ID) have already been registered. #5541
* [FEATURE] Ingester: add experimental support to compact the TSDB Head when the number of in-memory series is equal or greater than `-blocks-storage.tsdb.early-head-compaction-min-in-memory-series`, and the ingester estimates that the per-tenant TSDB Head compaction will reduce in-memory series by at least `-blocks-storage.tsdb.early-head-compaction-min-estimated-series-reduction-percentage`. #5371
* [FEATURE] Ingester: add new metrics for tracking native histograms in active series: `cortex_ingester_active_native_histogram_series`, `cortex_ingester_active_native_histogram_series_custom_tracker`, `cortex_ingester_active_native_histogram_buckets`, `cortex_ingester_active_native_histogram_buckets_custom_tracker`. The first 2 are the subsets of the existing and unmodified `cortex_ingester_active_series` and `cortex_ingester_active_series_custom_tracker` respectively, only tracking native histogram series, and the last 2 are the equivalents for tracking the number of buckets in native histogram series. #5318
* [FEATURE] Add experimental CLI flag `-<prefix>.s3.native-aws-auth-enabled` that allows to enable the default credentials provider chain of the AWS SDK. #5636
* [ENHANCEMENT] Overrides-exporter: Add new metrics for write path and alertmanager (`max_global_metadata_per_user`, `max_global_metadata_per_metric`, `request_rate`, `request_burst_size`, `alertmanager_notification_rate_limit`, `alertmanager_max_dispatcher_aggregation_groups`, `alertmanager_max_alerts_count`, `alertmanager_max_alerts_size_bytes`) and added flag `-overrides-exporter.enabled-metrics` to explicitly configure desired metrics, e.g. `-overrides-exporter.enabled-metrics=request_rate,ingestion_rate`. Default value for this flag is: `ingestion_rate,ingestion_burst_size,max_global_series_per_user,max_global_series_per_metric,max_global_exemplars_per_user,max_fetched_chunks_per_query,max_fetched_series_per_query,ruler_max_rules_per_rule_group,ruler_max_rule_groups_per_tenant`. #5376
* [ENHANCEMENT] Cardinality API: When zone aware replication is enabled, the label values cardinality API can now tolerate single zone failure #5178
* [ENHANCEMENT] Distributor: optimize sending requests to ingesters when incoming requests don't need to be modified. #5137 #5389
* [ENHANCEMENT] Add advanced CLI flags to control gRPC client behaviour: #5161
  * `-<prefix>.connect-timeout`
  * `-<prefix>.connect-backoff-base-delay`
  * `-<prefix>.connect-backoff-max-delay`
  * `-<prefix>.initial-stream-window-size`
  * `-<prefix>.initial-connection-window-size`
* [ENHANCEMENT] Query-frontend: added "response_size_bytes" field to "query stats" log. #5196
* [ENHANCEMENT] Querier: Refine error messages for per-tenant query limits, informing the user of the preferred strategy for not hitting the limit, in addition to how they may tweak the limit. #5059
* [ENHANCEMENT] Distributor: optimize sending of requests to ingesters by reusing memory buffers for marshalling requests. #5195 #5389
* [ENHANCEMENT] Querier: add experimental `-querier.minimize-ingester-requests` option to initially query only the minimum set of ingesters required to reach quorum. #5202 #5259 #5263
* [ENHANCEMENT] Querier: improve error message when streaming chunks from ingesters to queriers and a query limit is reached. #5245
* [ENHANCEMENT] Use new data structure for labels, to reduce memory consumption. #3555 #5731
* [ENHANCEMENT] Update alpine base image to 3.18.2. #5276
* [ENHANCEMENT] Ruler: add `cortex_ruler_sync_rules_duration_seconds` metric, tracking the time spent syncing all rule groups owned by the ruler instance. #5311
* [ENHANCEMENT] Store-gateway: add experimental `blocks-storage.bucket-store.index-header-lazy-loading-concurrency` config option to limit the number of concurrent index-headers loads when lazy loading. #5313 #5605
* [ENHANCEMENT] Ingester and querier: improve level of detail in traces emitted for queries that hit ingesters. #5315
* [ENHANCEMENT] Querier: add `cortex_querier_queries_rejected_total` metric that counts the number of queries rejected due to hitting a limit (eg. max series per query or max chunks per query). #5316 #5440 #5450
* [ENHANCEMENT] Querier: add experimental `-querier.minimize-ingester-requests-hedging-delay` option to initiate requests to further ingesters when request minimisation is enabled and not all initial requests have completed. #5368
* [ENHANCEMENT] Clarify docs for `-ingester.client.*` flags to make it clear that these are used by both queriers and distributors. #5375
* [ENHANCEMENT] Querier and store-gateway: add experimental support for streaming chunks from store-gateways to queriers while evaluating queries. This can be enabled with `-querier.prefer-streaming-chunks-from-store-gateways=true`. #5182
* [ENHANCEMENT] Querier: enforce `max-chunks-per-query` limit earlier in query processing when streaming chunks from ingesters to queriers to avoid unnecessarily consuming resources for queries that will be aborted. #5369 #5447
* [ENHANCEMENT] Ingester: added `cortex_ingester_shipper_last_successful_upload_timestamp_seconds` metric tracking the last successful TSDB block uploaded to the bucket (unix timestamp in seconds). #5396
* [ENHANCEMENT] Ingester: Add two metrics tracking resource utilization calculated by utilization based limiter: #5496
  * `cortex_ingester_utilization_limiter_current_cpu_load`: The current exponential weighted moving average of the ingester's CPU load
  * `cortex_ingester_utilization_limiter_current_memory_usage_bytes`: The current ingester memory utilization
* [ENHANCEMENT] Ruler: added `insight=true` field to ruler's prometheus component for rule evaluation logs. #5510
* [ENHANCEMENT] Distributor Ingester: Add metrics to count the number of requests rejected for hitting per-instance limits, `cortex_distributor_instance_rejected_requests_total` and `cortex_ingester_instance_rejected_requests_total` respectively. #5551
* [ENHANCEMENT] Distributor: add support for ingesting exponential histograms that are over the native histogram scale limit of 8 in OpenTelemetry format by downscaling them. #5532 #5607
* [ENHANCEMENT] General: buffered logging: #5506
  * `-log.buffered`: Enable buffered logging
* [ENHANCEMENT] Distributor: add more detailed information to traces generated while processing OTLP write requests. #5539
* [ENHANCEMENT] Distributor: improve performance ingesting OTLP payloads. #5531 #5607 #5616
* [ENHANCEMENT] Ingester: optimize label-values with matchers call when number of matched series is small. #5600
* [ENHANCEMENT] Compactor: Delete bucket-index, markers and debug files if there are no blocks left in the bucket index. This cleanup must be enabled by using `-compactor.no-blocks-file-cleanup-enabled` option. #5648
* [ENHANCEMENT] Ingester: reduce memory usage of active series tracker. #5665
* [ENHANCEMENT] Store-gateway: added `-store-gateway.sharding-ring.auto-forget-enabled` configuration parameter to control whether store-gateway auto-forget feature should be enabled or disabled (enabled by default). #5702
* [ENHANCEMENT] Querier: improved observability of calls to ingesters during queries. #5724
<<<<<<< HEAD
* [ENHANCEMENT] Querier: add experimental per-query chunks limit based on an estimate of the number of chunks that will be sent from ingesters and store-gateways that is enforced earlier during query evaluation. This limit is disabled by default and can be configured with `-querier.max-estimated-fetched-chunks-per-query-multiplier`. #5765  
=======
* [ENHANCEMENT] Compactor: block backfilling logging is now more verbose. #5711
* [ENHANCEMENT] Added support to rate limit application logs: #5764
  * `-log.rate-limit-enabled`
  * `-log.rate-limit-logs-per-second`
  * `-log.rate-limit-logs-per-second-burst`
* [ENHANCEMENT] Added `cortex_ingester_tsdb_head_max_time_seconds` metric which is a max time of all TSDB Heads open in an ingester. #5786
* [ENHANCEMENT] Querier: cancel query requests to ingesters in a zone upon first error received from the zone, to reduce wasted effort spent computing results that won't be used #5764
* [ENHANCEMENT] Improve tracing of internal HTTP requests sent over httpgrpc #5782
>>>>>>> 8da49e36
* [BUGFIX] Ingester: Handle when previous ring state is leaving and the number of tokens has changed. #5204
* [BUGFIX] Querier: fix issue where queries that use the `timestamp()` function fail with `execution: attempted to read series at index 0 from stream, but the stream has already been exhausted` if streaming chunks from ingesters to queriers is enabled. #5370
* [BUGFIX] memberlist: bring back `memberlist_client_kv_store_count` metric that used to exist in Cortex, but got lost during dskit updates before Mimir 2.0. #5377
* [BUGFIX] Querier: Pass on HTTP 503 query response code. #5364
* [BUGFIX] Store-gateway: Fix issue where stopping a store-gateway could cause all store-gateways to unload all blocks. #5464
* [BUGFIX] Allocate ballast in smaller blocks to avoid problem when entire ballast was kept in memory working set. #5565
* [BUGFIX] Querier: Retry frontend result notification when an error is returned. #5591
* [BUGFIX] Querier: fix issue where `cortex_ingester_client_request_duration_seconds` metric did not include streaming query requests that did not return any series. #5695
* [BUGFIX] Ingester: Fix ActiveSeries tracker double-counting series that have been deleted from the Head while still being active and then recreated again. #5678
* [BUGFIX] Ingester: Don't set "last update time" of TSDB into the future when opening TSDB. This could prevent detecting of idle TSDB for a long time, if sample in distant future was ingested. #5787

### Mixin

* [CHANGE] Dashboards: show all workloads in selected namespace on "rollout progress" dashboard. #5113
* [CHANGE] Dashboards: show the number of updated and ready pods for each workload in the "rollout progress" panel on the "rollout progress" dashboard. #5113
* [CHANGE] Dashboards: removed "Query results cache misses" panel on the "Mimir / Queries" dashboard. #5423
* [CHANGE] Dashboards: default to shared crosshair on all dashboards. #5489
* [CHANGE] Dashboards: sort variable drop-down lists from A to Z, rather than Z to A. #5490
* [CHANGE] Alerts: removed `MimirProvisioningTooManyActiveSeries` alert. You should configure `-ingester.instance-limits.max-series` and rely on `MimirIngesterReachingSeriesLimit` alert instead. #5593
* [CHANGE] Alerts: removed `MimirProvisioningTooManyWrites` alert. The alerting threshold used in this alert was chosen arbitrarily and ingesters receiving an higher number of samples / sec don't necessarily have any issue. You should rely on SLOs metrics and alerts instead. #5706
* [ENHANCEMENT] Dashboards: adjust layout of "rollout progress" dashboard panels so that the "rollout progress" panel doesn't require scrolling. #5113
* [ENHANCEMENT] Dashboards: show container name first in "pods count per version" panel on "rollout progress" dashboard. #5113
* [ENHANCEMENT] Dashboards: show time spend waiting for turn when lazy loading index headers in the "index-header lazy load gate latency" panel on the "queries" dashboard. #5313
* [ENHANCEMENT] Dashboards: split query results cache hit ratio by request type in "Query results cache hit ratio" panel on the "Mimir / Queries" dashboard. #5423
* [ENHANCEMENT] Dashboards: add "rejected queries" panel to "queries" dashboard. #5429
* [ENHANCEMENT] Dashboards: add native histogram active series and active buckets to "tenants" dashboard. #5543
* [ENHANCEMENT] Dashboards: add panels to "Mimir / Writes" for requests rejected for per-instance limits. #5638
* [ENHANCEMENT] Dashboards: rename "Blocks currently loaded" to "Blocks currently owned" in the "Mimir / Queries" dashboard. #5705
* [BUGFIX] Alerts: fix `MimirIngesterRestarts` to fire only when the ingester container is restarted, excluding the cases the pod is rescheduled. #5397
* [BUGFIX] Dashboards: fix "unhealthy pods" panel on "rollout progress" dashboard showing only a number rather than the name of the workload and the number of unhealthy pods if only one workload has unhealthy pods. #5113 #5200
* [BUGFIX] Alerts: fixed `MimirIngesterHasNotShippedBlocks` and `MimirIngesterHasNotShippedBlocksSinceStart` alerts. #5396
* [BUGFIX] Alerts: Fix `MimirGossipMembersMismatch` to include `admin-api` pods so that it does not always fire in GEM deployments. #5641
* [BUGFIX] Ruler: gracefully shut down rule evaluations. #5778

### Jsonnet

* [CHANGE] Removed `_config.querier.concurrency` configuration option and replaced it with `_config.querier_max_concurrency` and `_config.ruler_querier_max_concurrency` to allow to easily fine tune it for different querier deployments. #5322
* [CHANGE] Change `_config.multi_zone_ingester_max_unavailable` to 50. #5327
* [CHANGE] Change distributors rolling update strategy configuration: `maxSurge` and `maxUnavailable` are set to `15%` and `0`. #5714
* [FEATURE] Alertmanager: Add horizontal pod autoscaler config, that can be enabled using `autoscaling_alertmanager_enabled: true`. #5194 #5249
* [ENHANCEMENT] Enable the `track_sizes` feature for Memcached pods to help determine cache efficiency. #5209
* [ENHANCEMENT] Add per-container map for environment variables. #5181
* [ENHANCEMENT] Add `PodDisruptionBudget`s for compactor, continuous-test, distributor, overrides-exporter, querier, query-frontend, query-scheduler, rollout-operator, ruler, ruler-querier, ruler-query-frontend, ruler-query-scheduler, and all memcached workloads. #5098
* [ENHANCEMENT] Ruler: configure the ruler storage cache when the metadata cache is enabled. #5326 #5334
* [ENHANCEMENT] Shuffle-sharding: ingester shards in user-classes can now be configured to target different series and limit percentage utilization through `_config.shuffle_sharding.target_series_per_ingester` and `_config.shuffle_sharding.target_utilization_percentage` values. #5470
* [ENHANCEMENT] Distributor: allow adjustment of the targeted CPU usage as a percentage of requested CPU. This can be adjusted with `_config.autoscaling_distributor_cpu_target_utilization`. #5525
* [ENHANCEMENT] Ruler: add configuration option `_config.ruler_remote_evaluation_max_query_response_size_bytes` to easily set the maximum query response size allowed (in bytes). #5592
* [ENHANCEMENT] Distributor: dynamically set `GOMAXPROCS` based on the CPU request. This should reduce distributor CPU utilization, assuming the CPU request is set to a value close to the actual utilization. #5588
* [ENHANCEMENT] Querier: dynamically set `GOMAXPROCS` based on the CPU request. This should reduce noisy neighbour issues created by the querier, whose CPU utilization could eventually saturate the Kubernetes node if unbounded. #5646 #5658
* [ENHANCEMENT] Allow to remove an entry from the configured environment variable for a given component, setting the environment value to `null` in the `*_env_map` objects (e.g. `store_gateway_env_map+:: { 'field': null}`). #5599
* [ENHANCEMENT] Allow overriding the default number of replicas for `etcd`.
* [ENHANCEMENT] Memcached: reduce memory request for results, chunks and metadata caches. The requested memory is 5% greater than the configured memcached max cache size. #5661
* [ENHANCEMENT] Autoscaling: Add the following configuration options to fine tune autoscaler target utilization: #5679 #5682 #5689
  * `autoscaling_querier_target_utilization` (defaults to `0.75`)
  * `autoscaling_mimir_read_target_utilization` (defaults to `0.75`)
  * `autoscaling_ruler_querier_cpu_target_utilization` (defaults to `1`)
  * `autoscaling_distributor_memory_target_utilization` (defaults to `1`)
  * `autoscaling_ruler_cpu_target_utilization` (defaults to `1`)
  * `autoscaling_query_frontend_cpu_target_utilization` (defaults to `1`)
  * `autoscaling_ruler_query_frontend_cpu_target_utilization` (defaults to `1`)
  * `autoscaling_alertmanager_cpu_target_utilization` (defaults to `1`)
* [ENHANCEMENT] Gossip-ring: add appProtocol for istio compatibility. #5680
* [ENHANCEMENT] Add _config.commonConfig to allow adding common configuration parameters for all Mimir components. #5703
* [ENHANCEMENT] Update rollout-operator to `v0.7.0`. #5718
* [BUGFIX] Fix compilation when index, chunks or metadata caches are disabled. #5710

### Mimirtool

### Mimir Continuous Test

### Query-tee

* [CHANGE] Proxy `Content-Type` response header from backend. Previously `Content-Type: text/plain; charset=utf-8` was returned on all requests. #5183
* [CHANGE] Increase default value of `-proxy.compare-skip-recent-samples` to avoid racing with recording rule evaluation. #5561
* [CHANGE] Add `-backend.skip-tls-verify` to optionally skip TLS verification on backends. #5656

### Documentation

* [CHANGE] Fix reference to `get-started` documentation directory. #5476
* [CHANGE] Fix link to external OTLP/HTTP documentation.
* [ENHANCEMENT] Improved `MimirRulerTooManyFailedQueries` runbook. #5586
* [ENHANCEMENT] Improved "Recover accidentally deleted blocks" runbook. #5620
* [ENHANCEMENT] Documented options and trade-offs to query label names and values. #5582
* [ENHANCEMENT] Improved `MimirRequestErrors` runbook for alertmanager. #5694

### Tools

* [CHANGE] copyblocks: add support for S3 and the ability to copy between different object storage services. Due to this, the `-source-service` and `-destination-service` flags are now required and the `-service` flag has been removed. #5486
* [FEATURE] undelete_block_gcs: Added new tool for undeleting blocks on GCS storage. #5610
* [FEATURE] wal-reader: Added new tool for printing entries in TSDB WAL.
* [ENHANCEMENT] ulidtime: add -seconds flag to print timestamps as Unix timestamps. #5621
* [ENHANCEMENT] ulidtime: exit with status code 1 if some ULIDs can't be parsed. #5621
* [ENHANCEMENT] tsdb-index-toc: added index-header size estimates. #5652
* [BUGFIX] Stop tools from panicking when `-help` flag is passed. #5412
* [BUGFIX] Remove github.com/golang/glog command line flags from tools. #5413

## 2.9.0

### Grafana Mimir

* [CHANGE] Store-gateway: change expanded postings, postings, and label values index cache key format. These caches will be invalidated when rolling out the new Mimir version. #4770 #4978 #5037
* [CHANGE] Distributor: remove the "forwarding" feature as it isn't necessary anymore. #4876
* [CHANGE] Query-frontend: Change the default value of `-query-frontend.query-sharding-max-regexp-size-bytes` from `0` to `4096`. #4932
* [CHANGE] Querier: `-querier.query-ingesters-within` has been moved from a global flag to a per-tenant override. #4287
* [CHANGE] Querier: Use `-blocks-storage.tsdb.retention-period` instead of `-querier.query-ingesters-within` for calculating the lookback period for shuffle sharded ingesters. Setting `-querier.query-ingesters-within=0` no longer disables shuffle sharding on the read path. #4287
* [CHANGE] Block upload: `/api/v1/upload/block/{block}/files` endpoint now allows file uploads with no `Content-Length`. #4956
* [CHANGE] Store-gateway: deprecate configuration parameters for chunk pooling, they will be removed in Mimir 2.11. The following options are now also ignored: #4996
  * `-blocks-storage.bucket-store.max-chunk-pool-bytes`
  * `-blocks-storage.bucket-store.chunk-pool-min-bucket-size-bytes`
  * `-blocks-storage.bucket-store.chunk-pool-max-bucket-size-bytes`
* [CHANGE] Store-gateway: remove metrics `cortex_bucket_store_chunk_pool_requested_bytes_total` and `cortex_bucket_store_chunk_pool_returned_bytes_total`. #4996
* [CHANGE] Compactor: change default of `-compactor.partial-block-deletion-delay` to `1d`. This will automatically clean up partial blocks that were a result of failed block upload or deletion. #5026
* [CHANGE] Compactor: the deprecated configuration parameter `-compactor.consistency-delay` has been removed. #5050
* [CHANGE] Store-gateway: the deprecated configuration parameter `-blocks-storage.bucket-store.consistency-delay` has been removed. #5050
* [CHANGE] The configuration parameter `-blocks-storage.bucket-store.bucket-index.enabled` has been deprecated and will be removed in Mimir 2.11. Mimir is running by default with the bucket index enabled since version 2.0, and starting from the version 2.11 it will not be possible to disable it. #5051
* [CHANGE] The configuration parameters `-querier.iterators` and `-query.batch-iterators` have been deprecated and will be removed in Mimir 2.11. Mimir runs by default with `-querier.batch-iterators=true`, and starting from version 2.11 it will not be possible to change this. #5114
* [CHANGE] Compactor: change default of `-compactor.first-level-compaction-wait-period` to 25m. #5128
* [CHANGE] Ruler: changed default of `-ruler.poll-interval` from `1m` to `10m`. Starting from this release, the configured rule groups will also be re-synced each time they're modified calling the ruler configuration API. #5170
* [FEATURE] Query-frontend: add `-query-frontend.log-query-request-headers` to enable logging of request headers in query logs. #5030
* [FEATURE] Store-gateway: add experimental feature to retain lazy-loaded index headers between restarts by eagerly loading them during startup. This is disabled by default and can only be enabled if lazy loading is enabled. To enable this set the following: #5606
  * `-blocks-storage.bucket-store.index-header-lazy-loading-enabled` must be set to true
  * `-blocks-storage.bucket-store.index-header.eager-loading-startup-enabled` must be set to true
* [ENHANCEMENT] Add per-tenant limit `-validation.max-native-histogram-buckets` to be able to ignore native histogram samples that have too many buckets. #4765
* [ENHANCEMENT] Store-gateway: reduce memory usage in some LabelValues calls. #4789
* [ENHANCEMENT] Store-gateway: add a `stage` label to the metric `cortex_bucket_store_series_data_touched`. This label now applies to `data_type="chunks"` and `data_type="series"`. The `stage` label has 2 values: `processed` - the number of series that parsed - and `returned` - the number of series selected from the processed bytes to satisfy the query. #4797 #4830
* [ENHANCEMENT] Distributor: make `__meta_tenant_id` label available in relabeling rules configured via `metric_relabel_configs`. #4725
* [ENHANCEMENT] Compactor: added the configurable limit `compactor.block-upload-max-block-size-bytes` or `compactor_block_upload_max_block_size_bytes` to limit the byte size of uploaded or validated blocks. #4680
* [ENHANCEMENT] Querier: reduce CPU utilisation when shuffle sharding is enabled with large shard sizes. #4851
* [ENHANCEMENT] Packaging: facilitate configuration management by instructing systemd to start mimir with a configuration file. #4810
* [ENHANCEMENT] Store-gateway: reduce memory allocations when looking up postings from cache. #4861 #4869 #4962 #5047
* [ENHANCEMENT] Store-gateway: retain only necessary bytes when reading series from the bucket. #4926
* [ENHANCEMENT] Ingester, store-gateway: clear the shutdown marker after a successful shutdown to enable reusing their persistent volumes in case the ingester or store-gateway is restarted. #4985
* [ENHANCEMENT] Store-gateway, query-frontend: Reduced memory allocations when looking up cached entries from Memcached. #4862
* [ENHANCEMENT] Alertmanager: Add additional template function `queryFromGeneratorURL` returning query URL decoded query from the `GeneratorURL` field of an alert. #4301
* [ENHANCEMENT] Ruler: added experimental ruler storage cache support. The cache should reduce the number of "list objects" API calls issued to the object storage when there are 2+ ruler replicas running in a Mimir cluster. The cache can be configured setting `-ruler-storage.cache.*` CLI flags or their respective YAML config options. #4950 #5054
* [ENHANCEMENT] Store-gateway: added HTTP `/store-gateway/prepare-shutdown` endpoint for gracefully scaling down of store-gateways. A gauge `cortex_store_gateway_prepare_shutdown_requested` has been introduced for tracing this process. #4955
* [ENHANCEMENT] Updated Kuberesolver dependency (github.com/sercand/kuberesolver) from v2.4.0 to v4.0.0 and gRPC dependency (google.golang.org/grpc) from v1.47.0 to v1.53.0. #4922
* [ENHANCEMENT] Introduced new options for logging HTTP request headers: `-server.log-request-headers` enables logging HTTP request headers, `-server.log-request-headers-exclude-list` lists headers which should not be logged. #4922
* [ENHANCEMENT] Block upload: `/api/v1/upload/block/{block}/files` endpoint now disables read and write HTTP timeout, overriding `-server.http-read-timeout` and `-server.http-write-timeout` values. This is done to allow large file uploads to succeed. #4956
* [ENHANCEMENT] Alertmanager: Introduce new metrics from upstream. #4918
  * `cortex_alertmanager_notifications_failed_total` (added `reason` label)
  * `cortex_alertmanager_nflog_maintenance_total`
  * `cortex_alertmanager_nflog_maintenance_errors_total`
  * `cortex_alertmanager_silences_maintenance_total`
  * `cortex_alertmanager_silences_maintenance_errors_total`
* [ENHANCEMENT] Add native histogram support for `cortex_request_duration_seconds` metric family. #4987
* [ENHANCEMENT] Ruler: do not list rule groups in the object storage for disabled tenants. #5004
* [ENHANCEMENT] Query-frontend and querier: add HTTP API endpoint `<prometheus-http-prefix>/api/v1/format_query` to format a PromQL query. #4373
* [ENHANCEMENT] Query-frontend: Add `cortex_query_frontend_regexp_matcher_count` and `cortex_query_frontend_regexp_matcher_optimized_count` metrics to track optimization of regular expression label matchers. #4813
* [ENHANCEMENT] Alertmanager: Add configuration option to enable or disable the deletion of alertmanager state from object storage. This is useful when migrating alertmanager tenants from one cluster to another, because it avoids a condition where the state object is copied but then deleted before the configuration object is copied. #4989
* [ENHANCEMENT] Querier: only use the minimum set of chunks from ingesters when querying, and cancel unnecessary requests to ingesters sooner if we know their results won't be used. #5016
* [ENHANCEMENT] Add `-enable-go-runtime-metrics` flag to expose all go runtime metrics as Prometheus metrics. #5009
* [ENHANCEMENT] Ruler: trigger a synchronization of tenant's rule groups as soon as they change the rules configuration via API. This synchronization is in addition of the periodic syncing done every `-ruler.poll-interval`. The new behavior is enabled by default, but can be disabled with `-ruler.sync-rules-on-changes-enabled=false` (configurable on a per-tenant basis too). If you disable the new behaviour, then you may want to revert `-ruler.poll-interval` to `1m`. #4975 #5053 #5115 #5170
* [ENHANCEMENT] Distributor: Improve invalid tenant shard size error message. #5024
* [ENHANCEMENT] Store-gateway: record index header loading time separately in `cortex_bucket_store_series_request_stage_duration_seconds{stage="load_index_header"}`. Now index header loading will be visible in the "Mimir / Queries" dashboard in the "Series request p99/average latency" panels. #5011 #5062
* [ENHANCEMENT] Querier and ingester: add experimental support for streaming chunks from ingesters to queriers while evaluating queries. This can be enabled with `-querier.prefer-streaming-chunks=true`. #4886 #5078 #5094 #5126
* [ENHANCEMENT] Update Docker base images from `alpine:3.17.3` to `alpine:3.18.0`. #5065
* [ENHANCEMENT] Compactor: reduced the number of "object exists" API calls issued by the compactor to the object storage when syncing block's `meta.json` files. #5063
* [ENHANCEMENT] Distributor: Push request rate limits (`-distributor.request-rate-limit` and `-distributor.request-burst-size`) and their associated YAML configuration are now stable. #5124
* [ENHANCEMENT] Go: updated to 1.20.5. #5185
* [ENHANCEMENT] Update alpine base image to 3.18.2. #5274 #5276
* [BUGFIX] Metadata API: Mimir will now return an empty object when no metadata is available, matching Prometheus. #4782
* [BUGFIX] Store-gateway: add collision detection on expanded postings and individual postings cache keys. #4770
* [BUGFIX] Ruler: Support the `type=alert|record` query parameter for the API endpoint `<prometheus-http-prefix>/api/v1/rules`. #4302
* [BUGFIX] Backend: Check that alertmanager's data-dir doesn't overlap with bucket-sync dir. #4921
* [BUGFIX] Alertmanager: Allow to rate-limit webex, telegram and discord notifications. #4979
* [BUGFIX] Store-gateway: panics when decoding LabelValues responses that contain more than 655360 values. These responses are no longer cached. #5021
* [BUGFIX] Querier: don't leak memory when processing query requests from query-frontends (ie. when the query-scheduler is disabled). #5199

### Documentation

* [ENHANCEMENT] Improve `MimirIngesterReachingTenantsLimit` runbook. #4744 #4752
* [ENHANCEMENT] Add `symbol table size exceeds` case to `MimirCompactorHasNotSuccessfullyRunCompaction` runbook. #4945
* [ENHANCEMENT] Clarify which APIs use query sharding. #4948

### Mixin

* [CHANGE] Alerts: Remove `MimirQuerierHighRefetchRate`. #4980
* [CHANGE] Alerts: Remove `MimirTenantHasPartialBlocks`. This is obsoleted by the changed default of `-compactor.partial-block-deletion-delay` to `1d`, which will auto remediate this alert. #5026
* [ENHANCEMENT] Alertmanager dashboard: display active aggregation groups #4772
* [ENHANCEMENT] Alerts: `MimirIngesterTSDBWALCorrupted` now only fires when there are more than one corrupted WALs in single-zone deployments and when there are more than two zones affected in multi-zone deployments. #4920
* [ENHANCEMENT] Alerts: added labels to duplicated `MimirRolloutStuck` and `MimirCompactorHasNotUploadedBlocks` rules in order to distinguish them. #5023
* [ENHANCEMENT] Dashboards: fix holes in graph for lightly loaded clusters #4915
* [ENHANCEMENT] Dashboards: allow configuring additional services for the Rollout Progress dashboard. #5007
* [ENHANCEMENT] Alerts: do not fire `MimirAllocatingTooMuchMemory` alert for any matching container outside of namespaces where Mimir is running. #5089
* [BUGFIX] Dashboards: show cancelled requests in a different color to successful requests in throughput panels on dashboards. #5039
* [BUGFIX] Dashboards: fix dashboard panels that showed percentages with axes from 0 to 10000%. #5084
* [BUGFIX] Remove dependency on upstream Kubernetes mixin. #4732

### Jsonnet

* [CHANGE] Ruler: changed ruler autoscaling policy, extended scale down period from 60s to 600s. #4786
* [CHANGE] Update to v0.5.0 rollout-operator. #4893
* [CHANGE] Backend: add `alertmanager_args` to `mimir-backend` when running in read-write deployment mode. Remove hardcoded `filesystem` alertmanager storage. This moves alertmanager's data-dir to `/data/alertmanager` by default. #4907 #4921
* [CHANGE] Remove `-pdb` suffix from `PodDisruptionBudget` names. This will create new `PodDisruptionBudget` resources. Make sure to prune the old resources; otherwise, rollouts will be blocked. #5109
* [CHANGE] Query-frontend: enable query sharding for cardinality estimation via `-query-frontend.query-sharding-target-series-per-shard` by default if the results cache is enabled. #5128
* [ENHANCEMENT] Ingester: configure `-blocks-storage.tsdb.head-compaction-interval=15m` to spread TSDB head compaction over a wider time range. #4870
* [ENHANCEMENT] Ingester: configure `-blocks-storage.tsdb.wal-replay-concurrency` to CPU request minus 1. #4864
* [ENHANCEMENT] Compactor: configure `-compactor.first-level-compaction-wait-period` to TSDB head compaction interval plus 10 minutes. #4872
* [ENHANCEMENT] Store-gateway: set `GOMEMLIMIT` to the memory request value. This should reduce the likelihood the store-gateway may go out of memory, at the cost of an higher CPU utilization due to more frequent garbage collections when the memory utilization gets closer or above the configured requested memory. #4971
* [ENHANCEMENT] Store-gateway: dynamically set `GOMAXPROCS` based on the CPU request. This should reduce the likelihood a high load on the store-gateway will slow down the entire Kubernetes node. #5104
* [ENHANCEMENT] Store-gateway: add `store_gateway_lazy_loading_enabled` configuration option which combines disabled lazy-loading and reducing blocks sync concurrency. Reducing blocks sync concurrency improves startup times with disabled lazy loading on HDDs. #5025
* [ENHANCEMENT] Update `rollout-operator` image to `v0.6.0`. #5155
* [BUGFIX] Backend: configure `-ruler.alertmanager-url` to `mimir-backend` when running in read-write deployment mode. #4892
* [ENHANCEMENT] Memcached: don't overwrite upsteam memcached statefulset jsonnet to allow chosing between antiAffinity and topologySpreadConstraints.

### Mimirtool

* [CHANGE] check rules: will fail on duplicate rules when `--strict` is provided. #5035
* [FEATURE] sync/diff can now include/exclude namespaces based on a regular expression using `--namespaces-regex` and `--ignore-namespaces-regex`. #5100
* [ENHANCEMENT] analyze prometheus: allow to specify `-prometheus-http-prefix`. #4966
* [ENHANCEMENT] analyze grafana: allow to specify `--folder-title` to limit dashboards analysis based on their exact folder title. #4973

### Tools

* [CHANGE] copyblocks: copying between Azure Blob Storage buckets is now supported in addition to copying between Google Cloud Storage buckets. As a result, the `--service` flag is now required to be specified (accepted values are `gcs` or `abs`). #4756

## 2.8.0

### Grafana Mimir

* [CHANGE] Ingester: changed experimental CLI flag from `-out-of-order-blocks-external-label-enabled` to `-ingester.out-of-order-blocks-external-label-enabled` #4440
* [CHANGE] Store-gateway: The following metrics have been removed: #4332
  * `cortex_bucket_store_series_get_all_duration_seconds`
  * `cortex_bucket_store_series_merge_duration_seconds`
* [CHANGE] Ingester: changed default value of `-blocks-storage.tsdb.retention-period` from `24h` to `13h`. If you're running Mimir with a custom configuration and you're overriding `-querier.query-store-after` to a value greater than the default `12h` then you should increase `-blocks-storage.tsdb.retention-period` accordingly. #4382
* [CHANGE] Ingester: the configuration parameter `-blocks-storage.tsdb.max-tsdb-opening-concurrency-on-startup` has been deprecated and will be removed in Mimir 2.10. #4445
* [CHANGE] Query-frontend: Cached results now contain timestamp which allows Mimir to check if cached results are still valid based on current TTL configured for tenant. Results cached by previous Mimir version are used until they expire from cache, which can take up to 7 days. If you need to use per-tenant TTL sooner, please flush results cache manually. #4439
* [CHANGE] Ingester: the `cortex_ingester_tsdb_wal_replay_duration_seconds` metrics has been removed. #4465
* [CHANGE] Query-frontend and ruler: use protobuf internal query result payload format by default. This feature is no longer considered experimental. #4557 #4709
* [CHANGE] Ruler: reject creating federated rule groups while tenant federation is disabled. Previously the rule groups would be silently dropped during bucket sync. #4555
* [CHANGE] Compactor: the `/api/v1/upload/block/{block}/finish` endpoint now returns a `429` status code when the compactor has reached the limit specified by `-compactor.max-block-upload-validation-concurrency`. #4598
* [CHANGE] Compactor: when starting a block upload the maximum byte size of the block metadata provided in the request body is now limited to 1 MiB. If this limit is exceeded a `413` status code is returned. #4683
* [CHANGE] Store-gateway: cache key format for expanded postings has changed. This will invalidate the expanded postings in the index cache when deployed. #4667
* [FEATURE] Cache: Introduce experimental support for using Redis for results, chunks, index, and metadata caches. #4371
* [FEATURE] Vault: Introduce experimental integration with Vault to fetch secrets used to configure TLS for clients. Server TLS secrets will still be read from a file. `tls-ca-path`, `tls-cert-path` and `tls-key-path` will denote the path in Vault for the following CLI flags when `-vault.enabled` is true: #4446.
  * `-distributor.ha-tracker.etcd.*`
  * `-distributor.ring.etcd.*`
  * `-distributor.forwarding.grpc-client.*`
  * `-querier.store-gateway-client.*`
  * `-ingester.client.*`
  * `-ingester.ring.etcd.*`
  * `-querier.frontend-client.*`
  * `-query-frontend.grpc-client-config.*`
  * `-query-frontend.results-cache.redis.*`
  * `-blocks-storage.bucket-store.index-cache.redis.*`
  * `-blocks-storage.bucket-store.chunks-cache.redis.*`
  * `-blocks-storage.bucket-store.metadata-cache.redis.*`
  * `-compactor.ring.etcd.*`
  * `-store-gateway.sharding-ring.etcd.*`
  * `-ruler.client.*`
  * `-ruler.alertmanager-client.*`
  * `-ruler.ring.etcd.*`
  * `-ruler.query-frontend.grpc-client-config.*`
  * `-alertmanager.sharding-ring.etcd.*`
  * `-alertmanager.alertmanager-client.*`
  * `-memberlist.*`
  * `-query-scheduler.grpc-client-config.*`
  * `-query-scheduler.ring.etcd.*`
  * `-overrides-exporter.ring.etcd.*`
* [FEATURE] Distributor, ingester, querier, query-frontend, store-gateway: add experimental support for native histograms. Requires that the experimental protobuf query result response format is enabled by `-query-frontend.query-result-response-format=protobuf` on the query frontend. #4286 #4352 #4354 #4376 #4377 #4387 #4396 #4425 #4442 #4494 #4512 #4513 #4526
* [FEATURE] Added `-<prefix>.s3.storage-class` flag to configure the S3 storage class for objects written to S3 buckets. #4300
* [FEATURE] Add `freebsd` to the target OS when generating binaries for a Mimir release. #4654
* [FEATURE] Ingester: Add `prepare-shutdown` endpoint which can be used as part of Kubernetes scale down automations. #4718
* [ENHANCEMENT] Add timezone information to Alpine Docker images. #4583
* [ENHANCEMENT] Ruler: Sync rules when ruler JOINING the ring instead of ACTIVE, In order to reducing missed rule iterations during ruler restarts. #4451
* [ENHANCEMENT] Allow to define service name used for tracing via `JAEGER_SERVICE_NAME` environment variable. #4394
* [ENHANCEMENT] Querier and query-frontend: add experimental, more performant protobuf query result response format enabled with `-query-frontend.query-result-response-format=protobuf`. #4304 #4318 #4375
* [ENHANCEMENT] Compactor: added experimental configuration parameter `-compactor.first-level-compaction-wait-period`, to configure how long the compactor should wait before compacting 1st level blocks (uploaded by ingesters). This configuration option allows to reduce the chances compactor begins compacting blocks before all ingesters have uploaded their blocks to the storage. #4401
* [ENHANCEMENT] Store-gateway: use more efficient chunks fetching and caching. #4255
* [ENHANCEMENT] Query-frontend and ruler: add experimental, more performant protobuf internal query result response format enabled with `-ruler.query-frontend.query-result-response-format=protobuf`. #4331
* [ENHANCEMENT] Ruler: increased tolerance for missed iterations on alerts, reducing the chances of flapping firing alerts during ruler restarts. #4432
* [ENHANCEMENT] Optimized `.*` and `.+` regular expression label matchers. #4432
* [ENHANCEMENT] Optimized regular expression label matchers with alternates (e.g. `a|b|c`). #4647
* [ENHANCEMENT] Added an in-memory cache for regular expression matchers, to avoid parsing and compiling the same expression multiple times when used in recurring queries. #4633
* [ENHANCEMENT] Query-frontend: results cache TTL is now configurable by using `-query-frontend.results-cache-ttl` and `-query-frontend.results-cache-ttl-for-out-of-order-time-window` options. These values can also be specified per tenant. Default values are unchanged (7 days and 10 minutes respectively). #4385
* [ENHANCEMENT] Ingester: added advanced configuration parameter `-blocks-storage.tsdb.wal-replay-concurrency` representing the maximum number of CPUs used during WAL replay. #4445
* [ENHANCEMENT] Ingester: added metrics `cortex_ingester_tsdb_open_duration_seconds_total` to measure the total time it takes to open all existing TSDBs. The time tracked by this metric also includes the TSDBs WAL replay duration. #4465
* [ENHANCEMENT] Store-gateway: use streaming implementation for LabelNames RPC. The batch size for streaming is controlled by `-blocks-storage.bucket-store.batch-series-size`. #4464
* [ENHANCEMENT] Memcached: Add support for TLS or mTLS connections to cache servers. #4535
* [ENHANCEMENT] Compactor: blocks index files are now validated for correctness for blocks uploaded via the TSDB block upload feature. #4503
* [ENHANCEMENT] Compactor: block chunks and segment files are now validated for correctness for blocks uploaded via the TSDB block upload feature. #4549
* [ENHANCEMENT] Ingester: added configuration options to configure the "postings for matchers" cache of each compacted block queried from ingesters: #4561
  * `-blocks-storage.tsdb.block-postings-for-matchers-cache-ttl`
  * `-blocks-storage.tsdb.block-postings-for-matchers-cache-size`
  * `-blocks-storage.tsdb.block-postings-for-matchers-cache-force`
* [ENHANCEMENT] Compactor: validation of blocks uploaded via the TSDB block upload feature is now configurable on a per tenant basis: #4585
  * `-compactor.block-upload-validation-enabled` has been added, `compactor_block_upload_validation_enabled` can be used to override per tenant
  * `-compactor.block-upload.block-validation-enabled` was the previous global flag and has been removed
* [ENHANCEMENT] TSDB Block Upload: block upload validation concurrency can now be limited with `-compactor.max-block-upload-validation-concurrency`. #4598
* [ENHANCEMENT] OTLP: Add support for converting OTel exponential histograms to Prometheus native histograms. The ingestion of native histograms must be enabled, please set `-ingester.native-histograms-ingestion-enabled` to `true`. #4063 #4639
* [ENHANCEMENT] Query-frontend: add metric `cortex_query_fetched_index_bytes_total` to measure TSDB index bytes fetched to execute a query. #4597
* [ENHANCEMENT] Query-frontend: add experimental limit to enforce a max query expression size in bytes via `-query-frontend.max-query-expression-size-bytes` or `max_query_expression_size_bytes`. #4604
* [ENHANCEMENT] Query-tee: improve message logged when comparing responses and one response contains a non-JSON payload. #4588
* [ENHANCEMENT] Distributor: add ability to set per-distributor limits via `distributor_limits` block in runtime configuration in addition to the existing configuration. #4619
* [ENHANCEMENT] Querier: reduce peak memory consumption for queries that touch a large number of chunks. #4625
* [ENHANCEMENT] Query-frontend: added experimental `-query-frontend.query-sharding-max-regexp-size-bytes` limit to query-frontend. When set to a value greater than 0, query-frontend disabled query sharding for any query with a regexp matcher longer than the configured limit. #4632
* [ENHANCEMENT] Store-gateway: include statistics from LabelValues and LabelNames calls in `cortex_bucket_store_series*` metrics. #4673
* [ENHANCEMENT] Query-frontend: improve readability of distributed tracing spans. #4656
* [ENHANCEMENT] Update Docker base images from `alpine:3.17.2` to `alpine:3.17.3`. #4685
* [ENHANCEMENT] Querier: improve performance when shuffle sharding is enabled and the shard size is large. #4711
* [ENHANCEMENT] Ingester: improve performance when Active Series Tracker is in use. #4717
* [ENHANCEMENT] Store-gateway: optionally select `-blocks-storage.bucket-store.series-selection-strategy`, which can limit the impact of large posting lists (when many series share the same label name and value). #4667 #4695 #4698
* [ENHANCEMENT] Querier: Cache the converted float histogram from chunk iterator, hence there is no need to lookup chunk every time to get the converted float histogram. #4684
* [ENHANCEMENT] Ruler: Improve rule upload performance when not enforcing per-tenant rule group limits. #4828
* [ENHANCEMENT] Improved memory limit on the in-memory cache used for regular expression matchers. #4751
* [BUGFIX] Querier: Streaming remote read will now continue to return multiple chunks per frame after the first frame. #4423
* [BUGFIX] Store-gateway: the values for `stage="processed"` for the metrics `cortex_bucket_store_series_data_touched` and  `cortex_bucket_store_series_data_size_touched_bytes` when using fine-grained chunks caching is now reporting the correct values of chunks held in memory. #4449
* [BUGFIX] Compactor: fixed reporting a compaction error when compactor is correctly shut down while populating blocks. #4580
* [BUGFIX] OTLP: Do not drop exemplars of the OTLP Monotonic Sum metric. #4063
* [BUGFIX] Packaging: flag `/etc/default/mimir` and `/etc/sysconfig/mimir` as config to prevent overwrite. #4587
* [BUGFIX] Query-frontend: don't retry queries which error inside PromQL. #4643
* [BUGFIX] Store-gateway & query-frontend: report more consistent statistics for fetched index bytes. #4671
* [BUGFIX] Native histograms: fix how IsFloatHistogram determines if mimirpb.Histogram is a float histogram. #4706
* [BUGFIX] Query-frontend: fix query sharding for native histograms. #4666
* [BUGFIX] Ring status page: fixed the owned tokens percentage value displayed. #4730
* [BUGFIX] Querier: fixed chunk iterator that can return sample with wrong timestamp. #4450
* [BUGFIX] Packaging: fix preremove script preventing upgrades. #4801
* [BUGFIX] Security: updates Go to version 1.20.4 to fix CVE-2023-24539, CVE-2023-24540, CVE-2023-29400. #4903

### Mixin

* [ENHANCEMENT] Queries: Display data touched per sec in bytes instead of number of items. #4492
* [ENHANCEMENT] `_config.job_names.<job>` values can now be arrays of regular expressions in addition to a single string. Strings are still supported and behave as before. #4543
* [ENHANCEMENT] Queries dashboard: remove mention to store-gateway "streaming enabled" in panels because store-gateway only support streaming series since Mimir 2.7. #4569
* [ENHANCEMENT] Ruler: Add panel description for Read QPS panel in Ruler dashboard to explain values when in remote ruler mode. #4675
* [BUGFIX] Ruler dashboard: show data for reads from ingesters. #4543
* [BUGFIX] Pod selector regex for deployments: change `(.*-mimir-)` to `(.*mimir-)`. #4603

### Jsonnet

* [CHANGE] Ruler: changed ruler deployment max surge from `0` to `50%`, and max unavailable from `1` to `0`. #4381
* [CHANGE] Memcached connections parameters `-blocks-storage.bucket-store.index-cache.memcached.max-idle-connections`, `-blocks-storage.bucket-store.chunks-cache.memcached.max-idle-connections` and `-blocks-storage.bucket-store.metadata-cache.memcached.max-idle-connections` settings are now configured based on `max-get-multi-concurrency` and `max-async-concurrency`. #4591
* [CHANGE] Add support to use external Redis as cache. Following are some changes in the jsonnet config: #4386 #4640
  * Renamed `memcached_*_enabled` config options to `cache_*_enabled`
  * Renamed `memcached_*_max_item_size_mb` config options to `cache_*_max_item_size_mb`
  * Added `cache_*_backend` config options
* [CHANGE] Store-gateway StatefulSets with disabled multi-zone deployment are also unregistered from the ring on shutdown. This eliminated resharding during rollouts, at the cost of extra effort during scaling down store-gateways. For more information see [Scaling down store-gateways](https://grafana.com/docs/mimir/v2.7.x/operators-guide/run-production-environment/scaling-out/#scaling-down-store-gateways). #4713
* [CHANGE] Removed `$._config.querier.replicas` and `$._config.queryFrontend.replicas`. If you need to customize the number of querier or query-frontend replicas, and autoscaling is disabled, please set an override as is done for other stateless components (e.g. distributors). #5130
* [ENHANCEMENT] Alertmanager: add `alertmanager_data_disk_size` and  `alertmanager_data_disk_class` configuration options, by default no storage class is set. #4389
* [ENHANCEMENT] Update `rollout-operator` to `v0.4.0`. #4524
* [ENHANCEMENT] Update memcached to `memcached:1.6.19-alpine`. #4581
* [ENHANCEMENT] Add support for mTLS connections to Memcached servers. #4553
* [ENHANCEMENT] Update the `memcached-exporter` to `v0.11.2`. #4570
* [ENHANCEMENT] Autoscaling: Add `autoscaling_query_frontend_memory_target_utilization`, `autoscaling_ruler_query_frontend_memory_target_utilization`, and `autoscaling_ruler_memory_target_utilization` configuration options, for controlling the corresponding autoscaler memory thresholds. Each has a default of 1, i.e. 100%. #4612
* [ENHANCEMENT] Distributor: add ability to set per-distributor limits via `distributor_instance_limits` using runtime configuration. #4627
* [BUGFIX] Add missing query sharding settings for user_24M and user_32M plans. #4374

### Mimirtool

* [ENHANCEMENT] Backfill: mimirtool will now sleep and retry if it receives a 429 response while trying to finish an upload due to validation concurrency limits. #4598
* [ENHANCEMENT] `gauge` panel type is supported now in `mimirtool analyze dashboard`. #4679
* [ENHANCEMENT] Set a `User-Agent` header on requests to Mimir or Prometheus servers. #4700

### Mimir Continuous Test

* [FEATURE] Allow continuous testing of native histograms as well by enabling the flag `-tests.write-read-series-test.histogram-samples-enabled`. The metrics exposed by the tool will now have a new label called `type` with possible values of `float`, `histogram_float_counter`, `histogram_float_gauge`, `histogram_int_counter`, `histogram_int_gauge`, the list of metrics impacted: #4457
  * `mimir_continuous_test_writes_total`
  * `mimir_continuous_test_writes_failed_total`
  * `mimir_continuous_test_queries_total`
  * `mimir_continuous_test_queries_failed_total`
  * `mimir_continuous_test_query_result_checks_total`
  * `mimir_continuous_test_query_result_checks_failed_total`
* [ENHANCEMENT] Added a new metric `mimir_continuous_test_build_info` that reports version information, similar to the existing `cortex_build_info` metric exposed by other Mimir components. #4712
* [ENHANCEMENT] Add coherency for the selected ranges and instants of test queries. #4704

### Query-tee

### Documentation

* [CHANGE] Clarify what deprecation means in the lifecycle of configuration parameters. #4499
* [CHANGE] Update compactor `split-groups` and `split-and-merge-shards` recommendation on component page. #4623
* [FEATURE] Add instructions about how to configure native histograms. #4527
* [ENHANCEMENT] Runbook for MimirCompactorHasNotSuccessfullyRunCompaction extended to include scenario where compaction has fallen behind. #4609
* [ENHANCEMENT] Add explanation for QPS values for reads in remote ruler mode and writes generally, to the Ruler dashboard page. #4629
* [ENHANCEMENT] Expand zone-aware replication page to cover single physical availability zone deployments. #4631
* [FEATURE] Add instructions to use puppet module. #4610
* [FEATURE] Add documentation on how deploy mixin with terraform. #4161

### Tools

* [ENHANCEMENT] tsdb-index: iteration over index is now faster when any equal matcher is supplied. #4515

## 2.7.3

### Grafana Mimir

* [BUGFIX] Security: updates Go to version 1.20.4 to fix CVE-2023-24539, CVE-2023-24540, CVE-2023-29400. #4905

## 2.7.2

### Grafana Mimir

* [BUGFIX] Security: updated Go version to 1.20.3 to fix CVE-2023-24538 #4795

## 2.7.1

**Note**: During the release process, version 2.7.0 was tagged too early, before completing the release checklist and production testing. Release 2.7.1 doesn't include any code changes since 2.7.0, but now has proper release notes, published documentation, and has been fully tested in our production environment.

### Grafana Mimir

* [CHANGE] Ingester: the configuration parameter `-ingester.ring.readiness-check-ring-health` has been deprecated and will be removed in Mimir 2.9. #4422
* [CHANGE] Ruler: changed default value of `-ruler.evaluation-delay-duration` option from 0 to 1m. #4250
* [CHANGE] Querier: Errors with status code `422` coming from the store-gateway are propagated and not converted to the consistency check error anymore. #4100
* [CHANGE] Store-gateway: When a query hits `max_fetched_chunks_per_query` and `max_fetched_series_per_query` limits, an error with the status code `422` is created and returned. #4056
* [CHANGE] Packaging: Migrate FPM packaging solution to NFPM. Rationalize packages dependencies and add package for all binaries. #3911
* [CHANGE] Store-gateway: Deprecate flag `-blocks-storage.bucket-store.chunks-cache.subrange-size` since there's no benefit to changing the default of `16000`. #4135
* [CHANGE] Experimental support for ephemeral storage introduced in Mimir 2.6.0 has been removed. Following options are no longer available: #4252
  * `-blocks-storage.ephemeral-tsdb.*`
  * `-distributor.ephemeral-series-enabled`
  * `-distributor.ephemeral-series-matchers`
  * `-ingester.max-ephemeral-series-per-user`
  * `-ingester.instance-limits.max-ephemeral-series`
Querying with using `{__mimir_storage__="ephemeral"}` selector no longer works. All label values with `ephemeral-` prefix in `reason` label of `cortex_discarded_samples_total` metric are no longer available. Following metrics have been removed:
  * `cortex_ingester_ephemeral_series`
  * `cortex_ingester_ephemeral_series_created_total`
  * `cortex_ingester_ephemeral_series_removed_total`
  * `cortex_ingester_ingested_ephemeral_samples_total`
  * `cortex_ingester_ingested_ephemeral_samples_failures_total`
  * `cortex_ingester_memory_ephemeral_users`
  * `cortex_ingester_queries_ephemeral_total`
  * `cortex_ingester_queried_ephemeral_samples`
  * `cortex_ingester_queried_ephemeral_series`
* [CHANGE] Store-gateway: use mmap-less index-header reader by default and remove mmap-based index header reader. The following flags have changed: #4280
   * `-blocks-storage.bucket-store.index-header.map-populate-enabled` has been removed
   * `-blocks-storage.bucket-store.index-header.stream-reader-enabled` has been removed
   * `-blocks-storage.bucket-store.index-header.stream-reader-max-idle-file-handles` has been renamed to `-blocks-storage.bucket-store.index-header.max-idle-file-handles`, and the corresponding configuration file option has been renamed from `stream_reader_max_idle_file_handles` to `max_idle_file_handles`
* [CHANGE] Store-gateway: the streaming store-gateway is now enabled by default. The new default setting for `-blocks-storage.bucket-store.batch-series-size` is `5000`. #4330
* [CHANGE] Compactor: the configuration parameter `-compactor.consistency-delay` has been deprecated and will be removed in Mimir 2.9. #4409
* [CHANGE] Store-gateway: the configuration parameter `-blocks-storage.bucket-store.consistency-delay` has been deprecated and will be removed in Mimir 2.9. #4409
* [FEATURE] Ruler: added `keep_firing_for` support to alerting rules. #4099
* [FEATURE] Distributor, ingester: ingestion of native histograms. The new per-tenant limit `-ingester.native-histograms-ingestion-enabled` controls whether native histograms are stored or ignored. #4159
* [FEATURE] Query-frontend: Introduce experimental `-query-frontend.query-sharding-target-series-per-shard` to allow query sharding to take into account cardinality of similar requests executed previously. This feature uses the same cache that's used for results caching. #4121 #4177 #4188 #4254
* [ENHANCEMENT] Go: update go to 1.20.1. #4266
* [ENHANCEMENT] Ingester: added `out_of_order_blocks_external_label_enabled` shipper option to label out-of-order blocks before shipping them to cloud storage. #4182 #4297
* [ENHANCEMENT] Ruler: introduced concurrency when loading per-tenant rules configuration. This improvement is expected to speed up the ruler start up time in a Mimir cluster with a large number of tenants. #4258
* [ENHANCEMENT] Compactor: Add `reason` label to `cortex_compactor_runs_failed_total`. The value can be `shutdown` or `error`. #4012
* [ENHANCEMENT] Store-gateway: enforce `max_fetched_series_per_query`. #4056
* [ENHANCEMENT] Query-frontend: Disambiguate logs for failed queries. #4067
* [ENHANCEMENT] Query-frontend: log caller user agent in query stats logs. #4093
* [ENHANCEMENT] Store-gateway: add `data_type` label with values on `cortex_bucket_store_partitioner_extended_ranges_total`, `cortex_bucket_store_partitioner_expanded_ranges_total`, `cortex_bucket_store_partitioner_requested_ranges_total`, `cortex_bucket_store_partitioner_expanded_bytes_total`, `cortex_bucket_store_partitioner_requested_bytes_total` for `postings`, `series`, and `chunks`. #4095
* [ENHANCEMENT] Store-gateway: Reduce memory allocation rate when loading TSDB chunks from Memcached. #4074
* [ENHANCEMENT] Query-frontend: track `cortex_frontend_query_response_codec_duration_seconds` and `cortex_frontend_query_response_codec_payload_bytes` metrics to measure the time taken and bytes read / written while encoding and decoding query result payloads. #4110
* [ENHANCEMENT] Alertmanager: expose additional upstream metrics `cortex_alertmanager_dispatcher_aggregation_groups`, `cortex_alertmanager_dispatcher_alert_processing_duration_seconds`. #4151
* [ENHANCEMENT] Querier and query-frontend: add experimental, more performant protobuf internal query result response format enabled with `-query-frontend.query-result-response-format=protobuf`. #4153
* [ENHANCEMENT] Store-gateway: use more efficient chunks fetching and caching. This should reduce CPU, memory utilization, and receive bandwidth of a store-gateway. Enable with `-blocks-storage.bucket-store.chunks-cache.fine-grained-chunks-caching-enabled=true`. #4163 #4174 #4227
* [ENHANCEMENT] Query-frontend: Wait for in-flight queries to finish before shutting down. #4073 #4170
* [ENHANCEMENT] Store-gateway: added `encode` and `other` stage to `cortex_bucket_store_series_request_stage_duration_seconds` metric. #4179
* [ENHANCEMENT] Ingester: log state of TSDB when shipping or forced compaction can't be done due to unexpected state of TSDB. #4211
* [ENHANCEMENT] Update Docker base images from `alpine:3.17.1` to `alpine:3.17.2`. #4240
* [ENHANCEMENT] Store-gateway: add a `stage` label to the metrics `cortex_bucket_store_series_data_fetched`, `cortex_bucket_store_series_data_size_fetched_bytes`, `cortex_bucket_store_series_data_touched`, `cortex_bucket_store_series_data_size_touched_bytes`. This label only applies to `data_type="chunks"`. For `fetched` metrics with `data_type="chunks"` the `stage` label has 2 values: `fetched` - the chunks or bytes that were fetched from the cache or the object store, `refetched` - the chunks or bytes that had to be refetched from the cache or the object store because their size was underestimated during the first fetch. For `touched` metrics with `data_type="chunks"` the `stage` label has 2 values: `processed` - the chunks or bytes that were read from the fetched chunks or bytes and were processed in memory, `returned` - the chunks or bytes that were selected from the processed bytes to satisfy the query. #4227 #4316
* [ENHANCEMENT] Compactor: improve the partial block check related to `compactor.partial-block-deletion-delay` to potentially issue less requests to object storage. #4246
* [ENHANCEMENT] Memcached: added `-*.memcached.min-idle-connections-headroom-percentage` support to configure the minimum number of idle connections to keep open as a percentage (0-100) of the number of recently used idle connections. This feature is disabled when set to a negative value (default), which means idle connections are kept open indefinitely. #4249
* [ENHANCEMENT] Querier and store-gateway: optimized regular expression label matchers with case insensitive alternate operator. #4340 #4357
* [ENHANCEMENT] Compactor: added the experimental flag `-compactor.block-upload.block-validation-enabled` with the default `true` to configure whether block validation occurs on backfilled blocks. #3411
* [ENHANCEMENT] Ingester: apply a jitter to the first TSDB head compaction interval configured via `-blocks-storage.tsdb.head-compaction-interval`. Subsequent checks will happen at the configured interval. This should help to spread the TSDB head compaction among different ingesters over the configured interval. #4364
* [ENHANCEMENT] Ingester: the maximum accepted value for `-blocks-storage.tsdb.head-compaction-interval` has been increased from 5m to 15m. #4364
* [BUGFIX] Store-gateway: return `Canceled` rather than `Aborted` or `Internal` error when the calling querier cancels a label names or values request, and return `Internal` if processing the request fails for another reason. #4061
* [BUGFIX] Querier: track canceled requests with status code `499` in the metrics instead of `503` or `422`. #4099
* [BUGFIX] Ingester: compact out-of-order data during `/ingester/flush` or when TSDB is idle. #4180
* [BUGFIX] Ingester: conversion of global limits `max-series-per-user`, `max-series-per-metric`, `max-metadata-per-user` and `max-metadata-per-metric` into corresponding local limits now takes into account the number of ingesters in each zone. #4238
* [BUGFIX] Ingester: track `cortex_ingester_memory_series` metric consistently with `cortex_ingester_memory_series_created_total` and `cortex_ingester_memory_series_removed_total`. #4312
* [BUGFIX] Querier: fixed a bug which was incorrectly matching series with regular expression label matchers with begin/end anchors in the middle of the regular expression. #4340

### Mixin

* [CHANGE] Move auto-scaling panel rows down beneath logical network path in Reads and Writes dashboards. #4049
* [CHANGE] Make distributor auto-scaling metric panels show desired number of replicas. #4218
* [CHANGE] Alerts: The alert `MimirMemcachedRequestErrors` has been renamed to `MimirCacheRequestErrors`. #4242
* [ENHANCEMENT] Alerts: Added `MimirAutoscalerKedaFailing` alert firing when a KEDA scaler is failing. #4045
* [ENHANCEMENT] Add auto-scaling panels to ruler dashboard. #4046
* [ENHANCEMENT] Add gateway auto-scaling panels to Reads and Writes dashboards. #4049 #4216
* [ENHANCEMENT] Dashboards: distinguish between label names and label values queries. #4065
* [ENHANCEMENT] Add query-frontend and ruler-query-frontend auto-scaling panels to Reads and Ruler dashboards. #4199
* [BUGFIX] Alerts: Fixed `MimirAutoscalerNotActive` to not fire if scaling metric does not exist, to avoid false positives on scaled objects with 0 min replicas. #4045
* [BUGFIX] Alerts: `MimirCompactorHasNotSuccessfullyRunCompaction` is no longer triggered by frequent compactor restarts. #4012
* [BUGFIX] Tenants dashboard: Correctly show the ruler-query-scheduler queue size. #4152

### Jsonnet

* [CHANGE] Create the `query-frontend-discovery` service only when Mimir is deployed in microservice mode without query-scheduler. #4353
* [CHANGE] Add results cache backend config to `ruler-query-frontend` configuration to allow cache reuse for cardinality-estimation based sharding. #4257
* [ENHANCEMENT] Add support for ruler auto-scaling. #4046
* [ENHANCEMENT] Add optional `weight` param to `newQuerierScaledObject` and `newRulerQuerierScaledObject` to allow running multiple querier deployments on different node types. #4141
* [ENHANCEMENT] Add support for query-frontend and ruler-query-frontend auto-scaling. #4199
* [BUGFIX] Shuffle sharding: when applying user class limits, honor the minimum shard size configured in `$._config.shuffle_sharding.*`. #4363

### Mimirtool

* [FEATURE] Added `keep_firing_for` support to rules configuration. #4099
* [ENHANCEMENT] Add `-tls-insecure-skip-verify` to rules, alertmanager and backfill commands. #4162

### Query-tee

* [CHANGE] Increase default value of `-backend.read-timeout` to 150s, to accommodate default querier and query frontend timeout of 120s. #4262
* [ENHANCEMENT] Log errors that occur while performing requests to compare two endpoints. #4262
* [ENHANCEMENT] When comparing two responses that both contain an error, only consider the comparison failed if the errors differ. Previously, if either response contained an error, the comparison always failed, even if both responses contained the same error. #4262
* [ENHANCEMENT] Include the value of the `X-Scope-OrgID` header when logging a comparison failure. #4262
* [BUGFIX] Parameters (expression, time range etc.) for a query request where the parameters are in the HTTP request body rather than in the URL are now logged correctly when responses differ. #4265

### Documentation

* [ENHANCEMENT] Add guide on alternative migration method for Thanos to Mimir #3554
* [ENHANCEMENT] Restore "Migrate from Cortex" for Jsonnet. #3929
* [ENHANCEMENT] Document migration from microservices to read-write deployment mode. #3951
* [ENHANCEMENT] Do not error when there is nothing to commit as part of a publish #4058
* [ENHANCEMENT] Explain how to run Mimir locally using docker-compose #4079
* [ENHANCEMENT] Docs: use long flag names in runbook commands. #4088
* [ENHANCEMENT] Clarify how ingester replication happens. #4101
* [ENHANCEMENT] Improvements to the Get Started guide. #4315
* [BUGFIX] Added indentation to Azure and SWIFT backend definition. #4263

### Tools

* [ENHANCEMENT] Adapt tsdb-print-chunk for native histograms. #4186
* [ENHANCEMENT] Adapt tsdb-index-health for blocks containing native histograms. #4186
* [ENHANCEMENT] Adapt tsdb-chunks tool to handle native histograms. #4186

## 2.6.2

* [BUGFIX] Security: updates Go to version 1.20.4 to fix CVE-2023-24539, CVE-2023-24540, CVE-2023-29400. #4903

## 2.6.1

### Grafana Mimir

* [BUGFIX] Security: updates Go to version 1.20.3 to fix CVE-2023-24538 #4798

## 2.6.0

### Grafana Mimir

* [CHANGE] Querier: Introduce `-querier.max-partial-query-length` to limit the time range for partial queries at the querier level and deprecate `-store.max-query-length`. #3825 #4017
* [CHANGE] Store-gateway: Remove experimental `-blocks-storage.bucket-store.max-concurrent-reject-over-limit` flag. #3706
* [CHANGE] Ingester: If shipping is enabled block retention will now be relative to the upload time to cloud storage. If shipping is disabled block retention will be relative to the creation time of the block instead of the mintime of the last block created. #3816
* [CHANGE] Query-frontend: Deprecated CLI flag `-query-frontend.align-querier-with-step` has been removed. #3982
* [CHANGE] Alertmanager: added default configuration for `-alertmanager.configs.fallback`. Allows tenants to send alerts without first uploading an Alertmanager configuration. #3541
* [FEATURE] Store-gateway: streaming of series. The store-gateway can now stream results back to the querier instead of buffering them. This is expected to greatly reduce peak memory consumption while keeping latency the same. You can enable this feature by setting `-blocks-storage.bucket-store.batch-series-size` to a value in the high thousands (5000-10000). This is still an experimental feature and is subject to a changing API and instability. #3540 #3546 #3587 #3606 #3611 #3620 #3645 #3355 #3697 #3666 #3687 #3728 #3739 #3751 #3779 #3839
* [FEATURE] Alertmanager: Added support for the Webex receiver. #3758
* [FEATURE] Limits: Added the `-validation.separate-metrics-group-label` flag. This allows further separation of the `cortex_discarded_samples_total` metric by an additional `group` label - which is configured by this flag to be the value of a specific label on an incoming timeseries. Active groups are tracked and inactive groups are cleaned up on a defined interval. The maximum number of groups tracked is controlled by the `-max-separate-metrics-groups-per-user` flag. #3439
* [FEATURE] Overrides-exporter: Added experimental ring support to overrides-exporter via `-overrides-exporter.ring.enabled`. When enabled, the ring is used to establish a leader replica for the export of limit override metrics. #3908 #3953
* [FEATURE] Ephemeral storage (experimental): Mimir can now accept samples into "ephemeral storage". Such samples are available for querying for a short amount of time (`-blocks-storage.ephemeral-tsdb.retention-period`, defaults to 10 minutes), and then removed from memory. To use ephemeral storage, distributor must be configured with `-distributor.ephemeral-series-enabled` option. Series matching `-distributor.ephemeral-series-matchers` will be marked for storing into ephemeral storage in ingesters. Each tenant needs to have ephemeral storage enabled by using `-ingester.max-ephemeral-series-per-user` limit, which defaults to 0 (no ephemeral storage). Ingesters have new `-ingester.instance-limits.max-ephemeral-series` limit for total number of series in ephemeral storage across all tenants. If ingestion of samples into ephemeral storage fails, `cortex_discarded_samples_total` metric will use values prefixed with `ephemeral-` for `reason` label. Querying of ephemeral storage is possible by using `{__mimir_storage__="ephemeral"}` as metric selector. Following new metrics related to ephemeral storage are introduced: #3897 #3922 #3961 #3997 #4004
  * `cortex_ingester_ephemeral_series`
  * `cortex_ingester_ephemeral_series_created_total`
  * `cortex_ingester_ephemeral_series_removed_total`
  * `cortex_ingester_ingested_ephemeral_samples_total`
  * `cortex_ingester_ingested_ephemeral_samples_failures_total`
  * `cortex_ingester_memory_ephemeral_users`
  * `cortex_ingester_queries_ephemeral_total`
  * `cortex_ingester_queried_ephemeral_samples`
  * `cortex_ingester_queried_ephemeral_series`
* [ENHANCEMENT] Added new metric `thanos_shipper_last_successful_upload_time`: Unix timestamp (in seconds) of the last successful TSDB block uploaded to the bucket. #3627
* [ENHANCEMENT] Ruler: Added `-ruler.alertmanager-client.tls-enabled` configuration for alertmanager client. #3432 #3597
* [ENHANCEMENT] Activity tracker logs now have `component=activity-tracker` label. #3556
* [ENHANCEMENT] Distributor: remove labels with empty values #2439
* [ENHANCEMENT] Query-frontend: track query HTTP requests in the Activity Tracker. #3561
* [ENHANCEMENT] Store-gateway: Add experimental alternate implementation of index-header reader that does not use memory mapped files. The index-header reader is expected to improve stability of the store-gateway. You can enable this implementation with the flag `-blocks-storage.bucket-store.index-header.stream-reader-enabled`. #3639 #3691 #3703 #3742 #3785 #3787 #3797
* [ENHANCEMENT] Query-scheduler: add `cortex_query_scheduler_cancelled_requests_total` metric to track the number of requests that are already cancelled when dequeued. #3696
* [ENHANCEMENT] Store-gateway: add `cortex_bucket_store_partitioner_extended_ranges_total` metric to keep track of the ranges that the partitioner decided to overextend and merge in order to save API call to the object storage. #3769
* [ENHANCEMENT] Compactor: Auto-forget unhealthy compactors after ten failed ring heartbeats. #3771
* [ENHANCEMENT] Ruler: change default value of `-ruler.for-grace-period` from `10m` to `2m` and update help text. The new default value reflects how we operate Mimir at Grafana Labs. #3817
* [ENHANCEMENT] Ingester: Added experimental flags to force usage of _postings for matchers cache_. These flags will be removed in the future and it's not recommended to change them. #3823
  * `-blocks-storage.tsdb.head-postings-for-matchers-cache-ttl`
  * `-blocks-storage.tsdb.head-postings-for-matchers-cache-size`
  * `-blocks-storage.tsdb.head-postings-for-matchers-cache-force`
* [ENHANCEMENT] Ingester: Improved series selection performance when some of the matchers do not match any series. #3827
* [ENHANCEMENT] Alertmanager: Add new additional template function `tenantID` returning id of the tenant owning the alert. #3758
* [ENHANCEMENT] Alertmanager: Add additional template function `grafanaExploreURL` returning URL to grafana explore with range query. #3849
* [ENHANCEMENT] Reduce overhead of debug logging when filtered out. #3875
* [ENHANCEMENT] Update Docker base images from `alpine:3.16.2` to `alpine:3.17.1`. #3898
* [ENHANCEMENT] Ingester: Add new `/ingester/tsdb_metrics` endpoint to return tenant-specific TSDB metrics. #3923
* [ENHANCEMENT] Query-frontend: CLI flag `-query-frontend.max-total-query-length` and its associated YAML configuration is now stable. #3882
* [ENHANCEMENT] Ruler: rule groups now support optional and experimental `align_evaluation_time_on_interval` field, which causes all evaluations to happen on interval-aligned timestamp. #4013
* [ENHANCEMENT] Query-scheduler: ring-based service discovery is now stable. #4028
* [ENHANCEMENT] Store-gateway: improved performance of prefix matching on the labels. #4055 #4080
* [BUGFIX] Log the names of services that are not yet running rather than `unsupported value type` when calling `/ready` and some services are not running. #3625
* [BUGFIX] Alertmanager: Fix template spurious deletion with relative data dir. #3604
* [BUGFIX] Security: update prometheus/exporter-toolkit for CVE-2022-46146. #3675
* [BUGFIX] Security: update golang.org/x/net for CVE-2022-41717. #3755
* [BUGFIX] Debian package: Fix post-install, environment file path and user creation. #3720
* [BUGFIX] memberlist: Fix panic during Mimir startup when Mimir receives gossip message before it's ready. #3746
* [BUGFIX] Store-gateway: fix `cortex_bucket_store_partitioner_requested_bytes_total` metric to not double count overlapping ranges. #3769
* [BUGFIX] Update `github.com/thanos-io/objstore` to address issue with Multipart PUT on s3-compatible Object Storage. #3802 #3821
* [BUGFIX] Distributor, Query-scheduler: Make sure ring metrics include a `cortex_` prefix as expected by dashboards. #3809
* [BUGFIX] Querier: canceled requests are no longer reported as "consistency check" failures. #3837 #3927
* [BUGFIX] Distributor: don't panic when `metric_relabel_configs` in overrides contains null element. #3868
* [BUGFIX] Distributor: don't panic when OTLP histograms don't have any buckets. #3853
* [BUGFIX] Ingester, Compactor: fix panic that can occur when compaction fails. #3955
* [BUGFIX] Store-gateway: return `Canceled` rather than `Aborted` error when the calling querier cancels the request. #4007

### Mixin

* [ENHANCEMENT] Alerts: Added `MimirIngesterInstanceHasNoTenants` alert that fires when an ingester replica is not receiving write requests for any tenant. #3681
* [ENHANCEMENT] Alerts: Extended `MimirAllocatingTooMuchMemory` to check read-write deployment containers. #3710
* [ENHANCEMENT] Alerts: Added `MimirAlertmanagerInstanceHasNoTenants` alert that fires when an alertmanager instance ows no tenants. #3826
* [ENHANCEMENT] Alerts: Added `MimirRulerInstanceHasNoRuleGroups` alert that fires when a ruler replica is not assigned any rule group to evaluate. #3723
* [ENHANCEMENT] Support for baremetal deployment for alerts and scaling recording rules. #3719
* [ENHANCEMENT] Dashboards: querier autoscaling now supports multiple scaled objects (configurable via `$._config.autoscale.querier.hpa_name`). #3962
* [BUGFIX] Alerts: Fixed `MimirIngesterRestarts` alert when Mimir is deployed in read-write mode. #3716
* [BUGFIX] Alerts: Fixed `MimirIngesterHasNotShippedBlocks` and `MimirIngesterHasNotShippedBlocksSinceStart` alerts for when Mimir is deployed in read-write or monolithic modes and updated them to use new `thanos_shipper_last_successful_upload_time` metric. #3627
* [BUGFIX] Alerts: Fixed `MimirMemoryMapAreasTooHigh` alert when Mimir is deployed in read-write mode. #3626
* [BUGFIX] Alerts: Fixed `MimirCompactorSkippedBlocksWithOutOfOrderChunks` matching on non-existent label. #3628
* [BUGFIX] Dashboards: Fix `Rollout Progress` dashboard incorrectly using Gateway metrics when Gateway was not enabled. #3709
* [BUGFIX] Tenants dashboard: Make it compatible with all deployment types. #3754
* [BUGFIX] Alerts: Fixed `MimirCompactorHasNotUploadedBlocks` to not fire if compactor has nothing to do. #3793
* [BUGFIX] Alerts: Fixed `MimirAutoscalerNotActive` to not fire if scaling metric is 0, to avoid false positives on scaled objects with 0 min replicas. #3999

### Jsonnet

* [CHANGE] Replaced the deprecated `policy/v1beta1` with `policy/v1` when configuring a PodDisruptionBudget for read-write deployment mode. #3811
* [CHANGE] Removed `-server.http-write-timeout` default option value from querier and query-frontend, as it defaults to a higher value in the code now, and cannot be lower than `-querier.timeout`. #3836
* [CHANGE] Replaced `-store.max-query-length` with `-query-frontend.max-total-query-length` in the query-frontend config. #3879
* [CHANGE] Changed default `mimir_backend_data_disk_size` from `100Gi` to `250Gi`. #3894
* [ENHANCEMENT] Update `rollout-operator` to `v0.2.0`. #3624
* [ENHANCEMENT] Add `user_24M` and `user_32M` classes to operations config. #3367
* [ENHANCEMENT] Update memcached image from `memcached:1.6.16-alpine` to `memcached:1.6.17-alpine`. #3914
* [ENHANCEMENT] Allow configuring the ring for overrides-exporter. #3995
* [BUGFIX] Apply ingesters and store-gateways per-zone CLI flags overrides to read-write deployment mode too. #3766
* [BUGFIX] Apply overrides-exporter CLI flags to mimir-backend when running Mimir in read-write deployment mode. #3790
* [BUGFIX] Fixed `mimir-write` and `mimir-read` Kubernetes service to correctly balance requests among pods. #3855 #3864 #3906
* [BUGFIX] Fixed `ruler-query-frontend` and `mimir-read` gRPC server configuration to force clients to periodically re-resolve the backend addresses. #3862
* [BUGFIX] Fixed `mimir-read` CLI flags to ensure query-frontend configuration takes precedence over querier configuration. #3877

### Mimirtool

* [ENHANCEMENT] Update `mimirtool config convert` to work with Mimir 2.4, 2.5, 2.6 changes. #3952
* [ENHANCEMENT] Mimirtool is now available to install through Homebrew with `brew install mimirtool`. #3776
* [ENHANCEMENT] Added `--concurrency` to `mimirtool rules sync` command. #3996
* [BUGFIX] Fix summary output from `mimirtool rules sync` to display correct number of groups created and updated. #3918

### Documentation

* [BUGFIX] Querier: Remove assertion that the `-querier.max-concurrent` flag must also be set for the query-frontend. #3678
* [ENHANCEMENT] Update migration from cortex documentation. #3662
* [ENHANCEMENT] Query-scheduler: documented how to migrate from DNS-based to ring-based service discovery. #4028

### Tools

## 2.5.0

### Grafana Mimir

* [CHANGE] Flag `-azure.msi-resource` is now ignored, and will be removed in Mimir 2.7. This setting is now made automatically by Azure. #2682
* [CHANGE] Experimental flag `-blocks-storage.tsdb.out-of-order-capacity-min` has been removed. #3261
* [CHANGE] Distributor: Wrap errors from pushing to ingesters with useful context, for example clarifying timeouts. #3307
* [CHANGE] The default value of `-server.http-write-timeout` has changed from 30s to 2m. #3346
* [CHANGE] Reduce period of health checks in connection pools for querier->store-gateway, ruler->ruler, and alertmanager->alertmanager clients to 10s. This reduces the time to fail a gRPC call when the remote stops responding. #3168
* [CHANGE] Hide TSDB block ranges period config from doc and mark it experimental. #3518
* [FEATURE] Alertmanager: added Discord support. #3309
* [ENHANCEMENT] Added `-server.tls-min-version` and `-server.tls-cipher-suites` flags to configure cipher suites and min TLS version supported by HTTP and gRPC servers. #2898
* [ENHANCEMENT] Distributor: Add age filter to forwarding functionality, to not forward samples which are older than defined duration. If such samples are not ingested, `cortex_discarded_samples_total{reason="forwarded-sample-too-old"}` is increased. #3049 #3113
* [ENHANCEMENT] Store-gateway: Reduce memory allocation when generating ids in index cache. #3179
* [ENHANCEMENT] Query-frontend: truncate queries based on the configured creation grace period (`--validation.create-grace-period`) to avoid querying too far into the future. #3172
* [ENHANCEMENT] Ingester: Reduce activity tracker memory allocation. #3203
* [ENHANCEMENT] Query-frontend: Log more detailed information in the case of a failed query. #3190
* [ENHANCEMENT] Added `-usage-stats.installation-mode` configuration to track the installation mode via the anonymous usage statistics. #3244
* [ENHANCEMENT] Compactor: Add new `cortex_compactor_block_max_time_delta_seconds` histogram for detecting if compaction of blocks is lagging behind. #3240 #3429
* [ENHANCEMENT] Ingester: reduced the memory footprint of active series custom trackers. #2568
* [ENHANCEMENT] Distributor: Include `X-Scope-OrgId` header in requests forwarded to configured forwarding endpoint. #3283 #3385
* [ENHANCEMENT] Alertmanager: reduced memory utilization in Mimir clusters with a large number of tenants. #3309
* [ENHANCEMENT] Add experimental flag `-shutdown-delay` to allow components to wait after receiving SIGTERM and before stopping. In this time the component returns 503 from /ready endpoint. #3298
* [ENHANCEMENT] Go: update to go 1.19.3. #3371
* [ENHANCEMENT] Alerts: added `RulerRemoteEvaluationFailing` alert, firing when communication between ruler and frontend fails in remote operational mode. #3177 #3389
* [ENHANCEMENT] Clarify which S3 signature versions are supported in the error "unsupported signature version". #3376
* [ENHANCEMENT] Store-gateway: improved index header reading performance. #3393 #3397 #3436
* [ENHANCEMENT] Store-gateway: improved performance of series matching. #3391
* [ENHANCEMENT] Move the validation of incoming series before the distributor's forwarding functionality, so that we don't forward invalid series. #3386 #3458
* [ENHANCEMENT] S3 bucket configuration now validates that the endpoint does not have the bucket name prefix. #3414
* [ENHANCEMENT] Query-frontend: added "fetched index bytes" to query statistics, so that the statistics contain the total bytes read by store-gateways from TSDB block indexes. #3206
* [ENHANCEMENT] Distributor: push wrapper should only receive unforwarded samples. #2980
* [ENHANCEMENT] Added `/api/v1/status/config` and `/api/v1/status/flags` APIs to maintain compatibility with prometheus. #3596 #3983
* [BUGFIX] Flusher: Add `Overrides` as a dependency to prevent panics when starting with `-target=flusher`. #3151
* [BUGFIX] Updated `golang.org/x/text` dependency to fix CVE-2022-32149. #3285
* [BUGFIX] Query-frontend: properly close gRPC streams to the query-scheduler to stop memory and goroutines leak. #3302
* [BUGFIX] Ruler: persist evaluation delay configured in the rulegroup. #3392
* [BUGFIX] Ring status pages: show 100% ownership as "100%", not "1e+02%". #3435
* [BUGFIX] Fix panics in OTLP ingest path when parse errors exist. #3538

### Mixin

* [CHANGE] Alerts: Change `MimirSchedulerQueriesStuck` `for` time to 7 minutes to account for the time it takes for HPA to scale up. #3223
* [CHANGE] Dashboards: Removed the `Querier > Stages` panel from the `Mimir / Queries` dashboard. #3311
* [CHANGE] Configuration: The format of the `autoscaling` section of the configuration has changed to support more components. #3378
  * Instead of specific config variables for each component, they are listed in a dictionary. For example, `autoscaling.querier_enabled` becomes `autoscaling.querier.enabled`.
* [FEATURE] Dashboards: Added "Mimir / Overview resources" dashboard, providing an high level view over a Mimir cluster resources utilization. #3481
* [FEATURE] Dashboards: Added "Mimir / Overview networking" dashboard, providing an high level view over a Mimir cluster network bandwidth, inflight requests and TCP connections. #3487
* [FEATURE] Compile baremetal mixin along k8s mixin. #3162 #3514
* [ENHANCEMENT] Alerts: Add MimirRingMembersMismatch firing when a component does not have the expected number of running jobs. #2404
* [ENHANCEMENT] Dashboards: Add optional row about the Distributor's metric forwarding feature to the `Mimir / Writes` dashboard. #3182 #3394 #3394 #3461
* [ENHANCEMENT] Dashboards: Remove the "Instance Mapper" row from the "Alertmanager Resources Dashboard". This is a Grafana Cloud specific service and not relevant for external users. #3152
* [ENHANCEMENT] Dashboards: Add "remote read", "metadata", and "exemplar" queries to "Mimir / Overview" dashboard. #3245
* [ENHANCEMENT] Dashboards: Use non-red colors for non-error series in the "Mimir / Overview" dashboard. #3246
* [ENHANCEMENT] Dashboards: Add support to multi-zone deployments for the experimental read-write deployment mode. #3256
* [ENHANCEMENT] Dashboards: If enabled, add new row to the `Mimir / Writes` for distributor autoscaling metrics. #3378
* [ENHANCEMENT] Dashboards: Add read path insights row to the "Mimir / Tenants" dashboard. #3326
* [ENHANCEMENT] Alerts: Add runbook urls for alerts. #3452
* [ENHANCEMENT] Configuration: Make it possible to configure namespace label, job label, and job prefix. #3482
* [ENHANCEMENT] Dashboards: improved resources and networking dashboards to work with read-write deployment mode too. #3497 #3504 #3519 #3531
* [ENHANCEMENT] Alerts: Added "MimirDistributorForwardingErrorRate" alert, which fires on high error rates in the distributor’s forwarding feature. #3200
* [ENHANCEMENT] Improve phrasing in Overview dashboard. #3488
* [BUGFIX] Dashboards: Fix legend showing `persistentvolumeclaim` when using `deployment_type=baremetal` for `Disk space utilization` panels. #3173 #3184
* [BUGFIX] Alerts: Fixed `MimirGossipMembersMismatch` alert when Mimir is deployed in read-write mode. #3489
* [BUGFIX] Dashboards: Remove "Inflight requests" from object store panels because the panel is not tracking the inflight requests to object storage. #3521

### Jsonnet

* [CHANGE] Replaced the deprecated `policy/v1beta1` with `policy/v1` when configuring a PodDisruptionBudget. #3284
* [CHANGE] [Common storage configuration](https://grafana.com/docs/mimir/v2.3.x/operators-guide/configure/configure-object-storage-backend/#common-configuration) is now used to configure object storage in all components. This is a breaking change in terms of Jsonnet manifests and also a CLI flag update for components that use object storage, so it will require a rollout of those components. The changes include: #3257
  * `blocks_storage_backend` was renamed to `storage_backend` and is now used as the common storage backend for all components.
    * So were the related `blocks_storage_azure_account_(name|key)` and `blocks_storage_s3_endpoint` configurations.
  * `storage_s3_endpoint` is now rendered by default using the `aws_region` configuration instead of a hardcoded `us-east-1`.
  * `ruler_client_type` and `alertmanager_client_type` were renamed to `ruler_storage_backend` and `alertmanager_storage_backend` respectively, and their corresponding CLI flags won't be rendered unless explicitly set to a value different from the one in `storage_backend` (like `local`).
  * `alertmanager_s3_bucket_name`, `alertmanager_gcs_bucket_name` and `alertmanager_azure_container_name` have been removed, and replaced by a single `alertmanager_storage_bucket_name` configuration used for all object storages.
  * `genericBlocksStorageConfig` configuration object was removed, and so any extensions to it will be now ignored. Use `blockStorageConfig` instead.
  * `rulerClientConfig` and `alertmanagerStorageClientConfig` configuration objects were renamed to `rulerStorageConfig` and `alertmanagerStorageConfig` respectively, and so any extensions to their previous names will be now ignored. Use the new names instead.
  * The CLI flags `*.s3.region` are no longer rendered as they are optional and the region can be inferred by Mimir by performing an initial API call to the endpoint.
  * The migration to this change should usually consist of:
    * Renaming `blocks_storage_backend` key to `storage_backend`.
    * For Azure/S3:
      * Renaming `blocks_storage_(azure|s3)_*` configurations to `storage_(azure|s3)_*`.
      * If `ruler_storage_(azure|s3)_*` and `alertmanager_storage_(azure|s3)_*` keys were different from the `block_storage_*` ones, they should be now provided using CLI flags, see [configuration reference](https://grafana.com/docs/mimir/v2.3.x/operators-guide/configure/reference-configuration-parameters/) for more details.
    * Removing `ruler_client_type` and `alertmanager_client_type` if their value match the `storage_backend`, or renaming them to their new names otherwise.
    * Reviewing any possible extensions to `genericBlocksStorageConfig`, `rulerClientConfig` and `alertmanagerStorageClientConfig` and moving them to the corresponding new options.
    * Renaming the alertmanager's bucket name configuration from provider-specific to the new `alertmanager_storage_bucket_name` key.
* [CHANGE] The `overrides-exporter.libsonnet` file is now always imported. The overrides-exporter can be enabled in jsonnet setting the following: #3379
  ```jsonnet
  {
    _config+:: {
      overrides_exporter_enabled: true,
    }
  }
  ```
* [FEATURE] Added support for experimental read-write deployment mode. Enabling the read-write deployment mode on a existing Mimir cluster is a destructive operation, because the cluster will be re-created. If you're creating a new Mimir cluster, you can deploy it in read-write mode adding the following configuration: #3379 #3475 #3405
  ```jsonnet
  {
    _config+:: {
      deployment_mode: 'read-write',

      // See operations/mimir/read-write-deployment.libsonnet for more configuration options.
      mimir_write_replicas: 3,
      mimir_read_replicas: 2,
      mimir_backend_replicas: 3,
    }
  }
  ```
* [ENHANCEMENT] Add autoscaling support to the `mimir-read` component when running the read-write-deployment model. #3419
* [ENHANCEMENT] Added `$._config.usageStatsConfig` to track the installation mode via the anonymous usage statistics. #3294
* [ENHANCEMENT] The query-tee node port (`$._config.query_tee_node_port`) is now optional. #3272
* [ENHANCEMENT] Add support for autoscaling distributors. #3378
* [ENHANCEMENT] Make auto-scaling logic ensure integer KEDA thresholds. #3512
* [BUGFIX] Fixed query-scheduler ring configuration for dedicated ruler's queries and query-frontends. #3237 #3239
* [BUGFIX] Jsonnet: Fix auto-scaling so that ruler-querier CPU threshold is a string-encoded integer millicores value. #3520

### Mimirtool

* [FEATURE] Added `mimirtool alertmanager verify` command to validate configuration without uploading. #3440
* [ENHANCEMENT] Added `mimirtool rules delete-namespace` command to delete all of the rule groups in a namespace including the namespace itself. #3136
* [ENHANCEMENT] Refactor `mimirtool analyze prometheus`: add concurrency and resiliency #3349
  * Add `--concurrency` flag. Default: number of logical CPUs
* [BUGFIX] `--log.level=debug` now correctly prints the response from the remote endpoint when a request fails. #3180

### Documentation

* [ENHANCEMENT] Documented how to configure HA deduplication using Consul in a Mimir Helm deployment. #2972
* [ENHANCEMENT] Improve `MimirQuerierAutoscalerNotActive` runbook. #3186
* [ENHANCEMENT] Improve `MimirSchedulerQueriesStuck` runbook to reflect debug steps with querier auto-scaling enabled. #3223
* [ENHANCEMENT] Use imperative for docs titles. #3178 #3332 #3343
* [ENHANCEMENT] Docs: mention gRPC compression in "Production tips". #3201
* [ENHANCEMENT] Update ADOPTERS.md. #3224 #3225
* [ENHANCEMENT] Add a note for jsonnet deploying. #3213
* [ENHANCEMENT] out-of-order runbook update with use case. #3253
* [ENHANCEMENT] Fixed TSDB retention mentioned in the "Recover source blocks from ingesters" runbook. #3280
* [ENHANCEMENT] Run Grafana Mimir in production using the Helm chart. #3072
* [ENHANCEMENT] Use common configuration in the tutorial. #3282
* [ENHANCEMENT] Updated detailed steps for migrating blocks from Thanos to Mimir. #3290
* [ENHANCEMENT] Add scheme to DNS service discovery docs. #3450
* [BUGFIX] Remove reference to file that no longer exists in contributing guide. #3404
* [BUGFIX] Fix some minor typos in the contributing guide and on the runbooks page. #3418
* [BUGFIX] Fix small typos in API reference. #3526
* [BUGFIX] Fixed TSDB retention mentioned in the "Recover source blocks from ingesters" runbook. #3278
* [BUGFIX] Fixed configuration example in the "Configuring the Grafana Mimir query-frontend to work with Prometheus" guide. #3374

### Tools

* [FEATURE] Add `copyblocks` tool, to copy Mimir blocks between two GCS buckets. #3264
* [ENHANCEMENT] copyblocks: copy no-compact global markers and optimize min time filter check. #3268
* [ENHANCEMENT] Mimir rules GitHub action: Added the ability to change default value of `label` when running `prepare` command. #3236
* [BUGFIX] Mimir rules Github action: Fix single line output. #3421

## 2.4.0

### Grafana Mimir

* [CHANGE] Distributor: change the default value of `-distributor.remote-timeout` to `2s` from `20s` and `-distributor.forwarding.request-timeout` to `2s` from `10s` to improve distributor resource usage when ingesters crash. #2728 #2912
* [CHANGE] Anonymous usage statistics tracking: added the `-ingester.ring.store` value. #2981
* [CHANGE] Series metadata `HELP` that is longer than `-validation.max-metadata-length` is now truncated silently, instead of being dropped with a 400 status code. #2993
* [CHANGE] Ingester: changed default setting for `-ingester.ring.readiness-check-ring-health` from `true` to `false`. #2953
* [CHANGE] Anonymous usage statistics tracking has been enabled by default, to help Mimir maintainers make better decisions to support the open source community. #2939 #3034
* [CHANGE] Anonymous usage statistics tracking: added the minimum and maximum value of `-ingester.out-of-order-time-window`. #2940
* [CHANGE] The default hash ring heartbeat period for distributors, ingesters, rulers and compactors has been increased from `5s` to `15s`. Now the default heartbeat period for all Mimir hash rings is `15s`. #3033
* [CHANGE] Reduce the default TSDB head compaction concurrency (`-blocks-storage.tsdb.head-compaction-concurrency`) from 5 to 1, in order to reduce CPU spikes. #3093
* [CHANGE] Ruler: the ruler's [remote evaluation mode](https://grafana.com/docs/mimir/latest/operators-guide/architecture/components/ruler/#remote) (`-ruler.query-frontend.address`) is now stable. #3109
* [CHANGE] Limits: removed the deprecated YAML configuration option `active_series_custom_trackers_config`. Please use `active_series_custom_trackers` instead. #3110
* [CHANGE] Ingester: removed the deprecated configuration option `-ingester.ring.join-after`. #3111
* [CHANGE] Querier: removed the deprecated configuration option `-querier.shuffle-sharding-ingesters-lookback-period`. The value of `-querier.query-ingesters-within` is now used internally for shuffle sharding lookback, while you can use `-querier.shuffle-sharding-ingesters-enabled` to enable or disable shuffle sharding on the read path. #3111
* [CHANGE] Memberlist: cluster label verification feature (`-memberlist.cluster-label` and `-memberlist.cluster-label-verification-disabled`) is now marked as stable. #3108
* [CHANGE] Distributor: only single per-tenant forwarding endpoint can be configured now. Support for per-rule endpoint has been removed. #3095
* [FEATURE] Query-scheduler: added an experimental ring-based service discovery support for the query-scheduler. Refer to [query-scheduler configuration](https://grafana.com/docs/mimir/next/operators-guide/architecture/components/query-scheduler/#configuration) for more information. #2957
* [FEATURE] Introduced the experimental endpoint `/api/v1/user_limits` exposed by all components that load runtime configuration. This endpoint exposes realtime limits for the authenticated tenant, in JSON format. #2864 #3017
* [FEATURE] Query-scheduler: added the experimental configuration option `-query-scheduler.max-used-instances` to restrict the number of query-schedulers effectively used regardless how many replicas are running. This feature can be useful when using the experimental read-write deployment mode. #3005
* [ENHANCEMENT] Go: updated to go 1.19.2. #2637 #3127 #3129
* [ENHANCEMENT] Runtime config: don't unmarshal runtime configuration files if they haven't changed. This can save a bit of CPU and memory on every component using runtime config. #2954
* [ENHANCEMENT] Query-frontend: Add `cortex_frontend_query_result_cache_skipped_total` and `cortex_frontend_query_result_cache_attempted_total` metrics to track the reason why query results are not cached. #2855
* [ENHANCEMENT] Distributor: pool more connections per host when forwarding request. Mark requests as idempotent so they can be retried under some conditions. #2968
* [ENHANCEMENT] Distributor: failure to send request to forwarding target now also increments `cortex_distributor_forward_errors_total`, with `status_code="failed"`. #2968
* [ENHANCEMENT] Distributor: added support forwarding push requests via gRPC, using `httpgrpc` messages from weaveworks/common library. #2996
* [ENHANCEMENT] Query-frontend / Querier: increase internal backoff period used to retry connections to query-frontend / query-scheduler. #3011
* [ENHANCEMENT] Querier: do not log "error processing requests from scheduler" when the query-scheduler is shutting down. #3012
* [ENHANCEMENT] Query-frontend: query sharding process is now time-bounded and it is cancelled if the request is aborted. #3028
* [ENHANCEMENT] Query-frontend: improved Prometheus response JSON encoding performance. #2450
* [ENHANCEMENT] TLS: added configuration parameters to configure the client's TLS cipher suites and minimum version. The following new CLI flags have been added: #3070
  * `-alertmanager.alertmanager-client.tls-cipher-suites`
  * `-alertmanager.alertmanager-client.tls-min-version`
  * `-alertmanager.sharding-ring.etcd.tls-cipher-suites`
  * `-alertmanager.sharding-ring.etcd.tls-min-version`
  * `-compactor.ring.etcd.tls-cipher-suites`
  * `-compactor.ring.etcd.tls-min-version`
  * `-distributor.forwarding.grpc-client.tls-cipher-suites`
  * `-distributor.forwarding.grpc-client.tls-min-version`
  * `-distributor.ha-tracker.etcd.tls-cipher-suites`
  * `-distributor.ha-tracker.etcd.tls-min-version`
  * `-distributor.ring.etcd.tls-cipher-suites`
  * `-distributor.ring.etcd.tls-min-version`
  * `-ingester.client.tls-cipher-suites`
  * `-ingester.client.tls-min-version`
  * `-ingester.ring.etcd.tls-cipher-suites`
  * `-ingester.ring.etcd.tls-min-version`
  * `-memberlist.tls-cipher-suites`
  * `-memberlist.tls-min-version`
  * `-querier.frontend-client.tls-cipher-suites`
  * `-querier.frontend-client.tls-min-version`
  * `-querier.store-gateway-client.tls-cipher-suites`
  * `-querier.store-gateway-client.tls-min-version`
  * `-query-frontend.grpc-client-config.tls-cipher-suites`
  * `-query-frontend.grpc-client-config.tls-min-version`
  * `-query-scheduler.grpc-client-config.tls-cipher-suites`
  * `-query-scheduler.grpc-client-config.tls-min-version`
  * `-query-scheduler.ring.etcd.tls-cipher-suites`
  * `-query-scheduler.ring.etcd.tls-min-version`
  * `-ruler.alertmanager-client.tls-cipher-suites`
  * `-ruler.alertmanager-client.tls-min-version`
  * `-ruler.client.tls-cipher-suites`
  * `-ruler.client.tls-min-version`
  * `-ruler.query-frontend.grpc-client-config.tls-cipher-suites`
  * `-ruler.query-frontend.grpc-client-config.tls-min-version`
  * `-ruler.ring.etcd.tls-cipher-suites`
  * `-ruler.ring.etcd.tls-min-version`
  * `-store-gateway.sharding-ring.etcd.tls-cipher-suites`
  * `-store-gateway.sharding-ring.etcd.tls-min-version`
* [ENHANCEMENT] Store-gateway: Add `-blocks-storage.bucket-store.max-concurrent-reject-over-limit` option to allow requests that exceed the max number of inflight object storage requests to be rejected. #2999
* [ENHANCEMENT] Query-frontend: allow setting a separate limit on the total (before splitting/sharding) query length of range queries with the new experimental `-query-frontend.max-total-query-length` flag, which defaults to `-store.max-query-length` if unset or set to 0. #3058
* [ENHANCEMENT] Query-frontend: Lower TTL for cache entries overlapping the out-of-order samples ingestion window (re-using `-ingester.out-of-order-allowance` from ingesters). #2935
* [ENHANCEMENT] Ruler: added support to forcefully disable recording and/or alerting rules evaluation. The following new configuration options have been introduced, which can be overridden on a per-tenant basis in the runtime configuration: #3088
  * `-ruler.recording-rules-evaluation-enabled`
  * `-ruler.alerting-rules-evaluation-enabled`
* [ENHANCEMENT] Distributor: Improved error messages reported when the distributor fails to remote write to ingesters. #3055
* [ENHANCEMENT] Improved tracing spans tracked by distributors, ingesters and store-gateways. #2879 #3099 #3089
* [ENHANCEMENT] Ingester: improved the performance of label value cardinality endpoint. #3044
* [ENHANCEMENT] Ruler: use backoff retry on remote evaluation #3098
* [ENHANCEMENT] Query-frontend: Include multiple tenant IDs in query logs when present instead of dropping them. #3125
* [ENHANCEMENT] Query-frontend: truncate queries based on the configured blocks retention period (`-compactor.blocks-retention-period`) to avoid querying past this period. #3134
* [ENHANCEMENT] Alertmanager: reduced memory utilization in Mimir clusters with a large number of tenants. #3143
* [ENHANCEMENT] Store-gateway: added extra span logging to improve observability. #3131
* [ENHANCEMENT] Compactor: cleaning up different tenants' old blocks and updating bucket indexes is now more independent. This prevents a single tenant from delaying cleanup for other tenants. #2631
* [ENHANCEMENT] Distributor: request rate, ingestion rate, and inflight requests limits are now enforced before reading and parsing the body of the request. This makes the distributor more resilient against a burst of requests over those limit. #2419
* [BUGFIX] Querier: Fix 400 response while handling streaming remote read. #2963
* [BUGFIX] Fix a bug causing query-frontend, query-scheduler, and querier not failing if one of their internal components fail. #2978
* [BUGFIX] Querier: re-balance the querier worker connections when a query-frontend or query-scheduler is terminated. #3005
* [BUGFIX] Distributor: Now returns the quorum error from ingesters. For example, with replication_factor=3, two HTTP 400 errors and one HTTP 500 error, now the distributor will always return HTTP 400. Previously the behaviour was to return the error which the distributor first received. #2979
* [BUGFIX] Ruler: fix panic when ruler.external_url is explicitly set to an empty string ("") in YAML. #2915
* [BUGFIX] Alertmanager: Fix support for the Telegram API URL in the global settings. #3097
* [BUGFIX] Alertmanager: Fix parsing of label matchers without label value in the API used to retrieve alerts. #3097
* [BUGFIX] Ruler: Fix not restoring alert state for rule groups when other ruler replicas shut down. #3156
* [BUGFIX] Updated `golang.org/x/net` dependency to fix CVE-2022-27664. #3124
* [BUGFIX] Fix distributor from returning a `500` status code when a `400` was received from the ingester. #3211
* [BUGFIX] Fix incorrect OS value set in Mimir v2.3.* RPM packages. #3221

### Mixin

* [CHANGE] Alerts: MimirQuerierAutoscalerNotActive is now critical and fires after 1h instead of 15m. #2958
* [FEATURE] Dashboards: Added "Mimir / Overview" dashboards, providing an high level view over a Mimir cluster. #3122 #3147 #3155
* [ENHANCEMENT] Dashboards: Updated the "Writes" and "Rollout progress" dashboards to account for samples ingested via the new OTLP ingestion endpoint. #2919 #2938
* [ENHANCEMENT] Dashboards: Include per-tenant request rate in "Tenants" dashboard. #2874
* [ENHANCEMENT] Dashboards: Include inflight object store requests in "Reads" dashboard. #2914
* [ENHANCEMENT] Dashboards: Make queries used to find job, cluster and namespace for dropdown menus configurable. #2893
* [ENHANCEMENT] Dashboards: Include rate of label and series queries in "Reads" dashboard. #3065 #3074
* [ENHANCEMENT] Dashboards: Fix legend showing on per-pod panels. #2944
* [ENHANCEMENT] Dashboards: Use the "req/s" unit on panels showing the requests rate. #3118
* [ENHANCEMENT] Dashboards: Use a consistent color across dashboards for the error rate. #3154

### Jsonnet

* [FEATURE] Added support for query-scheduler ring-based service discovery. #3128
* [ENHANCEMENT] Querier autoscaling is now slower on scale downs: scale down 10% every 1m instead of 100%. #2962
* [BUGFIX] Memberlist: `gossip_member_label` is now set for ruler-queriers. #3141

### Mimirtool

* [ENHANCEMENT] mimirtool analyze: Store the query errors instead of exit during the analysis. #3052
* [BUGFIX] mimir-tool remote-read: fix returns where some conditions [return nil error even if there is error](https://github.com/grafana/cortex-tools/issues/260). #3053

### Documentation

* [ENHANCEMENT] Added documentation on how to configure storage retention. #2970
* [ENHANCEMENT] Improved gRPC clients config documentation. #3020
* [ENHANCEMENT] Added documentation on how to manage alerting and recording rules. #2983
* [ENHANCEMENT] Improved `MimirSchedulerQueriesStuck` runbook. #3006
* [ENHANCEMENT] Added "Cluster label verification" section to memberlist documentation. #3096
* [ENHANCEMENT] Mention compression in multi-zone replication documentation. #3107
* [BUGFIX] Fixed configuration option names in "Enabling zone-awareness via the Grafana Mimir Jsonnet". #3018
* [BUGFIX] Fixed `mimirtool analyze` parameters documentation. #3094
* [BUGFIX] Fixed YAML configuraton in the "Manage the configuration of Grafana Mimir with Helm" guide. #3042
* [BUGFIX] Fixed Alertmanager capacity planning documentation. #3132

### Tools

- [BUGFIX] trafficdump: Fixed panic occurring when `-success-only=true` and the captured request failed. #2863

## 2.3.1

### Grafana Mimir
* [BUGFIX] Query-frontend: query sharding took exponential time to map binary expressions. #3027
* [BUGFIX] Distributor: Stop panics on OTLP endpoint when a single metric has multiple timeseries. #3040

## 2.3.0

### Grafana Mimir

* [CHANGE] Ingester: Added user label to ingester metric `cortex_ingester_tsdb_out_of_order_samples_appended_total`. On multitenant clusters this helps us find the rate of appended out-of-order samples for a specific tenant. #2493
* [CHANGE] Compactor: delete source and output blocks from local disk on compaction failed, to reduce likelihood that subsequent compactions fail because of no space left on disk. #2261
* [CHANGE] Ruler: Remove unused CLI flags `-ruler.search-pending-for` and `-ruler.flush-period` (and their respective YAML config options). #2288
* [CHANGE] Successful gRPC requests are no longer logged (only affects internal API calls). #2309
* [CHANGE] Add new `-*.consul.cas-retry-delay` flags. They have a default value of `1s`, while previously there was no delay between retries. #2309
* [CHANGE] Store-gateway: Remove the experimental ability to run requests in a dedicated OS thread pool and associated CLI flag `-store-gateway.thread-pool-size`. #2423
* [CHANGE] Memberlist: disabled TCP-based ping fallback, because Mimir already uses a custom transport based on TCP. #2456
* [CHANGE] Change default value for `-distributor.ha-tracker.max-clusters` to `100` to provide a DoS protection. #2465
* [CHANGE] Experimental block upload API exposed by compactor has changed: Previous `/api/v1/upload/block/{block}` endpoint for starting block upload is now `/api/v1/upload/block/{block}/start`, and previous endpoint `/api/v1/upload/block/{block}?uploadComplete=true` for finishing block upload is now `/api/v1/upload/block/{block}/finish`. New API endpoint has been added: `/api/v1/upload/block/{block}/check`. #2486 #2548
* [CHANGE] Compactor: changed `-compactor.max-compaction-time` default from `0s` (disabled) to `1h`. When compacting blocks for a tenant, the compactor will move to compact blocks of another tenant or re-plan blocks to compact at least every 1h. #2514
* [CHANGE] Distributor: removed previously deprecated `extend_writes` (see #1856) YAML key and `-distributor.extend-writes` CLI flag from the distributor config. #2551
* [CHANGE] Ingester: removed previously deprecated `active_series_custom_trackers` (see #1188) YAML key from the ingester config. #2552
* [CHANGE] The tenant ID `__mimir_cluster` is reserved by Mimir and not allowed to store metrics. #2643
* [CHANGE] Purger: removed the purger component and moved its API endpoints `/purger/delete_tenant` and `/purger/delete_tenant_status` to the compactor at `/compactor/delete_tenant` and `/compactor/delete_tenant_status`. The new endpoints on the compactor are stable. #2644
* [CHANGE] Memberlist: Change the leave timeout duration (`-memberlist.leave-timeout duration`) from 5s to 20s and connection timeout (`-memberlist.packet-dial-timeout`) from 5s to 2s. This makes leave timeout 10x the connection timeout, so that we can communicate the leave to at least 1 node, if the first 9 we try to contact times out. #2669
* [CHANGE] Alertmanager: return status code `412 Precondition Failed` and log info message when alertmanager isn't configured for a tenant. #2635
* [CHANGE] Distributor: if forwarding rules are used to forward samples, exemplars are now removed from the request. #2710 #2725
* [CHANGE] Limits: change the default value of `max_global_series_per_metric` limit to `0` (disabled). Setting this limit by default does not provide much benefit because series are sharded by all labels. #2714
* [CHANGE] Ingester: experimental `-blocks-storage.tsdb.new-chunk-disk-mapper` has been removed, new chunk disk mapper is now always used, and is no longer marked experimental. Default value of `-blocks-storage.tsdb.head-chunks-write-queue-size` has changed to 1000000, this enables async chunk queue by default, which leads to improved latency on the write path when new chunks are created in ingesters. #2762
* [CHANGE] Ingester: removed deprecated `-blocks-storage.tsdb.isolation-enabled` option. TSDB-level isolation is now always disabled in Mimir. #2782
* [CHANGE] Compactor: `-compactor.partial-block-deletion-delay` must either be set to 0 (to disable partial blocks deletion) or a value higher than `4h`. #2787
* [CHANGE] Query-frontend: CLI flag `-query-frontend.align-querier-with-step` has been deprecated. Please use `-query-frontend.align-queries-with-step` instead. #2840
* [FEATURE] Compactor: Adds the ability to delete partial blocks after a configurable delay. This option can be configured per tenant. #2285
  - `-compactor.partial-block-deletion-delay`, as a duration string, allows you to set the delay since a partial block has been modified before marking it for deletion. A value of `0`, the default, disables this feature.
  - The metric `cortex_compactor_blocks_marked_for_deletion_total` has a new value for the `reason` label `reason="partial"`, when a block deletion marker is triggered by the partial block deletion delay.
* [FEATURE] Querier: enabled support for queries with negative offsets, which are not cached in the query results cache. #2429
* [FEATURE] EXPERIMENTAL: OpenTelemetry Metrics ingestion path on `/otlp/v1/metrics`. #695 #2436 #2461
* [FEATURE] Querier: Added support for tenant federation to metric metadata endpoint. #2467
* [FEATURE] Query-frontend: introduced experimental support to split instant queries by time. The instant query splitting can be enabled setting `-query-frontend.split-instant-queries-by-interval`. #2469 #2564 #2565 #2570 #2571 #2572 #2573 #2574 #2575 #2576 #2581 #2582 #2601 #2632 #2633 #2634 #2641 #2642 #2766
* [FEATURE] Introduced an experimental anonymous usage statistics tracking (disabled by default), to help Mimir maintainers make better decisions to support the open source community. The tracking system anonymously collects non-sensitive, non-personally identifiable information about the running Mimir cluster, and is disabled by default. #2643 #2662 #2685 #2732 #2733 #2735
* [FEATURE] Introduced an experimental deployment mode called read-write and running a fully featured Mimir cluster with three components: write, read and backend. The read-write deployment mode is a trade-off between the monolithic mode (only one component, no isolation) and the microservices mode (many components, high isolation). #2754 #2838
* [ENHANCEMENT] Distributor: Decreased distributor tests execution time. #2562
* [ENHANCEMENT] Alertmanager: Allow the HTTP `proxy_url` configuration option in the receiver's configuration. #2317
* [ENHANCEMENT] ring: optimize shuffle-shard computation when lookback is used, and all instances have registered timestamp within the lookback window. In that case we can immediately return origial ring, because we would select all instances anyway. #2309
* [ENHANCEMENT] Memberlist: added experimental memberlist cluster label support via `-memberlist.cluster-label` and `-memberlist.cluster-label-verification-disabled` CLI flags (and their respective YAML config options). #2354
* [ENHANCEMENT] Object storage can now be configured for all components using the `common` YAML config option key (or `-common.storage.*` CLI flags). #2330 #2347
* [ENHANCEMENT] Go: updated to go 1.18.4. #2400
* [ENHANCEMENT] Store-gateway, listblocks: list of blocks now includes stats from `meta.json` file: number of series, samples and chunks. #2425
* [ENHANCEMENT] Added more buckets to `cortex_ingester_client_request_duration_seconds` histogram metric, to correctly track requests taking longer than 1s (up until 16s). #2445
* [ENHANCEMENT] Azure client: Improve memory usage for large object storage downloads. #2408
* [ENHANCEMENT] Distributor: Add `-distributor.instance-limits.max-inflight-push-requests-bytes`. This limit protects the distributor against multiple large requests that together may cause an OOM, but are only a few, so do not trigger the `max-inflight-push-requests` limit. #2413
* [ENHANCEMENT] Distributor: Drop exemplars in distributor for tenants where exemplars are disabled. #2504
* [ENHANCEMENT] Runtime Config: Allow operator to specify multiple comma-separated yaml files in `-runtime-config.file` that will be merged in left to right order. #2583
* [ENHANCEMENT] Query sharding: shard binary operations only if it doesn't lead to non-shardable vector selectors in one of the operands. #2696
* [ENHANCEMENT] Add packaging for both debian based deb file and redhat based rpm file using FPM. #1803
* [ENHANCEMENT] Distributor: Add `cortex_distributor_query_ingester_chunks_deduped_total` and `cortex_distributor_query_ingester_chunks_total` metrics for determining how effective ingester chunk deduplication at query time is. #2713
* [ENHANCEMENT] Upgrade Docker base images to `alpine:3.16.2`. #2729
* [ENHANCEMENT] Ruler: Add `<prometheus-http-prefix>/api/v1/status/buildinfo` endpoint. #2724
* [ENHANCEMENT] Querier: Ensure all queries pulled from query-frontend or query-scheduler are immediately executed. The maximum workers concurrency in each querier is configured by `-querier.max-concurrent`. #2598
* [ENHANCEMENT] Distributor: Add `cortex_distributor_received_requests_total` and `cortex_distributor_requests_in_total` metrics to provide visiblity into appropriate per-tenant request limits. #2770
* [ENHANCEMENT] Distributor: Add single forwarding remote-write endpoint for a tenant (`forwarding_endpoint`), instead of using per-rule endpoints. This takes precendence over per-rule endpoints. #2801
* [ENHANCEMENT] Added `err-mimir-distributor-max-write-message-size` to the errors catalog. #2470
* [ENHANCEMENT] Add sanity check at startup to ensure the configured filesystem directories don't overlap for different components. #2828 #2947
* [BUGFIX] TSDB: Fixed a bug on the experimental out-of-order implementation that led to wrong query results. #2701
* [BUGFIX] Compactor: log the actual error on compaction failed. #2261
* [BUGFIX] Alertmanager: restore state from storage even when running a single replica. #2293
* [BUGFIX] Ruler: do not block "List Prometheus rules" API endpoint while syncing rules. #2289
* [BUGFIX] Ruler: return proper `*status.Status` error when running in remote operational mode. #2417
* [BUGFIX] Alertmanager: ensure the configured `-alertmanager.web.external-url` is either a path starting with `/`, or a full URL including the scheme and hostname. #2381 #2542
* [BUGFIX] Memberlist: fix problem with loss of some packets, typically ring updates when instances were removed from the ring during shutdown. #2418
* [BUGFIX] Ingester: fix misfiring `MimirIngesterHasUnshippedBlocks` and stale `cortex_ingester_oldest_unshipped_block_timestamp_seconds` when some block uploads fail. #2435
* [BUGFIX] Query-frontend: fix incorrect mapping of http status codes 429 to 500 when request queue is full. #2447
* [BUGFIX] Memberlist: Fix problem with ring being empty right after startup. Memberlist KV store now tries to "fast-join" the cluster to avoid serving empty KV store. #2505
* [BUGFIX] Compactor: Fix bug when using `-compactor.partial-block-deletion-delay`: compactor didn't correctly check for modification time of all block files. #2559
* [BUGFIX] Query-frontend: fix wrong query sharding results for queries with boolean result like `1 < bool 0`. #2558
* [BUGFIX] Fixed error messages related to per-instance limits incorrectly reporting they can be set on a per-tenant basis. #2610
* [BUGFIX] Perform HA-deduplication before forwarding samples according to forwarding rules in the distributor. #2603 #2709
* [BUGFIX] Fix reporting of tracing spans from PromQL engine. #2707
* [BUGFIX] Apply relabel and drop_label rules before forwarding rules in the distributor. #2703
* [BUGFIX] Distributor: Register `cortex_discarded_requests_total` metric, which previously was not registered and therefore not exported. #2712
* [BUGFIX] Ruler: fix not restoring alerts' state at startup. #2648
* [BUGFIX] Ingester: Fix disk filling up after restarting ingesters with out-of-order support disabled while it was enabled before. #2799
* [BUGFIX] Memberlist: retry joining memberlist cluster on startup when no nodes are resolved. #2837
* [BUGFIX] Query-frontend: fix incorrect mapping of http status codes 413 to 500 when request is too large. #2819
* [BUGFIX] Alertmanager: revert upstream alertmananger to v0.24.0 to fix panic when unmarshalling email headers #2924 #2925

### Mixin

* [CHANGE] Dashboards: "Slow Queries" dashboard no longer works with versions older than Grafana 9.0. #2223
* [CHANGE] Alerts: use RSS memory instead of working set memory in the `MimirAllocatingTooMuchMemory` alert for ingesters. #2480
* [CHANGE] Dashboards: remove the "Cache - Latency (old)" panel from the "Mimir / Queries" dashboard. #2796
* [FEATURE] Dashboards: added support to experimental read-write deployment mode. #2780
* [ENHANCEMENT] Dashboards: added missed rule evaluations to the "Evaluations per second" panel in the "Mimir / Ruler" dashboard. #2314
* [ENHANCEMENT] Dashboards: add k8s resource requests to CPU and memory panels. #2346
* [ENHANCEMENT] Dashboards: add RSS memory utilization panel for ingesters, store-gateways and compactors. #2479
* [ENHANCEMENT] Dashboards: allow to configure graph tooltip. #2647
* [ENHANCEMENT] Alerts: MimirFrontendQueriesStuck and MimirSchedulerQueriesStuck alerts are more reliable now as they consider all the intermediate samples in the minute prior to the evaluation. #2630
* [ENHANCEMENT] Alerts: added `RolloutOperatorNotReconciling` alert, firing if the optional rollout-operator is not successfully reconciling. #2700
* [ENHANCEMENT] Dashboards: added support to query-tee in front of ruler-query-frontend in the "Remote ruler reads" dashboard. #2761
* [ENHANCEMENT] Dashboards: Introduce support for baremetal deployment, setting `deployment_type: 'baremetal'` in the mixin `_config`. #2657
* [ENHANCEMENT] Dashboards: use timeseries panel to show exemplars. #2800
* [BUGFIX] Dashboards: fixed unit of latency panels in the "Mimir / Ruler" dashboard. #2312
* [BUGFIX] Dashboards: fixed "Intervals per query" panel in the "Mimir / Queries" dashboard. #2308
* [BUGFIX] Dashboards: Make "Slow Queries" dashboard works with Grafana 9.0. #2223
* [BUGFIX] Dashboards: add missing API routes to Ruler dashboard. #2412
* [BUGFIX] Dashboards: stop setting 'interval' in dashboards; it should be set on your datasource. #2802

### Jsonnet

* [CHANGE] query-scheduler is enabled by default. We advise to deploy the query-scheduler to improve the scalability of the query-frontend. #2431
* [CHANGE] Replaced anti-affinity rules with pod topology spread constraints for distributor, query-frontend, querier and ruler. #2517
  - The following configuration options have been removed:
    - `distributor_allow_multiple_replicas_on_same_node`
    - `query_frontend_allow_multiple_replicas_on_same_node`
    - `querier_allow_multiple_replicas_on_same_node`
    - `ruler_allow_multiple_replicas_on_same_node`
  - The following configuration options have been added:
    - `distributor_topology_spread_max_skew`
    - `query_frontend_topology_spread_max_skew`
    - `querier_topology_spread_max_skew`
    - `ruler_topology_spread_max_skew`
* [CHANGE] Change `max_global_series_per_metric` to 0 in all plans, and as a default value. #2669
* [FEATURE] Memberlist: added support for experimental memberlist cluster label, through the jsonnet configuration options `memberlist_cluster_label` and `memberlist_cluster_label_verification_disabled`. #2349
* [FEATURE] Added ruler-querier autoscaling support. It requires [KEDA](https://keda.sh) installed in the Kubernetes cluster. Ruler-querier autoscaler can be enabled and configure through the following options in the jsonnet config: #2545
  * `autoscaling_ruler_querier_enabled`: `true` to enable autoscaling.
  * `autoscaling_ruler_querier_min_replicas`: minimum number of ruler-querier replicas.
  * `autoscaling_ruler_querier_max_replicas`: maximum number of ruler-querier replicas.
  * `autoscaling_prometheus_url`: Prometheus base URL from which to scrape Mimir metrics (e.g. `http://prometheus.default:9090/prometheus`).
* [ENHANCEMENT] Memberlist now uses DNS service-discovery by default. #2549
* [ENHANCEMENT] Upgrade memcached image tag to `memcached:1.6.16-alpine`. #2740
* [ENHANCEMENT] Added `$._config.configmaps` and `$._config.runtime_config_files` to make it easy to add new configmaps or runtime config file to all components. #2748

### Mimirtool

* [ENHANCEMENT] Added `mimirtool backfill` command to upload Prometheus blocks using API available in the compactor. #1822
* [ENHANCEMENT] mimirtool bucket-validation: Verify existing objects can be overwritten by subsequent uploads. #2491
* [ENHANCEMENT] mimirtool config convert: Now supports migrating to the current version of Mimir. #2629
* [BUGFIX] mimirtool analyze: Fix dashboard JSON unmarshalling errors by using custom parsing. #2386
* [BUGFIX] Version checking no longer prompts for updating when already on latest version. #2723

### Mimir Continuous Test

* [ENHANCEMENT] Added basic authentication and bearer token support for when Mimir is behind a gateway authenticating the calls. #2717

### Query-tee

* [CHANGE] Renamed CLI flag `-server.service-port` to `-server.http-service-port`. #2683
* [CHANGE] Renamed metric `cortex_querytee_request_duration_seconds` to `cortex_querytee_backend_request_duration_seconds`. Metric `cortex_querytee_request_duration_seconds` is now reported without label `backend`. #2683
* [ENHANCEMENT] Added HTTP over gRPC support to `query-tee` to allow testing gRPC requests to Mimir instances. #2683

### Documentation

* [ENHANCEMENT] Referenced `mimirtool` commands in the HTTP API documentation. #2516
* [ENHANCEMENT] Improved DNS service discovery documentation. #2513

### Tools

* [ENHANCEMENT] `markblocks` now processes multiple blocks concurrently. #2677

## 2.2.0

### Grafana Mimir

* [CHANGE] Increased default configuration for `-server.grpc-max-recv-msg-size-bytes` and `-server.grpc-max-send-msg-size-bytes` from 4MB to 100MB. #1884
* [CHANGE] Default values have changed for the following settings. This improves query performance for recent data (within 12h) by only reading from ingesters: #1909 #1921
    - `-blocks-storage.bucket-store.ignore-blocks-within` now defaults to `10h` (previously `0`)
    - `-querier.query-store-after` now defaults to `12h` (previously `0`)
* [CHANGE] Alertmanager: removed support for migrating local files from Cortex 1.8 or earlier. Related to original Cortex PR https://github.com/cortexproject/cortex/pull/3910. #2253
* [CHANGE] The following settings are now classified as advanced because the defaults should work for most users and tuning them requires in-depth knowledge of how the read path works: #1929
    - `-querier.query-ingesters-within`
    - `-querier.query-store-after`
* [CHANGE] Config flag category overrides can be set dynamically at runtime. #1934
* [CHANGE] Ingester: deprecated `-ingester.ring.join-after`. Mimir now behaves as this setting is always set to 0s. This configuration option will be removed in Mimir 2.4.0. #1965
* [CHANGE] Blocks uploaded by ingester no longer contain `__org_id__` label. Compactor now ignores this label and will compact blocks with and without this label together. `mimirconvert` tool will remove the label from blocks as "unknown" label. #1972
* [CHANGE] Querier: deprecated `-querier.shuffle-sharding-ingesters-lookback-period`, instead adding `-querier.shuffle-sharding-ingesters-enabled` to enable or disable shuffle sharding on the read path. The value of `-querier.query-ingesters-within` is now used internally for shuffle sharding lookback. #2110
* [CHANGE] Memberlist: `-memberlist.abort-if-join-fails` now defaults to false. Previously it defaulted to true. #2168
* [CHANGE] Ruler: `/api/v1/rules*` and `/prometheus/rules*` configuration endpoints are removed. Use `/prometheus/config/v1/rules*`. #2182
* [CHANGE] Ingester: `-ingester.exemplars-update-period` has been renamed to `-ingester.tsdb-config-update-period`. You can use it to update multiple, per-tenant TSDB configurations. #2187
* [FEATURE] Ingester: (Experimental) Add the ability to ingest out-of-order samples up to an allowed limit. If you enable this feature, it requires additional memory and disk space. This feature also enables a write-behind log, which might lead to longer ingester-start replays. When this feature is disabled, there is no overhead on memory, disk space, or startup times. #2187
  * `-ingester.out-of-order-time-window`, as duration string, allows you to set how back in time a sample can be. The default is `0s`, where `s` is seconds.
  * `cortex_ingester_tsdb_out_of_order_samples_appended_total` metric tracks the total number of out-of-order samples ingested by the ingester.
  * `cortex_discarded_samples_total` has a new label `reason="sample-too-old"`, when the `-ingester.out-of-order-time-window` flag is greater than zero. The label tracks the number of samples that were discarded for being too old; they were out of order, but beyond the time window allowed. The labels `reason="sample-out-of-order"` and `reason="sample-out-of-bounds"` are not used when out-of-order ingestion is enabled.
* [ENHANCEMENT] Distributor: Added limit to prevent tenants from sending excessive number of requests: #1843
  * The following CLI flags (and their respective YAML config options) have been added:
    * `-distributor.request-rate-limit`
    * `-distributor.request-burst-limit`
  * The following metric is exposed to tell how many requests have been rejected:
    * `cortex_discarded_requests_total`
* [ENHANCEMENT] Store-gateway: Add the experimental ability to run requests in a dedicated OS thread pool. This feature can be configured using `-store-gateway.thread-pool-size` and is disabled by default. Replaces the ability to run index header operations in a dedicated thread pool. #1660 #1812
* [ENHANCEMENT] Improved error messages to make them easier to understand; each now have a unique, global identifier that you can use to look up in the runbooks for more information. #1907 #1919 #1888 #1939 #1984 #2009 #2056 #2066 #2104 #2150 #2234
* [ENHANCEMENT] Memberlist KV: incoming messages are now processed on per-key goroutine. This may reduce loss of "maintanance" packets in busy memberlist installations, but use more CPU. New `memberlist_client_received_broadcasts_dropped_total` counter tracks number of dropped per-key messages. #1912
* [ENHANCEMENT] Blocks Storage, Alertmanager, Ruler: add support a prefix to the bucket store (`*_storage.storage_prefix`). This enables using the same bucket for the three components. #1686 #1951
* [ENHANCEMENT] Upgrade Docker base images to `alpine:3.16.0`. #2028
* [ENHANCEMENT] Store-gateway: Add experimental configuration option for the store-gateway to attempt to pre-populate the file system cache when memory-mapping index-header files. Enabled with `-blocks-storage.bucket-store.index-header.map-populate-enabled=true`. Note this flag only has an effect when running on Linux. #2019 #2054
* [ENHANCEMENT] Chunk Mapper: reduce memory usage of async chunk mapper. #2043
* [ENHANCEMENT] Ingester: reduce sleep time when reading WAL. #2098
* [ENHANCEMENT] Compactor: Run sanity check on blocks storage configuration at startup. #2144
* [ENHANCEMENT] Compactor: Add HTTP API for uploading TSDB blocks. Enabled with `-compactor.block-upload-enabled`. #1694 #2126
* [ENHANCEMENT] Ingester: Enable querying overlapping blocks by default. #2187
* [ENHANCEMENT] Distributor: Auto-forget unhealthy distributors after ten failed ring heartbeats. #2154
* [ENHANCEMENT] Distributor: Add new metric `cortex_distributor_forward_errors_total` for error codes resulting from forwarding requests. #2077
* [ENHANCEMENT] `/ready` endpoint now returns and logs detailed services information. #2055
* [ENHANCEMENT] Memcached client: Reduce number of connections required to fetch cached keys from memcached. #1920
* [ENHANCEMENT] Improved error message returned when `-querier.query-store-after` validation fails. #1914
* [BUGFIX] Fix regexp parsing panic for regexp label matchers with start/end quantifiers. #1883
* [BUGFIX] Ingester: fixed deceiving error log "failed to update cached shipped blocks after shipper initialisation", occurring for each new tenant in the ingester. #1893
* [BUGFIX] Ring: fix bug where instances may appear unhealthy in the hash ring web UI even though they are not. #1933
* [BUGFIX] API: gzip is now enforced when identity encoding is explicitly rejected. #1864
* [BUGFIX] Fix panic at startup when Mimir is running in monolithic mode and query sharding is enabled. #2036
* [BUGFIX] Ruler: report `cortex_ruler_queries_failed_total` metric for any remote query error except 4xx when remote operational mode is enabled. #2053 #2143
* [BUGFIX] Ingester: fix slow rollout when using `-ingester.ring.unregister-on-shutdown=false` with long `-ingester.ring.heartbeat-period`. #2085
* [BUGFIX] Ruler: add timeout for remote rule evaluation queries to prevent rule group evaluations getting stuck indefinitely. The duration is configurable with `-querier.timeout` (default `2m`). #2090 #2222
* [BUGFIX] Limits: Active series custom tracker configuration has been named back from `active_series_custom_trackers_config` to `active_series_custom_trackers`. For backwards compatibility both version is going to be supported for until Mimir v2.4. When both fields are specified, `active_series_custom_trackers_config` takes precedence over `active_series_custom_trackers`. #2101
* [BUGFIX] Ingester: fixed the order of labels applied when incrementing the `cortex_discarded_metadata_total` metric. #2096
* [BUGFIX] Ingester: fixed bug where retrieving metadata for a metric with multiple metadata entries would return multiple copies of a single metadata entry rather than all available entries. #2096
* [BUGFIX] Distributor: canceled requests are no longer accounted as internal errors. #2157
* [BUGFIX] Memberlist: Fix typo in memberlist admin UI. #2202
* [BUGFIX] Ruler: fixed typo in error message when ruler failed to decode a rule group. #2151
* [BUGFIX] Active series custom tracker configuration is now displayed properly on `/runtime_config` page. #2065
* [BUGFIX] Query-frontend: `vector` and `time` functions were sharded, which made expressions like `vector(1) > 0 and vector(1)` fail. #2355

### Mixin

* [CHANGE] Split `mimir_queries` rules group into `mimir_queries` and `mimir_ingester_queries` to keep number of rules per group within the default per-tenant limit. #1885
* [CHANGE] Dashboards: Expose full image tag in "Mimir / Rollout progress" dashboard's "Pod per version panel." #1932
* [CHANGE] Dashboards: Disabled gateway panels by default, because most users don't have a gateway exposing the metrics expected by Mimir dashboards. You can re-enable it setting `gateway_enabled: true` in the mixin config and recompiling the mixin running `make build-mixin`. #1955
* [CHANGE] Alerts: adapt `MimirFrontendQueriesStuck` and `MimirSchedulerQueriesStuck` to consider ruler query path components. #1949
* [CHANGE] Alerts: Change `MimirRulerTooManyFailedQueries` severity to `critical`. #2165
* [ENHANCEMENT] Dashboards: Add config option `datasource_regex` to customise the regular expression used to select valid datasources for Mimir dashboards. #1802
* [ENHANCEMENT] Dashboards: Added "Mimir / Remote ruler reads" and "Mimir / Remote ruler reads resources" dashboards. #1911 #1937
* [ENHANCEMENT] Dashboards: Make networking panels work for pods created by the mimir-distributed helm chart. #1927
* [ENHANCEMENT] Alerts: Add `MimirStoreGatewayNoSyncedTenants` alert that fires when there is a store-gateway owning no tenants. #1882
* [ENHANCEMENT] Rules: Make `recording_rules_range_interval` configurable for cases where Mimir metrics are scraped less often that every 30 seconds. #2118
* [ENHANCEMENT] Added minimum Grafana version to mixin dashboards. #1943
* [BUGFIX] Fix `container_memory_usage_bytes:sum` recording rule. #1865
* [BUGFIX] Fix `MimirGossipMembersMismatch` alerts if Mimir alertmanager is activated. #1870
* [BUGFIX] Fix `MimirRulerMissedEvaluations` to show % of missed alerts as a value between 0 and 100 instead of 0 and 1. #1895
* [BUGFIX] Fix `MimirCompactorHasNotUploadedBlocks` alert false positive when Mimir is deployed in monolithic mode. #1902
* [BUGFIX] Fix `MimirGossipMembersMismatch` to make it less sensitive during rollouts and fire one alert per installation, not per job. #1926
* [BUGFIX] Do not trigger `MimirAllocatingTooMuchMemory` alerts if no container limits are supplied. #1905
* [BUGFIX] Dashboards: Remove empty "Chunks per query" panel from `Mimir / Queries` dashboard. #1928
* [BUGFIX] Dashboards: Use Grafana's `$__rate_interval` for rate queries in dashboards to support scrape intervals of >15s. #2011
* [BUGFIX] Alerts: Make each version of `MimirCompactorHasNotUploadedBlocks` distinct to avoid rule evaluation failures due to duplicate series being generated. #2197
* [BUGFIX] Fix `MimirGossipMembersMismatch` alert when using remote ruler evaluation. #2159

### Jsonnet

* [CHANGE] Remove use of `-querier.query-store-after`, `-querier.shuffle-sharding-ingesters-lookback-period`, `-blocks-storage.bucket-store.ignore-blocks-within`, and `-blocks-storage.tsdb.close-idle-tsdb-timeout` CLI flags since the values now match defaults. #1915 #1921
* [CHANGE] Change default value for `-blocks-storage.bucket-store.chunks-cache.memcached.timeout` to `450ms` to increase use of cached data. #2035
* [CHANGE] The `memberlist_ring_enabled` configuration now applies to Alertmanager. #2102 #2103 #2107
* [CHANGE] Default value for `memberlist_ring_enabled` is now true. It means that all hash rings use Memberlist as default KV store instead of Consul (previous default). #2161
* [CHANGE] Configure `-ingester.max-global-metadata-per-user` to correspond to 20% of the configured max number of series per tenant. #2250
* [CHANGE] Configure `-ingester.max-global-metadata-per-metric` to be 10. #2250
* [CHANGE] Change `_config.multi_zone_ingester_max_unavailable` to 25. #2251
* [FEATURE] Added querier autoscaling support. It requires [KEDA](https://keda.sh) installed in the Kubernetes cluster and query-scheduler enabled in the Mimir cluster. Querier autoscaler can be enabled and configure through the following options in the jsonnet config: #2013 #2023
  * `autoscaling_querier_enabled`: `true` to enable autoscaling.
  * `autoscaling_querier_min_replicas`: minimum number of querier replicas.
  * `autoscaling_querier_max_replicas`: maximum number of querier replicas.
  * `autoscaling_prometheus_url`: Prometheus base URL from which to scrape Mimir metrics (e.g. `http://prometheus.default:9090/prometheus`).
* [FEATURE] Jsonnet: Add support for ruler remote evaluation mode (`ruler_remote_evaluation_enabled`), which deploys and uses a dedicated query path for rule evaluation. This enables the benefits of the query-frontend for rule evaluation, such as query sharding. #2073
* [ENHANCEMENT] Added `compactor` service, that can be used to route requests directly to compactor (e.g. admin UI). #2063
* [ENHANCEMENT] Added a `consul_enabled` configuration option to provide the ability to disable consul. It is automatically set to false when `memberlist_ring_enabled` is true and `multikv_migration_enabled` (used for migration from Consul to memberlist) is not set. #2093 #2152
* [BUGFIX] Querier: Fix disabling shuffle sharding on the read path whilst keeping it enabled on write path. #2164

### Mimirtool

* [CHANGE] mimirtool rules: `--use-legacy-routes` now toggles between using `/prometheus/config/v1/rules` (default) and `/api/v1/rules` (legacy) endpoints. #2182
* [FEATURE] Added bearer token support for when Mimir is behind a gateway authenticating by bearer token. #2146
* [BUGFIX] mimirtool analyze: Fix dashboard JSON unmarshalling errors (#1840). #1973
* [BUGFIX] Make mimirtool build for Windows work again. #2273

### Mimir Continuous Test

* [ENHANCEMENT] Added the `-tests.smoke-test` flag to run the `mimir-continuous-test` suite once and immediately exit. #2047 #2094
* [ENHANCEMENT] Added the `-tests.write-protocol` flag to write using the `prometheus` remote write protocol or `otlp-http` in the `mimir-continuous-test` suite. #5719

### Documentation

* [ENHANCEMENT] Published Grafana Mimir runbooks as part of documentation. #1970
* [ENHANCEMENT] Improved ruler's "remote operational mode" documentation. #1906
* [ENHANCEMENT] Recommend fast disks for ingesters and store-gateways in production tips. #1903
* [ENHANCEMENT] Explain the runtime override of active series matchers. #1868
* [ENHANCEMENT] Clarify "Set rule group" API specification. #1869
* [ENHANCEMENT] Published Mimir jsonnet documentation. #2024
* [ENHANCEMENT] Documented required scrape interval for using alerting and recording rules from Mimir jsonnet. #2147
* [ENHANCEMENT] Runbooks: Mention memberlist as possible source of problems for various alerts. #2158
* [ENHANCEMENT] Added step-by-step article about migrating from Consul to Memberlist KV store using jsonnet without downtime. #2166
* [ENHANCEMENT] Documented `/memberlist` admin page. #2166
* [ENHANCEMENT] Documented how to configure Grafana Mimir's ruler with Jsonnet. #2127
* [ENHANCEMENT] Documented how to configure queriers’ autoscaling with Jsonnet. #2128
* [ENHANCEMENT] Updated mixin building instructions in "Installing Grafana Mimir dashboards and alerts" article. #2015 #2163
* [ENHANCEMENT] Fix location of "Monitoring Grafana Mimir" article in the documentation hierarchy. #2130
* [ENHANCEMENT] Runbook for `MimirRequestLatency` was expanded with more practical advice. #1967
* [BUGFIX] Fixed ruler configuration used in the getting started guide. #2052
* [BUGFIX] Fixed Mimir Alertmanager datasource in Grafana used by "Play with Grafana Mimir" tutorial. #2115
* [BUGFIX] Fixed typos in "Scaling out Grafana Mimir" article. #2170
* [BUGFIX] Added missing ring endpoint exposed by Ingesters. #1918

## 2.1.0

### Grafana Mimir

* [CHANGE] Compactor: No longer upload debug meta files to object storage. #1257
* [CHANGE] Default values have changed for the following settings: #1547
    - `-alertmanager.alertmanager-client.grpc-max-recv-msg-size` now defaults to 100 MiB (previously was not configurable and set to 16 MiB)
    - `-alertmanager.alertmanager-client.grpc-max-send-msg-size` now defaults to 100 MiB (previously was not configurable and set to 4 MiB)
    - `-alertmanager.max-recv-msg-size` now defaults to 100 MiB (previously was 16 MiB)
* [CHANGE] Ingester: Add `user` label to metrics `cortex_ingester_ingested_samples_total` and `cortex_ingester_ingested_samples_failures_total`. #1533
* [CHANGE] Ingester: Changed `-blocks-storage.tsdb.isolation-enabled` default from `true` to `false`. The config option has also been deprecated and will be removed in 2 minor version. #1655
* [CHANGE] Query-frontend: results cache keys are now versioned, this will cause cache to be re-filled when rolling out this version. #1631
* [CHANGE] Store-gateway: enabled attributes in-memory cache by default. New default configuration is `-blocks-storage.bucket-store.chunks-cache.attributes-in-memory-max-items=50000`. #1727
* [CHANGE] Compactor: Removed the metric `cortex_compactor_garbage_collected_blocks_total` since it duplicates `cortex_compactor_blocks_marked_for_deletion_total`. #1728
* [CHANGE] All: Logs that used the`org_id` label now use `user` label. #1634 #1758
* [CHANGE] Alertmanager: the following metrics are not exported for a given `user` and `integration` when the metric value is zero: #1783
  * `cortex_alertmanager_notifications_total`
  * `cortex_alertmanager_notifications_failed_total`
  * `cortex_alertmanager_notification_requests_total`
  * `cortex_alertmanager_notification_requests_failed_total`
  * `cortex_alertmanager_notification_rate_limited_total`
* [CHANGE] Removed the following metrics exposed by the Mimir hash rings: #1791
  * `cortex_member_ring_tokens_owned`
  * `cortex_member_ring_tokens_to_own`
  * `cortex_ring_tokens_owned`
  * `cortex_ring_member_ownership_percent`
* [CHANGE] Querier / Ruler: removed the following metrics tracking number of query requests send to each ingester. You can use `cortex_request_duration_seconds_count{route=~"/cortex.Ingester/(QueryStream|QueryExemplars)"}` instead. #1797
  * `cortex_distributor_ingester_queries_total`
  * `cortex_distributor_ingester_query_failures_total`
* [CHANGE] Distributor: removed the following metrics tracking the number of requests from a distributor to ingesters: #1799
  * `cortex_distributor_ingester_appends_total`
  * `cortex_distributor_ingester_append_failures_total`
* [CHANGE] Distributor / Ruler: deprecated `-distributor.extend-writes`. Now Mimir always behaves as if this setting was set to `false`, which we expect to be safe for every Mimir cluster setup. #1856
* [FEATURE] Querier: Added support for [streaming remote read](https://prometheus.io/blog/2019/10/10/remote-read-meets-streaming/). Should be noted that benefits of chunking the response are partial here, since in a typical `query-frontend` setup responses will be buffered until they've been completed. #1735
* [FEATURE] Ruler: Allow setting `evaluation_delay` for each rule group via rules group configuration file. #1474
* [FEATURE] Ruler: Added support for expression remote evaluation. #1536 #1818
  * The following CLI flags (and their respective YAML config options) have been added:
    * `-ruler.query-frontend.address`
    * `-ruler.query-frontend.grpc-client-config.grpc-max-recv-msg-size`
    * `-ruler.query-frontend.grpc-client-config.grpc-max-send-msg-size`
    * `-ruler.query-frontend.grpc-client-config.grpc-compression`
    * `-ruler.query-frontend.grpc-client-config.grpc-client-rate-limit`
    * `-ruler.query-frontend.grpc-client-config.grpc-client-rate-limit-burst`
    * `-ruler.query-frontend.grpc-client-config.backoff-on-ratelimits`
    * `-ruler.query-frontend.grpc-client-config.backoff-min-period`
    * `-ruler.query-frontend.grpc-client-config.backoff-max-period`
    * `-ruler.query-frontend.grpc-client-config.backoff-retries`
    * `-ruler.query-frontend.grpc-client-config.tls-enabled`
    * `-ruler.query-frontend.grpc-client-config.tls-ca-path`
    * `-ruler.query-frontend.grpc-client-config.tls-cert-path`
    * `-ruler.query-frontend.grpc-client-config.tls-key-path`
    * `-ruler.query-frontend.grpc-client-config.tls-server-name`
    * `-ruler.query-frontend.grpc-client-config.tls-insecure-skip-verify`
* [FEATURE] Distributor: Added the ability to forward specifics metrics to alternative remote_write API endpoints. #1052
* [FEATURE] Ingester: Active series custom trackers now supports runtime tenant-specific overrides. The configuration has been moved to limit config, the ingester config has been deprecated.  #1188
* [ENHANCEMENT] Alertmanager API: Concurrency limit for GET requests is now configurable using `-alertmanager.max-concurrent-get-requests-per-tenant`. #1547
* [ENHANCEMENT] Alertmanager: Added the ability to configure additional gRPC client settings for the Alertmanager distributor #1547
  - `-alertmanager.alertmanager-client.backoff-max-period`
  - `-alertmanager.alertmanager-client.backoff-min-period`
  - `-alertmanager.alertmanager-client.backoff-on-ratelimits`
  - `-alertmanager.alertmanager-client.backoff-retries`
  - `-alertmanager.alertmanager-client.grpc-client-rate-limit`
  - `-alertmanager.alertmanager-client.grpc-client-rate-limit-burst`
  - `-alertmanager.alertmanager-client.grpc-compression`
  - `-alertmanager.alertmanager-client.grpc-max-recv-msg-size`
  - `-alertmanager.alertmanager-client.grpc-max-send-msg-size`
* [ENHANCEMENT] Ruler: Add more detailed query information to ruler query stats logging. #1411
* [ENHANCEMENT] Admin: Admin API now has some styling. #1482 #1549 #1821 #1824
* [ENHANCEMENT] Alertmanager: added `insight=true` field to alertmanager dispatch logs. #1379
* [ENHANCEMENT] Store-gateway: Add the experimental ability to run index header operations in a dedicated thread pool. This feature can be configured using `-blocks-storage.bucket-store.index-header-thread-pool-size` and is disabled by default. #1660
* [ENHANCEMENT] Store-gateway: don't drop all blocks if instance finds itself as unhealthy or missing in the ring. #1806 #1823
* [ENHANCEMENT] Querier: wait until inflight queries are completed when shutting down queriers. #1756 #1767
* [BUGFIX] Query-frontend: do not shard queries with a subquery unless the subquery is inside a shardable aggregation function call. #1542
* [BUGFIX] Query-frontend: added `component=query-frontend` label to results cache memcached metrics to fix a panic when Mimir is running in single binary mode and results cache is enabled. #1704
* [BUGFIX] Mimir: services' status content-type is now correctly set to `text/html`. #1575
* [BUGFIX] Multikv: Fix panic when using using runtime config to set primary KV store used by `multi` KV. #1587
* [BUGFIX] Multikv: Fix watching for runtime config changes in `multi` KV store in ruler and querier. #1665
* [BUGFIX] Memcached: allow to use CNAME DNS records for the memcached backend addresses. #1654
* [BUGFIX] Querier: fixed temporary partial query results when shuffle sharding is enabled and hash ring backend storage is flushed / reset. #1829
* [BUGFIX] Alertmanager: prevent more file traversal cases related to template names. #1833
* [BUGFUX] Alertmanager: Allow usage with `-alertmanager-storage.backend=local`. Note that when using this storage type, the Alertmanager is not able persist state remotely, so it not recommended for production use. #1836
* [BUGFIX] Alertmanager: Do not validate alertmanager configuration if it's not running. #1835

### Mixin

* [CHANGE] Dashboards: Remove per-user series legends from Tenants dashboard. #1605
* [CHANGE] Dashboards: Show in-memory series and the per-user series limit on Tenants dashboard. #1613
* [CHANGE] Dashboards: Slow-queries dashboard now uses `user` label from logs instead of `org_id`. #1634
* [CHANGE] Dashboards: changed all Grafana dashboards UIDs to not conflict with Cortex ones, to let people install both while migrating from Cortex to Mimir: #1801 #1808
  * Alertmanager from `a76bee5913c97c918d9e56a3cc88cc28` to `b0d38d318bbddd80476246d4930f9e55`
  * Alertmanager Resources from `68b66aed90ccab448009089544a8d6c6` to `a6883fb22799ac74479c7db872451092`
  * Compactor from `9c408e1d55681ecb8a22c9fab46875cc` to `1b3443aea86db629e6efdb7d05c53823`
  * Compactor Resources from `df9added6f1f4332f95848cca48ebd99` to `09a5c49e9cdb2f2b24c6d184574a07fd`
  * Config from `61bb048ced9817b2d3e07677fb1c6290` to `5d9d0b4724c0f80d68467088ec61e003`
  * Object Store from `d5a3a4489d57c733b5677fb55370a723` to `e1324ee2a434f4158c00a9ee279d3292`
  * Overrides from `b5c95fee2e5e7c4b5930826ff6e89a12` to `1e2c358600ac53f09faea133f811b5bb`
  * Queries from `d9931b1054053c8b972d320774bb8f1d` to `b3abe8d5c040395cc36615cb4334c92d`
  * Reads from `8d6ba60eccc4b6eedfa329b24b1bd339` to `e327503188913dc38ad571c647eef643`
  * Reads Networking from `c0464f0d8bd026f776c9006b05910000` to `54b2a0a4748b3bd1aefa92ce5559a1c2`
  * Reads Resources from `2fd2cda9eea8d8af9fbc0a5960425120` to `cc86fd5aa9301c6528986572ad974db9`
  * Rollout Progress from `7544a3a62b1be6ffd919fc990ab8ba8f` to `7f0b5567d543a1698e695b530eb7f5de`
  * Ruler from `44d12bcb1f95661c6ab6bc946dfc3473` to `631e15d5d85afb2ca8e35d62984eeaa0`
  * Scaling from `88c041017b96856c9176e07cf557bdcf` to `64bbad83507b7289b514725658e10352`
  * Slow queries from `e6f3091e29d2636e3b8393447e925668` to `6089e1ce1e678788f46312a0a1e647e6`
  * Tenants from `35fa247ce651ba189debf33d7ae41611` to `35fa247ce651ba189debf33d7ae41611`
  * Top Tenants from `bc6e12d4fe540e4a1785b9d3ca0ffdd9` to `bc6e12d4fe540e4a1785b9d3ca0ffdd9`
  * Writes from `0156f6d15aa234d452a33a4f13c838e3` to `8280707b8f16e7b87b840fc1cc92d4c5`
  * Writes Networking from `681cd62b680b7154811fe73af55dcfd4` to `978c1cb452585c96697a238eaac7fe2d`
  * Writes Resources from `c0464f0d8bd026f776c9006b0591bb0b` to `bc9160e50b52e89e0e49c840fea3d379`
* [FEATURE] Alerts: added the following alerts on `mimir-continuous-test` tool: #1676
  - `MimirContinuousTestNotRunningOnWrites`
  - `MimirContinuousTestNotRunningOnReads`
  - `MimirContinuousTestFailed`
* [ENHANCEMENT] Added `per_cluster_label` support to allow to change the label name used to differentiate between Kubernetes clusters. #1651
* [ENHANCEMENT] Dashboards: Show QPS and latency of the Alertmanager Distributor. #1696
* [ENHANCEMENT] Playbooks: Add Alertmanager suggestions for `MimirRequestErrors` and `MimirRequestLatency` #1702
* [ENHANCEMENT] Dashboards: Allow custom datasources. #1749
* [ENHANCEMENT] Dashboards: Add config option `gateway_enabled` (defaults to `true`) to disable gateway panels from dashboards. #1761
* [ENHANCEMENT] Dashboards: Extend Top tenants dashboard with queries for tenants with highest sample rate, discard rate, and discard rate growth. #1842
* [ENHANCEMENT] Dashboards: Show ingestion rate limit and rule group limit on Tenants dashboard. #1845
* [ENHANCEMENT] Dashboards: Add "last successful run" panel to compactor dashboard. #1628
* [BUGFIX] Dashboards: Fix "Failed evaluation rate" panel on Tenants dashboard. #1629
* [BUGFIX] Honor the configured `per_instance_label` in all dashboards and alerts. #1697

### Jsonnet

* [FEATURE] Added support for `mimir-continuous-test`. To deploy `mimir-continuous-test` you can use the following configuration: #1675 #1850
  ```jsonnet
  _config+: {
    continuous_test_enabled: true,
    continuous_test_tenant_id: 'type-tenant-id',
    continuous_test_write_endpoint: 'http://type-write-path-hostname',
    continuous_test_read_endpoint: 'http://type-read-path-hostname/prometheus',
  },
  ```
* [ENHANCEMENT] Ingester anti-affinity can now be disabled by using `ingester_allow_multiple_replicas_on_same_node` configuration key. #1581
* [ENHANCEMENT] Added `node_selector` configuration option to select Kubernetes nodes where Mimir should run. #1596
* [ENHANCEMENT] Alertmanager: Added a `PodDisruptionBudget` of `withMaxUnavailable = 1`, to ensure we maintain quorum during rollouts. #1683
* [ENHANCEMENT] Store-gateway anti-affinity can now be enabled/disabled using `store_gateway_allow_multiple_replicas_on_same_node` configuration key. #1730
* [ENHANCEMENT] Added `store_gateway_zone_a_args`, `store_gateway_zone_b_args` and `store_gateway_zone_c_args` configuration options. #1807
* [BUGFIX] Pass primary and secondary multikv stores via CLI flags. Introduced new `multikv_switch_primary_secondary` config option to flip primary and secondary in runtime config.

### Mimirtool

* [BUGFIX] `config convert`: Retain Cortex defaults for `blocks_storage.backend`, `ruler_storage.backend`, `alertmanager_storage.backend`, `auth.type`, `activity_tracker.filepath`, `alertmanager.data_dir`, `blocks_storage.filesystem.dir`, `compactor.data_dir`, `ruler.rule_path`, `ruler_storage.filesystem.dir`, and `graphite.querier.schemas.backend`. #1626 #1762

### Tools

* [FEATURE] Added a `markblocks` tool that creates `no-compact` and `delete` marks for the blocks. #1551
* [FEATURE] Added `mimir-continuous-test` tool to continuously run smoke tests on live Mimir clusters. #1535 #1540 #1653 #1603 #1630 #1691 #1675 #1676 #1692 #1706 #1709 #1775 #1777 #1778 #1795
* [FEATURE] Added `mimir-rules-action` GitHub action, located at `operations/mimir-rules-action/`, used to lint, prepare, verify, diff, and sync rules to a Mimir cluster. #1723

## 2.0.0

### Grafana Mimir

_Changes since Cortex 1.10.0._

* [CHANGE] Remove chunks storage engine. #86 #119 #510 #545 #743 #744 #748 #753 #755 #757 #758 #759 #760 #762 #764 #789 #812 #813
  * The following CLI flags (and their respective YAML config options) have been removed:
    * `-store.engine`
    * `-schema-config-file`
    * `-ingester.checkpoint-duration`
    * `-ingester.checkpoint-enabled`
    * `-ingester.chunk-encoding`
    * `-ingester.chunk-age-jitter`
    * `-ingester.concurrent-flushes`
    * `-ingester.flush-on-shutdown-with-wal-enabled`
    * `-ingester.flush-op-timeout`
    * `-ingester.flush-period`
    * `-ingester.max-chunk-age`
    * `-ingester.max-chunk-idle`
    * `-ingester.max-series-per-query` (and `max_series_per_query` from runtime config)
    * `-ingester.max-stale-chunk-idle`
    * `-ingester.max-transfer-retries`
    * `-ingester.min-chunk-length`
    * `-ingester.recover-from-wal`
    * `-ingester.retain-period`
    * `-ingester.spread-flushes`
    * `-ingester.wal-dir`
    * `-ingester.wal-enabled`
    * `-querier.query-parallelism`
    * `-querier.second-store-engine`
    * `-querier.use-second-store-before-time`
    * `-flusher.wal-dir`
    * `-flusher.concurrent-flushes`
    * `-flusher.flush-op-timeout`
    * All `-table-manager.*` flags
    * All `-deletes.*` flags
    * All `-purger.*` flags
    * All `-metrics.*` flags
    * All `-dynamodb.*` flags
    * All `-s3.*` flags
    * All `-azure.*` flags
    * All `-bigtable.*` flags
    * All `-gcs.*` flags
    * All `-cassandra.*` flags
    * All `-boltdb.*` flags
    * All `-local.*` flags
    * All `-swift.*` flags
    * All `-store.*` flags except `-store.engine`, `-store.max-query-length`, `-store.max-labels-query-length`
    * All `-grpc-store.*` flags
  * The following API endpoints have been removed:
    * `/api/v1/chunks` and `/chunks`
  * The following metrics have been removed:
    * `cortex_ingester_flush_queue_length`
    * `cortex_ingester_queried_chunks`
    * `cortex_ingester_chunks_created_total`
    * `cortex_ingester_wal_replay_duration_seconds`
    * `cortex_ingester_wal_corruptions_total`
    * `cortex_ingester_sent_chunks`
    * `cortex_ingester_received_chunks`
    * `cortex_ingester_flush_series_in_progress`
    * `cortex_ingester_chunk_utilization`
    * `cortex_ingester_chunk_length`
    * `cortex_ingester_chunk_size_bytes`
    * `cortex_ingester_chunk_age_seconds`
    * `cortex_ingester_memory_chunks`
    * `cortex_ingester_flushing_enqueued_series_total`
    * `cortex_ingester_flushing_dequeued_series_total`
    * `cortex_ingester_dropped_chunks_total`
    * `cortex_oldest_unflushed_chunk_timestamp_seconds`
    * `prometheus_local_storage_chunk_ops_total`
    * `prometheus_local_storage_chunkdesc_ops_total`
    * `prometheus_local_storage_memory_chunkdescs`
* [CHANGE] Changed default storage backends from `s3` to `filesystem` #833
  This effects the following flags:
  * `-blocks-storage.backend` now defaults to `filesystem`
  * `-blocks-storage.filesystem.dir` now defaults to `blocks`
  * `-alertmanager-storage.backend` now defaults to `filesystem`
  * `-alertmanager-storage.filesystem.dir` now defaults to `alertmanager`
  * `-ruler-storage.backend` now defaults to `filesystem`
  * `-ruler-storage.filesystem.dir` now defaults to `ruler`
* [CHANGE] Renamed metric `cortex_experimental_features_in_use_total` as `cortex_experimental_features_used_total` and added `feature` label. #32 #658
* [CHANGE] Removed `log_messages_total` metric. #32
* [CHANGE] Some files and directories created by Mimir components on local disk now have stricter permissions, and are only readable by owner, but not group or others. #58
* [CHANGE] Memcached client DNS resolution switched from golang built-in to [`miekg/dns`](https://github.com/miekg/dns). #142
* [CHANGE] The metric `cortex_deprecated_flags_inuse_total` has been renamed to `deprecated_flags_inuse_total` as part of using grafana/dskit functionality. #185
* [CHANGE] API: The `-api.response-compression-enabled` flag has been removed, and GZIP response compression is always enabled except on `/api/v1/push` and `/push` endpoints. #880
* [CHANGE] Update Go version to 1.17.3. #480
* [CHANGE] The `status_code` label on gRPC client metrics has changed from '200' and '500' to '2xx', '5xx', '4xx', 'cancel' or 'error'. #537
* [CHANGE] Removed the deprecated `-<prefix>.fifocache.size` flag. #618
* [CHANGE] Enable index header lazy loading by default. #693
  * `-blocks-storage.bucket-store.index-header-lazy-loading-enabled` default from `false` to `true`
  * `-blocks-storage.bucket-store.index-header-lazy-loading-idle-timeout` default from `20m` to `1h`
* [CHANGE] Shuffle-sharding:
  * `-distributor.sharding-strategy` option has been removed, and shuffle sharding is enabled by default. Default shard size is set to 0, which disables shuffle sharding for the tenant (all ingesters will receive tenants's samples). #888
  * `-ruler.sharding-strategy` option has been removed from ruler. Ruler now uses shuffle-sharding by default, but respects `ruler_tenant_shard_size`, which defaults to 0 (ie. use all rulers for tenant). #889
  * `-store-gateway.sharding-strategy` option has been removed store-gateways. Store-gateway now uses shuffle-sharding by default, but respects `store_gateway_tenant_shard_size` for tenant, and this value defaults to 0. #891
* [CHANGE] Server: `-server.http-listen-port` (yaml: `server.http_listen_port`) now defaults to `8080` (previously `80`). #871
* [CHANGE] Changed the default value of `-blocks-storage.bucket-store.ignore-deletion-marks-delay` from 6h to 1h. #892
* [CHANGE] Changed default settings for memcached clients: #959 #1000
  * The default value for the following config options has changed from `10000` to `25000`:
    * `-blocks-storage.bucket-store.chunks-cache.memcached.max-async-buffer-size`
    * `-blocks-storage.bucket-store.index-cache.memcached.max-async-buffer-size`
    * `-blocks-storage.bucket-store.metadata-cache.memcached.max-async-buffer-size`
    * `-query-frontend.results-cache.memcached.max-async-buffer-size`
  * The default value for the following config options has changed from `0` (unlimited) to `100`:
    * `-blocks-storage.bucket-store.chunks-cache.memcached.max-get-multi-batch-size`
    * `-blocks-storage.bucket-store.index-cache.memcached.max-get-multi-batch-size`
    * `-blocks-storage.bucket-store.metadata-cache.memcached.max-get-multi-batch-size`
    * `-query-frontend.results-cache.memcached.max-get-multi-batch-size`
  * The default value for the following config options has changed from `16` to `100`:
    * `-blocks-storage.bucket-store.chunks-cache.memcached.max-idle-connections`
    * `-blocks-storage.bucket-store.index-cache.memcached.max-idle-connections`
    * `-blocks-storage.bucket-store.metadata-cache.memcached.max-idle-connections`
    * `-query-frontend.results-cache.memcached.max-idle-connections`
  * The default value for the following config options has changed from `100ms` to `200ms`:
    * `-blocks-storage.bucket-store.metadata-cache.memcached.timeout`
    * `-blocks-storage.bucket-store.index-cache.memcached.timeout`
    * `-blocks-storage.bucket-store.chunks-cache.memcached.timeout`
    * `-query-frontend.results-cache.memcached.timeout`
* [CHANGE] Changed the default value of `-blocks-storage.bucket-store.bucket-index.enabled` to `true`. The default configuration must now run the compactor in order to write the bucket index or else queries to long term storage will fail. #924
* [CHANGE] Option `-auth.enabled` has been renamed to `-auth.multitenancy-enabled`. #1130
* [CHANGE] Default tenant ID used with disabled auth (`-auth.multitenancy-enabled=false`) has changed from `fake` to `anonymous`. This tenant ID can now be changed with `-auth.no-auth-tenant` option. #1063
* [CHANGE] The default values for the following local directories have changed: #1072
  * `-alertmanager.storage.path` default value changed to `./data-alertmanager/`
  * `-compactor.data-dir` default value changed to `./data-compactor/`
  * `-ruler.rule-path` default value changed to `./data-ruler/`
* [CHANGE] The default value for gRPC max send message size has been changed from 16MB to 100MB. This affects the following parameters: #1152
  * `-query-frontend.grpc-client-config.grpc-max-send-msg-size`
  * `-ingester.client.grpc-max-send-msg-size`
  * `-querier.frontend-client.grpc-max-send-msg-size`
  * `-query-scheduler.grpc-client-config.grpc-max-send-msg-size`
  * `-ruler.client.grpc-max-send-msg-size`
* [CHANGE] Remove `-http.prefix` flag (and `http_prefix` config file option). #763
* [CHANGE] Remove legacy endpoints. Please use their alternatives listed below. As part of the removal process we are
  introducing two new sets of endpoints for the ruler configuration API: `<prometheus-http-prefix>/rules` and
  `<prometheus-http-prefix>/config/v1/rules/**`. We are also deprecating `<prometheus-http-prefix>/rules` and `/api/v1/rules`;
  and will remove them in Mimir 2.2.0. #763 #1222
  * Query endpoints

    | Legacy                                                  | Alternative                                                |
    | ------------------------------------------------------- | ---------------------------------------------------------- |
    | `/<legacy-http-prefix>/api/v1/query`                    | `<prometheus-http-prefix>/api/v1/query`                    |
    | `/<legacy-http-prefix>/api/v1/query_range`              | `<prometheus-http-prefix>/api/v1/query_range`              |
    | `/<legacy-http-prefix>/api/v1/query_exemplars`          | `<prometheus-http-prefix>/api/v1/query_exemplars`          |
    | `/<legacy-http-prefix>/api/v1/series`                   | `<prometheus-http-prefix>/api/v1/series`                   |
    | `/<legacy-http-prefix>/api/v1/labels`                   | `<prometheus-http-prefix>/api/v1/labels`                   |
    | `/<legacy-http-prefix>/api/v1/label/{name}/values`      | `<prometheus-http-prefix>/api/v1/label/{name}/values`      |
    | `/<legacy-http-prefix>/api/v1/metadata`                 | `<prometheus-http-prefix>/api/v1/metadata`                 |
    | `/<legacy-http-prefix>/api/v1/read`                     | `<prometheus-http-prefix>/api/v1/read`                     |
    | `/<legacy-http-prefix>/api/v1/cardinality/label_names`  | `<prometheus-http-prefix>/api/v1/cardinality/label_names`  |
    | `/<legacy-http-prefix>/api/v1/cardinality/label_values` | `<prometheus-http-prefix>/api/v1/cardinality/label_values` |
    | `/api/prom/user_stats`                                  | `/api/v1/user_stats`                                       |

  * Distributor endpoints

    | Legacy endpoint               | Alternative                   |
    | ----------------------------- | ----------------------------- |
    | `/<legacy-http-prefix>/push`  | `/api/v1/push`                |
    | `/all_user_stats`             | `/distributor/all_user_stats` |
    | `/ha-tracker`                 | `/distributor/ha_tracker`     |

  * Ingester endpoints

    | Legacy          | Alternative           |
    | --------------- | --------------------- |
    | `/ring`         | `/ingester/ring`      |
    | `/shutdown`     | `/ingester/shutdown`  |
    | `/flush`        | `/ingester/flush`     |
    | `/push`         | `/ingester/push`      |

  * Ruler endpoints

    | Legacy                                                | Alternative                                         | Alternative #2 (not available before Mimir 2.0.0)                    |
    | ----------------------------------------------------- | --------------------------------------------------- | ------------------------------------------------------------------- |
    | `/<legacy-http-prefix>/api/v1/rules`                  | `<prometheus-http-prefix>/api/v1/rules`             |                                                                     |
    | `/<legacy-http-prefix>/api/v1/alerts`                 | `<prometheus-http-prefix>/api/v1/alerts`            |                                                                     |
    | `/<legacy-http-prefix>/rules`                         | `/api/v1/rules` (see below)                         |  `<prometheus-http-prefix>/config/v1/rules`                         |
    | `/<legacy-http-prefix>/rules/{namespace}`             | `/api/v1/rules/{namespace}` (see below)             |  `<prometheus-http-prefix>/config/v1/rules/{namespace}`             |
    | `/<legacy-http-prefix>/rules/{namespace}/{groupName}` | `/api/v1/rules/{namespace}/{groupName}` (see below) |  `<prometheus-http-prefix>/config/v1/rules/{namespace}/{groupName}` |
    | `/<legacy-http-prefix>/rules/{namespace}`             | `/api/v1/rules/{namespace}` (see below)             |  `<prometheus-http-prefix>/config/v1/rules/{namespace}`             |
    | `/<legacy-http-prefix>/rules/{namespace}/{groupName}` | `/api/v1/rules/{namespace}/{groupName}` (see below) |  `<prometheus-http-prefix>/config/v1/rules/{namespace}/{groupName}` |
    | `/<legacy-http-prefix>/rules/{namespace}`             | `/api/v1/rules/{namespace}` (see below)             |  `<prometheus-http-prefix>/config/v1/rules/{namespace}`             |
    | `/ruler_ring`                                         | `/ruler/ring`                                       |                                                                     |

    > __Note:__ The `/api/v1/rules/**` endpoints are considered deprecated with Mimir 2.0.0 and will be removed
    in Mimir 2.2.0. After upgrading to 2.0.0 we recommend switching uses to the equivalent
    `/<prometheus-http-prefix>/config/v1/**` endpoints that Mimir 2.0.0 introduces.

  * Alertmanager endpoints

    | Legacy                      | Alternative                        |
    | --------------------------- | ---------------------------------- |
    | `/<legacy-http-prefix>`     | `/alertmanager`                    |
    | `/status`                   | `/multitenant_alertmanager/status` |

* [CHANGE] Ingester: changed `-ingester.stream-chunks-when-using-blocks` default value from `false` to `true`. #717
* [CHANGE] Ingester: default `-ingester.ring.min-ready-duration` reduced from 1m to 15s. #126
* [CHANGE] Ingester: `-ingester.ring.min-ready-duration` now start counting the delay after the ring's health checks have passed instead of when the ring client was started. #126
* [CHANGE] Ingester: allow experimental ingester max-exemplars setting to be changed dynamically #144
  * CLI flag `-blocks-storage.tsdb.max-exemplars` is renamed to `-ingester.max-global-exemplars-per-user`.
  * YAML `max_exemplars` is moved from `tsdb` to `overrides` and renamed to `max_global_exemplars_per_user`.
* [CHANGE] Ingester: active series metrics `cortex_ingester_active_series` and `cortex_ingester_active_series_custom_tracker` are now removed when their value is zero. #672 #690
* [CHANGE] Ingester: changed default value of `-blocks-storage.tsdb.retention-period` from `6h` to `24h`. #966
* [CHANGE] Ingester: changed default value of `-blocks-storage.tsdb.close-idle-tsdb-timeout` from `0` to `13h`. #967
* [CHANGE] Ingester: changed default value of `-ingester.ring.final-sleep` from `30s` to `0s`. #981
* [CHANGE] Ingester: the following low level settings have been removed: #1153
  * `-ingester-client.expected-labels`
  * `-ingester-client.expected-samples-per-series`
  * `-ingester-client.expected-timeseries`
* [CHANGE] Ingester: following command line options related to ingester ring were renamed: #1155
  * `-consul.*` changed to `-ingester.ring.consul.*`
  * `-etcd.*` changed to `-ingester.ring.etcd.*`
  * `-multi.*` changed to `-ingester.ring.multi.*`
  * `-distributor.excluded-zones` changed to `-ingester.ring.excluded-zones`
  * `-distributor.replication-factor` changed to `-ingester.ring.replication-factor`
  * `-distributor.zone-awareness-enabled` changed to `-ingester.ring.zone-awareness-enabled`
  * `-ingester.availability-zone` changed to `-ingester.ring.instance-availability-zone`
  * `-ingester.final-sleep` changed to `-ingester.ring.final-sleep`
  * `-ingester.heartbeat-period` changed to `-ingester.ring.heartbeat-period`
  * `-ingester.join-after` changed to `-ingester.ring.join-after`
  * `-ingester.lifecycler.ID` changed to `-ingester.ring.instance-id`
  * `-ingester.lifecycler.addr` changed to `-ingester.ring.instance-addr`
  * `-ingester.lifecycler.interface` changed to `-ingester.ring.instance-interface-names`
  * `-ingester.lifecycler.port` changed to `-ingester.ring.instance-port`
  * `-ingester.min-ready-duration` changed to `-ingester.ring.min-ready-duration`
  * `-ingester.num-tokens` changed to `-ingester.ring.num-tokens`
  * `-ingester.observe-period` changed to `-ingester.ring.observe-period`
  * `-ingester.readiness-check-ring-health` changed to `-ingester.ring.readiness-check-ring-health`
  * `-ingester.tokens-file-path` changed to `-ingester.ring.tokens-file-path`
  * `-ingester.unregister-on-shutdown` changed to `-ingester.ring.unregister-on-shutdown`
  * `-ring.heartbeat-timeout` changed to `-ingester.ring.heartbeat-timeout`
  * `-ring.prefix` changed to `-ingester.ring.prefix`
  * `-ring.store` changed to `-ingester.ring.store`
* [CHANGE] Ingester: fields in YAML configuration for ingester ring have been changed: #1155
  * `ingester.lifecycler` changed to `ingester.ring`
  * Fields from `ingester.lifecycler.ring` moved to `ingester.ring`
  * `ingester.lifecycler.address` changed to `ingester.ring.instance_addr`
  * `ingester.lifecycler.id` changed to `ingester.ring.instance_id`
  * `ingester.lifecycler.port` changed to `ingester.ring.instance_port`
  * `ingester.lifecycler.availability_zone` changed to `ingester.ring.instance_availability_zone`
  * `ingester.lifecycler.interface_names` changed to `ingester.ring.instance_interface_names`
* [CHANGE] Distributor: removed the `-distributor.shard-by-all-labels` configuration option. It is now assumed to be true. #698
* [CHANGE] Distributor: change default value of `-distributor.instance-limits.max-inflight-push-requests` to `2000`. #964
* [CHANGE] Distributor: change default value of `-distributor.remote-timeout` from `2s` to `20s`. #970
* [CHANGE] Distributor: removed the `-distributor.extra-query-delay` flag (and its respective YAML config option). #1048
* [CHANGE] Query-frontend: Enable query stats by default, they can still be disabled with `-query-frontend.query-stats-enabled=false`. #83
* [CHANGE] Query-frontend: the `cortex_frontend_mapped_asts_total` metric has been renamed to `cortex_frontend_query_sharding_rewrites_attempted_total`. #150
* [CHANGE] Query-frontend: added `sharded` label to `cortex_query_seconds_total` metric. #235
* [CHANGE] Query-frontend: changed the flag name for controlling query sharding total shards from `-querier.total-shards` to `-query-frontend.query-sharding-total-shards`. #230
* [CHANGE] Query-frontend: flag `-querier.parallelise-shardable-queries` has been renamed to `-query-frontend.parallelize-shardable-queries` #284
* [CHANGE] Query-frontend: removed the deprecated (and unused) `-frontend.cache-split-interval`. Use `-query-frontend.split-queries-by-interval` instead. #587
* [CHANGE] Query-frontend: range query response now omits the `data` field when it's empty (error case) like Prometheus does, previously it was `"data":{"resultType":"","result":null}`. #629
* [CHANGE] Query-frontend: instant queries now honor the `-query-frontend.max-retries-per-request` flag. #630
* [CHANGE] Query-frontend: removed in-memory and Redis cache support. Reason is that these caching backends were just supported by query-frontend, while all other Mimir services only support memcached. #796
  * The following CLI flags (and their respective YAML config options) have been removed:
    * `-frontend.cache.enable-fifocache`
    * `-frontend.redis.*`
    * `-frontend.fifocache.*`
  * The following metrics have been removed:
    * `querier_cache_added_total`
    * `querier_cache_added_new_total`
    * `querier_cache_evicted_total`
    * `querier_cache_entries`
    * `querier_cache_gets_total`
    * `querier_cache_misses_total`
    * `querier_cache_stale_gets_total`
    * `querier_cache_memory_bytes`
    * `cortex_rediscache_request_duration_seconds`
* [CHANGE] Query-frontend: migrated memcached backend client to the same one used in other components (memcached config and metrics are now consistent across all Mimir services). #821
  * The following CLI flags (and their respective YAML config options) have been added:
    * `-query-frontend.results-cache.backend` (set it to `memcached` if `-query-frontend.cache-results=true`)
  * The following CLI flags (and their respective YAML config options) have been changed:
    * `-frontend.memcached.hostname` and `-frontend.memcached.service` have been removed: use `-query-frontend.results-cache.memcached.addresses` instead
  * The following CLI flags (and their respective YAML config options) have been renamed:
    * `-frontend.background.write-back-concurrency` renamed to `-query-frontend.results-cache.memcached.max-async-concurrency`
    * `-frontend.background.write-back-buffer` renamed to `-query-frontend.results-cache.memcached.max-async-buffer-size`
    * `-frontend.memcached.batchsize` renamed to `-query-frontend.results-cache.memcached.max-get-multi-batch-size`
    * `-frontend.memcached.parallelism` renamed to `-query-frontend.results-cache.memcached.max-get-multi-concurrency`
    * `-frontend.memcached.timeout` renamed to `-query-frontend.results-cache.memcached.timeout`
    * `-frontend.memcached.max-item-size` renamed to `-query-frontend.results-cache.memcached.max-item-size`
    * `-frontend.memcached.max-idle-conns` renamed to `-query-frontend.results-cache.memcached.max-idle-connections`
    * `-frontend.compression` renamed to `-query-frontend.results-cache.compression`
  * The following CLI flags (and their respective YAML config options) have been removed:
    * `-frontend.memcached.circuit-breaker-consecutive-failures`: feature removed
    * `-frontend.memcached.circuit-breaker-timeout`: feature removed
    * `-frontend.memcached.circuit-breaker-interval`: feature removed
    * `-frontend.memcached.update-interval`: new setting is hardcoded to 30s
    * `-frontend.memcached.consistent-hash`: new setting is always enabled
    * `-frontend.default-validity` and `-frontend.memcached.expiration`: new setting is hardcoded to 7 days
  * The following metrics have been changed:
    * `cortex_cache_dropped_background_writes_total{name}` changed to `thanos_memcached_operation_skipped_total{name, operation, reason}`
    * `cortex_cache_value_size_bytes{name, method}` changed to `thanos_memcached_operation_data_size_bytes{name}`
    * `cortex_cache_request_duration_seconds{name, method, status_code}` changed to `thanos_memcached_operation_duration_seconds{name, operation}`
    * `cortex_cache_fetched_keys{name}` changed to `thanos_cache_memcached_requests_total{name}`
    * `cortex_cache_hits{name}` changed to `thanos_cache_memcached_hits_total{name}`
    * `cortex_memcache_request_duration_seconds{name, method, status_code}` changed to `thanos_memcached_operation_duration_seconds{name, operation}`
    * `cortex_memcache_client_servers{name}` changed to `thanos_memcached_dns_provider_results{name, addr}`
    * `cortex_memcache_client_set_skip_total{name}` changed to `thanos_memcached_operation_skipped_total{name, operation, reason}`
    * `cortex_dns_lookups_total` changed to `thanos_memcached_dns_lookups_total`
    * For all metrics the value of the "name" label has changed from `frontend.memcached` to `frontend-cache`
  * The following metrics have been removed:
    * `cortex_cache_background_queue_length{name}`
* [CHANGE] Query-frontend: merged `query_range` into `frontend` in the YAML config (keeping the same keys) and renamed flags: #825
  * `-querier.max-retries-per-request` renamed to `-query-frontend.max-retries-per-request`
  * `-querier.split-queries-by-interval` renamed to `-query-frontend.split-queries-by-interval`
  * `-querier.align-querier-with-step` renamed to `-query-frontend.align-querier-with-step`
  * `-querier.cache-results` renamed to `-query-frontend.cache-results`
  * `-querier.parallelise-shardable-queries` renamed to `-query-frontend.parallelize-shardable-queries`
* [CHANGE] Query-frontend: the default value of `-query-frontend.split-queries-by-interval` has changed from `0` to `24h`. #1131
* [CHANGE] Query-frontend: `-frontend.` flags were renamed to `-query-frontend.`: #1167
* [CHANGE] Query-frontend / Query-scheduler: classified the `-query-frontend.querier-forget-delay` and `-query-scheduler.querier-forget-delay` flags (and their respective YAML config options) as experimental. #1208
* [CHANGE] Querier / ruler: Change `-querier.max-fetched-chunks-per-query` configuration to limit to maximum number of chunks that can be fetched in a single query. The number of chunks fetched by ingesters AND long-term storare combined should not exceed the value configured on `-querier.max-fetched-chunks-per-query`. [#4260](https://github.com/cortexproject/cortex/pull/4260)
* [CHANGE] Querier / ruler: Option `-querier.ingester-streaming` has been removed. Querier/ruler now always use streaming method to query ingesters. #204
* [CHANGE] Querier: always fetch labels from store and respect start/end times in request; the option `-querier.query-store-for-labels-enabled` has been removed and is now always on. #518 #1132
* [CHANGE] Querier / ruler: removed the `-store.query-chunk-limit` flag (and its respective YAML config option `max_chunks_per_query`). `-querier.max-fetched-chunks-per-query` (and its respective YAML config option `max_fetched_chunks_per_query`) should be used instead. #705
* [CHANGE] Querier/Ruler: `-querier.active-query-tracker-dir` option has been removed. Active query tracking is now done via Activity tracker configured by `-activity-tracker.filepath` and enabled by default. Limit for max number of concurrent queries (`-querier.max-concurrent`) is now respected even if activity tracking is not enabled. #661 #822
* [CHANGE] Querier/ruler/query-frontend: the experimental `-querier.at-modifier-enabled` CLI flag has been removed and the PromQL `@` modifier is always enabled. #941
* [CHANGE] Querier: removed `-querier.worker-match-max-concurrent` and `-querier.worker-parallelism` CLI flags (and their respective YAML config options). Mimir now behaves like if `-querier.worker-match-max-concurrent` is always enabled and you should configure the max concurrency per querier process using `-querier.max-concurrent` instead. #958
* [CHANGE] Querier: changed default value of `-querier.query-ingesters-within` from `0` to `13h`. #967
* [CHANGE] Querier: rename metric `cortex_query_fetched_chunks_bytes_total` to `cortex_query_fetched_chunk_bytes_total` to be consistent with the limit name. #476
* [CHANGE] Ruler: add two new metrics `cortex_ruler_list_rules_seconds` and `cortex_ruler_load_rule_groups_seconds` to the ruler. #906
* [CHANGE] Ruler: endpoints for listing configured rules now return HTTP status code 200 and an empty map when there are no rules instead of an HTTP 404 and plain text error message. The following endpoints are affected: #456
  * `<prometheus-http-prefix>/config/v1/rules`
  * `<prometheus-http-prefix>/config/v1/rules/{namespace}`
  * `<prometheus-http-prefix>/rules` (deprecated)
  * `<prometheus-http-prefix>/rules/{namespace}` (deprecated)
  * `/api/v1/rules` (deprecated)
  * `/api/v1/rules/{namespace}` (deprecated)
* [CHANGE] Ruler: removed `configdb` support from Ruler backend storages. #15 #38 #819
* [CHANGE] Ruler: removed the support for the deprecated storage configuration via `-ruler.storage.*` CLI flags (and their respective YAML config options). Use `-ruler-storage.*` instead. #628
* [CHANGE] Ruler: set new default limits for rule groups: `-ruler.max-rules-per-rule-group` to 20 (previously 0, disabled) and `-ruler.max-rule-groups-per-tenant` to 70 (previously 0, disabled). #847
* [CHANGE] Ruler: removed `-ruler.enable-sharding` option, and changed default value of `-ruler.ring.store` to `memberlist`. #943
* [CHANGE] Ruler: `-ruler.alertmanager-use-v2` has been removed. The ruler will always use the `v2` endpoints. #954 #1100
* [CHANGE] Ruler: `-experimental.ruler.enable-api` flag has been renamed to `-ruler.enable-api` and is now stable. The default value has also changed from `false` to `true`, so both ruler and alertmanager API are enabled by default. #913 #1065
* [CHANGE] Ruler: add support for [DNS service discovery format](./docs/sources/configuration/arguments.md#dns-service-discovery) for `-ruler.alertmanager-url`. `-ruler.alertmanager-discovery` flag has been removed. URLs following the prior SRV format, will be treated as a static target. To continue using service discovery for these URLs prepend `dnssrvnoa+` to them. #993
  * The following metrics for Alertmanager DNS service discovery are replaced:
    * `prometheus_sd_dns_lookups_total` replaced by `cortex_dns_lookups_total{component="ruler"}`
    * `prometheus_sd_dns_lookup_failures_total` replaced by `cortex_dns_failures_total{component="ruler"}`
* [CHANGE] Ruler: deprecate `/api/v1/rules/**` and `<prometheus-http-prefix/rules/**` configuration API endpoints in favour of `/<prometheus-http-prefix>/config/v1/rules/**`. Deprecated endpoints will be removed in Mimir 2.2.0. Main configuration API endpoints are now `/<prometheus-http-prefix>/config/api/v1/rules/**` introduced in Mimir 2.0.0. #1222
* [CHANGE] Store-gateway: index cache now includes tenant in cache keys, this invalidates previous cached entries. #607
* [CHANGE] Store-gateway: increased memcached index caching TTL from 1 day to 7 days. #718
* [CHANGE] Store-gateway: options `-store-gateway.sharding-enabled` and `-querier.store-gateway-addresses` were removed. Default value of `-store-gateway.sharding-ring.store` is now `memberlist` and default value for `-store-gateway.sharding-ring.wait-stability-min-duration` changed from `1m` to `0` (disabled). #976
* [CHANGE] Compactor: compactor will no longer try to compact blocks that are already marked for deletion. Previously compactor would consider blocks marked for deletion within `-compactor.deletion-delay / 2` period as eligible for compaction. [#4328](https://github.com/cortexproject/cortex/pull/4328)
* [CHANGE] Compactor: Removed support for block deletion marks migration. If you're upgrading from Cortex < 1.7.0 to Mimir, you should upgrade the compactor to Cortex >= 1.7.0 first, run it at least once and then upgrade to Mimir. #122
* [CHANGE] Compactor: removed the `cortex_compactor_group_vertical_compactions_total` metric. #278
* [CHANGE] Compactor: no longer waits for initial blocks cleanup to finish before starting compactions. #282
* [CHANGE] Compactor: removed overlapping sources detection. Overlapping sources may exist due to edge cases (timing issues) when horizontally sharding compactor, but are correctly handled by compactor. #494
* [CHANGE] Compactor: compactor now uses deletion marks from `<tenant>/markers` location in the bucket. Marker files are no longer fetched, only listed. #550
* [CHANGE] Compactor: Default value of `-compactor.block-sync-concurrency` has changed from 20 to 8. This flag is now only used to control number of goroutines for downloading and uploading blocks during compaction. #552
* [CHANGE] Compactor is now included in `all` target (single-binary). #866
* [CHANGE] Compactor: Removed `-compactor.sharding-enabled` option. Sharding in compactor is now always enabled. Default value of `-compactor.ring.store` has changed from `consul` to `memberlist`. Default value of `-compactor.ring.wait-stability-min-duration` is now 0, which disables the feature. #956
* [CHANGE] Alertmanager: removed `-alertmanager.configs.auto-webhook-root` #977
* [CHANGE] Alertmanager: removed `configdb` support from Alertmanager backend storages. #15 #38 #819
* [CHANGE] Alertmanager: Don't count user-not-found errors from replicas as failures in the `cortex_alertmanager_state_fetch_replica_state_failed_total` metric. #190
* [CHANGE] Alertmanager: Use distributor for non-API routes. #213
* [CHANGE] Alertmanager: removed `-alertmanager.storage.*` configuration options, with the exception of the CLI flags `-alertmanager.storage.path` and `-alertmanager.storage.retention`. Use `-alertmanager-storage.*` instead. #632
* [CHANGE] Alertmanager: set default value for `-alertmanager.web.external-url=http://localhost:8080/alertmanager` to match the default configuration. #808 #1067
* [CHANGE] Alertmanager: `-experimental.alertmanager.enable-api` flag has been renamed to `-alertmanager.enable-api` and is now stable. #913
* [CHANGE] Alertmanager: now always runs with sharding enabled; other modes of operation are removed. #1044 #1126
  * The following configuration options are removed:
    * `-alertmanager.sharding-enabled`
    * `-alertmanager.cluster.advertise-address`
    * `-alertmanager.cluster.gossip-interval`
    * `-alertmanager.cluster.listen-address`
    * `-alertmanager.cluster.peers`
    * `-alertmanager.cluster.push-pull-interval`
  * The following configuration options are renamed:
    * `-alertmanager.cluster.peer-timeout` to `-alertmanager.peer-timeout`
* [CHANGE] Alertmanager: the default value of `-alertmanager.sharding-ring.store` is now `memberlist`. #1171
* [CHANGE] Ring: changed default value of `-distributor.ring.store` (Distributor ring) and `-ring.store` (Ingester ring) to `memberlist`. #1046
* [CHANGE] Memberlist: the `memberlist_kv_store_value_bytes` metric has been removed due to values no longer being stored in-memory as encoded bytes. [#4345](https://github.com/cortexproject/cortex/pull/4345)
* [CHANGE] Memberlist: forward only changes, not entire original message. [#4419](https://github.com/cortexproject/cortex/pull/4419)
* [CHANGE] Memberlist: don't accept old tombstones as incoming change, and don't forward such messages to other gossip members. [#4420](https://github.com/cortexproject/cortex/pull/4420)
* [CHANGE] Memberlist: changed probe interval from `1s` to `5s` and probe timeout from `500ms` to `2s`. #563
* [CHANGE] Memberlist: the `name` label on metrics `cortex_dns_failures_total`, `cortex_dns_lookups_total` and `cortex_dns_provider_results` was renamed to `component`. #993
* [CHANGE] Limits: removed deprecated limits for rejecting old samples #799
  This removes the following flags:
  * `-validation.reject-old-samples`
  * `-validation.reject-old-samples.max-age`
* [CHANGE] Limits: removed local limit-related flags in favor of global limits. #725
  The distributor ring is now required, and can be configured via the `distributor.ring.*` flags.
  This removes the following flags:
  * `-distributor.ingestion-rate-strategy` -> will now always use the "global" strategy
  * `-ingester.max-series-per-user` -> set `-ingester.max-global-series-per-user` to `N` times the existing value of `-ingester.max-series-per-user` instead
  * `-ingester.max-series-per-metric` -> set `-ingester.max-global-series-per-metric`  to `N` times the existing value of `-ingester.max-series-per-metric` instead
  * `-ingester.max-metadata-per-user` -> set `-ingester.max-global-metadata-per-user` to `N` times the existing value of `-ingester.max-metadata-per-user` instead
  * `-ingester.max-metadata-per-metric` -> set `-ingester.max-global-metadata-per-metric` to `N` times the existing value of `-ingester.max-metadata-per-metric` instead
  * In the above notes, `N` refers to the number of ingester replicas
  Additionally, default values for the following flags have changed:
  * `-ingester.max-global-series-per-user` from `0` to `150000`
  * `-ingester.max-global-series-per-metric` from `0` to `20000`
  * `-distributor.ingestion-rate-limit` from `25000` to `10000`
  * `-distributor.ingestion-burst-size` from `50000` to `200000`
* [CHANGE] Limits: removed limit `enforce_metric_name`, now behave as if set to `true` always. #686
* [CHANGE] Limits: Option `-ingester.max-samples-per-query` and its YAML field `max_samples_per_query` have been removed. It required `-querier.ingester-streaming` option to be set to false, but since `-querier.ingester-streaming` is removed (always defaulting to true), the limit using it was removed as well. #204 #1132
* [CHANGE] Limits: Set the default max number of inflight ingester push requests (`-ingester.instance-limits.max-inflight-push-requests`) to 30000 in order to prevent clusters from being overwhelmed by request volume or temporary slow-downs. #259
* [CHANGE] Overrides exporter: renamed metric `cortex_overrides` to `cortex_limits_overrides`. #173 #407
* [FEATURE] The following features have been moved from experimental to stable: #913 #1002
  * Alertmanager config API
  * Alertmanager receiver firewall
  * Alertmanager sharding
  * Azure blob storage support
  * Blocks storage bucket index
  * Disable the ring health check in the readiness endpoint (`-ingester.readiness-check-ring-health=false`)
  * Distributor: do not extend writes on unhealthy ingesters
  * Do not unregister ingesters from ring on shutdown (`-ingester.unregister-on-shutdown=false`)
  * HA Tracker: cleanup of old replicas from KV Store
  * Instance limits in ingester and distributor
  * OpenStack Swift storage support
  * Query-frontend: query stats tracking
  * Query-scheduler
  * Querier: tenant federation
  * Ruler config API
  * S3 Server Side Encryption (SSE) using KMS
  * TLS configuration for gRPC, HTTP and etcd clients
  * Zone-aware replication
  * `/labels` API using matchers
  * The following querier limits:
    * `-querier.max-fetched-chunks-per-query`
    * `-querier.max-fetched-chunk-bytes-per-query`
    * `-querier.max-fetched-series-per-query`
  * The following alertmanager limits:
    * Notification rate (`-alertmanager.notification-rate-limit` and `-alertmanager.notification-rate-limit-per-integration`)
    * Dispatcher groups (`-alertmanager.max-dispatcher-aggregation-groups`)
    * User config size (`-alertmanager.max-config-size-bytes`)
    * Templates count in user config (`-alertmanager.max-templates-count`)
    * Max template size (`-alertmanager.max-template-size-bytes`)
* [FEATURE] The endpoints `/api/v1/status/buildinfo`, `<prometheus-http-prefix>/api/v1/status/buildinfo`, and `<alertmanager-http-prefix>/api/v1/status/buildinfo` have been added to display build information and enabled features. #1219 #1240
* [FEATURE] PromQL: added `present_over_time` support. #139
* [FEATURE] Added "Activity tracker" feature which can log ongoing activities from previous Mimir run in case of a crash. It is enabled by default and controlled by the `-activity-tracker.filepath` flag. It can be disabled by setting this path to an empty string. Currently, the Store-gateway, Ruler, Querier, Query-frontend and Ingester components use this feature to track queries. #631 #782 #822 #1121
* [FEATURE] Divide configuration parameters into categories "basic", "advanced", and "experimental". Only flags in the basic category are shown when invoking `-help`, whereas `-help-all` will include flags in all categories (basic, advanced, experimental). #840
* [FEATURE] Querier: Added support for tenant federation to exemplar endpoints. #927
* [FEATURE] Ingester: can expose metrics on active series matching custom trackers configured via `-ingester.active-series-custom-trackers` (or its respective YAML config option). When configured, active series for custom trackers are exposed by the `cortex_ingester_active_series_custom_tracker` metric. #42 #672
* [FEATURE] Ingester: Enable snapshotting of in-memory TSDB on disk during shutdown via `-blocks-storage.tsdb.memory-snapshot-on-shutdown` (experimental). #249
* [FEATURE] Ingester: Added `-blocks-storage.tsdb.isolation-enabled` flag, which allows disabling TSDB isolation feature. This is enabled by default (per TSDB default), but disabling can improve performance of write requests. #512
* [FEATURE] Ingester: Added `-blocks-storage.tsdb.head-chunks-write-queue-size` flag, which allows setting the size of the queue used by the TSDB before m-mapping chunks (experimental). #591
  * Added `cortex_ingester_tsdb_mmap_chunk_write_queue_operations_total` metric to track different operations of this queue.
* [FEATURE] Distributor: Added `-api.skip-label-name-validation-header-enabled` option to allow skipping label name validation on the HTTP write path based on `X-Mimir-SkipLabelNameValidation` header being `true` or not. #390
* [FEATURE] Query-frontend: Add `cortex_query_fetched_series_total` and `cortex_query_fetched_chunks_bytes_total` per-user counters to expose the number of series and bytes fetched as part of queries. These metrics can be enabled with the `-frontend.query-stats-enabled` flag (or its respective YAML config option `query_stats_enabled`). [#4343](https://github.com/cortexproject/cortex/pull/4343)
* [FEATURE] Query-frontend: Add `cortex_query_fetched_chunks_total` per-user counter to expose the number of chunks fetched as part of queries. This metric can be enabled with the `-query-frontend.query-stats-enabled` flag (or its respective YAML config option `query_stats_enabled`). #31
* [FEATURE] Query-frontend: Add query sharding for instant and range queries. You can enable querysharding by setting `-query-frontend.parallelize-shardable-queries` to `true`. The following additional config and exported metrics have been added. #79 #80 #100 #124 #140 #148 #150 #151 #153 #154 #155 #156 #157 #158 #159 #160 #163 #169 #172 #196 #205 #225 #226 #227 #228 #230 #235 #240 #239 #246 #244 #319 #330 #371 #385 #400 #458 #586 #630 #660 #707 #1542
  * New config options:
    * `-query-frontend.query-sharding-total-shards`: The amount of shards to use when doing parallelisation via query sharding.
    * `-query-frontend.query-sharding-max-sharded-queries`: The max number of sharded queries that can be run for a given received query. 0 to disable limit.
    * `-blocks-storage.bucket-store.series-hash-cache-max-size-bytes`: Max size - in bytes - of the in-memory series hash cache in the store-gateway.
    * `-blocks-storage.tsdb.series-hash-cache-max-size-bytes`: Max size - in bytes - of the in-memory series hash cache in the ingester.
  * New exported metrics:
    * `cortex_bucket_store_series_hash_cache_requests_total`
    * `cortex_bucket_store_series_hash_cache_hits_total`
    * `cortex_frontend_query_sharding_rewrites_succeeded_total`
    * `cortex_frontend_sharded_queries_per_query`
  * Renamed metrics:
    * `cortex_frontend_mapped_asts_total` to `cortex_frontend_query_sharding_rewrites_attempted_total`
  * Modified metrics:
    * added `sharded` label to `cortex_query_seconds_total`
  * When query sharding is enabled, the following querier config must be set on query-frontend too:
    * `-querier.max-concurrent`
    * `-querier.timeout`
    * `-querier.max-samples`
    * `-querier.at-modifier-enabled`
    * `-querier.default-evaluation-interval`
    * `-querier.active-query-tracker-dir`
    * `-querier.lookback-delta`
  * Sharding can be dynamically controlled per request using the `Sharding-Control: 64` header. (0 to disable)
  * Sharding can be dynamically controlled per tenant using the limit `query_sharding_total_shards`. (0 to disable)
  * Added `sharded_queries` count to the "query stats" log.
  * The number of shards is adjusted to be compatible with number of compactor shards that are used by a split-and-merge compactor. The querier can use this to avoid querying blocks that cannot have series in a given query shard.
* [FEATURE] Query-Frontend: Added `-query-frontend.cache-unaligned-requests` option to cache responses for requests that do not have step-aligned start and end times. This can improve speed of repeated queries, but can also pollute cache with results that are never reused. #432
* [FEATURE] Querier: Added label names cardinality endpoint `<prefix>/api/v1/cardinality/label_names` that is disabled by default. Can be enabled/disabled via the CLI flag `-querier.cardinality-analysis-enabled` or its respective YAML config option. Configurable on a per-tenant basis. #301 #377 #474
* [FEATURE] Querier: Added label values cardinality endpoint `<prefix>/api/v1/cardinality/label_values` that is disabled by default. Can be enabled/disabled via the CLI flag `-querier.cardinality-analysis-enabled` or its respective YAML config option, and configurable on a per-tenant basis. The maximum number of label names allowed to be queried in a single API call can be controlled via `-querier.label-values-max-cardinality-label-names-per-request`. #332 #395 #474
* [FEATURE] Querier: Added `-store.max-labels-query-length` to restrict the range of `/series`, label-names and label-values requests. #507
* [FEATURE] Ruler: Add new `-ruler.query-stats-enabled` which when enabled will report the `cortex_ruler_query_seconds_total` as a per-user metric that tracks the sum of the wall time of executing queries in the ruler in seconds. [#4317](https://github.com/cortexproject/cortex/pull/4317)
* [FEATURE] Ruler: Added federated rule groups. #533
  * Added `-ruler.tenant-federation.enabled` config flag.
  * Added support for `source_tenants` field on rule groups.
* [FEATURE] Store-gateway: Added `/store-gateway/tenants` and `/store-gateway/tenant/{tenant}/blocks` endpoints that provide functionality that was provided by `tools/listblocks`. #911 #973
* [FEATURE] Compactor: compactor now uses new algorithm that we call "split-and-merge". Previous compaction strategy was removed. With the `split-and-merge` compactor source blocks for a given tenant are grouped into `-compactor.split-groups` number of groups. Each group of blocks is then compacted separately, and is split into `-compactor.split-and-merge-shards` shards (configurable on a per-tenant basis). Compaction of each tenant shards can be horizontally scaled. Number of compactors that work on jobs for single tenant can be limited by using `-compactor.compactor-tenant-shard-size` parameter, or per-tenant `compactor_tenant_shard_size` override.  #275 #281 #282 #283 #288 #290 #303 #307 #317 #323 #324 #328 #353 #368 #479 #820
* [FEATURE] Compactor: Added `-compactor.max-compaction-time` to control how long can compaction for a single tenant take. If compactions for a tenant take longer, no new compactions are started in the same compaction cycle. Running compactions are not stopped however, and may take much longer. #523
* [FEATURE] Compactor: When compactor finds blocks with out-of-order chunks, it will mark them for no-compaction. Blocks marked for no-compaction are ignored in future compactions too. Added metric `cortex_compactor_blocks_marked_for_no_compaction_total` to track number of blocks marked for no-compaction. Added `CortexCompactorSkippedBlocksWithOutOfOrderChunks` alert based on new metric. Markers are only checked from `<tenant>/markers` location, but uploaded to the block directory too. #520 #535 #550
* [FEATURE] Compactor: multiple blocks are now downloaded and uploaded at once, which can shorten compaction process. #552
* [ENHANCEMENT] Exemplars are now emitted for all gRPC calls and many operations tracked by histograms. #180
* [ENHANCEMENT] New options `-server.http-listen-network` and `-server.grpc-listen-network` allow binding as 'tcp4' or 'tcp6'. #180
* [ENHANCEMENT] Query federation: improve performance in MergeQueryable by memoizing labels. #312
* [ENHANCEMENT] Add histogram metrics `cortex_distributor_sample_delay_seconds` and `cortex_ingester_tsdb_sample_out_of_order_delta_seconds` #488
* [ENHANCEMENT] Check internal directory access before starting up. #1217
* [ENHANCEMENT] Azure client: expose option to configure MSI URL and user-assigned identity. #584
* [ENHANCEMENT] Added a new metric `mimir_build_info` to coincide with `cortex_build_info`. The metric `cortex_build_info` has not been removed. #1022
* [ENHANCEMENT] Mimir runs a sanity check of storage config at startup and will fail to start if the sanity check doesn't pass. This is done to find potential config issues before starting up. #1180
* [ENHANCEMENT] Validate alertmanager and ruler storage configurations to ensure they don't use same bucket name and region values as those configured for the blocks storage. #1214
* [ENHANCEMENT] Ingester: added option `-ingester.readiness-check-ring-health` to disable the ring health check in the readiness endpoint. When disabled, the health checks are run against only the ingester itself instead of all ingesters in the ring. #48 #126
* [ENHANCEMENT] Ingester: reduce CPU and memory utilization if remote write requests contains a large amount of "out of bounds" samples. #413
* [ENHANCEMENT] Ingester: reduce CPU and memory utilization when querying chunks from ingesters. #430
* [ENHANCEMENT] Ingester: Expose ingester ring page on ingesters. #654
* [ENHANCEMENT] Distributor: added option `-distributor.excluded-zones` to exclude ingesters running in specific zones both on write and read path. #51
* [ENHANCEMENT] Distributor: add tags to tracing span for distributor push with user, cluster and replica. #210
* [ENHANCEMENT] Distributor: performance optimisations. #212 #217 #242
* [ENHANCEMENT] Distributor: reduce latency when HA-Tracking by doing KVStore updates in the background. #271
* [ENHANCEMENT] Distributor: make distributor inflight push requests count include background calls to ingester. #398
* [ENHANCEMENT] Distributor: silently drop exemplars more than 5 minutes older than samples in the same batch. #544
* [ENHANCEMENT] Distributor: reject exemplars with blank label names or values. The `cortex_discarded_exemplars_total` metric will use the `exemplar_labels_blank` reason in this case. #873
* [ENHANCEMENT] Query-frontend: added `cortex_query_frontend_workers_enqueued_requests_total` metric to track the number of requests enqueued in each query-scheduler. #384
* [ENHANCEMENT] Query-frontend: added `cortex_query_frontend_non_step_aligned_queries_total` to track the total number of range queries with start/end not aligned to step. #347 #357 #582
* [ENHANCEMENT] Query-scheduler: exported summary `cortex_query_scheduler_inflight_requests` tracking total number of inflight requests (both enqueued and processing) in percentile buckets. #675
* [ENHANCEMENT] Querier: can use the `LabelNames` call with matchers, if matchers are provided in the `/labels` API call, instead of using the more expensive `MetricsForLabelMatchers` call as before. #3 #1186
* [ENHANCEMENT] Querier / store-gateway: optimized regex matchers. #319 #334 #355
* [ENHANCEMENT] Querier: when fetching data for specific query-shard, we can ignore some blocks based on compactor-shard ID, since sharding of series by query sharding and compactor is the same. Added metrics: #438 #450
  * `cortex_querier_blocks_found_total`
  * `cortex_querier_blocks_queried_total`
  * `cortex_querier_blocks_with_compactor_shard_but_incompatible_query_shard_total`
* [ENHANCEMENT] Querier / ruler: reduce cpu usage, latency and peak memory consumption. #459 #463 #589
* [ENHANCEMENT] Querier: labels requests now obey `-querier.query-ingesters-within`, making them a little more efficient. #518
* [ENHANCEMENT] Querier: retry store-gateway in case of unexpected failure, instead of failing the query. #1003
* [ENHANCEMENT] Querier / ruler: reduce memory used by streaming queries, particularly in ruler. [#4341](https://github.com/cortexproject/cortex/pull/4341)
* [ENHANCEMENT] Ruler: Using shuffle sharding subring on GetRules API. [#4466](https://github.com/cortexproject/cortex/pull/4466)
* [ENHANCEMENT] Ruler: wait for ruler ring client to self-detect during startup. #990
* [ENHANCEMENT] Store-gateway: added `cortex_bucket_store_sent_chunk_size_bytes` metric, tracking the size of chunks sent from store-gateway to querier. #123
* [ENHANCEMENT] Store-gateway: reduced CPU and memory utilization due to exported metrics aggregation for instances with a large number of tenants. #123 #142
* [ENHANCEMENT] Store-gateway: added an in-memory LRU cache for chunks attributes. Can be enabled setting `-blocks-storage.bucket-store.chunks-cache.attributes-in-memory-max-items=X` where `X` is the max number of items to keep in the in-memory cache. The following new metrics are exposed: #279 #415 #437
  * `cortex_cache_memory_requests_total`
  * `cortex_cache_memory_hits_total`
  * `cortex_cache_memory_items_count`
* [ENHANCEMENT] Store-gateway: log index cache requests to tracing spans. #419
* [ENHANCEMENT] Store-gateway: store-gateway can now ignore blocks with minimum time within `-blocks-storage.bucket-store.ignore-blocks-within` duration. Useful when used together with `-querier.query-store-after`. #502
* [ENHANCEMENT] Store-gateway: label values with matchers now doesn't preload or list series, reducing latency and memory consumption. #534
* [ENHANCEMENT] Store-gateway: the results of `LabelNames()`, `LabelValues()` and `Series(skipChunks=true)` calls are now cached in the index cache. #590
* [ENHANCEMENT] Store-gateway: Added `-store-gateway.sharding-ring.unregister-on-shutdown` option that allows store-gateway to stay in the ring even after shutdown. Defaults to `true`, which is the same as current behaviour. #610 #614
* [ENHANCEMENT] Store-gateway: wait for ring tokens stability instead of ring stability to speed up startup and tests. #620
* [ENHANCEMENT] Compactor: add timeout for waiting on compactor to become ACTIVE in the ring. [#4262](https://github.com/cortexproject/cortex/pull/4262)
* [ENHANCEMENT] Compactor: skip already planned compaction jobs if the tenant doesn't belong to the compactor instance anymore. #303
* [ENHANCEMENT] Compactor: Blocks cleaner will ignore users that it no longer "owns" when sharding is enabled, and user ownership has changed since last scan. #325
* [ENHANCEMENT] Compactor: added `-compactor.compaction-jobs-order` support to configure which compaction jobs should run first for a given tenant (in case there are multiple ones). Supported values are: `smallest-range-oldest-blocks-first` (default), `newest-blocks-first`. #364
* [ENHANCEMENT] Compactor: delete blocks marked for deletion faster. #490
* [ENHANCEMENT] Compactor: expose low-level concurrency options for compactor: `-compactor.max-opening-blocks-concurrency`, `-compactor.max-closing-blocks-concurrency`, `-compactor.symbols-flushers-concurrency`. #569 #701
* [ENHANCEMENT] Compactor: expand compactor logs to include total compaction job time, total time for uploads and block counts. #549
* [ENHANCEMENT] Ring: allow experimental configuration of disabling of heartbeat timeouts by setting the relevant configuration value to zero. Applies to the following: [#4342](https://github.com/cortexproject/cortex/pull/4342)
  * `-distributor.ring.heartbeat-timeout`
  * `-ingester.ring.heartbeat-timeout`
  * `-ruler.ring.heartbeat-timeout`
  * `-alertmanager.sharding-ring.heartbeat-timeout`
  * `-compactor.ring.heartbeat-timeout`
  * `-store-gateway.sharding-ring.heartbeat-timeout`
* [ENHANCEMENT] Ring: allow heartbeats to be explicitly disabled by setting the interval to zero. This is considered experimental. This applies to the following configuration options: [#4344](https://github.com/cortexproject/cortex/pull/4344)
  * `-distributor.ring.heartbeat-period`
  * `-ingester.ring.heartbeat-period`
  * `-ruler.ring.heartbeat-period`
  * `-alertmanager.sharding-ring.heartbeat-period`
  * `-compactor.ring.heartbeat-period`
  * `-store-gateway.sharding-ring.heartbeat-period`
* [ENHANCEMENT] Memberlist: optimized receive path for processing ring state updates, to help reduce CPU utilization in large clusters. [#4345](https://github.com/cortexproject/cortex/pull/4345)
* [ENHANCEMENT] Memberlist: expose configuration of memberlist packet compression via `-memberlist.compression-enabled`. [#4346](https://github.com/cortexproject/cortex/pull/4346)
* [ENHANCEMENT] Memberlist: Add `-memberlist.advertise-addr` and `-memberlist.advertise-port` options for setting the address to advertise to other members of the cluster to enable NAT traversal. #260
* [ENHANCEMENT] Memberlist: reduce CPU utilization for rings with a large number of members. #537 #563 #634
* [ENHANCEMENT] Overrides exporter: include additional limits in the per-tenant override exporter. The following limits have been added to the `cortex_limit_overrides` metric: #21
  * `max_fetched_series_per_query`
  * `max_fetched_chunk_bytes_per_query`
  * `ruler_max_rules_per_rule_group`
  * `ruler_max_rule_groups_per_tenant`
* [ENHANCEMENT] Overrides exporter: add a metrics `cortex_limits_defaults` to expose the default values of limits. #173
* [ENHANCEMENT] Overrides exporter: Add `max_fetched_chunks_per_query` and `max_global_exemplars_per_user` limits to the default and per-tenant limits exported as metrics. #471 #515
* [ENHANCEMENT] Upgrade Go to 1.17.8. #1347 #1381
* [ENHANCEMENT] Upgrade Docker base images to `alpine:3.15.0`. #1348
* [BUGFIX] Azure storage: only create HTTP client once, to reduce memory utilization. #605
* [BUGFIX] Ingester: fixed ingester stuck on start up (LEAVING ring state) when `-ingester.ring.heartbeat-period=0` and `-ingester.unregister-on-shutdown=false`. [#4366](https://github.com/cortexproject/cortex/pull/4366)
* [BUGFIX] Ingester: prevent any reads or writes while the ingester is stopping. This will prevent accessing TSDB blocks once they have been already closed. [#4304](https://github.com/cortexproject/cortex/pull/4304)
* [BUGFIX] Ingester: TSDB now waits for pending readers before truncating Head block, fixing the `chunk not found` error and preventing wrong query results. #16
* [BUGFIX] Ingester: don't create TSDB or appender if no samples are sent by a tenant. #162
* [BUGFIX] Ingester: fix out-of-order chunks in TSDB head in-memory series after WAL replay in case some samples were appended to TSDB WAL before series. #530
* [BUGFIX] Distributor: when cleaning up obsolete elected replicas from KV store, HA tracker didn't update number of cluster per user correctly. [#4336](https://github.com/cortexproject/cortex/pull/4336)
* [BUGFIX] Distributor: fix bug in query-exemplar where some results would get dropped. #583
* [BUGFIX] Query-frontend: Fixes @ modifier functions (start/end) when splitting queries by time. #206
* [BUGFIX] Query-frontend: Ensure query_range requests handled by the query-frontend return JSON formatted errors. #360 #499
* [BUGFIX] Query-frontend: don't reuse cached results for queries that are not step-aligned. #424
* [BUGFIX] Query-frontend: fix API error messages that were mentioning Prometheus `--enable-feature=promql-negative-offset` and `--enable-feature=promql-at-modifier` flags. #688
* [BUGFIX] Query-frontend: worker's cancellation channels are now buffered to ensure that all request cancellations are properly handled. #741
* [BUGFIX] Querier: fixed `/api/v1/user_stats` endpoint. When zone-aware replication is enabled, `MaxUnavailableZones` param is used instead of `MaxErrors`, so setting `MaxErrors = 0` doesn't make the Querier wait for all Ingesters responses. #474
* [BUGFIX] Querier: Disable query scheduler SRV DNS lookup. #689
* [BUGFIX] Ruler: fixed counting of PromQL evaluation errors as user-errors when updating `cortex_ruler_queries_failed_total`. [#4335](https://github.com/cortexproject/cortex/pull/4335)
* [BUGFIX] Ruler: fix formatting of rule groups in `/ruler/rule_groups` endpoint. #655
* [BUGFIX] Ruler: do not log `unable to read rules directory` at startup if the directory hasn't been created yet. #1058
* [BUGFIX] Ruler: enable Prometheus-compatible endpoints regardless of `-ruler.enable-api`. The flag now only controls the configuration API. This is what the config flag description stated, but not what was happening. #1216
* [BUGFIX] Compactor: fixed panic while collecting Prometheus metrics. #28
* [BUGFIX] Compactor: compactor should now be able to correctly mark blocks for deletion and no-compaction, if such marking was previously interrupted. #1015
* [BUGFIX] Alertmanager: remove stale template files. #4495
* [BUGFIX] Alertmanager: don't replace user configurations with blank fallback configurations (when enabled), particularly during scaling up/down instances when sharding is enabled. #224
* [BUGFIX] Ring: multi KV runtime config changes are now propagated to all rings, not just ingester ring. #1047
* [BUGFIX] Memberlist: fixed corrupted packets when sending compound messages with more than 255 messages or messages bigger than 64KB. #551
* [BUGFIX] Overrides exporter: successfully startup even if runtime config is not set. #1056
* [BUGFIX] Fix internal modules to wait for other modules depending on them before stopping. #1472

### Mixin

_Changes since `grafana/cortex-jsonnet` `1.9.0`._

* [CHANGE] Removed chunks storage support from mixin. #641 #643 #645 #811 #812 #813
  * Removed `tsdb.libsonnet`: no need to import it anymore (its content is already automatically included when using Jsonnet)
  * Removed the following fields from `_config`:
    * `storage_engine` (defaults to `blocks`)
    * `chunk_index_backend`
    * `chunk_store_backend`
  * Removed schema config map
  * Removed the following dashboards:
    * "Cortex / Chunks"
    * "Cortex / WAL"
    * "Cortex / Blocks vs Chunks"
  * Removed the following alerts:
    * `CortexOldChunkInMemory`
    * `CortexCheckpointCreationFailed`
    * `CortexCheckpointDeletionFailed`
    * `CortexProvisioningMemcachedTooSmall`
    * `CortexWALCorruption`
    * `CortexTableSyncFailure`
    * `CortexTransferFailed`
  * Removed the following recording rules:
    * `cortex_chunk_store_index_lookups_per_query`
    * `cortex_chunk_store_series_pre_intersection_per_query`
    * `cortex_chunk_store_series_post_intersection_per_query`
    * `cortex_chunk_store_chunks_per_query`
    * `cortex_bigtable_request_duration_seconds`
    * `cortex_cassandra_request_duration_seconds`
    * `cortex_dynamo_request_duration_seconds`
    * `cortex_database_request_duration_seconds`
    * `cortex_gcs_request_duration_seconds`
* [CHANGE] Update grafana-builder dependency: use $__rate_interval in qpsPanel and latencyPanel. [#372](https://github.com/grafana/cortex-jsonnet/pull/372)
* [CHANGE] `namespace` template variable in dashboards now only selects namespaces for selected clusters. [#311](https://github.com/grafana/cortex-jsonnet/pull/311)
* [CHANGE] `CortexIngesterRestarts` alert severity changed from `critical` to `warning`. [#321](https://github.com/grafana/cortex-jsonnet/pull/321)
* [CHANGE] Dashboards: added overridable `job_labels` and `cluster_labels` to the configuration object as label lists to uniquely identify jobs and clusters in the metric names and group-by lists in dashboards. [#319](https://github.com/grafana/cortex-jsonnet/pull/319)
* [CHANGE] Dashboards: `alert_aggregation_labels` has been removed from the configuration and overriding this value has been deprecated. Instead the labels are now defined by the `cluster_labels` list, and should be overridden accordingly through that list. [#319](https://github.com/grafana/cortex-jsonnet/pull/319)
* [CHANGE] Renamed `CortexCompactorHasNotUploadedBlocksSinceStart` to `CortexCompactorHasNotUploadedBlocks`. [#334](https://github.com/grafana/cortex-jsonnet/pull/334)
* [CHANGE] Renamed `CortexCompactorRunFailed` to `CortexCompactorHasNotSuccessfullyRunCompaction`. [#334](https://github.com/grafana/cortex-jsonnet/pull/334)
* [CHANGE] Renamed `CortexInconsistentConfig` alert to `CortexInconsistentRuntimeConfig` and increased severity to `critical`. [#335](https://github.com/grafana/cortex-jsonnet/pull/335)
* [CHANGE] Increased `CortexBadRuntimeConfig` alert severity to `critical` and removed support for `cortex_overrides_last_reload_successful` metric (was removed in Cortex 1.3.0). [#335](https://github.com/grafana/cortex-jsonnet/pull/335)
* [CHANGE] Grafana 'min step' changed to 15s so dashboard show better detail. [#340](https://github.com/grafana/cortex-jsonnet/pull/340)
* [CHANGE] Replace `CortexRulerFailedEvaluations` with two new alerts: `CortexRulerTooManyFailedPushes` and `CortexRulerTooManyFailedQueries`. [#347](https://github.com/grafana/cortex-jsonnet/pull/347)
* [CHANGE] Removed `CortexCacheRequestErrors` alert. This alert was not working because the legacy Cortex cache client instrumentation doesn't track errors. [#346](https://github.com/grafana/cortex-jsonnet/pull/346)
* [CHANGE] Removed `CortexQuerierCapacityFull` alert. [#342](https://github.com/grafana/cortex-jsonnet/pull/342)
* [CHANGE] Changes blocks storage alerts to group metrics by the configured `cluster_labels` (supporting the deprecated `alert_aggregation_labels`). [#351](https://github.com/grafana/cortex-jsonnet/pull/351)
* [CHANGE] Increased `CortexIngesterReachingSeriesLimit` critical alert threshold from 80% to 85%. [#363](https://github.com/grafana/cortex-jsonnet/pull/363)
* [CHANGE] Changed default `job_names` for query-frontend, query-scheduler and querier to match custom deployments too. [#376](https://github.com/grafana/cortex-jsonnet/pull/376)
* [CHANGE] Split `cortex_api` recording rule group into three groups. This is a workaround for large clusters where this group can become slow to evaluate. [#401](https://github.com/grafana/cortex-jsonnet/pull/401)
* [CHANGE] Increased `CortexIngesterReachingSeriesLimit` warning threshold from 70% to 80% and critical threshold from 85% to 90%. [#404](https://github.com/grafana/cortex-jsonnet/pull/404)
* [CHANGE] Raised `CortexKVStoreFailure` alert severity from warning to critical. #493
* [CHANGE] Increase `CortexRolloutStuck` alert "for" duration from 15m to 30m. #493 #573
* [CHANGE] The Alertmanager and Ruler compiled dashboards (`alertmanager.json` and `ruler.json`) have been respectively renamed to `mimir-alertmanager.json` and `mimir-ruler.json`. #869
* [CHANGE] Removed `cortex_overrides_metric` from `_config`. #871
* [CHANGE] Renamed recording rule groups (`cortex_` prefix changed to `mimir_`). #871
* [CHANGE] Alerts name prefix has been changed from `Cortex` to `Mimir` (eg. alert `CortexIngesterUnhealthy` has been renamed to `MimirIngesterUnhealthy`). #879
* [CHANGE] Enabled resources dashboards by default. Can be disabled setting `resources_dashboards_enabled` config field to `false`. #920
* [FEATURE] Added `Cortex / Overrides` dashboard, displaying default limits and per-tenant overrides applied to Mimir. #673
* [FEATURE] Added `Mimir / Tenants` and `Mimir / Top tenants` dashboards, displaying user-based metrics. #776
* [FEATURE] Added querier autoscaling panels and alerts. #1006 #1016
* [FEATURE] Mimir / Top tenants dashboard now has tenants ranked by rule group size and evaluation time. #1338
* [ENHANCEMENT] cortex-mixin: Make `cluster_namespace_deployment:kube_pod_container_resource_requests_{cpu_cores,memory_bytes}:sum` backwards compatible with `kube-state-metrics` v2.0.0. [#317](https://github.com/grafana/cortex-jsonnet/pull/317)
* [ENHANCEMENT] Cortex-mixin: Include `cortex-gw-internal` naming variation in default `gateway` job names. [#328](https://github.com/grafana/cortex-jsonnet/pull/328)
* [ENHANCEMENT] Ruler dashboard: added object storage metrics. [#354](https://github.com/grafana/cortex-jsonnet/pull/354)
* [ENHANCEMENT] Alertmanager dashboard: added object storage metrics. [#354](https://github.com/grafana/cortex-jsonnet/pull/354)
* [ENHANCEMENT] Added documentation text panels and descriptions to reads and writes dashboards. [#324](https://github.com/grafana/cortex-jsonnet/pull/324)
* [ENHANCEMENT] Dashboards: defined container functions for common resources panels: containerDiskWritesPanel, containerDiskReadsPanel, containerDiskSpaceUtilization. [#331](https://github.com/grafana/cortex-jsonnet/pull/331)
* [ENHANCEMENT] cortex-mixin: Added `alert_excluded_routes` config to exclude specific routes from alerts. [#338](https://github.com/grafana/cortex-jsonnet/pull/338)
* [ENHANCEMENT] Added `CortexMemcachedRequestErrors` alert. [#346](https://github.com/grafana/cortex-jsonnet/pull/346)
* [ENHANCEMENT] Ruler dashboard: added "Per route p99 latency" panel in the "Configuration API" row. [#353](https://github.com/grafana/cortex-jsonnet/pull/353)
* [ENHANCEMENT] Increased the `for` duration of the `CortexIngesterReachingSeriesLimit` warning alert to 3h. [#362](https://github.com/grafana/cortex-jsonnet/pull/362)
* [ENHANCEMENT] Added a new tier (`medium_small_user`) so we have another tier between 100K and 1Mil active series. [#364](https://github.com/grafana/cortex-jsonnet/pull/364)
* [ENHANCEMENT] Extend Alertmanager dashboard: [#313](https://github.com/grafana/cortex-jsonnet/pull/313)
  * "Tenants" stat panel - shows number of discovered tenant configurations.
  * "Replication" row - information about the replication of tenants/alerts/silences over instances.
  * "Tenant Configuration Sync" row - information about the configuration sync procedure.
  * "Sharding Initial State Sync" row - information about the initial state sync procedure when sharding is enabled.
  * "Sharding Runtime State Sync" row - information about various state operations which occur when sharding is enabled (replication, fetch, marge, persist).
* [ENHANCEMENT] Update gsutil command for `not healthy index found` playbook [#370](https://github.com/grafana/cortex-jsonnet/pull/370)
* [ENHANCEMENT] Added Alertmanager alerts and playbooks covering configuration syncs and sharding operation: [#377 [#378](https://github.com/grafana/cortex-jsonnet/pull/378)
  * `CortexAlertmanagerSyncConfigsFailing`
  * `CortexAlertmanagerRingCheckFailing`
  * `CortexAlertmanagerPartialStateMergeFailing`
  * `CortexAlertmanagerReplicationFailing`
  * `CortexAlertmanagerPersistStateFailing`
  * `CortexAlertmanagerInitialSyncFailed`
* [ENHANCEMENT] Add recording rules to improve responsiveness of Alertmanager dashboard. [#387](https://github.com/grafana/cortex-jsonnet/pull/387)
* [ENHANCEMENT] Add `CortexRolloutStuck` alert. [#405](https://github.com/grafana/cortex-jsonnet/pull/405)
* [ENHANCEMENT] Added `CortexKVStoreFailure` alert. [#406](https://github.com/grafana/cortex-jsonnet/pull/406)
* [ENHANCEMENT] Use configured `ruler` jobname for ruler dashboard panels. [#409](https://github.com/grafana/cortex-jsonnet/pull/409)
* [ENHANCEMENT] Add ability to override `datasource` for generated dashboards. [#407](https://github.com/grafana/cortex-jsonnet/pull/407)
* [ENHANCEMENT] Use alertmanager jobname for alertmanager dashboard panels [#411](https://github.com/grafana/cortex-jsonnet/pull/411)
* [ENHANCEMENT] Added `CortexDistributorReachingInflightPushRequestLimit` alert. [#408](https://github.com/grafana/cortex-jsonnet/pull/408)
* [ENHANCEMENT] Added `CortexReachingTCPConnectionsLimit` alert. #403
* [ENHANCEMENT] Added "Cortex / Writes Networking" and "Cortex / Reads Networking" dashboards. #405
* [ENHANCEMENT] Improved "Queue length" panel in "Cortex / Queries" dashboard. #408
* [ENHANCEMENT] Add `CortexDistributorReachingInflightPushRequestLimit` alert and playbook. #401
* [ENHANCEMENT] Added "Recover accidentally deleted blocks (Google Cloud specific)" playbook. #475
* [ENHANCEMENT] Added support to multi-zone store-gateway deployments. #608 #615
* [ENHANCEMENT] Show supplementary alertmanager services in the Rollout Progress dashboard. #738 #855
* [ENHANCEMENT] Added `mimir` to default job names. This makes dashboards and alerts working when Mimir is installed in single-binary mode and the deployment is named `mimir`. #921
* [ENHANCEMENT] Introduced a new alert for the Alertmanager: `MimirAlertmanagerAllocatingTooMuchMemory`. It has two severities based on the memory usage against limits, a `warning` level at 80% and a `critical` level at 90%. #1206
* [ENHANCEMENT] Faster memcached cache requests. #2720
* [BUGFIX] Fixed `CortexIngesterHasNotShippedBlocks` alert false positive in case an ingester instance had ingested samples in the past, then no traffic was received for a long period and then it started receiving samples again. [#308](https://github.com/grafana/cortex-jsonnet/pull/308)
* [BUGFIX] Fixed `CortexInconsistentRuntimeConfig` metric. [#335](https://github.com/grafana/cortex-jsonnet/pull/335)
* [BUGFIX] Fixed scaling dashboard to correctly work when a Cortex service deployment spans across multiple zones (a zone is expected to have the `zone-[a-z]` suffix). [#365](https://github.com/grafana/cortex-jsonnet/pull/365)
* [BUGFIX] Fixed rollout progress dashboard to correctly work when a Cortex service deployment spans across multiple zones (a zone is expected to have the `zone-[a-z]` suffix). [#366](https://github.com/grafana/cortex-jsonnet/pull/366)
* [BUGFIX] Fixed rollout progress dashboard to include query-scheduler too. [#376](https://github.com/grafana/cortex-jsonnet/pull/376)
* [BUGFIX] Upstream recording rule `node_namespace_pod_container:container_cpu_usage_seconds_total:sum_irate` renamed. [#379](https://github.com/grafana/cortex-jsonnet/pull/379)
* [BUGFIX] Fixed writes/reads/alertmanager resources dashboards to use `$._config.job_names.gateway`. [#403](https://github.com/grafana/cortex-jsonnet/pull/403)
* [BUGFIX] Span the annotation.message in alerts as YAML multiline strings. [#412](https://github.com/grafana/cortex-jsonnet/pull/412)
* [BUGFIX] Fixed "Instant queries / sec" in "Cortex / Reads" dashboard. #445
* [BUGFIX] Fixed and added missing KV store panels in Writes, Reads, Ruler and Compactor dashboards. #448
* [BUGFIX] Fixed Alertmanager dashboard when alertmanager is running as part of single binary. #1064
* [BUGFIX] Fixed Ruler dashboard when ruler is running as part of single binary. #1260
* [BUGFIX] Query-frontend: fixed bad querier status code mapping with query-sharding enabled. #1227

### Jsonnet

_Changes since `grafana/cortex-jsonnet` `1.9.0`._

* [CHANGE] Removed chunks storage support. #639
  * Removed the following fields from `_config`:
    * `storage_engine` (defaults to `blocks`)
    * `querier_second_storage_engine` (not supported anymore)
    * `table_manager_enabled`, `table_prefix`
    * `memcached_index_writes_enabled` and `memcached_index_writes_max_item_size_mb`
    * `storeMemcachedChunksConfig`
    * `storeConfig`
    * `max_chunk_idle`
    * `schema` (the schema configmap is still added for backward compatibility reasons)
    * `bigtable_instance` and `bigtable_project`
    * `client_configs`
    * `enabledBackends`
    * `storage_backend`
    * `cassandra_addresses`
    * `s3_bucket_name`
    * `ingester_deployment_without_wal` (was only used by chunks storage)
    * `ingester` (was only used to configure chunks storage WAL)
  * Removed the following CLI flags from `ingester_args`:
    * `ingester.max-chunk-age`
    * `ingester.max-stale-chunk-idle`
    * `ingester.max-transfer-retries`
    * `ingester.retain-period`
* [CHANGE] Changed `overrides-exporter.libsonnet` from being based on cortex-tools to Mimir `overrides-exporter` target. #646
* [CHANGE] Store gateway: set `-blocks-storage.bucket-store.index-cache.memcached.max-get-multi-concurrency`,
  `-blocks-storage.bucket-store.chunks-cache.memcached.max-get-multi-concurrency`,
  `-blocks-storage.bucket-store.metadata-cache.memcached.max-get-multi-concurrency`,
  `-blocks-storage.bucket-store.index-cache.memcached.max-idle-connections`,
  `-blocks-storage.bucket-store.chunks-cache.memcached.max-idle-connections`,
  `-blocks-storage.bucket-store.metadata-cache.memcached.max-idle-connections` to 100 [#414](https://github.com/grafana/cortex-jsonnet/pull/414)
* [CHANGE] Alertmanager: mounted overrides configmap to alertmanager too. [#315](https://github.com/grafana/cortex-jsonnet/pull/315)
* [CHANGE] Memcached: upgraded memcached from `1.5.17` to `1.6.9`. [#316](https://github.com/grafana/cortex-jsonnet/pull/316)
* [CHANGE] Store-gateway: increased memory request and limit respectively from 6GB / 6GB to 12GB / 18GB. [#322](https://github.com/grafana/cortex-jsonnet/pull/322)
* [CHANGE] Store-gateway: increased `-blocks-storage.bucket-store.max-chunk-pool-bytes` from 2GB (default) to 12GB. [#322](https://github.com/grafana/cortex-jsonnet/pull/322)
* [CHANGE] Ingester/Ruler: set `-server.grpc-max-send-msg-size-bytes` and `-server.grpc-max-send-msg-size-bytes` to sensible default values (10MB). [#326](https://github.com/grafana/cortex-jsonnet/pull/326)
* [CHANGE] Decreased `-server.grpc-max-concurrent-streams` from 100k to 10k. [#369](https://github.com/grafana/cortex-jsonnet/pull/369)
* [CHANGE] Decreased blocks storage ingesters graceful termination period from 80m to 20m. [#369](https://github.com/grafana/cortex-jsonnet/pull/369)
* [CHANGE] Increase the rules per group and rule groups limits on different tiers. [#396](https://github.com/grafana/cortex-jsonnet/pull/396)
* [CHANGE] Removed `max_samples_per_query` limit, since it only works with chunks and only when using `-distributor.shard-by-all-labels=false`. [#397](https://github.com/grafana/cortex-jsonnet/pull/397)
* [CHANGE] Removed chunks storage query sharding config support. The following config options have been removed: [#398](https://github.com/grafana/cortex-jsonnet/pull/398)
  * `_config` > `queryFrontend` > `shard_factor`
  * `_config` > `queryFrontend` > `sharded_queries_enabled`
  * `_config` > `queryFrontend` > `query_split_factor`
* [CHANGE] Rename ruler_s3_bucket_name and ruler_gcs_bucket_name to ruler_storage_bucket_name: [#415](https://github.com/grafana/cortex-jsonnet/pull/415)
* [CHANGE] Fine-tuned rolling update policy for distributor, querier, query-frontend, query-scheduler. [#420](https://github.com/grafana/cortex-jsonnet/pull/420)
* [CHANGE] Increased memcached metadata/chunks/index-queries max connections from 4k to 16k. [#420](https://github.com/grafana/cortex-jsonnet/pull/420)
* [CHANGE] Disabled step alignment in query-frontend to be compliant with PromQL. [#420](https://github.com/grafana/cortex-jsonnet/pull/420)
* [CHANGE] Do not limit compactor CPU and request a number of cores equal to the configured concurrency. [#420](https://github.com/grafana/cortex-jsonnet/pull/420)
* [CHANGE] Configured split-and-merge compactor. #853
  * The following CLI flags are set on compactor:
    * `-compactor.split-and-merge-shards=0`
    * `-compactor.compactor-tenant-shard-size=1`
    * `-compactor.split-groups=1`
    * `-compactor.max-opening-blocks-concurrency=4`
    * `-compactor.max-closing-blocks-concurrency=2`
    * `-compactor.symbols-flushers-concurrency=4`
  * The following per-tenant overrides have been set on `super_user` and `mega_user` classes:
    ```
    compactor_split_and_merge_shards: 2,
    compactor_tenant_shard_size: 2,
    compactor_split_groups: 2,
    ```
* [CHANGE] The entrypoint file to include has been renamed from `cortex.libsonnet` to `mimir.libsonnet`. #897
* [CHANGE] The default image config field has been renamed from `cortex` to `mimir`. #896
   ```
   {
     _images+:: {
       mimir: '...',
     },
   }
   ```
* [CHANGE] Removed `cortex_` prefix from config fields. #898
  * The following config fields have been renamed:
    * `cortex_bucket_index_enabled` renamed to `bucket_index_enabled`
    * `cortex_compactor_cleanup_interval` renamed to `compactor_cleanup_interval`
    * `cortex_compactor_data_disk_class` renamed to `compactor_data_disk_class`
    * `cortex_compactor_data_disk_size` renamed to `compactor_data_disk_size`
    * `cortex_compactor_max_concurrency` renamed to `compactor_max_concurrency`
    * `cortex_distributor_allow_multiple_replicas_on_same_node` renamed to `distributor_allow_multiple_replicas_on_same_node`
    * `cortex_ingester_data_disk_class` renamed to `ingester_data_disk_class`
    * `cortex_ingester_data_disk_size` renamed to `ingester_data_disk_size`
    * `cortex_querier_allow_multiple_replicas_on_same_node` renamed to `querier_allow_multiple_replicas_on_same_node`
    * `cortex_query_frontend_allow_multiple_replicas_on_same_node` renamed to `query_frontend_allow_multiple_replicas_on_same_node`
    * `cortex_query_sharding_enabled` renamed to `query_sharding_enabled`
    * `cortex_query_sharding_msg_size_factor` renamed to `query_sharding_msg_size_factor`
    * `cortex_ruler_allow_multiple_replicas_on_same_node` renamed to `ruler_allow_multiple_replicas_on_same_node`
    * `cortex_store_gateway_data_disk_class` renamed to `store_gateway_data_disk_class`
    * `cortex_store_gateway_data_disk_size` renamed to `store_gateway_data_disk_size`
* [CHANGE] The overrides configmap default mountpoint has changed from `/etc/cortex` to `/etc/mimir`. It can be customized via the `overrides_configmap_mountpoint` config field. #899
* [CHANGE] Enabled in the querier the features to query label names with matchers, PromQL at modifier and query long-term storage for labels. #905
* [CHANGE] Reduced TSDB blocks retention on ingesters disk from 96h to 24h. #905
* [CHANGE] Enabled closing of idle TSDB in ingesters. #905
* [CHANGE] Disabled TSDB isolation in ingesters for better performances. #905
* [CHANGE] Changed log level of querier, query-frontend, query-scheduler and alertmanager from `debug` to `info`. #905
* [CHANGE] Enabled attributes in-memory cache in store-gateway. #905
* [CHANGE] Configured store-gateway to not load blocks containing samples more recent than 10h (because such samples are queried from ingesters). #905
* [CHANGE] Dynamically compute `-compactor.deletion-delay` based on other settings, in order to reduce the deletion delay as much as possible and lower the number of live blocks in the storage. #907
* [CHANGE] The config field `distributorConfig` has been renamed to `ingesterRingClientConfig`. Config field `ringClient` has been removed in favor of `ingesterRingClientConfig`. #997 #1057
* [CHANGE] Gossip.libsonnet has been fixed to modify all ring configurations, not only the ingester ring config. Furthermore it now supports migration via multi KV store. #1057 #1099
* [CHANGE] Changed the default of `bucket_index_enabled` to `true`. #924
* [CHANGE] Remove the support for the test-exporter. #1133
* [CHANGE] Removed `$.distributor_deployment_labels`, `$.ingester_deployment_labels` and `$.querier_deployment_labels` fields, that were used by gossip.libsonnet to inject additional label. Now the label is injected directly into pods of statefulsets and deployments. #1297
* [CHANGE] Disabled `-ingester.readiness-check-ring-health`. #1352
* [CHANGE] Changed Alertmanager CPU request from `100m` to `2` cores, and memory request from `1Gi` to `10Gi`. Set Alertmanager memory limit to `15Gi`. #1206
* [CHANGE] gossip.libsonnet has been renamed to memberlist.libsonnet, and is now imported by default. Use of memberlist for ring is enabled by setting `_config.memberlist_ring_enabled` to true. #1526
* [FEATURE] Added query sharding support. It can be enabled setting `cortex_query_sharding_enabled: true` in the `_config` object. #653
* [FEATURE] Added shuffle-sharding support. It can be enabled and configured using the following config: #902
   ```
   _config+:: {
     shuffle_sharding:: {
       ingester_write_path_enabled: true,
       ingester_read_path_enabled: true,
       querier_enabled: true,
       ruler_enabled: true,
       store_gateway_enabled: true,
     },
   }
   ```
* [FEATURE] Added multi-zone ingesters and store-gateways support. #1352 #1552
* [ENHANCEMENT] Add overrides config to compactor. This allows setting retention configs per user. [#386](https://github.com/grafana/cortex-jsonnet/pull/386)
* [ENHANCEMENT] Added 256MB memory ballast to querier. [#369](https://github.com/grafana/cortex-jsonnet/pull/369)
* [ENHANCEMENT] Update `etcd-operator` to latest version (see https://github.com/grafana/jsonnet-libs/pull/480). [#263](https://github.com/grafana/cortex-jsonnet/pull/263)
* [ENHANCEMENT] Add support for Azure storage in Alertmanager configuration. [#381](https://github.com/grafana/cortex-jsonnet/pull/381)
* [ENHANCEMENT] Add support for running Alertmanager in sharding mode. [#394](https://github.com/grafana/cortex-jsonnet/pull/394)
* [ENHANCEMENT] Allow to customize PromQL engine settings via `queryEngineConfig`. [#399](https://github.com/grafana/cortex-jsonnet/pull/399)
* [ENHANCEMENT] Define Azure object storage ruler args. [#416](https://github.com/grafana/cortex-jsonnet/pull/416)
* [ENHANCEMENT] Added the following config options to allow to schedule multiple replicas of the same service on the same node: [#418](https://github.com/grafana/cortex-jsonnet/pull/418)
  * `cortex_distributor_allow_multiple_replicas_on_same_node`
  * `cortex_ruler_allow_multiple_replicas_on_same_node`
  * `cortex_querier_allow_multiple_replicas_on_same_node`
  * `cortex_query_frontend_allow_multiple_replicas_on_same_node`
* [BUGFIX] Alertmanager: fixed `--alertmanager.cluster.peers` CLI flag passed to alertmanager when HA is enabled. [#329](https://github.com/grafana/cortex-jsonnet/pull/329)
* [BUGFIX] Fixed `-distributor.extend-writes` setting on ruler when `unregister_ingesters_on_shutdown` is disabled. [#369](https://github.com/grafana/cortex-jsonnet/pull/369)
* [BUGFIX] Treat `compactor_blocks_retention_period` type as string rather than int.[#395](https://github.com/grafana/cortex-jsonnet/pull/395)
* [BUGFIX] Pass `-ruler-storage.s3.endpoint` to ruler when using S3. [#421](https://github.com/grafana/cortex-jsonnet/pull/421)
* [BUGFIX] Remove service selector on label `gossip_ring_member` from other services than `gossip-ring`. [#1008](https://github.com/grafana/mimir/pull/1008)
* [BUGFIX] Rename `-ingester.readiness-check-ring-health` to `-ingester.ring.readiness-check-ring-health`, to reflect current name of flag. #1460

### Mimirtool

_Changes since cortextool `0.10.7`._

* [CHANGE] The following environment variables have been renamed: #883
  * `CORTEX_ADDRESS` to `MIMIR_ADDRESS`
  * `CORTEX_API_USER` to `MIMIR_API_USER`
  * `CORTEX_API_KEY` to `MIMIR_API_KEY`
  * `CORTEX_TENANT_ID` to `MIMIR_TENANT_ID`
  * `CORTEX_TLS_CA_PATH` to `MIMIR_TLS_CA_PATH`
  * `CORTEX_TLS_CERT_PATH` to `MIMIR_TLS_CERT_PATH`
  * `CORTEX_TLS_KEY_PATH` to `MIMIR_TLS_KEY_PATH`
* [CHANGE] Change `cortex` backend to `mimir`. #883
* [CHANGE] Do not publish `mimirtool` binary for 386 windows architecture. #1263
* [CHANGE] `analyse` command has been renamed to `analyze`. #1318
* [FEATURE] Support Arm64 on Darwin for all binaries (benchtool etc). https://github.com/grafana/cortex-tools/pull/215
* [ENHANCEMENT] Correctly support federated rules. #823
* [BUGFIX] Fix `cortextool rules` legends displaying wrong symbols for updates and deletions. https://github.com/grafana/cortex-tools/pull/226

### Query-tee

_Changes since Cortex `1.10.0`._

* [ENHANCEMENT] Added `/api/v1/query_exemplars` API endpoint support (no results comparison). #168
* [ENHANCEMENT] Add a flag (`--proxy.compare-use-relative-error`) in the query-tee to compare floating point values using relative error. #208
* [ENHANCEMENT] Add a flag (`--proxy.compare-skip-recent-samples`) in the query-tee to skip comparing recent samples. By default samples not older than 1 minute are skipped. #234
* [BUGFIX] Fixes a panic in the query-tee when comparing result. #207
* [BUGFIX] Ensure POST requests are handled correctly #286

### Blocksconvert

_Changes since Cortex `1.10.0`._

* [CHANGE] Blocksconvert tool was removed from Mimir. #637

### Metaconvert

_Changes since Cortex `1.10.0`._

* [CHANGE] `thanosconvert` tool has been renamed to `metaconvert`. `-config.file` option has been removed, while it now requires `-tenant` option to work on single tenant only. It now also preserves labels recognized by Mimir. #1120

### Test-exporter

_Changes since Cortex `1.10.0`._

* [CHANGE] Removed the test-exporter tool. #1133

### Tools

_Changes since Cortex `1.10.0`._

* [CHANGE] Removed `query-audit`. You can use `query-tee` to compare query results and performances of two Grafana Mimir backends. #1380

## [Cortex 1.10.0 CHANGELOG](https://github.com/grafana/mimir/blob/a13959db5d38ff65c2b7ef52c56331d2f4dbc00c/CHANGELOG.md#cortex-1100--2021-08-03)<|MERGE_RESOLUTION|>--- conflicted
+++ resolved
@@ -73,9 +73,6 @@
 * [ENHANCEMENT] Ingester: reduce memory usage of active series tracker. #5665
 * [ENHANCEMENT] Store-gateway: added `-store-gateway.sharding-ring.auto-forget-enabled` configuration parameter to control whether store-gateway auto-forget feature should be enabled or disabled (enabled by default). #5702
 * [ENHANCEMENT] Querier: improved observability of calls to ingesters during queries. #5724
-<<<<<<< HEAD
-* [ENHANCEMENT] Querier: add experimental per-query chunks limit based on an estimate of the number of chunks that will be sent from ingesters and store-gateways that is enforced earlier during query evaluation. This limit is disabled by default and can be configured with `-querier.max-estimated-fetched-chunks-per-query-multiplier`. #5765  
-=======
 * [ENHANCEMENT] Compactor: block backfilling logging is now more verbose. #5711
 * [ENHANCEMENT] Added support to rate limit application logs: #5764
   * `-log.rate-limit-enabled`
@@ -84,7 +81,7 @@
 * [ENHANCEMENT] Added `cortex_ingester_tsdb_head_max_time_seconds` metric which is a max time of all TSDB Heads open in an ingester. #5786
 * [ENHANCEMENT] Querier: cancel query requests to ingesters in a zone upon first error received from the zone, to reduce wasted effort spent computing results that won't be used #5764
 * [ENHANCEMENT] Improve tracing of internal HTTP requests sent over httpgrpc #5782
->>>>>>> 8da49e36
+* [ENHANCEMENT] Querier: add experimental per-query chunks limit based on an estimate of the number of chunks that will be sent from ingesters and store-gateways that is enforced earlier during query evaluation. This limit is disabled by default and can be configured with `-querier.max-estimated-fetched-chunks-per-query-multiplier`. #5765  
 * [BUGFIX] Ingester: Handle when previous ring state is leaving and the number of tokens has changed. #5204
 * [BUGFIX] Querier: fix issue where queries that use the `timestamp()` function fail with `execution: attempted to read series at index 0 from stream, but the stream has already been exhausted` if streaming chunks from ingesters to queriers is enabled. #5370
 * [BUGFIX] memberlist: bring back `memberlist_client_kv_store_count` metric that used to exist in Cortex, but got lost during dskit updates before Mimir 2.0. #5377
