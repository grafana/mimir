# Changelog

## main / unreleased

### Grafana Mimir

* [CHANGE] Ingester: Increase default value of `-blocks-storage.tsdb.head-postings-for-matchers-cache-max-bytes` and `-blocks-storage.tsdb.block-postings-for-matchers-cache-max-bytes` to 100 MiB (previous default value was 10 MiB). #6764
* [CHANGE] Validate tenant IDs according to [documented behavior](https://grafana.com/docs/mimir/latest/configure/about-tenant-ids/) even when tenant federation is not enabled. Note that this will cause some previously accepted tenant IDs to be rejected such as those longer than 150 bytes or containing `|` characters. #6959
* [CHANGE] Ruler: don't use backoff retry on remote evaluation in case of `4xx` errors. #7004
* [CHANGE] Server: responses with HTTP 4xx status codes are now treated as errors and used in `status_code` label of request duration metric. #7045
* [ENHANCEMENT] Store-gateway: add no-compact details column on store-gateway tenants admin UI. #6848
* [ENHANCEMENT] PromQL: ignore small errors for bucketQuantile #6766
* [ENHANCEMENT] Distributor: improve efficiency of some errors #6785
* [ENHANCEMENT] Ruler: exclude vector queries from being tracked in `cortex_ruler_queries_zero_fetched_series_total`. #6544
* [ENHANCEMENT] Query-Frontend and Query-Scheduler: split tenant query request queues by query component with `query-frontend.additional-query-queue-dimensions-enabled` and `query-scheduler.additional-query-queue-dimensions-enabled`. #6772
* [ENHANCEMENT] Store-gateway: include more information about lazy index-header loading in traces. #6922
* [ENHANCEMENT] Distributor: support disabling metric relabel rules per-tenant via the flag `-distributor.metric-relabeling-enabled` or associated YAML. #6970
* [ENHANCEMENT] Distributor: `-distributor.remote-timeout` is now accounted from the first ingester push request being sent. #6972
* [FEATURE] Introduce `-tenant-federation.max-tenants` option to limit the max number of tenants allowed for requests when federation is enabled. #6959
* [ENHANCEMENT] Query-frontend: add experimental support for sharding active series queries via `-query-frontend.shard-active-series-queries`. #6784
* [BUGFIX] Ingester: don't ignore errors encountered while iterating through chunks or samples in response to a query request. #6451
* [BUGFIX] Fix issue where queries can fail or omit OOO samples if OOO head compaction occurs between creating a querier and reading chunks #6766
* [BUGFIX] Fix issue where concatenatingChunkIterator can obscure errors #6766
* [BUGFIX] Fix panic during tsdb Commit #6766
* [BUGFIX] tsdb/head: wlog exemplars after samples #6766
* [BUGFIX] Ruler: fix issue where "failed to remotely evaluate query expression, will retry" messages are logged without context such as the trace ID and do not appear in trace events. #6789
* [BUGFIX] Querier: fix issue where spans in query request traces were not nested correctly. #6893
* [BUGFIX] Fix issue where all incoming HTTP requests have duplicate trace spans. #6920
* [BUGFIX] Querier: do not retry requests to store-gateway when a query gets canceled. #6934
* [BUGFIX] Querier: return 499 status code instead of 500 when a request to remote read endpoint gets canceled. #6934
<<<<<<< HEAD
* [BUGFIX] Distributor: distributor might start serving writes with an empty HA tracker state. #5796
=======
* [BUGFIX] Querier: fix issue where `-querier.max-fetched-series-per-query` is not applied to `/series` endpoint if the series are loaded from ingesters. #7055
>>>>>>> 146af07f

### Mixin

* [CHANGE] The `job` label matcher for distributor and gateway have been extended to include any deployment matching `distributor.*` and `cortex-gw.*` respectively. This change allows to match custom and multi-zone distributor and gateway deployments too. #6817
* [ENHANCEMENT] Dashboards: Add panels for alertmanager activity of a tenant #6826
* [ENHANCEMENT] Dashboards: Add graphs to "Slow Queries" dashboard. #6880
* [ENHANCEMENT] Dashboards: remove legacy `graph` panel from Rollout Progress dashboard. #6864
* [ENHANCEMENT] Dashboards: Make most columns in "Slow Queries" sortable. #7000
* [ENHANCEMENT] Dashboards: Render graph panels at full resolution as opposed to at half resolution. #7027

### Jsonnet

* [CHANGE] Querier: Increase `JAEGER_REPORTER_MAX_QUEUE_SIZE` from 1000 to 5000, to avoid dropping tracing spans. #6764
* [FEATURE] Added support for the following root-level settings to configure the list of matchers to apply to node affinity: #6782 #6829
  * `alertmanager_node_affinity_matchers`
  * `compactor_node_affinity_matchers`
  * `continuous_test_node_affinity_matchers`
  * `distributor_node_affinity_matchers`
  * `ingester_node_affinity_matchers`
  * `ingester_zone_a_node_affinity_matchers`
  * `ingester_zone_b_node_affinity_matchers`
  * `ingester_zone_c_node_affinity_matchers`
  * `mimir_backend_node_affinity_matchers`
  * `mimir_backend_zone_a_node_affinity_matchers`
  * `mimir_backend_zone_b_node_affinity_matchers`
  * `mimir_backend_zone_c_node_affinity_matchers`
  * `mimir_read_node_affinity_matchers`
  * `mimir_write_node_affinity_matchers`
  * `mimir_write_zone_a_node_affinity_matchers`
  * `mimir_write_zone_b_node_affinity_matchers`
  * `mimir_write_zone_c_node_affinity_matchers`
  * `overrides_exporter_node_affinity_matchers`
  * `querier_node_affinity_matchers`
  * `query_frontend_node_affinity_matchers`
  * `query_scheduler_node_affinity_matchers`
  * `rollout_operator_node_affinity_matchers`
  * `ruler_node_affinity_matchers`
  * `ruler_node_affinity_matchers`
  * `ruler_querier_node_affinity_matchers`
  * `ruler_query_frontend_node_affinity_matchers`
  * `ruler_query_scheduler_node_affinity_matchers`
  * `store_gateway_node_affinity_matchers`
  * `store_gateway_node_affinity_matchers`
  * `store_gateway_zone_a_node_affinity_matchers`
  * `store_gateway_zone_b_node_affinity_matchers`
  * `store_gateway_zone_c_node_affinity_matchers`
* [FEATURE] Ingester: Allow automated zone-by-zone downscaling, that can be enabled via the `ingester_automated_downscale_enabled` flag. It is disabled by default. #6850
* [ENHANCEMENT] Alerts: Add `MimirStoreGatewayTooManyFailedOperations` warning alert that triggers when Mimir store-gateway report error when interacting with the object storage. #6831
* [ENHANCEMENT] Querier HPA: improved scaling metric and scaling policies, in order to scale up and down more gradually. #6971
* [BUGFIX] Update memcached-exporter to 0.14.1 due to CVE-2023-39325. #6861

### Mimirtool

* [ENHANCEMENT] Analyze Prometheus: set tenant header. #6737
* [ENHANCEMENT] Add argument `--output-dir` to `mimirtool alertmanager get` where the config and templates will be written to and can be loaded via `mimirtool alertmanager load` #6760
* [BUGFIX] Analyze rule-file: .metricsUsed field wasn't populated. #6953

### Mimir Continuous Test

* [ENHANCEMENT] Include comparison of all expected and actual values when any float sample does not match. #6756

### Query-tee

### Documentation

### Tools

## 2.11.0

### Grafana Mimir

* [CHANGE] The following deprecated configurations have been removed: #6673 #6779 #6808 #6814
  * `-querier.iterators`
  * `-querier.batch-iterators`
  * `-blocks-storage.bucket-store.max-chunk-pool-bytes`
  * `-blocks-storage.bucket-store.chunk-pool-min-bucket-size-bytes`
  * `-blocks-storage.bucket-store.chunk-pool-max-bucket-size-bytes`
  * `-blocks-storage.bucket-store.bucket-index.enabled`
* [CHANGE] Querier: Split worker GRPC config into separate client configs for the frontend and scheduler to allow TLS to be configured correctly when specifying the `tls_server_name`. The GRPC config specified under `-querier.frontend-client.*` will no longer apply to the scheduler client, and will need to be set explicitly under `-querier.scheduler-client.*`. #6445 #6573
* [CHANGE] Store-gateway: enable sparse index headers by default. Sparse index headers reduce the time to load an index header up to 90%. #6005
* [CHANGE] Store-gateway: lazy-loading concurrency limit default value is now 4. #6004
* [CHANGE] General: enabled `-log.buffered` by default. The `-log.buffered` has been deprecated and will be removed in Mimir 2.13. #6131
* [CHANGE] Ingester: changed default `-blocks-storage.tsdb.series-hash-cache-max-size-bytes` setting from `1GB` to `350MB`. The new default cache size is enough to store the hashes for all series in a ingester, assuming up to 2M in-memory series per ingester and using the default 13h retention period for local TSDB blocks in the ingesters. #6130
* [CHANGE] Query-frontend: removed `cortex_query_frontend_workers_enqueued_requests_total`. Use `cortex_query_frontend_enqueue_duration_seconds_count` instead. #6121
* [CHANGE] Ingester / querier: enable ingester to querier chunks streaming by default and mark it as stable. #6174
* [CHANGE] Ingester / querier: enable ingester query request minimisation by default and mark it as stable. #6174
* [CHANGE] Ingester: changed the default value for the experimental configuration parameter `-blocks-storage.tsdb.early-head-compaction-min-estimated-series-reduction-percentage` from 10 to 15. #6186
* [CHANGE] Ingester: `/ingester/push` HTTP endpoint has been removed. This endpoint was added for testing and troubleshooting, but was never documented or used for anything. #6299
* [CHANGE] Experimental setting `-log.rate-limit-logs-per-second-burst` renamed to `-log.rate-limit-logs-burst-size`. #6230
* [CHANGE] Distributor: instead of errors with HTTP status codes, `Push()` now returns errors with gRPC codes: #6377
  * `http.StatusAccepted` (202) code is replaced with `codes.AlreadyExists`.
  * `http.BadRequest` (400) code is replaced with `codes.FailedPrecondition`.
  * `http.StatusTooManyRequests` (429) and the non-standard `529` (The service is overloaded) codes are replaced with `codes.ResourceExhausted`.
* [CHANGE] Ingester: by setting the newly introduced experimental CLI flag `-ingester.return-only-grpc-errors` to true, ingester will return only gRPC errors. This feature changes the following status codes: #6443 #6680 #6723
  * `http.StatusBadRequest` (400) is replaced with `codes.FailedPrecondition` on the write path.
  * `http.StatusServiceUnavailable` (503) is replaced with `codes.Internal` on the write path, and with `codes.ResourceExhausted` on the read path.
  * `codes.Unknown` is replaced with `codes.Internal` on both write and read path.
* [CHANGE] Upgrade Node.js to v20. #6540
* [CHANGE] Querier: `cortex_querier_blocks_consistency_checks_failed_total` is now incremented when a block couldn't be queried from any attempted store-gateway as opposed to incremented after each attempt. Also `cortex_querier_blocks_consistency_checks_total` is incremented once per query as opposed to once per attempt (with 3 attempts). #6590
* [CHANGE] Ingester: Modify utilization based read path limiter to base memory usage on Go heap size. #6584
* [FEATURE] Distributor: added option `-distributor.retry-after-header.enabled` to include the `Retry-After` header in recoverable error responses. #6608
* [FEATURE] Query-frontend: add experimental support for query blocking. Queries are blocked on a per-tenant basis and is configured via the limit `blocked_queries`. #5609
* [FEATURE] Vault: Added support for new Vault authentication methods: `AppRole`, `Kubernetes`, `UserPass` and `Token`. #6143
* [FEATURE] Add experimental endpoint `/api/v1/cardinality/active_series` to return the set of active series for a given selector. #6536 #6619 #6651 #6667 #6717
* [FEATURE] Added `-<prefix>.s3.part-size` flag to configure the S3 minimum file size in bytes used for multipart uploads. #6592
* [FEATURE] Add the experimental `-<prefix>.s3.send-content-md5` flag (defaults to `false`) to configure S3 Put Object requests to send a `Content-MD5` header. Setting this flag is not recommended unless your object storage does not support checksums. #6622
* [FEATURE] Distributor: add an experimental flag `-distributor.reusable-ingester-push-worker` that can be used to pre-allocate a pool of workers to be used to send push requests to the ingesters. #6660
* [FEATURE] Distributor: Support enabling of automatically generated name suffixes for metrics ingested via OTLP, through the flag `-distributor.otel-metric-suffixes-enabled`. #6542
* [FEATURE] Ingester: ingester can now track which of the user's series the ingester actually owns according to the ring, and only consider owned series when checking for user series limit. This helps to avoid hitting the user's series limit when scaling up ingesters or changing user's ingester shard size. Feature is currently experimental, and disabled by default. It can be enabled by setting `-ingester.use-ingester-owned-series-for-limits` (to use owned series for limiting). This is currently limited to multi-zone ingester setup, with replication factor being equal to number of zones. #6718
* [ENHANCEMENT] Query-frontend: don't treat cancel as an error. #4648
* [ENHANCEMENT] Ingester: exported summary `cortex_ingester_inflight_push_requests_summary` tracking total number of inflight requests in percentile buckets. #5845
* [ENHANCEMENT] Query-scheduler: add `cortex_query_scheduler_enqueue_duration_seconds` metric that records the time taken to enqueue or reject a query request. #5879
* [ENHANCEMENT] Query-frontend: add `cortex_query_frontend_enqueue_duration_seconds` metric that records the time taken to enqueue or reject a query request. When query-scheduler is in use, the metric has the `scheduler_address` label to differentiate the enqueue duration by query-scheduler backend. #5879 #6087 #6120
* [ENHANCEMENT] Store-gateway: add metric `cortex_bucket_store_blocks_loaded_by_duration` for counting the loaded number of blocks based on their duration. #6074  #6129
* [ENHANCEMENT] Expose `/sync/mutex/wait/total:seconds` Go runtime metric as `go_sync_mutex_wait_total_seconds_total` from all components. #5879
* [ENHANCEMENT] Query-scheduler: improve latency with many concurrent queriers. #5880
* [ENHANCEMENT] Ruler: add new per-tenant `cortex_ruler_queries_zero_fetched_series_total` metric to track rules that fetched no series. #5925
* [ENHANCEMENT] Implement support for `limit`, `limit_per_metric` and `metric` parameters for `<Prometheus HTTP prefix>/api/v1/metadata` endpoint. #5890
* [ENHANCEMENT] Distributor: add experimental support for storing metadata when ingesting metrics via OTLP. This makes metrics description and type available when ingesting metrics via OTLP. Enable with `-distributor.enable-otlp-metadata-storage=true`. #5693 #6035 #6254
* [ENHANCEMENT] Ingester: added support for sampling errors, which can be enabled by setting `-ingester.error-sample-rate`. This way each error will be logged once in the configured number of times. All the discarded samples will still be tracked by the `cortex_discarded_samples_total` metric. #5584 #6014
* [ENHANCEMENT] Ruler: Fetch secrets used to configure TLS on the Alertmanager client from Vault when `-vault.enabled` is true. #5239
* [ENHANCEMENT] Query-frontend: added query-sharding support for `group by` aggregation queries. #6024
* [ENHANCEMENT] Fetch secrets used to configure server-side TLS from Vault when `-vault.enabled` is true. #6052.
* [ENHANCEMENT] Packaging: add logrotate config file. #6142
* [ENHANCEMENT] Ingester: add the experimental configuration options `-blocks-storage.tsdb.head-postings-for-matchers-cache-max-bytes` and `-blocks-storage.tsdb.block-postings-for-matchers-cache-max-bytes` to enforce a limit in bytes on the `PostingsForMatchers()` cache used by ingesters (the cache limit is per TSDB head and block basis, not a global one). The experimental configuration options `-blocks-storage.tsdb.head-postings-for-matchers-cache-size` and `-blocks-storage.tsdb.block-postings-for-matchers-cache-size` have been deprecated. #6151
* [ENHANCEMENT] Ingester: use the `PostingsForMatchers()` in-memory cache for label values queries with matchers too. #6151
* [ENHANCEMENT] Ingester / store-gateway: optimized regex matchers. #6168 #6250
* [ENHANCEMENT] Distributor: Include ingester IDs in circuit breaker related metrics and logs. #6206
* [ENHANCEMENT] Querier: improve errors and logging when streaming chunks from ingesters and store-gateways. #6194 #6309
* [ENHANCEMENT] Querier: Add `cortex_querier_federation_exemplar_tenants_queried` and `cortex_querier_federation_tenants_queried` metrics to track the number of tenants queried by multi-tenant queries. #6374 #6409
* [ENHANCEMENT] All: added an experimental `-server.grpc.num-workers` flag that configures the number of long-living workers used to process gRPC requests. This could decrease the CPU usage by reducing the number of stack allocations. #6311
* [ENHANCEMENT] All: improved IPv6 support by using the proper host:port formatting. #6311
* [ENHANCEMENT] Querier: always return error encountered during chunks streaming, rather than `the stream has already been exhausted`. #6345 #6433
* [ENHANCEMENT] Query-frontend: add `instance_enable_ipv6` to support IPv6. #6111
* [ENHANCEMENT] Store-gateway: return same detailed error messages as queriers when chunks or series limits are reached. #6347
* [ENHANCEMENT] Querier: reduce memory consumed for queries that hit store-gateways. #6348
* [ENHANCEMENT] Ruler: include corresponding trace ID with log messages associated with rule evaluation. #6379 #6520
* [ENHANCEMENT] Querier: clarify log messages and span events emitted while querying ingesters, and include both ingester name and address when relevant. #6381
* [ENHANCEMENT] Memcached: introduce new experimental configuration parameters `-<prefix>.memcached.write-buffer-size-bytes` `-<prefix>.memcached.read-buffer-size-bytes` to customise the memcached client write and read buffer size (the buffer is allocated for each memcached connection). #6468
* [ENHANCEMENT] Ingester, Distributor: added experimental support for rejecting push requests received via gRPC before reading them into memory, if ingester or distributor is unable to accept the request. This is activated by using `-ingester.limit-inflight-requests-using-grpc-method-limiter` for ingester, and `-distributor.limit-inflight-requests-using-grpc-method-limiter` for distributor. #5976 #6300
* [ENHANCEMENT] Add capability in store-gateways to accept number of tokens through config. `-store-gateway.sharding-ring.num-tokens`, `default-value=512` #4863
* [ENHANCEMENT] Query-frontend: return warnings generated during query evaluation. #6391
* [ENHANCEMENT] Server: Add the option `-server.http-read-header-timeout` to enable specifying a timeout for reading HTTP request headers. It defaults to 0, in which case reading of headers can take up to `-server.http-read-timeout`, leaving no time for reading body, if there's any. #6517
* [ENHANCEMENT] Add connection-string option, `-<prefix>.azure.connection-string`, for Azure Blob Storage. #6487
* [ENHANCEMENT] Ingester: Add `-ingester.instance-limits.max-inflight-push-requests-bytes`. This limit protects the ingester against requests that together may cause an OOM. #6492
* [ENHANCEMENT] Ingester: add new per-tenant `cortex_ingester_local_limits` metric to expose the calculated local per-tenant limits seen at each ingester. Exports the local per-tenant series limit with label `{limit="max_global_series_per_user"}` #6403
* [ENHANCEMENT] Query-frontend: added "queue_time_seconds" field to "query stats" log. This is total time that query and subqueries spent in the queue, before queriers picked it up. #6537
* [ENHANCEMENT] Server: Add `-server.report-grpc-codes-in-instrumentation-label-enabled` CLI flag to specify whether gRPC status codes should be used in `status_code` label of `cortex_request_duration_seconds` metric. It defaults to false, meaning that successful and erroneous gRPC status codes are represented with `success` and `error` respectively. #6562
* [ENHANCEMENT] Server: Add `-ingester.client.report-grpc-codes-in-instrumentation-label-enabled` CLI flag to specify whether gRPC status codes should be used in `status_code` label of `cortex_ingester_client_request_duration_seconds` metric. It defaults to false, meaning that successful and erroneous gRPC status codes are represented with `2xx` and `error` respectively. #6562
* [ENHANCEMENT] Server: Add `-server.http-log-closed-connections-without-response-enabled` option to log details about connections to HTTP server that were closed before any data was sent back. This can happen if client doesn't manage to send complete HTTP headers before timeout. #6612
* [ENHANCEMENT] Query-frontend: include length of query, time since the earliest and latest points of a query, time since the earliest and latest points of a query, cached/uncached bytes in "query stats" logs. Time parameters (start/end/time) are always formatted as RFC3339 now. #6473 #6477 #6709 #6710
* [ENHANCEMENT] Query-frontend: `-query-frontend.align-queries-with-step` has been moved from a global flag to a per-tenant override. #6714
* [ENHANCEMENT] Distributor: added support for reducing the resolution of native histogram samples upon ingestion if the sample has too many buckets compared to `-validation.max-native-histogram-buckets`. This is enabled by default and can be turned off by setting `-validation.reduce-native-histogram-over-max-buckets` to `false`. #6535
* [ENHANCEMENT] Query-frontend: optionally wait for the frontend to complete startup if requests are received while the frontend is still starting. Disabled by default, set `-query-frontend.not-running-timeout` to a non-zero value to enable. #6621
* [ENHANCEMENT] Distributor: Include source IPs in OTLP push handler logs. #6652
* [ENHANCEMENT] Query-frontend: return clearer error message when a query request is received while shutting down. #6675
* [ENHANCEMENT] Querier: return clearer error message when a query request is cancelled by the caller. #6697
* [ENHANCEMENT] Compactor: Mark corrupted blocks for no-compaction to avoid blocking compactor future runs. #6588
* [ENHANCEMENT] Distributor: Added an experimental configuration option `distributor.ingestion-burst-factor` that overrides the `distributor.ingestion-burst-size` option if set. The `distributor.ingestion-burst-factor` is used to set the underlying ingestion rate limiter token bucket's burst size to a multiple of the per distributor `distributor.ingestion-rate-limit` and the `distributor.ingestion-burst-factor`. This is disabled by default. #6662
* [ENHANCEMENT] Add debug message to track tenants sending queries that are not able to benefit from caches. #6732
* [BUGFIX] Distributor: return server overload error in the event of exceeding the ingestion rate limit. #6549
* [BUGFIX] Ring: Ensure network addresses used for component hash rings are formatted correctly when using IPv6. #6068
* [BUGFIX] Query-scheduler: don't retain connections from queriers that have shut down, leading to gradually increasing enqueue latency over time. #6100 #6145
* [BUGFIX] Ingester: prevent query logic from continuing to execute after queries are canceled. #6085
* [BUGFIX] Ensure correct nesting of children of the `querier.Select` tracing span. #6085
* [BUGFIX] Packaging: fix preremove script preventing upgrades on RHEL based OS. #6067
* [BUGFIX] Querier: return actual error rather than `attempted to read series at index XXX from stream, but the stream has already been exhausted` (or even no error at all) when streaming chunks from ingesters or store-gateways is enabled and an error occurs while streaming chunks. #6346
* [BUGFIX] Querier: reduce log volume when querying ingesters with zone-awareness enabled and one or more instances in a single zone unavailable. #6381
* [BUGFIX] Querier: don't try to query further ingesters if ingester query request minimization is enabled and a query limit is reached as a result of the responses from the initial set of ingesters. #6402
* [BUGFIX] Ingester: Don't cache context cancellation error when querying. #6446
* [BUGFIX] Ingester: don't ignore errors encountered while iterating through chunks or samples in response to a query request. #6469
* [BUGFIX] All: fix issue where traces for some inter-component gRPC calls would incorrectly show the call as failing due to cancellation. #6470
* [BUGFIX] Querier: correctly mark streaming requests to ingesters or store-gateways as successful, not cancelled, in metrics and traces. #6471 #6505
* [BUGFIX] Querier: fix issue where queries fail with "context canceled" error when an ingester or store-gateway fails healthcheck while the query is in progress. #6550
* [BUGFIX] Tracing: When creating an OpenTelemetry tracing span, add it to the context for later retrieval. #6614
* [BUGFIX] Querier: always report query results to query-frontends, even when cancelled, to ensure query-frontends don't wait for results that will otherwise never arrive. #6703
* [BUGFIX] Querier: attempt to query ingesters in PENDING state, to reduce the likelihood that scaling up the number of ingesters in multiple zones simultaneously causes a read outage. #6726 #6727
* [BUGFIX] Querier: don't cancel inflight queries from a query-scheduler if the stream between the querier and query-scheduler is broken. #6728
* [BUGFIX] Store-gateway: Fix double-counting of some duration metrics. #6616
* [BUGFIX] Fixed possible series matcher corruption leading to wrong series being included in query results. #6884

### Mixin

* [CHANGE] Dashboards: enabled reporting gRPC codes as `status_code` label in Mimir dashboards. In case of gRPC calls, the successful `status_code` label on `cortex_request_duration_seconds` and gRPC client request duration metrics has changed from 'success' and '2xx' to 'OK'. #6561
* [CHANGE] Alerts: remove `MimirGossipMembersMismatch` alert and replace it with `MimirGossipMembersTooHigh` and `MimirGossipMembersTooLow` alerts that should have a higher signal-to-noise ratio. #6508
* [ENHANCEMENT] Dashboards: Optionally show rejected requests on Mimir Writes dashboard. Useful when used together with "early request rejection" in ingester and distributor. #6132 #6556
* [ENHANCEMENT] Alerts: added a critical alert for `CompactorSkippedBlocksWithOutOfOrderChunks` when multiple blocks are affected. #6410
* [ENHANCEMENT] Dashboards: Added the min-replicas for autoscaling dashboards. #6528
* [BUGFIX] Alerts: fixed issue where `GossipMembersMismatch` warning message referred to per-instance labels that were not produced by the alert query. #6146
* [BUGFIX] Dashboards: Fix autoscaling dashboard panels for KEDA > 2.9. [Requires scraping the KEDA operator for metrics since they moved](https://github.com/kedacore/keda/issues/3972). #6528
* [BUGFIX] Alerts: Fix autoscaling alerts for KEDA > 2.9. [Requires scraping the KEDA operator for metrics since they moved](https://github.com/kedacore/keda/issues/3972). #6528

### Jsonnet

* [CHANGE] Ingester: reduce `-server.grpc-max-concurrent-streams` to 500. #5666
* [CHANGE] Changed default `_config.cluster_domain` from `cluster.local` to `cluster.local.` to reduce the number of DNS lookups made by Mimir. #6389
* [CHANGE] Query-frontend: changed default `_config.autoscaling_query_frontend_cpu_target_utilization` from `1` to `0.75`. #6395
* [CHANGE] Distributor: Increase HPA scale down period such that distributors are slower to scale down after autoscaling up. #6589
* [CHANGE] Store-gateway: Change the default timeout used for index-queries caches from `200ms` to `450ms`. #6786
* [FEATURE] Store-gateway: Allow automated zone-by-zone downscaling, that can be enabled via the `store_gateway_automated_downscale_enabled` flag. It is disabled by default. #6149
* [FEATURE] Ingester: Allow to configure TSDB Head early compaction using the following `_config` parameters: #6181
  * `ingester_tsdb_head_early_compaction_enabled` (disabled by default)
  * `ingester_tsdb_head_early_compaction_reduction_percentage`
  * `ingester_tsdb_head_early_compaction_min_in_memory_series`
* [ENHANCEMENT] Double the amount of rule groups for each user tier. #5897
* [ENHANCEMENT] Set `maxUnavailable` to 0 for `distributor`, `overrides-exporter`, `querier`, `query-frontend`, `query-scheduler` `ruler-querier`, `ruler-query-frontend`, `ruler-query-scheduler` and `consul` deployments, to ensure they don't become completely unavailable during a rollout. #5924
* [ENHANCEMENT] Update rollout-operator to `v0.9.0`. #6022 #6110 #6558 #6681
* [ENHANCEMENT] Update memcached to `memcached:1.6.22-alpine`. #6585
* [ENHANCEMENT] Store-gateway: replaced the following deprecated CLI flags: #6319
  * `-blocks-storage.bucket-store.index-header-lazy-loading-enabled` replaced with `-blocks-storage.bucket-store.index-header.lazy-loading-enabled`
  * `-blocks-storage.bucket-store.index-header-lazy-loading-idle-timeout` replaced with `-blocks-storage.bucket-store.index-header.lazy-loading-idle-timeout`
* [ENHANCEMENT] Store-gateway: Allow selective enablement of store-gateway automated scaling on a per-zone basis. #6302
* [BUGFIX] Autoscaling: KEDA > 2.9 removed the ability to set metricName in the trigger metadata. To help discern which metric is used by the HPA, we set the trigger name to what was the metricName. This is available as the `scaler` label on `keda_*` metrics. #6528

### Mimirtool

* [ENHANCEMENT] Analyze Grafana: Improve support for variables in range. #6657
* [BUGFIX] Fix out of bounds error on export with large timespans and/or series count. #5700
* [BUGFIX] Fix the issue where `--read-timeout` was applied to the entire `mimirtool analyze grafana` invocation rather than to individual Grafana API calls. #5915
* [BUGFIX] Fix incorrect remote-read path joining for `mimirtool remote-read` commands on Windows. #6011
* [BUGFIX] Fix template files full path being sent in `mimirtool alertmanager load` command. #6138
* [BUGFIX] Analyze rule-file: .metricsUsed field wasn't populated. #6953

### Mimir Continuous Test

### Query-tee

### Documentation

* [ENHANCEMENT] Document the concept of native histograms and how to send them to Mimir, migration path. #5956 #6488 #6539 #6752
* [ENHANCEMENT] Document native histograms query and visualization. #6231

### Tools

* [CHANGE] tsdb-index: Rename tool to tsdb-series. #6317
* [FEATURE] tsdb-labels: Add tool to print label names and values of a TSDB block. #6317
* [ENHANCEMENT] trafficdump: Trafficdump can now parse OTEL requests. Entire request is dumped to output, there's no filtering of fields or matching of series done. #6108

## 2.10.5

### Grafana Mimir

* [ENHANCEMENT] Update Docker base images from `alpine:3.18.3` to `alpine:3.18.5`. #6897
* [BUGFIX] Fixed possible series matcher corruption leading to wrong series being included in query results. #6886

### Documentation

* [ENHANCEMENT] Document the concept of native histograms and how to send them to Mimir, migration path. #6757
* [ENHANCEMENT] Document native histograms query and visualization. #6757

## 2.10.4

### Grafana Mimir

* [BUGFIX] Update otelhttp library to v0.44.0 as a mitigation for CVE-2023-45142. #6634

## 2.10.3

### Grafana Mimir

* [BUGFIX] Update grpc-go library to 1.57.2-dev that includes a fix for a bug introduced in 1.57.1. #6419

## 2.10.2

### Grafana Mimir

* [BUGFIX] Update grpc-go library to 1.57.1 and `golang.org/x/net` to `0.17`, which include fix for CVE-2023-44487. #6349

## 2.10.1

### Grafana Mimir

* [CHANGE] Update Go version to 1.21.3. #6244 #6325
* [BUGFIX] Query-frontend: Don't retry read requests rejected by the ingester due to utilization based read path limiting. #6032
* [BUGFIX] Ingester: fix panic in WAL replay of certain native histograms. #6086

## 2.10.0

### Grafana Mimir

* [CHANGE] Store-gateway: skip verifying index header integrity upon loading. To enable verification set `blocks_storage.bucket_store.index_header.verify_on_load: true`. #5174
* [CHANGE] Querier: change the default value of the experimental `-querier.streaming-chunks-per-ingester-buffer-size` flag to 256. #5203
* [CHANGE] Querier: only initiate query requests to ingesters in the `ACTIVE` state in the ring. #5342
* [CHANGE] Querier: renamed `-querier.prefer-streaming-chunks` to `-querier.prefer-streaming-chunks-from-ingesters` to enable streaming chunks from ingesters to queriers. #5182
* [CHANGE] Querier: `-query-frontend.cache-unaligned-requests` has been moved from a global flag to a per-tenant override. #5312
* [CHANGE] Ingester: removed `cortex_ingester_shipper_dir_syncs_total` and `cortex_ingester_shipper_dir_sync_failures_total` metrics. The former metric was not much useful, and the latter was never incremented. #5396
* [CHANGE] Ingester: removed logging of errors related to hitting per-instance limits to reduce resource usage when ingesters are under pressure. #5585
* [CHANGE] gRPC clients: use default connect timeout of 5s, and therefore enable default connect backoff max delay of 5s. #5562
* [CHANGE] Ingester: the `-validation.create-grace-period` is now enforced in the ingester too, other than distributor and query-frontend. If you've configured `-validation.create-grace-period` then make sure the configuration is applied to ingesters too. #5712
* [CHANGE] Distributor: the `-validation.create-grace-period` is now enforced for examplars too in the distributor. If an examplar has timestamp greater than "now + grace_period", then the exemplar will be dropped and the metric `cortex_discarded_exemplars_total{reason="exemplar_too_far_in_future",user="..."}` increased. #5761
* [CHANGE] Query-frontend: the `-validation.create-grace-period` is now enforced in the query-frontend even when the configured value is 0. When the value is 0, the query end time range is truncated to the current real-world time. #5829
* [CHANGE] Store-gateway: deprecated configuration parameters for index header under `blocks-storage.bucket-store` and use a new configurations in `blocks-storage.bucket-store.index-header`, deprecated configuration will be removed in Mimir 2.12. Configuration changes: #5726
  * `-blocks-storage.bucket-store.index-header-lazy-loading-enabled` is deprecated, use the new configuration `-blocks-storage.bucket-store.index-header.lazy-loading-enabled`
  * `-blocks-storage.bucket-store.index-header-lazy-loading-idle-timeout` is deprecated, use the new configuration `-blocks-storage.bucket-store.index-header.lazy-loading-idle-timeout`
  * `-blocks-storage.bucket-store.index-header-lazy-loading-concurrency` is deprecated, use the new configuration `-blocks-storage.bucket-store.index-header.lazy-loading-concurrency`
* [CHANGE] Store-gateway: remove experimental fine-grained chunks caching. The following experimental configuration parameters have been removed `-blocks-storage.bucket-store.chunks-cache.fine-grained-chunks-caching-enabled`, `-blocks-storage.bucket-store.fine-grained-chunks-caching-ranges-per-series`. #5816 #5875
* [CHANGE] Ingester: remove deprecated `blocks-storage.tsdb.max-tsdb-opening-concurrency-on-startup`. #5850
* [FEATURE] Introduced `-distributor.service-overload-status-code-on-rate-limit-enabled` flag for configuring status code to 529 instead of 429 upon rate limit exhaustion. #5752
* [FEATURE] Cardinality API: added a new `count_method` parameter which enables counting active series. #5136
* [FEATURE] Query-frontend: added experimental support to cache cardinality, label names and label values query responses. The cache will be used when `-query-frontend.cache-results` is enabled, and `-query-frontend.results-cache-ttl-for-cardinality-query` or `-query-frontend.results-cache-ttl-for-labels-query` set to a value greater than 0. The following metrics have been added to track the query results cache hit ratio per `request_type`: #5212 #5235 #5426 #5524
  * `cortex_frontend_query_result_cache_requests_total{request_type="query_range|cardinality|label_names_and_values"}`
  * `cortex_frontend_query_result_cache_hits_total{request_type="query_range|cardinality|label_names_and_values"}`
* [FEATURE] Added `-<prefix>.s3.list-objects-version` flag to configure the S3 list objects version. #5099
* [FEATURE] Ingester: add optional CPU/memory utilization based read request limiting, considered experimental. Disabled by default, enable by configuring limits via both of the following flags: #5012 #5392 #5394 #5526 #5508 #5704
  * `-ingester.read-path-cpu-utilization-limit`
  * `-ingester.read-path-memory-utilization-limit`
  * `-ingester.log-utilization-based-limiter-cpu-samples`
* [FEATURE] Ruler: support filtering results from rule status endpoint by `file`, `rule_group` and `rule_name`. #5291
* [FEATURE] Ingester: add experimental support for creating tokens by using spread minimizing strategy. This can be enabled with `-ingester.ring.token-generation-strategy: spread-minimizing` and `-ingester.ring.spread-minimizing-zones: <all available zones>`. In that case `-ingester.ring.tokens-file-path` must be empty. #5308 #5324
* [FEATURE] Storegateway: Persist sparse index-headers to disk and read from disk on index-header loads instead of reconstructing. #5465 #5651 #5726
* [FEATURE] Ingester: add experimental CLI flag `-ingester.ring.spread-minimizing-join-ring-in-order` that allows an ingester to register tokens in the ring only after all previous ingesters (with ID lower than its own ID) have already been registered. #5541
* [FEATURE] Ingester: add experimental support to compact the TSDB Head when the number of in-memory series is equal or greater than `-blocks-storage.tsdb.early-head-compaction-min-in-memory-series`, and the ingester estimates that the per-tenant TSDB Head compaction will reduce in-memory series by at least `-blocks-storage.tsdb.early-head-compaction-min-estimated-series-reduction-percentage`. #5371
* [FEATURE] Ingester: add new metrics for tracking native histograms in active series: `cortex_ingester_active_native_histogram_series`, `cortex_ingester_active_native_histogram_series_custom_tracker`, `cortex_ingester_active_native_histogram_buckets`, `cortex_ingester_active_native_histogram_buckets_custom_tracker`. The first 2 are the subsets of the existing and unmodified `cortex_ingester_active_series` and `cortex_ingester_active_series_custom_tracker` respectively, only tracking native histogram series, and the last 2 are the equivalents for tracking the number of buckets in native histogram series. #5318
* [FEATURE] Add experimental CLI flag `-<prefix>.s3.native-aws-auth-enabled` that allows to enable the default credentials provider chain of the AWS SDK. #5636
* [FEATURE] Distributor: add experimental support for circuit breaking when writing to ingesters via `-ingester.client.circuit-breaker.enabled`, `-ingester.client.circuit-breaker.failure-threshold`, or `-ingester.client.circuit-breaker.cooldown-period` or their corresponding YAML. #5650
* [FEATURE] The following features are no longer considered experimental. #5701 #5872
  * Ruler storage cache (`-ruler-storage.cache.*`)
  * Exclude ingesters running in specific zones (`-ingester.ring.excluded-zones`)
  * Cardinality-based query sharding (`-query-frontend.query-sharding-target-series-per-shard`)
  * Cardinality query result caching (`-query-frontend.results-cache-ttl-for-cardinality-query`)
  * Label names and values query result caching (`-query-frontend.results-cache-ttl-for-labels-query`)
  * Query expression size limit (`-query-frontend.max-query-expression-size-bytes`)
  * Peer discovery / tenant sharding for overrides exporters (`-overrides-exporter.ring.enabled`)
  * Configuring enabled metrics in overrides exporter (`-overrides-exporter.enabled-metrics`)
  * Per-tenant results cache TTL (`-query-frontend.results-cache-ttl`, `-query-frontend.results-cache-ttl-for-out-of-order-time-window`)
  * Shutdown delay (`-shutdown-delay`)
* [FEATURE] Querier: add experimental CLI flag `-tenant-federation.max-concurrent` to adjust the max number of per-tenant queries that can be run at a time when executing a single multi-tenant query. #5874
* [FEATURE] Alertmanager: add Microsoft Teams as a supported integration. #5840
* [ENHANCEMENT] Overrides-exporter: Add new metrics for write path and alertmanager (`max_global_metadata_per_user`, `max_global_metadata_per_metric`, `request_rate`, `request_burst_size`, `alertmanager_notification_rate_limit`, `alertmanager_max_dispatcher_aggregation_groups`, `alertmanager_max_alerts_count`, `alertmanager_max_alerts_size_bytes`) and added flag `-overrides-exporter.enabled-metrics` to explicitly configure desired metrics, e.g. `-overrides-exporter.enabled-metrics=request_rate,ingestion_rate`. Default value for this flag is: `ingestion_rate,ingestion_burst_size,max_global_series_per_user,max_global_series_per_metric,max_global_exemplars_per_user,max_fetched_chunks_per_query,max_fetched_series_per_query,ruler_max_rules_per_rule_group,ruler_max_rule_groups_per_tenant`. #5376
* [ENHANCEMENT] Cardinality API: when zone aware replication is enabled, the label values cardinality API can now tolerate single zone failure #5178
* [ENHANCEMENT] Distributor: optimize sending requests to ingesters when incoming requests don't need to be modified. For now this feature can be disabled by setting `-timeseries-unmarshal-caching-optimization-enabled=false`. #5137
* [ENHANCEMENT] Add advanced CLI flags to control gRPC client behaviour: #5161
  * `-<prefix>.connect-timeout`
  * `-<prefix>.connect-backoff-base-delay`
  * `-<prefix>.connect-backoff-max-delay`
  * `-<prefix>.initial-stream-window-size`
  * `-<prefix>.initial-connection-window-size`
* [ENHANCEMENT] Query-frontend: added "response_size_bytes" field to "query stats" log. #5196
* [ENHANCEMENT] Querier: refine error messages for per-tenant query limits, informing the user of the preferred strategy for not hitting the limit, in addition to how they may tweak the limit. #5059
* [ENHANCEMENT] Distributor: optimize sending of requests to ingesters by reusing memory buffers for marshalling requests. This optimization can be enabled by setting `-distributor.write-requests-buffer-pooling-enabled` to `true`. #5195 #5805 #5830
* [ENHANCEMENT] Querier: add experimental `-querier.minimize-ingester-requests` option to initially query only the minimum set of ingesters required to reach quorum. #5202 #5259 #5263
* [ENHANCEMENT] Querier: improve error message when streaming chunks from ingesters to queriers and a query limit is reached. #5245
* [ENHANCEMENT] Use new data structure for labels, to reduce memory consumption. #3555 #5731
* [ENHANCEMENT] Update alpine base image to 3.18.2. #5276
* [ENHANCEMENT] Ruler: add `cortex_ruler_sync_rules_duration_seconds` metric, tracking the time spent syncing all rule groups owned by the ruler instance. #5311
* [ENHANCEMENT] Store-gateway: add experimental `blocks-storage.bucket-store.index-header-lazy-loading-concurrency` config option to limit the number of concurrent index-headers loads when lazy loading. #5313 #5605
* [ENHANCEMENT] Ingester and querier: improve level of detail in traces emitted for queries that hit ingesters. #5315
* [ENHANCEMENT] Querier: add `cortex_querier_queries_rejected_total` metric that counts the number of queries rejected due to hitting a limit (eg. max series per query or max chunks per query). #5316 #5440 #5450
* [ENHANCEMENT] Querier: add experimental `-querier.minimize-ingester-requests-hedging-delay` option to initiate requests to further ingesters when request minimisation is enabled and not all initial requests have completed. #5368
* [ENHANCEMENT] Clarify docs for `-ingester.client.*` flags to make it clear that these are used by both queriers and distributors. #5375
* [ENHANCEMENT] Querier and store-gateway: add experimental support for streaming chunks from store-gateways to queriers while evaluating queries. This can be enabled with `-querier.prefer-streaming-chunks-from-store-gateways=true`. #5182
* [ENHANCEMENT] Querier: enforce `max-chunks-per-query` limit earlier in query processing when streaming chunks from ingesters to queriers to avoid unnecessarily consuming resources for queries that will be aborted. #5369 #5447
* [ENHANCEMENT] Ingester: added `cortex_ingester_shipper_last_successful_upload_timestamp_seconds` metric tracking the last successful TSDB block uploaded to the bucket (unix timestamp in seconds). #5396
* [ENHANCEMENT] Ingester: add two metrics tracking resource utilization calculated by utilization based limiter: #5496
  * `cortex_ingester_utilization_limiter_current_cpu_load`: The current exponential weighted moving average of the ingester's CPU load
  * `cortex_ingester_utilization_limiter_current_memory_usage_bytes`: The current ingester memory utilization
* [ENHANCEMENT] Ruler: added `insight=true` field to ruler's prometheus component for rule evaluation logs. #5510
* [ENHANCEMENT] Distributor Ingester: add metrics to count the number of requests rejected for hitting per-instance limits, `cortex_distributor_instance_rejected_requests_total` and `cortex_ingester_instance_rejected_requests_total` respectively. #5551
* [ENHANCEMENT] Distributor: add support for ingesting exponential histograms that are over the native histogram scale limit of 8 in OpenTelemetry format by downscaling them. #5532 #5607
* [ENHANCEMENT] General: buffered logging: #5506
  * `-log.buffered` CLI flag enable buffered logging.
* [ENHANCEMENT] Distributor: add more detailed information to traces generated while processing OTLP write requests. #5539
* [ENHANCEMENT] Distributor: improve performance ingesting OTLP payloads. #5531 #5607 #5616
* [ENHANCEMENT] Ingester: optimize label-values with matchers call when number of matched series is small. #5600
* [ENHANCEMENT] Compactor: delete bucket-index, markers and debug files if there are no blocks left in the bucket index. This cleanup must be enabled by using `-compactor.no-blocks-file-cleanup-enabled` option. #5648
* [ENHANCEMENT] Ingester: reduce memory usage of active series tracker. #5665
* [ENHANCEMENT] Store-gateway: added `-store-gateway.sharding-ring.auto-forget-enabled` configuration parameter to control whether store-gateway auto-forget feature should be enabled or disabled (enabled by default). #5702
* [ENHANCEMENT] Compactor: added per tenant block upload counters `cortex_block_upload_api_blocks_total`, `cortex_block_upload_api_bytes_total`, and `cortex_block_upload_api_files_total`. #5738
* [ENHANCEMENT] Compactor: verify time range of compacted block(s) matches the time range of input blocks. #5760
* [ENHANCEMENT] Querier: improved observability of calls to ingesters during queries. #5724
* [ENHANCEMENT] Compactor: block backfilling logging is now more verbose. #5711
* [ENHANCEMENT] Added support to rate limit application logs: #5764
  * `-log.rate-limit-enabled`
  * `-log.rate-limit-logs-per-second`
  * `-log.rate-limit-logs-per-second-burst`
* [ENHANCEMENT] Ingester: added `cortex_ingester_tsdb_head_min_timestamp_seconds` and `cortex_ingester_tsdb_head_max_timestamp_seconds` metrics which return min and max time of all TSDB Heads open in an ingester. #5786 #5815
* [ENHANCEMENT] Querier: cancel query requests to ingesters in a zone upon first error received from the zone, to reduce wasted effort spent computing results that won't be used #5764
* [ENHANCEMENT] All: improve tracing of internal HTTP requests sent over httpgrpc. #5782
* [ENHANCEMENT] Querier: add experimental per-query chunks limit based on an estimate of the number of chunks that will be sent from ingesters and store-gateways that is enforced earlier during query evaluation. This limit is disabled by default and can be configured with `-querier.max-estimated-fetched-chunks-per-query-multiplier`. #5765
* [ENHANCEMENT] Ingester: add UI for listing tenants with TSDB on given ingester and viewing details of tenants's TSDB on given ingester. #5803 #5824
* [ENHANCEMENT] Querier: improve observability of calls to store-gateways during queries. #5809
* [ENHANCEMENT] Query-frontend: improve tracing of interactions with query-scheduler. #5818
* [ENHANCEMENT] Query-scheduler: improve tracing of requests when request is rejected by query-scheduler. #5848
* [ENHANCEMENT] Ingester: avoid logging some errors that could cause logging contention. #5494 #5581
* [ENHANCEMENT] Store-gateway: wait for query gate after loading blocks. #5507
* [ENHANCEMENT] Store-gateway: always include `__name__` posting group in selection in order to reduce the number of object storage API calls. #5246
* [ENHANCEMENT] Ingester: track active series by ref instead of hash/labels to reduce memory usage. #5134 #5193
* [ENHANCEMENT] Go: updated to 1.21.1. #5955 #5960
* [ENHANCEMENT] Alertmanager: updated to alertmanager 0.26.0. #5840
* [BUGFIX] Ingester: Handle when previous ring state is leaving and the number of tokens has changed. #5204
* [BUGFIX] Querier: fix issue where queries that use the `timestamp()` function fail with `execution: attempted to read series at index 0 from stream, but the stream has already been exhausted` if streaming chunks from ingesters to queriers is enabled. #5370
* [BUGFIX] memberlist: bring back `memberlist_client_kv_store_count` metric that used to exist in Cortex, but got lost during dskit updates before Mimir 2.0. #5377
* [BUGFIX] Querier: pass on HTTP 503 query response code. #5364
* [BUGFIX] Store-gateway: Fix issue where stopping a store-gateway could cause all store-gateways to unload all blocks. #5464
* [BUGFIX] Allocate ballast in smaller blocks to avoid problem when entire ballast was kept in memory working set. #5565
* [BUGFIX] Querier: retry frontend result notification when an error is returned. #5591
* [BUGFIX] Querier: fix issue where `cortex_ingester_client_request_duration_seconds` metric did not include streaming query requests that did not return any series. #5695
* [BUGFIX] Ingester: fix ActiveSeries tracker double-counting series that have been deleted from the Head while still being active and then recreated again. #5678
* [BUGFIX] Ingester: don't set "last update time" of TSDB into the future when opening TSDB. This could prevent detecting of idle TSDB for a long time, if sample in distant future was ingested. #5787
* [BUGFIX] Store-gateway: fix bug when lazy index header could be closed prematurely even when still in use. #5795
* [BUGFIX] Ruler: gracefully shut down rule evaluations. #5778
* [BUGFIX] Querier: fix performance when ingesters stream samples. #5836
* [BUGFIX] Ingester: fix spurious `not found` errors on label values API during head compaction. #5957
* [BUGFIX] All: updated Minio object storage client from 7.0.62 to 7.0.63 to fix auto-detection of AWS GovCloud environments. #5905

### Mixin

* [CHANGE] Dashboards: show all workloads in selected namespace on "rollout progress" dashboard. #5113
* [CHANGE] Dashboards: show the number of updated and ready pods for each workload in the "rollout progress" panel on the "rollout progress" dashboard. #5113
* [CHANGE] Dashboards: removed "Query results cache misses" panel on the "Mimir / Queries" dashboard. #5423
* [CHANGE] Dashboards: default to shared crosshair on all dashboards. #5489
* [CHANGE] Dashboards: sort variable drop-down lists from A to Z, rather than Z to A. #5490
* [CHANGE] Alerts: removed `MimirProvisioningTooManyActiveSeries` alert. You should configure `-ingester.instance-limits.max-series` and rely on `MimirIngesterReachingSeriesLimit` alert instead. #5593
* [CHANGE] Alerts: removed `MimirProvisioningTooManyWrites` alert. The alerting threshold used in this alert was chosen arbitrarily and ingesters receiving an higher number of samples / sec don't necessarily have any issue. You should rely on SLOs metrics and alerts instead. #5706
* [CHANGE] Alerts: don't raise `MimirRequestErrors` or `MimirRequestLatency` alert for the `/debug/pprof` endpoint. #5826
* [ENHANCEMENT] Dashboards: adjust layout of "rollout progress" dashboard panels so that the "rollout progress" panel doesn't require scrolling. #5113
* [ENHANCEMENT] Dashboards: show container name first in "pods count per version" panel on "rollout progress" dashboard. #5113
* [ENHANCEMENT] Dashboards: show time spend waiting for turn when lazy loading index headers in the "index-header lazy load gate latency" panel on the "queries" dashboard. #5313
* [ENHANCEMENT] Dashboards: split query results cache hit ratio by request type in "Query results cache hit ratio" panel on the "Mimir / Queries" dashboard. #5423
* [ENHANCEMENT] Dashboards: add "rejected queries" panel to "queries" dashboard. #5429
* [ENHANCEMENT] Dashboards: add native histogram active series and active buckets to "tenants" dashboard. #5543
* [ENHANCEMENT] Dashboards: add panels to "Mimir / Writes" for requests rejected for per-instance limits. #5638
* [ENHANCEMENT] Dashboards: rename "Blocks currently loaded" to "Blocks currently owned" in the "Mimir / Queries" dashboard. #5705
* [ENHANCEMENT] Alerts: Add `MimirIngestedDataTooFarInTheFuture` warning alert that triggers when Mimir ingests sample with timestamp more than 1h in the future. #5822
* [BUGFIX] Alerts: fix `MimirIngesterRestarts` to fire only when the ingester container is restarted, excluding the cases the pod is rescheduled. #5397
* [BUGFIX] Dashboards: fix "unhealthy pods" panel on "rollout progress" dashboard showing only a number rather than the name of the workload and the number of unhealthy pods if only one workload has unhealthy pods. #5113 #5200
* [BUGFIX] Alerts: fixed `MimirIngesterHasNotShippedBlocks` and `MimirIngesterHasNotShippedBlocksSinceStart` alerts. #5396
* [BUGFIX] Alerts: Fix `MimirGossipMembersMismatch` to include `admin-api` and custom compactor pods. `admin-api` is a GEM component. #5641 #5797
* [BUGFIX] Dashboards: fix autoscaling dashboard panels that could show multiple series for a single component. #5810
* [BUGFIX] Dashboards: fix ruler-querier scaling metric panel query and split into CPU and memory scaling metric panels. #5739

### Jsonnet

* [CHANGE] Removed `_config.querier.concurrency` configuration option and replaced it with `_config.querier_max_concurrency` and `_config.ruler_querier_max_concurrency` to allow to easily fine tune it for different querier deployments. #5322
* [CHANGE] Change `_config.multi_zone_ingester_max_unavailable` to 50. #5327
* [CHANGE] Change distributors rolling update strategy configuration: `maxSurge` and `maxUnavailable` are set to `15%` and `0`. #5714
* [FEATURE] Alertmanager: Add horizontal pod autoscaler config, that can be enabled using `autoscaling_alertmanager_enabled: true`. #5194 #5249
* [ENHANCEMENT] Enable the `track_sizes` feature for Memcached pods to help determine cache efficiency. #5209
* [ENHANCEMENT] Add per-container map for environment variables. #5181
* [ENHANCEMENT] Add `PodDisruptionBudget`s for compactor, continuous-test, distributor, overrides-exporter, querier, query-frontend, query-scheduler, rollout-operator, ruler, ruler-querier, ruler-query-frontend, ruler-query-scheduler, and all memcached workloads. #5098
* [ENHANCEMENT] Ruler: configure the ruler storage cache when the metadata cache is enabled. #5326 #5334
* [ENHANCEMENT] Shuffle-sharding: ingester shards in user-classes can now be configured to target different series and limit percentage utilization through `_config.shuffle_sharding.target_series_per_ingester` and `_config.shuffle_sharding.target_utilization_percentage` values. #5470
* [ENHANCEMENT] Distributor: allow adjustment of the targeted CPU usage as a percentage of requested CPU. This can be adjusted with `_config.autoscaling_distributor_cpu_target_utilization`. #5525
* [ENHANCEMENT] Ruler: add configuration option `_config.ruler_remote_evaluation_max_query_response_size_bytes` to easily set the maximum query response size allowed (in bytes). #5592
* [ENHANCEMENT] Distributor: dynamically set `GOMAXPROCS` based on the CPU request. This should reduce distributor CPU utilization, assuming the CPU request is set to a value close to the actual utilization. #5588
* [ENHANCEMENT] Querier: dynamically set `GOMAXPROCS` based on the CPU request. This should reduce noisy neighbour issues created by the querier, whose CPU utilization could eventually saturate the Kubernetes node if unbounded. #5646 #5658
* [ENHANCEMENT] Allow to remove an entry from the configured environment variable for a given component, setting the environment value to `null` in the `*_env_map` objects (e.g. `store_gateway_env_map+:: { 'field': null}`). #5599
* [ENHANCEMENT] Allow overriding the default number of replicas for `etcd`. #5589
* [ENHANCEMENT] Memcached: reduce memory request for results, chunks and metadata caches. The requested memory is 5% greater than the configured memcached max cache size. #5661
* [ENHANCEMENT] Autoscaling: Add the following configuration options to fine tune autoscaler target utilization: #5679 #5682 #5689
  * `autoscaling_querier_target_utilization` (defaults to `0.75`)
  * `autoscaling_mimir_read_target_utilization` (defaults to `0.75`)
  * `autoscaling_ruler_querier_cpu_target_utilization` (defaults to `1`)
  * `autoscaling_distributor_memory_target_utilization` (defaults to `1`)
  * `autoscaling_ruler_cpu_target_utilization` (defaults to `1`)
  * `autoscaling_query_frontend_cpu_target_utilization` (defaults to `1`)
  * `autoscaling_ruler_query_frontend_cpu_target_utilization` (defaults to `1`)
  * `autoscaling_alertmanager_cpu_target_utilization` (defaults to `1`)
* [ENHANCEMENT] Gossip-ring: add appProtocol for istio compatibility. #5680
* [ENHANCEMENT] Add _config.commonConfig to allow adding common configuration parameters for all Mimir components. #5703
* [ENHANCEMENT] Update rollout-operator to `v0.7.0`. #5718
* [ENHANCEMENT] Increase the default rollout speed for store-gateway when lazy loading is disabled. #5823
* [ENHANCEMENT] Add autoscaling on memory for ruler-queriers. #5739
* [ENHANCEMENT] Deduplicate scaled object creation for most objects that scale on CPU and memory. #6411
* [BUGFIX] Fix compilation when index, chunks or metadata caches are disabled. #5710
* [BUGFIX] Autoscaling: treat OOMing containers as though they are using their full memory request. #5739
* [BUGFIX] Autoscaling: if no containers are up, report 0 memory usage instead of no data. #6411

### Mimirtool

* [ENHANCEMENT] Mimirtool uses paging to fetch all dashboards from Grafana when running `mimirtool analyse grafana`. This allows the tool to work correctly when running against Grafana instances with more than a 1000 dashboards. #5825
* [ENHANCEMENT] Extract metric name from queries that have a `__name__` matcher. #5911
* [BUGFIX] Mimirtool no longer parses label names as metric names when handling templating variables that are populated using `label_values(<label_name>)` when running `mimirtool analyse grafana`. #5832
* [BUGFIX] Fix panic when analyzing a grafana dashboard with multiline queries in templating variables. #5911

### Query-tee

* [CHANGE] Proxy `Content-Type` response header from backend. Previously `Content-Type: text/plain; charset=utf-8` was returned on all requests. #5183
* [CHANGE] Increase default value of `-proxy.compare-skip-recent-samples` to avoid racing with recording rule evaluation. #5561
* [CHANGE] Add `-backend.skip-tls-verify` to optionally skip TLS verification on backends. #5656

### Documentation

* [CHANGE] Fix reference to `get-started` documentation directory. #5476
* [CHANGE] Fix link to external OTLP/HTTP documentation.
* [ENHANCEMENT] Improved `MimirRulerTooManyFailedQueries` runbook. #5586
* [ENHANCEMENT] Improved "Recover accidentally deleted blocks" runbook. #5620
* [ENHANCEMENT] Documented options and trade-offs to query label names and values. #5582
* [ENHANCEMENT] Improved `MimirRequestErrors` runbook for alertmanager. #5694

### Tools

* [CHANGE] copyblocks: add support for S3 and the ability to copy between different object storage services. Due to this, the `-source-service` and `-destination-service` flags are now required and the `-service` flag has been removed. #5486
* [FEATURE] undelete-block-gcs: Added new tool for undeleting blocks on GCS storage. #5610 #5855
* [FEATURE] wal-reader: Added new tool for printing entries in TSDB WAL. #5780
* [ENHANCEMENT] ulidtime: add -seconds flag to print timestamps as Unix timestamps. #5621
* [ENHANCEMENT] ulidtime: exit with status code 1 if some ULIDs can't be parsed. #5621
* [ENHANCEMENT] tsdb-index-toc: added index-header size estimates. #5652
* [BUGFIX] Stop tools from panicking when `-help` flag is passed. #5412
* [BUGFIX] Remove github.com/golang/glog command line flags from tools. #5413

## 2.9.4

### Grafana Mimir

* [ENHANCEMENT] Update Docker base images from `alpine:3.18.3` to `alpine:3.18.5`. #6895

## 2.9.3

### Grafana Mimir

* [BUGFIX] Update `go.opentelemetry.io/contrib/instrumentation/net/http/otelhttp` to `0.44` which includes a fix for CVE-2023-45142. #6637

## 2.9.2

### Grafana Mimir

* [BUGFIX] Update grpc-go library to 1.56.3 and `golang.org/x/net` to `0.17`, which include fix for CVE-2023-44487. #6353 #6364

## 2.9.1

### Grafana Mimir

* [ENHANCEMENT] Update alpine base image to 3.18.3. #6021

## 2.9.0

### Grafana Mimir

* [CHANGE] Store-gateway: change expanded postings, postings, and label values index cache key format. These caches will be invalidated when rolling out the new Mimir version. #4770 #4978 #5037
* [CHANGE] Distributor: remove the "forwarding" feature as it isn't necessary anymore. #4876
* [CHANGE] Query-frontend: Change the default value of `-query-frontend.query-sharding-max-regexp-size-bytes` from `0` to `4096`. #4932
* [CHANGE] Querier: `-querier.query-ingesters-within` has been moved from a global flag to a per-tenant override. #4287
* [CHANGE] Querier: Use `-blocks-storage.tsdb.retention-period` instead of `-querier.query-ingesters-within` for calculating the lookback period for shuffle sharded ingesters. Setting `-querier.query-ingesters-within=0` no longer disables shuffle sharding on the read path. #4287
* [CHANGE] Block upload: `/api/v1/upload/block/{block}/files` endpoint now allows file uploads with no `Content-Length`. #4956
* [CHANGE] Store-gateway: deprecate configuration parameters for chunk pooling, they will be removed in Mimir 2.11. The following options are now also ignored: #4996
  * `-blocks-storage.bucket-store.max-chunk-pool-bytes`
  * `-blocks-storage.bucket-store.chunk-pool-min-bucket-size-bytes`
  * `-blocks-storage.bucket-store.chunk-pool-max-bucket-size-bytes`
* [CHANGE] Store-gateway: remove metrics `cortex_bucket_store_chunk_pool_requested_bytes_total` and `cortex_bucket_store_chunk_pool_returned_bytes_total`. #4996
* [CHANGE] Compactor: change default of `-compactor.partial-block-deletion-delay` to `1d`. This will automatically clean up partial blocks that were a result of failed block upload or deletion. #5026
* [CHANGE] Compactor: the deprecated configuration parameter `-compactor.consistency-delay` has been removed. #5050
* [CHANGE] Store-gateway: the deprecated configuration parameter `-blocks-storage.bucket-store.consistency-delay` has been removed. #5050
* [CHANGE] The configuration parameter `-blocks-storage.bucket-store.bucket-index.enabled` has been deprecated and will be removed in Mimir 2.11. Mimir is running by default with the bucket index enabled since version 2.0, and starting from the version 2.11 it will not be possible to disable it. #5051
* [CHANGE] The configuration parameters `-querier.iterators` and `-query.batch-iterators` have been deprecated and will be removed in Mimir 2.11. Mimir runs by default with `-querier.batch-iterators=true`, and starting from version 2.11 it will not be possible to change this. #5114
* [CHANGE] Compactor: change default of `-compactor.first-level-compaction-wait-period` to 25m. #5128
* [CHANGE] Ruler: changed default of `-ruler.poll-interval` from `1m` to `10m`. Starting from this release, the configured rule groups will also be re-synced each time they're modified calling the ruler configuration API. #5170
* [FEATURE] Query-frontend: add `-query-frontend.log-query-request-headers` to enable logging of request headers in query logs. #5030
* [FEATURE] Store-gateway: add experimental feature to retain lazy-loaded index headers between restarts by eagerly loading them during startup. This is disabled by default and can only be enabled if lazy loading is enabled. To enable this set the following: #5606
  * `-blocks-storage.bucket-store.index-header-lazy-loading-enabled` must be set to true
  * `-blocks-storage.bucket-store.index-header.eager-loading-startup-enabled` must be set to true
* [ENHANCEMENT] Add per-tenant limit `-validation.max-native-histogram-buckets` to be able to ignore native histogram samples that have too many buckets. #4765
* [ENHANCEMENT] Store-gateway: reduce memory usage in some LabelValues calls. #4789
* [ENHANCEMENT] Store-gateway: add a `stage` label to the metric `cortex_bucket_store_series_data_touched`. This label now applies to `data_type="chunks"` and `data_type="series"`. The `stage` label has 2 values: `processed` - the number of series that parsed - and `returned` - the number of series selected from the processed bytes to satisfy the query. #4797 #4830
* [ENHANCEMENT] Distributor: make `__meta_tenant_id` label available in relabeling rules configured via `metric_relabel_configs`. #4725
* [ENHANCEMENT] Compactor: added the configurable limit `compactor.block-upload-max-block-size-bytes` or `compactor_block_upload_max_block_size_bytes` to limit the byte size of uploaded or validated blocks. #4680
* [ENHANCEMENT] Querier: reduce CPU utilisation when shuffle sharding is enabled with large shard sizes. #4851
* [ENHANCEMENT] Packaging: facilitate configuration management by instructing systemd to start mimir with a configuration file. #4810
* [ENHANCEMENT] Store-gateway: reduce memory allocations when looking up postings from cache. #4861 #4869 #4962 #5047
* [ENHANCEMENT] Store-gateway: retain only necessary bytes when reading series from the bucket. #4926
* [ENHANCEMENT] Ingester, store-gateway: clear the shutdown marker after a successful shutdown to enable reusing their persistent volumes in case the ingester or store-gateway is restarted. #4985
* [ENHANCEMENT] Store-gateway, query-frontend: Reduced memory allocations when looking up cached entries from Memcached. #4862
* [ENHANCEMENT] Alertmanager: Add additional template function `queryFromGeneratorURL` returning query URL decoded query from the `GeneratorURL` field of an alert. #4301
* [ENHANCEMENT] Ruler: added experimental ruler storage cache support. The cache should reduce the number of "list objects" API calls issued to the object storage when there are 2+ ruler replicas running in a Mimir cluster. The cache can be configured setting `-ruler-storage.cache.*` CLI flags or their respective YAML config options. #4950 #5054
* [ENHANCEMENT] Store-gateway: added HTTP `/store-gateway/prepare-shutdown` endpoint for gracefully scaling down of store-gateways. A gauge `cortex_store_gateway_prepare_shutdown_requested` has been introduced for tracing this process. #4955
* [ENHANCEMENT] Updated Kuberesolver dependency (github.com/sercand/kuberesolver) from v2.4.0 to v4.0.0 and gRPC dependency (google.golang.org/grpc) from v1.47.0 to v1.53.0. #4922
* [ENHANCEMENT] Introduced new options for logging HTTP request headers: `-server.log-request-headers` enables logging HTTP request headers, `-server.log-request-headers-exclude-list` lists headers which should not be logged. #4922
* [ENHANCEMENT] Block upload: `/api/v1/upload/block/{block}/files` endpoint now disables read and write HTTP timeout, overriding `-server.http-read-timeout` and `-server.http-write-timeout` values. This is done to allow large file uploads to succeed. #4956
* [ENHANCEMENT] Alertmanager: Introduce new metrics from upstream. #4918
  * `cortex_alertmanager_notifications_failed_total` (added `reason` label)
  * `cortex_alertmanager_nflog_maintenance_total`
  * `cortex_alertmanager_nflog_maintenance_errors_total`
  * `cortex_alertmanager_silences_maintenance_total`
  * `cortex_alertmanager_silences_maintenance_errors_total`
* [ENHANCEMENT] Add native histogram support for `cortex_request_duration_seconds` metric family. #4987
* [ENHANCEMENT] Ruler: do not list rule groups in the object storage for disabled tenants. #5004
* [ENHANCEMENT] Query-frontend and querier: add HTTP API endpoint `<prometheus-http-prefix>/api/v1/format_query` to format a PromQL query. #4373
* [ENHANCEMENT] Query-frontend: Add `cortex_query_frontend_regexp_matcher_count` and `cortex_query_frontend_regexp_matcher_optimized_count` metrics to track optimization of regular expression label matchers. #4813
* [ENHANCEMENT] Alertmanager: Add configuration option to enable or disable the deletion of alertmanager state from object storage. This is useful when migrating alertmanager tenants from one cluster to another, because it avoids a condition where the state object is copied but then deleted before the configuration object is copied. #4989
* [ENHANCEMENT] Querier: only use the minimum set of chunks from ingesters when querying, and cancel unnecessary requests to ingesters sooner if we know their results won't be used. #5016
* [ENHANCEMENT] Add `-enable-go-runtime-metrics` flag to expose all go runtime metrics as Prometheus metrics. #5009
* [ENHANCEMENT] Ruler: trigger a synchronization of tenant's rule groups as soon as they change the rules configuration via API. This synchronization is in addition of the periodic syncing done every `-ruler.poll-interval`. The new behavior is enabled by default, but can be disabled with `-ruler.sync-rules-on-changes-enabled=false` (configurable on a per-tenant basis too). If you disable the new behaviour, then you may want to revert `-ruler.poll-interval` to `1m`. #4975 #5053 #5115 #5170
* [ENHANCEMENT] Distributor: Improve invalid tenant shard size error message. #5024
* [ENHANCEMENT] Store-gateway: record index header loading time separately in `cortex_bucket_store_series_request_stage_duration_seconds{stage="load_index_header"}`. Now index header loading will be visible in the "Mimir / Queries" dashboard in the "Series request p99/average latency" panels. #5011 #5062
* [ENHANCEMENT] Querier and ingester: add experimental support for streaming chunks from ingesters to queriers while evaluating queries. This can be enabled with `-querier.prefer-streaming-chunks=true`. #4886 #5078 #5094 #5126
* [ENHANCEMENT] Update Docker base images from `alpine:3.17.3` to `alpine:3.18.0`. #5065
* [ENHANCEMENT] Compactor: reduced the number of "object exists" API calls issued by the compactor to the object storage when syncing block's `meta.json` files. #5063
* [ENHANCEMENT] Distributor: Push request rate limits (`-distributor.request-rate-limit` and `-distributor.request-burst-size`) and their associated YAML configuration are now stable. #5124
* [ENHANCEMENT] Go: updated to 1.20.5. #5185
* [ENHANCEMENT] Update alpine base image to 3.18.2. #5274 #5276
* [BUGFIX] Metadata API: Mimir will now return an empty object when no metadata is available, matching Prometheus. #4782
* [BUGFIX] Store-gateway: add collision detection on expanded postings and individual postings cache keys. #4770
* [BUGFIX] Ruler: Support the `type=alert|record` query parameter for the API endpoint `<prometheus-http-prefix>/api/v1/rules`. #4302
* [BUGFIX] Backend: Check that alertmanager's data-dir doesn't overlap with bucket-sync dir. #4921
* [BUGFIX] Alertmanager: Allow to rate-limit webex, telegram and discord notifications. #4979
* [BUGFIX] Store-gateway: panics when decoding LabelValues responses that contain more than 655360 values. These responses are no longer cached. #5021
* [BUGFIX] Querier: don't leak memory when processing query requests from query-frontends (ie. when the query-scheduler is disabled). #5199

### Documentation

* [ENHANCEMENT] Improve `MimirIngesterReachingTenantsLimit` runbook. #4744 #4752
* [ENHANCEMENT] Add `symbol table size exceeds` case to `MimirCompactorHasNotSuccessfullyRunCompaction` runbook. #4945
* [ENHANCEMENT] Clarify which APIs use query sharding. #4948

### Mixin

* [CHANGE] Alerts: Remove `MimirQuerierHighRefetchRate`. #4980
* [CHANGE] Alerts: Remove `MimirTenantHasPartialBlocks`. This is obsoleted by the changed default of `-compactor.partial-block-deletion-delay` to `1d`, which will auto remediate this alert. #5026
* [ENHANCEMENT] Alertmanager dashboard: display active aggregation groups #4772
* [ENHANCEMENT] Alerts: `MimirIngesterTSDBWALCorrupted` now only fires when there are more than one corrupted WALs in single-zone deployments and when there are more than two zones affected in multi-zone deployments. #4920
* [ENHANCEMENT] Alerts: added labels to duplicated `MimirRolloutStuck` and `MimirCompactorHasNotUploadedBlocks` rules in order to distinguish them. #5023
* [ENHANCEMENT] Dashboards: fix holes in graph for lightly loaded clusters #4915
* [ENHANCEMENT] Dashboards: allow configuring additional services for the Rollout Progress dashboard. #5007
* [ENHANCEMENT] Alerts: do not fire `MimirAllocatingTooMuchMemory` alert for any matching container outside of namespaces where Mimir is running. #5089
* [BUGFIX] Dashboards: show cancelled requests in a different color to successful requests in throughput panels on dashboards. #5039
* [BUGFIX] Dashboards: fix dashboard panels that showed percentages with axes from 0 to 10000%. #5084
* [BUGFIX] Remove dependency on upstream Kubernetes mixin. #4732

### Jsonnet

* [CHANGE] Ruler: changed ruler autoscaling policy, extended scale down period from 60s to 600s. #4786
* [CHANGE] Update to v0.5.0 rollout-operator. #4893
* [CHANGE] Backend: add `alertmanager_args` to `mimir-backend` when running in read-write deployment mode. Remove hardcoded `filesystem` alertmanager storage. This moves alertmanager's data-dir to `/data/alertmanager` by default. #4907 #4921
* [CHANGE] Remove `-pdb` suffix from `PodDisruptionBudget` names. This will create new `PodDisruptionBudget` resources. Make sure to prune the old resources; otherwise, rollouts will be blocked. #5109
* [CHANGE] Query-frontend: enable query sharding for cardinality estimation via `-query-frontend.query-sharding-target-series-per-shard` by default if the results cache is enabled. #5128
* [ENHANCEMENT] Ingester: configure `-blocks-storage.tsdb.head-compaction-interval=15m` to spread TSDB head compaction over a wider time range. #4870
* [ENHANCEMENT] Ingester: configure `-blocks-storage.tsdb.wal-replay-concurrency` to CPU request minus 1. #4864
* [ENHANCEMENT] Compactor: configure `-compactor.first-level-compaction-wait-period` to TSDB head compaction interval plus 10 minutes. #4872
* [ENHANCEMENT] Store-gateway: set `GOMEMLIMIT` to the memory request value. This should reduce the likelihood the store-gateway may go out of memory, at the cost of an higher CPU utilization due to more frequent garbage collections when the memory utilization gets closer or above the configured requested memory. #4971
* [ENHANCEMENT] Store-gateway: dynamically set `GOMAXPROCS` based on the CPU request. This should reduce the likelihood a high load on the store-gateway will slow down the entire Kubernetes node. #5104
* [ENHANCEMENT] Store-gateway: add `store_gateway_lazy_loading_enabled` configuration option which combines disabled lazy-loading and reducing blocks sync concurrency. Reducing blocks sync concurrency improves startup times with disabled lazy loading on HDDs. #5025
* [ENHANCEMENT] Update `rollout-operator` image to `v0.6.0`. #5155
* [BUGFIX] Backend: configure `-ruler.alertmanager-url` to `mimir-backend` when running in read-write deployment mode. #4892
* [ENHANCEMENT] Memcached: don't overwrite upsteam memcached statefulset jsonnet to allow chosing between antiAffinity and topologySpreadConstraints.

### Mimirtool

* [CHANGE] check rules: will fail on duplicate rules when `--strict` is provided. #5035
* [FEATURE] sync/diff can now include/exclude namespaces based on a regular expression using `--namespaces-regex` and `--ignore-namespaces-regex`. #5100
* [ENHANCEMENT] analyze prometheus: allow to specify `-prometheus-http-prefix`. #4966
* [ENHANCEMENT] analyze grafana: allow to specify `--folder-title` to limit dashboards analysis based on their exact folder title. #4973

### Tools

* [CHANGE] copyblocks: copying between Azure Blob Storage buckets is now supported in addition to copying between Google Cloud Storage buckets. As a result, the `--service` flag is now required to be specified (accepted values are `gcs` or `abs`). #4756

## 2.8.0

### Grafana Mimir

* [CHANGE] Ingester: changed experimental CLI flag from `-out-of-order-blocks-external-label-enabled` to `-ingester.out-of-order-blocks-external-label-enabled` #4440
* [CHANGE] Store-gateway: The following metrics have been removed: #4332
  * `cortex_bucket_store_series_get_all_duration_seconds`
  * `cortex_bucket_store_series_merge_duration_seconds`
* [CHANGE] Ingester: changed default value of `-blocks-storage.tsdb.retention-period` from `24h` to `13h`. If you're running Mimir with a custom configuration and you're overriding `-querier.query-store-after` to a value greater than the default `12h` then you should increase `-blocks-storage.tsdb.retention-period` accordingly. #4382
* [CHANGE] Ingester: the configuration parameter `-blocks-storage.tsdb.max-tsdb-opening-concurrency-on-startup` has been deprecated and will be removed in Mimir 2.10. #4445
* [CHANGE] Query-frontend: Cached results now contain timestamp which allows Mimir to check if cached results are still valid based on current TTL configured for tenant. Results cached by previous Mimir version are used until they expire from cache, which can take up to 7 days. If you need to use per-tenant TTL sooner, please flush results cache manually. #4439
* [CHANGE] Ingester: the `cortex_ingester_tsdb_wal_replay_duration_seconds` metrics has been removed. #4465
* [CHANGE] Query-frontend and ruler: use protobuf internal query result payload format by default. This feature is no longer considered experimental. #4557 #4709
* [CHANGE] Ruler: reject creating federated rule groups while tenant federation is disabled. Previously the rule groups would be silently dropped during bucket sync. #4555
* [CHANGE] Compactor: the `/api/v1/upload/block/{block}/finish` endpoint now returns a `429` status code when the compactor has reached the limit specified by `-compactor.max-block-upload-validation-concurrency`. #4598
* [CHANGE] Compactor: when starting a block upload the maximum byte size of the block metadata provided in the request body is now limited to 1 MiB. If this limit is exceeded a `413` status code is returned. #4683
* [CHANGE] Store-gateway: cache key format for expanded postings has changed. This will invalidate the expanded postings in the index cache when deployed. #4667
* [FEATURE] Cache: Introduce experimental support for using Redis for results, chunks, index, and metadata caches. #4371
* [FEATURE] Vault: Introduce experimental integration with Vault to fetch secrets used to configure TLS for clients. Server TLS secrets will still be read from a file. `tls-ca-path`, `tls-cert-path` and `tls-key-path` will denote the path in Vault for the following CLI flags when `-vault.enabled` is true: #4446.
  * `-distributor.ha-tracker.etcd.*`
  * `-distributor.ring.etcd.*`
  * `-distributor.forwarding.grpc-client.*`
  * `-querier.store-gateway-client.*`
  * `-ingester.client.*`
  * `-ingester.ring.etcd.*`
  * `-querier.frontend-client.*`
  * `-query-frontend.grpc-client-config.*`
  * `-query-frontend.results-cache.redis.*`
  * `-blocks-storage.bucket-store.index-cache.redis.*`
  * `-blocks-storage.bucket-store.chunks-cache.redis.*`
  * `-blocks-storage.bucket-store.metadata-cache.redis.*`
  * `-compactor.ring.etcd.*`
  * `-store-gateway.sharding-ring.etcd.*`
  * `-ruler.client.*`
  * `-ruler.alertmanager-client.*`
  * `-ruler.ring.etcd.*`
  * `-ruler.query-frontend.grpc-client-config.*`
  * `-alertmanager.sharding-ring.etcd.*`
  * `-alertmanager.alertmanager-client.*`
  * `-memberlist.*`
  * `-query-scheduler.grpc-client-config.*`
  * `-query-scheduler.ring.etcd.*`
  * `-overrides-exporter.ring.etcd.*`
* [FEATURE] Distributor, ingester, querier, query-frontend, store-gateway: add experimental support for native histograms. Requires that the experimental protobuf query result response format is enabled by `-query-frontend.query-result-response-format=protobuf` on the query frontend. #4286 #4352 #4354 #4376 #4377 #4387 #4396 #4425 #4442 #4494 #4512 #4513 #4526
* [FEATURE] Added `-<prefix>.s3.storage-class` flag to configure the S3 storage class for objects written to S3 buckets. #4300
* [FEATURE] Add `freebsd` to the target OS when generating binaries for a Mimir release. #4654
* [FEATURE] Ingester: Add `prepare-shutdown` endpoint which can be used as part of Kubernetes scale down automations. #4718
* [ENHANCEMENT] Add timezone information to Alpine Docker images. #4583
* [ENHANCEMENT] Ruler: Sync rules when ruler JOINING the ring instead of ACTIVE, In order to reducing missed rule iterations during ruler restarts. #4451
* [ENHANCEMENT] Allow to define service name used for tracing via `JAEGER_SERVICE_NAME` environment variable. #4394
* [ENHANCEMENT] Querier and query-frontend: add experimental, more performant protobuf query result response format enabled with `-query-frontend.query-result-response-format=protobuf`. #4304 #4318 #4375
* [ENHANCEMENT] Compactor: added experimental configuration parameter `-compactor.first-level-compaction-wait-period`, to configure how long the compactor should wait before compacting 1st level blocks (uploaded by ingesters). This configuration option allows to reduce the chances compactor begins compacting blocks before all ingesters have uploaded their blocks to the storage. #4401
* [ENHANCEMENT] Store-gateway: use more efficient chunks fetching and caching. #4255
* [ENHANCEMENT] Query-frontend and ruler: add experimental, more performant protobuf internal query result response format enabled with `-ruler.query-frontend.query-result-response-format=protobuf`. #4331
* [ENHANCEMENT] Ruler: increased tolerance for missed iterations on alerts, reducing the chances of flapping firing alerts during ruler restarts. #4432
* [ENHANCEMENT] Optimized `.*` and `.+` regular expression label matchers. #4432
* [ENHANCEMENT] Optimized regular expression label matchers with alternates (e.g. `a|b|c`). #4647
* [ENHANCEMENT] Added an in-memory cache for regular expression matchers, to avoid parsing and compiling the same expression multiple times when used in recurring queries. #4633
* [ENHANCEMENT] Query-frontend: results cache TTL is now configurable by using `-query-frontend.results-cache-ttl` and `-query-frontend.results-cache-ttl-for-out-of-order-time-window` options. These values can also be specified per tenant. Default values are unchanged (7 days and 10 minutes respectively). #4385
* [ENHANCEMENT] Ingester: added advanced configuration parameter `-blocks-storage.tsdb.wal-replay-concurrency` representing the maximum number of CPUs used during WAL replay. #4445
* [ENHANCEMENT] Ingester: added metrics `cortex_ingester_tsdb_open_duration_seconds_total` to measure the total time it takes to open all existing TSDBs. The time tracked by this metric also includes the TSDBs WAL replay duration. #4465
* [ENHANCEMENT] Store-gateway: use streaming implementation for LabelNames RPC. The batch size for streaming is controlled by `-blocks-storage.bucket-store.batch-series-size`. #4464
* [ENHANCEMENT] Memcached: Add support for TLS or mTLS connections to cache servers. #4535
* [ENHANCEMENT] Compactor: blocks index files are now validated for correctness for blocks uploaded via the TSDB block upload feature. #4503
* [ENHANCEMENT] Compactor: block chunks and segment files are now validated for correctness for blocks uploaded via the TSDB block upload feature. #4549
* [ENHANCEMENT] Ingester: added configuration options to configure the "postings for matchers" cache of each compacted block queried from ingesters: #4561
  * `-blocks-storage.tsdb.block-postings-for-matchers-cache-ttl`
  * `-blocks-storage.tsdb.block-postings-for-matchers-cache-size`
  * `-blocks-storage.tsdb.block-postings-for-matchers-cache-force`
* [ENHANCEMENT] Compactor: validation of blocks uploaded via the TSDB block upload feature is now configurable on a per tenant basis: #4585
  * `-compactor.block-upload-validation-enabled` has been added, `compactor_block_upload_validation_enabled` can be used to override per tenant
  * `-compactor.block-upload.block-validation-enabled` was the previous global flag and has been removed
* [ENHANCEMENT] TSDB Block Upload: block upload validation concurrency can now be limited with `-compactor.max-block-upload-validation-concurrency`. #4598
* [ENHANCEMENT] OTLP: Add support for converting OTel exponential histograms to Prometheus native histograms. The ingestion of native histograms must be enabled, please set `-ingester.native-histograms-ingestion-enabled` to `true`. #4063 #4639
* [ENHANCEMENT] Query-frontend: add metric `cortex_query_fetched_index_bytes_total` to measure TSDB index bytes fetched to execute a query. #4597
* [ENHANCEMENT] Query-frontend: add experimental limit to enforce a max query expression size in bytes via `-query-frontend.max-query-expression-size-bytes` or `max_query_expression_size_bytes`. #4604
* [ENHANCEMENT] Query-tee: improve message logged when comparing responses and one response contains a non-JSON payload. #4588
* [ENHANCEMENT] Distributor: add ability to set per-distributor limits via `distributor_limits` block in runtime configuration in addition to the existing configuration. #4619
* [ENHANCEMENT] Querier: reduce peak memory consumption for queries that touch a large number of chunks. #4625
* [ENHANCEMENT] Query-frontend: added experimental `-query-frontend.query-sharding-max-regexp-size-bytes` limit to query-frontend. When set to a value greater than 0, query-frontend disabled query sharding for any query with a regexp matcher longer than the configured limit. #4632
* [ENHANCEMENT] Store-gateway: include statistics from LabelValues and LabelNames calls in `cortex_bucket_store_series*` metrics. #4673
* [ENHANCEMENT] Query-frontend: improve readability of distributed tracing spans. #4656
* [ENHANCEMENT] Update Docker base images from `alpine:3.17.2` to `alpine:3.17.3`. #4685
* [ENHANCEMENT] Querier: improve performance when shuffle sharding is enabled and the shard size is large. #4711
* [ENHANCEMENT] Ingester: improve performance when Active Series Tracker is in use. #4717
* [ENHANCEMENT] Store-gateway: optionally select `-blocks-storage.bucket-store.series-selection-strategy`, which can limit the impact of large posting lists (when many series share the same label name and value). #4667 #4695 #4698
* [ENHANCEMENT] Querier: Cache the converted float histogram from chunk iterator, hence there is no need to lookup chunk every time to get the converted float histogram. #4684
* [ENHANCEMENT] Ruler: Improve rule upload performance when not enforcing per-tenant rule group limits. #4828
* [ENHANCEMENT] Improved memory limit on the in-memory cache used for regular expression matchers. #4751
* [BUGFIX] Querier: Streaming remote read will now continue to return multiple chunks per frame after the first frame. #4423
* [BUGFIX] Store-gateway: the values for `stage="processed"` for the metrics `cortex_bucket_store_series_data_touched` and  `cortex_bucket_store_series_data_size_touched_bytes` when using fine-grained chunks caching is now reporting the correct values of chunks held in memory. #4449
* [BUGFIX] Compactor: fixed reporting a compaction error when compactor is correctly shut down while populating blocks. #4580
* [BUGFIX] OTLP: Do not drop exemplars of the OTLP Monotonic Sum metric. #4063
* [BUGFIX] Packaging: flag `/etc/default/mimir` and `/etc/sysconfig/mimir` as config to prevent overwrite. #4587
* [BUGFIX] Query-frontend: don't retry queries which error inside PromQL. #4643
* [BUGFIX] Store-gateway & query-frontend: report more consistent statistics for fetched index bytes. #4671
* [BUGFIX] Native histograms: fix how IsFloatHistogram determines if mimirpb.Histogram is a float histogram. #4706
* [BUGFIX] Query-frontend: fix query sharding for native histograms. #4666
* [BUGFIX] Ring status page: fixed the owned tokens percentage value displayed. #4730
* [BUGFIX] Querier: fixed chunk iterator that can return sample with wrong timestamp. #4450
* [BUGFIX] Packaging: fix preremove script preventing upgrades. #4801
* [BUGFIX] Security: updates Go to version 1.20.4 to fix CVE-2023-24539, CVE-2023-24540, CVE-2023-29400. #4903

### Mixin

* [ENHANCEMENT] Queries: Display data touched per sec in bytes instead of number of items. #4492
* [ENHANCEMENT] `_config.job_names.<job>` values can now be arrays of regular expressions in addition to a single string. Strings are still supported and behave as before. #4543
* [ENHANCEMENT] Queries dashboard: remove mention to store-gateway "streaming enabled" in panels because store-gateway only support streaming series since Mimir 2.7. #4569
* [ENHANCEMENT] Ruler: Add panel description for Read QPS panel in Ruler dashboard to explain values when in remote ruler mode. #4675
* [BUGFIX] Ruler dashboard: show data for reads from ingesters. #4543
* [BUGFIX] Pod selector regex for deployments: change `(.*-mimir-)` to `(.*mimir-)`. #4603

### Jsonnet

* [CHANGE] Ruler: changed ruler deployment max surge from `0` to `50%`, and max unavailable from `1` to `0`. #4381
* [CHANGE] Memcached connections parameters `-blocks-storage.bucket-store.index-cache.memcached.max-idle-connections`, `-blocks-storage.bucket-store.chunks-cache.memcached.max-idle-connections` and `-blocks-storage.bucket-store.metadata-cache.memcached.max-idle-connections` settings are now configured based on `max-get-multi-concurrency` and `max-async-concurrency`. #4591
* [CHANGE] Add support to use external Redis as cache. Following are some changes in the jsonnet config: #4386 #4640
  * Renamed `memcached_*_enabled` config options to `cache_*_enabled`
  * Renamed `memcached_*_max_item_size_mb` config options to `cache_*_max_item_size_mb`
  * Added `cache_*_backend` config options
* [CHANGE] Store-gateway StatefulSets with disabled multi-zone deployment are also unregistered from the ring on shutdown. This eliminated resharding during rollouts, at the cost of extra effort during scaling down store-gateways. For more information see [Scaling down store-gateways](https://grafana.com/docs/mimir/v2.7.x/operators-guide/run-production-environment/scaling-out/#scaling-down-store-gateways). #4713
* [CHANGE] Removed `$._config.querier.replicas` and `$._config.queryFrontend.replicas`. If you need to customize the number of querier or query-frontend replicas, and autoscaling is disabled, please set an override as is done for other stateless components (e.g. distributors). #5130
* [ENHANCEMENT] Alertmanager: add `alertmanager_data_disk_size` and  `alertmanager_data_disk_class` configuration options, by default no storage class is set. #4389
* [ENHANCEMENT] Update `rollout-operator` to `v0.4.0`. #4524
* [ENHANCEMENT] Update memcached to `memcached:1.6.19-alpine`. #4581
* [ENHANCEMENT] Add support for mTLS connections to Memcached servers. #4553
* [ENHANCEMENT] Update the `memcached-exporter` to `v0.11.2`. #4570
* [ENHANCEMENT] Autoscaling: Add `autoscaling_query_frontend_memory_target_utilization`, `autoscaling_ruler_query_frontend_memory_target_utilization`, and `autoscaling_ruler_memory_target_utilization` configuration options, for controlling the corresponding autoscaler memory thresholds. Each has a default of 1, i.e. 100%. #4612
* [ENHANCEMENT] Distributor: add ability to set per-distributor limits via `distributor_instance_limits` using runtime configuration. #4627
* [BUGFIX] Add missing query sharding settings for user_24M and user_32M plans. #4374

### Mimirtool

* [ENHANCEMENT] Backfill: mimirtool will now sleep and retry if it receives a 429 response while trying to finish an upload due to validation concurrency limits. #4598
* [ENHANCEMENT] `gauge` panel type is supported now in `mimirtool analyze dashboard`. #4679
* [ENHANCEMENT] Set a `User-Agent` header on requests to Mimir or Prometheus servers. #4700

### Mimir Continuous Test

* [FEATURE] Allow continuous testing of native histograms as well by enabling the flag `-tests.write-read-series-test.histogram-samples-enabled`. The metrics exposed by the tool will now have a new label called `type` with possible values of `float`, `histogram_float_counter`, `histogram_float_gauge`, `histogram_int_counter`, `histogram_int_gauge`, the list of metrics impacted: #4457
  * `mimir_continuous_test_writes_total`
  * `mimir_continuous_test_writes_failed_total`
  * `mimir_continuous_test_queries_total`
  * `mimir_continuous_test_queries_failed_total`
  * `mimir_continuous_test_query_result_checks_total`
  * `mimir_continuous_test_query_result_checks_failed_total`
* [ENHANCEMENT] Added a new metric `mimir_continuous_test_build_info` that reports version information, similar to the existing `cortex_build_info` metric exposed by other Mimir components. #4712
* [ENHANCEMENT] Add coherency for the selected ranges and instants of test queries. #4704

### Query-tee

### Documentation

* [CHANGE] Clarify what deprecation means in the lifecycle of configuration parameters. #4499
* [CHANGE] Update compactor `split-groups` and `split-and-merge-shards` recommendation on component page. #4623
* [FEATURE] Add instructions about how to configure native histograms. #4527
* [ENHANCEMENT] Runbook for MimirCompactorHasNotSuccessfullyRunCompaction extended to include scenario where compaction has fallen behind. #4609
* [ENHANCEMENT] Add explanation for QPS values for reads in remote ruler mode and writes generally, to the Ruler dashboard page. #4629
* [ENHANCEMENT] Expand zone-aware replication page to cover single physical availability zone deployments. #4631
* [FEATURE] Add instructions to use puppet module. #4610
* [FEATURE] Add documentation on how deploy mixin with terraform. #4161

### Tools

* [ENHANCEMENT] tsdb-index: iteration over index is now faster when any equal matcher is supplied. #4515

## 2.7.3

### Grafana Mimir

* [BUGFIX] Security: updates Go to version 1.20.4 to fix CVE-2023-24539, CVE-2023-24540, CVE-2023-29400. #4905

## 2.7.2

### Grafana Mimir

* [BUGFIX] Security: updated Go version to 1.20.3 to fix CVE-2023-24538 #4795

## 2.7.1

**Note**: During the release process, version 2.7.0 was tagged too early, before completing the release checklist and production testing. Release 2.7.1 doesn't include any code changes since 2.7.0, but now has proper release notes, published documentation, and has been fully tested in our production environment.

### Grafana Mimir

* [CHANGE] Ingester: the configuration parameter `-ingester.ring.readiness-check-ring-health` has been deprecated and will be removed in Mimir 2.9. #4422
* [CHANGE] Ruler: changed default value of `-ruler.evaluation-delay-duration` option from 0 to 1m. #4250
* [CHANGE] Querier: Errors with status code `422` coming from the store-gateway are propagated and not converted to the consistency check error anymore. #4100
* [CHANGE] Store-gateway: When a query hits `max_fetched_chunks_per_query` and `max_fetched_series_per_query` limits, an error with the status code `422` is created and returned. #4056
* [CHANGE] Packaging: Migrate FPM packaging solution to NFPM. Rationalize packages dependencies and add package for all binaries. #3911
* [CHANGE] Store-gateway: Deprecate flag `-blocks-storage.bucket-store.chunks-cache.subrange-size` since there's no benefit to changing the default of `16000`. #4135
* [CHANGE] Experimental support for ephemeral storage introduced in Mimir 2.6.0 has been removed. Following options are no longer available: #4252
  * `-blocks-storage.ephemeral-tsdb.*`
  * `-distributor.ephemeral-series-enabled`
  * `-distributor.ephemeral-series-matchers`
  * `-ingester.max-ephemeral-series-per-user`
  * `-ingester.instance-limits.max-ephemeral-series`
Querying with using `{__mimir_storage__="ephemeral"}` selector no longer works. All label values with `ephemeral-` prefix in `reason` label of `cortex_discarded_samples_total` metric are no longer available. Following metrics have been removed:
  * `cortex_ingester_ephemeral_series`
  * `cortex_ingester_ephemeral_series_created_total`
  * `cortex_ingester_ephemeral_series_removed_total`
  * `cortex_ingester_ingested_ephemeral_samples_total`
  * `cortex_ingester_ingested_ephemeral_samples_failures_total`
  * `cortex_ingester_memory_ephemeral_users`
  * `cortex_ingester_queries_ephemeral_total`
  * `cortex_ingester_queried_ephemeral_samples`
  * `cortex_ingester_queried_ephemeral_series`
* [CHANGE] Store-gateway: use mmap-less index-header reader by default and remove mmap-based index header reader. The following flags have changed: #4280
   * `-blocks-storage.bucket-store.index-header.map-populate-enabled` has been removed
   * `-blocks-storage.bucket-store.index-header.stream-reader-enabled` has been removed
   * `-blocks-storage.bucket-store.index-header.stream-reader-max-idle-file-handles` has been renamed to `-blocks-storage.bucket-store.index-header.max-idle-file-handles`, and the corresponding configuration file option has been renamed from `stream_reader_max_idle_file_handles` to `max_idle_file_handles`
* [CHANGE] Store-gateway: the streaming store-gateway is now enabled by default. The new default setting for `-blocks-storage.bucket-store.batch-series-size` is `5000`. #4330
* [CHANGE] Compactor: the configuration parameter `-compactor.consistency-delay` has been deprecated and will be removed in Mimir 2.9. #4409
* [CHANGE] Store-gateway: the configuration parameter `-blocks-storage.bucket-store.consistency-delay` has been deprecated and will be removed in Mimir 2.9. #4409
* [FEATURE] Ruler: added `keep_firing_for` support to alerting rules. #4099
* [FEATURE] Distributor, ingester: ingestion of native histograms. The new per-tenant limit `-ingester.native-histograms-ingestion-enabled` controls whether native histograms are stored or ignored. #4159
* [FEATURE] Query-frontend: Introduce experimental `-query-frontend.query-sharding-target-series-per-shard` to allow query sharding to take into account cardinality of similar requests executed previously. This feature uses the same cache that's used for results caching. #4121 #4177 #4188 #4254
* [ENHANCEMENT] Go: update go to 1.20.1. #4266
* [ENHANCEMENT] Ingester: added `out_of_order_blocks_external_label_enabled` shipper option to label out-of-order blocks before shipping them to cloud storage. #4182 #4297
* [ENHANCEMENT] Ruler: introduced concurrency when loading per-tenant rules configuration. This improvement is expected to speed up the ruler start up time in a Mimir cluster with a large number of tenants. #4258
* [ENHANCEMENT] Compactor: Add `reason` label to `cortex_compactor_runs_failed_total`. The value can be `shutdown` or `error`. #4012
* [ENHANCEMENT] Store-gateway: enforce `max_fetched_series_per_query`. #4056
* [ENHANCEMENT] Query-frontend: Disambiguate logs for failed queries. #4067
* [ENHANCEMENT] Query-frontend: log caller user agent in query stats logs. #4093
* [ENHANCEMENT] Store-gateway: add `data_type` label with values on `cortex_bucket_store_partitioner_extended_ranges_total`, `cortex_bucket_store_partitioner_expanded_ranges_total`, `cortex_bucket_store_partitioner_requested_ranges_total`, `cortex_bucket_store_partitioner_expanded_bytes_total`, `cortex_bucket_store_partitioner_requested_bytes_total` for `postings`, `series`, and `chunks`. #4095
* [ENHANCEMENT] Store-gateway: Reduce memory allocation rate when loading TSDB chunks from Memcached. #4074
* [ENHANCEMENT] Query-frontend: track `cortex_frontend_query_response_codec_duration_seconds` and `cortex_frontend_query_response_codec_payload_bytes` metrics to measure the time taken and bytes read / written while encoding and decoding query result payloads. #4110
* [ENHANCEMENT] Alertmanager: expose additional upstream metrics `cortex_alertmanager_dispatcher_aggregation_groups`, `cortex_alertmanager_dispatcher_alert_processing_duration_seconds`. #4151
* [ENHANCEMENT] Querier and query-frontend: add experimental, more performant protobuf internal query result response format enabled with `-query-frontend.query-result-response-format=protobuf`. #4153
* [ENHANCEMENT] Store-gateway: use more efficient chunks fetching and caching. This should reduce CPU, memory utilization, and receive bandwidth of a store-gateway. Enable with `-blocks-storage.bucket-store.chunks-cache.fine-grained-chunks-caching-enabled=true`. #4163 #4174 #4227
* [ENHANCEMENT] Query-frontend: Wait for in-flight queries to finish before shutting down. #4073 #4170
* [ENHANCEMENT] Store-gateway: added `encode` and `other` stage to `cortex_bucket_store_series_request_stage_duration_seconds` metric. #4179
* [ENHANCEMENT] Ingester: log state of TSDB when shipping or forced compaction can't be done due to unexpected state of TSDB. #4211
* [ENHANCEMENT] Update Docker base images from `alpine:3.17.1` to `alpine:3.17.2`. #4240
* [ENHANCEMENT] Store-gateway: add a `stage` label to the metrics `cortex_bucket_store_series_data_fetched`, `cortex_bucket_store_series_data_size_fetched_bytes`, `cortex_bucket_store_series_data_touched`, `cortex_bucket_store_series_data_size_touched_bytes`. This label only applies to `data_type="chunks"`. For `fetched` metrics with `data_type="chunks"` the `stage` label has 2 values: `fetched` - the chunks or bytes that were fetched from the cache or the object store, `refetched` - the chunks or bytes that had to be refetched from the cache or the object store because their size was underestimated during the first fetch. For `touched` metrics with `data_type="chunks"` the `stage` label has 2 values: `processed` - the chunks or bytes that were read from the fetched chunks or bytes and were processed in memory, `returned` - the chunks or bytes that were selected from the processed bytes to satisfy the query. #4227 #4316
* [ENHANCEMENT] Compactor: improve the partial block check related to `compactor.partial-block-deletion-delay` to potentially issue less requests to object storage. #4246
* [ENHANCEMENT] Memcached: added `-*.memcached.min-idle-connections-headroom-percentage` support to configure the minimum number of idle connections to keep open as a percentage (0-100) of the number of recently used idle connections. This feature is disabled when set to a negative value (default), which means idle connections are kept open indefinitely. #4249
* [ENHANCEMENT] Querier and store-gateway: optimized regular expression label matchers with case insensitive alternate operator. #4340 #4357
* [ENHANCEMENT] Compactor: added the experimental flag `-compactor.block-upload.block-validation-enabled` with the default `true` to configure whether block validation occurs on backfilled blocks. #3411
* [ENHANCEMENT] Ingester: apply a jitter to the first TSDB head compaction interval configured via `-blocks-storage.tsdb.head-compaction-interval`. Subsequent checks will happen at the configured interval. This should help to spread the TSDB head compaction among different ingesters over the configured interval. #4364
* [ENHANCEMENT] Ingester: the maximum accepted value for `-blocks-storage.tsdb.head-compaction-interval` has been increased from 5m to 15m. #4364
* [BUGFIX] Store-gateway: return `Canceled` rather than `Aborted` or `Internal` error when the calling querier cancels a label names or values request, and return `Internal` if processing the request fails for another reason. #4061
* [BUGFIX] Querier: track canceled requests with status code `499` in the metrics instead of `503` or `422`. #4099
* [BUGFIX] Ingester: compact out-of-order data during `/ingester/flush` or when TSDB is idle. #4180
* [BUGFIX] Ingester: conversion of global limits `max-series-per-user`, `max-series-per-metric`, `max-metadata-per-user` and `max-metadata-per-metric` into corresponding local limits now takes into account the number of ingesters in each zone. #4238
* [BUGFIX] Ingester: track `cortex_ingester_memory_series` metric consistently with `cortex_ingester_memory_series_created_total` and `cortex_ingester_memory_series_removed_total`. #4312
* [BUGFIX] Querier: fixed a bug which was incorrectly matching series with regular expression label matchers with begin/end anchors in the middle of the regular expression. #4340

### Mixin

* [CHANGE] Move auto-scaling panel rows down beneath logical network path in Reads and Writes dashboards. #4049
* [CHANGE] Make distributor auto-scaling metric panels show desired number of replicas. #4218
* [CHANGE] Alerts: The alert `MimirMemcachedRequestErrors` has been renamed to `MimirCacheRequestErrors`. #4242
* [ENHANCEMENT] Alerts: Added `MimirAutoscalerKedaFailing` alert firing when a KEDA scaler is failing. #4045
* [ENHANCEMENT] Add auto-scaling panels to ruler dashboard. #4046
* [ENHANCEMENT] Add gateway auto-scaling panels to Reads and Writes dashboards. #4049 #4216
* [ENHANCEMENT] Dashboards: distinguish between label names and label values queries. #4065
* [ENHANCEMENT] Add query-frontend and ruler-query-frontend auto-scaling panels to Reads and Ruler dashboards. #4199
* [BUGFIX] Alerts: Fixed `MimirAutoscalerNotActive` to not fire if scaling metric does not exist, to avoid false positives on scaled objects with 0 min replicas. #4045
* [BUGFIX] Alerts: `MimirCompactorHasNotSuccessfullyRunCompaction` is no longer triggered by frequent compactor restarts. #4012
* [BUGFIX] Tenants dashboard: Correctly show the ruler-query-scheduler queue size. #4152

### Jsonnet

* [CHANGE] Create the `query-frontend-discovery` service only when Mimir is deployed in microservice mode without query-scheduler. #4353
* [CHANGE] Add results cache backend config to `ruler-query-frontend` configuration to allow cache reuse for cardinality-estimation based sharding. #4257
* [ENHANCEMENT] Add support for ruler auto-scaling. #4046
* [ENHANCEMENT] Add optional `weight` param to `newQuerierScaledObject` and `newRulerQuerierScaledObject` to allow running multiple querier deployments on different node types. #4141
* [ENHANCEMENT] Add support for query-frontend and ruler-query-frontend auto-scaling. #4199
* [BUGFIX] Shuffle sharding: when applying user class limits, honor the minimum shard size configured in `$._config.shuffle_sharding.*`. #4363

### Mimirtool

* [FEATURE] Added `keep_firing_for` support to rules configuration. #4099
* [ENHANCEMENT] Add `-tls-insecure-skip-verify` to rules, alertmanager and backfill commands. #4162

### Query-tee

* [CHANGE] Increase default value of `-backend.read-timeout` to 150s, to accommodate default querier and query frontend timeout of 120s. #4262
* [ENHANCEMENT] Log errors that occur while performing requests to compare two endpoints. #4262
* [ENHANCEMENT] When comparing two responses that both contain an error, only consider the comparison failed if the errors differ. Previously, if either response contained an error, the comparison always failed, even if both responses contained the same error. #4262
* [ENHANCEMENT] Include the value of the `X-Scope-OrgID` header when logging a comparison failure. #4262
* [BUGFIX] Parameters (expression, time range etc.) for a query request where the parameters are in the HTTP request body rather than in the URL are now logged correctly when responses differ. #4265

### Documentation

* [ENHANCEMENT] Add guide on alternative migration method for Thanos to Mimir #3554
* [ENHANCEMENT] Restore "Migrate from Cortex" for Jsonnet. #3929
* [ENHANCEMENT] Document migration from microservices to read-write deployment mode. #3951
* [ENHANCEMENT] Do not error when there is nothing to commit as part of a publish #4058
* [ENHANCEMENT] Explain how to run Mimir locally using docker-compose #4079
* [ENHANCEMENT] Docs: use long flag names in runbook commands. #4088
* [ENHANCEMENT] Clarify how ingester replication happens. #4101
* [ENHANCEMENT] Improvements to the Get Started guide. #4315
* [BUGFIX] Added indentation to Azure and SWIFT backend definition. #4263

### Tools

* [ENHANCEMENT] Adapt tsdb-print-chunk for native histograms. #4186
* [ENHANCEMENT] Adapt tsdb-index-health for blocks containing native histograms. #4186
* [ENHANCEMENT] Adapt tsdb-chunks tool to handle native histograms. #4186

## 2.6.2

* [BUGFIX] Security: updates Go to version 1.20.4 to fix CVE-2023-24539, CVE-2023-24540, CVE-2023-29400. #4903

## 2.6.1

### Grafana Mimir

* [BUGFIX] Security: updates Go to version 1.20.3 to fix CVE-2023-24538 #4798

## 2.6.0

### Grafana Mimir

* [CHANGE] Querier: Introduce `-querier.max-partial-query-length` to limit the time range for partial queries at the querier level and deprecate `-store.max-query-length`. #3825 #4017
* [CHANGE] Store-gateway: Remove experimental `-blocks-storage.bucket-store.max-concurrent-reject-over-limit` flag. #3706
* [CHANGE] Ingester: If shipping is enabled block retention will now be relative to the upload time to cloud storage. If shipping is disabled block retention will be relative to the creation time of the block instead of the mintime of the last block created. #3816
* [CHANGE] Query-frontend: Deprecated CLI flag `-query-frontend.align-querier-with-step` has been removed. #3982
* [CHANGE] Alertmanager: added default configuration for `-alertmanager.configs.fallback`. Allows tenants to send alerts without first uploading an Alertmanager configuration. #3541
* [FEATURE] Store-gateway: streaming of series. The store-gateway can now stream results back to the querier instead of buffering them. This is expected to greatly reduce peak memory consumption while keeping latency the same. You can enable this feature by setting `-blocks-storage.bucket-store.batch-series-size` to a value in the high thousands (5000-10000). This is still an experimental feature and is subject to a changing API and instability. #3540 #3546 #3587 #3606 #3611 #3620 #3645 #3355 #3697 #3666 #3687 #3728 #3739 #3751 #3779 #3839
* [FEATURE] Alertmanager: Added support for the Webex receiver. #3758
* [FEATURE] Limits: Added the `-validation.separate-metrics-group-label` flag. This allows further separation of the `cortex_discarded_samples_total` metric by an additional `group` label - which is configured by this flag to be the value of a specific label on an incoming timeseries. Active groups are tracked and inactive groups are cleaned up on a defined interval. The maximum number of groups tracked is controlled by the `-max-separate-metrics-groups-per-user` flag. #3439
* [FEATURE] Overrides-exporter: Added experimental ring support to overrides-exporter via `-overrides-exporter.ring.enabled`. When enabled, the ring is used to establish a leader replica for the export of limit override metrics. #3908 #3953
* [FEATURE] Ephemeral storage (experimental): Mimir can now accept samples into "ephemeral storage". Such samples are available for querying for a short amount of time (`-blocks-storage.ephemeral-tsdb.retention-period`, defaults to 10 minutes), and then removed from memory. To use ephemeral storage, distributor must be configured with `-distributor.ephemeral-series-enabled` option. Series matching `-distributor.ephemeral-series-matchers` will be marked for storing into ephemeral storage in ingesters. Each tenant needs to have ephemeral storage enabled by using `-ingester.max-ephemeral-series-per-user` limit, which defaults to 0 (no ephemeral storage). Ingesters have new `-ingester.instance-limits.max-ephemeral-series` limit for total number of series in ephemeral storage across all tenants. If ingestion of samples into ephemeral storage fails, `cortex_discarded_samples_total` metric will use values prefixed with `ephemeral-` for `reason` label. Querying of ephemeral storage is possible by using `{__mimir_storage__="ephemeral"}` as metric selector. Following new metrics related to ephemeral storage are introduced: #3897 #3922 #3961 #3997 #4004
  * `cortex_ingester_ephemeral_series`
  * `cortex_ingester_ephemeral_series_created_total`
  * `cortex_ingester_ephemeral_series_removed_total`
  * `cortex_ingester_ingested_ephemeral_samples_total`
  * `cortex_ingester_ingested_ephemeral_samples_failures_total`
  * `cortex_ingester_memory_ephemeral_users`
  * `cortex_ingester_queries_ephemeral_total`
  * `cortex_ingester_queried_ephemeral_samples`
  * `cortex_ingester_queried_ephemeral_series`
* [ENHANCEMENT] Added new metric `thanos_shipper_last_successful_upload_time`: Unix timestamp (in seconds) of the last successful TSDB block uploaded to the bucket. #3627
* [ENHANCEMENT] Ruler: Added `-ruler.alertmanager-client.tls-enabled` configuration for alertmanager client. #3432 #3597
* [ENHANCEMENT] Activity tracker logs now have `component=activity-tracker` label. #3556
* [ENHANCEMENT] Distributor: remove labels with empty values #2439
* [ENHANCEMENT] Query-frontend: track query HTTP requests in the Activity Tracker. #3561
* [ENHANCEMENT] Store-gateway: Add experimental alternate implementation of index-header reader that does not use memory mapped files. The index-header reader is expected to improve stability of the store-gateway. You can enable this implementation with the flag `-blocks-storage.bucket-store.index-header.stream-reader-enabled`. #3639 #3691 #3703 #3742 #3785 #3787 #3797
* [ENHANCEMENT] Query-scheduler: add `cortex_query_scheduler_cancelled_requests_total` metric to track the number of requests that are already cancelled when dequeued. #3696
* [ENHANCEMENT] Store-gateway: add `cortex_bucket_store_partitioner_extended_ranges_total` metric to keep track of the ranges that the partitioner decided to overextend and merge in order to save API call to the object storage. #3769
* [ENHANCEMENT] Compactor: Auto-forget unhealthy compactors after ten failed ring heartbeats. #3771
* [ENHANCEMENT] Ruler: change default value of `-ruler.for-grace-period` from `10m` to `2m` and update help text. The new default value reflects how we operate Mimir at Grafana Labs. #3817
* [ENHANCEMENT] Ingester: Added experimental flags to force usage of _postings for matchers cache_. These flags will be removed in the future and it's not recommended to change them. #3823
  * `-blocks-storage.tsdb.head-postings-for-matchers-cache-ttl`
  * `-blocks-storage.tsdb.head-postings-for-matchers-cache-size`
  * `-blocks-storage.tsdb.head-postings-for-matchers-cache-force`
* [ENHANCEMENT] Ingester: Improved series selection performance when some of the matchers do not match any series. #3827
* [ENHANCEMENT] Alertmanager: Add new additional template function `tenantID` returning id of the tenant owning the alert. #3758
* [ENHANCEMENT] Alertmanager: Add additional template function `grafanaExploreURL` returning URL to grafana explore with range query. #3849
* [ENHANCEMENT] Reduce overhead of debug logging when filtered out. #3875
* [ENHANCEMENT] Update Docker base images from `alpine:3.16.2` to `alpine:3.17.1`. #3898
* [ENHANCEMENT] Ingester: Add new `/ingester/tsdb_metrics` endpoint to return tenant-specific TSDB metrics. #3923
* [ENHANCEMENT] Query-frontend: CLI flag `-query-frontend.max-total-query-length` and its associated YAML configuration is now stable. #3882
* [ENHANCEMENT] Ruler: rule groups now support optional and experimental `align_evaluation_time_on_interval` field, which causes all evaluations to happen on interval-aligned timestamp. #4013
* [ENHANCEMENT] Query-scheduler: ring-based service discovery is now stable. #4028
* [ENHANCEMENT] Store-gateway: improved performance of prefix matching on the labels. #4055 #4080
* [BUGFIX] Log the names of services that are not yet running rather than `unsupported value type` when calling `/ready` and some services are not running. #3625
* [BUGFIX] Alertmanager: Fix template spurious deletion with relative data dir. #3604
* [BUGFIX] Security: update prometheus/exporter-toolkit for CVE-2022-46146. #3675
* [BUGFIX] Security: update golang.org/x/net for CVE-2022-41717. #3755
* [BUGFIX] Debian package: Fix post-install, environment file path and user creation. #3720
* [BUGFIX] memberlist: Fix panic during Mimir startup when Mimir receives gossip message before it's ready. #3746
* [BUGFIX] Store-gateway: fix `cortex_bucket_store_partitioner_requested_bytes_total` metric to not double count overlapping ranges. #3769
* [BUGFIX] Update `github.com/thanos-io/objstore` to address issue with Multipart PUT on s3-compatible Object Storage. #3802 #3821
* [BUGFIX] Distributor, Query-scheduler: Make sure ring metrics include a `cortex_` prefix as expected by dashboards. #3809
* [BUGFIX] Querier: canceled requests are no longer reported as "consistency check" failures. #3837 #3927
* [BUGFIX] Distributor: don't panic when `metric_relabel_configs` in overrides contains null element. #3868
* [BUGFIX] Distributor: don't panic when OTLP histograms don't have any buckets. #3853
* [BUGFIX] Ingester, Compactor: fix panic that can occur when compaction fails. #3955
* [BUGFIX] Store-gateway: return `Canceled` rather than `Aborted` error when the calling querier cancels the request. #4007

### Mixin

* [ENHANCEMENT] Alerts: Added `MimirIngesterInstanceHasNoTenants` alert that fires when an ingester replica is not receiving write requests for any tenant. #3681
* [ENHANCEMENT] Alerts: Extended `MimirAllocatingTooMuchMemory` to check read-write deployment containers. #3710
* [ENHANCEMENT] Alerts: Added `MimirAlertmanagerInstanceHasNoTenants` alert that fires when an alertmanager instance ows no tenants. #3826
* [ENHANCEMENT] Alerts: Added `MimirRulerInstanceHasNoRuleGroups` alert that fires when a ruler replica is not assigned any rule group to evaluate. #3723
* [ENHANCEMENT] Support for baremetal deployment for alerts and scaling recording rules. #3719
* [ENHANCEMENT] Dashboards: querier autoscaling now supports multiple scaled objects (configurable via `$._config.autoscale.querier.hpa_name`). #3962
* [BUGFIX] Alerts: Fixed `MimirIngesterRestarts` alert when Mimir is deployed in read-write mode. #3716
* [BUGFIX] Alerts: Fixed `MimirIngesterHasNotShippedBlocks` and `MimirIngesterHasNotShippedBlocksSinceStart` alerts for when Mimir is deployed in read-write or monolithic modes and updated them to use new `thanos_shipper_last_successful_upload_time` metric. #3627
* [BUGFIX] Alerts: Fixed `MimirMemoryMapAreasTooHigh` alert when Mimir is deployed in read-write mode. #3626
* [BUGFIX] Alerts: Fixed `MimirCompactorSkippedBlocksWithOutOfOrderChunks` matching on non-existent label. #3628
* [BUGFIX] Dashboards: Fix `Rollout Progress` dashboard incorrectly using Gateway metrics when Gateway was not enabled. #3709
* [BUGFIX] Tenants dashboard: Make it compatible with all deployment types. #3754
* [BUGFIX] Alerts: Fixed `MimirCompactorHasNotUploadedBlocks` to not fire if compactor has nothing to do. #3793
* [BUGFIX] Alerts: Fixed `MimirAutoscalerNotActive` to not fire if scaling metric is 0, to avoid false positives on scaled objects with 0 min replicas. #3999

### Jsonnet

* [CHANGE] Replaced the deprecated `policy/v1beta1` with `policy/v1` when configuring a PodDisruptionBudget for read-write deployment mode. #3811
* [CHANGE] Removed `-server.http-write-timeout` default option value from querier and query-frontend, as it defaults to a higher value in the code now, and cannot be lower than `-querier.timeout`. #3836
* [CHANGE] Replaced `-store.max-query-length` with `-query-frontend.max-total-query-length` in the query-frontend config. #3879
* [CHANGE] Changed default `mimir_backend_data_disk_size` from `100Gi` to `250Gi`. #3894
* [ENHANCEMENT] Update `rollout-operator` to `v0.2.0`. #3624
* [ENHANCEMENT] Add `user_24M` and `user_32M` classes to operations config. #3367
* [ENHANCEMENT] Update memcached image from `memcached:1.6.16-alpine` to `memcached:1.6.17-alpine`. #3914
* [ENHANCEMENT] Allow configuring the ring for overrides-exporter. #3995
* [BUGFIX] Apply ingesters and store-gateways per-zone CLI flags overrides to read-write deployment mode too. #3766
* [BUGFIX] Apply overrides-exporter CLI flags to mimir-backend when running Mimir in read-write deployment mode. #3790
* [BUGFIX] Fixed `mimir-write` and `mimir-read` Kubernetes service to correctly balance requests among pods. #3855 #3864 #3906
* [BUGFIX] Fixed `ruler-query-frontend` and `mimir-read` gRPC server configuration to force clients to periodically re-resolve the backend addresses. #3862
* [BUGFIX] Fixed `mimir-read` CLI flags to ensure query-frontend configuration takes precedence over querier configuration. #3877

### Mimirtool

* [ENHANCEMENT] Update `mimirtool config convert` to work with Mimir 2.4, 2.5, 2.6 changes. #3952
* [ENHANCEMENT] Mimirtool is now available to install through Homebrew with `brew install mimirtool`. #3776
* [ENHANCEMENT] Added `--concurrency` to `mimirtool rules sync` command. #3996
* [BUGFIX] Fix summary output from `mimirtool rules sync` to display correct number of groups created and updated. #3918

### Documentation

* [BUGFIX] Querier: Remove assertion that the `-querier.max-concurrent` flag must also be set for the query-frontend. #3678
* [ENHANCEMENT] Update migration from cortex documentation. #3662
* [ENHANCEMENT] Query-scheduler: documented how to migrate from DNS-based to ring-based service discovery. #4028

### Tools

## 2.5.0

### Grafana Mimir

* [CHANGE] Flag `-azure.msi-resource` is now ignored, and will be removed in Mimir 2.7. This setting is now made automatically by Azure. #2682
* [CHANGE] Experimental flag `-blocks-storage.tsdb.out-of-order-capacity-min` has been removed. #3261
* [CHANGE] Distributor: Wrap errors from pushing to ingesters with useful context, for example clarifying timeouts. #3307
* [CHANGE] The default value of `-server.http-write-timeout` has changed from 30s to 2m. #3346
* [CHANGE] Reduce period of health checks in connection pools for querier->store-gateway, ruler->ruler, and alertmanager->alertmanager clients to 10s. This reduces the time to fail a gRPC call when the remote stops responding. #3168
* [CHANGE] Hide TSDB block ranges period config from doc and mark it experimental. #3518
* [FEATURE] Alertmanager: added Discord support. #3309
* [ENHANCEMENT] Added `-server.tls-min-version` and `-server.tls-cipher-suites` flags to configure cipher suites and min TLS version supported by HTTP and gRPC servers. #2898
* [ENHANCEMENT] Distributor: Add age filter to forwarding functionality, to not forward samples which are older than defined duration. If such samples are not ingested, `cortex_discarded_samples_total{reason="forwarded-sample-too-old"}` is increased. #3049 #3113
* [ENHANCEMENT] Store-gateway: Reduce memory allocation when generating ids in index cache. #3179
* [ENHANCEMENT] Query-frontend: truncate queries based on the configured creation grace period (`--validation.create-grace-period`) to avoid querying too far into the future. #3172
* [ENHANCEMENT] Ingester: Reduce activity tracker memory allocation. #3203
* [ENHANCEMENT] Query-frontend: Log more detailed information in the case of a failed query. #3190
* [ENHANCEMENT] Added `-usage-stats.installation-mode` configuration to track the installation mode via the anonymous usage statistics. #3244
* [ENHANCEMENT] Compactor: Add new `cortex_compactor_block_max_time_delta_seconds` histogram for detecting if compaction of blocks is lagging behind. #3240 #3429
* [ENHANCEMENT] Ingester: reduced the memory footprint of active series custom trackers. #2568
* [ENHANCEMENT] Distributor: Include `X-Scope-OrgId` header in requests forwarded to configured forwarding endpoint. #3283 #3385
* [ENHANCEMENT] Alertmanager: reduced memory utilization in Mimir clusters with a large number of tenants. #3309
* [ENHANCEMENT] Add experimental flag `-shutdown-delay` to allow components to wait after receiving SIGTERM and before stopping. In this time the component returns 503 from /ready endpoint. #3298
* [ENHANCEMENT] Go: update to go 1.19.3. #3371
* [ENHANCEMENT] Alerts: added `RulerRemoteEvaluationFailing` alert, firing when communication between ruler and frontend fails in remote operational mode. #3177 #3389
* [ENHANCEMENT] Clarify which S3 signature versions are supported in the error "unsupported signature version". #3376
* [ENHANCEMENT] Store-gateway: improved index header reading performance. #3393 #3397 #3436
* [ENHANCEMENT] Store-gateway: improved performance of series matching. #3391
* [ENHANCEMENT] Move the validation of incoming series before the distributor's forwarding functionality, so that we don't forward invalid series. #3386 #3458
* [ENHANCEMENT] S3 bucket configuration now validates that the endpoint does not have the bucket name prefix. #3414
* [ENHANCEMENT] Query-frontend: added "fetched index bytes" to query statistics, so that the statistics contain the total bytes read by store-gateways from TSDB block indexes. #3206
* [ENHANCEMENT] Distributor: push wrapper should only receive unforwarded samples. #2980
* [ENHANCEMENT] Added `/api/v1/status/config` and `/api/v1/status/flags` APIs to maintain compatibility with prometheus. #3596 #3983
* [BUGFIX] Flusher: Add `Overrides` as a dependency to prevent panics when starting with `-target=flusher`. #3151
* [BUGFIX] Updated `golang.org/x/text` dependency to fix CVE-2022-32149. #3285
* [BUGFIX] Query-frontend: properly close gRPC streams to the query-scheduler to stop memory and goroutines leak. #3302
* [BUGFIX] Ruler: persist evaluation delay configured in the rulegroup. #3392
* [BUGFIX] Ring status pages: show 100% ownership as "100%", not "1e+02%". #3435
* [BUGFIX] Fix panics in OTLP ingest path when parse errors exist. #3538

### Mixin

* [CHANGE] Alerts: Change `MimirSchedulerQueriesStuck` `for` time to 7 minutes to account for the time it takes for HPA to scale up. #3223
* [CHANGE] Dashboards: Removed the `Querier > Stages` panel from the `Mimir / Queries` dashboard. #3311
* [CHANGE] Configuration: The format of the `autoscaling` section of the configuration has changed to support more components. #3378
  * Instead of specific config variables for each component, they are listed in a dictionary. For example, `autoscaling.querier_enabled` becomes `autoscaling.querier.enabled`.
* [FEATURE] Dashboards: Added "Mimir / Overview resources" dashboard, providing an high level view over a Mimir cluster resources utilization. #3481
* [FEATURE] Dashboards: Added "Mimir / Overview networking" dashboard, providing an high level view over a Mimir cluster network bandwidth, inflight requests and TCP connections. #3487
* [FEATURE] Compile baremetal mixin along k8s mixin. #3162 #3514
* [ENHANCEMENT] Alerts: Add MimirRingMembersMismatch firing when a component does not have the expected number of running jobs. #2404
* [ENHANCEMENT] Dashboards: Add optional row about the Distributor's metric forwarding feature to the `Mimir / Writes` dashboard. #3182 #3394 #3394 #3461
* [ENHANCEMENT] Dashboards: Remove the "Instance Mapper" row from the "Alertmanager Resources Dashboard". This is a Grafana Cloud specific service and not relevant for external users. #3152
* [ENHANCEMENT] Dashboards: Add "remote read", "metadata", and "exemplar" queries to "Mimir / Overview" dashboard. #3245
* [ENHANCEMENT] Dashboards: Use non-red colors for non-error series in the "Mimir / Overview" dashboard. #3246
* [ENHANCEMENT] Dashboards: Add support to multi-zone deployments for the experimental read-write deployment mode. #3256
* [ENHANCEMENT] Dashboards: If enabled, add new row to the `Mimir / Writes` for distributor autoscaling metrics. #3378
* [ENHANCEMENT] Dashboards: Add read path insights row to the "Mimir / Tenants" dashboard. #3326
* [ENHANCEMENT] Alerts: Add runbook urls for alerts. #3452
* [ENHANCEMENT] Configuration: Make it possible to configure namespace label, job label, and job prefix. #3482
* [ENHANCEMENT] Dashboards: improved resources and networking dashboards to work with read-write deployment mode too. #3497 #3504 #3519 #3531
* [ENHANCEMENT] Alerts: Added "MimirDistributorForwardingErrorRate" alert, which fires on high error rates in the distributor’s forwarding feature. #3200
* [ENHANCEMENT] Improve phrasing in Overview dashboard. #3488
* [BUGFIX] Dashboards: Fix legend showing `persistentvolumeclaim` when using `deployment_type=baremetal` for `Disk space utilization` panels. #3173 #3184
* [BUGFIX] Alerts: Fixed `MimirGossipMembersMismatch` alert when Mimir is deployed in read-write mode. #3489
* [BUGFIX] Dashboards: Remove "Inflight requests" from object store panels because the panel is not tracking the inflight requests to object storage. #3521

### Jsonnet

* [CHANGE] Replaced the deprecated `policy/v1beta1` with `policy/v1` when configuring a PodDisruptionBudget. #3284
* [CHANGE] [Common storage configuration](https://grafana.com/docs/mimir/v2.3.x/operators-guide/configure/configure-object-storage-backend/#common-configuration) is now used to configure object storage in all components. This is a breaking change in terms of Jsonnet manifests and also a CLI flag update for components that use object storage, so it will require a rollout of those components. The changes include: #3257
  * `blocks_storage_backend` was renamed to `storage_backend` and is now used as the common storage backend for all components.
    * So were the related `blocks_storage_azure_account_(name|key)` and `blocks_storage_s3_endpoint` configurations.
  * `storage_s3_endpoint` is now rendered by default using the `aws_region` configuration instead of a hardcoded `us-east-1`.
  * `ruler_client_type` and `alertmanager_client_type` were renamed to `ruler_storage_backend` and `alertmanager_storage_backend` respectively, and their corresponding CLI flags won't be rendered unless explicitly set to a value different from the one in `storage_backend` (like `local`).
  * `alertmanager_s3_bucket_name`, `alertmanager_gcs_bucket_name` and `alertmanager_azure_container_name` have been removed, and replaced by a single `alertmanager_storage_bucket_name` configuration used for all object storages.
  * `genericBlocksStorageConfig` configuration object was removed, and so any extensions to it will be now ignored. Use `blockStorageConfig` instead.
  * `rulerClientConfig` and `alertmanagerStorageClientConfig` configuration objects were renamed to `rulerStorageConfig` and `alertmanagerStorageConfig` respectively, and so any extensions to their previous names will be now ignored. Use the new names instead.
  * The CLI flags `*.s3.region` are no longer rendered as they are optional and the region can be inferred by Mimir by performing an initial API call to the endpoint.
  * The migration to this change should usually consist of:
    * Renaming `blocks_storage_backend` key to `storage_backend`.
    * For Azure/S3:
      * Renaming `blocks_storage_(azure|s3)_*` configurations to `storage_(azure|s3)_*`.
      * If `ruler_storage_(azure|s3)_*` and `alertmanager_storage_(azure|s3)_*` keys were different from the `block_storage_*` ones, they should be now provided using CLI flags, see [configuration reference](https://grafana.com/docs/mimir/v2.3.x/operators-guide/configure/reference-configuration-parameters/) for more details.
    * Removing `ruler_client_type` and `alertmanager_client_type` if their value match the `storage_backend`, or renaming them to their new names otherwise.
    * Reviewing any possible extensions to `genericBlocksStorageConfig`, `rulerClientConfig` and `alertmanagerStorageClientConfig` and moving them to the corresponding new options.
    * Renaming the alertmanager's bucket name configuration from provider-specific to the new `alertmanager_storage_bucket_name` key.
* [CHANGE] The `overrides-exporter.libsonnet` file is now always imported. The overrides-exporter can be enabled in jsonnet setting the following: #3379
  ```jsonnet
  {
    _config+:: {
      overrides_exporter_enabled: true,
    }
  }
  ```
* [FEATURE] Added support for experimental read-write deployment mode. Enabling the read-write deployment mode on a existing Mimir cluster is a destructive operation, because the cluster will be re-created. If you're creating a new Mimir cluster, you can deploy it in read-write mode adding the following configuration: #3379 #3475 #3405
  ```jsonnet
  {
    _config+:: {
      deployment_mode: 'read-write',

      // See operations/mimir/read-write-deployment.libsonnet for more configuration options.
      mimir_write_replicas: 3,
      mimir_read_replicas: 2,
      mimir_backend_replicas: 3,
    }
  }
  ```
* [ENHANCEMENT] Add autoscaling support to the `mimir-read` component when running the read-write-deployment model. #3419
* [ENHANCEMENT] Added `$._config.usageStatsConfig` to track the installation mode via the anonymous usage statistics. #3294
* [ENHANCEMENT] The query-tee node port (`$._config.query_tee_node_port`) is now optional. #3272
* [ENHANCEMENT] Add support for autoscaling distributors. #3378
* [ENHANCEMENT] Make auto-scaling logic ensure integer KEDA thresholds. #3512
* [BUGFIX] Fixed query-scheduler ring configuration for dedicated ruler's queries and query-frontends. #3237 #3239
* [BUGFIX] Jsonnet: Fix auto-scaling so that ruler-querier CPU threshold is a string-encoded integer millicores value. #3520

### Mimirtool

* [FEATURE] Added `mimirtool alertmanager verify` command to validate configuration without uploading. #3440
* [ENHANCEMENT] Added `mimirtool rules delete-namespace` command to delete all of the rule groups in a namespace including the namespace itself. #3136
* [ENHANCEMENT] Refactor `mimirtool analyze prometheus`: add concurrency and resiliency #3349
  * Add `--concurrency` flag. Default: number of logical CPUs
* [BUGFIX] `--log.level=debug` now correctly prints the response from the remote endpoint when a request fails. #3180

### Documentation

* [ENHANCEMENT] Documented how to configure HA deduplication using Consul in a Mimir Helm deployment. #2972
* [ENHANCEMENT] Improve `MimirQuerierAutoscalerNotActive` runbook. #3186
* [ENHANCEMENT] Improve `MimirSchedulerQueriesStuck` runbook to reflect debug steps with querier auto-scaling enabled. #3223
* [ENHANCEMENT] Use imperative for docs titles. #3178 #3332 #3343
* [ENHANCEMENT] Docs: mention gRPC compression in "Production tips". #3201
* [ENHANCEMENT] Update ADOPTERS.md. #3224 #3225
* [ENHANCEMENT] Add a note for jsonnet deploying. #3213
* [ENHANCEMENT] out-of-order runbook update with use case. #3253
* [ENHANCEMENT] Fixed TSDB retention mentioned in the "Recover source blocks from ingesters" runbook. #3280
* [ENHANCEMENT] Run Grafana Mimir in production using the Helm chart. #3072
* [ENHANCEMENT] Use common configuration in the tutorial. #3282
* [ENHANCEMENT] Updated detailed steps for migrating blocks from Thanos to Mimir. #3290
* [ENHANCEMENT] Add scheme to DNS service discovery docs. #3450
* [BUGFIX] Remove reference to file that no longer exists in contributing guide. #3404
* [BUGFIX] Fix some minor typos in the contributing guide and on the runbooks page. #3418
* [BUGFIX] Fix small typos in API reference. #3526
* [BUGFIX] Fixed TSDB retention mentioned in the "Recover source blocks from ingesters" runbook. #3278
* [BUGFIX] Fixed configuration example in the "Configuring the Grafana Mimir query-frontend to work with Prometheus" guide. #3374

### Tools

* [FEATURE] Add `copyblocks` tool, to copy Mimir blocks between two GCS buckets. #3264
* [ENHANCEMENT] copyblocks: copy no-compact global markers and optimize min time filter check. #3268
* [ENHANCEMENT] Mimir rules GitHub action: Added the ability to change default value of `label` when running `prepare` command. #3236
* [BUGFIX] Mimir rules Github action: Fix single line output. #3421

## 2.4.0

### Grafana Mimir

* [CHANGE] Distributor: change the default value of `-distributor.remote-timeout` to `2s` from `20s` and `-distributor.forwarding.request-timeout` to `2s` from `10s` to improve distributor resource usage when ingesters crash. #2728 #2912
* [CHANGE] Anonymous usage statistics tracking: added the `-ingester.ring.store` value. #2981
* [CHANGE] Series metadata `HELP` that is longer than `-validation.max-metadata-length` is now truncated silently, instead of being dropped with a 400 status code. #2993
* [CHANGE] Ingester: changed default setting for `-ingester.ring.readiness-check-ring-health` from `true` to `false`. #2953
* [CHANGE] Anonymous usage statistics tracking has been enabled by default, to help Mimir maintainers make better decisions to support the open source community. #2939 #3034
* [CHANGE] Anonymous usage statistics tracking: added the minimum and maximum value of `-ingester.out-of-order-time-window`. #2940
* [CHANGE] The default hash ring heartbeat period for distributors, ingesters, rulers and compactors has been increased from `5s` to `15s`. Now the default heartbeat period for all Mimir hash rings is `15s`. #3033
* [CHANGE] Reduce the default TSDB head compaction concurrency (`-blocks-storage.tsdb.head-compaction-concurrency`) from 5 to 1, in order to reduce CPU spikes. #3093
* [CHANGE] Ruler: the ruler's [remote evaluation mode](https://grafana.com/docs/mimir/latest/operators-guide/architecture/components/ruler/#remote) (`-ruler.query-frontend.address`) is now stable. #3109
* [CHANGE] Limits: removed the deprecated YAML configuration option `active_series_custom_trackers_config`. Please use `active_series_custom_trackers` instead. #3110
* [CHANGE] Ingester: removed the deprecated configuration option `-ingester.ring.join-after`. #3111
* [CHANGE] Querier: removed the deprecated configuration option `-querier.shuffle-sharding-ingesters-lookback-period`. The value of `-querier.query-ingesters-within` is now used internally for shuffle sharding lookback, while you can use `-querier.shuffle-sharding-ingesters-enabled` to enable or disable shuffle sharding on the read path. #3111
* [CHANGE] Memberlist: cluster label verification feature (`-memberlist.cluster-label` and `-memberlist.cluster-label-verification-disabled`) is now marked as stable. #3108
* [CHANGE] Distributor: only single per-tenant forwarding endpoint can be configured now. Support for per-rule endpoint has been removed. #3095
* [FEATURE] Query-scheduler: added an experimental ring-based service discovery support for the query-scheduler. Refer to [query-scheduler configuration](https://grafana.com/docs/mimir/next/operators-guide/architecture/components/query-scheduler/#configuration) for more information. #2957
* [FEATURE] Introduced the experimental endpoint `/api/v1/user_limits` exposed by all components that load runtime configuration. This endpoint exposes realtime limits for the authenticated tenant, in JSON format. #2864 #3017
* [FEATURE] Query-scheduler: added the experimental configuration option `-query-scheduler.max-used-instances` to restrict the number of query-schedulers effectively used regardless how many replicas are running. This feature can be useful when using the experimental read-write deployment mode. #3005
* [ENHANCEMENT] Go: updated to go 1.19.2. #2637 #3127 #3129
* [ENHANCEMENT] Runtime config: don't unmarshal runtime configuration files if they haven't changed. This can save a bit of CPU and memory on every component using runtime config. #2954
* [ENHANCEMENT] Query-frontend: Add `cortex_frontend_query_result_cache_skipped_total` and `cortex_frontend_query_result_cache_attempted_total` metrics to track the reason why query results are not cached. #2855
* [ENHANCEMENT] Distributor: pool more connections per host when forwarding request. Mark requests as idempotent so they can be retried under some conditions. #2968
* [ENHANCEMENT] Distributor: failure to send request to forwarding target now also increments `cortex_distributor_forward_errors_total`, with `status_code="failed"`. #2968
* [ENHANCEMENT] Distributor: added support forwarding push requests via gRPC, using `httpgrpc` messages from weaveworks/common library. #2996
* [ENHANCEMENT] Query-frontend / Querier: increase internal backoff period used to retry connections to query-frontend / query-scheduler. #3011
* [ENHANCEMENT] Querier: do not log "error processing requests from scheduler" when the query-scheduler is shutting down. #3012
* [ENHANCEMENT] Query-frontend: query sharding process is now time-bounded and it is cancelled if the request is aborted. #3028
* [ENHANCEMENT] Query-frontend: improved Prometheus response JSON encoding performance. #2450
* [ENHANCEMENT] TLS: added configuration parameters to configure the client's TLS cipher suites and minimum version. The following new CLI flags have been added: #3070
  * `-alertmanager.alertmanager-client.tls-cipher-suites`
  * `-alertmanager.alertmanager-client.tls-min-version`
  * `-alertmanager.sharding-ring.etcd.tls-cipher-suites`
  * `-alertmanager.sharding-ring.etcd.tls-min-version`
  * `-compactor.ring.etcd.tls-cipher-suites`
  * `-compactor.ring.etcd.tls-min-version`
  * `-distributor.forwarding.grpc-client.tls-cipher-suites`
  * `-distributor.forwarding.grpc-client.tls-min-version`
  * `-distributor.ha-tracker.etcd.tls-cipher-suites`
  * `-distributor.ha-tracker.etcd.tls-min-version`
  * `-distributor.ring.etcd.tls-cipher-suites`
  * `-distributor.ring.etcd.tls-min-version`
  * `-ingester.client.tls-cipher-suites`
  * `-ingester.client.tls-min-version`
  * `-ingester.ring.etcd.tls-cipher-suites`
  * `-ingester.ring.etcd.tls-min-version`
  * `-memberlist.tls-cipher-suites`
  * `-memberlist.tls-min-version`
  * `-querier.frontend-client.tls-cipher-suites`
  * `-querier.frontend-client.tls-min-version`
  * `-querier.store-gateway-client.tls-cipher-suites`
  * `-querier.store-gateway-client.tls-min-version`
  * `-query-frontend.grpc-client-config.tls-cipher-suites`
  * `-query-frontend.grpc-client-config.tls-min-version`
  * `-query-scheduler.grpc-client-config.tls-cipher-suites`
  * `-query-scheduler.grpc-client-config.tls-min-version`
  * `-query-scheduler.ring.etcd.tls-cipher-suites`
  * `-query-scheduler.ring.etcd.tls-min-version`
  * `-ruler.alertmanager-client.tls-cipher-suites`
  * `-ruler.alertmanager-client.tls-min-version`
  * `-ruler.client.tls-cipher-suites`
  * `-ruler.client.tls-min-version`
  * `-ruler.query-frontend.grpc-client-config.tls-cipher-suites`
  * `-ruler.query-frontend.grpc-client-config.tls-min-version`
  * `-ruler.ring.etcd.tls-cipher-suites`
  * `-ruler.ring.etcd.tls-min-version`
  * `-store-gateway.sharding-ring.etcd.tls-cipher-suites`
  * `-store-gateway.sharding-ring.etcd.tls-min-version`
* [ENHANCEMENT] Store-gateway: Add `-blocks-storage.bucket-store.max-concurrent-reject-over-limit` option to allow requests that exceed the max number of inflight object storage requests to be rejected. #2999
* [ENHANCEMENT] Query-frontend: allow setting a separate limit on the total (before splitting/sharding) query length of range queries with the new experimental `-query-frontend.max-total-query-length` flag, which defaults to `-store.max-query-length` if unset or set to 0. #3058
* [ENHANCEMENT] Query-frontend: Lower TTL for cache entries overlapping the out-of-order samples ingestion window (re-using `-ingester.out-of-order-allowance` from ingesters). #2935
* [ENHANCEMENT] Ruler: added support to forcefully disable recording and/or alerting rules evaluation. The following new configuration options have been introduced, which can be overridden on a per-tenant basis in the runtime configuration: #3088
  * `-ruler.recording-rules-evaluation-enabled`
  * `-ruler.alerting-rules-evaluation-enabled`
* [ENHANCEMENT] Distributor: Improved error messages reported when the distributor fails to remote write to ingesters. #3055
* [ENHANCEMENT] Improved tracing spans tracked by distributors, ingesters and store-gateways. #2879 #3099 #3089
* [ENHANCEMENT] Ingester: improved the performance of label value cardinality endpoint. #3044
* [ENHANCEMENT] Ruler: use backoff retry on remote evaluation #3098
* [ENHANCEMENT] Query-frontend: Include multiple tenant IDs in query logs when present instead of dropping them. #3125
* [ENHANCEMENT] Query-frontend: truncate queries based on the configured blocks retention period (`-compactor.blocks-retention-period`) to avoid querying past this period. #3134
* [ENHANCEMENT] Alertmanager: reduced memory utilization in Mimir clusters with a large number of tenants. #3143
* [ENHANCEMENT] Store-gateway: added extra span logging to improve observability. #3131
* [ENHANCEMENT] Compactor: cleaning up different tenants' old blocks and updating bucket indexes is now more independent. This prevents a single tenant from delaying cleanup for other tenants. #2631
* [ENHANCEMENT] Distributor: request rate, ingestion rate, and inflight requests limits are now enforced before reading and parsing the body of the request. This makes the distributor more resilient against a burst of requests over those limit. #2419
* [BUGFIX] Querier: Fix 400 response while handling streaming remote read. #2963
* [BUGFIX] Fix a bug causing query-frontend, query-scheduler, and querier not failing if one of their internal components fail. #2978
* [BUGFIX] Querier: re-balance the querier worker connections when a query-frontend or query-scheduler is terminated. #3005
* [BUGFIX] Distributor: Now returns the quorum error from ingesters. For example, with replication_factor=3, two HTTP 400 errors and one HTTP 500 error, now the distributor will always return HTTP 400. Previously the behaviour was to return the error which the distributor first received. #2979
* [BUGFIX] Ruler: fix panic when ruler.external_url is explicitly set to an empty string ("") in YAML. #2915
* [BUGFIX] Alertmanager: Fix support for the Telegram API URL in the global settings. #3097
* [BUGFIX] Alertmanager: Fix parsing of label matchers without label value in the API used to retrieve alerts. #3097
* [BUGFIX] Ruler: Fix not restoring alert state for rule groups when other ruler replicas shut down. #3156
* [BUGFIX] Updated `golang.org/x/net` dependency to fix CVE-2022-27664. #3124
* [BUGFIX] Fix distributor from returning a `500` status code when a `400` was received from the ingester. #3211
* [BUGFIX] Fix incorrect OS value set in Mimir v2.3.* RPM packages. #3221

### Mixin

* [CHANGE] Alerts: MimirQuerierAutoscalerNotActive is now critical and fires after 1h instead of 15m. #2958
* [FEATURE] Dashboards: Added "Mimir / Overview" dashboards, providing an high level view over a Mimir cluster. #3122 #3147 #3155
* [ENHANCEMENT] Dashboards: Updated the "Writes" and "Rollout progress" dashboards to account for samples ingested via the new OTLP ingestion endpoint. #2919 #2938
* [ENHANCEMENT] Dashboards: Include per-tenant request rate in "Tenants" dashboard. #2874
* [ENHANCEMENT] Dashboards: Include inflight object store requests in "Reads" dashboard. #2914
* [ENHANCEMENT] Dashboards: Make queries used to find job, cluster and namespace for dropdown menus configurable. #2893
* [ENHANCEMENT] Dashboards: Include rate of label and series queries in "Reads" dashboard. #3065 #3074
* [ENHANCEMENT] Dashboards: Fix legend showing on per-pod panels. #2944
* [ENHANCEMENT] Dashboards: Use the "req/s" unit on panels showing the requests rate. #3118
* [ENHANCEMENT] Dashboards: Use a consistent color across dashboards for the error rate. #3154

### Jsonnet

* [FEATURE] Added support for query-scheduler ring-based service discovery. #3128
* [ENHANCEMENT] Querier autoscaling is now slower on scale downs: scale down 10% every 1m instead of 100%. #2962
* [BUGFIX] Memberlist: `gossip_member_label` is now set for ruler-queriers. #3141

### Mimirtool

* [ENHANCEMENT] mimirtool analyze: Store the query errors instead of exit during the analysis. #3052
* [BUGFIX] mimir-tool remote-read: fix returns where some conditions [return nil error even if there is error](https://github.com/grafana/cortex-tools/issues/260). #3053

### Documentation

* [ENHANCEMENT] Added documentation on how to configure storage retention. #2970
* [ENHANCEMENT] Improved gRPC clients config documentation. #3020
* [ENHANCEMENT] Added documentation on how to manage alerting and recording rules. #2983
* [ENHANCEMENT] Improved `MimirSchedulerQueriesStuck` runbook. #3006
* [ENHANCEMENT] Added "Cluster label verification" section to memberlist documentation. #3096
* [ENHANCEMENT] Mention compression in multi-zone replication documentation. #3107
* [BUGFIX] Fixed configuration option names in "Enabling zone-awareness via the Grafana Mimir Jsonnet". #3018
* [BUGFIX] Fixed `mimirtool analyze` parameters documentation. #3094
* [BUGFIX] Fixed YAML configuraton in the "Manage the configuration of Grafana Mimir with Helm" guide. #3042
* [BUGFIX] Fixed Alertmanager capacity planning documentation. #3132

### Tools

- [BUGFIX] trafficdump: Fixed panic occurring when `-success-only=true` and the captured request failed. #2863

## 2.3.1

### Grafana Mimir
* [BUGFIX] Query-frontend: query sharding took exponential time to map binary expressions. #3027
* [BUGFIX] Distributor: Stop panics on OTLP endpoint when a single metric has multiple timeseries. #3040

## 2.3.0

### Grafana Mimir

* [CHANGE] Ingester: Added user label to ingester metric `cortex_ingester_tsdb_out_of_order_samples_appended_total`. On multitenant clusters this helps us find the rate of appended out-of-order samples for a specific tenant. #2493
* [CHANGE] Compactor: delete source and output blocks from local disk on compaction failed, to reduce likelihood that subsequent compactions fail because of no space left on disk. #2261
* [CHANGE] Ruler: Remove unused CLI flags `-ruler.search-pending-for` and `-ruler.flush-period` (and their respective YAML config options). #2288
* [CHANGE] Successful gRPC requests are no longer logged (only affects internal API calls). #2309
* [CHANGE] Add new `-*.consul.cas-retry-delay` flags. They have a default value of `1s`, while previously there was no delay between retries. #2309
* [CHANGE] Store-gateway: Remove the experimental ability to run requests in a dedicated OS thread pool and associated CLI flag `-store-gateway.thread-pool-size`. #2423
* [CHANGE] Memberlist: disabled TCP-based ping fallback, because Mimir already uses a custom transport based on TCP. #2456
* [CHANGE] Change default value for `-distributor.ha-tracker.max-clusters` to `100` to provide a DoS protection. #2465
* [CHANGE] Experimental block upload API exposed by compactor has changed: Previous `/api/v1/upload/block/{block}` endpoint for starting block upload is now `/api/v1/upload/block/{block}/start`, and previous endpoint `/api/v1/upload/block/{block}?uploadComplete=true` for finishing block upload is now `/api/v1/upload/block/{block}/finish`. New API endpoint has been added: `/api/v1/upload/block/{block}/check`. #2486 #2548
* [CHANGE] Compactor: changed `-compactor.max-compaction-time` default from `0s` (disabled) to `1h`. When compacting blocks for a tenant, the compactor will move to compact blocks of another tenant or re-plan blocks to compact at least every 1h. #2514
* [CHANGE] Distributor: removed previously deprecated `extend_writes` (see #1856) YAML key and `-distributor.extend-writes` CLI flag from the distributor config. #2551
* [CHANGE] Ingester: removed previously deprecated `active_series_custom_trackers` (see #1188) YAML key from the ingester config. #2552
* [CHANGE] The tenant ID `__mimir_cluster` is reserved by Mimir and not allowed to store metrics. #2643
* [CHANGE] Purger: removed the purger component and moved its API endpoints `/purger/delete_tenant` and `/purger/delete_tenant_status` to the compactor at `/compactor/delete_tenant` and `/compactor/delete_tenant_status`. The new endpoints on the compactor are stable. #2644
* [CHANGE] Memberlist: Change the leave timeout duration (`-memberlist.leave-timeout duration`) from 5s to 20s and connection timeout (`-memberlist.packet-dial-timeout`) from 5s to 2s. This makes leave timeout 10x the connection timeout, so that we can communicate the leave to at least 1 node, if the first 9 we try to contact times out. #2669
* [CHANGE] Alertmanager: return status code `412 Precondition Failed` and log info message when alertmanager isn't configured for a tenant. #2635
* [CHANGE] Distributor: if forwarding rules are used to forward samples, exemplars are now removed from the request. #2710 #2725
* [CHANGE] Limits: change the default value of `max_global_series_per_metric` limit to `0` (disabled). Setting this limit by default does not provide much benefit because series are sharded by all labels. #2714
* [CHANGE] Ingester: experimental `-blocks-storage.tsdb.new-chunk-disk-mapper` has been removed, new chunk disk mapper is now always used, and is no longer marked experimental. Default value of `-blocks-storage.tsdb.head-chunks-write-queue-size` has changed to 1000000, this enables async chunk queue by default, which leads to improved latency on the write path when new chunks are created in ingesters. #2762
* [CHANGE] Ingester: removed deprecated `-blocks-storage.tsdb.isolation-enabled` option. TSDB-level isolation is now always disabled in Mimir. #2782
* [CHANGE] Compactor: `-compactor.partial-block-deletion-delay` must either be set to 0 (to disable partial blocks deletion) or a value higher than `4h`. #2787
* [CHANGE] Query-frontend: CLI flag `-query-frontend.align-querier-with-step` has been deprecated. Please use `-query-frontend.align-queries-with-step` instead. #2840
* [FEATURE] Compactor: Adds the ability to delete partial blocks after a configurable delay. This option can be configured per tenant. #2285
  - `-compactor.partial-block-deletion-delay`, as a duration string, allows you to set the delay since a partial block has been modified before marking it for deletion. A value of `0`, the default, disables this feature.
  - The metric `cortex_compactor_blocks_marked_for_deletion_total` has a new value for the `reason` label `reason="partial"`, when a block deletion marker is triggered by the partial block deletion delay.
* [FEATURE] Querier: enabled support for queries with negative offsets, which are not cached in the query results cache. #2429
* [FEATURE] EXPERIMENTAL: OpenTelemetry Metrics ingestion path on `/otlp/v1/metrics`. #695 #2436 #2461
* [FEATURE] Querier: Added support for tenant federation to metric metadata endpoint. #2467
* [FEATURE] Query-frontend: introduced experimental support to split instant queries by time. The instant query splitting can be enabled setting `-query-frontend.split-instant-queries-by-interval`. #2469 #2564 #2565 #2570 #2571 #2572 #2573 #2574 #2575 #2576 #2581 #2582 #2601 #2632 #2633 #2634 #2641 #2642 #2766
* [FEATURE] Introduced an experimental anonymous usage statistics tracking (disabled by default), to help Mimir maintainers make better decisions to support the open source community. The tracking system anonymously collects non-sensitive, non-personally identifiable information about the running Mimir cluster, and is disabled by default. #2643 #2662 #2685 #2732 #2733 #2735
* [FEATURE] Introduced an experimental deployment mode called read-write and running a fully featured Mimir cluster with three components: write, read and backend. The read-write deployment mode is a trade-off between the monolithic mode (only one component, no isolation) and the microservices mode (many components, high isolation). #2754 #2838
* [ENHANCEMENT] Distributor: Decreased distributor tests execution time. #2562
* [ENHANCEMENT] Alertmanager: Allow the HTTP `proxy_url` configuration option in the receiver's configuration. #2317
* [ENHANCEMENT] ring: optimize shuffle-shard computation when lookback is used, and all instances have registered timestamp within the lookback window. In that case we can immediately return origial ring, because we would select all instances anyway. #2309
* [ENHANCEMENT] Memberlist: added experimental memberlist cluster label support via `-memberlist.cluster-label` and `-memberlist.cluster-label-verification-disabled` CLI flags (and their respective YAML config options). #2354
* [ENHANCEMENT] Object storage can now be configured for all components using the `common` YAML config option key (or `-common.storage.*` CLI flags). #2330 #2347
* [ENHANCEMENT] Go: updated to go 1.18.4. #2400
* [ENHANCEMENT] Store-gateway, listblocks: list of blocks now includes stats from `meta.json` file: number of series, samples and chunks. #2425
* [ENHANCEMENT] Added more buckets to `cortex_ingester_client_request_duration_seconds` histogram metric, to correctly track requests taking longer than 1s (up until 16s). #2445
* [ENHANCEMENT] Azure client: Improve memory usage for large object storage downloads. #2408
* [ENHANCEMENT] Distributor: Add `-distributor.instance-limits.max-inflight-push-requests-bytes`. This limit protects the distributor against multiple large requests that together may cause an OOM, but are only a few, so do not trigger the `max-inflight-push-requests` limit. #2413
* [ENHANCEMENT] Distributor: Drop exemplars in distributor for tenants where exemplars are disabled. #2504
* [ENHANCEMENT] Runtime Config: Allow operator to specify multiple comma-separated yaml files in `-runtime-config.file` that will be merged in left to right order. #2583
* [ENHANCEMENT] Query sharding: shard binary operations only if it doesn't lead to non-shardable vector selectors in one of the operands. #2696
* [ENHANCEMENT] Add packaging for both debian based deb file and redhat based rpm file using FPM. #1803
* [ENHANCEMENT] Distributor: Add `cortex_distributor_query_ingester_chunks_deduped_total` and `cortex_distributor_query_ingester_chunks_total` metrics for determining how effective ingester chunk deduplication at query time is. #2713
* [ENHANCEMENT] Upgrade Docker base images to `alpine:3.16.2`. #2729
* [ENHANCEMENT] Ruler: Add `<prometheus-http-prefix>/api/v1/status/buildinfo` endpoint. #2724
* [ENHANCEMENT] Querier: Ensure all queries pulled from query-frontend or query-scheduler are immediately executed. The maximum workers concurrency in each querier is configured by `-querier.max-concurrent`. #2598
* [ENHANCEMENT] Distributor: Add `cortex_distributor_received_requests_total` and `cortex_distributor_requests_in_total` metrics to provide visiblity into appropriate per-tenant request limits. #2770
* [ENHANCEMENT] Distributor: Add single forwarding remote-write endpoint for a tenant (`forwarding_endpoint`), instead of using per-rule endpoints. This takes precendence over per-rule endpoints. #2801
* [ENHANCEMENT] Added `err-mimir-distributor-max-write-message-size` to the errors catalog. #2470
* [ENHANCEMENT] Add sanity check at startup to ensure the configured filesystem directories don't overlap for different components. #2828 #2947
* [BUGFIX] TSDB: Fixed a bug on the experimental out-of-order implementation that led to wrong query results. #2701
* [BUGFIX] Compactor: log the actual error on compaction failed. #2261
* [BUGFIX] Alertmanager: restore state from storage even when running a single replica. #2293
* [BUGFIX] Ruler: do not block "List Prometheus rules" API endpoint while syncing rules. #2289
* [BUGFIX] Ruler: return proper `*status.Status` error when running in remote operational mode. #2417
* [BUGFIX] Alertmanager: ensure the configured `-alertmanager.web.external-url` is either a path starting with `/`, or a full URL including the scheme and hostname. #2381 #2542
* [BUGFIX] Memberlist: fix problem with loss of some packets, typically ring updates when instances were removed from the ring during shutdown. #2418
* [BUGFIX] Ingester: fix misfiring `MimirIngesterHasUnshippedBlocks` and stale `cortex_ingester_oldest_unshipped_block_timestamp_seconds` when some block uploads fail. #2435
* [BUGFIX] Query-frontend: fix incorrect mapping of http status codes 429 to 500 when request queue is full. #2447
* [BUGFIX] Memberlist: Fix problem with ring being empty right after startup. Memberlist KV store now tries to "fast-join" the cluster to avoid serving empty KV store. #2505
* [BUGFIX] Compactor: Fix bug when using `-compactor.partial-block-deletion-delay`: compactor didn't correctly check for modification time of all block files. #2559
* [BUGFIX] Query-frontend: fix wrong query sharding results for queries with boolean result like `1 < bool 0`. #2558
* [BUGFIX] Fixed error messages related to per-instance limits incorrectly reporting they can be set on a per-tenant basis. #2610
* [BUGFIX] Perform HA-deduplication before forwarding samples according to forwarding rules in the distributor. #2603 #2709
* [BUGFIX] Fix reporting of tracing spans from PromQL engine. #2707
* [BUGFIX] Apply relabel and drop_label rules before forwarding rules in the distributor. #2703
* [BUGFIX] Distributor: Register `cortex_discarded_requests_total` metric, which previously was not registered and therefore not exported. #2712
* [BUGFIX] Ruler: fix not restoring alerts' state at startup. #2648
* [BUGFIX] Ingester: Fix disk filling up after restarting ingesters with out-of-order support disabled while it was enabled before. #2799
* [BUGFIX] Memberlist: retry joining memberlist cluster on startup when no nodes are resolved. #2837
* [BUGFIX] Query-frontend: fix incorrect mapping of http status codes 413 to 500 when request is too large. #2819
* [BUGFIX] Alertmanager: revert upstream alertmananger to v0.24.0 to fix panic when unmarshalling email headers #2924 #2925

### Mixin

* [CHANGE] Dashboards: "Slow Queries" dashboard no longer works with versions older than Grafana 9.0. #2223
* [CHANGE] Alerts: use RSS memory instead of working set memory in the `MimirAllocatingTooMuchMemory` alert for ingesters. #2480
* [CHANGE] Dashboards: remove the "Cache - Latency (old)" panel from the "Mimir / Queries" dashboard. #2796
* [FEATURE] Dashboards: added support to experimental read-write deployment mode. #2780
* [ENHANCEMENT] Dashboards: added missed rule evaluations to the "Evaluations per second" panel in the "Mimir / Ruler" dashboard. #2314
* [ENHANCEMENT] Dashboards: add k8s resource requests to CPU and memory panels. #2346
* [ENHANCEMENT] Dashboards: add RSS memory utilization panel for ingesters, store-gateways and compactors. #2479
* [ENHANCEMENT] Dashboards: allow to configure graph tooltip. #2647
* [ENHANCEMENT] Alerts: MimirFrontendQueriesStuck and MimirSchedulerQueriesStuck alerts are more reliable now as they consider all the intermediate samples in the minute prior to the evaluation. #2630
* [ENHANCEMENT] Alerts: added `RolloutOperatorNotReconciling` alert, firing if the optional rollout-operator is not successfully reconciling. #2700
* [ENHANCEMENT] Dashboards: added support to query-tee in front of ruler-query-frontend in the "Remote ruler reads" dashboard. #2761
* [ENHANCEMENT] Dashboards: Introduce support for baremetal deployment, setting `deployment_type: 'baremetal'` in the mixin `_config`. #2657
* [ENHANCEMENT] Dashboards: use timeseries panel to show exemplars. #2800
* [BUGFIX] Dashboards: fixed unit of latency panels in the "Mimir / Ruler" dashboard. #2312
* [BUGFIX] Dashboards: fixed "Intervals per query" panel in the "Mimir / Queries" dashboard. #2308
* [BUGFIX] Dashboards: Make "Slow Queries" dashboard works with Grafana 9.0. #2223
* [BUGFIX] Dashboards: add missing API routes to Ruler dashboard. #2412
* [BUGFIX] Dashboards: stop setting 'interval' in dashboards; it should be set on your datasource. #2802

### Jsonnet

* [CHANGE] query-scheduler is enabled by default. We advise to deploy the query-scheduler to improve the scalability of the query-frontend. #2431
* [CHANGE] Replaced anti-affinity rules with pod topology spread constraints for distributor, query-frontend, querier and ruler. #2517
  - The following configuration options have been removed:
    - `distributor_allow_multiple_replicas_on_same_node`
    - `query_frontend_allow_multiple_replicas_on_same_node`
    - `querier_allow_multiple_replicas_on_same_node`
    - `ruler_allow_multiple_replicas_on_same_node`
  - The following configuration options have been added:
    - `distributor_topology_spread_max_skew`
    - `query_frontend_topology_spread_max_skew`
    - `querier_topology_spread_max_skew`
    - `ruler_topology_spread_max_skew`
* [CHANGE] Change `max_global_series_per_metric` to 0 in all plans, and as a default value. #2669
* [FEATURE] Memberlist: added support for experimental memberlist cluster label, through the jsonnet configuration options `memberlist_cluster_label` and `memberlist_cluster_label_verification_disabled`. #2349
* [FEATURE] Added ruler-querier autoscaling support. It requires [KEDA](https://keda.sh) installed in the Kubernetes cluster. Ruler-querier autoscaler can be enabled and configure through the following options in the jsonnet config: #2545
  * `autoscaling_ruler_querier_enabled`: `true` to enable autoscaling.
  * `autoscaling_ruler_querier_min_replicas`: minimum number of ruler-querier replicas.
  * `autoscaling_ruler_querier_max_replicas`: maximum number of ruler-querier replicas.
  * `autoscaling_prometheus_url`: Prometheus base URL from which to scrape Mimir metrics (e.g. `http://prometheus.default:9090/prometheus`).
* [ENHANCEMENT] Memberlist now uses DNS service-discovery by default. #2549
* [ENHANCEMENT] Upgrade memcached image tag to `memcached:1.6.16-alpine`. #2740
* [ENHANCEMENT] Added `$._config.configmaps` and `$._config.runtime_config_files` to make it easy to add new configmaps or runtime config file to all components. #2748

### Mimirtool

* [ENHANCEMENT] Added `mimirtool backfill` command to upload Prometheus blocks using API available in the compactor. #1822
* [ENHANCEMENT] mimirtool bucket-validation: Verify existing objects can be overwritten by subsequent uploads. #2491
* [ENHANCEMENT] mimirtool config convert: Now supports migrating to the current version of Mimir. #2629
* [BUGFIX] mimirtool analyze: Fix dashboard JSON unmarshalling errors by using custom parsing. #2386
* [BUGFIX] Version checking no longer prompts for updating when already on latest version. #2723

### Mimir Continuous Test

* [ENHANCEMENT] Added basic authentication and bearer token support for when Mimir is behind a gateway authenticating the calls. #2717

### Query-tee

* [CHANGE] Renamed CLI flag `-server.service-port` to `-server.http-service-port`. #2683
* [CHANGE] Renamed metric `cortex_querytee_request_duration_seconds` to `cortex_querytee_backend_request_duration_seconds`. Metric `cortex_querytee_request_duration_seconds` is now reported without label `backend`. #2683
* [ENHANCEMENT] Added HTTP over gRPC support to `query-tee` to allow testing gRPC requests to Mimir instances. #2683

### Documentation

* [ENHANCEMENT] Referenced `mimirtool` commands in the HTTP API documentation. #2516
* [ENHANCEMENT] Improved DNS service discovery documentation. #2513

### Tools

* [ENHANCEMENT] `markblocks` now processes multiple blocks concurrently. #2677

## 2.2.0

### Grafana Mimir

* [CHANGE] Increased default configuration for `-server.grpc-max-recv-msg-size-bytes` and `-server.grpc-max-send-msg-size-bytes` from 4MB to 100MB. #1884
* [CHANGE] Default values have changed for the following settings. This improves query performance for recent data (within 12h) by only reading from ingesters: #1909 #1921
    - `-blocks-storage.bucket-store.ignore-blocks-within` now defaults to `10h` (previously `0`)
    - `-querier.query-store-after` now defaults to `12h` (previously `0`)
* [CHANGE] Alertmanager: removed support for migrating local files from Cortex 1.8 or earlier. Related to original Cortex PR https://github.com/cortexproject/cortex/pull/3910. #2253
* [CHANGE] The following settings are now classified as advanced because the defaults should work for most users and tuning them requires in-depth knowledge of how the read path works: #1929
    - `-querier.query-ingesters-within`
    - `-querier.query-store-after`
* [CHANGE] Config flag category overrides can be set dynamically at runtime. #1934
* [CHANGE] Ingester: deprecated `-ingester.ring.join-after`. Mimir now behaves as this setting is always set to 0s. This configuration option will be removed in Mimir 2.4.0. #1965
* [CHANGE] Blocks uploaded by ingester no longer contain `__org_id__` label. Compactor now ignores this label and will compact blocks with and without this label together. `mimirconvert` tool will remove the label from blocks as "unknown" label. #1972
* [CHANGE] Querier: deprecated `-querier.shuffle-sharding-ingesters-lookback-period`, instead adding `-querier.shuffle-sharding-ingesters-enabled` to enable or disable shuffle sharding on the read path. The value of `-querier.query-ingesters-within` is now used internally for shuffle sharding lookback. #2110
* [CHANGE] Memberlist: `-memberlist.abort-if-join-fails` now defaults to false. Previously it defaulted to true. #2168
* [CHANGE] Ruler: `/api/v1/rules*` and `/prometheus/rules*` configuration endpoints are removed. Use `/prometheus/config/v1/rules*`. #2182
* [CHANGE] Ingester: `-ingester.exemplars-update-period` has been renamed to `-ingester.tsdb-config-update-period`. You can use it to update multiple, per-tenant TSDB configurations. #2187
* [FEATURE] Ingester: (Experimental) Add the ability to ingest out-of-order samples up to an allowed limit. If you enable this feature, it requires additional memory and disk space. This feature also enables a write-behind log, which might lead to longer ingester-start replays. When this feature is disabled, there is no overhead on memory, disk space, or startup times. #2187
  * `-ingester.out-of-order-time-window`, as duration string, allows you to set how back in time a sample can be. The default is `0s`, where `s` is seconds.
  * `cortex_ingester_tsdb_out_of_order_samples_appended_total` metric tracks the total number of out-of-order samples ingested by the ingester.
  * `cortex_discarded_samples_total` has a new label `reason="sample-too-old"`, when the `-ingester.out-of-order-time-window` flag is greater than zero. The label tracks the number of samples that were discarded for being too old; they were out of order, but beyond the time window allowed. The labels `reason="sample-out-of-order"` and `reason="sample-out-of-bounds"` are not used when out-of-order ingestion is enabled.
* [ENHANCEMENT] Distributor: Added limit to prevent tenants from sending excessive number of requests: #1843
  * The following CLI flags (and their respective YAML config options) have been added:
    * `-distributor.request-rate-limit`
    * `-distributor.request-burst-limit`
  * The following metric is exposed to tell how many requests have been rejected:
    * `cortex_discarded_requests_total`
* [ENHANCEMENT] Store-gateway: Add the experimental ability to run requests in a dedicated OS thread pool. This feature can be configured using `-store-gateway.thread-pool-size` and is disabled by default. Replaces the ability to run index header operations in a dedicated thread pool. #1660 #1812
* [ENHANCEMENT] Improved error messages to make them easier to understand; each now have a unique, global identifier that you can use to look up in the runbooks for more information. #1907 #1919 #1888 #1939 #1984 #2009 #2056 #2066 #2104 #2150 #2234
* [ENHANCEMENT] Memberlist KV: incoming messages are now processed on per-key goroutine. This may reduce loss of "maintanance" packets in busy memberlist installations, but use more CPU. New `memberlist_client_received_broadcasts_dropped_total` counter tracks number of dropped per-key messages. #1912
* [ENHANCEMENT] Blocks Storage, Alertmanager, Ruler: add support a prefix to the bucket store (`*_storage.storage_prefix`). This enables using the same bucket for the three components. #1686 #1951
* [ENHANCEMENT] Upgrade Docker base images to `alpine:3.16.0`. #2028
* [ENHANCEMENT] Store-gateway: Add experimental configuration option for the store-gateway to attempt to pre-populate the file system cache when memory-mapping index-header files. Enabled with `-blocks-storage.bucket-store.index-header.map-populate-enabled=true`. Note this flag only has an effect when running on Linux. #2019 #2054
* [ENHANCEMENT] Chunk Mapper: reduce memory usage of async chunk mapper. #2043
* [ENHANCEMENT] Ingester: reduce sleep time when reading WAL. #2098
* [ENHANCEMENT] Compactor: Run sanity check on blocks storage configuration at startup. #2144
* [ENHANCEMENT] Compactor: Add HTTP API for uploading TSDB blocks. Enabled with `-compactor.block-upload-enabled`. #1694 #2126
* [ENHANCEMENT] Ingester: Enable querying overlapping blocks by default. #2187
* [ENHANCEMENT] Distributor: Auto-forget unhealthy distributors after ten failed ring heartbeats. #2154
* [ENHANCEMENT] Distributor: Add new metric `cortex_distributor_forward_errors_total` for error codes resulting from forwarding requests. #2077
* [ENHANCEMENT] `/ready` endpoint now returns and logs detailed services information. #2055
* [ENHANCEMENT] Memcached client: Reduce number of connections required to fetch cached keys from memcached. #1920
* [ENHANCEMENT] Improved error message returned when `-querier.query-store-after` validation fails. #1914
* [BUGFIX] Fix regexp parsing panic for regexp label matchers with start/end quantifiers. #1883
* [BUGFIX] Ingester: fixed deceiving error log "failed to update cached shipped blocks after shipper initialisation", occurring for each new tenant in the ingester. #1893
* [BUGFIX] Ring: fix bug where instances may appear unhealthy in the hash ring web UI even though they are not. #1933
* [BUGFIX] API: gzip is now enforced when identity encoding is explicitly rejected. #1864
* [BUGFIX] Fix panic at startup when Mimir is running in monolithic mode and query sharding is enabled. #2036
* [BUGFIX] Ruler: report `cortex_ruler_queries_failed_total` metric for any remote query error except 4xx when remote operational mode is enabled. #2053 #2143
* [BUGFIX] Ingester: fix slow rollout when using `-ingester.ring.unregister-on-shutdown=false` with long `-ingester.ring.heartbeat-period`. #2085
* [BUGFIX] Ruler: add timeout for remote rule evaluation queries to prevent rule group evaluations getting stuck indefinitely. The duration is configurable with `-querier.timeout` (default `2m`). #2090 #2222
* [BUGFIX] Limits: Active series custom tracker configuration has been named back from `active_series_custom_trackers_config` to `active_series_custom_trackers`. For backwards compatibility both version is going to be supported for until Mimir v2.4. When both fields are specified, `active_series_custom_trackers_config` takes precedence over `active_series_custom_trackers`. #2101
* [BUGFIX] Ingester: fixed the order of labels applied when incrementing the `cortex_discarded_metadata_total` metric. #2096
* [BUGFIX] Ingester: fixed bug where retrieving metadata for a metric with multiple metadata entries would return multiple copies of a single metadata entry rather than all available entries. #2096
* [BUGFIX] Distributor: canceled requests are no longer accounted as internal errors. #2157
* [BUGFIX] Memberlist: Fix typo in memberlist admin UI. #2202
* [BUGFIX] Ruler: fixed typo in error message when ruler failed to decode a rule group. #2151
* [BUGFIX] Active series custom tracker configuration is now displayed properly on `/runtime_config` page. #2065
* [BUGFIX] Query-frontend: `vector` and `time` functions were sharded, which made expressions like `vector(1) > 0 and vector(1)` fail. #2355

### Mixin

* [CHANGE] Split `mimir_queries` rules group into `mimir_queries` and `mimir_ingester_queries` to keep number of rules per group within the default per-tenant limit. #1885
* [CHANGE] Dashboards: Expose full image tag in "Mimir / Rollout progress" dashboard's "Pod per version panel." #1932
* [CHANGE] Dashboards: Disabled gateway panels by default, because most users don't have a gateway exposing the metrics expected by Mimir dashboards. You can re-enable it setting `gateway_enabled: true` in the mixin config and recompiling the mixin running `make build-mixin`. #1955
* [CHANGE] Alerts: adapt `MimirFrontendQueriesStuck` and `MimirSchedulerQueriesStuck` to consider ruler query path components. #1949
* [CHANGE] Alerts: Change `MimirRulerTooManyFailedQueries` severity to `critical`. #2165
* [ENHANCEMENT] Dashboards: Add config option `datasource_regex` to customise the regular expression used to select valid datasources for Mimir dashboards. #1802
* [ENHANCEMENT] Dashboards: Added "Mimir / Remote ruler reads" and "Mimir / Remote ruler reads resources" dashboards. #1911 #1937
* [ENHANCEMENT] Dashboards: Make networking panels work for pods created by the mimir-distributed helm chart. #1927
* [ENHANCEMENT] Alerts: Add `MimirStoreGatewayNoSyncedTenants` alert that fires when there is a store-gateway owning no tenants. #1882
* [ENHANCEMENT] Rules: Make `recording_rules_range_interval` configurable for cases where Mimir metrics are scraped less often that every 30 seconds. #2118
* [ENHANCEMENT] Added minimum Grafana version to mixin dashboards. #1943
* [BUGFIX] Fix `container_memory_usage_bytes:sum` recording rule. #1865
* [BUGFIX] Fix `MimirGossipMembersMismatch` alerts if Mimir alertmanager is activated. #1870
* [BUGFIX] Fix `MimirRulerMissedEvaluations` to show % of missed alerts as a value between 0 and 100 instead of 0 and 1. #1895
* [BUGFIX] Fix `MimirCompactorHasNotUploadedBlocks` alert false positive when Mimir is deployed in monolithic mode. #1902
* [BUGFIX] Fix `MimirGossipMembersMismatch` to make it less sensitive during rollouts and fire one alert per installation, not per job. #1926
* [BUGFIX] Do not trigger `MimirAllocatingTooMuchMemory` alerts if no container limits are supplied. #1905
* [BUGFIX] Dashboards: Remove empty "Chunks per query" panel from `Mimir / Queries` dashboard. #1928
* [BUGFIX] Dashboards: Use Grafana's `$__rate_interval` for rate queries in dashboards to support scrape intervals of >15s. #2011
* [BUGFIX] Alerts: Make each version of `MimirCompactorHasNotUploadedBlocks` distinct to avoid rule evaluation failures due to duplicate series being generated. #2197
* [BUGFIX] Fix `MimirGossipMembersMismatch` alert when using remote ruler evaluation. #2159

### Jsonnet

* [CHANGE] Remove use of `-querier.query-store-after`, `-querier.shuffle-sharding-ingesters-lookback-period`, `-blocks-storage.bucket-store.ignore-blocks-within`, and `-blocks-storage.tsdb.close-idle-tsdb-timeout` CLI flags since the values now match defaults. #1915 #1921
* [CHANGE] Change default value for `-blocks-storage.bucket-store.chunks-cache.memcached.timeout` to `450ms` to increase use of cached data. #2035
* [CHANGE] The `memberlist_ring_enabled` configuration now applies to Alertmanager. #2102 #2103 #2107
* [CHANGE] Default value for `memberlist_ring_enabled` is now true. It means that all hash rings use Memberlist as default KV store instead of Consul (previous default). #2161
* [CHANGE] Configure `-ingester.max-global-metadata-per-user` to correspond to 20% of the configured max number of series per tenant. #2250
* [CHANGE] Configure `-ingester.max-global-metadata-per-metric` to be 10. #2250
* [CHANGE] Change `_config.multi_zone_ingester_max_unavailable` to 25. #2251
* [FEATURE] Added querier autoscaling support. It requires [KEDA](https://keda.sh) installed in the Kubernetes cluster and query-scheduler enabled in the Mimir cluster. Querier autoscaler can be enabled and configure through the following options in the jsonnet config: #2013 #2023
  * `autoscaling_querier_enabled`: `true` to enable autoscaling.
  * `autoscaling_querier_min_replicas`: minimum number of querier replicas.
  * `autoscaling_querier_max_replicas`: maximum number of querier replicas.
  * `autoscaling_prometheus_url`: Prometheus base URL from which to scrape Mimir metrics (e.g. `http://prometheus.default:9090/prometheus`).
* [FEATURE] Jsonnet: Add support for ruler remote evaluation mode (`ruler_remote_evaluation_enabled`), which deploys and uses a dedicated query path for rule evaluation. This enables the benefits of the query-frontend for rule evaluation, such as query sharding. #2073
* [ENHANCEMENT] Added `compactor` service, that can be used to route requests directly to compactor (e.g. admin UI). #2063
* [ENHANCEMENT] Added a `consul_enabled` configuration option to provide the ability to disable consul. It is automatically set to false when `memberlist_ring_enabled` is true and `multikv_migration_enabled` (used for migration from Consul to memberlist) is not set. #2093 #2152
* [BUGFIX] Querier: Fix disabling shuffle sharding on the read path whilst keeping it enabled on write path. #2164

### Mimirtool

* [CHANGE] mimirtool rules: `--use-legacy-routes` now toggles between using `/prometheus/config/v1/rules` (default) and `/api/v1/rules` (legacy) endpoints. #2182
* [FEATURE] Added bearer token support for when Mimir is behind a gateway authenticating by bearer token. #2146
* [BUGFIX] mimirtool analyze: Fix dashboard JSON unmarshalling errors (#1840). #1973
* [BUGFIX] Make mimirtool build for Windows work again. #2273

### Mimir Continuous Test

* [ENHANCEMENT] Added the `-tests.smoke-test` flag to run the `mimir-continuous-test` suite once and immediately exit. #2047 #2094
* [ENHANCEMENT] Added the `-tests.write-protocol` flag to write using the `prometheus` remote write protocol or `otlp-http` in the `mimir-continuous-test` suite. #5719

### Documentation

* [ENHANCEMENT] Published Grafana Mimir runbooks as part of documentation. #1970
* [ENHANCEMENT] Improved ruler's "remote operational mode" documentation. #1906
* [ENHANCEMENT] Recommend fast disks for ingesters and store-gateways in production tips. #1903
* [ENHANCEMENT] Explain the runtime override of active series matchers. #1868
* [ENHANCEMENT] Clarify "Set rule group" API specification. #1869
* [ENHANCEMENT] Published Mimir jsonnet documentation. #2024
* [ENHANCEMENT] Documented required scrape interval for using alerting and recording rules from Mimir jsonnet. #2147
* [ENHANCEMENT] Runbooks: Mention memberlist as possible source of problems for various alerts. #2158
* [ENHANCEMENT] Added step-by-step article about migrating from Consul to Memberlist KV store using jsonnet without downtime. #2166
* [ENHANCEMENT] Documented `/memberlist` admin page. #2166
* [ENHANCEMENT] Documented how to configure Grafana Mimir's ruler with Jsonnet. #2127
* [ENHANCEMENT] Documented how to configure queriers’ autoscaling with Jsonnet. #2128
* [ENHANCEMENT] Updated mixin building instructions in "Installing Grafana Mimir dashboards and alerts" article. #2015 #2163
* [ENHANCEMENT] Fix location of "Monitoring Grafana Mimir" article in the documentation hierarchy. #2130
* [ENHANCEMENT] Runbook for `MimirRequestLatency` was expanded with more practical advice. #1967
* [BUGFIX] Fixed ruler configuration used in the getting started guide. #2052
* [BUGFIX] Fixed Mimir Alertmanager datasource in Grafana used by "Play with Grafana Mimir" tutorial. #2115
* [BUGFIX] Fixed typos in "Scaling out Grafana Mimir" article. #2170
* [BUGFIX] Added missing ring endpoint exposed by Ingesters. #1918

## 2.1.0

### Grafana Mimir

* [CHANGE] Compactor: No longer upload debug meta files to object storage. #1257
* [CHANGE] Default values have changed for the following settings: #1547
    - `-alertmanager.alertmanager-client.grpc-max-recv-msg-size` now defaults to 100 MiB (previously was not configurable and set to 16 MiB)
    - `-alertmanager.alertmanager-client.grpc-max-send-msg-size` now defaults to 100 MiB (previously was not configurable and set to 4 MiB)
    - `-alertmanager.max-recv-msg-size` now defaults to 100 MiB (previously was 16 MiB)
* [CHANGE] Ingester: Add `user` label to metrics `cortex_ingester_ingested_samples_total` and `cortex_ingester_ingested_samples_failures_total`. #1533
* [CHANGE] Ingester: Changed `-blocks-storage.tsdb.isolation-enabled` default from `true` to `false`. The config option has also been deprecated and will be removed in 2 minor version. #1655
* [CHANGE] Query-frontend: results cache keys are now versioned, this will cause cache to be re-filled when rolling out this version. #1631
* [CHANGE] Store-gateway: enabled attributes in-memory cache by default. New default configuration is `-blocks-storage.bucket-store.chunks-cache.attributes-in-memory-max-items=50000`. #1727
* [CHANGE] Compactor: Removed the metric `cortex_compactor_garbage_collected_blocks_total` since it duplicates `cortex_compactor_blocks_marked_for_deletion_total`. #1728
* [CHANGE] All: Logs that used the`org_id` label now use `user` label. #1634 #1758
* [CHANGE] Alertmanager: the following metrics are not exported for a given `user` and `integration` when the metric value is zero: #1783
  * `cortex_alertmanager_notifications_total`
  * `cortex_alertmanager_notifications_failed_total`
  * `cortex_alertmanager_notification_requests_total`
  * `cortex_alertmanager_notification_requests_failed_total`
  * `cortex_alertmanager_notification_rate_limited_total`
* [CHANGE] Removed the following metrics exposed by the Mimir hash rings: #1791
  * `cortex_member_ring_tokens_owned`
  * `cortex_member_ring_tokens_to_own`
  * `cortex_ring_tokens_owned`
  * `cortex_ring_member_ownership_percent`
* [CHANGE] Querier / Ruler: removed the following metrics tracking number of query requests send to each ingester. You can use `cortex_request_duration_seconds_count{route=~"/cortex.Ingester/(QueryStream|QueryExemplars)"}` instead. #1797
  * `cortex_distributor_ingester_queries_total`
  * `cortex_distributor_ingester_query_failures_total`
* [CHANGE] Distributor: removed the following metrics tracking the number of requests from a distributor to ingesters: #1799
  * `cortex_distributor_ingester_appends_total`
  * `cortex_distributor_ingester_append_failures_total`
* [CHANGE] Distributor / Ruler: deprecated `-distributor.extend-writes`. Now Mimir always behaves as if this setting was set to `false`, which we expect to be safe for every Mimir cluster setup. #1856
* [FEATURE] Querier: Added support for [streaming remote read](https://prometheus.io/blog/2019/10/10/remote-read-meets-streaming/). Should be noted that benefits of chunking the response are partial here, since in a typical `query-frontend` setup responses will be buffered until they've been completed. #1735
* [FEATURE] Ruler: Allow setting `evaluation_delay` for each rule group via rules group configuration file. #1474
* [FEATURE] Ruler: Added support for expression remote evaluation. #1536 #1818
  * The following CLI flags (and their respective YAML config options) have been added:
    * `-ruler.query-frontend.address`
    * `-ruler.query-frontend.grpc-client-config.grpc-max-recv-msg-size`
    * `-ruler.query-frontend.grpc-client-config.grpc-max-send-msg-size`
    * `-ruler.query-frontend.grpc-client-config.grpc-compression`
    * `-ruler.query-frontend.grpc-client-config.grpc-client-rate-limit`
    * `-ruler.query-frontend.grpc-client-config.grpc-client-rate-limit-burst`
    * `-ruler.query-frontend.grpc-client-config.backoff-on-ratelimits`
    * `-ruler.query-frontend.grpc-client-config.backoff-min-period`
    * `-ruler.query-frontend.grpc-client-config.backoff-max-period`
    * `-ruler.query-frontend.grpc-client-config.backoff-retries`
    * `-ruler.query-frontend.grpc-client-config.tls-enabled`
    * `-ruler.query-frontend.grpc-client-config.tls-ca-path`
    * `-ruler.query-frontend.grpc-client-config.tls-cert-path`
    * `-ruler.query-frontend.grpc-client-config.tls-key-path`
    * `-ruler.query-frontend.grpc-client-config.tls-server-name`
    * `-ruler.query-frontend.grpc-client-config.tls-insecure-skip-verify`
* [FEATURE] Distributor: Added the ability to forward specifics metrics to alternative remote_write API endpoints. #1052
* [FEATURE] Ingester: Active series custom trackers now supports runtime tenant-specific overrides. The configuration has been moved to limit config, the ingester config has been deprecated.  #1188
* [ENHANCEMENT] Alertmanager API: Concurrency limit for GET requests is now configurable using `-alertmanager.max-concurrent-get-requests-per-tenant`. #1547
* [ENHANCEMENT] Alertmanager: Added the ability to configure additional gRPC client settings for the Alertmanager distributor #1547
  - `-alertmanager.alertmanager-client.backoff-max-period`
  - `-alertmanager.alertmanager-client.backoff-min-period`
  - `-alertmanager.alertmanager-client.backoff-on-ratelimits`
  - `-alertmanager.alertmanager-client.backoff-retries`
  - `-alertmanager.alertmanager-client.grpc-client-rate-limit`
  - `-alertmanager.alertmanager-client.grpc-client-rate-limit-burst`
  - `-alertmanager.alertmanager-client.grpc-compression`
  - `-alertmanager.alertmanager-client.grpc-max-recv-msg-size`
  - `-alertmanager.alertmanager-client.grpc-max-send-msg-size`
* [ENHANCEMENT] Ruler: Add more detailed query information to ruler query stats logging. #1411
* [ENHANCEMENT] Admin: Admin API now has some styling. #1482 #1549 #1821 #1824
* [ENHANCEMENT] Alertmanager: added `insight=true` field to alertmanager dispatch logs. #1379
* [ENHANCEMENT] Store-gateway: Add the experimental ability to run index header operations in a dedicated thread pool. This feature can be configured using `-blocks-storage.bucket-store.index-header-thread-pool-size` and is disabled by default. #1660
* [ENHANCEMENT] Store-gateway: don't drop all blocks if instance finds itself as unhealthy or missing in the ring. #1806 #1823
* [ENHANCEMENT] Querier: wait until inflight queries are completed when shutting down queriers. #1756 #1767
* [BUGFIX] Query-frontend: do not shard queries with a subquery unless the subquery is inside a shardable aggregation function call. #1542
* [BUGFIX] Query-frontend: added `component=query-frontend` label to results cache memcached metrics to fix a panic when Mimir is running in single binary mode and results cache is enabled. #1704
* [BUGFIX] Mimir: services' status content-type is now correctly set to `text/html`. #1575
* [BUGFIX] Multikv: Fix panic when using using runtime config to set primary KV store used by `multi` KV. #1587
* [BUGFIX] Multikv: Fix watching for runtime config changes in `multi` KV store in ruler and querier. #1665
* [BUGFIX] Memcached: allow to use CNAME DNS records for the memcached backend addresses. #1654
* [BUGFIX] Querier: fixed temporary partial query results when shuffle sharding is enabled and hash ring backend storage is flushed / reset. #1829
* [BUGFIX] Alertmanager: prevent more file traversal cases related to template names. #1833
* [BUGFUX] Alertmanager: Allow usage with `-alertmanager-storage.backend=local`. Note that when using this storage type, the Alertmanager is not able persist state remotely, so it not recommended for production use. #1836
* [BUGFIX] Alertmanager: Do not validate alertmanager configuration if it's not running. #1835

### Mixin

* [CHANGE] Dashboards: Remove per-user series legends from Tenants dashboard. #1605
* [CHANGE] Dashboards: Show in-memory series and the per-user series limit on Tenants dashboard. #1613
* [CHANGE] Dashboards: Slow-queries dashboard now uses `user` label from logs instead of `org_id`. #1634
* [CHANGE] Dashboards: changed all Grafana dashboards UIDs to not conflict with Cortex ones, to let people install both while migrating from Cortex to Mimir: #1801 #1808
  * Alertmanager from `a76bee5913c97c918d9e56a3cc88cc28` to `b0d38d318bbddd80476246d4930f9e55`
  * Alertmanager Resources from `68b66aed90ccab448009089544a8d6c6` to `a6883fb22799ac74479c7db872451092`
  * Compactor from `9c408e1d55681ecb8a22c9fab46875cc` to `1b3443aea86db629e6efdb7d05c53823`
  * Compactor Resources from `df9added6f1f4332f95848cca48ebd99` to `09a5c49e9cdb2f2b24c6d184574a07fd`
  * Config from `61bb048ced9817b2d3e07677fb1c6290` to `5d9d0b4724c0f80d68467088ec61e003`
  * Object Store from `d5a3a4489d57c733b5677fb55370a723` to `e1324ee2a434f4158c00a9ee279d3292`
  * Overrides from `b5c95fee2e5e7c4b5930826ff6e89a12` to `1e2c358600ac53f09faea133f811b5bb`
  * Queries from `d9931b1054053c8b972d320774bb8f1d` to `b3abe8d5c040395cc36615cb4334c92d`
  * Reads from `8d6ba60eccc4b6eedfa329b24b1bd339` to `e327503188913dc38ad571c647eef643`
  * Reads Networking from `c0464f0d8bd026f776c9006b05910000` to `54b2a0a4748b3bd1aefa92ce5559a1c2`
  * Reads Resources from `2fd2cda9eea8d8af9fbc0a5960425120` to `cc86fd5aa9301c6528986572ad974db9`
  * Rollout Progress from `7544a3a62b1be6ffd919fc990ab8ba8f` to `7f0b5567d543a1698e695b530eb7f5de`
  * Ruler from `44d12bcb1f95661c6ab6bc946dfc3473` to `631e15d5d85afb2ca8e35d62984eeaa0`
  * Scaling from `88c041017b96856c9176e07cf557bdcf` to `64bbad83507b7289b514725658e10352`
  * Slow queries from `e6f3091e29d2636e3b8393447e925668` to `6089e1ce1e678788f46312a0a1e647e6`
  * Tenants from `35fa247ce651ba189debf33d7ae41611` to `35fa247ce651ba189debf33d7ae41611`
  * Top Tenants from `bc6e12d4fe540e4a1785b9d3ca0ffdd9` to `bc6e12d4fe540e4a1785b9d3ca0ffdd9`
  * Writes from `0156f6d15aa234d452a33a4f13c838e3` to `8280707b8f16e7b87b840fc1cc92d4c5`
  * Writes Networking from `681cd62b680b7154811fe73af55dcfd4` to `978c1cb452585c96697a238eaac7fe2d`
  * Writes Resources from `c0464f0d8bd026f776c9006b0591bb0b` to `bc9160e50b52e89e0e49c840fea3d379`
* [FEATURE] Alerts: added the following alerts on `mimir-continuous-test` tool: #1676
  - `MimirContinuousTestNotRunningOnWrites`
  - `MimirContinuousTestNotRunningOnReads`
  - `MimirContinuousTestFailed`
* [ENHANCEMENT] Added `per_cluster_label` support to allow to change the label name used to differentiate between Kubernetes clusters. #1651
* [ENHANCEMENT] Dashboards: Show QPS and latency of the Alertmanager Distributor. #1696
* [ENHANCEMENT] Playbooks: Add Alertmanager suggestions for `MimirRequestErrors` and `MimirRequestLatency` #1702
* [ENHANCEMENT] Dashboards: Allow custom datasources. #1749
* [ENHANCEMENT] Dashboards: Add config option `gateway_enabled` (defaults to `true`) to disable gateway panels from dashboards. #1761
* [ENHANCEMENT] Dashboards: Extend Top tenants dashboard with queries for tenants with highest sample rate, discard rate, and discard rate growth. #1842
* [ENHANCEMENT] Dashboards: Show ingestion rate limit and rule group limit on Tenants dashboard. #1845
* [ENHANCEMENT] Dashboards: Add "last successful run" panel to compactor dashboard. #1628
* [BUGFIX] Dashboards: Fix "Failed evaluation rate" panel on Tenants dashboard. #1629
* [BUGFIX] Honor the configured `per_instance_label` in all dashboards and alerts. #1697

### Jsonnet

* [FEATURE] Added support for `mimir-continuous-test`. To deploy `mimir-continuous-test` you can use the following configuration: #1675 #1850
  ```jsonnet
  _config+: {
    continuous_test_enabled: true,
    continuous_test_tenant_id: 'type-tenant-id',
    continuous_test_write_endpoint: 'http://type-write-path-hostname',
    continuous_test_read_endpoint: 'http://type-read-path-hostname/prometheus',
  },
  ```
* [ENHANCEMENT] Ingester anti-affinity can now be disabled by using `ingester_allow_multiple_replicas_on_same_node` configuration key. #1581
* [ENHANCEMENT] Added `node_selector` configuration option to select Kubernetes nodes where Mimir should run. #1596
* [ENHANCEMENT] Alertmanager: Added a `PodDisruptionBudget` of `withMaxUnavailable = 1`, to ensure we maintain quorum during rollouts. #1683
* [ENHANCEMENT] Store-gateway anti-affinity can now be enabled/disabled using `store_gateway_allow_multiple_replicas_on_same_node` configuration key. #1730
* [ENHANCEMENT] Added `store_gateway_zone_a_args`, `store_gateway_zone_b_args` and `store_gateway_zone_c_args` configuration options. #1807
* [BUGFIX] Pass primary and secondary multikv stores via CLI flags. Introduced new `multikv_switch_primary_secondary` config option to flip primary and secondary in runtime config.

### Mimirtool

* [BUGFIX] `config convert`: Retain Cortex defaults for `blocks_storage.backend`, `ruler_storage.backend`, `alertmanager_storage.backend`, `auth.type`, `activity_tracker.filepath`, `alertmanager.data_dir`, `blocks_storage.filesystem.dir`, `compactor.data_dir`, `ruler.rule_path`, `ruler_storage.filesystem.dir`, and `graphite.querier.schemas.backend`. #1626 #1762

### Tools

* [FEATURE] Added a `markblocks` tool that creates `no-compact` and `delete` marks for the blocks. #1551
* [FEATURE] Added `mimir-continuous-test` tool to continuously run smoke tests on live Mimir clusters. #1535 #1540 #1653 #1603 #1630 #1691 #1675 #1676 #1692 #1706 #1709 #1775 #1777 #1778 #1795
* [FEATURE] Added `mimir-rules-action` GitHub action, located at `operations/mimir-rules-action/`, used to lint, prepare, verify, diff, and sync rules to a Mimir cluster. #1723

## 2.0.0

### Grafana Mimir

_Changes since Cortex 1.10.0._

* [CHANGE] Remove chunks storage engine. #86 #119 #510 #545 #743 #744 #748 #753 #755 #757 #758 #759 #760 #762 #764 #789 #812 #813
  * The following CLI flags (and their respective YAML config options) have been removed:
    * `-store.engine`
    * `-schema-config-file`
    * `-ingester.checkpoint-duration`
    * `-ingester.checkpoint-enabled`
    * `-ingester.chunk-encoding`
    * `-ingester.chunk-age-jitter`
    * `-ingester.concurrent-flushes`
    * `-ingester.flush-on-shutdown-with-wal-enabled`
    * `-ingester.flush-op-timeout`
    * `-ingester.flush-period`
    * `-ingester.max-chunk-age`
    * `-ingester.max-chunk-idle`
    * `-ingester.max-series-per-query` (and `max_series_per_query` from runtime config)
    * `-ingester.max-stale-chunk-idle`
    * `-ingester.max-transfer-retries`
    * `-ingester.min-chunk-length`
    * `-ingester.recover-from-wal`
    * `-ingester.retain-period`
    * `-ingester.spread-flushes`
    * `-ingester.wal-dir`
    * `-ingester.wal-enabled`
    * `-querier.query-parallelism`
    * `-querier.second-store-engine`
    * `-querier.use-second-store-before-time`
    * `-flusher.wal-dir`
    * `-flusher.concurrent-flushes`
    * `-flusher.flush-op-timeout`
    * All `-table-manager.*` flags
    * All `-deletes.*` flags
    * All `-purger.*` flags
    * All `-metrics.*` flags
    * All `-dynamodb.*` flags
    * All `-s3.*` flags
    * All `-azure.*` flags
    * All `-bigtable.*` flags
    * All `-gcs.*` flags
    * All `-cassandra.*` flags
    * All `-boltdb.*` flags
    * All `-local.*` flags
    * All `-swift.*` flags
    * All `-store.*` flags except `-store.engine`, `-store.max-query-length`, `-store.max-labels-query-length`
    * All `-grpc-store.*` flags
  * The following API endpoints have been removed:
    * `/api/v1/chunks` and `/chunks`
  * The following metrics have been removed:
    * `cortex_ingester_flush_queue_length`
    * `cortex_ingester_queried_chunks`
    * `cortex_ingester_chunks_created_total`
    * `cortex_ingester_wal_replay_duration_seconds`
    * `cortex_ingester_wal_corruptions_total`
    * `cortex_ingester_sent_chunks`
    * `cortex_ingester_received_chunks`
    * `cortex_ingester_flush_series_in_progress`
    * `cortex_ingester_chunk_utilization`
    * `cortex_ingester_chunk_length`
    * `cortex_ingester_chunk_size_bytes`
    * `cortex_ingester_chunk_age_seconds`
    * `cortex_ingester_memory_chunks`
    * `cortex_ingester_flushing_enqueued_series_total`
    * `cortex_ingester_flushing_dequeued_series_total`
    * `cortex_ingester_dropped_chunks_total`
    * `cortex_oldest_unflushed_chunk_timestamp_seconds`
    * `prometheus_local_storage_chunk_ops_total`
    * `prometheus_local_storage_chunkdesc_ops_total`
    * `prometheus_local_storage_memory_chunkdescs`
* [CHANGE] Changed default storage backends from `s3` to `filesystem` #833
  This effects the following flags:
  * `-blocks-storage.backend` now defaults to `filesystem`
  * `-blocks-storage.filesystem.dir` now defaults to `blocks`
  * `-alertmanager-storage.backend` now defaults to `filesystem`
  * `-alertmanager-storage.filesystem.dir` now defaults to `alertmanager`
  * `-ruler-storage.backend` now defaults to `filesystem`
  * `-ruler-storage.filesystem.dir` now defaults to `ruler`
* [CHANGE] Renamed metric `cortex_experimental_features_in_use_total` as `cortex_experimental_features_used_total` and added `feature` label. #32 #658
* [CHANGE] Removed `log_messages_total` metric. #32
* [CHANGE] Some files and directories created by Mimir components on local disk now have stricter permissions, and are only readable by owner, but not group or others. #58
* [CHANGE] Memcached client DNS resolution switched from golang built-in to [`miekg/dns`](https://github.com/miekg/dns). #142
* [CHANGE] The metric `cortex_deprecated_flags_inuse_total` has been renamed to `deprecated_flags_inuse_total` as part of using grafana/dskit functionality. #185
* [CHANGE] API: The `-api.response-compression-enabled` flag has been removed, and GZIP response compression is always enabled except on `/api/v1/push` and `/push` endpoints. #880
* [CHANGE] Update Go version to 1.17.3. #480
* [CHANGE] The `status_code` label on gRPC client metrics has changed from '200' and '500' to '2xx', '5xx', '4xx', 'cancel' or 'error'. #537
* [CHANGE] Removed the deprecated `-<prefix>.fifocache.size` flag. #618
* [CHANGE] Enable index header lazy loading by default. #693
  * `-blocks-storage.bucket-store.index-header-lazy-loading-enabled` default from `false` to `true`
  * `-blocks-storage.bucket-store.index-header-lazy-loading-idle-timeout` default from `20m` to `1h`
* [CHANGE] Shuffle-sharding:
  * `-distributor.sharding-strategy` option has been removed, and shuffle sharding is enabled by default. Default shard size is set to 0, which disables shuffle sharding for the tenant (all ingesters will receive tenants's samples). #888
  * `-ruler.sharding-strategy` option has been removed from ruler. Ruler now uses shuffle-sharding by default, but respects `ruler_tenant_shard_size`, which defaults to 0 (ie. use all rulers for tenant). #889
  * `-store-gateway.sharding-strategy` option has been removed store-gateways. Store-gateway now uses shuffle-sharding by default, but respects `store_gateway_tenant_shard_size` for tenant, and this value defaults to 0. #891
* [CHANGE] Server: `-server.http-listen-port` (yaml: `server.http_listen_port`) now defaults to `8080` (previously `80`). #871
* [CHANGE] Changed the default value of `-blocks-storage.bucket-store.ignore-deletion-marks-delay` from 6h to 1h. #892
* [CHANGE] Changed default settings for memcached clients: #959 #1000
  * The default value for the following config options has changed from `10000` to `25000`:
    * `-blocks-storage.bucket-store.chunks-cache.memcached.max-async-buffer-size`
    * `-blocks-storage.bucket-store.index-cache.memcached.max-async-buffer-size`
    * `-blocks-storage.bucket-store.metadata-cache.memcached.max-async-buffer-size`
    * `-query-frontend.results-cache.memcached.max-async-buffer-size`
  * The default value for the following config options has changed from `0` (unlimited) to `100`:
    * `-blocks-storage.bucket-store.chunks-cache.memcached.max-get-multi-batch-size`
    * `-blocks-storage.bucket-store.index-cache.memcached.max-get-multi-batch-size`
    * `-blocks-storage.bucket-store.metadata-cache.memcached.max-get-multi-batch-size`
    * `-query-frontend.results-cache.memcached.max-get-multi-batch-size`
  * The default value for the following config options has changed from `16` to `100`:
    * `-blocks-storage.bucket-store.chunks-cache.memcached.max-idle-connections`
    * `-blocks-storage.bucket-store.index-cache.memcached.max-idle-connections`
    * `-blocks-storage.bucket-store.metadata-cache.memcached.max-idle-connections`
    * `-query-frontend.results-cache.memcached.max-idle-connections`
  * The default value for the following config options has changed from `100ms` to `200ms`:
    * `-blocks-storage.bucket-store.metadata-cache.memcached.timeout`
    * `-blocks-storage.bucket-store.index-cache.memcached.timeout`
    * `-blocks-storage.bucket-store.chunks-cache.memcached.timeout`
    * `-query-frontend.results-cache.memcached.timeout`
* [CHANGE] Changed the default value of `-blocks-storage.bucket-store.bucket-index.enabled` to `true`. The default configuration must now run the compactor in order to write the bucket index or else queries to long term storage will fail. #924
* [CHANGE] Option `-auth.enabled` has been renamed to `-auth.multitenancy-enabled`. #1130
* [CHANGE] Default tenant ID used with disabled auth (`-auth.multitenancy-enabled=false`) has changed from `fake` to `anonymous`. This tenant ID can now be changed with `-auth.no-auth-tenant` option. #1063
* [CHANGE] The default values for the following local directories have changed: #1072
  * `-alertmanager.storage.path` default value changed to `./data-alertmanager/`
  * `-compactor.data-dir` default value changed to `./data-compactor/`
  * `-ruler.rule-path` default value changed to `./data-ruler/`
* [CHANGE] The default value for gRPC max send message size has been changed from 16MB to 100MB. This affects the following parameters: #1152
  * `-query-frontend.grpc-client-config.grpc-max-send-msg-size`
  * `-ingester.client.grpc-max-send-msg-size`
  * `-querier.frontend-client.grpc-max-send-msg-size`
  * `-query-scheduler.grpc-client-config.grpc-max-send-msg-size`
  * `-ruler.client.grpc-max-send-msg-size`
* [CHANGE] Remove `-http.prefix` flag (and `http_prefix` config file option). #763
* [CHANGE] Remove legacy endpoints. Please use their alternatives listed below. As part of the removal process we are
  introducing two new sets of endpoints for the ruler configuration API: `<prometheus-http-prefix>/rules` and
  `<prometheus-http-prefix>/config/v1/rules/**`. We are also deprecating `<prometheus-http-prefix>/rules` and `/api/v1/rules`;
  and will remove them in Mimir 2.2.0. #763 #1222
  * Query endpoints

    | Legacy                                                  | Alternative                                                |
    | ------------------------------------------------------- | ---------------------------------------------------------- |
    | `/<legacy-http-prefix>/api/v1/query`                    | `<prometheus-http-prefix>/api/v1/query`                    |
    | `/<legacy-http-prefix>/api/v1/query_range`              | `<prometheus-http-prefix>/api/v1/query_range`              |
    | `/<legacy-http-prefix>/api/v1/query_exemplars`          | `<prometheus-http-prefix>/api/v1/query_exemplars`          |
    | `/<legacy-http-prefix>/api/v1/series`                   | `<prometheus-http-prefix>/api/v1/series`                   |
    | `/<legacy-http-prefix>/api/v1/labels`                   | `<prometheus-http-prefix>/api/v1/labels`                   |
    | `/<legacy-http-prefix>/api/v1/label/{name}/values`      | `<prometheus-http-prefix>/api/v1/label/{name}/values`      |
    | `/<legacy-http-prefix>/api/v1/metadata`                 | `<prometheus-http-prefix>/api/v1/metadata`                 |
    | `/<legacy-http-prefix>/api/v1/read`                     | `<prometheus-http-prefix>/api/v1/read`                     |
    | `/<legacy-http-prefix>/api/v1/cardinality/label_names`  | `<prometheus-http-prefix>/api/v1/cardinality/label_names`  |
    | `/<legacy-http-prefix>/api/v1/cardinality/label_values` | `<prometheus-http-prefix>/api/v1/cardinality/label_values` |
    | `/api/prom/user_stats`                                  | `/api/v1/user_stats`                                       |

  * Distributor endpoints

    | Legacy endpoint               | Alternative                   |
    | ----------------------------- | ----------------------------- |
    | `/<legacy-http-prefix>/push`  | `/api/v1/push`                |
    | `/all_user_stats`             | `/distributor/all_user_stats` |
    | `/ha-tracker`                 | `/distributor/ha_tracker`     |

  * Ingester endpoints

    | Legacy          | Alternative           |
    | --------------- | --------------------- |
    | `/ring`         | `/ingester/ring`      |
    | `/shutdown`     | `/ingester/shutdown`  |
    | `/flush`        | `/ingester/flush`     |
    | `/push`         | `/ingester/push`      |

  * Ruler endpoints

    | Legacy                                                | Alternative                                         | Alternative #2 (not available before Mimir 2.0.0)                    |
    | ----------------------------------------------------- | --------------------------------------------------- | ------------------------------------------------------------------- |
    | `/<legacy-http-prefix>/api/v1/rules`                  | `<prometheus-http-prefix>/api/v1/rules`             |                                                                     |
    | `/<legacy-http-prefix>/api/v1/alerts`                 | `<prometheus-http-prefix>/api/v1/alerts`            |                                                                     |
    | `/<legacy-http-prefix>/rules`                         | `/api/v1/rules` (see below)                         |  `<prometheus-http-prefix>/config/v1/rules`                         |
    | `/<legacy-http-prefix>/rules/{namespace}`             | `/api/v1/rules/{namespace}` (see below)             |  `<prometheus-http-prefix>/config/v1/rules/{namespace}`             |
    | `/<legacy-http-prefix>/rules/{namespace}/{groupName}` | `/api/v1/rules/{namespace}/{groupName}` (see below) |  `<prometheus-http-prefix>/config/v1/rules/{namespace}/{groupName}` |
    | `/<legacy-http-prefix>/rules/{namespace}`             | `/api/v1/rules/{namespace}` (see below)             |  `<prometheus-http-prefix>/config/v1/rules/{namespace}`             |
    | `/<legacy-http-prefix>/rules/{namespace}/{groupName}` | `/api/v1/rules/{namespace}/{groupName}` (see below) |  `<prometheus-http-prefix>/config/v1/rules/{namespace}/{groupName}` |
    | `/<legacy-http-prefix>/rules/{namespace}`             | `/api/v1/rules/{namespace}` (see below)             |  `<prometheus-http-prefix>/config/v1/rules/{namespace}`             |
    | `/ruler_ring`                                         | `/ruler/ring`                                       |                                                                     |

    > __Note:__ The `/api/v1/rules/**` endpoints are considered deprecated with Mimir 2.0.0 and will be removed
    in Mimir 2.2.0. After upgrading to 2.0.0 we recommend switching uses to the equivalent
    `/<prometheus-http-prefix>/config/v1/**` endpoints that Mimir 2.0.0 introduces.

  * Alertmanager endpoints

    | Legacy                      | Alternative                        |
    | --------------------------- | ---------------------------------- |
    | `/<legacy-http-prefix>`     | `/alertmanager`                    |
    | `/status`                   | `/multitenant_alertmanager/status` |

* [CHANGE] Ingester: changed `-ingester.stream-chunks-when-using-blocks` default value from `false` to `true`. #717
* [CHANGE] Ingester: default `-ingester.ring.min-ready-duration` reduced from 1m to 15s. #126
* [CHANGE] Ingester: `-ingester.ring.min-ready-duration` now start counting the delay after the ring's health checks have passed instead of when the ring client was started. #126
* [CHANGE] Ingester: allow experimental ingester max-exemplars setting to be changed dynamically #144
  * CLI flag `-blocks-storage.tsdb.max-exemplars` is renamed to `-ingester.max-global-exemplars-per-user`.
  * YAML `max_exemplars` is moved from `tsdb` to `overrides` and renamed to `max_global_exemplars_per_user`.
* [CHANGE] Ingester: active series metrics `cortex_ingester_active_series` and `cortex_ingester_active_series_custom_tracker` are now removed when their value is zero. #672 #690
* [CHANGE] Ingester: changed default value of `-blocks-storage.tsdb.retention-period` from `6h` to `24h`. #966
* [CHANGE] Ingester: changed default value of `-blocks-storage.tsdb.close-idle-tsdb-timeout` from `0` to `13h`. #967
* [CHANGE] Ingester: changed default value of `-ingester.ring.final-sleep` from `30s` to `0s`. #981
* [CHANGE] Ingester: the following low level settings have been removed: #1153
  * `-ingester-client.expected-labels`
  * `-ingester-client.expected-samples-per-series`
  * `-ingester-client.expected-timeseries`
* [CHANGE] Ingester: following command line options related to ingester ring were renamed: #1155
  * `-consul.*` changed to `-ingester.ring.consul.*`
  * `-etcd.*` changed to `-ingester.ring.etcd.*`
  * `-multi.*` changed to `-ingester.ring.multi.*`
  * `-distributor.excluded-zones` changed to `-ingester.ring.excluded-zones`
  * `-distributor.replication-factor` changed to `-ingester.ring.replication-factor`
  * `-distributor.zone-awareness-enabled` changed to `-ingester.ring.zone-awareness-enabled`
  * `-ingester.availability-zone` changed to `-ingester.ring.instance-availability-zone`
  * `-ingester.final-sleep` changed to `-ingester.ring.final-sleep`
  * `-ingester.heartbeat-period` changed to `-ingester.ring.heartbeat-period`
  * `-ingester.join-after` changed to `-ingester.ring.join-after`
  * `-ingester.lifecycler.ID` changed to `-ingester.ring.instance-id`
  * `-ingester.lifecycler.addr` changed to `-ingester.ring.instance-addr`
  * `-ingester.lifecycler.interface` changed to `-ingester.ring.instance-interface-names`
  * `-ingester.lifecycler.port` changed to `-ingester.ring.instance-port`
  * `-ingester.min-ready-duration` changed to `-ingester.ring.min-ready-duration`
  * `-ingester.num-tokens` changed to `-ingester.ring.num-tokens`
  * `-ingester.observe-period` changed to `-ingester.ring.observe-period`
  * `-ingester.readiness-check-ring-health` changed to `-ingester.ring.readiness-check-ring-health`
  * `-ingester.tokens-file-path` changed to `-ingester.ring.tokens-file-path`
  * `-ingester.unregister-on-shutdown` changed to `-ingester.ring.unregister-on-shutdown`
  * `-ring.heartbeat-timeout` changed to `-ingester.ring.heartbeat-timeout`
  * `-ring.prefix` changed to `-ingester.ring.prefix`
  * `-ring.store` changed to `-ingester.ring.store`
* [CHANGE] Ingester: fields in YAML configuration for ingester ring have been changed: #1155
  * `ingester.lifecycler` changed to `ingester.ring`
  * Fields from `ingester.lifecycler.ring` moved to `ingester.ring`
  * `ingester.lifecycler.address` changed to `ingester.ring.instance_addr`
  * `ingester.lifecycler.id` changed to `ingester.ring.instance_id`
  * `ingester.lifecycler.port` changed to `ingester.ring.instance_port`
  * `ingester.lifecycler.availability_zone` changed to `ingester.ring.instance_availability_zone`
  * `ingester.lifecycler.interface_names` changed to `ingester.ring.instance_interface_names`
* [CHANGE] Distributor: removed the `-distributor.shard-by-all-labels` configuration option. It is now assumed to be true. #698
* [CHANGE] Distributor: change default value of `-distributor.instance-limits.max-inflight-push-requests` to `2000`. #964
* [CHANGE] Distributor: change default value of `-distributor.remote-timeout` from `2s` to `20s`. #970
* [CHANGE] Distributor: removed the `-distributor.extra-query-delay` flag (and its respective YAML config option). #1048
* [CHANGE] Query-frontend: Enable query stats by default, they can still be disabled with `-query-frontend.query-stats-enabled=false`. #83
* [CHANGE] Query-frontend: the `cortex_frontend_mapped_asts_total` metric has been renamed to `cortex_frontend_query_sharding_rewrites_attempted_total`. #150
* [CHANGE] Query-frontend: added `sharded` label to `cortex_query_seconds_total` metric. #235
* [CHANGE] Query-frontend: changed the flag name for controlling query sharding total shards from `-querier.total-shards` to `-query-frontend.query-sharding-total-shards`. #230
* [CHANGE] Query-frontend: flag `-querier.parallelise-shardable-queries` has been renamed to `-query-frontend.parallelize-shardable-queries` #284
* [CHANGE] Query-frontend: removed the deprecated (and unused) `-frontend.cache-split-interval`. Use `-query-frontend.split-queries-by-interval` instead. #587
* [CHANGE] Query-frontend: range query response now omits the `data` field when it's empty (error case) like Prometheus does, previously it was `"data":{"resultType":"","result":null}`. #629
* [CHANGE] Query-frontend: instant queries now honor the `-query-frontend.max-retries-per-request` flag. #630
* [CHANGE] Query-frontend: removed in-memory and Redis cache support. Reason is that these caching backends were just supported by query-frontend, while all other Mimir services only support memcached. #796
  * The following CLI flags (and their respective YAML config options) have been removed:
    * `-frontend.cache.enable-fifocache`
    * `-frontend.redis.*`
    * `-frontend.fifocache.*`
  * The following metrics have been removed:
    * `querier_cache_added_total`
    * `querier_cache_added_new_total`
    * `querier_cache_evicted_total`
    * `querier_cache_entries`
    * `querier_cache_gets_total`
    * `querier_cache_misses_total`
    * `querier_cache_stale_gets_total`
    * `querier_cache_memory_bytes`
    * `cortex_rediscache_request_duration_seconds`
* [CHANGE] Query-frontend: migrated memcached backend client to the same one used in other components (memcached config and metrics are now consistent across all Mimir services). #821
  * The following CLI flags (and their respective YAML config options) have been added:
    * `-query-frontend.results-cache.backend` (set it to `memcached` if `-query-frontend.cache-results=true`)
  * The following CLI flags (and their respective YAML config options) have been changed:
    * `-frontend.memcached.hostname` and `-frontend.memcached.service` have been removed: use `-query-frontend.results-cache.memcached.addresses` instead
  * The following CLI flags (and their respective YAML config options) have been renamed:
    * `-frontend.background.write-back-concurrency` renamed to `-query-frontend.results-cache.memcached.max-async-concurrency`
    * `-frontend.background.write-back-buffer` renamed to `-query-frontend.results-cache.memcached.max-async-buffer-size`
    * `-frontend.memcached.batchsize` renamed to `-query-frontend.results-cache.memcached.max-get-multi-batch-size`
    * `-frontend.memcached.parallelism` renamed to `-query-frontend.results-cache.memcached.max-get-multi-concurrency`
    * `-frontend.memcached.timeout` renamed to `-query-frontend.results-cache.memcached.timeout`
    * `-frontend.memcached.max-item-size` renamed to `-query-frontend.results-cache.memcached.max-item-size`
    * `-frontend.memcached.max-idle-conns` renamed to `-query-frontend.results-cache.memcached.max-idle-connections`
    * `-frontend.compression` renamed to `-query-frontend.results-cache.compression`
  * The following CLI flags (and their respective YAML config options) have been removed:
    * `-frontend.memcached.circuit-breaker-consecutive-failures`: feature removed
    * `-frontend.memcached.circuit-breaker-timeout`: feature removed
    * `-frontend.memcached.circuit-breaker-interval`: feature removed
    * `-frontend.memcached.update-interval`: new setting is hardcoded to 30s
    * `-frontend.memcached.consistent-hash`: new setting is always enabled
    * `-frontend.default-validity` and `-frontend.memcached.expiration`: new setting is hardcoded to 7 days
  * The following metrics have been changed:
    * `cortex_cache_dropped_background_writes_total{name}` changed to `thanos_memcached_operation_skipped_total{name, operation, reason}`
    * `cortex_cache_value_size_bytes{name, method}` changed to `thanos_memcached_operation_data_size_bytes{name}`
    * `cortex_cache_request_duration_seconds{name, method, status_code}` changed to `thanos_memcached_operation_duration_seconds{name, operation}`
    * `cortex_cache_fetched_keys{name}` changed to `thanos_cache_memcached_requests_total{name}`
    * `cortex_cache_hits{name}` changed to `thanos_cache_memcached_hits_total{name}`
    * `cortex_memcache_request_duration_seconds{name, method, status_code}` changed to `thanos_memcached_operation_duration_seconds{name, operation}`
    * `cortex_memcache_client_servers{name}` changed to `thanos_memcached_dns_provider_results{name, addr}`
    * `cortex_memcache_client_set_skip_total{name}` changed to `thanos_memcached_operation_skipped_total{name, operation, reason}`
    * `cortex_dns_lookups_total` changed to `thanos_memcached_dns_lookups_total`
    * For all metrics the value of the "name" label has changed from `frontend.memcached` to `frontend-cache`
  * The following metrics have been removed:
    * `cortex_cache_background_queue_length{name}`
* [CHANGE] Query-frontend: merged `query_range` into `frontend` in the YAML config (keeping the same keys) and renamed flags: #825
  * `-querier.max-retries-per-request` renamed to `-query-frontend.max-retries-per-request`
  * `-querier.split-queries-by-interval` renamed to `-query-frontend.split-queries-by-interval`
  * `-querier.align-querier-with-step` renamed to `-query-frontend.align-querier-with-step`
  * `-querier.cache-results` renamed to `-query-frontend.cache-results`
  * `-querier.parallelise-shardable-queries` renamed to `-query-frontend.parallelize-shardable-queries`
* [CHANGE] Query-frontend: the default value of `-query-frontend.split-queries-by-interval` has changed from `0` to `24h`. #1131
* [CHANGE] Query-frontend: `-frontend.` flags were renamed to `-query-frontend.`: #1167
* [CHANGE] Query-frontend / Query-scheduler: classified the `-query-frontend.querier-forget-delay` and `-query-scheduler.querier-forget-delay` flags (and their respective YAML config options) as experimental. #1208
* [CHANGE] Querier / ruler: Change `-querier.max-fetched-chunks-per-query` configuration to limit to maximum number of chunks that can be fetched in a single query. The number of chunks fetched by ingesters AND long-term storare combined should not exceed the value configured on `-querier.max-fetched-chunks-per-query`. [#4260](https://github.com/cortexproject/cortex/pull/4260)
* [CHANGE] Querier / ruler: Option `-querier.ingester-streaming` has been removed. Querier/ruler now always use streaming method to query ingesters. #204
* [CHANGE] Querier: always fetch labels from store and respect start/end times in request; the option `-querier.query-store-for-labels-enabled` has been removed and is now always on. #518 #1132
* [CHANGE] Querier / ruler: removed the `-store.query-chunk-limit` flag (and its respective YAML config option `max_chunks_per_query`). `-querier.max-fetched-chunks-per-query` (and its respective YAML config option `max_fetched_chunks_per_query`) should be used instead. #705
* [CHANGE] Querier/Ruler: `-querier.active-query-tracker-dir` option has been removed. Active query tracking is now done via Activity tracker configured by `-activity-tracker.filepath` and enabled by default. Limit for max number of concurrent queries (`-querier.max-concurrent`) is now respected even if activity tracking is not enabled. #661 #822
* [CHANGE] Querier/ruler/query-frontend: the experimental `-querier.at-modifier-enabled` CLI flag has been removed and the PromQL `@` modifier is always enabled. #941
* [CHANGE] Querier: removed `-querier.worker-match-max-concurrent` and `-querier.worker-parallelism` CLI flags (and their respective YAML config options). Mimir now behaves like if `-querier.worker-match-max-concurrent` is always enabled and you should configure the max concurrency per querier process using `-querier.max-concurrent` instead. #958
* [CHANGE] Querier: changed default value of `-querier.query-ingesters-within` from `0` to `13h`. #967
* [CHANGE] Querier: rename metric `cortex_query_fetched_chunks_bytes_total` to `cortex_query_fetched_chunk_bytes_total` to be consistent with the limit name. #476
* [CHANGE] Ruler: add two new metrics `cortex_ruler_list_rules_seconds` and `cortex_ruler_load_rule_groups_seconds` to the ruler. #906
* [CHANGE] Ruler: endpoints for listing configured rules now return HTTP status code 200 and an empty map when there are no rules instead of an HTTP 404 and plain text error message. The following endpoints are affected: #456
  * `<prometheus-http-prefix>/config/v1/rules`
  * `<prometheus-http-prefix>/config/v1/rules/{namespace}`
  * `<prometheus-http-prefix>/rules` (deprecated)
  * `<prometheus-http-prefix>/rules/{namespace}` (deprecated)
  * `/api/v1/rules` (deprecated)
  * `/api/v1/rules/{namespace}` (deprecated)
* [CHANGE] Ruler: removed `configdb` support from Ruler backend storages. #15 #38 #819
* [CHANGE] Ruler: removed the support for the deprecated storage configuration via `-ruler.storage.*` CLI flags (and their respective YAML config options). Use `-ruler-storage.*` instead. #628
* [CHANGE] Ruler: set new default limits for rule groups: `-ruler.max-rules-per-rule-group` to 20 (previously 0, disabled) and `-ruler.max-rule-groups-per-tenant` to 70 (previously 0, disabled). #847
* [CHANGE] Ruler: removed `-ruler.enable-sharding` option, and changed default value of `-ruler.ring.store` to `memberlist`. #943
* [CHANGE] Ruler: `-ruler.alertmanager-use-v2` has been removed. The ruler will always use the `v2` endpoints. #954 #1100
* [CHANGE] Ruler: `-experimental.ruler.enable-api` flag has been renamed to `-ruler.enable-api` and is now stable. The default value has also changed from `false` to `true`, so both ruler and alertmanager API are enabled by default. #913 #1065
* [CHANGE] Ruler: add support for [DNS service discovery format](./docs/sources/configuration/arguments.md#dns-service-discovery) for `-ruler.alertmanager-url`. `-ruler.alertmanager-discovery` flag has been removed. URLs following the prior SRV format, will be treated as a static target. To continue using service discovery for these URLs prepend `dnssrvnoa+` to them. #993
  * The following metrics for Alertmanager DNS service discovery are replaced:
    * `prometheus_sd_dns_lookups_total` replaced by `cortex_dns_lookups_total{component="ruler"}`
    * `prometheus_sd_dns_lookup_failures_total` replaced by `cortex_dns_failures_total{component="ruler"}`
* [CHANGE] Ruler: deprecate `/api/v1/rules/**` and `<prometheus-http-prefix/rules/**` configuration API endpoints in favour of `/<prometheus-http-prefix>/config/v1/rules/**`. Deprecated endpoints will be removed in Mimir 2.2.0. Main configuration API endpoints are now `/<prometheus-http-prefix>/config/api/v1/rules/**` introduced in Mimir 2.0.0. #1222
* [CHANGE] Store-gateway: index cache now includes tenant in cache keys, this invalidates previous cached entries. #607
* [CHANGE] Store-gateway: increased memcached index caching TTL from 1 day to 7 days. #718
* [CHANGE] Store-gateway: options `-store-gateway.sharding-enabled` and `-querier.store-gateway-addresses` were removed. Default value of `-store-gateway.sharding-ring.store` is now `memberlist` and default value for `-store-gateway.sharding-ring.wait-stability-min-duration` changed from `1m` to `0` (disabled). #976
* [CHANGE] Compactor: compactor will no longer try to compact blocks that are already marked for deletion. Previously compactor would consider blocks marked for deletion within `-compactor.deletion-delay / 2` period as eligible for compaction. [#4328](https://github.com/cortexproject/cortex/pull/4328)
* [CHANGE] Compactor: Removed support for block deletion marks migration. If you're upgrading from Cortex < 1.7.0 to Mimir, you should upgrade the compactor to Cortex >= 1.7.0 first, run it at least once and then upgrade to Mimir. #122
* [CHANGE] Compactor: removed the `cortex_compactor_group_vertical_compactions_total` metric. #278
* [CHANGE] Compactor: no longer waits for initial blocks cleanup to finish before starting compactions. #282
* [CHANGE] Compactor: removed overlapping sources detection. Overlapping sources may exist due to edge cases (timing issues) when horizontally sharding compactor, but are correctly handled by compactor. #494
* [CHANGE] Compactor: compactor now uses deletion marks from `<tenant>/markers` location in the bucket. Marker files are no longer fetched, only listed. #550
* [CHANGE] Compactor: Default value of `-compactor.block-sync-concurrency` has changed from 20 to 8. This flag is now only used to control number of goroutines for downloading and uploading blocks during compaction. #552
* [CHANGE] Compactor is now included in `all` target (single-binary). #866
* [CHANGE] Compactor: Removed `-compactor.sharding-enabled` option. Sharding in compactor is now always enabled. Default value of `-compactor.ring.store` has changed from `consul` to `memberlist`. Default value of `-compactor.ring.wait-stability-min-duration` is now 0, which disables the feature. #956
* [CHANGE] Alertmanager: removed `-alertmanager.configs.auto-webhook-root` #977
* [CHANGE] Alertmanager: removed `configdb` support from Alertmanager backend storages. #15 #38 #819
* [CHANGE] Alertmanager: Don't count user-not-found errors from replicas as failures in the `cortex_alertmanager_state_fetch_replica_state_failed_total` metric. #190
* [CHANGE] Alertmanager: Use distributor for non-API routes. #213
* [CHANGE] Alertmanager: removed `-alertmanager.storage.*` configuration options, with the exception of the CLI flags `-alertmanager.storage.path` and `-alertmanager.storage.retention`. Use `-alertmanager-storage.*` instead. #632
* [CHANGE] Alertmanager: set default value for `-alertmanager.web.external-url=http://localhost:8080/alertmanager` to match the default configuration. #808 #1067
* [CHANGE] Alertmanager: `-experimental.alertmanager.enable-api` flag has been renamed to `-alertmanager.enable-api` and is now stable. #913
* [CHANGE] Alertmanager: now always runs with sharding enabled; other modes of operation are removed. #1044 #1126
  * The following configuration options are removed:
    * `-alertmanager.sharding-enabled`
    * `-alertmanager.cluster.advertise-address`
    * `-alertmanager.cluster.gossip-interval`
    * `-alertmanager.cluster.listen-address`
    * `-alertmanager.cluster.peers`
    * `-alertmanager.cluster.push-pull-interval`
  * The following configuration options are renamed:
    * `-alertmanager.cluster.peer-timeout` to `-alertmanager.peer-timeout`
* [CHANGE] Alertmanager: the default value of `-alertmanager.sharding-ring.store` is now `memberlist`. #1171
* [CHANGE] Ring: changed default value of `-distributor.ring.store` (Distributor ring) and `-ring.store` (Ingester ring) to `memberlist`. #1046
* [CHANGE] Memberlist: the `memberlist_kv_store_value_bytes` metric has been removed due to values no longer being stored in-memory as encoded bytes. [#4345](https://github.com/cortexproject/cortex/pull/4345)
* [CHANGE] Memberlist: forward only changes, not entire original message. [#4419](https://github.com/cortexproject/cortex/pull/4419)
* [CHANGE] Memberlist: don't accept old tombstones as incoming change, and don't forward such messages to other gossip members. [#4420](https://github.com/cortexproject/cortex/pull/4420)
* [CHANGE] Memberlist: changed probe interval from `1s` to `5s` and probe timeout from `500ms` to `2s`. #563
* [CHANGE] Memberlist: the `name` label on metrics `cortex_dns_failures_total`, `cortex_dns_lookups_total` and `cortex_dns_provider_results` was renamed to `component`. #993
* [CHANGE] Limits: removed deprecated limits for rejecting old samples #799
  This removes the following flags:
  * `-validation.reject-old-samples`
  * `-validation.reject-old-samples.max-age`
* [CHANGE] Limits: removed local limit-related flags in favor of global limits. #725
  The distributor ring is now required, and can be configured via the `distributor.ring.*` flags.
  This removes the following flags:
  * `-distributor.ingestion-rate-strategy` -> will now always use the "global" strategy
  * `-ingester.max-series-per-user` -> set `-ingester.max-global-series-per-user` to `N` times the existing value of `-ingester.max-series-per-user` instead
  * `-ingester.max-series-per-metric` -> set `-ingester.max-global-series-per-metric`  to `N` times the existing value of `-ingester.max-series-per-metric` instead
  * `-ingester.max-metadata-per-user` -> set `-ingester.max-global-metadata-per-user` to `N` times the existing value of `-ingester.max-metadata-per-user` instead
  * `-ingester.max-metadata-per-metric` -> set `-ingester.max-global-metadata-per-metric` to `N` times the existing value of `-ingester.max-metadata-per-metric` instead
  * In the above notes, `N` refers to the number of ingester replicas
  Additionally, default values for the following flags have changed:
  * `-ingester.max-global-series-per-user` from `0` to `150000`
  * `-ingester.max-global-series-per-metric` from `0` to `20000`
  * `-distributor.ingestion-rate-limit` from `25000` to `10000`
  * `-distributor.ingestion-burst-size` from `50000` to `200000`
* [CHANGE] Limits: removed limit `enforce_metric_name`, now behave as if set to `true` always. #686
* [CHANGE] Limits: Option `-ingester.max-samples-per-query` and its YAML field `max_samples_per_query` have been removed. It required `-querier.ingester-streaming` option to be set to false, but since `-querier.ingester-streaming` is removed (always defaulting to true), the limit using it was removed as well. #204 #1132
* [CHANGE] Limits: Set the default max number of inflight ingester push requests (`-ingester.instance-limits.max-inflight-push-requests`) to 30000 in order to prevent clusters from being overwhelmed by request volume or temporary slow-downs. #259
* [CHANGE] Overrides exporter: renamed metric `cortex_overrides` to `cortex_limits_overrides`. #173 #407
* [FEATURE] The following features have been moved from experimental to stable: #913 #1002
  * Alertmanager config API
  * Alertmanager receiver firewall
  * Alertmanager sharding
  * Azure blob storage support
  * Blocks storage bucket index
  * Disable the ring health check in the readiness endpoint (`-ingester.readiness-check-ring-health=false`)
  * Distributor: do not extend writes on unhealthy ingesters
  * Do not unregister ingesters from ring on shutdown (`-ingester.unregister-on-shutdown=false`)
  * HA Tracker: cleanup of old replicas from KV Store
  * Instance limits in ingester and distributor
  * OpenStack Swift storage support
  * Query-frontend: query stats tracking
  * Query-scheduler
  * Querier: tenant federation
  * Ruler config API
  * S3 Server Side Encryption (SSE) using KMS
  * TLS configuration for gRPC, HTTP and etcd clients
  * Zone-aware replication
  * `/labels` API using matchers
  * The following querier limits:
    * `-querier.max-fetched-chunks-per-query`
    * `-querier.max-fetched-chunk-bytes-per-query`
    * `-querier.max-fetched-series-per-query`
  * The following alertmanager limits:
    * Notification rate (`-alertmanager.notification-rate-limit` and `-alertmanager.notification-rate-limit-per-integration`)
    * Dispatcher groups (`-alertmanager.max-dispatcher-aggregation-groups`)
    * User config size (`-alertmanager.max-config-size-bytes`)
    * Templates count in user config (`-alertmanager.max-templates-count`)
    * Max template size (`-alertmanager.max-template-size-bytes`)
* [FEATURE] The endpoints `/api/v1/status/buildinfo`, `<prometheus-http-prefix>/api/v1/status/buildinfo`, and `<alertmanager-http-prefix>/api/v1/status/buildinfo` have been added to display build information and enabled features. #1219 #1240
* [FEATURE] PromQL: added `present_over_time` support. #139
* [FEATURE] Added "Activity tracker" feature which can log ongoing activities from previous Mimir run in case of a crash. It is enabled by default and controlled by the `-activity-tracker.filepath` flag. It can be disabled by setting this path to an empty string. Currently, the Store-gateway, Ruler, Querier, Query-frontend and Ingester components use this feature to track queries. #631 #782 #822 #1121
* [FEATURE] Divide configuration parameters into categories "basic", "advanced", and "experimental". Only flags in the basic category are shown when invoking `-help`, whereas `-help-all` will include flags in all categories (basic, advanced, experimental). #840
* [FEATURE] Querier: Added support for tenant federation to exemplar endpoints. #927
* [FEATURE] Ingester: can expose metrics on active series matching custom trackers configured via `-ingester.active-series-custom-trackers` (or its respective YAML config option). When configured, active series for custom trackers are exposed by the `cortex_ingester_active_series_custom_tracker` metric. #42 #672
* [FEATURE] Ingester: Enable snapshotting of in-memory TSDB on disk during shutdown via `-blocks-storage.tsdb.memory-snapshot-on-shutdown` (experimental). #249
* [FEATURE] Ingester: Added `-blocks-storage.tsdb.isolation-enabled` flag, which allows disabling TSDB isolation feature. This is enabled by default (per TSDB default), but disabling can improve performance of write requests. #512
* [FEATURE] Ingester: Added `-blocks-storage.tsdb.head-chunks-write-queue-size` flag, which allows setting the size of the queue used by the TSDB before m-mapping chunks (experimental). #591
  * Added `cortex_ingester_tsdb_mmap_chunk_write_queue_operations_total` metric to track different operations of this queue.
* [FEATURE] Distributor: Added `-api.skip-label-name-validation-header-enabled` option to allow skipping label name validation on the HTTP write path based on `X-Mimir-SkipLabelNameValidation` header being `true` or not. #390
* [FEATURE] Query-frontend: Add `cortex_query_fetched_series_total` and `cortex_query_fetched_chunks_bytes_total` per-user counters to expose the number of series and bytes fetched as part of queries. These metrics can be enabled with the `-frontend.query-stats-enabled` flag (or its respective YAML config option `query_stats_enabled`). [#4343](https://github.com/cortexproject/cortex/pull/4343)
* [FEATURE] Query-frontend: Add `cortex_query_fetched_chunks_total` per-user counter to expose the number of chunks fetched as part of queries. This metric can be enabled with the `-query-frontend.query-stats-enabled` flag (or its respective YAML config option `query_stats_enabled`). #31
* [FEATURE] Query-frontend: Add query sharding for instant and range queries. You can enable querysharding by setting `-query-frontend.parallelize-shardable-queries` to `true`. The following additional config and exported metrics have been added. #79 #80 #100 #124 #140 #148 #150 #151 #153 #154 #155 #156 #157 #158 #159 #160 #163 #169 #172 #196 #205 #225 #226 #227 #228 #230 #235 #240 #239 #246 #244 #319 #330 #371 #385 #400 #458 #586 #630 #660 #707 #1542
  * New config options:
    * `-query-frontend.query-sharding-total-shards`: The amount of shards to use when doing parallelisation via query sharding.
    * `-query-frontend.query-sharding-max-sharded-queries`: The max number of sharded queries that can be run for a given received query. 0 to disable limit.
    * `-blocks-storage.bucket-store.series-hash-cache-max-size-bytes`: Max size - in bytes - of the in-memory series hash cache in the store-gateway.
    * `-blocks-storage.tsdb.series-hash-cache-max-size-bytes`: Max size - in bytes - of the in-memory series hash cache in the ingester.
  * New exported metrics:
    * `cortex_bucket_store_series_hash_cache_requests_total`
    * `cortex_bucket_store_series_hash_cache_hits_total`
    * `cortex_frontend_query_sharding_rewrites_succeeded_total`
    * `cortex_frontend_sharded_queries_per_query`
  * Renamed metrics:
    * `cortex_frontend_mapped_asts_total` to `cortex_frontend_query_sharding_rewrites_attempted_total`
  * Modified metrics:
    * added `sharded` label to `cortex_query_seconds_total`
  * When query sharding is enabled, the following querier config must be set on query-frontend too:
    * `-querier.max-concurrent`
    * `-querier.timeout`
    * `-querier.max-samples`
    * `-querier.at-modifier-enabled`
    * `-querier.default-evaluation-interval`
    * `-querier.active-query-tracker-dir`
    * `-querier.lookback-delta`
  * Sharding can be dynamically controlled per request using the `Sharding-Control: 64` header. (0 to disable)
  * Sharding can be dynamically controlled per tenant using the limit `query_sharding_total_shards`. (0 to disable)
  * Added `sharded_queries` count to the "query stats" log.
  * The number of shards is adjusted to be compatible with number of compactor shards that are used by a split-and-merge compactor. The querier can use this to avoid querying blocks that cannot have series in a given query shard.
* [FEATURE] Query-Frontend: Added `-query-frontend.cache-unaligned-requests` option to cache responses for requests that do not have step-aligned start and end times. This can improve speed of repeated queries, but can also pollute cache with results that are never reused. #432
* [FEATURE] Querier: Added label names cardinality endpoint `<prefix>/api/v1/cardinality/label_names` that is disabled by default. Can be enabled/disabled via the CLI flag `-querier.cardinality-analysis-enabled` or its respective YAML config option. Configurable on a per-tenant basis. #301 #377 #474
* [FEATURE] Querier: Added label values cardinality endpoint `<prefix>/api/v1/cardinality/label_values` that is disabled by default. Can be enabled/disabled via the CLI flag `-querier.cardinality-analysis-enabled` or its respective YAML config option, and configurable on a per-tenant basis. The maximum number of label names allowed to be queried in a single API call can be controlled via `-querier.label-values-max-cardinality-label-names-per-request`. #332 #395 #474
* [FEATURE] Querier: Added `-store.max-labels-query-length` to restrict the range of `/series`, label-names and label-values requests. #507
* [FEATURE] Ruler: Add new `-ruler.query-stats-enabled` which when enabled will report the `cortex_ruler_query_seconds_total` as a per-user metric that tracks the sum of the wall time of executing queries in the ruler in seconds. [#4317](https://github.com/cortexproject/cortex/pull/4317)
* [FEATURE] Ruler: Added federated rule groups. #533
  * Added `-ruler.tenant-federation.enabled` config flag.
  * Added support for `source_tenants` field on rule groups.
* [FEATURE] Store-gateway: Added `/store-gateway/tenants` and `/store-gateway/tenant/{tenant}/blocks` endpoints that provide functionality that was provided by `tools/listblocks`. #911 #973
* [FEATURE] Compactor: compactor now uses new algorithm that we call "split-and-merge". Previous compaction strategy was removed. With the `split-and-merge` compactor source blocks for a given tenant are grouped into `-compactor.split-groups` number of groups. Each group of blocks is then compacted separately, and is split into `-compactor.split-and-merge-shards` shards (configurable on a per-tenant basis). Compaction of each tenant shards can be horizontally scaled. Number of compactors that work on jobs for single tenant can be limited by using `-compactor.compactor-tenant-shard-size` parameter, or per-tenant `compactor_tenant_shard_size` override.  #275 #281 #282 #283 #288 #290 #303 #307 #317 #323 #324 #328 #353 #368 #479 #820
* [FEATURE] Compactor: Added `-compactor.max-compaction-time` to control how long can compaction for a single tenant take. If compactions for a tenant take longer, no new compactions are started in the same compaction cycle. Running compactions are not stopped however, and may take much longer. #523
* [FEATURE] Compactor: When compactor finds blocks with out-of-order chunks, it will mark them for no-compaction. Blocks marked for no-compaction are ignored in future compactions too. Added metric `cortex_compactor_blocks_marked_for_no_compaction_total` to track number of blocks marked for no-compaction. Added `CortexCompactorSkippedBlocksWithOutOfOrderChunks` alert based on new metric. Markers are only checked from `<tenant>/markers` location, but uploaded to the block directory too. #520 #535 #550
* [FEATURE] Compactor: multiple blocks are now downloaded and uploaded at once, which can shorten compaction process. #552
* [ENHANCEMENT] Exemplars are now emitted for all gRPC calls and many operations tracked by histograms. #180
* [ENHANCEMENT] New options `-server.http-listen-network` and `-server.grpc-listen-network` allow binding as 'tcp4' or 'tcp6'. #180
* [ENHANCEMENT] Query federation: improve performance in MergeQueryable by memoizing labels. #312
* [ENHANCEMENT] Add histogram metrics `cortex_distributor_sample_delay_seconds` and `cortex_ingester_tsdb_sample_out_of_order_delta_seconds` #488
* [ENHANCEMENT] Check internal directory access before starting up. #1217
* [ENHANCEMENT] Azure client: expose option to configure MSI URL and user-assigned identity. #584
* [ENHANCEMENT] Added a new metric `mimir_build_info` to coincide with `cortex_build_info`. The metric `cortex_build_info` has not been removed. #1022
* [ENHANCEMENT] Mimir runs a sanity check of storage config at startup and will fail to start if the sanity check doesn't pass. This is done to find potential config issues before starting up. #1180
* [ENHANCEMENT] Validate alertmanager and ruler storage configurations to ensure they don't use same bucket name and region values as those configured for the blocks storage. #1214
* [ENHANCEMENT] Ingester: added option `-ingester.readiness-check-ring-health` to disable the ring health check in the readiness endpoint. When disabled, the health checks are run against only the ingester itself instead of all ingesters in the ring. #48 #126
* [ENHANCEMENT] Ingester: reduce CPU and memory utilization if remote write requests contains a large amount of "out of bounds" samples. #413
* [ENHANCEMENT] Ingester: reduce CPU and memory utilization when querying chunks from ingesters. #430
* [ENHANCEMENT] Ingester: Expose ingester ring page on ingesters. #654
* [ENHANCEMENT] Distributor: added option `-distributor.excluded-zones` to exclude ingesters running in specific zones both on write and read path. #51
* [ENHANCEMENT] Distributor: add tags to tracing span for distributor push with user, cluster and replica. #210
* [ENHANCEMENT] Distributor: performance optimisations. #212 #217 #242
* [ENHANCEMENT] Distributor: reduce latency when HA-Tracking by doing KVStore updates in the background. #271
* [ENHANCEMENT] Distributor: make distributor inflight push requests count include background calls to ingester. #398
* [ENHANCEMENT] Distributor: silently drop exemplars more than 5 minutes older than samples in the same batch. #544
* [ENHANCEMENT] Distributor: reject exemplars with blank label names or values. The `cortex_discarded_exemplars_total` metric will use the `exemplar_labels_blank` reason in this case. #873
* [ENHANCEMENT] Query-frontend: added `cortex_query_frontend_workers_enqueued_requests_total` metric to track the number of requests enqueued in each query-scheduler. #384
* [ENHANCEMENT] Query-frontend: added `cortex_query_frontend_non_step_aligned_queries_total` to track the total number of range queries with start/end not aligned to step. #347 #357 #582
* [ENHANCEMENT] Query-scheduler: exported summary `cortex_query_scheduler_inflight_requests` tracking total number of inflight requests (both enqueued and processing) in percentile buckets. #675
* [ENHANCEMENT] Querier: can use the `LabelNames` call with matchers, if matchers are provided in the `/labels` API call, instead of using the more expensive `MetricsForLabelMatchers` call as before. #3 #1186
* [ENHANCEMENT] Querier / store-gateway: optimized regex matchers. #319 #334 #355
* [ENHANCEMENT] Querier: when fetching data for specific query-shard, we can ignore some blocks based on compactor-shard ID, since sharding of series by query sharding and compactor is the same. Added metrics: #438 #450
  * `cortex_querier_blocks_found_total`
  * `cortex_querier_blocks_queried_total`
  * `cortex_querier_blocks_with_compactor_shard_but_incompatible_query_shard_total`
* [ENHANCEMENT] Querier / ruler: reduce cpu usage, latency and peak memory consumption. #459 #463 #589
* [ENHANCEMENT] Querier: labels requests now obey `-querier.query-ingesters-within`, making them a little more efficient. #518
* [ENHANCEMENT] Querier: retry store-gateway in case of unexpected failure, instead of failing the query. #1003
* [ENHANCEMENT] Querier / ruler: reduce memory used by streaming queries, particularly in ruler. [#4341](https://github.com/cortexproject/cortex/pull/4341)
* [ENHANCEMENT] Ruler: Using shuffle sharding subring on GetRules API. [#4466](https://github.com/cortexproject/cortex/pull/4466)
* [ENHANCEMENT] Ruler: wait for ruler ring client to self-detect during startup. #990
* [ENHANCEMENT] Store-gateway: added `cortex_bucket_store_sent_chunk_size_bytes` metric, tracking the size of chunks sent from store-gateway to querier. #123
* [ENHANCEMENT] Store-gateway: reduced CPU and memory utilization due to exported metrics aggregation for instances with a large number of tenants. #123 #142
* [ENHANCEMENT] Store-gateway: added an in-memory LRU cache for chunks attributes. Can be enabled setting `-blocks-storage.bucket-store.chunks-cache.attributes-in-memory-max-items=X` where `X` is the max number of items to keep in the in-memory cache. The following new metrics are exposed: #279 #415 #437
  * `cortex_cache_memory_requests_total`
  * `cortex_cache_memory_hits_total`
  * `cortex_cache_memory_items_count`
* [ENHANCEMENT] Store-gateway: log index cache requests to tracing spans. #419
* [ENHANCEMENT] Store-gateway: store-gateway can now ignore blocks with minimum time within `-blocks-storage.bucket-store.ignore-blocks-within` duration. Useful when used together with `-querier.query-store-after`. #502
* [ENHANCEMENT] Store-gateway: label values with matchers now doesn't preload or list series, reducing latency and memory consumption. #534
* [ENHANCEMENT] Store-gateway: the results of `LabelNames()`, `LabelValues()` and `Series(skipChunks=true)` calls are now cached in the index cache. #590
* [ENHANCEMENT] Store-gateway: Added `-store-gateway.sharding-ring.unregister-on-shutdown` option that allows store-gateway to stay in the ring even after shutdown. Defaults to `true`, which is the same as current behaviour. #610 #614
* [ENHANCEMENT] Store-gateway: wait for ring tokens stability instead of ring stability to speed up startup and tests. #620
* [ENHANCEMENT] Compactor: add timeout for waiting on compactor to become ACTIVE in the ring. [#4262](https://github.com/cortexproject/cortex/pull/4262)
* [ENHANCEMENT] Compactor: skip already planned compaction jobs if the tenant doesn't belong to the compactor instance anymore. #303
* [ENHANCEMENT] Compactor: Blocks cleaner will ignore users that it no longer "owns" when sharding is enabled, and user ownership has changed since last scan. #325
* [ENHANCEMENT] Compactor: added `-compactor.compaction-jobs-order` support to configure which compaction jobs should run first for a given tenant (in case there are multiple ones). Supported values are: `smallest-range-oldest-blocks-first` (default), `newest-blocks-first`. #364
* [ENHANCEMENT] Compactor: delete blocks marked for deletion faster. #490
* [ENHANCEMENT] Compactor: expose low-level concurrency options for compactor: `-compactor.max-opening-blocks-concurrency`, `-compactor.max-closing-blocks-concurrency`, `-compactor.symbols-flushers-concurrency`. #569 #701
* [ENHANCEMENT] Compactor: expand compactor logs to include total compaction job time, total time for uploads and block counts. #549
* [ENHANCEMENT] Ring: allow experimental configuration of disabling of heartbeat timeouts by setting the relevant configuration value to zero. Applies to the following: [#4342](https://github.com/cortexproject/cortex/pull/4342)
  * `-distributor.ring.heartbeat-timeout`
  * `-ingester.ring.heartbeat-timeout`
  * `-ruler.ring.heartbeat-timeout`
  * `-alertmanager.sharding-ring.heartbeat-timeout`
  * `-compactor.ring.heartbeat-timeout`
  * `-store-gateway.sharding-ring.heartbeat-timeout`
* [ENHANCEMENT] Ring: allow heartbeats to be explicitly disabled by setting the interval to zero. This is considered experimental. This applies to the following configuration options: [#4344](https://github.com/cortexproject/cortex/pull/4344)
  * `-distributor.ring.heartbeat-period`
  * `-ingester.ring.heartbeat-period`
  * `-ruler.ring.heartbeat-period`
  * `-alertmanager.sharding-ring.heartbeat-period`
  * `-compactor.ring.heartbeat-period`
  * `-store-gateway.sharding-ring.heartbeat-period`
* [ENHANCEMENT] Memberlist: optimized receive path for processing ring state updates, to help reduce CPU utilization in large clusters. [#4345](https://github.com/cortexproject/cortex/pull/4345)
* [ENHANCEMENT] Memberlist: expose configuration of memberlist packet compression via `-memberlist.compression-enabled`. [#4346](https://github.com/cortexproject/cortex/pull/4346)
* [ENHANCEMENT] Memberlist: Add `-memberlist.advertise-addr` and `-memberlist.advertise-port` options for setting the address to advertise to other members of the cluster to enable NAT traversal. #260
* [ENHANCEMENT] Memberlist: reduce CPU utilization for rings with a large number of members. #537 #563 #634
* [ENHANCEMENT] Overrides exporter: include additional limits in the per-tenant override exporter. The following limits have been added to the `cortex_limit_overrides` metric: #21
  * `max_fetched_series_per_query`
  * `max_fetched_chunk_bytes_per_query`
  * `ruler_max_rules_per_rule_group`
  * `ruler_max_rule_groups_per_tenant`
* [ENHANCEMENT] Overrides exporter: add a metrics `cortex_limits_defaults` to expose the default values of limits. #173
* [ENHANCEMENT] Overrides exporter: Add `max_fetched_chunks_per_query` and `max_global_exemplars_per_user` limits to the default and per-tenant limits exported as metrics. #471 #515
* [ENHANCEMENT] Upgrade Go to 1.17.8. #1347 #1381
* [ENHANCEMENT] Upgrade Docker base images to `alpine:3.15.0`. #1348
* [BUGFIX] Azure storage: only create HTTP client once, to reduce memory utilization. #605
* [BUGFIX] Ingester: fixed ingester stuck on start up (LEAVING ring state) when `-ingester.ring.heartbeat-period=0` and `-ingester.unregister-on-shutdown=false`. [#4366](https://github.com/cortexproject/cortex/pull/4366)
* [BUGFIX] Ingester: prevent any reads or writes while the ingester is stopping. This will prevent accessing TSDB blocks once they have been already closed. [#4304](https://github.com/cortexproject/cortex/pull/4304)
* [BUGFIX] Ingester: TSDB now waits for pending readers before truncating Head block, fixing the `chunk not found` error and preventing wrong query results. #16
* [BUGFIX] Ingester: don't create TSDB or appender if no samples are sent by a tenant. #162
* [BUGFIX] Ingester: fix out-of-order chunks in TSDB head in-memory series after WAL replay in case some samples were appended to TSDB WAL before series. #530
* [BUGFIX] Distributor: when cleaning up obsolete elected replicas from KV store, HA tracker didn't update number of cluster per user correctly. [#4336](https://github.com/cortexproject/cortex/pull/4336)
* [BUGFIX] Distributor: fix bug in query-exemplar where some results would get dropped. #583
* [BUGFIX] Query-frontend: Fixes @ modifier functions (start/end) when splitting queries by time. #206
* [BUGFIX] Query-frontend: Ensure query_range requests handled by the query-frontend return JSON formatted errors. #360 #499
* [BUGFIX] Query-frontend: don't reuse cached results for queries that are not step-aligned. #424
* [BUGFIX] Query-frontend: fix API error messages that were mentioning Prometheus `--enable-feature=promql-negative-offset` and `--enable-feature=promql-at-modifier` flags. #688
* [BUGFIX] Query-frontend: worker's cancellation channels are now buffered to ensure that all request cancellations are properly handled. #741
* [BUGFIX] Querier: fixed `/api/v1/user_stats` endpoint. When zone-aware replication is enabled, `MaxUnavailableZones` param is used instead of `MaxErrors`, so setting `MaxErrors = 0` doesn't make the Querier wait for all Ingesters responses. #474
* [BUGFIX] Querier: Disable query scheduler SRV DNS lookup. #689
* [BUGFIX] Ruler: fixed counting of PromQL evaluation errors as user-errors when updating `cortex_ruler_queries_failed_total`. [#4335](https://github.com/cortexproject/cortex/pull/4335)
* [BUGFIX] Ruler: fix formatting of rule groups in `/ruler/rule_groups` endpoint. #655
* [BUGFIX] Ruler: do not log `unable to read rules directory` at startup if the directory hasn't been created yet. #1058
* [BUGFIX] Ruler: enable Prometheus-compatible endpoints regardless of `-ruler.enable-api`. The flag now only controls the configuration API. This is what the config flag description stated, but not what was happening. #1216
* [BUGFIX] Compactor: fixed panic while collecting Prometheus metrics. #28
* [BUGFIX] Compactor: compactor should now be able to correctly mark blocks for deletion and no-compaction, if such marking was previously interrupted. #1015
* [BUGFIX] Alertmanager: remove stale template files. #4495
* [BUGFIX] Alertmanager: don't replace user configurations with blank fallback configurations (when enabled), particularly during scaling up/down instances when sharding is enabled. #224
* [BUGFIX] Ring: multi KV runtime config changes are now propagated to all rings, not just ingester ring. #1047
* [BUGFIX] Memberlist: fixed corrupted packets when sending compound messages with more than 255 messages or messages bigger than 64KB. #551
* [BUGFIX] Overrides exporter: successfully startup even if runtime config is not set. #1056
* [BUGFIX] Fix internal modules to wait for other modules depending on them before stopping. #1472

### Mixin

_Changes since `grafana/cortex-jsonnet` `1.9.0`._

* [CHANGE] Removed chunks storage support from mixin. #641 #643 #645 #811 #812 #813
  * Removed `tsdb.libsonnet`: no need to import it anymore (its content is already automatically included when using Jsonnet)
  * Removed the following fields from `_config`:
    * `storage_engine` (defaults to `blocks`)
    * `chunk_index_backend`
    * `chunk_store_backend`
  * Removed schema config map
  * Removed the following dashboards:
    * "Cortex / Chunks"
    * "Cortex / WAL"
    * "Cortex / Blocks vs Chunks"
  * Removed the following alerts:
    * `CortexOldChunkInMemory`
    * `CortexCheckpointCreationFailed`
    * `CortexCheckpointDeletionFailed`
    * `CortexProvisioningMemcachedTooSmall`
    * `CortexWALCorruption`
    * `CortexTableSyncFailure`
    * `CortexTransferFailed`
  * Removed the following recording rules:
    * `cortex_chunk_store_index_lookups_per_query`
    * `cortex_chunk_store_series_pre_intersection_per_query`
    * `cortex_chunk_store_series_post_intersection_per_query`
    * `cortex_chunk_store_chunks_per_query`
    * `cortex_bigtable_request_duration_seconds`
    * `cortex_cassandra_request_duration_seconds`
    * `cortex_dynamo_request_duration_seconds`
    * `cortex_database_request_duration_seconds`
    * `cortex_gcs_request_duration_seconds`
* [CHANGE] Update grafana-builder dependency: use $__rate_interval in qpsPanel and latencyPanel. [#372](https://github.com/grafana/cortex-jsonnet/pull/372)
* [CHANGE] `namespace` template variable in dashboards now only selects namespaces for selected clusters. [#311](https://github.com/grafana/cortex-jsonnet/pull/311)
* [CHANGE] `CortexIngesterRestarts` alert severity changed from `critical` to `warning`. [#321](https://github.com/grafana/cortex-jsonnet/pull/321)
* [CHANGE] Dashboards: added overridable `job_labels` and `cluster_labels` to the configuration object as label lists to uniquely identify jobs and clusters in the metric names and group-by lists in dashboards. [#319](https://github.com/grafana/cortex-jsonnet/pull/319)
* [CHANGE] Dashboards: `alert_aggregation_labels` has been removed from the configuration and overriding this value has been deprecated. Instead the labels are now defined by the `cluster_labels` list, and should be overridden accordingly through that list. [#319](https://github.com/grafana/cortex-jsonnet/pull/319)
* [CHANGE] Renamed `CortexCompactorHasNotUploadedBlocksSinceStart` to `CortexCompactorHasNotUploadedBlocks`. [#334](https://github.com/grafana/cortex-jsonnet/pull/334)
* [CHANGE] Renamed `CortexCompactorRunFailed` to `CortexCompactorHasNotSuccessfullyRunCompaction`. [#334](https://github.com/grafana/cortex-jsonnet/pull/334)
* [CHANGE] Renamed `CortexInconsistentConfig` alert to `CortexInconsistentRuntimeConfig` and increased severity to `critical`. [#335](https://github.com/grafana/cortex-jsonnet/pull/335)
* [CHANGE] Increased `CortexBadRuntimeConfig` alert severity to `critical` and removed support for `cortex_overrides_last_reload_successful` metric (was removed in Cortex 1.3.0). [#335](https://github.com/grafana/cortex-jsonnet/pull/335)
* [CHANGE] Grafana 'min step' changed to 15s so dashboard show better detail. [#340](https://github.com/grafana/cortex-jsonnet/pull/340)
* [CHANGE] Replace `CortexRulerFailedEvaluations` with two new alerts: `CortexRulerTooManyFailedPushes` and `CortexRulerTooManyFailedQueries`. [#347](https://github.com/grafana/cortex-jsonnet/pull/347)
* [CHANGE] Removed `CortexCacheRequestErrors` alert. This alert was not working because the legacy Cortex cache client instrumentation doesn't track errors. [#346](https://github.com/grafana/cortex-jsonnet/pull/346)
* [CHANGE] Removed `CortexQuerierCapacityFull` alert. [#342](https://github.com/grafana/cortex-jsonnet/pull/342)
* [CHANGE] Changes blocks storage alerts to group metrics by the configured `cluster_labels` (supporting the deprecated `alert_aggregation_labels`). [#351](https://github.com/grafana/cortex-jsonnet/pull/351)
* [CHANGE] Increased `CortexIngesterReachingSeriesLimit` critical alert threshold from 80% to 85%. [#363](https://github.com/grafana/cortex-jsonnet/pull/363)
* [CHANGE] Changed default `job_names` for query-frontend, query-scheduler and querier to match custom deployments too. [#376](https://github.com/grafana/cortex-jsonnet/pull/376)
* [CHANGE] Split `cortex_api` recording rule group into three groups. This is a workaround for large clusters where this group can become slow to evaluate. [#401](https://github.com/grafana/cortex-jsonnet/pull/401)
* [CHANGE] Increased `CortexIngesterReachingSeriesLimit` warning threshold from 70% to 80% and critical threshold from 85% to 90%. [#404](https://github.com/grafana/cortex-jsonnet/pull/404)
* [CHANGE] Raised `CortexKVStoreFailure` alert severity from warning to critical. #493
* [CHANGE] Increase `CortexRolloutStuck` alert "for" duration from 15m to 30m. #493 #573
* [CHANGE] The Alertmanager and Ruler compiled dashboards (`alertmanager.json` and `ruler.json`) have been respectively renamed to `mimir-alertmanager.json` and `mimir-ruler.json`. #869
* [CHANGE] Removed `cortex_overrides_metric` from `_config`. #871
* [CHANGE] Renamed recording rule groups (`cortex_` prefix changed to `mimir_`). #871
* [CHANGE] Alerts name prefix has been changed from `Cortex` to `Mimir` (eg. alert `CortexIngesterUnhealthy` has been renamed to `MimirIngesterUnhealthy`). #879
* [CHANGE] Enabled resources dashboards by default. Can be disabled setting `resources_dashboards_enabled` config field to `false`. #920
* [FEATURE] Added `Cortex / Overrides` dashboard, displaying default limits and per-tenant overrides applied to Mimir. #673
* [FEATURE] Added `Mimir / Tenants` and `Mimir / Top tenants` dashboards, displaying user-based metrics. #776
* [FEATURE] Added querier autoscaling panels and alerts. #1006 #1016
* [FEATURE] Mimir / Top tenants dashboard now has tenants ranked by rule group size and evaluation time. #1338
* [ENHANCEMENT] cortex-mixin: Make `cluster_namespace_deployment:kube_pod_container_resource_requests_{cpu_cores,memory_bytes}:sum` backwards compatible with `kube-state-metrics` v2.0.0. [#317](https://github.com/grafana/cortex-jsonnet/pull/317)
* [ENHANCEMENT] Cortex-mixin: Include `cortex-gw-internal` naming variation in default `gateway` job names. [#328](https://github.com/grafana/cortex-jsonnet/pull/328)
* [ENHANCEMENT] Ruler dashboard: added object storage metrics. [#354](https://github.com/grafana/cortex-jsonnet/pull/354)
* [ENHANCEMENT] Alertmanager dashboard: added object storage metrics. [#354](https://github.com/grafana/cortex-jsonnet/pull/354)
* [ENHANCEMENT] Added documentation text panels and descriptions to reads and writes dashboards. [#324](https://github.com/grafana/cortex-jsonnet/pull/324)
* [ENHANCEMENT] Dashboards: defined container functions for common resources panels: containerDiskWritesPanel, containerDiskReadsPanel, containerDiskSpaceUtilization. [#331](https://github.com/grafana/cortex-jsonnet/pull/331)
* [ENHANCEMENT] cortex-mixin: Added `alert_excluded_routes` config to exclude specific routes from alerts. [#338](https://github.com/grafana/cortex-jsonnet/pull/338)
* [ENHANCEMENT] Added `CortexMemcachedRequestErrors` alert. [#346](https://github.com/grafana/cortex-jsonnet/pull/346)
* [ENHANCEMENT] Ruler dashboard: added "Per route p99 latency" panel in the "Configuration API" row. [#353](https://github.com/grafana/cortex-jsonnet/pull/353)
* [ENHANCEMENT] Increased the `for` duration of the `CortexIngesterReachingSeriesLimit` warning alert to 3h. [#362](https://github.com/grafana/cortex-jsonnet/pull/362)
* [ENHANCEMENT] Added a new tier (`medium_small_user`) so we have another tier between 100K and 1Mil active series. [#364](https://github.com/grafana/cortex-jsonnet/pull/364)
* [ENHANCEMENT] Extend Alertmanager dashboard: [#313](https://github.com/grafana/cortex-jsonnet/pull/313)
  * "Tenants" stat panel - shows number of discovered tenant configurations.
  * "Replication" row - information about the replication of tenants/alerts/silences over instances.
  * "Tenant Configuration Sync" row - information about the configuration sync procedure.
  * "Sharding Initial State Sync" row - information about the initial state sync procedure when sharding is enabled.
  * "Sharding Runtime State Sync" row - information about various state operations which occur when sharding is enabled (replication, fetch, marge, persist).
* [ENHANCEMENT] Update gsutil command for `not healthy index found` playbook [#370](https://github.com/grafana/cortex-jsonnet/pull/370)
* [ENHANCEMENT] Added Alertmanager alerts and playbooks covering configuration syncs and sharding operation: [#377 [#378](https://github.com/grafana/cortex-jsonnet/pull/378)
  * `CortexAlertmanagerSyncConfigsFailing`
  * `CortexAlertmanagerRingCheckFailing`
  * `CortexAlertmanagerPartialStateMergeFailing`
  * `CortexAlertmanagerReplicationFailing`
  * `CortexAlertmanagerPersistStateFailing`
  * `CortexAlertmanagerInitialSyncFailed`
* [ENHANCEMENT] Add recording rules to improve responsiveness of Alertmanager dashboard. [#387](https://github.com/grafana/cortex-jsonnet/pull/387)
* [ENHANCEMENT] Add `CortexRolloutStuck` alert. [#405](https://github.com/grafana/cortex-jsonnet/pull/405)
* [ENHANCEMENT] Added `CortexKVStoreFailure` alert. [#406](https://github.com/grafana/cortex-jsonnet/pull/406)
* [ENHANCEMENT] Use configured `ruler` jobname for ruler dashboard panels. [#409](https://github.com/grafana/cortex-jsonnet/pull/409)
* [ENHANCEMENT] Add ability to override `datasource` for generated dashboards. [#407](https://github.com/grafana/cortex-jsonnet/pull/407)
* [ENHANCEMENT] Use alertmanager jobname for alertmanager dashboard panels [#411](https://github.com/grafana/cortex-jsonnet/pull/411)
* [ENHANCEMENT] Added `CortexDistributorReachingInflightPushRequestLimit` alert. [#408](https://github.com/grafana/cortex-jsonnet/pull/408)
* [ENHANCEMENT] Added `CortexReachingTCPConnectionsLimit` alert. #403
* [ENHANCEMENT] Added "Cortex / Writes Networking" and "Cortex / Reads Networking" dashboards. #405
* [ENHANCEMENT] Improved "Queue length" panel in "Cortex / Queries" dashboard. #408
* [ENHANCEMENT] Add `CortexDistributorReachingInflightPushRequestLimit` alert and playbook. #401
* [ENHANCEMENT] Added "Recover accidentally deleted blocks (Google Cloud specific)" playbook. #475
* [ENHANCEMENT] Added support to multi-zone store-gateway deployments. #608 #615
* [ENHANCEMENT] Show supplementary alertmanager services in the Rollout Progress dashboard. #738 #855
* [ENHANCEMENT] Added `mimir` to default job names. This makes dashboards and alerts working when Mimir is installed in single-binary mode and the deployment is named `mimir`. #921
* [ENHANCEMENT] Introduced a new alert for the Alertmanager: `MimirAlertmanagerAllocatingTooMuchMemory`. It has two severities based on the memory usage against limits, a `warning` level at 80% and a `critical` level at 90%. #1206
* [ENHANCEMENT] Faster memcached cache requests. #2720
* [BUGFIX] Fixed `CortexIngesterHasNotShippedBlocks` alert false positive in case an ingester instance had ingested samples in the past, then no traffic was received for a long period and then it started receiving samples again. [#308](https://github.com/grafana/cortex-jsonnet/pull/308)
* [BUGFIX] Fixed `CortexInconsistentRuntimeConfig` metric. [#335](https://github.com/grafana/cortex-jsonnet/pull/335)
* [BUGFIX] Fixed scaling dashboard to correctly work when a Cortex service deployment spans across multiple zones (a zone is expected to have the `zone-[a-z]` suffix). [#365](https://github.com/grafana/cortex-jsonnet/pull/365)
* [BUGFIX] Fixed rollout progress dashboard to correctly work when a Cortex service deployment spans across multiple zones (a zone is expected to have the `zone-[a-z]` suffix). [#366](https://github.com/grafana/cortex-jsonnet/pull/366)
* [BUGFIX] Fixed rollout progress dashboard to include query-scheduler too. [#376](https://github.com/grafana/cortex-jsonnet/pull/376)
* [BUGFIX] Upstream recording rule `node_namespace_pod_container:container_cpu_usage_seconds_total:sum_irate` renamed. [#379](https://github.com/grafana/cortex-jsonnet/pull/379)
* [BUGFIX] Fixed writes/reads/alertmanager resources dashboards to use `$._config.job_names.gateway`. [#403](https://github.com/grafana/cortex-jsonnet/pull/403)
* [BUGFIX] Span the annotation.message in alerts as YAML multiline strings. [#412](https://github.com/grafana/cortex-jsonnet/pull/412)
* [BUGFIX] Fixed "Instant queries / sec" in "Cortex / Reads" dashboard. #445
* [BUGFIX] Fixed and added missing KV store panels in Writes, Reads, Ruler and Compactor dashboards. #448
* [BUGFIX] Fixed Alertmanager dashboard when alertmanager is running as part of single binary. #1064
* [BUGFIX] Fixed Ruler dashboard when ruler is running as part of single binary. #1260
* [BUGFIX] Query-frontend: fixed bad querier status code mapping with query-sharding enabled. #1227

### Jsonnet

_Changes since `grafana/cortex-jsonnet` `1.9.0`._

* [CHANGE] Removed chunks storage support. #639
  * Removed the following fields from `_config`:
    * `storage_engine` (defaults to `blocks`)
    * `querier_second_storage_engine` (not supported anymore)
    * `table_manager_enabled`, `table_prefix`
    * `memcached_index_writes_enabled` and `memcached_index_writes_max_item_size_mb`
    * `storeMemcachedChunksConfig`
    * `storeConfig`
    * `max_chunk_idle`
    * `schema` (the schema configmap is still added for backward compatibility reasons)
    * `bigtable_instance` and `bigtable_project`
    * `client_configs`
    * `enabledBackends`
    * `storage_backend`
    * `cassandra_addresses`
    * `s3_bucket_name`
    * `ingester_deployment_without_wal` (was only used by chunks storage)
    * `ingester` (was only used to configure chunks storage WAL)
  * Removed the following CLI flags from `ingester_args`:
    * `ingester.max-chunk-age`
    * `ingester.max-stale-chunk-idle`
    * `ingester.max-transfer-retries`
    * `ingester.retain-period`
* [CHANGE] Changed `overrides-exporter.libsonnet` from being based on cortex-tools to Mimir `overrides-exporter` target. #646
* [CHANGE] Store gateway: set `-blocks-storage.bucket-store.index-cache.memcached.max-get-multi-concurrency`,
  `-blocks-storage.bucket-store.chunks-cache.memcached.max-get-multi-concurrency`,
  `-blocks-storage.bucket-store.metadata-cache.memcached.max-get-multi-concurrency`,
  `-blocks-storage.bucket-store.index-cache.memcached.max-idle-connections`,
  `-blocks-storage.bucket-store.chunks-cache.memcached.max-idle-connections`,
  `-blocks-storage.bucket-store.metadata-cache.memcached.max-idle-connections` to 100 [#414](https://github.com/grafana/cortex-jsonnet/pull/414)
* [CHANGE] Alertmanager: mounted overrides configmap to alertmanager too. [#315](https://github.com/grafana/cortex-jsonnet/pull/315)
* [CHANGE] Memcached: upgraded memcached from `1.5.17` to `1.6.9`. [#316](https://github.com/grafana/cortex-jsonnet/pull/316)
* [CHANGE] Store-gateway: increased memory request and limit respectively from 6GB / 6GB to 12GB / 18GB. [#322](https://github.com/grafana/cortex-jsonnet/pull/322)
* [CHANGE] Store-gateway: increased `-blocks-storage.bucket-store.max-chunk-pool-bytes` from 2GB (default) to 12GB. [#322](https://github.com/grafana/cortex-jsonnet/pull/322)
* [CHANGE] Ingester/Ruler: set `-server.grpc-max-send-msg-size-bytes` and `-server.grpc-max-send-msg-size-bytes` to sensible default values (10MB). [#326](https://github.com/grafana/cortex-jsonnet/pull/326)
* [CHANGE] Decreased `-server.grpc-max-concurrent-streams` from 100k to 10k. [#369](https://github.com/grafana/cortex-jsonnet/pull/369)
* [CHANGE] Decreased blocks storage ingesters graceful termination period from 80m to 20m. [#369](https://github.com/grafana/cortex-jsonnet/pull/369)
* [CHANGE] Increase the rules per group and rule groups limits on different tiers. [#396](https://github.com/grafana/cortex-jsonnet/pull/396)
* [CHANGE] Removed `max_samples_per_query` limit, since it only works with chunks and only when using `-distributor.shard-by-all-labels=false`. [#397](https://github.com/grafana/cortex-jsonnet/pull/397)
* [CHANGE] Removed chunks storage query sharding config support. The following config options have been removed: [#398](https://github.com/grafana/cortex-jsonnet/pull/398)
  * `_config` > `queryFrontend` > `shard_factor`
  * `_config` > `queryFrontend` > `sharded_queries_enabled`
  * `_config` > `queryFrontend` > `query_split_factor`
* [CHANGE] Rename ruler_s3_bucket_name and ruler_gcs_bucket_name to ruler_storage_bucket_name: [#415](https://github.com/grafana/cortex-jsonnet/pull/415)
* [CHANGE] Fine-tuned rolling update policy for distributor, querier, query-frontend, query-scheduler. [#420](https://github.com/grafana/cortex-jsonnet/pull/420)
* [CHANGE] Increased memcached metadata/chunks/index-queries max connections from 4k to 16k. [#420](https://github.com/grafana/cortex-jsonnet/pull/420)
* [CHANGE] Disabled step alignment in query-frontend to be compliant with PromQL. [#420](https://github.com/grafana/cortex-jsonnet/pull/420)
* [CHANGE] Do not limit compactor CPU and request a number of cores equal to the configured concurrency. [#420](https://github.com/grafana/cortex-jsonnet/pull/420)
* [CHANGE] Configured split-and-merge compactor. #853
  * The following CLI flags are set on compactor:
    * `-compactor.split-and-merge-shards=0`
    * `-compactor.compactor-tenant-shard-size=1`
    * `-compactor.split-groups=1`
    * `-compactor.max-opening-blocks-concurrency=4`
    * `-compactor.max-closing-blocks-concurrency=2`
    * `-compactor.symbols-flushers-concurrency=4`
  * The following per-tenant overrides have been set on `super_user` and `mega_user` classes:
    ```
    compactor_split_and_merge_shards: 2,
    compactor_tenant_shard_size: 2,
    compactor_split_groups: 2,
    ```
* [CHANGE] The entrypoint file to include has been renamed from `cortex.libsonnet` to `mimir.libsonnet`. #897
* [CHANGE] The default image config field has been renamed from `cortex` to `mimir`. #896
   ```
   {
     _images+:: {
       mimir: '...',
     },
   }
   ```
* [CHANGE] Removed `cortex_` prefix from config fields. #898
  * The following config fields have been renamed:
    * `cortex_bucket_index_enabled` renamed to `bucket_index_enabled`
    * `cortex_compactor_cleanup_interval` renamed to `compactor_cleanup_interval`
    * `cortex_compactor_data_disk_class` renamed to `compactor_data_disk_class`
    * `cortex_compactor_data_disk_size` renamed to `compactor_data_disk_size`
    * `cortex_compactor_max_concurrency` renamed to `compactor_max_concurrency`
    * `cortex_distributor_allow_multiple_replicas_on_same_node` renamed to `distributor_allow_multiple_replicas_on_same_node`
    * `cortex_ingester_data_disk_class` renamed to `ingester_data_disk_class`
    * `cortex_ingester_data_disk_size` renamed to `ingester_data_disk_size`
    * `cortex_querier_allow_multiple_replicas_on_same_node` renamed to `querier_allow_multiple_replicas_on_same_node`
    * `cortex_query_frontend_allow_multiple_replicas_on_same_node` renamed to `query_frontend_allow_multiple_replicas_on_same_node`
    * `cortex_query_sharding_enabled` renamed to `query_sharding_enabled`
    * `cortex_query_sharding_msg_size_factor` renamed to `query_sharding_msg_size_factor`
    * `cortex_ruler_allow_multiple_replicas_on_same_node` renamed to `ruler_allow_multiple_replicas_on_same_node`
    * `cortex_store_gateway_data_disk_class` renamed to `store_gateway_data_disk_class`
    * `cortex_store_gateway_data_disk_size` renamed to `store_gateway_data_disk_size`
* [CHANGE] The overrides configmap default mountpoint has changed from `/etc/cortex` to `/etc/mimir`. It can be customized via the `overrides_configmap_mountpoint` config field. #899
* [CHANGE] Enabled in the querier the features to query label names with matchers, PromQL at modifier and query long-term storage for labels. #905
* [CHANGE] Reduced TSDB blocks retention on ingesters disk from 96h to 24h. #905
* [CHANGE] Enabled closing of idle TSDB in ingesters. #905
* [CHANGE] Disabled TSDB isolation in ingesters for better performances. #905
* [CHANGE] Changed log level of querier, query-frontend, query-scheduler and alertmanager from `debug` to `info`. #905
* [CHANGE] Enabled attributes in-memory cache in store-gateway. #905
* [CHANGE] Configured store-gateway to not load blocks containing samples more recent than 10h (because such samples are queried from ingesters). #905
* [CHANGE] Dynamically compute `-compactor.deletion-delay` based on other settings, in order to reduce the deletion delay as much as possible and lower the number of live blocks in the storage. #907
* [CHANGE] The config field `distributorConfig` has been renamed to `ingesterRingClientConfig`. Config field `ringClient` has been removed in favor of `ingesterRingClientConfig`. #997 #1057
* [CHANGE] Gossip.libsonnet has been fixed to modify all ring configurations, not only the ingester ring config. Furthermore it now supports migration via multi KV store. #1057 #1099
* [CHANGE] Changed the default of `bucket_index_enabled` to `true`. #924
* [CHANGE] Remove the support for the test-exporter. #1133
* [CHANGE] Removed `$.distributor_deployment_labels`, `$.ingester_deployment_labels` and `$.querier_deployment_labels` fields, that were used by gossip.libsonnet to inject additional label. Now the label is injected directly into pods of statefulsets and deployments. #1297
* [CHANGE] Disabled `-ingester.readiness-check-ring-health`. #1352
* [CHANGE] Changed Alertmanager CPU request from `100m` to `2` cores, and memory request from `1Gi` to `10Gi`. Set Alertmanager memory limit to `15Gi`. #1206
* [CHANGE] gossip.libsonnet has been renamed to memberlist.libsonnet, and is now imported by default. Use of memberlist for ring is enabled by setting `_config.memberlist_ring_enabled` to true. #1526
* [FEATURE] Added query sharding support. It can be enabled setting `cortex_query_sharding_enabled: true` in the `_config` object. #653
* [FEATURE] Added shuffle-sharding support. It can be enabled and configured using the following config: #902
   ```
   _config+:: {
     shuffle_sharding:: {
       ingester_write_path_enabled: true,
       ingester_read_path_enabled: true,
       querier_enabled: true,
       ruler_enabled: true,
       store_gateway_enabled: true,
     },
   }
   ```
* [FEATURE] Added multi-zone ingesters and store-gateways support. #1352 #1552
* [ENHANCEMENT] Add overrides config to compactor. This allows setting retention configs per user. [#386](https://github.com/grafana/cortex-jsonnet/pull/386)
* [ENHANCEMENT] Added 256MB memory ballast to querier. [#369](https://github.com/grafana/cortex-jsonnet/pull/369)
* [ENHANCEMENT] Update `etcd-operator` to latest version (see https://github.com/grafana/jsonnet-libs/pull/480). [#263](https://github.com/grafana/cortex-jsonnet/pull/263)
* [ENHANCEMENT] Add support for Azure storage in Alertmanager configuration. [#381](https://github.com/grafana/cortex-jsonnet/pull/381)
* [ENHANCEMENT] Add support for running Alertmanager in sharding mode. [#394](https://github.com/grafana/cortex-jsonnet/pull/394)
* [ENHANCEMENT] Allow to customize PromQL engine settings via `queryEngineConfig`. [#399](https://github.com/grafana/cortex-jsonnet/pull/399)
* [ENHANCEMENT] Define Azure object storage ruler args. [#416](https://github.com/grafana/cortex-jsonnet/pull/416)
* [ENHANCEMENT] Added the following config options to allow to schedule multiple replicas of the same service on the same node: [#418](https://github.com/grafana/cortex-jsonnet/pull/418)
  * `cortex_distributor_allow_multiple_replicas_on_same_node`
  * `cortex_ruler_allow_multiple_replicas_on_same_node`
  * `cortex_querier_allow_multiple_replicas_on_same_node`
  * `cortex_query_frontend_allow_multiple_replicas_on_same_node`
* [BUGFIX] Alertmanager: fixed `--alertmanager.cluster.peers` CLI flag passed to alertmanager when HA is enabled. [#329](https://github.com/grafana/cortex-jsonnet/pull/329)
* [BUGFIX] Fixed `-distributor.extend-writes` setting on ruler when `unregister_ingesters_on_shutdown` is disabled. [#369](https://github.com/grafana/cortex-jsonnet/pull/369)
* [BUGFIX] Treat `compactor_blocks_retention_period` type as string rather than int.[#395](https://github.com/grafana/cortex-jsonnet/pull/395)
* [BUGFIX] Pass `-ruler-storage.s3.endpoint` to ruler when using S3. [#421](https://github.com/grafana/cortex-jsonnet/pull/421)
* [BUGFIX] Remove service selector on label `gossip_ring_member` from other services than `gossip-ring`. [#1008](https://github.com/grafana/mimir/pull/1008)
* [BUGFIX] Rename `-ingester.readiness-check-ring-health` to `-ingester.ring.readiness-check-ring-health`, to reflect current name of flag. #1460

### Mimirtool

_Changes since cortextool `0.10.7`._

* [CHANGE] The following environment variables have been renamed: #883
  * `CORTEX_ADDRESS` to `MIMIR_ADDRESS`
  * `CORTEX_API_USER` to `MIMIR_API_USER`
  * `CORTEX_API_KEY` to `MIMIR_API_KEY`
  * `CORTEX_TENANT_ID` to `MIMIR_TENANT_ID`
  * `CORTEX_TLS_CA_PATH` to `MIMIR_TLS_CA_PATH`
  * `CORTEX_TLS_CERT_PATH` to `MIMIR_TLS_CERT_PATH`
  * `CORTEX_TLS_KEY_PATH` to `MIMIR_TLS_KEY_PATH`
* [CHANGE] Change `cortex` backend to `mimir`. #883
* [CHANGE] Do not publish `mimirtool` binary for 386 windows architecture. #1263
* [CHANGE] `analyse` command has been renamed to `analyze`. #1318
* [FEATURE] Support Arm64 on Darwin for all binaries (benchtool etc). https://github.com/grafana/cortex-tools/pull/215
* [ENHANCEMENT] Correctly support federated rules. #823
* [BUGFIX] Fix `cortextool rules` legends displaying wrong symbols for updates and deletions. https://github.com/grafana/cortex-tools/pull/226

### Query-tee

_Changes since Cortex `1.10.0`._

* [ENHANCEMENT] Added `/api/v1/query_exemplars` API endpoint support (no results comparison). #168
* [ENHANCEMENT] Add a flag (`--proxy.compare-use-relative-error`) in the query-tee to compare floating point values using relative error. #208
* [ENHANCEMENT] Add a flag (`--proxy.compare-skip-recent-samples`) in the query-tee to skip comparing recent samples. By default samples not older than 1 minute are skipped. #234
* [BUGFIX] Fixes a panic in the query-tee when comparing result. #207
* [BUGFIX] Ensure POST requests are handled correctly #286

### Blocksconvert

_Changes since Cortex `1.10.0`._

* [CHANGE] Blocksconvert tool was removed from Mimir. #637

### Metaconvert

_Changes since Cortex `1.10.0`._

* [CHANGE] `thanosconvert` tool has been renamed to `metaconvert`. `-config.file` option has been removed, while it now requires `-tenant` option to work on single tenant only. It now also preserves labels recognized by Mimir. #1120

### Test-exporter

_Changes since Cortex `1.10.0`._

* [CHANGE] Removed the test-exporter tool. #1133

### Tools

_Changes since Cortex `1.10.0`._

* [CHANGE] Removed `query-audit`. You can use `query-tee` to compare query results and performances of two Grafana Mimir backends. #1380

## [Cortex 1.10.0 CHANGELOG](https://github.com/grafana/mimir/blob/a13959db5d38ff65c2b7ef52c56331d2f4dbc00c/CHANGELOG.md#cortex-1100--2021-08-03)<|MERGE_RESOLUTION|>--- conflicted
+++ resolved
@@ -28,11 +28,8 @@
 * [BUGFIX] Fix issue where all incoming HTTP requests have duplicate trace spans. #6920
 * [BUGFIX] Querier: do not retry requests to store-gateway when a query gets canceled. #6934
 * [BUGFIX] Querier: return 499 status code instead of 500 when a request to remote read endpoint gets canceled. #6934
-<<<<<<< HEAD
 * [BUGFIX] Distributor: distributor might start serving writes with an empty HA tracker state. #5796
-=======
 * [BUGFIX] Querier: fix issue where `-querier.max-fetched-series-per-query` is not applied to `/series` endpoint if the series are loaded from ingesters. #7055
->>>>>>> 146af07f
 
 ### Mixin
 
