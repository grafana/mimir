# Changelog

## main / unreleased

### Grafana Mimir

* [CHANGE] Query-frontend: Ensure that cache keys generated from cardinality estimate middleware are less than 250 bytes in length by hashing the tenant IDs that are included in them. This change invalidates all cardinality estimates in the cache. #11568
* [CHANGE] Ruler: Remove experimental CLI flag `-ruler-storage.cache.rule-group-enabled` to enable or disable caching the contents of rule groups. Caching rule group contents is now always enabled when a cache is configured for the ruler. #10949
* [CHANGE] Ingester: Out-of-order native histograms are now enabled whenever both native histogram and out-of-order ingestion is enabled. The `-ingester.ooo-native-histograms-ingestion-enabled` CLI flag and corresponding `ooo_native_histograms_ingestion_enabled` runtime configuration option have been removed. #10956
* [CHANGE] Distributor: removed the `cortex_distributor_label_values_with_newlines_total` metric. #10977
* [CHANGE] Ingester/Distributor: renamed the experimental `max_cost_attribution_cardinality_per_user` config to `max_cost_attribution_cardinality`. #11092
* [CHANGE] Frontend: The subquery spin-off feature is now enabled with `-query-frontend.subquery-spin-off-enabled=true` instead of `-query-frontend.instant-queries-with-subquery-spin-off=.*` #11153
* [CHANGE] Overrides-exporter: Don't export per-tenant overrides that are set to their default values. #11173
* [CHANGE] gRPC/HTTP clients: Rename metric `cortex_client_request_invalid_cluster_validation_labels_total` to `cortex_client_invalid_cluster_validation_label_requests_total`. #11237
* [CHANGE] Querier: Use Mimir Query Engine (MQE) by default. Set `-querier.query-engine=prometheus` to continue using Prometheus' engine. #11501
* [CHANGE] Memcached: Ignore initial DNS resolution failure, meaning don't depend on Memcached on startup. #11602
* [CHANGE] Ingester: The `-ingester.stream-chunks-when-using-blocks` CLI flag and `ingester_stream_chunks_when_using_blocks` runtime configuration option have been deprecated and will be removed in a future release. #11711
* [CHANGE] Distributor: track `cortex_ingest_storage_writer_latency_seconds` metric for failed writes too. Added `outcome` label to distinguish between `success` and `failure`. #11770
* [CHANGE] Distributor: renamed few metrics used by experimental ingest storage. #11766
  * Renamed `cortex_ingest_storage_writer_produce_requests_total` to `cortex_ingest_storage_writer_produce_records_enqueued_total`
  * Renamed `cortex_ingest_storage_writer_produce_failures_total` to `cortex_ingest_storage_writer_produce_records_failed_total`
* [CHANGE] Distributor: moved HA tracker timeout config to limits. #11774
  * Moved `distributor.ha_tracker.ha_tracker_update_timeout` to `limits.ha_tracker_update_timeout`.
  * Moved `distributor.ha_tracker.ha_tracker_update_timeout_jitter_max` to `limits.ha_tracker_update_timeout_jitter_max`.
  * Moved `distributor.ha_tracker.ha_tracker_failover_timeout` to `limits.ha_tracker_failover_timeout`.
* [CHANGE] Distributor: `Memberlist` marked as stable as an option for backend storage for the HA tracker. #11861
* [CHANGE] Memberlist: Apply new default configuration values for MemberlistKV. This unlocks using it as backend storage for the HA Tracker. We have observed better performance with these defaults across different production loads. #11874
  * `memberlist.packet-dial-timeout`: `500ms`
  * `memberlist.packet-write-timeout`: `500ms`
  * `memberlist.max-concurrent-writes`: `5`
  * `memberlist.acquire-writer-timeout`: `1s`
    These defaults perform better but may cause long-running packets to be dropped in high-latency networks.
* [CHANGE] Query-frontend: Apply query pruning and check for disabled experimental functions earlier in query processing. #11939
* [FEATURE] Distributor: Experimental support for Prometheus Remote-Write 2.0 protocol. Limitations: Created timestamp is ignored, per series metadata is merged on metric family level automatically, ingestion might fail if client sends ProtoBuf fields out of order. The label `version` is added to the metric `cortex_distributor_requests_in_total` with a value of either `1.0` or `2.0` depending on the detected Remote-Write protocol. #11100 #11101 #11192 #11143
* [FEATURE] Query-frontend: expand `query-frontend.cache-errors` and `query-frontend.results-cache-ttl-for-errors` configuration options to cache non-transient response failures for instant queries. #11120
* [FEATURE] Query-frontend: Allow use of Mimir Query Engine (MQE) via the experimental CLI flags `-query-frontend.query-engine` or `-query-frontend.enable-query-engine-fallback` or corresponding YAML. #11417 #11775
* [FEATURE] Querier, query-frontend, ruler: Enable experimental support for duration expressions in PromQL, which are simple arithmetics on numbers in offset and range specification. #11344
* [FEATURE] You can configure Mimir to export traces in OTLP exposition format through the standard `OTEL_` environment variables. #11618
* [FEATURE] distributor: Allow configuring tenant-specific HA tracker failover timeouts. #11774
* [FEATURE] OTLP: Add experimental support for promoting OTel scope metadata (name, version, schema URL, attributes) to metric labels, prefixed with `otel_scope_`. Enable via the `-distributor.otel-promote-scope-metadata` flag. #11795
* [ENHANCEMENT] Dashboards: Add "Influx write requests" row to Writes Dashboard. #11731
* [ENHANCEMENT] Mixin: Add `MimirHighVolumeLevel1BlocksQueried` alert that fires when level 1 blocks are queried for more than 6 hours, indicating potential compactor performance issues. #11803
* [ENHANCEMENT] Querier: Make the maximum series limit for cardinality API requests configurable on a per-tenant basis with the `cardinality_analysis_max_results` option. #11456
* [ENHANCEMENT] Querier: Add configurable concurrency limit for remote read queries with the `--querier.max-concurrent-remote-read-queries` flag. Defaults to 2. Set to 0 for unlimited concurrency. #11892
* [ENHANCEMENT] Dashboards: Add "Queries / sec by read path" to Queries Dashboard. #11640
* [ENHANCEMENT] Dashboards: Add "Added Latency" row to Writes Dashboard. #11579
* [ENHANCEMENT] Ingester: Add support for exporting native histogram cost attribution metrics (`cortex_ingester_attributed_active_native_histogram_series` and `cortex_ingester_attributed_active_native_histogram_buckets`) with labels specified by customers to a custom Prometheus registry. #10892
* [ENHANCEMENT] Distributor: Add new metrics `cortex_distributor_received_native_histogram_samples_total` and `cortex_distributor_received_native_histogram_buckets_total` to track native histogram samples and bucket counts separately for billing calculations. Updated `cortex_distributor_received_samples_total` description to clarify it includes native histogram samples. #11728
* [ENHANCEMENT] Store-gateway: Download sparse headers uploaded by compactors. Compactors have to be configured with `-compactor.upload-sparse-index-headers=true` option. #10879 #11072.
* [ENHANCEMENT] Compactor: Upload block index file and multiple segment files concurrently. Concurrency scales linearly with block size up to `-compactor.max-per-block-upload-concurrency`. #10947
* [ENHANCEMENT] Ingester: Add per-user `cortex_ingester_tsdb_wal_replay_unknown_refs_total` and `cortex_ingester_tsdb_wbl_replay_unknown_refs_total` metrics to track unknown series references during WAL/WBL replay. #10981
* [ENHANCEMENT] Added `-ingest-storage.kafka.fetch-max-wait` configuration option to configure the maximum amount of time a Kafka broker waits for some records before a Fetch response is returned. #11012
* [ENHANCEMENT] Ingester: Add `cortex_ingester_tsdb_forced_compactions_in_progress` metric reporting a value of 1 when there's a forced TSDB head compaction in progress. #11006
* [ENHANCEMENT] Ingester: Add `cortex_ingest_storage_reader_records_batch_fetch_max_bytes` metric reporting the distribution of `MaxBytes` specified in the Fetch requests sent to Kafka. #11014
* [ENHANCEMENT] All: Add experimental support for cluster validation in HTTP calls. When it is enabled, HTTP server verifies if a request coming from an HTTP client comes from an expected cluster. This validation can be configured by the following experimental configuration options: #11010 #11549
  * `-server.cluster-validation.label`
  * `-server.cluster-validation.http.enabled`
  * `-server.cluster-validation.http.soft-validation`
  * `-server.cluster-validation.http.exclude-paths`
* [ENHANCEMENT] Query-frontend: Add experimental support to include the cluster validation label in HTTP request headers. When cluster validation is enabled on the HTTP server side, cluster validation labels from HTTP request headers are compared with the HTTP server's cluster validation label. #11010 #11145
  * By setting `-query-frontend.client-cluster-validation.label`, you configure the query-frontend's client cluster validation label.
  * The flag `-common.client-cluster-validation.label`, if set, provides the default for `-query-frontend.client-cluster-validation.label`.
* [ENHANCEMENT] Distributor: Add  `ignore_ingest_storage_errors` and `ingest_storage_max_wait_time` flags to control error handling and timeout behavior during ingest storage migration. #11291
  * `-ingest-storage.migration.ignore-ingest-storage-errors`
  * `-ingest-storage.migration.ingest-storage-max-wait-time`
* [ENHANCEMENT] Memberlist: Add `-memberlist.abort-if-fast-join-fails` support and retries on DNS resolution. #11067
* [ENHANCEMENT] Querier: Allow configuring all gRPC options for store-gateway client, similar to other gRPC clients. #11074
* [ENHANCEMENT] Ruler: Log the number of series returned for each query as `result_series_count` as part of `query stats` log lines. #11081
* [ENHANCEMENT] Ruler: Don't log statistics that are not available when using a remote query-frontend as part of `query stats` log lines. #11083
* [ENHANCEMENT] Ingester: Remove cost-attribution experimental `max_cost_attribution_labels_per_user` limit. #11090
* [ENHANCEMENT] Update Go to 1.24.2. #11114
* [ENHANCEMENT] Query-frontend: Add `cortex_query_samples_processed_total` metric. #11110
* [ENHANCEMENT] Query-frontend: Add `cortex_query_samples_processed_cache_adjusted_total` metric. #11164
* [ENHANCEMENT] Ingester/Distributor: Add `cortex_cost_attribution_*` metrics to observe the state of the cost-attribution trackers. #11112
* [ENHANCEMENT] Querier: Process multiple remote read queries concurrently instead of sequentially for improved performance. #11732
* [ENHANCEMENT] gRPC/HTTP servers: Add `cortex_server_invalid_cluster_validation_label_requests_total` metric, that is increased for every request with an invalid cluster validation label. #11241 #11277
* [ENHANCEMENT] OTLP: Add support for converting OTel explicit bucket histograms to Prometheus native histograms with custom buckets using the `distributor.otel-convert-histograms-to-nhcb` flag. #11077
* [ENHANCEMENT] Add configurable per-tenant `limited_queries`, which you can only run at or less than an allowed frequency. #11097
* [ENHANCEMENT] Ingest-Storage: Add `ingest-storage.kafka.producer-record-version` to allow control Kafka record versioning. #11244
* [ENHANCEMENT] Ruler: Update `<prometheus-http-prefix>/api/v1/rules` and `<prometheus-http-prefix>/api/v1/alerts` to reply with HTTP error 422 if rule evaluation is completely disabled for the tenant. If only recording rule or alerting rule evaluation is disabled for the tenant, the response now includes a corresponding warning. #11321 #11495 #11511
* [ENHANCEMENT] Add tenant configuration block `ruler_alertmanager_client_config` which allows the Ruler's Alertmanager client options to be specified on a per-tenant basis. #10816
* [ENHANCEMENT] Distributor: Trace when deduplicating a metric's samples or histograms. #11159 #11715
* [ENHANCEMENT] Store-gateway: Retry querying blocks from store-gateways with dynamic replication until trying all possible store-gateways. #11354 #11398
* [ENHANCEMENT] Query-frontend: Add optional reason to blocked_queries config. #11407 #11434
* [ENHANCEMENT] Distributor: Gracefully handle type assertion of WatchPrefix in HA Tracker to continue checking for updates. #11411 #11461
* [ENHANCEMENT] Querier: Include chunks streamed from store-gateway in Mimir Query Engine memory estimate of query memory usage. #11453 #11465
* [ENHANCEMENT] Querier: Include chunks streamed from ingester in Mimir Query Engine memory estimate of query memory usage. #11457
* [ENHANCEMENT] Query-frontend: Add retry mechanism for remote reads, series, and cardinality prometheus endpoints #11533
* [ENHANCEMENT] Ruler: Ignore rulers in non-operation states when getting and syncing rules #11569
* [ENHANCEMENT] Query-frontend: add optional reason to blocked_queries config. #11407 #11434
* [ENHANCEMENT] Tracing: Add HTTP headers as span attributes when `-server.trace-request-headers` is enabled. You can configure which headers to exclude using the `-server.trace-request-headers-exclude-list` flag. #11655
* [ENHANCEMENT] Ruler: Add new per-tenant limit on minimum rule evaluation interval. #11665
* [ENHANCEMENT] store-gateway: download sparse headers on startup when lazy loading is enabled. #11686
* [ENHANCEMENT] Distributor: added more metrics to troubleshoot Kafka records production latency when experimental ingest storage is enabled: #11766 #11771
  * `cortex_ingest_storage_writer_produce_remaining_deadline_seconds`: measures the remaining deadline (in seconds) when records are requested to be produced.
  * `cortex_ingest_storage_writer_produce_records_enqueue_duration_seconds`: measures how long it takes to enqueue produced Kafka records in the client.
  * `cortex_ingest_storage_writer_kafka_write_wait_seconds`: measures the time spent waiting to write to Kafka backend.
  * `cortex_ingest_storage_writer_kafka_write_time_seconds`: measures the time spent writing to Kafka backend.
  * `cortex_ingest_storage_writer_kafka_read_wait_seconds`: measures the time spent waiting to read from Kafka backend.
  * `cortex_ingest_storage_writer_kafka_read_time_seconds`: measures the time spent reading from Kafka backend.
  * `cortex_ingest_storage_writer_kafka_request_duration_e2e_seconds`: measures the time from the start of when a Kafka request is written to the end of when the response for that request was fully read from the Kafka backend.
  * `cortex_ingest_storage_writer_kafka_request_throttled_seconds`: measures how long Kafka requests have been throttled by the Kafka client.
* [ENHANCEMENT] Distributor: Add per-user `cortex_distributor_sample_delay_seconds` to track delay of ingested samples with regard to wall clock. #11573
* [ENHANCEMENT] Distributor: added circuit breaker to not produce Kafka records at all if the context is already canceled / expired. This applied only when experimental ingest storage is enabled. #11768
* [ENHANCEMENT] Compactor: Optimize the planning phase for tenants with a very large number of blocks, such as tens or hundreds of thousands, at the cost of making it slightly slower for tenants with a very a small number of blocks. #11819
* [ENHANCEMENT] Query-frontend: Accurate tracking of samples processed from cache. #11719
* [ENHANCEMENT] Store-gateway: Change level 0 blocks to be reported as 'unknown/old_block' in metrics instead of '0' to improve clarity. Level 0 indicates blocks with metadata from before compaction level tracking was added to the bucket index. #11891
* [ENHANCEMENT] Compactor, distributor, ruler, scheduler and store-gateway: Makes `-<component-ring-config>.auto-forget-unhealthy-periods` configurable for each component. Deprecates the `-store-gateway.sharding-ring.auto-forget-enabled` flag. #11923
* [ENHANCEMENT] otlp: Stick to OTLP vocabulary on invalid label value length error. #11889
<<<<<<< HEAD
* [ENHANCEMENT] `kafkatool`: add `consumer-group delete-offsets` command as a way to delete all the committed offsets for a consumer group. #11988
=======
* [ENHANCEMENT] Block-builder-scheduler: Detect gaps in scheduled and completed jobs. #11867
>>>>>>> 3721db4c
* [BUGFIX] OTLP: Fix response body and Content-Type header to align with spec. #10852
* [BUGFIX] Compactor: fix issue where block becomes permanently stuck when the Compactor's block cleanup job partially deletes a block. #10888
* [BUGFIX] Storage: fix intermittent failures in S3 upload retries. #10952
* [BUGFIX] Querier: return NaN from `irate()` if the second-last sample in the range is NaN and Prometheus' query engine is in use. #10956
* [BUGFIX] Ruler: don't count alerts towards `cortex_prometheus_notifications_dropped_total` if they are dropped due to alert relabelling. #10956
* [BUGFIX] Querier: Fix issue where an entire store-gateway zone leaving caused high CPU usage trying to find active members of the leaving zone. #11028
* [BUGFIX] Query-frontend: Fix blocks retention period enforcement when a request has multiple tenants (tenant federation). #11069
* [BUGFIX] Query-frontend: Fix `-query-frontend.query-sharding-max-sharded-queries` enforcement for instant queries with binary operators. #11086
* [BUGFIX] Memberlist: Fix hash ring updates before the full-join has been completed, when `-memberlist.notify-interval` is configured. #11098
* [BUGFIX] Query-frontend: Fix an issue where transient errors could be inadvertently cached. #11198
* [BUGFIX] Ingester: read reactive limiters should activate and deactivate when the ingester changes state. #11234
* [BUGFIX] Query-frontend: Fix an issue where errors from date/time parsing methods did not include the name of the invalid parameter. #11304
* [BUGFIX] Query-frontend: Fix a panic in monolithic mode caused by a clash in labels of the `cortex_client_invalid_cluster_validation_label_requests_total` metric definition. #11455
* [BUGFIX] Compactor: Fix issue where `MimirBucketIndexNotUpdated` can fire even though the index has been updated within the alert threshold. #11303
* [BUGFIX] Distributor: fix old entries in the HA Tracker with zero valued "elected at" timestamp. #11462
* [BUGFIX] Query-scheduler: Fix issue where deregistered querier goroutines can cause a panic if their backlogged dequeue requests are serviced. #11510
* [BUGFIX] Ruler: Failures during initial sync must be fatal for the service's startup. #11545
* [BUGFIX] Querier and query-frontend: Fix issue where aggregation functions like `topk` and `quantile` could return incorrect results if the scalar parameter is not a constant and Prometheus' query engine is in use. #11548
* [BUGFIX] Querier and query-frontend: Fix issue where range vector selectors could incorrectly ignore samples at the beginning of the range. #11548
* [BUGFIX] Querier: Fix rare panic if a query is canceled while a request to ingesters or store-gateways has just begun. #11613
* [BUGFIX] Ruler: Fix QueryOffset and AlignEvaluationTimeOnInterval being ignored when either recording or alerting rule evaluation is disabled. #11647
* [BUGFIX] Ingester: Fix issue where ingesters could leave read-only mode during forced compactions, resulting in write errors. #11664
* [BUGFIX] Ruler: Fix rare panic when the ruler is shutting down. #11781
* [BUGFIX] Block-builder-scheduler: Fix data loss bug in job assignment. #11785
* [BUGFIX] Compactor: start tracking `-compactor.max-compaction-time` after the initial compaction planning phase, to avoid rare cases where planning takes longer than `-compactor.max-compaction-time` and so actual compaction never runs for a tenant. #11834
* [BUGFIX] Ingester: Fix issue where ingesters can exit read-only mode during idle compactions, resulting in write errors. #11890

### Mixin

* [CHANGE] Alerts: Update the query for `MimirBucketIndexNotUpdated` to use `max_over_time` to prevent alert firing when pods rotate. #11311, #11426
* [CHANGE] Alerts: Make alerting threshold for `DistributorGcUsesTooMuchCpu` configurable. #11508.
* [CHANGE] Remove support for the experimental read-write deployment mode. #11975
* [ENHANCEMENT] Dashboards: Include absolute number of notifications attempted to alertmanager in 'Mimir / Ruler'. #10918
* [ENHANCEMENT] Alerts: Make `MimirRolloutStuck` a critical alert if it has been firing for 6h. #10890
* [ENHANCEMENT] Dashboards: Add panels to the `Mimir / Tenants` and `Mimir / Top Tenants` dashboards showing the rate of gateway requests. #10978
* [ENHANCEMENT] Alerts: Improve `MimirIngesterFailsToProcessRecordsFromKafka` to not fire during forced TSDB head compaction. #11006
* [ENHANCEMENT] Alerts: Add alerts for invalid cluster validation labels. #11255 #11282 #11413
* [ENHANCEMENT] Dashboards: Improve "Kafka 100th percentile end-to-end latency when ingesters are running (outliers)" panel, computing the baseline latency on `max(10, 10%)` of ingesters instead of a fixed 10 replicas. #11581
* [ENHANCEMENT] Dashboards: Add "per-query memory consumption" and "fallback to Prometheus' query engine" panels to the Queries dashboard. #11626
* [ENHANCEMENT] Alerts: Add `MimirGoThreadsTooHigh` alert. #11836 #11845
* [ENHANCEMENT] Dashboards: Add autoscaling row for ruler query-frontends to `Mimir / Remote ruler reads` dashboard. #11838
* [BUGFIX] Dashboards: fix "Mimir / Tenants" legends for non-Kubernetes deployments. #10891
* [BUGFIX] Dashboards: fix Query-scheduler RPS panel legend in "Mimir / Reads". #11515
* [BUGFIX] Recording rules: fix `cluster_namespace_deployment:actual_replicas:count` recording rule when there's a mix on single-zone and multi-zone deployments. #11287
* [BUGFIX] Alerts: Enhance the `MimirRolloutStuck` alert, so it checks whether rollout groups as a whole (and not spread across instances) are changing or stuck. #11288

### Jsonnet

* [CHANGE] Increase the allowed number of rule groups for small, medium_small, and extra_small user tiers by 20%. #11152
* [CHANGE] Update rollout-operator to latest release. #11232 #11748
* [CHANGE] Memcached: Set a timeout of `500ms` for the `ruler-storage` cache instead of the default `200ms`. #11231
* [CHANGE] Ruler: If ingest storage is enabled, set the maximum buffered bytes in the Kafka client used by the ruler based on the expected maximum rule evaluation response size, clamping it between 1 GB (default) and 4 GB. #11602
* [CHANGE] All: Environment variable `JAEGER_REPORTER_MAX_QUEUE_SIZE` is no longer set. Components will use OTel's default value of `2048` unless explicitly configured. You can still configure `JAEGER_REPORTER_MAX_QUEUE_SIZE` if you configure tracing using Jaeger env vars, and you can always set `OTEL_BSP_MAX_QUEUE_SIZE` OTel configuration. #11700
* [CHANGE] Removed jaeger-agent-mixin and `_config.jaeger_agent_host` configuration. You can configure tracing using an OTLP endpoint through `_config.otlp_traces_endpoint`, see `tracing.libsonnet` for more configuration options. #11773
* [CHANGE] Removed `ingester_stream_chunks_when_using_blocks` option. #11711
* [CHANGE] Enable `memberlist.abort-if-fast-join-fails` for ingesters using memberlist #11931 #11950
* [CHANGE] Remove average per-pod series scaling trigger for ingest storage ingester HPA and use one based on max owned series instead. #11952
* [CHANGE] Add `store_gateway_grpc_max_query_response_size_bytes` config option to set the max store-gateway gRCP query response send size (and corresponsing querier receive size), and set to 200MB by default. #11968
* [CHANGE] Removed support for the experimental read-write deployment mode. #11974
* [FEATURE] Make ingest storage ingester HPA behavior configurable through `_config.ingest_storage_ingester_hpa_behavior`. #11168
* [FEATURE] Add an alternate ingest storage HPA trigger that targets maximum owned series per pod. #11356
* [FEATURE] Make tracing of HTTP headers as span attributes configurable through `_config.trace_request_headers`. You can exclude certain headers from being traced using `_config.trace_request_exclude_headers_list`. #11655 #11714
* [FEATURE] Allow configuring tracing with OTel environment variables through `$._config.otlp_traces_endpoint`. When configured, the `$.jaeger_mixin` is no longer available for use. #11773 #11981
* [FEATURE] Updated rollout-operator to support `OTEL_` environment variables for tracing. #11787
* [ENHANCEMENT] Add `query_frontend_only_args` option to specify CLI flags that apply only to query-frontends but not ruler-query-frontends. #11799
* [ENHANCEMENT] Make querier scale up (`$_config.autoscaling_querier_scaleup_percent_cap`) and scale down rates (`$_config.autoscaling_querier_scaledown_percent_cap`) configurable. #11862
* [ENHANCEMENT] Set resource requests and limits for the Memcached Prometheus exporter. #11933 #11946
* [ENHANCEMENT] Add assertion to ensure ingester ScaledObject has minimum and maximum replicas set to a value greater than 0. #11979
* [BUGFIX] Honor `weight` argument when building memory HPA query for resource scaled objects. #11935

### Mimirtool

* [FEATURE] Add `--enable-experimental-functions` flag to commands that parse PromQL to allow parsing experimental functions such as `sort_by_label()`.
* [BUGFIX] Fix issue where `remote-read` doesn't behave like other mimirtool commands for authentication. #11402

### Mimir Continuous Test

* [FEATURE] Add `-tests.client.cluster-validation.label` flag to send the `X-Cluster` header with queries. #11418

### Query-tee

### Documentation

* [ENHANCEMENT] Update Thanos to Mimir migration guide with a tip to add the `__tenant_id__` label. #11584

### Tools

* [ENHANCEMENT] `kafkatool`: Add `offsets` command for querying various partition offsets. #11115
* [ENHANCEMENT] `listblocks`: Output can now also be JSON or YAML for easier parsing. #11184
* [ENHANCEMENT] `mark-blocks`: Allow specifying blocks from multiple tenants. #11343
* [ENHANCEMENT] `undelete-blocks`: Support removing S3 delete markers to avoid copying data when recovering blocks. #11256

## 2.16.1

### Grafana Mimir

* [BUGFIX] Update to Go v1.23.9 to address [CVE-2025-22871](https://nvd.nist.gov/vuln/detail/CVE-2025-22871). #11543
* [BUGFIX] Update `golang.org/x/net` to v0.38.0 to address [CVE-2025-22872](https://nvd.nist.gov/vuln/detail/CVE-2025-22872). #11281
* [BUGFIX] Query-frontend: Fix a panic in monolithic mode caused by a clash in labels of the `cortex_client_invalid_cluster_validation_label_requests_total` metric definition. #11455

## 2.16.0

### Grafana Mimir

* [CHANGE] Querier: pass context to queryable `IsApplicable` hook. #10451
* [CHANGE] Distributor: OTLP and push handler replace all non-UTF8 characters with the unicode replacement character `\uFFFD` in error messages before propagating them. #10236
* [CHANGE] Querier: pass query matchers to queryable `IsApplicable` hook. #10256
* [CHANGE] Build: removed Mimir Alpine Docker image and related CI tests. #10469
* [CHANGE] Query-frontend: Add `topic` label to `cortex_ingest_storage_strong_consistency_requests_total`, `cortex_ingest_storage_strong_consistency_failures_total`, and `cortex_ingest_storage_strong_consistency_wait_duration_seconds` metrics. #10220
* [CHANGE] Ruler: cap the rate of retries for remote query evaluation to 170/sec. This is configurable via `-ruler.query-frontend.max-retries-rate`. #10375 #10403
* [CHANGE] Query-frontend: Add `topic` label to `cortex_ingest_storage_reader_last_produced_offset_requests_total`, `cortex_ingest_storage_reader_last_produced_offset_failures_total`, `cortex_ingest_storage_reader_last_produced_offset_request_duration_seconds`, `cortex_ingest_storage_reader_partition_start_offset_requests_total`, `cortex_ingest_storage_reader_partition_start_offset_failures_total`, `cortex_ingest_storage_reader_partition_start_offset_request_duration_seconds` metrics. #10462
* [CHANGE] Ingester: Set `-ingester.ooo-native-histograms-ingestion-enabled` to true by default. #10483
* [CHANGE] Ruler: Add `user` and `reason` labels to `cortex_ruler_write_requests_failed_total` and `cortex_ruler_queries_failed_total`; add `user` to
    `cortex_ruler_write_requests_total` and `cortex_ruler_queries_total` metrics. #10536
* [CHANGE] Querier / Query-frontend: Remove experimental `-querier.promql-experimental-functions-enabled` and `-query-frontend.block-promql-experimental-functions` CLI flags and respective YAML configuration options to enable experimental PromQL functions. Instead access to experimental PromQL functions is always blocked. You can enable them using the per-tenant setting `enabled_promql_experimental_functions`. #10660 #10712
* [CHANGE] Store-gateway: Include posting sampling rate in sparse index headers. When the sampling rate isn't set in a sparse index header, store gateway rebuilds the sparse header with the configured `blocks-storage.bucket-store.posting-offsets-in-mem-sampling` value. If the sparse header's sampling rate is set but doesn't match the configured rate, store gateway either rebuilds the sparse header or downsamples to the configured sampling rate. #10684 #10878
* [CHANGE] Distributor: Return specific error message when burst size limit is exceeded. #10835
* [CHANGE] Ingester: enable native histograms ingestion by default, meaning`ingester.native-histograms-ingestion-enabled` defaults to true. #10867
* [FEATURE] Query Frontend: Expose query stats in the `Server-Timing` header when the `X-Mimir-Response-Query-Stats: true` header is present in the request. #10192
* [FEATURE] Distributor: Add experimental `-distributor.otel-keep-identifying-resource-attributes` option to allow keeping `service.instance.id`, `service.name` and `service.namespace` in `target_info` on top of converting them to the `instance` and `job` labels. #10216
* [FEATURE] Ingester/Distributor: Add support for exporting cost attribution metrics (`cortex_ingester_attributed_active_series`, `cortex_distributor_received_attributed_samples_total`, and `cortex_discarded_attributed_samples_total`) with labels specified by customers to a custom Prometheus registry. This feature enables more flexible billing data tracking. #10269 #10702
* [FEATURE] Ruler: Added `/ruler/tenants` endpoints to list the discovered tenants with rule groups. #10738
* [FEATURE] Distributor: Add experimental Influx handler. #10153
* [FEATURE] Query-frontend: Configuration options `query-frontend.cache-errors` and `query-frontend.results-cache-ttl-for-errors` for caching non-transient error responses are no longer experimental. #10927
* [FEATURE] Distributor: Add experimental `memberlist` KV store for ha_tracker. You can enable it using the `-distributor.ha-tracker.kvstore.store` flag. You can configure Memberlist parameters via the `-memberlist-*` flags. #10054
* [ENHANCEMENT] Compactor: Expose `cortex_bucket_index_last_successful_update_timestamp_seconds` for all tenants assigned to the compactor before starting the block cleanup job. #10569
* [ENHANCEMENT] Query Frontend: Return server-side `samples_processed` statistics. #10103
* [ENHANCEMENT] Distributor: OTLP receiver now converts also metric metadata. See also https://github.com/prometheus/prometheus/pull/15416. #10168
* [ENHANCEMENT] Distributor: discard float and histogram samples with duplicated timestamps from each timeseries in a request before the request is forwarded to ingesters. Discarded samples are tracked by `cortex_discarded_samples_total` metrics with the reason `sample_duplicate_timestamp`. #10145 #10430
* [ENHANCEMENT] Ruler: Add `cortex_prometheus_rule_group_last_rule_duration_sum_seconds` metric to track the total evaluation duration of a rule group regardless of concurrency #10189
* [ENHANCEMENT] Distributor: Add native histogram support for `electedReplicaPropagationTime` metric in ha_tracker. #10264
* [ENHANCEMENT] Ingester: More efficient CPU/memory utilization-based read request limiting. #10325
* [ENHANCEMENT] OTLP: In addition to the flag `-distributor.otel-created-timestamp-zero-ingestion-enabled` there is now `-distributor.otel-start-time-quiet-zero` to convert OTel start timestamps to Prometheus QuietZeroNaNs. This flag is to make the change rollout safe between Ingesters and Distributors. #10238
* [ENHANCEMENT] Ruler: When rule concurrency is enabled for a rule group, its rules will now be reordered and run in batches based on their dependencies. This increases the number of rules that can potentially run concurrently. Note that the global and tenant-specific limits still apply #10400
* [ENHANCEMENT] Query-frontend: include more information about read consistency in trace spans produced when using experimental ingest storage. #10412
* [ENHANCEMENT] Ingester: Hide tokens in ingester ring status page when ingest storage is enabled #10399
* [ENHANCEMENT] Ingester: add `active_series_additional_custom_trackers` configuration, in addition to the already existing `active_series_custom_trackers`. The `active_series_additional_custom_trackers` configuration allows you to configure additional custom trackers that get merged with `active_series_custom_trackers` at runtime. #10428
* [ENHANCEMENT] Query-frontend: Allow blocking raw http requests with the `blocked_requests` configuration. Requests can be blocked based on their path, method or query parameters #10484
* [ENHANCEMENT] Ingester: Added the following metrics exported by `PostingsForMatchers` cache: #10500 #10525
  * `cortex_ingester_tsdb_head_postings_for_matchers_cache_hits_total`
  * `cortex_ingester_tsdb_head_postings_for_matchers_cache_misses_total`
  * `cortex_ingester_tsdb_head_postings_for_matchers_cache_requests_total`
  * `cortex_ingester_tsdb_head_postings_for_matchers_cache_skips_total`
  * `cortex_ingester_tsdb_head_postings_for_matchers_cache_evictions_total`
  * `cortex_ingester_tsdb_block_postings_for_matchers_cache_hits_total`
  * `cortex_ingester_tsdb_block_postings_for_matchers_cache_misses_total`
  * `cortex_ingester_tsdb_block_postings_for_matchers_cache_requests_total`
  * `cortex_ingester_tsdb_block_postings_for_matchers_cache_skips_total`
  * `cortex_ingester_tsdb_block_postings_for_matchers_cache_evictions_total`
* [ENHANCEMENT] Add support for the HTTP header `X-Filter-Queryables` which allows callers to decide which queryables should be used by the querier, useful for debugging and testing queryables in isolation. #10552 #10594
* [ENHANCEMENT] Compactor: Shuffle users' order in `BlocksCleaner`. Prevents bucket indexes from going an extended period without cleanup during compactor restarts. #10513
* [ENHANCEMENT] Distributor, querier, ingester and store-gateway: Add support for `limit` parameter for label names and values requests. #10410
* [ENHANCEMENT] Ruler: Adds support for filtering results from rule status endpoint by `file[]`, `rule_group[]` and `rule_name[]`. #10589
* [ENHANCEMENT] Query-frontend: Add option to "spin off" subqueries as actual range queries, so that they benefit from query acceleration techniques such as sharding, splitting, and caching. To enable this feature, set the `-query-frontend.instant-queries-with-subquery-spin-off=<comma separated list>` option on the frontend or the `instant_queries_with_subquery_spin_off` per-tenant override with regular expressions matching the queries to enable. #10460 #10603 #10621 #10742 #10796
* [ENHANCEMENT] Querier, ingester: The series API respects passed `limit` parameter. #10620 #10652
* [ENHANCEMENT] Store-gateway: Add experimental settings under `-store-gateway.dynamic-replication` to allow more than the default of 3 store-gateways to own recent blocks. #10382 #10637
* [ENHANCEMENT] Ingester: Add reactive concurrency limiters to protect push and read operations from overload. #10574
* [ENHANCEMENT] Compactor: Add experimental `-compactor.max-lookback` option to limit blocks considered in each compaction cycle. Blocks uploaded prior to the lookback period aren't processed. This option helps reduce CPU utilization in tenants with large block metadata files that are processed before each compaction. #10585 #10794
* [ENHANCEMENT] Distributor: Optionally expose the current HA replica for each tenant in the `cortex_ha_tracker_elected_replica_status` metric. This is enabled with the `-distributor.ha-tracker.enable-elected-replica-metric=true` flag. #10644
* [ENHANCEMENT] Enable three Go runtime metrics: #10641
  * `go_cpu_classes_gc_total_cpu_seconds_total`
  * `go_cpu_classes_total_cpu_seconds_total`
  * `go_cpu_classes_idle_cpu_seconds_total`
* [ENHANCEMENT] All: Add experimental support for cluster validation in gRPC calls. When it is enabled, gRPC server verifies if a request coming from a gRPC client comes from an expected cluster. This validation can be configured by the following experimental configuration options: #10767
  * `-server.cluster-validation.label`
  * `-server.cluster-validation.grpc.enabled`
  * `-server.cluster-validation.grpc.soft-validation`
* [ENHANCEMENT] gRPC clients: Add experimental support to include the cluster validation label in gRPC metadata. When cluster validation is enabled on gRPC server side, the cluster validation label from gRPC metadata is compared with the gRPC server's cluster validation label. #10869 #10883
  * By setting `-<grpc-client-config-path>.cluster-validation.label`, you configure the cluster validation label of _a single_ gRPC client, whose `grpcclient.Config` object is configurable through `-<grpc-client-config-path>`.
  * By setting `-common.client-cluster-validation.label`, you configure the cluster validation label of _all_ gRPC clients.
* [ENHANCEMENT] gRPC clients: Add `cortex_client_request_invalid_cluster_validation_labels_total` metrics, that are used by Mimir's gRPC clients to track invalid cluster validations. #10767
* [ENHANCEMENT] Add experimental metric `cortex_distributor_dropped_native_histograms_total` to measure native histograms silently dropped when native histograms are disabled for a tenant. #10760
* [ENHANCEMENT] Compactor: Add experimental `-compactor.upload-sparse-index-headers` option. When enabled, the compactor will attempt to upload sparse index headers to object storage. This prevents latency spikes after adding store-gateway replicas. #10684
* [ENHANCEMENT] Ruler: add support for YAML aliases in `alert`, `record` and `expr` fields in rule groups. https://github.com/prometheus/prometheus/pull/14957 #10884
* [ENHANCEMENT] Memcached: Add experimental `-<prefix>.memcached.addresses-provider` flag to use alternate DNS service discovery backends when discovering Memcached hosts. #10895
* [BUGFIX] Distributor: Use a boolean to track changes while merging the ReplicaDesc components, rather than comparing the objects directly. #10185
* [BUGFIX] Querier: fix timeout responding to query-frontend when response size is very close to `-querier.frontend-client.grpc-max-send-msg-size`. #10154
* [BUGFIX] Query-frontend and querier: show warning/info annotations in some cases where they were missing (if a lazy querier was used). #10277
* [BUGFIX] Query-frontend: Fix an issue where transient errors are inadvertently cached. #10537 #10631
* [BUGFIX] Ruler: fix indeterminate rules being always run concurrently (instead of never) when `-ruler.max-independent-rule-evaluation-concurrency` is set. https://github.com/prometheus/prometheus/pull/15560 #10258
* [BUGFIX] PromQL: Fix various UTF-8 bugs related to quoting. https://github.com/prometheus/prometheus/pull/15531 #10258
* [BUGFIX] Ruler: Fixed an issue when using the experimental `-ruler.max-independent-rule-evaluation-concurrency` feature, where if a rule group was eligible for concurrency, it would flap between running concurrently or not based on the time it took after running concurrently. #9726 #10189
* [BUGFIX] Mimirtool: `remote-read` commands will now return data. #10286
* [BUGFIX] PromQL: Fix deriv, predict_linear and double_exponential_smoothing with histograms https://github.com/prometheus/prometheus/pull/15686 #10383
* [BUGFIX] MQE: Fix deriv with histograms #10383
* [BUGFIX] PromQL: Fix <aggr_over_time> functions with histograms https://github.com/prometheus/prometheus/pull/15711 #10400
* [BUGFIX] MQE: Fix <aggr_over_time> functions with histograms #10400
* [BUGFIX] Distributor: return HTTP status 415 Unsupported Media Type instead of 200 Success for Remote Write 2.0 until we support it. #10423 #10916
* [BUGFIX] Query-frontend: Add flag `-query-frontend.prom2-range-compat` and corresponding YAML to rewrite queries with ranges that worked in Prometheus 2 but are invalid in Prometheus 3. #10445 #10461 #10502
* [BUGFIX] Distributor: Fix edge case at the HA-tracker with memberlist as KVStore, where when a replica in the KVStore is marked as deleted but not yet removed, it fails to update the KVStore. #10443
* [BUGFIX] Distributor: Fix panics in `DurationWithJitter` util functions when computed variance is zero. #10507
* [BUGFIX] Ingester: Fixed a race condition in the `PostingsForMatchers` cache that may have infrequently returned expired cached postings. #10500
* [BUGFIX] Distributor: Report partially converted OTLP requests with status 400 Bad Request. #10588
* [BUGFIX] Ruler: fix issue where rule evaluations could be missed while shutting down a ruler instance if that instance owns many rule groups. prometheus/prometheus#15804 #10762
* [BUGFIX] Ingester: Add additional check on reactive limiter queue sizes. #10722
* [BUGFIX] TSDB: fix unknown series errors and possible lost data during WAL replay when series are removed from the head due to inactivity and reappear before the next WAL checkpoint. https://github.com/prometheus/prometheus/pull/16060 https://github.com/prometheus/prometheus/pull/16231 #10824 #10955
* [BUGFIX] Querier: fix issue where `label_join` could incorrectly return multiple series with the same labels rather than failing with `vector cannot contain metrics with the same labelset`. https://github.com/prometheus/prometheus/pull/15975 #10826
* [BUGFIX] Querier: fix issue where counter resets on native histograms could be incorrectly under- or over-counted when using subqueries. https://github.com/prometheus/prometheus/pull/15987 #10871
* [BUGFIX] Querier: fix incorrect annotation emitted when `quantile_over_time` is evaluated over a range with both histograms and floats. https://github.com/prometheus/prometheus/pull/16018 #10884
* [BUGFIX] Querier: fix duplicated double quotes in invalid label name error from `count_values`. https://github.com/prometheus/prometheus/pull/16054 #10884
* [BUGFIX] Ingester: fix goroutines and memory leak when experimental ingest storage enabled and a server-side error occurs during metrics ingestion. #10915
* [BUGFIX] Alertmanager: Avoid fetching Grafana state if Grafana AM compatibility is not enabled. #10857
* [BUGFIX] Alertmanager: Fix decoding of queryFromGeneratorURL in templates. #8914
* [BUGFIX] Alertmanager: DedupStage to stop notification pipeline when the timestamp of notification log entry is after the pipeline was flushed #10989

### Mixin

* [CHANGE] Alerts: Only alert on errors performing cache operations if there are over 10 request/sec to avoid flapping. #10832
* [FEATURE] Add compiled mixin for GEM installations in `operations/mimir-mixin-compiled-gem`. #10690 #10877
* [ENHANCEMENT] Dashboards: clarify that the ingester and store-gateway panels on the 'Reads' dashboard show data from all query requests to that component, not just requests from the main query path (ie. requests from the ruler query path are included as well). #10598
* [ENHANCEMENT] Dashboards: add ingester and store-gateway panels from the 'Reads' dashboard to the 'Remote ruler reads' dashboard as well. #10598
* [ENHANCEMENT] Dashboards: add ingester and store-gateway panels showing only requests from the respective dashboard's query path to the 'Reads' and 'Remote ruler reads' dashboards. For example, the 'Remote ruler reads' dashboard now has panels showing the ingester query request rate from ruler-queriers. #10598
* [ENHANCEMENT] Dashboards: 'Writes' dashboard: show write requests broken down by request type. #10599
* [ENHANCEMENT] Dashboards: clarify when query-frontend and query-scheduler dashboard panels are expected to show no data. #10624
* [ENHANCEMENT] Alerts: Add warning alert `DistributorGcUsesTooMuchCpu`. #10641
* [ENHANCEMENT] Dashboards: Add "Federation-frontend" dashboard for GEM. #10697 #10736
* [ENHANCEMENT] Dashboards: Add Query-Scheduler <-> Querier Inflight Requests row to Query Reads and Remote Ruler reads dashboards. #10290
* [ENHANCEMENT] Alerts: Add "Federation-frontend" alert for remote clusters returning errors. #10698
* [BUGFIX] Dashboards: fix how we switch between classic and native histograms. #10018
* [BUGFIX] Alerts: Ignore cache errors performing `delete` operations since these are expected to fail when keys don't exist. #10287
* [BUGFIX] Dashboards: fix "Mimir / Rollout Progress" latency comparison when gateway is enabled. #10495
* [BUGFIX] Dashboards: fix autoscaling panels when Mimir is deployed using Helm. #10473
* [BUGFIX] Alerts: fix `MimirAutoscalerNotActive` alert. #10564

### Jsonnet

* [CHANGE] Update rollout-operator version to 0.23.0. #10229 #10750
* [CHANGE] Memcached: Update to Memcached 1.6.34. #10318
* [CHANGE] Change multi-AZ deployments default toleration value from 'multi-az' to 'secondary-az', and make it configurable via the following settings: #10596
  * `_config.multi_zone_schedule_toleration` (default)
  * `_config.multi_zone_distributor_schedule_toleration` (distributor's override)
  * `_config.multi_zone_etcd_schedule_toleration` (etcd's override)
* [CHANGE] Ring: relaxed the hash ring heartbeat timeout for store-gateways: #10634
  * `-store-gateway.sharding-ring.heartbeat-timeout` set to `10m`
* [CHANGE] Memcached: Use 3 replicas for all cache types by default. #10739
* [ENHANCEMENT] Enforce `persistentVolumeClaimRetentionPolicy` `Retain` policy on partition ingesters during migration to experimental ingest storage. #10395
* [ENHANCEMENT] Allow to not configure `topologySpreadConstraints` by setting the following configuration options to a negative value: #10540
  * `distributor_topology_spread_max_skew`
  * `query_frontend_topology_spread_max_skew`
  * `querier_topology_spread_max_skew`
  * `ruler_topology_spread_max_skew`
  * `ruler_querier_topology_spread_max_skew`
* [ENHANCEMENT] Validate the `$._config.shuffle_sharding.ingester_partitions_shard_size` value when partition shuffle sharding is enabled in the ingest-storage mode. #10746
* [BUGFIX] Ports in container rollout-operator. #10273
* [BUGFIX] When downscaling is enabled, the components must annotate `prepare-downscale-http-port` with the value set in `$._config.server_http_port`. #10367

### Mimirtool

* [BUGFIX] Fix issue where `MIMIR_HTTP_PREFIX` environment variable was ignored and the value from `MIMIR_MIMIR_HTTP_PREFIX` was used instead. #10207
* [ENHANCEMENT] Unify mimirtool authentication options and add extra-headers support for commands that depend on MimirClient. #10178
* [ENHANCEMENT] `mimirtool grafana analyze` now supports custom panels. #10669
* [ENHANCEMENT] `mimirtool grafana analyze` now supports bar chart, pie chart, state timeline, status history,
  histogram, candlestick, canvas, flame graph, geomap, node graph, trend, and XY chart panels. #10669

### Mimir Continuous Test

### Query-tee

* [ENHANCEMENT] Allow skipping comparisons when preferred backend fails. Disabled by default, enable with `-proxy.compare-skip-preferred-backend-failures=true`. #10612

### Documentation

* [CHANGE] Add production tips related to cache size, heavy multi-tenancy and latency spikes. #9978
* [ENHANCEMENT] Update `MimirAutoscalerNotActive` and `MimirAutoscalerKedaFailing` runbooks, with an instruction to check whether Prometheus has enough CPU allocated. #10257

### Tools

* [CHANGE] `copyblocks`: Remove /pprof endpoint. #10329
* [CHANGE] `mark-blocks`: Replace `markblocks` with added features including removing markers and reading block identifiers from a file. #10597

## 2.15.3

### Grafana Mimir

* [BUGFIX] Update to Go v1.23.9 to address [CVE-2025-22871](https://nvd.nist.gov/vuln/detail/CVE-2025-22871). #11537

### Mimirtool

* [BUGFIX] Upgrade Alpine Linux to 3.20.6, fixes CVE-2025-26519. #11530

### Mimir Continuous Test

* [BUGFIX] Upgrade Alpine Linux to 3.20.6, fixes CVE-2025-26519. #11530

## 2.15.2

### Grafana Mimir

* [BUGFIX] Update module golang.org/x/net to v0.36.0 to address [CVE-2025-22870](https://nvd.nist.gov/vuln/detail/CVE-2025-22870). #10875
* [BUGFIX] Update module github.com/golang-jwt/jwt/v5 to v5.2.2 to address [CVE-2025-30204](https://nvd.nist.gov/vuln/detail/CVE-2025-30204). #11045


## 2.15.1

### Grafana Mimir

* [BUGFIX] Update module github.com/golang/glog to v1.2.4 to address [CVE-2024-45339](https://nvd.nist.gov/vuln/detail/CVE-2024-45339). #10541
* [BUGFIX] Update module github.com/go-jose/go-jose/v4 to v4.0.5 to address [CVE-2025-27144](https://nvd.nist.gov/vuln/detail/CVE-2025-27144). #10783
* [BUGFIX] Update module golang.org/x/oauth2 to v0.27.0 to address [CVE-2025-22868](https://nvd.nist.gov/vuln/detail/CVE-2025-22868). #10803
* [BUGFIX] Update module golang.org/x/crypto to v0.35.0 to address [CVE-2025-22869](https://nvd.nist.gov/vuln/detail/CVE-2025-22869). #10804
* [BUGFIX] Upgrade Go to 1.23.7 to address [CVE-2024-45336](https://nvd.nist.gov/vuln/detail/CVE-2024-45336), [CVE-2024-45341](https://nvd.nist.gov/vuln/detail/CVE-2024-45341), and [CVE-2025-22866](https://nvd.nist.gov/vuln/detail/CVE-2025-22866). #10862


## 2.15.0

### Grafana Mimir

* [CHANGE] Alertmanager: the following metrics are not exported for a given `user` when the metric value is zero: #9359
  * `cortex_alertmanager_alerts_received_total`
  * `cortex_alertmanager_alerts_invalid_total`
  * `cortex_alertmanager_partial_state_merges_total`
  * `cortex_alertmanager_partial_state_merges_failed_total`
  * `cortex_alertmanager_state_replication_total`
  * `cortex_alertmanager_state_replication_failed_total`
  * `cortex_alertmanager_alerts`
  * `cortex_alertmanager_silences`
* [CHANGE] Distributor: Drop experimental `-distributor.direct-otlp-translation-enabled` flag, since direct OTLP translation is well tested at this point. #9647
* [CHANGE] Ingester: Change `-initial-delay` for circuit breakers to begin when the first request is received, rather than at breaker activation. #9842
* [CHANGE] Query-frontend: apply query pruning before query sharding instead of after. #9913
* [CHANGE] Ingester: remove experimental flags `-ingest-storage.kafka.ongoing-records-per-fetch` and `-ingest-storage.kafka.startup-records-per-fetch`. They are removed in favour of `-ingest-storage.kafka.max-buffered-bytes`. #9906
* [CHANGE] Ingester: Replace `cortex_discarded_samples_total` label from `sample-out-of-bounds` to `sample-timestamp-too-old`. #9885
* [CHANGE] Ruler: the `/prometheus/config/v1/rules` does not return an error anymore if a rule group is missing in the object storage after been successfully returned by listing the storage, because it could have been deleted in the meanwhile. #9936
* [CHANGE] Querier: The `.` pattern in regular expressions in PromQL matches newline characters. With this change regular expressions like `.*` match strings that include `\n`. To maintain the old behaviour, you will have to change regular expressions by replacing all `.` patterns with `[^\n]`, e.g. `foo[^\n]*`. This upgrades PromQL compatibility from Prometheus 2.0 to 3.0. #9844
* [CHANGE] Querier: Lookback and range selectors are left open and right closed (previously left closed and right closed). This change affects queries and subqueries when the evaluation time perfectly aligns with the sample timestamps. For example assume querying a timeseries with evenly spaced samples exactly 1 minute apart. Previously, a range query with `5m` would usually return 5 samples, or 6 samples if the query evaluation aligns perfectly with a scrape. Now, queries like this will always return 5 samples. This upgrades PromQL compatibility from Prometheus 2.0 to 3.0. #9844 #10188
* [CHANGE] Querier: promql(native histograms): Introduce exponential interpolation. #9844
* [CHANGE] Remove deprecated `api.get-request-for-ingester-shutdown-enabled` setting, which scheduled for removal in 2.15. #10197
* [FEATURE] Querier: add experimental streaming PromQL engine, enabled with `-querier.query-engine=mimir`. #10067
* [FEATURE] Distributor: Add support for `lz4` OTLP compression. #9763
* [FEATURE] Query-frontend: added experimental configuration options `query-frontend.cache-errors` and `query-frontend.results-cache-ttl-for-errors` to allow non-transient responses to be cached. When set to `true` error responses from hitting limits or bad data are cached for a short TTL. #9028
* [FEATURE] Query-frontend: add middleware to control access to specific PromQL experimental functions on a per-tenant basis. #9798
* [FEATURE] gRPC: Support S2 compression. #9322
  * `-alertmanager.alertmanager-client.grpc-compression=s2`
  * `-ingester.client.grpc-compression=s2`
  * `-querier.frontend-client.grpc-compression=s2`
  * `-querier.scheduler-client.grpc-compression=s2`
  * `-query-frontend.grpc-client-config.grpc-compression=s2`
  * `-query-scheduler.grpc-client-config.grpc-compression=s2`
  * `-ruler.client.grpc-compression=s2`
  * `-ruler.query-frontend.grpc-client-config.grpc-compression=s2`
* [FEATURE] Alertmanager: limit added for maximum size of the Grafana state (`-alertmanager.max-grafana-state-size-bytes`). #9475
* [FEATURE] Alertmanager: limit added for maximum size of the Grafana configuration (`-alertmanager.max-config-size-bytes`). #9402
* [FEATURE] Ingester: Experimental support for ingesting out-of-order native histograms. This is disabled by default and can be enabled by setting `-ingester.ooo-native-histograms-ingestion-enabled` to `true`. #7175
* [FEATURE] Distributor: Added `-api.skip-label-count-validation-header-enabled` option to allow skipping label count validation on the HTTP write path based on `X-Mimir-SkipLabelCountValidation` header being `true` or not. #9576
* [FEATURE] Ruler: Add experimental support for caching the contents of rule groups. This is disabled by default and can be enabled by setting `-ruler-storage.cache.rule-group-enabled`. #9595 #10024
* [FEATURE] PromQL: Add experimental `info` function. Experimental functions are disabled by default, but can be enabled setting `-querier.promql-experimental-functions-enabled=true` in the query-frontend and querier. #9879
* [FEATURE] Distributor: Support promotion of OTel resource attributes to labels. #8271
* [FEATURE] Querier: Add experimental `double_exponential_smoothing` PromQL function. Experimental functions are disabled by default, but can be enabled by setting `-querier.promql-experimental-functions-enabled=true` in the query-frontend and querier. #9844
* [ENHANCEMENT] Query Frontend: Return server-side `bytes_processed` statistics following Server-Timing format. #9645 #9985
* [ENHANCEMENT] mimirtool: Adds bearer token support for mimirtool's analyze ruler/prometheus commands. #9587
* [ENHANCEMENT] Ruler: Support `exclude_alerts` parameter in `<prometheus-http-prefix>/api/v1/rules` endpoint. #9300
* [ENHANCEMENT] Distributor: add a metric to track tenants who are sending newlines in their label values called `cortex_distributor_label_values_with_newlines_total`. #9400
* [ENHANCEMENT] Ingester: improve performance of reading the WAL. #9508
* [ENHANCEMENT] Query-scheduler: improve the errors and traces emitted by query-schedulers when communicating with queriers. #9519
* [ENHANCEMENT] Compactor: uploaded blocks cannot be bigger than max configured compactor time range, and cannot cross the boundary for given time range. #9524
* [ENHANCEMENT] The distributor now validates that received label values only contain allowed characters. #9185
* [ENHANCEMENT] Add SASL plain authentication support to Kafka client used by the experimental ingest storage. Configure SASL credentials via the following settings: #9584
  * `-ingest-storage.kafka.sasl-password`
  * `-ingest-storage.kafka.sasl-username`
* [ENHANCEMENT] memberlist: TCP transport write path is now non-blocking, and is configurable by new flags: #9594
  * `-memberlist.max-concurrent-writes`
  * `-memberlist.acquire-writer-timeout`
* [ENHANCEMENT] memberlist: Notifications can now be processed once per interval specified by `-memberlist.notify-interval` to reduce notify storm CPU activity in large clusters. #9594
* [ENHANCEMENT] Query-scheduler: Remove the experimental `query-scheduler.prioritize-query-components` flag. Request queues always prioritize query component dequeuing above tenant fairness. #9703
* [ENHANCEMENT] Ingester: Emit traces for block syncing, to join up block-upload traces. #9656
* [ENHANCEMENT] Querier: Enable the optional querying of additional storage queryables. #9712
* [ENHANCEMENT] Ingester: Disable the push circuit breaker when ingester is in read-only mode. #9760
* [ENHANCEMENT] Ingester: Reduced lock contention in the `PostingsForMatchers` cache. #9773
* [ENHANCEMENT] Storage: Allow HTTP client settings to be tuned for GCS and Azure backends via an `http` block or corresponding CLI flags. This was already supported by the S3 backend. #9778
* [ENHANCEMENT] Ruler: Support `group_limit` and `group_next_token` parameters in the `<prometheus-http-prefix>/api/v1/rules` endpoint. #9563
* [ENHANCEMENT] Ingester: improved lock contention affecting read and write latencies during TSDB head compaction. #9822
* [ENHANCEMENT] Distributor: when a label value fails validation due to invalid UTF-8 characters, don't include the invalid characters in the returned error. #9828
* [ENHANCEMENT] Ingester: when experimental ingest storage is enabled, do not buffer records in the Kafka client when fetch concurrency is in use. #9838 #9850
* [ENHANCEMENT] Compactor: refresh deletion marks when updating the bucket index concurrently. This speeds up updating the bucket index by up to 16 times when there is a lot of blocks churn (thousands of blocks churning every cleanup cycle). #9881
* [ENHANCEMENT] PromQL: make `sort_by_label` stable. #9879
* [ENHANCEMENT] Distributor: Initialize ha_tracker cache before ha_tracker and distributor reach running state and begin serving writes. #9826 #9976
* [ENHANCEMENT] Ingester: `-ingest-storage.kafka.max-buffered-bytes` to limit the memory for buffered records when using concurrent fetching. #9892
* [ENHANCEMENT] Querier: improve performance and memory consumption of queries that select many series. #9914
* [ENHANCEMENT] Ruler: Support OAuth2 and proxies in Alertmanager client #9945 #10030
* [ENHANCEMENT] Ingester: Add `-blocks-storage.tsdb.bigger-out-of-order-blocks-for-old-samples` to build 24h blocks for out-of-order data belonging to the previous days instead of building smaller 2h blocks. This reduces pressure on compactors and ingesters when the out-of-order samples span multiple days in the past. #9844 #10033 #10035
* [ENHANCEMENT] Distributor: allow a different limit for info series (series ending in `_info`) label count, via `-validation.max-label-names-per-info-series`. #10028
* [ENHANCEMENT] Ingester: do not reuse labels, samples and histograms slices in the write request if there are more entries than 10x the pre-allocated size. This should help to reduce the in-use memory in case of few requests with a very large number of labels, samples or histograms. #10040
* [ENHANCEMENT] Query-Frontend: prune `<subquery> and on() (vector(x)==y)` style queries and stop pruning `<subquery> < -Inf`. Triggered by https://github.com/prometheus/prometheus/pull/15245. #10026
* [ENHANCEMENT] Query-Frontend: perform request format validation before processing the request. #10093
* [BUGFIX] Fix issue where functions such as `rate()` over native histograms could return incorrect values if a float stale marker was present in the selected range. #9508
* [BUGFIX] Fix issue where negation of native histograms (eg. `-some_native_histogram_series`) did nothing. #9508
* [BUGFIX] Fix issue where `metric might not be a counter, name does not end in _total/_sum/_count/_bucket` annotation would be emitted even if `rate` or `increase` did not have enough samples to compute a result. #9508
* [BUGFIX] Fix issue where sharded queries could return annotations with incorrect or confusing position information. #9536
* [BUGFIX] Fix issue where downstream consumers may not generate correct cache keys for experimental error caching. #9644
* [BUGFIX] Fix issue where active series requests error when encountering a stale posting. #9580
* [BUGFIX] Fix pooling buffer reuse logic when `-distributor.max-request-pool-buffer-size` is set. #9666
* [BUGFIX] Fix issue when using the experimental `-ruler.max-independent-rule-evaluation-concurrency` feature, where the ruler could panic as it updates a running ruleset or shutdowns. #9726
* [BUGFIX] Always return unknown hint for first sample in non-gauge native histograms chunk to avoid incorrect counter reset hints when merging chunks from different sources. #10033
* [BUGFIX] Ensure native histograms counter reset hints are corrected when merging results from different sources. #9909
* [BUGFIX] Ingester: Fix race condition in per-tenant TSDB creation. #9708
* [BUGFIX] Ingester: Fix race condition in exemplar adding. #9765
* [BUGFIX] Ingester: Fix race condition in native histogram appending. #9765
* [BUGFIX] Ingester: Fix bug in concurrent fetching where a failure to list topics on startup would cause to use an invalid topic ID (0x00000000000000000000000000000000). #9883
* [BUGFIX] Ingester: Fix data loss bug in the experimental ingest storage when a Kafka Fetch is split into multiple requests and some of them return an error. #9963 #9964
* [BUGFIX] PromQL: `round` now removes the metric name again. #9879
* [BUGFIX] Query-Frontend: fix `QueryFrontendCodec` module initialization to set lookback delta from `-querier.lookback-delta`. #9984
* [BUGFIX] OTLP: Support integer exemplar value type. #9844
* [BUGFIX] Querier: Correct the behaviour of binary operators between native histograms and floats. #9844
* [BUGFIX] Querier: Fix stddev+stdvar aggregations to always ignore native histograms. #9844
* [BUGFIX] Querier: Fix stddev+stdvar aggregations to treat Infinity consistently. #9844
* [BUGFIX] Ingester: Chunks could have one unnecessary zero byte at the end. #9844
* [BUGFIX] OTLP receiver: Preserve colons and combine multiple consecutive underscores into one when generating metric names in suffix adding mode (`-distributor.otel-metric-suffixes-enabled`). #10075
* [BUGFIX] PromQL: Ignore native histograms in `clamp`, `clamp_max` and `clamp_min` functions. #10136
* [BUGFIX] PromQL: Ignore native histograms in `max`, `min`, `stdvar`, `stddev` aggregation operators and instead return an info annotation. #10136
* [BUGFIX] PromQL: Ignore native histograms when compared to float values with `==`, `!=`, `<`, `>`, `<=`, `>=` and instead return an info annotation. #10136
* [BUGFIX] PromQL: Return an info annotation if the `quantile` function is used on a float series that does not have `le` label. #10136
* [BUGFIX] PromQL: Fix `count_values` to take into account native histograms. #10168
* [BUGFIX] PromQL: Ignore native histograms in time functions `day_of_month`, `day_of_week`, `day_of_year`, `days_in_month`, `hour`, `minute`, `month` and `year`, which means they no longer yield any value when encountering a native histograms series. #10188
* [BUGFIX] PromQL: Ignore native histograms in `topk` and `bottomk` functions and return info annotation instead. #10188
* [BUGFIX] PromQL: Let `limitk` and `limit_ratio` include native histograms if applicable. #10188
* [BUGFIX] PromQL: Fix `changes` and `resets` functions to count switch between float and native histograms sample type as change and reset. #10188

### Mixin

* [CHANGE] Remove backwards compatibility for `thanos_memcached_` prefixed metrics in dashboards and alerts removed in 2.12. #9674 #9758
* [CHANGE] Reworked the alert `MimirIngesterStuckProcessingRecordsFromKafka` to also work when concurrent fetching is enabled. #9855
* [ENHANCEMENT] Unify ingester autoscaling panels on 'Mimir / Writes' dashboard to work for both ingest-storage and non-ingest-storage autoscaling. #9617
* [ENHANCEMENT] Alerts: Enable configuring job prefix for alerts to prevent clashes with metrics from Loki/Tempo. #9659
* [ENHANCEMENT] Dashboards: visualize the age of source blocks in the "Mimir / Compactor" dashboard. #9697
* [ENHANCEMENT] Dashboards: Include block compaction level on queried blocks in 'Mimir / Queries' dashboard. #9706
* [ENHANCEMENT] Alerts: add `MimirIngesterMissedRecordsFromKafka` to detect gaps in consumed records in the ingester when using the experimental Kafka-based storage. #9921 #9972
* [ENHANCEMENT] Dashboards: Add more panels to 'Mimir / Writes' for concurrent ingestion and fetching when using ingest storage. #10021
* [ENHANCEMENT] Dashboards: Include CPU and memory resources in 'Mimir / Ruler' dashboard. #10656
* [BUGFIX] Dashboards: Fix autoscaling metrics joins when series churn. #9412 #9450 #9432
* [BUGFIX] Alerts: Fix autoscaling metrics joins in `MimirAutoscalerNotActive` when series churn. #9412
* [BUGFIX] Alerts: Exclude failed cache "add" operations from alerting since failures are expected in normal operation. #9658
* [BUGFIX] Alerts: Exclude read-only replicas from `IngesterInstanceHasNoTenants` alert. #9843
* [BUGFIX] Alerts: Use resident set memory for the `EtcdAllocatingTooMuchMemory` alert so that ephemeral file cache memory doesn't cause the alert to misfire. #9997
* [BUGFIX] Query-frontend: support `X-Read-Consistency-Offsets` on labels queries too.

### Jsonnet

* [CHANGE] Remove support to set Redis as a cache backend from jsonnet. #9677
* [CHANGE] Rollout-operator now defaults to storing scaling operation metadata in a Kubernetes ConfigMap. This avoids recursively invoking the admission webhook in some Kubernetes environments. #9699
* [CHANGE] Update rollout-operator version to 0.20.0. #9995
* [CHANGE] Remove the `track_sizes` feature for Memcached pods since it is unused. #10032
* [CHANGE] The configuration options `autoscaling_distributor_min_replicas` and `autoscaling_distributor_max_replicas` has been renamed to `autoscaling_distributor_min_replicas_per_zone` and `autoscaling_distributor_max_replicas_per_zone` respectively. #10019
* [FEATURE] Add support to deploy distributors in multi availability zones. #9548
* [FEATURE] Add configuration settings to set the number of Memcached replicas for each type of cache (`memcached_frontend_replicas`, `memcached_index_queries_replicas`, `memcached_chunks_replicas`, `memcached_metadata_replicas`). #9679
* [ENHANCEMENT] Add `ingest_storage_ingester_autoscaling_triggers` option to specify multiple triggers in ScaledObject created for ingest-store ingester autoscaling. #9422
* [ENHANCEMENT] Add `ingest_storage_ingester_autoscaling_scale_up_stabilization_window_seconds` and `ingest_storage_ingester_autoscaling_scale_down_stabilization_window_seconds` config options to make stabilization window for ingester autoscaling when using ingest-storage configurable. #9445
* [ENHANCEMENT] Make label-selector in ReplicaTemplate/ingester-zone-a object configurable when using ingest-storage. #9480
* [ENHANCEMENT] Add `querier_only_args` option to specify CLI flags that apply only to queriers but not ruler-queriers. #9503
* [ENHANCEMENT] Validate the Kafka client ID configured when ingest storage is enabled. #9573
* [ENHANCEMENT] Configure pod anti-affinity and tolerations to run etcd pods multi-AZ when `_config.multi_zone_etcd_enabled` is set to `true`. #9725

### Mimirtool

### Mimir Continuous Test

### Query-tee

* [FEATURE] Added `-proxy.compare-skip-samples-before` to skip samples before the given time when comparing responses. The time can be in RFC3339 format (or) RFC3339 without the timezone and seconds (or) date only. #9515
* [FEATURE] Add `-backend.config-file` for a YAML configuration file for per-backend options. Currently, it only supports additional HTTP request headers. #10081
* [ENHANCEMENT] Added human-readable timestamps to comparison failure messages. #9665

### Documentation

* [BUGFIX] Send native histograms: update the migration guide with the corrected dashboard query for switching between classic and native histograms queries. #10052

### Tools

* [FEATURE] `splitblocks`: add new tool to split blocks larger than a specified duration into multiple blocks. #9517, #9779
* [ENHANCEMENT] `copyblocks`: add `--skip-no-compact-block-duration-check`, which defaults to `false`, to simplify targeting blocks that are not awaiting compaction. #9439
* [ENHANCEMENT] `copyblocks`: add `--user-mapping` to support copying blocks between users. #10110
* [ENHANCEMENT] `kafkatool`: add SASL plain authentication support. The following new CLI flags have been added: #9584
  * `--kafka-sasl-username`
  * `--kafka-sasl-password`
* [ENHANCEMENT] `kafkatool`: add `dump print` command to print the content of write requests from a dump. #9942
* [ENHANCEMENT] Updated `KubePersistentVolumeFillingUp` runbook, including a sample command to debug the distroless image. #9802

## 2.14.3

### Grafana Mimir

* [BUGFIX] Update `golang.org/x/crypto` to address [CVE-2024-45337](https://github.com/advisories/GHSA-v778-237x-gjrc). #10251
* [BUGFIX] Update `golang.org/x/net` to address [CVE-2024-45338](https://github.com/advisories/GHSA-w32m-9786-jp63). #10298

## 2.14.2

### Grafana Mimir

* [BUGFIX] Query-frontend: Do not break scheduler connection on malformed queries. #9833

## 2.14.1

### Grafana Mimir

* [BUGFIX] Update objstore library to resolve issues observed for some S3-compatible object stores, which respond to `StatObject` with `Range` incorrectly. #9625

## 2.14.0

### Grafana Mimir

* [CHANGE] Update minimal supported version of Go to 1.22. #9134
* [CHANGE] Store-gateway / querier: enable streaming chunks from store-gateways to queriers by default. #6646
* [CHANGE] Querier: honor the start/end time range specified in the read hints when executing a remote read request. #8431
* [CHANGE] Querier: return only samples within the queried start/end time range when executing a remote read request using "SAMPLES" mode. Previously, samples outside of the range could have been returned. Samples outside of the queried time range may still be returned when executing a remote read request using "STREAMED_XOR_CHUNKS" mode. #8463
* [CHANGE] Querier: Set minimum for `-querier.max-concurrent` to four to prevent queue starvation with querier-worker queue prioritization algorithm; values below the minimum four are ignored and set to the minimum. #9054
* [CHANGE] Store-gateway: enabled `-blocks-storage.bucket-store.max-concurrent-queue-timeout` by default with a timeout of 5 seconds. #8496
* [CHANGE] Store-gateway: enabled `-blocks-storage.bucket-store.index-header.lazy-loading-concurrency-queue-timeout` by default with a timeout of 5 seconds . #8667
* [CHANGE] Distributor: Incoming OTLP requests were previously size-limited by using limit from `-distributor.max-recv-msg-size` option. We have added option `-distributor.max-otlp-request-size` for limiting OTLP requests, with default value of 100 MiB. #8574
* [CHANGE] Distributor: remove metric `cortex_distributor_sample_delay_seconds`. #8698
* [CHANGE] Query-frontend: Remove deprecated `frontend.align_queries_with_step` YAML configuration. The configuration option has been moved to per-tenant and default `limits` since Mimir 2.12. #8733 #8735
* [CHANGE] Store-gateway: Change default of `-blocks-storage.bucket-store.max-concurrent` to 200. #8768
* [CHANGE] Added new metric `cortex_compactor_disk_out_of_space_errors_total` which counts how many times a compaction failed due to the compactor being out of disk, alert if there is a single increase. #8237 #8278
* [CHANGE] Store-gateway: Remove experimental parameter `-blocks-storage.bucket-store.series-selection-strategy`. The default strategy is now `worst-case`. #8702
* [CHANGE] Store-gateway: Rename `-blocks-storage.bucket-store.series-selection-strategies.worst-case-series-preference` to `-blocks-storage.bucket-store.series-fetch-preference` and promote to stable. #8702
* [CHANGE] Querier, store-gateway: remove deprecated `-querier.prefer-streaming-chunks-from-store-gateways=true`. Streaming from store-gateways is now always enabled. #8696
* [CHANGE] Ingester: remove deprecated `-ingester.return-only-grpc-errors`. #8699 #8828
* [CHANGE] Distributor, ruler: remove deprecated `-ingester.client.report-grpc-codes-in-instrumentation-label-enabled`. #8700
* [CHANGE] Ingester client: experimental support for client-side circuit breakers, their configuration options (`-ingester.client.circuit-breaker.*`) and metrics (`cortex_ingester_client_circuit_breaker_results_total`, `cortex_ingester_client_circuit_breaker_transitions_total`) were removed. #8802
* [CHANGE] Ingester: circuit breakers do not open in case of per-instance limit errors anymore. Opening can be triggered only in case of push and pull requests exceeding the configured duration. #8854
* [CHANGE] Query-frontend: Return `413 Request Entity Too Large` if a response shard for an `/active_series` request is too large. #8861
* [CHANGE] Distributor: Promote replying with `Retry-After` header on retryable errors to stable and set `-distributor.retry-after-header.enabled=true` by default. #8694
* [CHANGE] Distributor: Replace `-distributor.retry-after-header.max-backoff-exponent` and `-distributor.retry-after-header.base-seconds` with `-distributor.retry-after-header.min-backoff` and `-distributor.retry-after-header.max-backoff` for easier configuration. #8694
* [CHANGE] Ingester: increase the default inactivity timeout of active series (`-ingester.active-series-metrics-idle-timeout`) from `10m` to `20m`. #8975
* [CHANGE] Distributor: Remove `-distributor.enable-otlp-metadata-storage` flag, which was deprecated in version 2.12. #9069
* [CHANGE] Ruler: Removed `-ruler.drain-notification-queue-on-shutdown` option, which is now enabled by default. #9115
* [CHANGE] Querier: allow wrapping errors with context errors only when the former actually correspond to `context.Canceled` and `context.DeadlineExceeded`. #9175
* [CHANGE] Query-scheduler: Remove the experimental `-query-scheduler.use-multi-algorithm-query-queue` flag. The new multi-algorithm tree queue is always used for the scheduler. #9210
* [CHANGE] Distributor: reject incoming requests until the distributor service has started. #9317
* [CHANGE] Ingester, Distributor: Remove deprecated `-ingester.limit-inflight-requests-using-grpc-method-limiter` and `-distributor.limit-inflight-requests-using-grpc-method-limiter`. The feature was deprecated and enabled by default in Mimir 2.12. #9407
* [CHANGE] Querier: Remove deprecated `-querier.max-query-into-future`. The feature was deprecated in Mimir 2.12. #9407
* [CHANGE] Cache: Deprecate experimental support for Redis as a cache backend. The support is set to be removed in the next major release. #9453
* [FEATURE] Alertmanager: Added `-alertmanager.log-parsing-label-matchers` to control logging when parsing label matchers. This flag is intended to be used with `-alertmanager.utf8-strict-mode-enabled` to validate UTF-8 strict mode is working as intended. The default value is `false`. #9173
* [FEATURE] Alertmanager: Added `-alertmanager.utf8-migration-logging-enabled` to enable logging of tenant configurations that are incompatible with UTF-8 strict mode. The default value is `false`. #9174
* [FEATURE] Querier: add experimental streaming PromQL engine, enabled with `-querier.query-engine=mimir`. #8422 #8430 #8454 #8455 #8360 #8490 #8508 #8577 #8660 #8671 #8677 #8747 #8850 #8872 #8838 #8911 #8909 #8923 #8924 #8925 #8932 #8933 #8934 #8962 #8986 #8993 #8995 #9008 #9017 #9018 #9019 #9120 #9121 #9136 #9139 #9140 #9145 #9191 #9192 #9194 #9196 #9201 #9212 #9225 #9260 #9272 #9277 #9278 #9280 #9281 #9342 #9343 #9371 #9859 #9858
* [FEATURE] Experimental Kafka-based ingest storage. #6888 #6894 #6929 #6940 #6951 #6974 #6982 #7029 #7030 #7091 #7142 #7147 #7148 #7153 #7160 #7193 #7349 #7376 #7388 #7391 #7393 #7394 #7402 #7404 #7423 #7424 #7437 #7486 #7503 #7508 #7540 #7621 #7682 #7685 #7694 #7695 #7696 #7697 #7701 #7733 #7734 #7741 #7752 #7838 #7851 #7871 #7877 #7880 #7882 #7887 #7891 #7925 #7955 #7967 #8031 #8063 #8077 #8088 #8135 #8176 #8184 #8194 #8216 #8217 #8222 #8233 #8503 #8542 #8579 #8657 #8686 #8688 #8703 #8706 #8708 #8738 #8750 #8778 #8808 #8809 #8841 #8842 #8845 #8853 #8886 #8988
  * What it is:
    * When the new ingest storage architecture is enabled, distributors write incoming write requests to a Kafka-compatible backend, and the ingesters asynchronously replay ingested data from Kafka. In this architecture, the write and read path are de-coupled through a Kafka-compatible backend. The write path and Kafka load is a function of the incoming write traffic, the read path load is a function of received queries. Whatever the load on the read path, it doesn't affect the write path.
  * New configuration options:
    * `-ingest-storage.enabled`
    * `-ingest-storage.kafka.*`: configures Kafka-compatible backend and how clients interact with it.
    * `-ingest-storage.ingestion-partition-tenant-shard-size`: configures the per-tenant shuffle-sharding shard size used by partitions ring.
    * `-ingest-storage.read-consistency`: configures the default read consistency.
    * `-ingest-storage.migration.distributor-send-to-ingesters-enabled`: enabled tee-ing writes to classic ingesters and Kafka, used during a live migration to the new ingest storage architecture.
    * `-ingester.partition-ring.*`: configures partitions ring backend.
* [FEATURE] Querier: added support for `limitk()` and `limit_ratio()` experimental PromQL functions. Experimental functions are disabled by default, but can be enabled setting `-querier.promql-experimental-functions-enabled=true` in the query-frontend and querier. #8632
* [FEATURE] Querier: experimental support for `X-Mimir-Chunk-Info-Logger` header that triggers logging information about TSDB chunks loaded from ingesters and store-gateways in the querier. The header should contain the comma separated list of labels for which their value will be included in the logs. #8599
* [FEATURE] Query frontend: added new query pruning middleware to enable pruning dead code (eg. expressions that cannot produce any results) and simplifying expressions (eg. expressions that can be evaluated immediately) in queries. #9086
* [FEATURE] Ruler: added experimental configuration, `-ruler.rule-evaluation-write-enabled`, to disable writing the result of rule evaluation to ingesters. This feature can be used for testing purposes. #9060
* [FEATURE] Ingester: added experimental configuration `ingester.ignore-ooo-exemplars`. When set to `true` out of order exemplars are no longer reported to the remote write client. #9151
* [ENHANCEMENT] Compactor: Add `cortex_compactor_compaction_job_duration_seconds` and `cortex_compactor_compaction_job_blocks` histogram metrics to track duration of individual compaction jobs and number of blocks per job. #8371
* [ENHANCEMENT] Rules: Added per namespace max rules per rule group limit. The maximum number of rules per rule groups for all namespaces continues to be configured by `-ruler.max-rules-per-rule-group`, but now, this can be superseded by the new `-ruler.max-rules-per-rule-group-by-namespace` option on a per namespace basis. This new limit can be overridden using the overrides mechanism to be applied per-tenant. #8378
* [ENHANCEMENT] Rules: Added per namespace max rule groups per tenant limit. The maximum number of rule groups per rule tenant for all namespaces continues to be configured by `-ruler.max-rule-groups-per-tenant`, but now, this can be superseded by the new `-ruler.max-rule-groups-per-tenant-by-namespace` option on a per namespace basis. This new limit can be overridden using the overrides mechanism to be applied per-tenant. #8425
* [ENHANCEMENT] Ruler: Added support to protect rules namespaces from modification. The `-ruler.protected-namespaces` flag can be used to specify namespaces that are protected from rule modifications. The header `X-Mimir-Ruler-Override-Namespace-Protection` can be used to override the protection. #8444
* [ENHANCEMENT] Query-frontend: be able to block remote read queries via the per tenant runtime override `blocked_queries`. #8372 #8415
* [ENHANCEMENT] Query-frontend: added `remote_read` to `op` supported label values for the `cortex_query_frontend_queries_total` metric. #8412
* [ENHANCEMENT] Query-frontend: log the overall length and start, end time offset from current time for remote read requests. The start and end times are calculated as the miminum and maximum times of the individual queries in the remote read request. #8404
* [ENHANCEMENT] Storage Provider: Added option `-<prefix>.s3.dualstack-enabled` that allows disabling S3 client from resolving AWS S3 endpoint into dual-stack IPv4/IPv6 endpoint. Defaults to true. #8405
* [ENHANCEMENT] HA Tracker: Added reporting of most recent elected replica change via `cortex_ha_tracker_last_election_timestamp_seconds` gauge, logging, and a new column in the HA Tracker status page. #8507
* [ENHANCEMENT] Use sd_notify to send events to systemd at start and stop of mimir services. Default systemd mimir.service config now wait for those events with a configurable timeout `TimeoutStartSec` default is 3 min to handle long start time (ex. store-gateway). #8220 #8555 #8658
* [ENHANCEMENT] Alertmanager: Reloading config and templates no longer needs to hit the disk. #4967
* [ENHANCEMENT] Compactor: Added experimental `-compactor.in-memory-tenant-meta-cache-size` option to set size of in-memory cache (in number of items) for parsed meta.json files. This can help when a tenant has many meta.json files and their parsing before each compaction cycle is using a lot of CPU time. #8544
* [ENHANCEMENT] Distributor: Interrupt OTLP write request translation when context is canceled or has timed out. #8524
* [ENHANCEMENT] Ingester, store-gateway: optimised regular expression matching for patterns like `1.*|2.*|3.*|...|1000.*`. #8632
* [ENHANCEMENT] Query-frontend: Add `header_cache_control` to query stats. #8590
* [ENHANCEMENT] Query-scheduler: Introduce `query-scheduler.use-multi-algorithm-query-queue`, which allows use of an experimental queue structure, with no change in external queue behavior. #7873
* [ENHANCEMENT] Query-scheduler: Improve CPU/memory performance of experimental query-scheduler. #8871
* [ENHANCEMENT] Expose a new `s3.trace.enabled` configuration option to enable detailed logging of operations against S3-compatible object stores. #8690
* [ENHANCEMENT] memberlist: locally-generated messages (e.g. ring updates) are sent to gossip network before forwarded messages. Introduced `-memberlist.broadcast-timeout-for-local-updates-on-shutdown` option to modify how long to wait until queue with locally-generated messages is empty when shutting down. Previously this was hard-coded to 10s, and wait included all messages (locally-generated and forwarded). Now it defaults to 10s, 0 means no timeout. Increasing this value may help to avoid problem when ring updates on shutdown are not propagated to other nodes, and ring entry is left in a wrong state. #8761
* [ENHANCEMENT] Querier: allow using both raw numbers of seconds and duration literals in queries where previously only one or the other was permitted. For example, `predict_linear` now accepts a duration literal (eg. `predict_linear(..., 4h)`), and range vector selectors now accept a number of seconds (eg. `rate(metric[2])`). #8780
* [ENHANCEMENT] Ruler: Add `ruler.max-independent-rule-evaluation-concurrency` to allow independent rules of a tenant to be run concurrently. You can control the amount of concurrency per tenant is controlled via the `-ruler.max-independent-rule-evaluation-concurrency-per-tenan` as a limit. Use a `-ruler.max-independent-rule-evaluation-concurrency` value of `0` can be used to disable the feature for all tenants. By default, this feature is disabled. A rule is eligible for concurrency as long as it doesn't depend on any other rules, doesn't have any other rules that depend on it, and has a total rule group runtime that exceeds 50% of its interval by default. The threshold can can be adjusted with `-ruler.independent-rule-evaluation-concurrency-min-duration-percentage`. #8146 #8858 #8880 #8884
  * This work introduces the following metrics:
    * `cortex_ruler_independent_rule_evaluation_concurrency_slots_in_use`
    * `cortex_ruler_independent_rule_evaluation_concurrency_attempts_started_total`
    * `cortex_ruler_independent_rule_evaluation_concurrency_attempts_incomplete_total`
    * `cortex_ruler_independent_rule_evaluation_concurrency_attempts_completed_total`
* [ENHANCEMENT] Expose a new `s3.session-token` configuration option to enable using temporary security credentials. #8952
* [ENHANCEMENT] Add HA deduplication features to the `mimir-microservices-mode` development environment. #9012
* [ENHANCEMENT] Remove experimental `-query-frontend.additional-query-queue-dimensions-enabled` and `-query-scheduler.additional-query-queue-dimensions-enabled`. Mimir now always includes "query components" as a queue dimension. #8984 #9135
* [ENHANCEMENT] Add a new ingester endpoint to prepare instances to downscale. #8956
* [ENHANCEMENT] Query-scheduler: Add `query-scheduler.prioritize-query-components` which, when enabled, will primarily prioritize dequeuing fairly across queue components, and secondarily prioritize dequeuing fairly across tenants. When disabled, tenant fairness is primarily prioritized. `query-scheduler.use-multi-algorithm-query-queue` must be enabled in order to use this flag. #9016 #9071
* [ENHANCEMENT] Update runtime configuration to read gzip-compressed files with `.gz` extension. #9074
* [ENHANCEMENT] Ingester: add `cortex_lifecycler_read_only` metric which is set to 1 when ingester's lifecycler is set to read-only mode. #9095
* [ENHANCEMENT] Add a new field, `encode_time_seconds` to query stats log messages, to record the amount of time it takes the query-frontend to encode a response. This does not include any serialization time for downstream components. #9062
* [ENHANCEMENT] OTLP: If the flag `-distributor.otel-created-timestamp-zero-ingestion-enabled` is true, OTel start timestamps are converted to Prometheus zero samples to mark series start. #9131 #10053
* [ENHANCEMENT] Querier: attach logs emitted during query consistency check to trace span for query. #9213
* [ENHANCEMENT] Query-scheduler: Experimental `-query-scheduler.prioritize-query-components` flag enables the querier-worker queue priority algorithm to take precedence over tenant rotation when dequeuing requests. #9220
* [ENHANCEMENT] Add application credential arguments for Openstack Swift storage backend. #9181
* [ENHANCEMENT] Make MemberlistKV module targetable (can be run through `-target=memberlist-kv`). #9940
* [BUGFIX] Ruler: add support for draining any outstanding alert notifications before shutting down. This can be enabled with the `-ruler.drain-notification-queue-on-shutdown=true` CLI flag. #8346
* [BUGFIX] Query-frontend: fix `-querier.max-query-lookback` enforcement when `-compactor.blocks-retention-period` is not set, and viceversa. #8388
* [BUGFIX] Ingester: fix sporadic `not found` error causing an internal server error if label names are queried with matchers during head compaction. #8391
* [BUGFIX] Ingester, store-gateway: fix case insensitive regular expressions not matching correctly some Unicode characters. #8391
* [BUGFIX] Query-frontend: "query stats" log now includes the actual `status_code` when the request fails due to an error occurring in the query-frontend itself. #8407
* [BUGFIX] Store-gateway: fixed a case where, on a quick subsequent restart, the previous lazy-loaded index header snapshot was overwritten by a partially loaded one. #8281
* [BUGFIX] Ingester: fixed timestamp reported in the "the sample has been rejected because its timestamp is too old" error when the write request contains only histograms. #8462
* [BUGFIX] Store-gateway: store sparse index headers atomically to disk. #8485
* [BUGFIX] Query scheduler: fix a panic in request queueing. #8451
* [BUGFIX] Querier: fix issue where "context canceled" is logged for trace spans for requests to store-gateways that return no series when chunks streaming is enabled. #8510
* [BUGFIX] Alertmanager: Fix per-tenant silence limits not reloaded during runtime. #8456
* [BUGFIX] Alertmanager: Fixes a number of bugs in silences which could cause an existing silence to be deleted/expired when updating the silence failed. This could happen when the replacing silence was invalid or exceeded limits. #8525
* [BUGFIX] Alertmanager: Fix help message for utf-8-strict-mode. #8572
* [BUGFIX] Query-frontend: Ensure that internal errors result in an HTTP 500 response code instead of 422. #8595 #8666
* [BUGFIX] Configuration: Multi line envs variables are flatten during injection to be compatible with YAML syntax
* [BUGFIX] Querier: fix issue where queries can return incorrect results if a single store-gateway returns overlapping chunks for a series. #8827
* [BUGFIX] HA Tracker: store correct timestamp for last received request from elected replica. #8821
* [BUGFIX] Querier: do not return `grpc: the client connection is closing` errors as HTTP `499`. #8865 #8888
* [BUGFIX] Compactor: fix a race condition between different compactor replicas that may cause a deleted block to be still referenced as non-deleted in the bucket index. #8905
* [BUGFIX] Querier: fix issue where some native histogram-related warnings were not emitted when `rate()` was used over native histograms. #8918
* [BUGFIX] Ruler: map invalid org-id errors to 400 status code. #8935
* [BUGFIX] Querier: Fix invalid query results when multiple chunks are being merged. #8992
* [BUGFIX] Query-frontend: return annotations generated during evaluation of sharded queries. #9138
* [BUGFIX] Querier: Support optional start and end times on `/prometheus/api/v1/labels`, `/prometheus/api/v1/label/<label>/values`, and `/prometheus/api/v1/series` when `max_query_into_future: 0`. #9129
* [BUGFIX] Alertmanager: Fix config validation gap around unreferenced templates. #9207
* [BUGFIX] Alertmanager: Fix goroutine leak when stored config fails to apply and there is no existing tenant alertmanager #9211
* [BUGFIX] Querier: fix issue where both recently compacted blocks and their source blocks can be skipped during querying if store-gateways are restarting. #9224
* [BUGFIX] Alertmanager: fix receiver firewall to detect `0.0.0.0` and IPv6 interface-local multicast address as local addresses. #9308

### Mixin

* [CHANGE] Dashboards: set default auto-refresh rate to 5m. #8758
* [ENHANCEMENT] Dashboards: allow switching between using classic or native histograms in dashboards.
  * Overview dashboard: status, read/write latency and queries/ingestion per sec panels, `cortex_request_duration_seconds` metric. #7674 #8502 #8791
  * Writes dashboard: `cortex_request_duration_seconds` metric. #8757 #8791
  * Reads dashboard: `cortex_request_duration_seconds` metric. #8752
  * Rollout progress dashboard: `cortex_request_duration_seconds` metric. #8779
  * Alertmanager dashboard: `cortex_request_duration_seconds` metric. #8792
  * Ruler dashboard: `cortex_request_duration_seconds` metric. #8795
  * Queries dashboard: `cortex_request_duration_seconds` metric. #8800
  * Remote ruler reads dashboard: `cortex_request_duration_seconds` metric. #8801
* [ENHANCEMENT] Alerts: `MimirRunningIngesterReceiveDelayTooHigh` alert has been tuned to be more reactive to high receive delay. #8538
* [ENHANCEMENT] Dashboards: improve end-to-end latency and strong read consistency panels when experimental ingest storage is enabled. #8543 #8830
* [ENHANCEMENT] Dashboards: Add panels for monitoring ingester autoscaling when not using ingest-storage. These panels are disabled by default, but can be enabled using the `autoscaling.ingester.enabled: true` config option. #8484
* [ENHANCEMENT] Dashboards: Add panels for monitoring store-gateway autoscaling. These panels are disabled by default, but can be enabled using the `autoscaling.store_gateway.enabled: true` config option. #8824
* [ENHANCEMENT] Dashboards: add panels to show writes to experimental ingest storage backend in the "Mimir / Ruler" dashboard, when `_config.show_ingest_storage_panels` is enabled. #8732
* [ENHANCEMENT] Dashboards: show all series in tooltips on time series dashboard panels. #8748
* [ENHANCEMENT] Dashboards: add compactor autoscaling panels to "Mimir / Compactor" dashboard. The panels are disabled by default, but can be enabled setting `_config.autoscaling.compactor.enabled` to `true`. #8777
* [ENHANCEMENT] Alerts: added `MimirKafkaClientBufferedProduceBytesTooHigh` alert. #8763
* [ENHANCEMENT] Dashboards: added "Kafka produced records / sec" panel to "Mimir / Writes" dashboard. #8763
* [ENHANCEMENT] Alerts: added `MimirStrongConsistencyOffsetNotPropagatedToIngesters` alert, and rename `MimirIngesterFailsEnforceStrongConsistencyOnReadPath` alert to `MimirStrongConsistencyEnforcementFailed`. #8831
* [ENHANCEMENT] Dashboards: remove "All" option for namespace dropdown in dashboards. #8829
* [ENHANCEMENT] Dashboards: add Kafka end-to-end latency outliers panel in the "Mimir / Writes" dashboard. #8948
* [ENHANCEMENT] Dashboards: add "Out-of-order samples appended" panel to "Mimir / Tenants" dashboard. #8939
* [ENHANCEMENT] Alerts: `RequestErrors` and `RulerRemoteEvaluationFailing` have been enriched with a native histogram version. #9004
* [ENHANCEMENT] Dashboards: add 'Read path' selector to 'Mimir / Queries' dashboard. #8878
* [ENHANCEMENT] Dashboards: add annotation indicating active series are being reloaded to 'Mimir / Tenants' dashboard. #9257
* [ENHANCEMENT] Dashboards: limit results on the 'Failed evaluations rate' panel of the 'Mimir / Tenants' dashboard to 50 to avoid crashing the page when there are many failing groups. #9262
* [FEATURE] Alerts: add `MimirGossipMembersEndpointsOutOfSync` alert. #9347
* [BUGFIX] Dashboards: fix "current replicas" in autoscaling panels when HPA is not active. #8566
* [BUGFIX] Alerts: do not fire `MimirRingMembersMismatch` during the migration to experimental ingest storage. #8727
* [BUGFIX] Dashboards: avoid over-counting of ingesters metrics when migrating to experimental ingest storage. #9170
* [BUGFIX] Dashboards: fix `job_prefix` not utilized in `jobSelector`. #9155

### Jsonnet

* [CHANGE] Changed the following config options when the experimental ingest storage is enabled: #8874
  * `ingest_storage_ingester_autoscaling_min_replicas` changed to `ingest_storage_ingester_autoscaling_min_replicas_per_zone`
  * `ingest_storage_ingester_autoscaling_max_replicas` changed to `ingest_storage_ingester_autoscaling_max_replicas_per_zone`
* [CHANGE] Changed the overrides configmap generation to remove any field with `null` value. #9116
* [CHANGE] `$.replicaTemplate` function now takes replicas and labelSelector parameter. #9248
* [CHANGE] Renamed `ingest_storage_ingester_autoscaling_replica_template_custom_resource_definition_enabled` to `replica_template_custom_resource_definition_enabled`. #9248
* [FEATURE] Add support for automatically deleting compactor, store-gateway, ingester and read-write mode backend PVCs when the corresponding StatefulSet is scaled down. #8382 #8736
* [FEATURE] Automatically set GOMAXPROCS on ingesters. #9273
* [ENHANCEMENT] Added the following config options to set the number of partition ingester replicas when migrating to experimental ingest storage. #8517
  * `ingest_storage_migration_partition_ingester_zone_a_replicas`
  * `ingest_storage_migration_partition_ingester_zone_b_replicas`
  * `ingest_storage_migration_partition_ingester_zone_c_replicas`
* [ENHANCEMENT] Distributor: increase `-distributor.remote-timeout` when the experimental ingest storage is enabled. #8518
* [ENHANCEMENT] Memcached: Update to Memcached 1.6.28 and memcached-exporter 0.14.4. #8557
* [ENHANCEMENT] Rollout-operator: Allow the rollout-operator to be used as Kubernetes statefulset webhook to enable `no-downscale` and `prepare-downscale` annotations to be used on ingesters or store-gateways. #8743
* [ENHANCEMENT] Do not deploy ingester-zone-c when experimental ingest storage is enabled and `ingest_storage_ingester_zones` is configured to `2`. #8776
* [ENHANCEMENT] Added the config option `ingest_storage_migration_classic_ingesters_no_scale_down_delay` to disable the downscale delay on classic ingesters when migrating to experimental ingest storage. #8775 #8873
* [ENHANCEMENT] Configure experimental ingest storage on query-frontend too when enabled. #8843
* [ENHANCEMENT] Allow to override Kafka client ID on a per-component basis. #9026
* [ENHANCEMENT] Rollout-operator's access to ReplicaTemplate is now configured via config option `rollout_operator_replica_template_access_enabled`. #9252
* [ENHANCEMENT] Added support for new way of downscaling ingesters, using rollout-operator's resource-mirroring feature and read-only mode of ingesters. This can be enabled by using `ingester_automated_downscale_v2_enabled` config option. This is mutually exclusive with both `ingester_automated_downscale_enabled` (previous downscale mode) and `ingest_storage_ingester_autoscaling_enabled` (autoscaling for ingest-storage).
* [ENHANCEMENT] Update rollout-operator to `v0.19.1`. #9388
* [BUGFIX] Added missing node affinity matchers to write component. #8910

### Mimirtool

* [CHANGE] Disable colored output on mimirtool when the output is not to a terminal. #9423
* [CHANGE] Add `--force-color` flag to be able to enable colored output when the output is not to a terminal. #9423
* [CHANGE] Analyze Rules: Count recording rules used in rules group as used. #6133
* [CHANGE] Remove deprecated `--rule-files` flag in favor of CLI arguments for the following commands: #8701
  * `mimirtool rules load`
  * `mimirtool rules sync`
  * `mimirtool rules diff`
  * `mimirtool rules check`
  * `mimirtool rules prepare`
* [ENHANCEMENT] Remote read and backfill now supports the experimental native histograms. #9156

### Mimir Continuous Test

* [CHANGE] Use test metrics that do not pass through 0 to make identifying incorrect results easier. #8630
* [CHANGE] Allowed authentication to Mimir using both Tenant ID and basic/bearer auth. #9038
* [FEATURE] Experimental support for the `-tests.send-chunks-debugging-header` boolean flag to send the `X-Mimir-Chunk-Info-Logger: series_id` header with queries. #8599
* [ENHANCEMENT] Include human-friendly timestamps in diffs logged when a test fails. #8630
* [ENHANCEMENT] Add histograms to measure latency of read and write requests. #8583
* [ENHANCEMENT] Log successful test runs in addition to failed test runs. #8817
* [ENHANCEMENT] Series emitted by continuous-test now distribute more uniformly across ingesters. #9218 #9243
* [ENHANCEMENT] Configure `User-Agent` header for the Mimir client via `-tests.client.user-agent`. #9338
* [BUGFIX] Initialize test result metrics to 0 at startup so that alerts can correctly identify the first failure after startup. #8630

### Query-tee

* [CHANGE] If a preferred backend is configured, then query-tee always returns its response, regardless of the response status code. Previously, query-tee would only return the response from the preferred backend if it did not have a 5xx status code. #8634
* [ENHANCEMENT] Emit trace spans from query-tee. #8419
* [ENHANCEMENT] Log trace ID (if present) with all log messages written while processing a request. #8419
* [ENHANCEMENT] Log user agent when processing a request. #8419
* [ENHANCEMENT] Add `time` parameter to proxied instant queries if it is not included in the incoming request. This is optional but enabled by default, and can be disabled with `-proxy.add-missing-time-parameter-to-instant-queries=false`. #8419
* [ENHANCEMENT] Add support for sending only a proportion of requests to all backends, with the remainder only sent to the preferred backend. The default behaviour is to send all requests to all backends. This can be configured with `-proxy.secondary-backends-request-proportion`. #8532
* [ENHANCEMENT] Check annotations emitted by both backends are the same when comparing responses from two backends. #8660
* [ENHANCEMENT] Compare native histograms in query results when comparing results between two backends. #8724
* [ENHANCEMENT] Don't consider responses to be different during response comparison if both backends' responses contain different series, but all samples are within the recent sample window. #8749 #8894
* [ENHANCEMENT] When the expected and actual response for a matrix series is different, the full set of samples for that series from both backends will now be logged. #8947
* [ENHANCEMENT] Wait up to `-server.graceful-shutdown-timeout` for inflight requests to finish when shutting down, rather than immediately terminating inflight requests on shutdown. #8985
* [ENHANCEMENT] Optionally consider equivalent error messages the same when comparing responses. Enabled by default, disable with `-proxy.require-exact-error-match=true`. #9143 #9350 #9366
* [BUGFIX] Ensure any errors encountered while forwarding a request to a backend (eg. DNS resolution failures) are logged. #8419
* [BUGFIX] The comparison of the results should not fail when either side contains extra samples from within SkipRecentSamples duration. #8920
* [BUGFIX] When `-proxy.compare-skip-recent-samples` is enabled, compare sample timestamps with the time the query requests were made, rather than the time at which the comparison is occurring. #9416

### Documentation

* [ENHANCEMENT] Specify in which component the configuration flags `-compactor.blocks-retention-period`, `-querier.max-query-lookback`, `-query-frontend.max-total-query-length`, `-query-frontend.max-query-expression-size-bytes` are applied and that they are applied to remote read as well. #8433
* [ENHANCEMENT] Provide more detailed recommendations on how to migrate from classic to native histograms. #8864
* [ENHANCEMENT] Clarify that `{namespace}` and `{groupName}` path segments in the ruler config API should be URL-escaped. #8969
* [ENHANCEMENT] Include stalled compactor network drive information in runbooks. #9297
* [ENHANCEMENT] Document `/ingester/prepare-partition-downscale` and `/ingester/prepare-instance-ring-downscale` endpoints. #9132
* [ENHANCEMENT] Describe read-only mode of ingesters in component documentation. #9132

### Tools

* [CHANGE] `wal-reader`: Renamed `-series-entries` to `-print-series`. Renamed `-print-series-with-samples` to `-print-samples`. #8568
* [FEATURE] `query-bucket-index`: add new tool to query a bucket index file and print the blocks that would be used for a given query time range. #8818
* [FEATURE] `kafkatool`: add new CLI tool to operate Kafka. Supported commands: #9000
  * `brokers list-leaders-by-partition`
  * `consumer-group commit-offset`
  * `consumer-group copy-offset`
  * `consumer-group list-offsets`
  * `create-partitions`
* [ENHANCEMENT] `wal-reader`: References to unknown series from Samples, Exemplars, histogram or tombstones records are now always logged. #8568
* [ENHANCEMENT] `tsdb-series`: added `-stats` option to print min/max time of chunks, total number of samples and DPM for each series. #8420
* [ENHANCEMENT] `tsdb-print-chunk`: print counter reset information for native histograms. #8812
* [ENHANCEMENT] `grpcurl-query-ingesters`: print counter reset information for native histograms. #8820
* [ENHANCEMENT] `grpcurl-query-ingesters`: concurrently query ingesters. #9102
* [ENHANCEMENT] `grpcurl-query-ingesters`: sort series and chunks in output. #9180
* [ENHANCEMENT] `grpcurl-query-ingesters`: print full chunk timestamps, not just time component. #9180
* [ENHANCEMENT] `tsdb-series`: Added `-json` option to generate JSON output for easier post-processing. #8844
* [ENHANCEMENT] `tsdb-series`: Added `-min-time` and `-max-time` options to filter samples that are used for computing data-points per minute. #8844
* [ENHANCEMENT] `mimir-rules-action`: Added new input to support matching target namespaces by regex. #9244
* [ENHANCEMENT] `mimir-rules-action`: Added new inputs to support ignoring namespaces and ignoring namespaces by regex. #9258 #9324
* [BUGFIX] `copyblocks`, `undelete-blocks`, `copyprefix`: use a multipart upload to server-side copy objects greater than 5GiB in size on S3. #9357

## 2.13.1

### Grafana Mimir

* [BUGFIX] Upgrade Go to 1.22.9 to address [CVE-2024-34156](https://nvd.nist.gov/vuln/detail/CVE-2024-34156). #10097
* [BUGFIX] Update module google.golang.org/grpc to v1.64.1 to address [GHSA-xr7q-jx4m-x55m](https://github.com/advisories/GHSA-xr7q-jx4m-x55m). #8717
* [BUGFIX] Upgrade github.com/rs/cors to v1.11.0 address [GHSA-mh55-gqvf-xfwm](https://github.com/advisories/GHSA-mh55-gqvf-xfwm). #8611

## 2.13.0

### Grafana Mimir

* [CHANGE] Build: `grafana/mimir` docker image is now based on `gcr.io/distroless/static-debian12` image. Alpine-based docker image is still available as `grafana/mimir-alpine`, until Mimir 2.15. #8204 #8235
* [CHANGE] Ingester: `/ingester/flush` endpoint is now only allowed to execute only while the ingester is in `Running` state. The 503 status code is returned if the endpoint is called while the ingester is not in `Running` state. #7486
* [CHANGE] Distributor: Include label name in `err-mimir-label-value-too-long` error message: #7740
* [CHANGE] Ingester: enabled 1 out 10 errors log sampling by default. All the discarded samples will still be tracked by the `cortex_discarded_samples_total` metric. The feature can be configured via `-ingester.error-sample-rate` (0 to log all errors). #7807
* [CHANGE] Query-frontend: Query results caching and experimental query blocking now utilize the PromQL string-formatted query format rather than the unvalidated query as submitted to the frontend. #7742
  * Query results caching should be more stable as all equivalent queries receive the same cache key, but there may be cache churn on first deploy with the updated format
  * Query blocking can no longer be circumvented with an equivalent query in a different format; see [Configure queries to block](https://grafana.com/docs/mimir/latest/configure/configure-blocked-queries/)
* [CHANGE] Query-frontend: stop using `-validation.create-grace-period` to clamp how far into the future a query can span. #8075
* [CHANGE] Clamp [`GOMAXPROCS`](https://pkg.go.dev/runtime#GOMAXPROCS) to [`runtime.NumCPU`](https://pkg.go.dev/runtime#NumCPU). #8201
* [CHANGE] Anonymous usage statistics tracking: add CPU usage percentage tracking. #8282
* [CHANGE] Added new metric `cortex_compactor_disk_out_of_space_errors_total` which counts how many times a compaction failed due to the compactor being out of disk. #8237
* [CHANGE] Anonymous usage statistics tracking: report active series in addition to in-memory series. #8279
* [CHANGE] Ruler: `evaluation_delay` field in the rule group configuration has been deprecated. Please use `query_offset` instead (it has the same exact meaning and behaviour). #8295
* [CHANGE] General: remove `-log.buffered`. The configuration option has been enabled by default and deprecated since Mimir 2.11. #8395
* [CHANGE] Ruler: promote tenant federation from experimental to stable. #8400
* [CHANGE] Ruler: promote `-ruler.recording-rules-evaluation-enabled` and `-ruler.alerting-rules-evaluation-enabled` from experimental to stable. #8400
* [CHANGE] General: promote `-tenant-federation.max-tenants` from experimental to stable. #8400
* [FEATURE] Continuous-test: now runable as a module with `mimir -target=continuous-test`. #7747
* [FEATURE] Store-gateway: Allow specific tenants to be enabled or disabled via `-store-gateway.enabled-tenants` or `-store-gateway.disabled-tenants` CLI flags or their corresponding YAML settings. #7653
* [FEATURE] New `-<prefix>.s3.bucket-lookup-type` flag configures lookup style type, used to access bucket in s3 compatible providers. #7684
* [FEATURE] Querier: add experimental streaming PromQL engine, enabled with `-querier.promql-engine=mimir`. #7693 #7898 #7899 #8023 #8058 #8096 #8121 #8197 #8230 #8247 #8270 #8276 #8277 #8291 #8303 #8340 #8256 #8348
* [FEATURE] New `/ingester/unregister-on-shutdown` HTTP endpoint allows dynamic access to ingesters' `-ingester.ring.unregister-on-shutdown` configuration. #7739
* [FEATURE] Server: added experimental [PROXY protocol support](https://www.haproxy.org/download/2.3/doc/proxy-protocol.txt). The PROXY protocol support can be enabled via `-server.proxy-protocol-enabled=true`. When enabled, the support is added both to HTTP and gRPC listening ports. #7698
* [FEATURE] Query-frontend, querier: new experimental `/cardinality/active_native_histogram_metrics` API to get active native histogram metric names with statistics about active native histogram buckets. #7982 #7986 #8008
* [FEATURE] Alertmanager: Added `-alertmanager.max-silences-count` and `-alertmanager.max-silence-size-bytes` to set limits on per tenant silences. Disabled by default. #8241 #8249
* [FEATURE] Ingester: add experimental support for the server-side circuit breakers when writing to and reading from ingesters. This can be enabled using `-ingester.push-circuit-breaker.enabled` and `-ingester.read-circuit-breaker.enabled` options. Further `-ingester.push-circuit-breaker.*` and `-ingester.read-circuit-breaker.*` options for configuring circuit-breaker are available. Added metrics `cortex_ingester_circuit_breaker_results_total`,  `cortex_ingester_circuit_breaker_transitions_total`, `cortex_ingester_circuit_breaker_current_state` and `cortex_ingester_circuit_breaker_request_timeouts_total`. #8180 #8285 #8315 #8446
* [FEATURE] Distributor, ingester: add new setting `-validation.past-grace-period` to limit how old (based on the wall clock minus OOO window) the ingested samples can be. The default 0 value disables this limit. #8262
* [ENHANCEMENT] Distributor: add metrics `cortex_distributor_samples_per_request` and `cortex_distributor_exemplars_per_request` to track samples/exemplars per request. #8265
* [ENHANCEMENT] Reduced memory allocations in functions used to propagate contextual information between gRPC calls. #7529
* [ENHANCEMENT] Distributor: add experimental limit for exemplars per series per request, enabled with `-distributor.max-exemplars-per-series-per-request`, the number of discarded exemplars are tracked with `cortex_discarded_exemplars_total{reason="too_many_exemplars_per_series_per_request"}` #7989 #8010
* [ENHANCEMENT] Store-gateway: merge series from different blocks concurrently. #7456
* [ENHANCEMENT] Store-gateway: Add `stage="wait_max_concurrent"` to `cortex_bucket_store_series_request_stage_duration_seconds` which records how long the query had to wait for its turn for `-blocks-storage.bucket-store.max-concurrent`. #7609
* [ENHANCEMENT] Querier: add `cortex_querier_federation_upstream_query_wait_duration_seconds` to observe time from when a querier picks up a cross-tenant query to when work begins on its single-tenant counterparts. #7209
* [ENHANCEMENT] Compactor: Add `cortex_compactor_block_compaction_delay_seconds` metric to track how long it takes to compact blocks since the blocks are created. #7635
* [ENHANCEMENT] Store-gateway: add `outcome` label to `cortex_bucket_stores_gate_duration_seconds` histogram metric. Possible values for the `outcome` label are: `rejected_canceled`, `rejected_deadline_exceeded`, `rejected_other`, and `permitted`. #7784
* [ENHANCEMENT] Query-frontend: use zero-allocation experimental decoder for active series queries via `-query-frontend.use-active-series-decoder`. #7665
* [ENHANCEMENT] Go: updated to 1.22.2. #7802
* [ENHANCEMENT] Query-frontend: support `limit` parameter on `/prometheus/api/v1/label/{name}/values` and `/prometheus/api/v1/labels` endpoints. #7722
* [ENHANCEMENT] Expose TLS configuration for the S3 backend client. #7959
* [ENHANCEMENT] Rules: Support expansion of native histogram values when using rule templates #7974
* [ENHANCEMENT] Rules: Add metric `cortex_prometheus_rule_group_last_restore_duration_seconds` which measures how long it takes to restore rule groups using the `ALERTS_FOR_STATE` series #7974
* [ENHANCEMENT] OTLP: Improve remote write format translation performance by using label set hashes for metric identifiers instead of string based ones. #8012
* [ENHANCEMENT] Querying: Remove OpEmptyMatch from regex concatenations. #8012
* [ENHANCEMENT] Store-gateway: add `-blocks-storage.bucket-store.max-concurrent-queue-timeout`. When set, queries at the store-gateway's query gate will not wait longer than that to execute. If a query reaches the wait timeout, then the querier will retry the blocks on a different store-gateway. If all store-gateways are unavailable, then the query will fail with `err-mimir-store-consistency-check-failed`. #7777 #8149
* [ENHANCEMENT] Store-gateway: add `-blocks-storage.bucket-store.index-header.lazy-loading-concurrency-queue-timeout`. When set, loads of index-headers at the store-gateway's index-header lazy load gate will not wait longer than that to execute. If a load reaches the wait timeout, then the querier will retry the blocks on a different store-gateway. If all store-gateways are unavailable, then the query will fail with `err-mimir-store-consistency-check-failed`. #8138
* [ENHANCEMENT] Ingester: Optimize querying with regexp matchers. #8106
* [ENHANCEMENT] Distributor: Introduce `-distributor.max-request-pool-buffer-size` to allow configuring the maximum size of the request pool buffers. #8082
* [ENHANCEMENT] Store-gateway: improve performance when streaming chunks to queriers is enabled (`-querier.prefer-streaming-chunks-from-store-gateways=true`) and the query selects fewer than `-blocks-storage.bucket-store.batch-series-size` series (defaults to 5000 series). #8039
* [ENHANCEMENT] Ingester: active series are now updated along with owned series. They decrease when series change ownership between ingesters. This helps provide a more accurate total of active series when ingesters are added. This is only enabled when `-ingester.track-ingester-owned-series` or `-ingester.use-ingester-owned-series-for-limits` are enabled. #8084
* [ENHANCEMENT] Query-frontend: include route name in query stats log lines. #8191
* [ENHANCEMENT] OTLP: Speed up conversion from OTel to Mimir format by about 8% and reduce memory consumption by about 30%. Can be disabled via `-distributor.direct-otlp-translation-enabled=false` #7957
* [ENHANCEMENT] Ingester/Querier: Optimise regexps with long lists of alternates. #8221, #8234
* [ENHANCEMENT] Ingester: Include more detail in tracing of queries. #8242
* [ENHANCEMENT] Distributor: add `insight=true` to remote-write and OTLP write handlers when the HTTP response status code is 4xx. #8294
* [ENHANCEMENT] Ingester: reduce locked time while matching postings for a label, improving the write latency and compaction speed. #8327
* [ENHANCEMENT] Ingester: reduce the amount of locks taken during the Head compaction's garbage-collection process, improving the write latency and compaction speed. #8327
* [ENHANCEMENT] Query-frontend: log the start, end time and matchers for remote read requests to the query stats logs. #8326 #8370 #8373
* [BUGFIX] Distributor: prometheus retry on 5xx and 429 errors, while otlp collector only retry on 429, 502, 503 and 504, mapping other 5xx errors to the retryable ones in otlp endpoint. #8324 #8339
* [BUGFIX] Distributor: make OTLP endpoint return marshalled proto bytes as response body for 4xx/5xx errors. #8227
* [BUGFIX] Rules: improve error handling when querier is local to the ruler. #7567
* [BUGFIX] Querier, store-gateway: Protect against panics raised during snappy encoding. #7520
* [BUGFIX] Ingester: Prevent timely compaction of empty blocks. #7624
* [BUGFIX] Querier: Don't cache context.Canceled errors for bucket index. #7620
* [BUGFIX] Store-gateway: account for `"other"` time in LabelValues and LabelNames requests. #7622
* [BUGFIX] Query-frontend: Don't panic when using the `-query-frontend.downstream-url` flag. #7651
* [BUGFIX] Ingester: when receiving multiple exemplars for a native histogram via remote write, sort them and only report an error if all are older than the latest exemplar as this could be a partial update. #7640 #7948 #8014
* [BUGFIX] Ingester: don't retain blocks if they finish exactly on the boundary of the retention window. #7656
* [BUGFIX] Bug-fixes and improvements to experimental native histograms. #7744 #7813
* [BUGFIX] Querier: return an error when a query uses `label_join` with an invalid destination label name. #7744
* [BUGFIX] Compactor: correct outstanding job estimation in metrics and `compaction-planner` tool when block labels differ. #7745
* [BUGFIX] Ingester: turn native histogram validation errors in TSDB into soft ingester errors that result in returning 4xx to the end-user instead of 5xx. In the case of TSDB validation errors, the counter `cortex_discarded_samples_total` will be increased with the `reason` label set to `"invalid-native-histogram"`. #7736 #7773
* [BUGFIX] Do not wrap error message with `sampled 1/<frequency>` if it's not actually sampled. #7784
* [BUGFIX] Store-gateway: do not track cortex_querier_blocks_consistency_checks_failed_total metric if query has been canceled or interrued due to any error not related to blocks consistency check failed. #7752
* [BUGFIX] Ingester: ignore instances with no tokens when calculating local limits to prevent discards during ingester scale-up #7881
* [BUGFIX] Ingester: do not reuse exemplars slice in the write request if there are more than 10 exemplars per series. This should help to reduce the in-use memory in case of few requests with a very large number of exemplars. #7936
* [BUGFIX] Distributor: fix down scaling of native histograms in the distributor when timeseries unmarshal cache is in use. #7947
* [BUGFIX] Distributor: fix cardinality API to return more accurate number of in-memory series when number of zones is larger than replication factor. #7984
* [BUGFIX] All: fix config validation for non-ingester modules, when ingester's ring is configured with spread-minimizing token generation strategy. #7990
* [BUGFIX] Ingester: copy LabelValues strings out of mapped memory to avoid a segmentation fault if the region becomes unmapped before the result is marshaled. #8003
* [BUGFIX] OTLP: Don't generate target_info unless at least one identifying label is defined. #8012
* [BUGFIX] OTLP: Don't generate target_info unless there are metrics. #8012
* [BUGFIX] Query-frontend: Experimental query queue splitting: fix issue where offset and range selector duration were not considered when predicting query component. #7742
* [BUGFIX] Querying: Empty matrix results were incorrectly returning `null` instead of `[]`. #8029
* [BUGFIX] All: don't increment `thanos_objstore_bucket_operation_failures_total` metric for cancelled requests. #8072
* [BUGFIX] Query-frontend: fix empty metric name matcher not being applied under certain conditions. #8076
* [BUGFIX] Querying: Fix regex matching of multibyte runes with dot operator. #8089
* [BUGFIX] Querying: matrix results returned from instant queries were not sorted by series. #8113
* [BUGFIX] Query scheduler: Fix a crash in result marshaling. #8140
* [BUGFIX] Store-gateway: Allow long-running index scans to be interrupted. #8154
* [BUGFIX] Query-frontend: fix splitting of queries using `@ start()` and `@end()` modifiers on a subquery. Previously the `start()` and `end()` would be evaluated using the start end end of the split query instead of the original query. #8162
* [BUGFIX] Distributor: Don't discard time series with invalid exemplars, just drop affected exemplars. #8224
* [BUGFIX] Ingester: fixed in-memory series count when replaying a corrupted WAL. #8295
* [BUGFIX] Ingester: fix context cancellation handling when a query is busy looking up series in the TSDB index and `-blocks-storage.tsdb.head-postings-for-matchers-cache*` or `-blocks-storage.tsdb.block-postings-for-matchers-cache*` are in use. #8337
* [BUGFIX] Querier: fix edge case where bucket indexes are sometimes cached forever instead of with the expected TTL. #8343
* [BUGFIX] OTLP handler: fix errors returned by OTLP handler when used via httpgrpc tunneling. #8363
* [BUGFIX] Update `github.com/hashicorp/go-retryablehttp` to address [CVE-2024-6104](https://github.com/advisories/GHSA-v6v8-xj6m-xwqh). #8539
* [BUGFIX] Alertmanager: Fixes a number of bugs in silences which could cause an existing silence to be deleted/expired when updating the silence failed. This could happen when the replacing silence was invalid or exceeded limits. #8525
* [BUGFIX] Alertmanager: Fix per-tenant silence limits not reloaded during runtime. #8456
* [BUGFIX] Alertmanager: Fix help message for utf-8-strict-mode. #8572
* [BUGFIX] Upgrade golang to 1.22.5 to address [CVE-2024-24791](https://nvd.nist.gov/vuln/detail/CVE-2024-24791). #8600

### Mixin

* [CHANGE] Alerts: Removed obsolete `MimirQueriesIncorrect` alert that used test-exporter metrics. Test-exporter support was however removed in Mimir 2.0 release. #7774
* [CHANGE] Alerts: Change threshold for `MimirBucketIndexNotUpdated` alert to fire before queries begin to fail due to bucket index age. #7879
* [FEATURE] Dashboards: added 'Remote ruler reads networking' dashboard. #7751
* [FEATURE] Alerts: Add `MimirIngesterStuckProcessingRecordsFromKafka` alert. #8147
* [ENHANCEMENT] Alerts: allow configuring alerts range interval via `_config.base_alerts_range_interval_minutes`. #7591
* [ENHANCEMENT] Dashboards: Add panels for monitoring distributor and ingester when using ingest-storage. These panels are disabled by default, but can be enabled using `show_ingest_storage_panels: true` config option. Similarly existing panels used when distributors and ingesters use gRPC for forwarding requests can be disabled by setting `show_grpc_ingestion_panels: false`. #7670 #7699
* [ENHANCEMENT] Alerts: add the following alerts when using ingest-storage: #7699 #7702 #7867
  * `MimirIngesterLastConsumedOffsetCommitFailed`
  * `MimirIngesterFailedToReadRecordsFromKafka`
  * `MimirIngesterKafkaFetchErrorsRateTooHigh`
  * `MimirStartingIngesterKafkaReceiveDelayIncreasing`
  * `MimirRunningIngesterReceiveDelayTooHigh`
  * `MimirIngesterFailsToProcessRecordsFromKafka`
  * `MimirIngesterFailsEnforceStrongConsistencyOnReadPath`
* [ENHANCEMENT] Dashboards: add in-flight queries scaling metric panel for ruler-querier. #7749
* [ENHANCEMENT] Dashboards: renamed rows in the "Remote ruler reads" and "Remote ruler reads resources" dashboards to match the actual component names. #7750
* [ENHANCEMENT] Dashboards: allow switching between using classic of native histograms in dashboards. #7627
  * Overview dashboard, Status panel, `cortex_request_duration_seconds` metric.
* [ENHANCEMENT] Alerts: exclude `529` and `598` status codes from failure codes in `MimirRequestsError`. #7889
* [ENHANCEMENT] Dashboards: renamed "TCP Connections" panel to "Ingress TCP Connections" in the networking dashboards. #8092
* [ENHANCEMENT] Dashboards: update the use of deprecated "table (old)" panels to "table". #8181
* [ENHANCEMENT] Dashboards: added a `component` variable to "Slow queries" dashboard to allow checking the slow queries of the remote ruler evaluation query path. #8309
* [BUGFIX] Dashboards: fix regular expression for matching read-path gRPC ingester methods to include querying of exemplars, label-related queries, or active series queries. #7676
* [BUGFIX] Dashboards: fix user id abbreviations and column heads for Top Tenants dashboard. #7724
* [BUGFIX] Dashboards: fix incorrect query used for "queue length" panel on "Ruler" dashboard. #8006
* [BUGFIX] Dashboards: fix disk space utilization panels when running with a recent version of kube-state-metrics. #8212

### Jsonnet

* [CHANGE] Memcached: Change default read timeout for chunks and index caches to `750ms` from `450ms`. #7778
* [CHANGE] Fine-tuned `terminationGracePeriodSeconds` for the following components: #7364
  * Querier: changed from `30` to `180`
  * Query-scheduler: changed from `30` to `180`
* [CHANGE] Change TCP port exposed by `mimir-continuous-test` deployment to match with updated defaults of its container image (see changes below). #7958
* [FEATURE] Add support to deploy Mimir with experimental ingest storage enabled. #8028 #8222
* [ENHANCEMENT] Compactor: add `$._config.cortex_compactor_concurrent_rollout_enabled` option (disabled by default) that makes use of rollout-operator to speed up the rollout of compactors. #7783 #7878
* [ENHANCEMENT] Shuffle-sharding: add `$._config.shuffle_sharding.ingest_storage_partitions_enabled` and `$._config.shuffle_sharding.ingester_partitions_shard_size` options, that allow configuring partitions shard size in ingest-storage mode. #7804
* [ENHANCEMENT] Update rollout-operator to `v0.17.0`. #8399
* [ENHANCEMENT] Add `_config.autoscaling_querier_predictive_scaling_enabled` to scale querier based on inflight queries 7 days ago. #7775
* [ENHANCEMENT] Add support to autoscale ruler-querier replicas based on in-flight queries too (in addition to CPU and memory based scaling). #8060 #8188
* [ENHANCEMENT] Distributor: improved distributor HPA scaling metric to only take in account ready pods. This requires the metric `kube_pod_status_ready` to be available in the data source used by KEDA to query scaling metrics (configured via `_config.autoscaling_prometheus_url`). #8251
* [BUGFIX] Guard against missing samples in KEDA queries. #7691 #10013
* [BUGFIX] Alertmanager: Set -server.http-idle-timeout to avoid EOF errors in ruler. #8192

### Mimirtool

* [CHANGE] Deprecated `--rule-files` flag in favor of CLI arguments. #7756
* [FEATURE] mimirtool: Add `runtime-config verify` sub-command, for verifying Mimir runtime config files. #8123
* [ENHANCEMENT] `mimirtool promql format`: Format PromQL query with Prometheus' string or pretty-print formatter. #7742
* [ENHANCEMENT] Add `mimir-http-prefix` configuration to set the Mimir URL prefix when using legacy routes. #8069
* [ENHANCEMENT] Add option `--output-dir` to `mimirtool rules get` and `mimirtool rules print` to allow persisting rule groups to a file for edit and re-upload. #8142
* [BUGFIX] Fix panic in `loadgen` subcommand. #7629
* [BUGFIX] `mimirtool rules prepare`: do not add aggregation label to `on()` clause if already present in `group_left()` or `group_right()`. #7839
* [BUGFIX] Analyze Grafana: fix parsing queries with variables. #8062
* [BUGFIX] `mimirtool rules sync`: detect a change when the `query_offset` or the deprecated `evaluation_delay` configuration changes. #8297

### Mimir Continuous Test

* [CHANGE] `mimir-continuous-test` has been deprecated and replaced by a Mimir module that can be run as a target from the `mimir` binary using `mimir -target=continuous-test`. #7753
* [CHANGE] `-server.metrics-port` flag is no longer available for use in the module run of mimir-continuous-test, including the grafana/mimir-continuous-test Docker image which uses the new module. Configuring this port is still possible in the binary, which is deprecated. #7747
* [CHANGE] Allowed authenticatication to Mimir using both Tenant ID and basic/bearer auth #7619.
* [BUGFIX] Set `User-Agent` header for all requests sent from the testing client. #7607

### Query-tee

* [ENHANCEMENT] Log queries that take longer than `proxy.log-slow-query-response-threshold` when compared to other backends. #7346
* [ENHANCEMENT] Add two new metrics for measuring the relative duration between backends: #7782 #8013 #8330
  * `cortex_querytee_backend_response_relative_duration_seconds`
  * `cortex_querytee_backend_response_relative_duration_proportional`

### Documentation

* [CHANGE] Note that the _Play with Grafana Mimir_ tutorial directory path changed after the release of the video. #8319
* [ENHANCEMENT] Clarify Compactor and its storage volume when configured under Kubernetes. #7675
* [ENHANCEMENT] Add OTLP route to _Mimir routes by path_ runbooks section. #8074
* [ENHANCEMENT] Document option server.log-source-ips-full. #8268

### Tools

* [ENHANCEMENT] ulidtime: add option to show random part of ULID, timestamp in milliseconds and header. #7615
* [ENHANCEMENT] copyblocks: add a flag to configure part-size for multipart uploads in s3 client-side copying. #8292
* [ENHANCEMENT] copyblocks: enable pprof HTTP endpoints. #8292

## 2.12.0

### Grafana Mimir

* [CHANGE] Alertmanager: Deprecates the `v1` API. All `v1` API endpoints now respond with a JSON deprecation notice and a status code of `410`. All endpoints have a `v2` equivalent. The list of endpoints is: #7103
  * `<alertmanager-web.external-url>/api/v1/alerts`
  * `<alertmanager-web.external-url>/api/v1/receivers`
  * `<alertmanager-web.external-url>/api/v1/silence/{id}`
  * `<alertmanager-web.external-url>/api/v1/silences`
  * `<alertmanager-web.external-url>/api/v1/status`
* [CHANGE] Ingester: Increase default value of `-blocks-storage.tsdb.head-postings-for-matchers-cache-max-bytes` and `-blocks-storage.tsdb.block-postings-for-matchers-cache-max-bytes` to 100 MiB (previous default value was 10 MiB). #6764
* [CHANGE] Validate tenant IDs according to [documented behavior](https://grafana.com/docs/mimir/latest/configure/about-tenant-ids/) even when tenant federation is not enabled. Note that this will cause some previously accepted tenant IDs to be rejected such as those longer than 150 bytes or containing `|` characters. #6959
* [CHANGE] Ruler: don't use backoff retry on remote evaluation in case of `4xx` errors. #7004
* [CHANGE] Server: responses with HTTP 4xx status codes are now treated as errors and used in `status_code` label of request duration metric. #7045
* [CHANGE] Memberlist: change default for `-memberlist.stream-timeout` from `10s` to `2s`. #7076
* [CHANGE] Memcached: remove legacy `thanos_cache_memcached_*` and `thanos_memcached_*` prefixed metrics. Instead, Memcached and Redis cache clients now emit `thanos_cache_*` prefixed metrics with a `backend` label. #7076
* [CHANGE] Ruler: the following metrics, exposed when the ruler is configured to discover Alertmanager instances via service discovery, have been renamed: #7057
  * `prometheus_sd_failed_configs` renamed to `cortex_prometheus_sd_failed_configs`
  * `prometheus_sd_discovered_targets` renamed to `cortex_prometheus_sd_discovered_targets`
  * `prometheus_sd_received_updates_total` renamed to `cortex_prometheus_sd_received_updates_total`
  * `prometheus_sd_updates_delayed_total` renamed to `cortex_prometheus_sd_updates_delayed_total`
  * `prometheus_sd_updates_total` renamed to `cortex_prometheus_sd_updates_total`
  * `prometheus_sd_refresh_failures_total` renamed to `cortex_prometheus_sd_refresh_failures_total`
  * `prometheus_sd_refresh_duration_seconds` renamed to `cortex_prometheus_sd_refresh_duration_seconds`
* [CHANGE] Query-frontend: the default value for `-query-frontend.not-running-timeout` has been changed from 0 (disabled) to 2s. The configuration option has also been moved from "experimental" to "advanced". #7127
* [CHANGE] Store-gateway: to reduce disk contention on HDDs the default value for `blocks-storage.bucket-store.tenant-sync-concurrency` has been changed from `10` to `1` and the default value for `blocks-storage.bucket-store.block-sync-concurrency` has been changed from `20` to `4`. #7136
* [CHANGE] Store-gateway: Remove deprecated CLI flags `-blocks-storage.bucket-store.index-header-lazy-loading-enabled` and `-blocks-storage.bucket-store.index-header-lazy-loading-idle-timeout` and their corresponding YAML settings. Instead, use `-blocks-storage.bucket-store.index-header.lazy-loading-enabled` and `-blocks-storage.bucket-store.index-header.lazy-loading-idle-timeout`. #7521
* [CHANGE] Store-gateway: Mark experimental CLI flag `-blocks-storage.bucket-store.index-header.lazy-loading-concurrency` and its corresponding YAML settings as advanced. #7521
* [CHANGE] Store-gateway: Remove experimental CLI flag `-blocks-storage.bucket-store.index-header.sparse-persistence-enabled` since this is now the default behavior. #7535
* [CHANGE] All: set `-server.report-grpc-codes-in-instrumentation-label-enabled` to `true` by default, which enables reporting gRPC status codes as `status_code` labels in the `cortex_request_duration_seconds` metric. #7144
* [CHANGE] Distributor: report gRPC status codes as `status_code` labels in the `cortex_ingester_client_request_duration_seconds` metric by default. #7144
* [CHANGE] Distributor: CLI flag `-ingester.client.report-grpc-codes-in-instrumentation-label-enabled` has been deprecated, and its default value is set to `true`. #7144
* [CHANGE] Ingester: CLI flag `-ingester.return-only-grpc-errors` has been deprecated, and its default value is set to `true`. To ensure backwards compatibility, during a migration from a version prior to 2.11.0 to 2.12 or later, `-ingester.return-only-grpc-errors` should be set to `false`. Once all the components are migrated, the flag can be removed.   #7151
* [CHANGE] Ingester: the following CLI flags have been moved from "experimental" to "advanced": #7169
  * `-ingester.ring.token-generation-strategy`
  * `-ingester.ring.spread-minimizing-zones`
  * `-ingester.ring.spread-minimizing-join-ring-in-order`
* [CHANGE] Query-frontend: the default value of the CLI flag `-query-frontend.max-cache-freshness` (and its respective YAML configuration parameter) has been changed from `1m` to `10m`. #7161
* [CHANGE] Distributor: default the optimization `-distributor.write-requests-buffer-pooling-enabled` to `true`. #7165
* [CHANGE] Tracing: Move query information to span attributes instead of span logs. #7046
* [CHANGE] Distributor: the default value of circuit breaker's CLI flag `-ingester.client.circuit-breaker.cooldown-period` has been changed from `1m` to `10s`. #7310
* [CHANGE] Store-gateway: remove `cortex_bucket_store_blocks_loaded_by_duration`. `cortex_bucket_store_series_blocks_queried` is better suited for detecting when compactors are not able to keep up with the number of blocks to compact. #7309
* [CHANGE] Ingester, Distributor: the support for rejecting push requests received via gRPC before reading them into memory, enabled via `-ingester.limit-inflight-requests-using-grpc-method-limiter` and `-distributor.limit-inflight-requests-using-grpc-method-limiter`, is now stable and enabled by default. The configuration options have been deprecated and will be removed in Mimir 2.14. #7360
* [CHANGE] Distributor: Change`-distributor.enable-otlp-metadata-storage` flag's default to true, and deprecate it. The flag will be removed in Mimir 2.14. #7366
* [CHANGE] Store-gateway: Use a shorter TTL for cached items related to temporary blocks. #7407 #7534
* [CHANGE] Standardise exemplar label as "trace_id". #7475
* [CHANGE] The configuration option `-querier.max-query-into-future` has been deprecated and will be removed in Mimir 2.14. #7496
* [CHANGE] Distributor: the metric `cortex_distributor_sample_delay_seconds` has been deprecated and will be removed in Mimir 2.14. #7516
* [CHANGE] Query-frontend: The deprecated YAML setting `frontend.cache_unaligned_requests` has been moved to `limits.cache_unaligned_requests`. #7519
* [CHANGE] Querier: the CLI flag `-querier.minimize-ingester-requests` has been moved from "experimental" to "advanced". #7638
* [CHANGE] Ingester: allow only POST method on `/ingester/shutdown`, as previously it was too easy to accidentally trigger through GET requests. At the same time, add an option to keep the existing behavior by introducing an `-api.get-request-for-ingester-shutdown-enabled` flag. This flag will be removed in Mimir 2.15. #7707
* [FEATURE] Introduce `-server.log-source-ips-full` option to log all IPs from `Forwarded`, `X-Real-IP`, `X-Forwarded-For` headers. #7250
* [FEATURE] Introduce `-tenant-federation.max-tenants` option to limit the max number of tenants allowed for requests when federation is enabled. #6959
* [FEATURE] Cardinality API: added a new `count_method` parameter which enables counting active label names. #7085
* [FEATURE] Querier / query-frontend: added `-querier.promql-experimental-functions-enabled` CLI flag (and respective YAML config option) to enable experimental PromQL functions. The experimental functions introduced are: `mad_over_time()`, `sort_by_label()` and `sort_by_label_desc()`. #7057
* [FEATURE] Alertmanager API: added `-alertmanager.grafana-alertmanager-compatibility-enabled` CLI flag (and respective YAML config option) to enable an experimental API endpoints that support the migration of the Grafana Alertmanager. #7057
* [FEATURE] Alertmanager: Added `-alertmanager.utf8-strict-mode-enabled` to control support for any UTF-8 character as part of Alertmanager configuration/API matchers and labels. It's default value is set to `false`. #6898
* [FEATURE] Querier: added `histogram_avg()` function support to PromQL. #7293
* [FEATURE] Ingester: added `-blocks-storage.tsdb.timely-head-compaction` flag, which enables more timely head compaction, and defaults to `false`. #7372
* [FEATURE] Compactor: Added `/compactor/tenants` and `/compactor/tenant/{tenant}/planned_jobs` endpoints that provide functionality that was provided by `tools/compaction-planner` -- listing of planned compaction jobs based on tenants' bucket index. #7381
* [FEATURE] Add experimental support for streaming response bodies from queriers to frontends via `-querier.response-streaming-enabled`. This is currently only supported for the `/api/v1/cardinality/active_series` endpoint. #7173
* [FEATURE] Release: Added mimir distroless docker image. #7371
* [FEATURE] Add support for the new grammar of `{"metric_name", "l1"="val"}` to promql and some of the exposition formats. #7475 #7541
* [ENHANCEMENT] Distributor: Add a new metric `cortex_distributor_otlp_requests_total` to track the total number of OTLP requests. #7385
* [ENHANCEMENT] Vault: add lifecycle manager for token used to authenticate to Vault. This ensures the client token is always valid. Includes a gauge (`cortex_vault_token_lease_renewal_active`) to check whether token renewal is active, and the counters `cortex_vault_token_lease_renewal_success_total` and `cortex_vault_auth_success_total` to see the total number of successful lease renewals / authentications. #7337
* [ENHANCEMENT] Store-gateway: add no-compact details column on store-gateway tenants admin UI. #6848
* [ENHANCEMENT] PromQL: ignore small errors for bucketQuantile #6766
* [ENHANCEMENT] Distributor: improve efficiency of some errors #6785
* [ENHANCEMENT] Ruler: exclude vector queries from being tracked in `cortex_ruler_queries_zero_fetched_series_total`. #6544
* [ENHANCEMENT] Ruler: local storage backend now supports reading a rule group via `/config/api/v1/rules/{namespace}/{groupName}` configuration API endpoint. #6632
* [ENHANCEMENT] Query-Frontend and Query-Scheduler: split tenant query request queues by query component with `query-frontend.additional-query-queue-dimensions-enabled` and `query-scheduler.additional-query-queue-dimensions-enabled`. #6772
* [ENHANCEMENT] Distributor: support disabling metric relabel rules per-tenant via the flag `-distributor.metric-relabeling-enabled` or associated YAML. #6970
* [ENHANCEMENT] Distributor: `-distributor.remote-timeout` is now accounted from the first ingester push request being sent. #6972
* [ENHANCEMENT] Storage Provider: `-<prefix>.s3.sts-endpoint` sets a custom endpoint for AWS Security Token Service (AWS STS) in s3 storage provider. #6172
* [ENHANCEMENT] Querier: add `cortex_querier_queries_storage_type_total ` metric that indicates how many queries have executed for a source, ingesters or store-gateways. Add `cortex_querier_query_storegateway_chunks_total` metric to count the number of chunks fetched from a store gateway. #7099,#7145
* [ENHANCEMENT] Query-frontend: add experimental support for sharding active series queries via `-query-frontend.shard-active-series-queries`. #6784
* [ENHANCEMENT] Distributor: set `-distributor.reusable-ingester-push-workers=2000` by default and mark feature as `advanced`. #7128
* [ENHANCEMENT] All: set `-server.grpc.num-workers=100` by default and mark feature as `advanced`. #7131
* [ENHANCEMENT] Distributor: invalid metric name error message gets cleaned up to not include non-ascii strings. #7146
* [ENHANCEMENT] Store-gateway: add `source`, `level`, and `out_or_order` to `cortex_bucket_store_series_blocks_queried` metric that indicates the number of blocks that were queried from store gateways by block metadata. #7112 #7262 #7267
* [ENHANCEMENT] Compactor: After updating bucket-index, compactor now also computes estimated number of compaction jobs based on current bucket-index, and reports the result in `cortex_bucket_index_estimated_compaction_jobs` metric. If computation of jobs fails, `cortex_bucket_index_estimated_compaction_jobs_errors_total` is updated instead. #7299
* [ENHANCEMENT] Mimir: Integrate profiling into tracing instrumentation. #7363
* [ENHANCEMENT] Alertmanager: Adds metric `cortex_alertmanager_notifications_suppressed_total` that counts the total number of notifications suppressed for being silenced, inhibited, outside of active time intervals or within muted time intervals. #7384
* [ENHANCEMENT] Query-scheduler: added more buckets to `cortex_query_scheduler_queue_duration_seconds` histogram metric, in order to better track queries staying in the queue for longer than 10s. #7470
* [ENHANCEMENT] A `type` label is added to `prometheus_tsdb_head_out_of_order_samples_appended_total` metric. #7475
* [ENHANCEMENT] Distributor: Optimize OTLP endpoint. #7475
* [ENHANCEMENT] API: Use github.com/klauspost/compress for faster gzip and deflate compression of API responses. #7475
* [ENHANCEMENT] Ingester: Limiting on owned series (`-ingester.use-ingester-owned-series-for-limits`) now prevents discards in cases where a tenant is sharded across all ingesters (or shuffle sharding is disabled) and the ingester count increases. #7411
* [ENHANCEMENT] Block upload: include converted timestamps in the error message if block is from the future. #7538
* [ENHANCEMENT] Query-frontend: Introduce `-query-frontend.active-series-write-timeout` to allow configuring the server-side write timeout for active series requests. #7553 #7569
* [BUGFIX] Ingester: don't ignore errors encountered while iterating through chunks or samples in response to a query request. #6451
* [BUGFIX] Fix issue where queries can fail or omit OOO samples if OOO head compaction occurs between creating a querier and reading chunks #6766
* [BUGFIX] Fix issue where concatenatingChunkIterator can obscure errors #6766
* [BUGFIX] Fix panic during tsdb Commit #6766
* [BUGFIX] tsdb/head: wlog exemplars after samples #6766
* [BUGFIX] Ruler: fix issue where "failed to remotely evaluate query expression, will retry" messages are logged without context such as the trace ID and do not appear in trace events. #6789
* [BUGFIX] Ruler: do not retry requests to remote querier when server's response exceeds its configured max payload size. #7216
* [BUGFIX] Querier: fix issue where spans in query request traces were not nested correctly. #6893
* [BUGFIX] Fix issue where all incoming HTTP requests have duplicate trace spans. #6920
* [BUGFIX] Querier: do not retry requests to store-gateway when a query gets canceled. #6934
* [BUGFIX] Querier: return 499 status code instead of 500 when a request to remote read endpoint gets canceled. #6934
* [BUGFIX] Querier: fix issue where `-querier.max-fetched-series-per-query` is not applied to `/series` endpoint if the series are loaded from ingesters. #7055
* [BUGFIX] Distributor: fix issue where `-distributor.metric-relabeling-enabled` may cause distributors to panic #7176
* [BUGFIX] Distributor: fix issue where `-distributor.metric-relabeling-enabled` may cause distributors to write unsorted labels and corrupt blocks #7326
* [BUGFIX] Query-frontend: the `cortex_query_frontend_queries_total` report incorrectly reported `op="query"` for any request which wasn't a range query. Now the `op` label value can be one of the following: #7207
  * `query`: instant query
  * `query_range`: range query
  * `cardinality`: cardinality query
  * `label_names_and_values`: label names / values query
  * `active_series`: active series query
  * `other`: any other request
* [BUGFIX] Fix performance regression introduced in Mimir 2.11.0 when uploading blocks to AWS S3. #7240
* [BUGFIX] Query-frontend: fix race condition when sharding active series is enabled (see above) and response is compressed with snappy. #7290
* [BUGFIX] Query-frontend: "query stats" log unsuccessful replies from downstream as "failed". #7296
* [BUGFIX] Packaging: remove reload from systemd file as mimir does not take into account SIGHUP. #7345
* [BUGFIX] Compactor: do not allow out-of-order blocks to prevent timely compaction. #7342
* [BUGFIX] Update `google.golang.org/grpc` to resolve occasional issues with gRPC server closing its side of connection before it was drained by the client. #7380
* [BUGFIX] Query-frontend: abort response streaming for `active_series` requests when the request context is canceled. #7378
* [BUGFIX] Compactor: improve compaction of sporadic blocks. #7329
* [BUGFIX] Ruler: fix regression that caused client errors to be tracked in `cortex_ruler_write_requests_failed_total` metric. #7472
* [BUGFIX] promql: Fix Range selectors with an @ modifier are wrongly scoped in range queries. #7475
* [BUGFIX] Fix metadata API using wrong JSON field names. #7475
* [BUGFIX] Ruler: fix native histogram recording rule result corruption. #7552
* [BUGFIX] Querier: fix HTTP status code translations for remote read requests. Previously, remote-read had conflicting behaviours: when returning samples all internal errors were translated to HTTP 400; when returning chunks all internal errors were translated to HTTP 500. #7487
* [BUGFIX] Query-frontend: Fix memory leak on every request. #7654

### Mixin

* [CHANGE] The `job` label matcher for distributor and gateway have been extended to include any deployment matching `distributor.*` and `cortex-gw.*` respectively. This change allows to match custom and multi-zone distributor and gateway deployments too. #6817
* [ENHANCEMENT] Dashboards: Add panels for alertmanager activity of a tenant #6826
* [ENHANCEMENT] Dashboards: Add graphs to "Slow Queries" dashboard. #6880
* [ENHANCEMENT] Dashboards: Update all deprecated "graph" panels to "timeseries" panels. #6864 #7413 #7457
* [ENHANCEMENT] Dashboards: Make most columns in "Slow Queries" sortable. #7000
* [ENHANCEMENT] Dashboards: Render graph panels at full resolution as opposed to at half resolution. #7027
* [ENHANCEMENT] Dashboards: show query-scheduler queue length on "Reads" and "Remote Ruler Reads" dashboards. #7088
* [ENHANCEMENT] Dashboards: Add estimated number of compaction jobs to "Compactor", "Tenants" and "Top tenants" dashboards. #7449 #7481
* [ENHANCEMENT] Recording rules: add native histogram recording rules to `cortex_request_duration_seconds`. #7528
* [ENHANCEMENT] Dashboards: Add total owned series, and per-ingester in-memory and owned series to "Tenants" dashboard. #7511
* [BUGFIX] Dashboards: drop `step` parameter from targets as it is not supported. #7157
* [BUGFIX] Recording rules: drop rules for metrics removed in 2.0: `cortex_memcache_request_duration_seconds` and `cortex_cache_request_duration_seconds`. #7514

### Jsonnet

* [CHANGE] Distributor: Increase `JAEGER_REPORTER_MAX_QUEUE_SIZE` from the default (100) to 1000, to avoid dropping tracing spans. #7259
* [CHANGE] Querier: Increase `JAEGER_REPORTER_MAX_QUEUE_SIZE` from 1000 to 5000, to avoid dropping tracing spans. #6764
* [CHANGE] rollout-operator: remove default CPU limit. #7066
* [CHANGE] Store-gateway: Increase `JAEGER_REPORTER_MAX_QUEUE_SIZE` from the default (100) to 1000, to avoid dropping tracing spans. #7068
* [CHANGE] Query-frontend, ingester, ruler, backend and write instances: Increase `JAEGER_REPORTER_MAX_QUEUE_SIZE` from the default (100), to avoid dropping tracing spans. #7086
* [CHANGE] Ring: relaxed the hash ring heartbeat period and timeout for distributor, ingester, store-gateway and compactor: #6860
  * `-distributor.ring.heartbeat-period` set to `1m`
  * `-distributor.ring.heartbeat-timeout` set to `4m`
  * `-ingester.ring.heartbeat-period` set to `2m`
  * `-store-gateway.sharding-ring.heartbeat-period` set to `1m`
  * `-store-gateway.sharding-ring.heartbeat-timeout` set to `4m`
  * `-compactor.ring.heartbeat-period` set to `1m`
  * `-compactor.ring.heartbeat-timeout` set to `4m`
* [CHANGE] Ruler-querier: the topology spread constrain max skew is now configured through the configuration option `ruler_querier_topology_spread_max_skew` instead of `querier_topology_spread_max_skew`. #7204
* [CHANGE] Distributor: `-server.grpc.keepalive.max-connection-age` lowered from `2m` to `60s` and configured `-shutdown-delay=90s` and termination grace period to `100` seconds in order to reduce the chances of failed gRPC write requests when distributors gracefully shutdown. #7361
* [FEATURE] Added support for the following root-level settings to configure the list of matchers to apply to node affinity: #6782 #6829
  * `alertmanager_node_affinity_matchers`
  * `compactor_node_affinity_matchers`
  * `continuous_test_node_affinity_matchers`
  * `distributor_node_affinity_matchers`
  * `ingester_node_affinity_matchers`
  * `ingester_zone_a_node_affinity_matchers`
  * `ingester_zone_b_node_affinity_matchers`
  * `ingester_zone_c_node_affinity_matchers`
  * `mimir_backend_node_affinity_matchers`
  * `mimir_backend_zone_a_node_affinity_matchers`
  * `mimir_backend_zone_b_node_affinity_matchers`
  * `mimir_backend_zone_c_node_affinity_matchers`
  * `mimir_read_node_affinity_matchers`
  * `mimir_write_node_affinity_matchers`
  * `mimir_write_zone_a_node_affinity_matchers`
  * `mimir_write_zone_b_node_affinity_matchers`
  * `mimir_write_zone_c_node_affinity_matchers`
  * `overrides_exporter_node_affinity_matchers`
  * `querier_node_affinity_matchers`
  * `query_frontend_node_affinity_matchers`
  * `query_scheduler_node_affinity_matchers`
  * `rollout_operator_node_affinity_matchers`
  * `ruler_node_affinity_matchers`
  * `ruler_node_affinity_matchers`
  * `ruler_querier_node_affinity_matchers`
  * `ruler_query_frontend_node_affinity_matchers`
  * `ruler_query_scheduler_node_affinity_matchers`
  * `store_gateway_node_affinity_matchers`
  * `store_gateway_node_affinity_matchers`
  * `store_gateway_zone_a_node_affinity_matchers`
  * `store_gateway_zone_b_node_affinity_matchers`
  * `store_gateway_zone_c_node_affinity_matchers`
* [FEATURE] Ingester: Allow automated zone-by-zone downscaling, that can be enabled via the `ingester_automated_downscale_enabled` flag. It is disabled by default. #6850
* [ENHANCEMENT] Alerts: Add `MimirStoreGatewayTooManyFailedOperations` warning alert that triggers when Mimir store-gateway report error when interacting with the object storage. #6831
* [ENHANCEMENT] Querier HPA: improved scaling metric and scaling policies, in order to scale up and down more gradually. #6971
* [ENHANCEMENT] Rollout-operator: upgraded to v0.13.0. #7469
* [ENHANCEMENT] Rollout-operator: add tracing configuration to rollout-operator container (when tracing is enabled and configured). #7469
* [ENHANCEMENT] Query-frontend: configured `-shutdown-delay`, `-server.grpc.keepalive.max-connection-age` and termination grace period to reduce the likelihood of queries hitting terminated query-frontends. #7129
* [ENHANCEMENT] Autoscaling: add support for KEDA's `ignoreNullValues` option for Prometheus scaler. #7471
* [BUGFIX] Update memcached-exporter to 0.14.1 due to CVE-2023-39325. #6861

### Mimirtool

* [FEATURE] Add command `migrate-utf8` to migrate Alertmanager configurations for Alertmanager versions 0.27.0 and later. #7383
* [ENHANCEMENT] Add template render command to render locally a template. #7325
* [ENHANCEMENT] Add `--extra-headers` option to `mimirtool rules` command to add extra headers to requests for auth. #7141
* [ENHANCEMENT] Analyze Prometheus: set tenant header. #6737
* [ENHANCEMENT] Add argument `--output-dir` to `mimirtool alertmanager get` where the config and templates will be written to and can be loaded via `mimirtool alertmanager load` #6760
* [BUGFIX] Analyze rule-file: .metricsUsed field wasn't populated. #6953

### Mimir Continuous Test

* [ENHANCEMENT] Include comparison of all expected and actual values when any float sample does not match. #6756

### Query-tee

* [BUGFIX] Fix issue where `Host` HTTP header was not being correctly changed for the proxy targets. #7386
* [ENHANCEMENT] Allow using the value of X-Scope-OrgID for basic auth username in the forwarded request if URL username is set as `__REQUEST_HEADER_X_SCOPE_ORGID__`. #7452

### Documentation

* [CHANGE] No longer mark OTLP distributor endpoint as experimental. #7348
* [ENHANCEMENT] Added runbook for `KubePersistentVolumeFillingUp` alert. #7297
* [ENHANCEMENT] Add Grafana Cloud recommendations to OTLP documentation. #7375
* [BUGFIX] Fixed typo on single zone->zone aware replication Helm page. #7327

### Tools

* [CHANGE] copyblocks: The flags for copyblocks have been changed to align more closely with other tools. #6607
* [CHANGE] undelete-blocks: undelete-blocks-gcs has been removed and replaced with undelete-blocks, which supports recovering deleted blocks in versioned buckets from ABS, GCS, and S3-compatible object storage. #6607
* [FEATURE] copyprefix: Add tool to copy objects between prefixes. Supports ABS, GCS, and S3-compatible object storage. #6607

## 2.11.0

### Grafana Mimir

* [CHANGE] The following deprecated configurations have been removed: #6673 #6779 #6808 #6814
  * `-querier.iterators`
  * `-querier.batch-iterators`
  * `-blocks-storage.bucket-store.max-chunk-pool-bytes`
  * `-blocks-storage.bucket-store.chunk-pool-min-bucket-size-bytes`
  * `-blocks-storage.bucket-store.chunk-pool-max-bucket-size-bytes`
  * `-blocks-storage.bucket-store.bucket-index.enabled`
* [CHANGE] Querier: Split worker GRPC config into separate client configs for the frontend and scheduler to allow TLS to be configured correctly when specifying the `tls_server_name`. The GRPC config specified under `-querier.frontend-client.*` will no longer apply to the scheduler client, and will need to be set explicitly under `-querier.scheduler-client.*`. #6445 #6573
* [CHANGE] Store-gateway: enable sparse index headers by default. Sparse index headers reduce the time to load an index header up to 90%. #6005
* [CHANGE] Store-gateway: lazy-loading concurrency limit default value is now 4. #6004
* [CHANGE] General: enabled `-log.buffered` by default. The `-log.buffered` has been deprecated and will be removed in Mimir 2.13. #6131
* [CHANGE] Ingester: changed default `-blocks-storage.tsdb.series-hash-cache-max-size-bytes` setting from `1GB` to `350MB`. The new default cache size is enough to store the hashes for all series in a ingester, assuming up to 2M in-memory series per ingester and using the default 13h retention period for local TSDB blocks in the ingesters. #6130
* [CHANGE] Query-frontend: removed `cortex_query_frontend_workers_enqueued_requests_total`. Use `cortex_query_frontend_enqueue_duration_seconds_count` instead. #6121
* [CHANGE] Ingester / querier: enable ingester to querier chunks streaming by default and mark it as stable. #6174
* [CHANGE] Ingester / querier: enable ingester query request minimisation by default and mark it as stable. #6174
* [CHANGE] Ingester: changed the default value for the experimental configuration parameter `-blocks-storage.tsdb.early-head-compaction-min-estimated-series-reduction-percentage` from 10 to 15. #6186
* [CHANGE] Ingester: `/ingester/push` HTTP endpoint has been removed. This endpoint was added for testing and troubleshooting, but was never documented or used for anything. #6299
* [CHANGE] Experimental setting `-log.rate-limit-logs-per-second-burst` renamed to `-log.rate-limit-logs-burst-size`. #6230
* [CHANGE] Ingester: by setting the newly introduced experimental CLI flag `-ingester.return-only-grpc-errors` to true, ingester will return only gRPC errors. #6443 #6680 #6723
* [CHANGE] Upgrade Node.js to v20. #6540
* [CHANGE] Querier: `cortex_querier_blocks_consistency_checks_failed_total` is now incremented when a block couldn't be queried from any attempted store-gateway as opposed to incremented after each attempt. Also `cortex_querier_blocks_consistency_checks_total` is incremented once per query as opposed to once per attempt (with 3 attempts). #6590
* [CHANGE] Ingester: Modify utilization based read path limiter to base memory usage on Go heap size. #6584
* [FEATURE] Distributor: added option `-distributor.retry-after-header.enabled` to include the `Retry-After` header in recoverable error responses. #6608
* [FEATURE] Query-frontend: add experimental support for query blocking. Queries are blocked on a per-tenant basis and is configured via the limit `blocked_queries`. #5609
* [FEATURE] Vault: Added support for new Vault authentication methods: `AppRole`, `Kubernetes`, `UserPass` and `Token`. #6143
* [FEATURE] Add experimental endpoint `/api/v1/cardinality/active_series` to return the set of active series for a given selector. #6536 #6619 #6651 #6667 #6717
* [FEATURE] Added `-<prefix>.s3.part-size` flag to configure the S3 minimum file size in bytes used for multipart uploads. #6592
* [FEATURE] Add the experimental `-<prefix>.s3.send-content-md5` flag (defaults to `false`) to configure S3 Put Object requests to send a `Content-MD5` header. Setting this flag is not recommended unless your object storage does not support checksums. #6622
* [FEATURE] Distributor: add an experimental flag `-distributor.reusable-ingester-push-worker` that can be used to pre-allocate a pool of workers to be used to send push requests to the ingesters. #6660
* [FEATURE] Distributor: Support enabling of automatically generated name suffixes for metrics ingested via OTLP, through the flag `-distributor.otel-metric-suffixes-enabled`. #6542
* [FEATURE] Ingester: ingester can now track which of the user's series the ingester actually owns according to the ring, and only consider owned series when checking for user series limit. This helps to avoid hitting the user's series limit when scaling up ingesters or changing user's ingester shard size. Feature is currently experimental, and disabled by default. It can be enabled by setting `-ingester.use-ingester-owned-series-for-limits` (to use owned series for limiting). This is currently limited to multi-zone ingester setup, with replication factor being equal to number of zones. #6718 #7087
* [ENHANCEMENT] Query-frontend: don't treat cancel as an error. #4648
* [ENHANCEMENT] Ingester: exported summary `cortex_ingester_inflight_push_requests_summary` tracking total number of inflight requests in percentile buckets. #5845
* [ENHANCEMENT] Query-scheduler: add `cortex_query_scheduler_enqueue_duration_seconds` metric that records the time taken to enqueue or reject a query request. #5879
* [ENHANCEMENT] Query-frontend: add `cortex_query_frontend_enqueue_duration_seconds` metric that records the time taken to enqueue or reject a query request. When query-scheduler is in use, the metric has the `scheduler_address` label to differentiate the enqueue duration by query-scheduler backend. #5879 #6087 #6120
* [ENHANCEMENT] Store-gateway: add metric `cortex_bucket_store_blocks_loaded_by_duration` for counting the loaded number of blocks based on their duration. #6074  #6129
* [ENHANCEMENT] Expose `/sync/mutex/wait/total:seconds` Go runtime metric as `go_sync_mutex_wait_total_seconds_total` from all components. #5879
* [ENHANCEMENT] Query-scheduler: improve latency with many concurrent queriers. #5880
* [ENHANCEMENT] Ruler: add new per-tenant `cortex_ruler_queries_zero_fetched_series_total` metric to track rules that fetched no series. #5925
* [ENHANCEMENT] Implement support for `limit`, `limit_per_metric` and `metric` parameters for `<Prometheus HTTP prefix>/api/v1/metadata` endpoint. #5890
* [ENHANCEMENT] Distributor: add experimental support for storing metadata when ingesting metrics via OTLP. This makes metrics description and type available when ingesting metrics via OTLP. Enable with `-distributor.enable-otlp-metadata-storage=true`. #5693 #6035 #6254
* [ENHANCEMENT] Ingester: added support for sampling errors, which can be enabled by setting `-ingester.error-sample-rate`. This way each error will be logged once in the configured number of times. All the discarded samples will still be tracked by the `cortex_discarded_samples_total` metric. #5584 #6014
* [ENHANCEMENT] Ruler: Fetch secrets used to configure TLS on the Alertmanager client from Vault when `-vault.enabled` is true. #5239
* [ENHANCEMENT] Query-frontend: added query-sharding support for `group by` aggregation queries. #6024
* [ENHANCEMENT] Fetch secrets used to configure server-side TLS from Vault when `-vault.enabled` is true. #6052.
* [ENHANCEMENT] Packaging: add logrotate config file. #6142
* [ENHANCEMENT] Ingester: add the experimental configuration options `-blocks-storage.tsdb.head-postings-for-matchers-cache-max-bytes` and `-blocks-storage.tsdb.block-postings-for-matchers-cache-max-bytes` to enforce a limit in bytes on the `PostingsForMatchers()` cache used by ingesters (the cache limit is per TSDB head and block basis, not a global one). The experimental configuration options `-blocks-storage.tsdb.head-postings-for-matchers-cache-size` and `-blocks-storage.tsdb.block-postings-for-matchers-cache-size` have been deprecated. #6151
* [ENHANCEMENT] Ingester: use the `PostingsForMatchers()` in-memory cache for label values queries with matchers too. #6151
* [ENHANCEMENT] Ingester / store-gateway: optimized regex matchers. #6168 #6250
* [ENHANCEMENT] Distributor: Include ingester IDs in circuit breaker related metrics and logs. #6206
* [ENHANCEMENT] Querier: improve errors and logging when streaming chunks from ingesters and store-gateways. #6194 #6309
* [ENHANCEMENT] Querier: Add `cortex_querier_federation_exemplar_tenants_queried` and `cortex_querier_federation_tenants_queried` metrics to track the number of tenants queried by multi-tenant queries. #6374 #6409
* [ENHANCEMENT] All: added an experimental `-server.grpc.num-workers` flag that configures the number of long-living workers used to process gRPC requests. This could decrease the CPU usage by reducing the number of stack allocations. #6311
* [ENHANCEMENT] All: improved IPv6 support by using the proper host:port formatting. #6311
* [ENHANCEMENT] Querier: always return error encountered during chunks streaming, rather than `the stream has already been exhausted`. #6345 #6433
* [ENHANCEMENT] Query-frontend: add `instance_enable_ipv6` to support IPv6. #6111
* [ENHANCEMENT] Store-gateway: return same detailed error messages as queriers when chunks or series limits are reached. #6347
* [ENHANCEMENT] Querier: reduce memory consumed for queries that hit store-gateways. #6348
* [ENHANCEMENT] Ruler: include corresponding trace ID with log messages associated with rule evaluation. #6379 #6520
* [ENHANCEMENT] Querier: clarify log messages and span events emitted while querying ingesters, and include both ingester name and address when relevant. #6381
* [ENHANCEMENT] Memcached: introduce new experimental configuration parameters `-<prefix>.memcached.write-buffer-size-bytes` `-<prefix>.memcached.read-buffer-size-bytes` to customise the memcached client write and read buffer size (the buffer is allocated for each memcached connection). #6468
* [ENHANCEMENT] Ingester, Distributor: added experimental support for rejecting push requests received via gRPC before reading them into memory, if ingester or distributor is unable to accept the request. This is activated by using `-ingester.limit-inflight-requests-using-grpc-method-limiter` for ingester, and `-distributor.limit-inflight-requests-using-grpc-method-limiter` for distributor. #5976 #6300
* [ENHANCEMENT] Add capability in store-gateways to accept number of tokens through config. `-store-gateway.sharding-ring.num-tokens`, `default-value=512` #4863
* [ENHANCEMENT] Query-frontend: return warnings generated during query evaluation. #6391
* [ENHANCEMENT] Server: Add the option `-server.http-read-header-timeout` to enable specifying a timeout for reading HTTP request headers. It defaults to 0, in which case reading of headers can take up to `-server.http-read-timeout`, leaving no time for reading body, if there's any. #6517
* [ENHANCEMENT] Add connection-string option, `-<prefix>.azure.connection-string`, for Azure Blob Storage. #6487
* [ENHANCEMENT] Ingester: Add `-ingester.instance-limits.max-inflight-push-requests-bytes`. This limit protects the ingester against requests that together may cause an OOM. #6492
* [ENHANCEMENT] Ingester: add new per-tenant `cortex_ingester_local_limits` metric to expose the calculated local per-tenant limits seen at each ingester. Exports the local per-tenant series limit with label `{limit="max_global_series_per_user"}` #6403
* [ENHANCEMENT] Query-frontend: added "queue_time_seconds" field to "query stats" log. This is total time that query and subqueries spent in the queue, before queriers picked it up. #6537
* [ENHANCEMENT] Server: Add `-server.report-grpc-codes-in-instrumentation-label-enabled` CLI flag to specify whether gRPC status codes should be used in `status_code` label of `cortex_request_duration_seconds` metric. It defaults to false, meaning that successful and erroneous gRPC status codes are represented with `success` and `error` respectively. #6562
* [ENHANCEMENT] Server: Add `-ingester.client.report-grpc-codes-in-instrumentation-label-enabled` CLI flag to specify whether gRPC status codes should be used in `status_code` label of `cortex_ingester_client_request_duration_seconds` metric. It defaults to false, meaning that successful and erroneous gRPC status codes are represented with `2xx` and `error` respectively. #6562
* [ENHANCEMENT] Server: Add `-server.http-log-closed-connections-without-response-enabled` option to log details about connections to HTTP server that were closed before any data was sent back. This can happen if client doesn't manage to send complete HTTP headers before timeout. #6612
* [ENHANCEMENT] Query-frontend: include length of query, time since the earliest and latest points of a query, time since the earliest and latest points of a query, cached/uncached bytes in "query stats" logs. Time parameters (start/end/time) are always formatted as RFC3339 now. #6473 #6477 #6709 #6710
* [ENHANCEMENT] Query-frontend: `-query-frontend.align-queries-with-step` has been moved from a global flag to a per-tenant override. #6714
* [ENHANCEMENT] Distributor: added support for reducing the resolution of native histogram samples upon ingestion if the sample has too many buckets compared to `-validation.max-native-histogram-buckets`. This is enabled by default and can be turned off by setting `-validation.reduce-native-histogram-over-max-buckets` to `false`. #6535
* [ENHANCEMENT] Query-frontend: optionally wait for the frontend to complete startup if requests are received while the frontend is still starting. Disabled by default, set `-query-frontend.not-running-timeout` to a non-zero value to enable. #6621
* [ENHANCEMENT] Distributor: Include source IPs in OTLP push handler logs. #6652
* [ENHANCEMENT] Query-frontend: return clearer error message when a query request is received while shutting down. #6675
* [ENHANCEMENT] Querier: return clearer error message when a query request is cancelled by the caller. #6697
* [ENHANCEMENT] Compactor: Mark corrupted blocks for no-compaction to avoid blocking compactor future runs. #6588
* [ENHANCEMENT] Distributor: Added an experimental configuration option `distributor.ingestion-burst-factor` that overrides the `distributor.ingestion-burst-size` option if set. The `distributor.ingestion-burst-factor` is used to set the underlying ingestion rate limiter token bucket's burst size to a multiple of the per distributor `distributor.ingestion-rate-limit` and the `distributor.ingestion-burst-factor`. This is disabled by default. #6662
* [ENHANCEMENT] Add debug message to track tenants sending queries that are not able to benefit from caches. #6732
* [BUGFIX] Distributor: return server overload error in the event of exceeding the ingestion rate limit. #6549
* [BUGFIX] Ring: Ensure network addresses used for component hash rings are formatted correctly when using IPv6. #6068
* [BUGFIX] Query-scheduler: don't retain connections from queriers that have shut down, leading to gradually increasing enqueue latency over time. #6100 #6145
* [BUGFIX] Ingester: prevent query logic from continuing to execute after queries are canceled. #6085
* [BUGFIX] Ensure correct nesting of children of the `querier.Select` tracing span. #6085
* [BUGFIX] Packaging: fix preremove script preventing upgrades on RHEL based OS. #6067
* [BUGFIX] Querier: return actual error rather than `attempted to read series at index XXX from stream, but the stream has already been exhausted` (or even no error at all) when streaming chunks from ingesters or store-gateways is enabled and an error occurs while streaming chunks. #6346
* [BUGFIX] Querier: reduce log volume when querying ingesters with zone-awareness enabled and one or more instances in a single zone unavailable. #6381
* [BUGFIX] Querier: don't try to query further ingesters if ingester query request minimization is enabled and a query limit is reached as a result of the responses from the initial set of ingesters. #6402
* [BUGFIX] Ingester: Don't cache context cancellation error when querying. #6446
* [BUGFIX] Ingester: don't ignore errors encountered while iterating through chunks or samples in response to a query request. #6469
* [BUGFIX] All: fix issue where traces for some inter-component gRPC calls would incorrectly show the call as failing due to cancellation. #6470
* [BUGFIX] Querier: correctly mark streaming requests to ingesters or store-gateways as successful, not cancelled, in metrics and traces. #6471 #6505
* [BUGFIX] Querier: fix issue where queries fail with "context canceled" error when an ingester or store-gateway fails healthcheck while the query is in progress. #6550
* [BUGFIX] Tracing: When creating an OpenTelemetry tracing span, add it to the context for later retrieval. #6614
* [BUGFIX] Querier: always report query results to query-frontends, even when cancelled, to ensure query-frontends don't wait for results that will otherwise never arrive. #6703
* [BUGFIX] Querier: attempt to query ingesters in PENDING state, to reduce the likelihood that scaling up the number of ingesters in multiple zones simultaneously causes a read outage. #6726 #6727
* [BUGFIX] Querier: don't cancel inflight queries from a query-scheduler if the stream between the querier and query-scheduler is broken. #6728
* [BUGFIX] Store-gateway: Fix double-counting of some duration metrics. #6616
* [BUGFIX] Fixed possible series matcher corruption leading to wrong series being included in query results. #6884

### Mixin

* [CHANGE] Dashboards: enabled reporting gRPC codes as `status_code` label in Mimir dashboards. In case of gRPC calls, the successful `status_code` label on `cortex_request_duration_seconds` and gRPC client request duration metrics has changed from 'success' and '2xx' to 'OK'. #6561
* [CHANGE] Alerts: remove `MimirGossipMembersMismatch` alert and replace it with `MimirGossipMembersTooHigh` and `MimirGossipMembersTooLow` alerts that should have a higher signal-to-noise ratio. #6508
* [ENHANCEMENT] Dashboards: Optionally show rejected requests on Mimir Writes dashboard. Useful when used together with "early request rejection" in ingester and distributor. #6132 #6556
* [ENHANCEMENT] Alerts: added a critical alert for `CompactorSkippedBlocksWithOutOfOrderChunks` when multiple blocks are affected. #6410
* [ENHANCEMENT] Dashboards: Added the min-replicas for autoscaling dashboards. #6528
* [ENHANCEMENT] Dashboards: Show queries per second for the `/api/v1/cardinality/` endpoints on the "Overview" dashboard. #6720
* [BUGFIX] Alerts: fixed issue where `GossipMembersMismatch` warning message referred to per-instance labels that were not produced by the alert query. #6146
* [BUGFIX] Dashboards: Fix autoscaling dashboard panels for KEDA > 2.9. [Requires scraping the KEDA operator for metrics since they moved](https://github.com/kedacore/keda/issues/3972). #6528
* [BUGFIX] Alerts: Fix autoscaling alerts for KEDA > 2.9. [Requires scraping the KEDA operator for metrics since they moved](https://github.com/kedacore/keda/issues/3972). #6528

### Jsonnet

* [CHANGE] Ingester: reduce `-server.grpc-max-concurrent-streams` to 500. #5666
* [CHANGE] Changed default `_config.cluster_domain` from `cluster.local` to `cluster.local.` to reduce the number of DNS lookups made by Mimir. #6389
* [CHANGE] Query-frontend: changed default `_config.autoscaling_query_frontend_cpu_target_utilization` from `1` to `0.75`. #6395
* [CHANGE] Distributor: Increase HPA scale down period such that distributors are slower to scale down after autoscaling up. #6589
* [CHANGE] Store-gateway: Change the default timeout used for index-queries caches from `200ms` to `450ms`. #6786
* [FEATURE] Store-gateway: Allow automated zone-by-zone downscaling, that can be enabled via the `store_gateway_automated_downscale_enabled` flag. It is disabled by default. #6149
* [FEATURE] Ingester: Allow to configure TSDB Head early compaction using the following `_config` parameters: #6181
  * `ingester_tsdb_head_early_compaction_enabled` (disabled by default)
  * `ingester_tsdb_head_early_compaction_reduction_percentage`
  * `ingester_tsdb_head_early_compaction_min_in_memory_series`
* [ENHANCEMENT] Double the amount of rule groups for each user tier. #5897
* [ENHANCEMENT] Set `maxUnavailable` to 0 for `distributor`, `overrides-exporter`, `querier`, `query-frontend`, `query-scheduler` `ruler-querier`, `ruler-query-frontend`, `ruler-query-scheduler` and `consul` deployments, to ensure they don't become completely unavailable during a rollout. #5924
* [ENHANCEMENT] Update rollout-operator to `v0.9.0`. #6022 #6110 #6558 #6681
* [ENHANCEMENT] Update memcached to `memcached:1.6.22-alpine`. #6585
* [ENHANCEMENT] Store-gateway: replaced the following deprecated CLI flags: #6319
  * `-blocks-storage.bucket-store.index-header-lazy-loading-enabled` replaced with `-blocks-storage.bucket-store.index-header.lazy-loading-enabled`
  * `-blocks-storage.bucket-store.index-header-lazy-loading-idle-timeout` replaced with `-blocks-storage.bucket-store.index-header.lazy-loading-idle-timeout`
* [ENHANCEMENT] Store-gateway: Allow selective enablement of store-gateway automated scaling on a per-zone basis. #6302
* [BUGFIX] Autoscaling: KEDA > 2.9 removed the ability to set metricName in the trigger metadata. To help discern which metric is used by the HPA, we set the trigger name to what was the metricName. This is available as the `scaler` label on `keda_*` metrics. #6528

### Mimirtool

* [ENHANCEMENT] Analyze Grafana: Improve support for variables in range. #6657
* [BUGFIX] Fix out of bounds error on export with large timespans and/or series count. #5700
* [BUGFIX] Fix the issue where `--read-timeout` was applied to the entire `mimirtool analyze grafana` invocation rather than to individual Grafana API calls. #5915
* [BUGFIX] Fix incorrect remote-read path joining for `mimirtool remote-read` commands on Windows. #6011
* [BUGFIX] Fix template files full path being sent in `mimirtool alertmanager load` command. #6138
* [BUGFIX] Analyze rule-file: .metricsUsed field wasn't populated. #6953

### Mimir Continuous Test

### Query-tee

### Documentation

* [ENHANCEMENT] Document the concept of native histograms and how to send them to Mimir, migration path. #5956 #6488 #6539 #6752
* [ENHANCEMENT] Document native histograms query and visualization. #6231

### Tools

* [CHANGE] tsdb-index: Rename tool to tsdb-series. #6317
* [FEATURE] tsdb-labels: Add tool to print label names and values of a TSDB block. #6317
* [ENHANCEMENT] trafficdump: Trafficdump can now parse OTEL requests. Entire request is dumped to output, there's no filtering of fields or matching of series done. #6108

## 2.10.5

### Grafana Mimir

* [ENHANCEMENT] Update Docker base images from `alpine:3.18.3` to `alpine:3.18.5`. #6897
* [BUGFIX] Fixed possible series matcher corruption leading to wrong series being included in query results. #6886

### Documentation

* [ENHANCEMENT] Document the concept of native histograms and how to send them to Mimir, migration path. #6757
* [ENHANCEMENT] Document native histograms query and visualization. #6757

## 2.10.4

### Grafana Mimir

* [BUGFIX] Update otelhttp library to v0.44.0 as a mitigation for CVE-2023-45142. #6634

## 2.10.3

### Grafana Mimir

* [BUGFIX] Update grpc-go library to 1.57.2-dev that includes a fix for a bug introduced in 1.57.1. #6419

## 2.10.2

### Grafana Mimir

* [BUGFIX] Update grpc-go library to 1.57.1 and `golang.org/x/net` to `0.17`, which include fix for CVE-2023-44487. #6349

## 2.10.1

### Grafana Mimir

* [CHANGE] Update Go version to 1.21.3. #6244 #6325
* [BUGFIX] Query-frontend: Don't retry read requests rejected by the ingester due to utilization based read path limiting. #6032
* [BUGFIX] Ingester: fix panic in WAL replay of certain native histograms. #6086

## 2.10.0

### Grafana Mimir

* [CHANGE] Store-gateway: skip verifying index header integrity upon loading. To enable verification set `blocks_storage.bucket_store.index_header.verify_on_load: true`. #5174
* [CHANGE] Querier: change the default value of the experimental `-querier.streaming-chunks-per-ingester-buffer-size` flag to 256. #5203
* [CHANGE] Querier: only initiate query requests to ingesters in the `ACTIVE` state in the ring. #5342
* [CHANGE] Querier: renamed `-querier.prefer-streaming-chunks` to `-querier.prefer-streaming-chunks-from-ingesters` to enable streaming chunks from ingesters to queriers. #5182
* [CHANGE] Querier: `-query-frontend.cache-unaligned-requests` has been moved from a global flag to a per-tenant override. #5312
* [CHANGE] Ingester: removed `cortex_ingester_shipper_dir_syncs_total` and `cortex_ingester_shipper_dir_sync_failures_total` metrics. The former metric was not much useful, and the latter was never incremented. #5396
* [CHANGE] Ingester: removed logging of errors related to hitting per-instance limits to reduce resource usage when ingesters are under pressure. #5585
* [CHANGE] gRPC clients: use default connect timeout of 5s, and therefore enable default connect backoff max delay of 5s. #5562
* [CHANGE] Ingester: the `-validation.create-grace-period` is now enforced in the ingester too, other than distributor and query-frontend. If you've configured `-validation.create-grace-period` then make sure the configuration is applied to ingesters too. #5712
* [CHANGE] Distributor: the `-validation.create-grace-period` is now enforced for examplars too in the distributor. If an examplar has timestamp greater than "now + grace_period", then the exemplar will be dropped and the metric `cortex_discarded_exemplars_total{reason="exemplar_too_far_in_future",user="..."}` increased. #5761
* [CHANGE] Query-frontend: the `-validation.create-grace-period` is now enforced in the query-frontend even when the configured value is 0. When the value is 0, the query end time range is truncated to the current real-world time. #5829
* [CHANGE] Store-gateway: deprecated configuration parameters for index header under `blocks-storage.bucket-store` and use a new configurations in `blocks-storage.bucket-store.index-header`, deprecated configuration will be removed in Mimir 2.12. Configuration changes: #5726
  * `-blocks-storage.bucket-store.index-header-lazy-loading-enabled` is deprecated, use the new configuration `-blocks-storage.bucket-store.index-header.lazy-loading-enabled`
  * `-blocks-storage.bucket-store.index-header-lazy-loading-idle-timeout` is deprecated, use the new configuration `-blocks-storage.bucket-store.index-header.lazy-loading-idle-timeout`
  * `-blocks-storage.bucket-store.index-header-lazy-loading-concurrency` is deprecated, use the new configuration `-blocks-storage.bucket-store.index-header.lazy-loading-concurrency`
* [CHANGE] Store-gateway: remove experimental fine-grained chunks caching. The following experimental configuration parameters have been removed `-blocks-storage.bucket-store.chunks-cache.fine-grained-chunks-caching-enabled`, `-blocks-storage.bucket-store.fine-grained-chunks-caching-ranges-per-series`. #5816 #5875
* [CHANGE] Ingester: remove deprecated `blocks-storage.tsdb.max-tsdb-opening-concurrency-on-startup`. #5850
* [FEATURE] Introduced `-distributor.service-overload-status-code-on-rate-limit-enabled` flag for configuring status code to 529 instead of 429 upon rate limit exhaustion. #5752
* [FEATURE] Cardinality API: added a new `count_method` parameter which enables counting active series. #5136
* [FEATURE] Query-frontend: added experimental support to cache cardinality, label names and label values query responses. The cache will be used when `-query-frontend.cache-results` is enabled, and `-query-frontend.results-cache-ttl-for-cardinality-query` or `-query-frontend.results-cache-ttl-for-labels-query` set to a value greater than 0. The following metrics have been added to track the query results cache hit ratio per `request_type`: #5212 #5235 #5426 #5524
  * `cortex_frontend_query_result_cache_requests_total{request_type="query_range|cardinality|label_names_and_values"}`
  * `cortex_frontend_query_result_cache_hits_total{request_type="query_range|cardinality|label_names_and_values"}`
* [FEATURE] Added `-<prefix>.s3.list-objects-version` flag to configure the S3 list objects version. #5099
* [FEATURE] Ingester: add optional CPU/memory utilization based read request limiting, considered experimental. Disabled by default, enable by configuring limits via both of the following flags: #5012 #5392 #5394 #5526 #5508 #5704
  * `-ingester.read-path-cpu-utilization-limit`
  * `-ingester.read-path-memory-utilization-limit`
  * `-ingester.log-utilization-based-limiter-cpu-samples`
* [FEATURE] Ruler: support filtering results from rule status endpoint by `file`, `rule_group` and `rule_name`. #5291
* [FEATURE] Ingester: add experimental support for creating tokens by using spread minimizing strategy. This can be enabled with `-ingester.ring.token-generation-strategy: spread-minimizing` and `-ingester.ring.spread-minimizing-zones: <all available zones>`. In that case `-ingester.ring.tokens-file-path` must be empty. #5308 #5324
* [FEATURE] Storegateway: Persist sparse index-headers to disk and read from disk on index-header loads instead of reconstructing. #5465 #5651 #5726
* [FEATURE] Ingester: add experimental CLI flag `-ingester.ring.spread-minimizing-join-ring-in-order` that allows an ingester to register tokens in the ring only after all previous ingesters (with ID lower than its own ID) have already been registered. #5541
* [FEATURE] Ingester: add experimental support to compact the TSDB Head when the number of in-memory series is equal or greater than `-blocks-storage.tsdb.early-head-compaction-min-in-memory-series`, and the ingester estimates that the per-tenant TSDB Head compaction will reduce in-memory series by at least `-blocks-storage.tsdb.early-head-compaction-min-estimated-series-reduction-percentage`. #5371
* [FEATURE] Ingester: add new metrics for tracking native histograms in active series: `cortex_ingester_active_native_histogram_series`, `cortex_ingester_active_native_histogram_series_custom_tracker`, `cortex_ingester_active_native_histogram_buckets`, `cortex_ingester_active_native_histogram_buckets_custom_tracker`. The first 2 are the subsets of the existing and unmodified `cortex_ingester_active_series` and `cortex_ingester_active_series_custom_tracker` respectively, only tracking native histogram series, and the last 2 are the equivalents for tracking the number of buckets in native histogram series. #5318
* [FEATURE] Add experimental CLI flag `-<prefix>.s3.native-aws-auth-enabled` that allows to enable the default credentials provider chain of the AWS SDK. #5636
* [FEATURE] Distributor: add experimental support for circuit breaking when writing to ingesters via `-ingester.client.circuit-breaker.enabled`, `-ingester.client.circuit-breaker.failure-threshold`, or `-ingester.client.circuit-breaker.cooldown-period` or their corresponding YAML. #5650
* [FEATURE] The following features are no longer considered experimental. #5701 #5872
  * Ruler storage cache (`-ruler-storage.cache.*`)
  * Exclude ingesters running in specific zones (`-ingester.ring.excluded-zones`)
  * Cardinality-based query sharding (`-query-frontend.query-sharding-target-series-per-shard`)
  * Cardinality query result caching (`-query-frontend.results-cache-ttl-for-cardinality-query`)
  * Label names and values query result caching (`-query-frontend.results-cache-ttl-for-labels-query`)
  * Query expression size limit (`-query-frontend.max-query-expression-size-bytes`)
  * Peer discovery / tenant sharding for overrides exporters (`-overrides-exporter.ring.enabled`)
  * Configuring enabled metrics in overrides exporter (`-overrides-exporter.enabled-metrics`)
  * Per-tenant results cache TTL (`-query-frontend.results-cache-ttl`, `-query-frontend.results-cache-ttl-for-out-of-order-time-window`)
  * Shutdown delay (`-shutdown-delay`)
* [FEATURE] Querier: add experimental CLI flag `-tenant-federation.max-concurrent` to adjust the max number of per-tenant queries that can be run at a time when executing a single multi-tenant query. #5874
* [FEATURE] Alertmanager: add Microsoft Teams as a supported integration. #5840
* [ENHANCEMENT] Overrides-exporter: Add new metrics for write path and alertmanager (`max_global_metadata_per_user`, `max_global_metadata_per_metric`, `request_rate`, `request_burst_size`, `alertmanager_notification_rate_limit`, `alertmanager_max_dispatcher_aggregation_groups`, `alertmanager_max_alerts_count`, `alertmanager_max_alerts_size_bytes`) and added flag `-overrides-exporter.enabled-metrics` to explicitly configure desired metrics, e.g. `-overrides-exporter.enabled-metrics=request_rate,ingestion_rate`. Default value for this flag is: `ingestion_rate,ingestion_burst_size,max_global_series_per_user,max_global_series_per_metric,max_global_exemplars_per_user,max_fetched_chunks_per_query,max_fetched_series_per_query,ruler_max_rules_per_rule_group,ruler_max_rule_groups_per_tenant`. #5376
* [ENHANCEMENT] Cardinality API: when zone aware replication is enabled, the label values cardinality API can now tolerate single zone failure #5178
* [ENHANCEMENT] Distributor: optimize sending requests to ingesters when incoming requests don't need to be modified. For now this feature can be disabled by setting `-timeseries-unmarshal-caching-optimization-enabled=false`. #5137
* [ENHANCEMENT] Add advanced CLI flags to control gRPC client behaviour: #5161
  * `-<prefix>.connect-timeout`
  * `-<prefix>.connect-backoff-base-delay`
  * `-<prefix>.connect-backoff-max-delay`
  * `-<prefix>.initial-stream-window-size`
  * `-<prefix>.initial-connection-window-size`
* [ENHANCEMENT] Query-frontend: added "response_size_bytes" field to "query stats" log. #5196
* [ENHANCEMENT] Querier: refine error messages for per-tenant query limits, informing the user of the preferred strategy for not hitting the limit, in addition to how they may tweak the limit. #5059
* [ENHANCEMENT] Distributor: optimize sending of requests to ingesters by reusing memory buffers for marshalling requests. This optimization can be enabled by setting `-distributor.write-requests-buffer-pooling-enabled` to `true`. #5195 #5805 #5830
* [ENHANCEMENT] Querier: add experimental `-querier.minimize-ingester-requests` option to initially query only the minimum set of ingesters required to reach quorum. #5202 #5259 #5263
* [ENHANCEMENT] Querier: improve error message when streaming chunks from ingesters to queriers and a query limit is reached. #5245
* [ENHANCEMENT] Use new data structure for labels, to reduce memory consumption. #3555 #5731
* [ENHANCEMENT] Update alpine base image to 3.18.2. #5276
* [ENHANCEMENT] Ruler: add `cortex_ruler_sync_rules_duration_seconds` metric, tracking the time spent syncing all rule groups owned by the ruler instance. #5311
* [ENHANCEMENT] Store-gateway: add experimental `blocks-storage.bucket-store.index-header-lazy-loading-concurrency` config option to limit the number of concurrent index-headers loads when lazy loading. #5313 #5605
* [ENHANCEMENT] Ingester and querier: improve level of detail in traces emitted for queries that hit ingesters. #5315
* [ENHANCEMENT] Querier: add `cortex_querier_queries_rejected_total` metric that counts the number of queries rejected due to hitting a limit (eg. max series per query or max chunks per query). #5316 #5440 #5450
* [ENHANCEMENT] Querier: add experimental `-querier.minimize-ingester-requests-hedging-delay` option to initiate requests to further ingesters when request minimisation is enabled and not all initial requests have completed. #5368
* [ENHANCEMENT] Clarify docs for `-ingester.client.*` flags to make it clear that these are used by both queriers and distributors. #5375
* [ENHANCEMENT] Querier and store-gateway: add experimental support for streaming chunks from store-gateways to queriers while evaluating queries. This can be enabled with `-querier.prefer-streaming-chunks-from-store-gateways=true`. #5182
* [ENHANCEMENT] Querier: enforce `max-chunks-per-query` limit earlier in query processing when streaming chunks from ingesters to queriers to avoid unnecessarily consuming resources for queries that will be aborted. #5369 #5447
* [ENHANCEMENT] Ingester: added `cortex_ingester_shipper_last_successful_upload_timestamp_seconds` metric tracking the last successful TSDB block uploaded to the bucket (unix timestamp in seconds). #5396
* [ENHANCEMENT] Ingester: add two metrics tracking resource utilization calculated by utilization based limiter: #5496
  * `cortex_ingester_utilization_limiter_current_cpu_load`: The current exponential weighted moving average of the ingester's CPU load
  * `cortex_ingester_utilization_limiter_current_memory_usage_bytes`: The current ingester memory utilization
* [ENHANCEMENT] Ruler: added `insight=true` field to ruler's prometheus component for rule evaluation logs. #5510
* [ENHANCEMENT] Distributor Ingester: add metrics to count the number of requests rejected for hitting per-instance limits, `cortex_distributor_instance_rejected_requests_total` and `cortex_ingester_instance_rejected_requests_total` respectively. #5551
* [ENHANCEMENT] Distributor: add support for ingesting exponential histograms that are over the native histogram scale limit of 8 in OpenTelemetry format by downscaling them. #5532 #5607
* [ENHANCEMENT] General: buffered logging: #5506
  * `-log.buffered` CLI flag enable buffered logging.
* [ENHANCEMENT] Distributor: add more detailed information to traces generated while processing OTLP write requests. #5539
* [ENHANCEMENT] Distributor: improve performance ingesting OTLP payloads. #5531 #5607 #5616
* [ENHANCEMENT] Ingester: optimize label-values with matchers call when number of matched series is small. #5600
* [ENHANCEMENT] Compactor: delete bucket-index, markers and debug files if there are no blocks left in the bucket index. This cleanup must be enabled by using `-compactor.no-blocks-file-cleanup-enabled` option. #5648
* [ENHANCEMENT] Ingester: reduce memory usage of active series tracker. #5665
* [ENHANCEMENT] Store-gateway: added `-store-gateway.sharding-ring.auto-forget-enabled` configuration parameter to control whether store-gateway auto-forget feature should be enabled or disabled (enabled by default). #5702
* [ENHANCEMENT] Compactor: added per tenant block upload counters `cortex_block_upload_api_blocks_total`, `cortex_block_upload_api_bytes_total`, and `cortex_block_upload_api_files_total`. #5738
* [ENHANCEMENT] Compactor: verify time range of compacted block(s) matches the time range of input blocks. #5760
* [ENHANCEMENT] Querier: improved observability of calls to ingesters during queries. #5724
* [ENHANCEMENT] Compactor: block backfilling logging is now more verbose. #5711
* [ENHANCEMENT] Added support to rate limit application logs: #5764
  * `-log.rate-limit-enabled`
  * `-log.rate-limit-logs-per-second`
  * `-log.rate-limit-logs-per-second-burst`
* [ENHANCEMENT] Ingester: added `cortex_ingester_tsdb_head_min_timestamp_seconds` and `cortex_ingester_tsdb_head_max_timestamp_seconds` metrics which return min and max time of all TSDB Heads open in an ingester. #5786 #5815
* [ENHANCEMENT] Querier: cancel query requests to ingesters in a zone upon first error received from the zone, to reduce wasted effort spent computing results that won't be used #5764
* [ENHANCEMENT] All: improve tracing of internal HTTP requests sent over httpgrpc. #5782
* [ENHANCEMENT] Querier: add experimental per-query chunks limit based on an estimate of the number of chunks that will be sent from ingesters and store-gateways that is enforced earlier during query evaluation. This limit is disabled by default and can be configured with `-querier.max-estimated-fetched-chunks-per-query-multiplier`. #5765
* [ENHANCEMENT] Ingester: add UI for listing tenants with TSDB on given ingester and viewing details of tenants's TSDB on given ingester. #5803 #5824
* [ENHANCEMENT] Querier: improve observability of calls to store-gateways during queries. #5809
* [ENHANCEMENT] Query-frontend: improve tracing of interactions with query-scheduler. #5818
* [ENHANCEMENT] Query-scheduler: improve tracing of requests when request is rejected by query-scheduler. #5848
* [ENHANCEMENT] Ingester: avoid logging some errors that could cause logging contention. #5494 #5581
* [ENHANCEMENT] Store-gateway: wait for query gate after loading blocks. #5507
* [ENHANCEMENT] Store-gateway: always include `__name__` posting group in selection in order to reduce the number of object storage API calls. #5246
* [ENHANCEMENT] Ingester: track active series by ref instead of hash/labels to reduce memory usage. #5134 #5193
* [ENHANCEMENT] Go: updated to 1.21.1. #5955 #5960
* [ENHANCEMENT] Alertmanager: updated to alertmanager 0.26.0. #5840
* [BUGFIX] Ingester: Handle when previous ring state is leaving and the number of tokens has changed. #5204
* [BUGFIX] Querier: fix issue where queries that use the `timestamp()` function fail with `execution: attempted to read series at index 0 from stream, but the stream has already been exhausted` if streaming chunks from ingesters to queriers is enabled. #5370
* [BUGFIX] memberlist: bring back `memberlist_client_kv_store_count` metric that used to exist in Cortex, but got lost during dskit updates before Mimir 2.0. #5377
* [BUGFIX] Querier: pass on HTTP 503 query response code. #5364
* [BUGFIX] Store-gateway: Fix issue where stopping a store-gateway could cause all store-gateways to unload all blocks. #5464
* [BUGFIX] Allocate ballast in smaller blocks to avoid problem when entire ballast was kept in memory working set. #5565
* [BUGFIX] Querier: retry frontend result notification when an error is returned. #5591
* [BUGFIX] Querier: fix issue where `cortex_ingester_client_request_duration_seconds` metric did not include streaming query requests that did not return any series. #5695
* [BUGFIX] Ingester: fix ActiveSeries tracker double-counting series that have been deleted from the Head while still being active and then recreated again. #5678
* [BUGFIX] Ingester: don't set "last update time" of TSDB into the future when opening TSDB. This could prevent detecting of idle TSDB for a long time, if sample in distant future was ingested. #5787
* [BUGFIX] Store-gateway: fix bug when lazy index header could be closed prematurely even when still in use. #5795
* [BUGFIX] Ruler: gracefully shut down rule evaluations. #5778
* [BUGFIX] Querier: fix performance when ingesters stream samples. #5836
* [BUGFIX] Ingester: fix spurious `not found` errors on label values API during head compaction. #5957
* [BUGFIX] All: updated Minio object storage client from 7.0.62 to 7.0.63 to fix auto-detection of AWS GovCloud environments. #5905

### Mixin

* [CHANGE] Dashboards: show all workloads in selected namespace on "rollout progress" dashboard. #5113
* [CHANGE] Dashboards: show the number of updated and ready pods for each workload in the "rollout progress" panel on the "rollout progress" dashboard. #5113
* [CHANGE] Dashboards: removed "Query results cache misses" panel on the "Mimir / Queries" dashboard. #5423
* [CHANGE] Dashboards: default to shared crosshair on all dashboards. #5489
* [CHANGE] Dashboards: sort variable drop-down lists from A to Z, rather than Z to A. #5490
* [CHANGE] Alerts: removed `MimirProvisioningTooManyActiveSeries` alert. You should configure `-ingester.instance-limits.max-series` and rely on `MimirIngesterReachingSeriesLimit` alert instead. #5593
* [CHANGE] Alerts: removed `MimirProvisioningTooManyWrites` alert. The alerting threshold used in this alert was chosen arbitrarily and ingesters receiving an higher number of samples / sec don't necessarily have any issue. You should rely on SLOs metrics and alerts instead. #5706
* [CHANGE] Alerts: don't raise `MimirRequestErrors` or `MimirRequestLatency` alert for the `/debug/pprof` endpoint. #5826
* [ENHANCEMENT] Dashboards: adjust layout of "rollout progress" dashboard panels so that the "rollout progress" panel doesn't require scrolling. #5113
* [ENHANCEMENT] Dashboards: show container name first in "pods count per version" panel on "rollout progress" dashboard. #5113
* [ENHANCEMENT] Dashboards: show time spend waiting for turn when lazy loading index headers in the "index-header lazy load gate latency" panel on the "queries" dashboard. #5313
* [ENHANCEMENT] Dashboards: split query results cache hit ratio by request type in "Query results cache hit ratio" panel on the "Mimir / Queries" dashboard. #5423
* [ENHANCEMENT] Dashboards: add "rejected queries" panel to "queries" dashboard. #5429
* [ENHANCEMENT] Dashboards: add native histogram active series and active buckets to "tenants" dashboard. #5543
* [ENHANCEMENT] Dashboards: add panels to "Mimir / Writes" for requests rejected for per-instance limits. #5638
* [ENHANCEMENT] Dashboards: rename "Blocks currently loaded" to "Blocks currently owned" in the "Mimir / Queries" dashboard. #5705
* [ENHANCEMENT] Alerts: Add `MimirIngestedDataTooFarInTheFuture` warning alert that triggers when Mimir ingests sample with timestamp more than 1h in the future. #5822
* [BUGFIX] Alerts: fix `MimirIngesterRestarts` to fire only when the ingester container is restarted, excluding the cases the pod is rescheduled. #5397
* [BUGFIX] Dashboards: fix "unhealthy pods" panel on "rollout progress" dashboard showing only a number rather than the name of the workload and the number of unhealthy pods if only one workload has unhealthy pods. #5113 #5200
* [BUGFIX] Alerts: fixed `MimirIngesterHasNotShippedBlocks` and `MimirIngesterHasNotShippedBlocksSinceStart` alerts. #5396
* [BUGFIX] Alerts: Fix `MimirGossipMembersMismatch` to include `admin-api` and custom compactor pods. `admin-api` is a GEM component. #5641 #5797
* [BUGFIX] Dashboards: fix autoscaling dashboard panels that could show multiple series for a single component. #5810
* [BUGFIX] Dashboards: fix ruler-querier scaling metric panel query and split into CPU and memory scaling metric panels. #5739

### Jsonnet

* [CHANGE] Removed `_config.querier.concurrency` configuration option and replaced it with `_config.querier_max_concurrency` and `_config.ruler_querier_max_concurrency` to allow to easily fine tune it for different querier deployments. #5322
* [CHANGE] Change `_config.multi_zone_ingester_max_unavailable` to 50. #5327
* [CHANGE] Change distributors rolling update strategy configuration: `maxSurge` and `maxUnavailable` are set to `15%` and `0`. #5714
* [FEATURE] Alertmanager: Add horizontal pod autoscaler config, that can be enabled using `autoscaling_alertmanager_enabled: true`. #5194 #5249
* [ENHANCEMENT] Enable the `track_sizes` feature for Memcached pods to help determine cache efficiency. #5209
* [ENHANCEMENT] Add per-container map for environment variables. #5181
* [ENHANCEMENT] Add `PodDisruptionBudget`s for compactor, continuous-test, distributor, overrides-exporter, querier, query-frontend, query-scheduler, rollout-operator, ruler, ruler-querier, ruler-query-frontend, ruler-query-scheduler, and all memcached workloads. #5098
* [ENHANCEMENT] Ruler: configure the ruler storage cache when the metadata cache is enabled. #5326 #5334
* [ENHANCEMENT] Shuffle-sharding: ingester shards in user-classes can now be configured to target different series and limit percentage utilization through `_config.shuffle_sharding.target_series_per_ingester` and `_config.shuffle_sharding.target_utilization_percentage` values. #5470
* [ENHANCEMENT] Distributor: allow adjustment of the targeted CPU usage as a percentage of requested CPU. This can be adjusted with `_config.autoscaling_distributor_cpu_target_utilization`. #5525
* [ENHANCEMENT] Ruler: add configuration option `_config.ruler_remote_evaluation_max_query_response_size_bytes` to easily set the maximum query response size allowed (in bytes). #5592
* [ENHANCEMENT] Distributor: dynamically set `GOMAXPROCS` based on the CPU request. This should reduce distributor CPU utilization, assuming the CPU request is set to a value close to the actual utilization. #5588
* [ENHANCEMENT] Querier: dynamically set `GOMAXPROCS` based on the CPU request. This should reduce noisy neighbour issues created by the querier, whose CPU utilization could eventually saturate the Kubernetes node if unbounded. #5646 #5658
* [ENHANCEMENT] Allow to remove an entry from the configured environment variable for a given component, setting the environment value to `null` in the `*_env_map` objects (e.g. `store_gateway_env_map+:: { 'field': null}`). #5599
* [ENHANCEMENT] Allow overriding the default number of replicas for `etcd`. #5589
* [ENHANCEMENT] Memcached: reduce memory request for results, chunks and metadata caches. The requested memory is 5% greater than the configured memcached max cache size. #5661
* [ENHANCEMENT] Autoscaling: Add the following configuration options to fine tune autoscaler target utilization: #5679 #5682 #5689
  * `autoscaling_querier_target_utilization` (defaults to `0.75`)
  * `autoscaling_mimir_read_target_utilization` (defaults to `0.75`)
  * `autoscaling_ruler_querier_cpu_target_utilization` (defaults to `1`)
  * `autoscaling_distributor_memory_target_utilization` (defaults to `1`)
  * `autoscaling_ruler_cpu_target_utilization` (defaults to `1`)
  * `autoscaling_query_frontend_cpu_target_utilization` (defaults to `1`)
  * `autoscaling_ruler_query_frontend_cpu_target_utilization` (defaults to `1`)
  * `autoscaling_alertmanager_cpu_target_utilization` (defaults to `1`)
* [ENHANCEMENT] Gossip-ring: add appProtocol for istio compatibility. #5680
* [ENHANCEMENT] Add _config.commonConfig to allow adding common configuration parameters for all Mimir components. #5703
* [ENHANCEMENT] Update rollout-operator to `v0.7.0`. #5718
* [ENHANCEMENT] Increase the default rollout speed for store-gateway when lazy loading is disabled. #5823
* [ENHANCEMENT] Add autoscaling on memory for ruler-queriers. #5739
* [ENHANCEMENT] Deduplicate scaled object creation for most objects that scale on CPU and memory. #6411
* [BUGFIX] Fix compilation when index, chunks or metadata caches are disabled. #5710
* [BUGFIX] Autoscaling: treat OOMing containers as though they are using their full memory request. #5739
* [BUGFIX] Autoscaling: if no containers are up, report 0 memory usage instead of no data. #6411

### Mimirtool

* [ENHANCEMENT] Mimirtool uses paging to fetch all dashboards from Grafana when running `mimirtool analyse grafana`. This allows the tool to work correctly when running against Grafana instances with more than a 1000 dashboards. #5825
* [ENHANCEMENT] Extract metric name from queries that have a `__name__` matcher. #5911
* [BUGFIX] Mimirtool no longer parses label names as metric names when handling templating variables that are populated using `label_values(<label_name>)` when running `mimirtool analyse grafana`. #5832
* [BUGFIX] Fix panic when analyzing a grafana dashboard with multiline queries in templating variables. #5911

### Query-tee

* [CHANGE] Proxy `Content-Type` response header from backend. Previously `Content-Type: text/plain; charset=utf-8` was returned on all requests. #5183
* [CHANGE] Increase default value of `-proxy.compare-skip-recent-samples` to avoid racing with recording rule evaluation. #5561
* [CHANGE] Add `-backend.skip-tls-verify` to optionally skip TLS verification on backends. #5656

### Documentation

* [CHANGE] Fix reference to `get-started` documentation directory. #5476
* [CHANGE] Fix link to external OTLP/HTTP documentation.
* [ENHANCEMENT] Improved `MimirRulerTooManyFailedQueries` runbook. #5586
* [ENHANCEMENT] Improved "Recover accidentally deleted blocks" runbook. #5620
* [ENHANCEMENT] Documented options and trade-offs to query label names and values. #5582
* [ENHANCEMENT] Improved `MimirRequestErrors` runbook for alertmanager. #5694

### Tools

* [CHANGE] copyblocks: add support for S3 and the ability to copy between different object storage services. Due to this, the `-source-service` and `-destination-service` flags are now required and the `-service` flag has been removed. #5486
* [FEATURE] undelete-block-gcs: Added new tool for undeleting blocks on GCS storage. #5610 #5855
* [FEATURE] wal-reader: Added new tool for printing entries in TSDB WAL. #5780
* [ENHANCEMENT] ulidtime: add -seconds flag to print timestamps as Unix timestamps. #5621
* [ENHANCEMENT] ulidtime: exit with status code 1 if some ULIDs can't be parsed. #5621
* [ENHANCEMENT] tsdb-index-toc: added index-header size estimates. #5652
* [BUGFIX] Stop tools from panicking when `-help` flag is passed. #5412
* [BUGFIX] Remove github.com/golang/glog command line flags from tools. #5413

## 2.9.4

### Grafana Mimir

* [ENHANCEMENT] Update Docker base images from `alpine:3.18.3` to `alpine:3.18.5`. #6895

## 2.9.3

### Grafana Mimir

* [BUGFIX] Update `go.opentelemetry.io/contrib/instrumentation/net/http/otelhttp` to `0.44` which includes a fix for CVE-2023-45142. #6637

## 2.9.2

### Grafana Mimir

* [BUGFIX] Update grpc-go library to 1.56.3 and `golang.org/x/net` to `0.17`, which include fix for CVE-2023-44487. #6353 #6364

## 2.9.1

### Grafana Mimir

* [ENHANCEMENT] Update alpine base image to 3.18.3. #6021

## 2.9.0

### Grafana Mimir

* [CHANGE] Store-gateway: change expanded postings, postings, and label values index cache key format. These caches will be invalidated when rolling out the new Mimir version. #4770 #4978 #5037
* [CHANGE] Distributor: remove the "forwarding" feature as it isn't necessary anymore. #4876
* [CHANGE] Query-frontend: Change the default value of `-query-frontend.query-sharding-max-regexp-size-bytes` from `0` to `4096`. #4932
* [CHANGE] Querier: `-querier.query-ingesters-within` has been moved from a global flag to a per-tenant override. #4287
* [CHANGE] Querier: Use `-blocks-storage.tsdb.retention-period` instead of `-querier.query-ingesters-within` for calculating the lookback period for shuffle sharded ingesters. Setting `-querier.query-ingesters-within=0` no longer disables shuffle sharding on the read path. #4287
* [CHANGE] Block upload: `/api/v1/upload/block/{block}/files` endpoint now allows file uploads with no `Content-Length`. #4956
* [CHANGE] Store-gateway: deprecate configuration parameters for chunk pooling, they will be removed in Mimir 2.11. The following options are now also ignored: #4996
  * `-blocks-storage.bucket-store.max-chunk-pool-bytes`
  * `-blocks-storage.bucket-store.chunk-pool-min-bucket-size-bytes`
  * `-blocks-storage.bucket-store.chunk-pool-max-bucket-size-bytes`
* [CHANGE] Store-gateway: remove metrics `cortex_bucket_store_chunk_pool_requested_bytes_total` and `cortex_bucket_store_chunk_pool_returned_bytes_total`. #4996
* [CHANGE] Compactor: change default of `-compactor.partial-block-deletion-delay` to `1d`. This will automatically clean up partial blocks that were a result of failed block upload or deletion. #5026
* [CHANGE] Compactor: the deprecated configuration parameter `-compactor.consistency-delay` has been removed. #5050
* [CHANGE] Store-gateway: the deprecated configuration parameter `-blocks-storage.bucket-store.consistency-delay` has been removed. #5050
* [CHANGE] The configuration parameter `-blocks-storage.bucket-store.bucket-index.enabled` has been deprecated and will be removed in Mimir 2.11. Mimir is running by default with the bucket index enabled since version 2.0, and starting from the version 2.11 it will not be possible to disable it. #5051
* [CHANGE] The configuration parameters `-querier.iterators` and `-query.batch-iterators` have been deprecated and will be removed in Mimir 2.11. Mimir runs by default with `-querier.batch-iterators=true`, and starting from version 2.11 it will not be possible to change this. #5114
* [CHANGE] Compactor: change default of `-compactor.first-level-compaction-wait-period` to 25m. #5128
* [CHANGE] Ruler: changed default of `-ruler.poll-interval` from `1m` to `10m`. Starting from this release, the configured rule groups will also be re-synced each time they're modified calling the ruler configuration API. #5170
* [FEATURE] Query-frontend: add `-query-frontend.log-query-request-headers` to enable logging of request headers in query logs. #5030
* [FEATURE] Store-gateway: add experimental feature to retain lazy-loaded index headers between restarts by eagerly loading them during startup. This is disabled by default and can only be enabled if lazy loading is enabled. To enable this set the following: #5606
  * `-blocks-storage.bucket-store.index-header-lazy-loading-enabled` must be set to true
  * `-blocks-storage.bucket-store.index-header.eager-loading-startup-enabled` must be set to true
* [ENHANCEMENT] Add per-tenant limit `-validation.max-native-histogram-buckets` to be able to ignore native histogram samples that have too many buckets. #4765
* [ENHANCEMENT] Store-gateway: reduce memory usage in some LabelValues calls. #4789
* [ENHANCEMENT] Store-gateway: add a `stage` label to the metric `cortex_bucket_store_series_data_touched`. This label now applies to `data_type="chunks"` and `data_type="series"`. The `stage` label has 2 values: `processed` - the number of series that parsed - and `returned` - the number of series selected from the processed bytes to satisfy the query. #4797 #4830
* [ENHANCEMENT] Distributor: make `__meta_tenant_id` label available in relabeling rules configured via `metric_relabel_configs`. #4725
* [ENHANCEMENT] Compactor: added the configurable limit `compactor.block-upload-max-block-size-bytes` or `compactor_block_upload_max_block_size_bytes` to limit the byte size of uploaded or validated blocks. #4680
* [ENHANCEMENT] Querier: reduce CPU utilisation when shuffle sharding is enabled with large shard sizes. #4851
* [ENHANCEMENT] Packaging: facilitate configuration management by instructing systemd to start mimir with a configuration file. #4810
* [ENHANCEMENT] Store-gateway: reduce memory allocations when looking up postings from cache. #4861 #4869 #4962 #5047
* [ENHANCEMENT] Store-gateway: retain only necessary bytes when reading series from the bucket. #4926
* [ENHANCEMENT] Ingester, store-gateway: clear the shutdown marker after a successful shutdown to enable reusing their persistent volumes in case the ingester or store-gateway is restarted. #4985
* [ENHANCEMENT] Store-gateway, query-frontend: Reduced memory allocations when looking up cached entries from Memcached. #4862
* [ENHANCEMENT] Alertmanager: Add additional template function `queryFromGeneratorURL` returning query URL decoded query from the `GeneratorURL` field of an alert. #4301
* [ENHANCEMENT] Ruler: added experimental ruler storage cache support. The cache should reduce the number of "list objects" API calls issued to the object storage when there are 2+ ruler replicas running in a Mimir cluster. The cache can be configured setting `-ruler-storage.cache.*` CLI flags or their respective YAML config options. #4950 #5054
* [ENHANCEMENT] Store-gateway: added HTTP `/store-gateway/prepare-shutdown` endpoint for gracefully scaling down of store-gateways. A gauge `cortex_store_gateway_prepare_shutdown_requested` has been introduced for tracing this process. #4955
* [ENHANCEMENT] Updated Kuberesolver dependency (github.com/sercand/kuberesolver) from v2.4.0 to v4.0.0 and gRPC dependency (google.golang.org/grpc) from v1.47.0 to v1.53.0. #4922
* [ENHANCEMENT] Introduced new options for logging HTTP request headers: `-server.log-request-headers` enables logging HTTP request headers, `-server.log-request-headers-exclude-list` lists headers which should not be logged. #4922
* [ENHANCEMENT] Block upload: `/api/v1/upload/block/{block}/files` endpoint now disables read and write HTTP timeout, overriding `-server.http-read-timeout` and `-server.http-write-timeout` values. This is done to allow large file uploads to succeed. #4956
* [ENHANCEMENT] Alertmanager: Introduce new metrics from upstream. #4918
  * `cortex_alertmanager_notifications_failed_total` (added `reason` label)
  * `cortex_alertmanager_nflog_maintenance_total`
  * `cortex_alertmanager_nflog_maintenance_errors_total`
  * `cortex_alertmanager_silences_maintenance_total`
  * `cortex_alertmanager_silences_maintenance_errors_total`
* [ENHANCEMENT] Add native histogram support for `cortex_request_duration_seconds` metric family. #4987
* [ENHANCEMENT] Ruler: do not list rule groups in the object storage for disabled tenants. #5004
* [ENHANCEMENT] Query-frontend and querier: add HTTP API endpoint `<prometheus-http-prefix>/api/v1/format_query` to format a PromQL query. #4373
* [ENHANCEMENT] Query-frontend: Add `cortex_query_frontend_regexp_matcher_count` and `cortex_query_frontend_regexp_matcher_optimized_count` metrics to track optimization of regular expression label matchers. #4813
* [ENHANCEMENT] Alertmanager: Add configuration option to enable or disable the deletion of alertmanager state from object storage. This is useful when migrating alertmanager tenants from one cluster to another, because it avoids a condition where the state object is copied but then deleted before the configuration object is copied. #4989
* [ENHANCEMENT] Querier: only use the minimum set of chunks from ingesters when querying, and cancel unnecessary requests to ingesters sooner if we know their results won't be used. #5016
* [ENHANCEMENT] Add `-enable-go-runtime-metrics` flag to expose all go runtime metrics as Prometheus metrics. #5009
* [ENHANCEMENT] Ruler: trigger a synchronization of tenant's rule groups as soon as they change the rules configuration via API. This synchronization is in addition of the periodic syncing done every `-ruler.poll-interval`. The new behavior is enabled by default, but can be disabled with `-ruler.sync-rules-on-changes-enabled=false` (configurable on a per-tenant basis too). If you disable the new behaviour, then you may want to revert `-ruler.poll-interval` to `1m`. #4975 #5053 #5115 #5170
* [ENHANCEMENT] Distributor: Improve invalid tenant shard size error message. #5024
* [ENHANCEMENT] Store-gateway: record index header loading time separately in `cortex_bucket_store_series_request_stage_duration_seconds{stage="load_index_header"}`. Now index header loading will be visible in the "Mimir / Queries" dashboard in the "Series request p99/average latency" panels. #5011 #5062
* [ENHANCEMENT] Querier and ingester: add experimental support for streaming chunks from ingesters to queriers while evaluating queries. This can be enabled with `-querier.prefer-streaming-chunks=true`. #4886 #5078 #5094 #5126
* [ENHANCEMENT] Update Docker base images from `alpine:3.17.3` to `alpine:3.18.0`. #5065
* [ENHANCEMENT] Compactor: reduced the number of "object exists" API calls issued by the compactor to the object storage when syncing block's `meta.json` files. #5063
* [ENHANCEMENT] Distributor: Push request rate limits (`-distributor.request-rate-limit` and `-distributor.request-burst-size`) and their associated YAML configuration are now stable. #5124
* [ENHANCEMENT] Go: updated to 1.20.5. #5185
* [ENHANCEMENT] Update alpine base image to 3.18.2. #5274 #5276
* [BUGFIX] Metadata API: Mimir will now return an empty object when no metadata is available, matching Prometheus. #4782
* [BUGFIX] Store-gateway: add collision detection on expanded postings and individual postings cache keys. #4770
* [BUGFIX] Ruler: Support the `type=alert|record` query parameter for the API endpoint `<prometheus-http-prefix>/api/v1/rules`. #4302
* [BUGFIX] Backend: Check that alertmanager's data-dir doesn't overlap with bucket-sync dir. #4921
* [BUGFIX] Alertmanager: Allow to rate-limit webex, telegram and discord notifications. #4979
* [BUGFIX] Store-gateway: panics when decoding LabelValues responses that contain more than 655360 values. These responses are no longer cached. #5021
* [BUGFIX] Querier: don't leak memory when processing query requests from query-frontends (ie. when the query-scheduler is disabled). #5199

### Documentation

* [ENHANCEMENT] Improve `MimirIngesterReachingTenantsLimit` runbook. #4744 #4752
* [ENHANCEMENT] Add `symbol table size exceeds` case to `MimirCompactorHasNotSuccessfullyRunCompaction` runbook. #4945
* [ENHANCEMENT] Clarify which APIs use query sharding. #4948

### Mixin

* [CHANGE] Alerts: Remove `MimirQuerierHighRefetchRate`. #4980
* [CHANGE] Alerts: Remove `MimirTenantHasPartialBlocks`. This is obsoleted by the changed default of `-compactor.partial-block-deletion-delay` to `1d`, which will auto remediate this alert. #5026
* [ENHANCEMENT] Alertmanager dashboard: display active aggregation groups #4772
* [ENHANCEMENT] Alerts: `MimirIngesterTSDBWALCorrupted` now only fires when there are more than one corrupted WALs in single-zone deployments and when there are more than two zones affected in multi-zone deployments. #4920
* [ENHANCEMENT] Alerts: added labels to duplicated `MimirRolloutStuck` and `MimirCompactorHasNotUploadedBlocks` rules in order to distinguish them. #5023
* [ENHANCEMENT] Dashboards: fix holes in graph for lightly loaded clusters #4915
* [ENHANCEMENT] Dashboards: allow configuring additional services for the Rollout Progress dashboard. #5007
* [ENHANCEMENT] Alerts: do not fire `MimirAllocatingTooMuchMemory` alert for any matching container outside of namespaces where Mimir is running. #5089
* [BUGFIX] Dashboards: show cancelled requests in a different color to successful requests in throughput panels on dashboards. #5039
* [BUGFIX] Dashboards: fix dashboard panels that showed percentages with axes from 0 to 10000%. #5084
* [BUGFIX] Remove dependency on upstream Kubernetes mixin. #4732

### Jsonnet

* [CHANGE] Ruler: changed ruler autoscaling policy, extended scale down period from 60s to 600s. #4786
* [CHANGE] Update to v0.5.0 rollout-operator. #4893
* [CHANGE] Backend: add `alertmanager_args` to `mimir-backend` when running in read-write deployment mode. Remove hardcoded `filesystem` alertmanager storage. This moves alertmanager's data-dir to `/data/alertmanager` by default. #4907 #4921
* [CHANGE] Remove `-pdb` suffix from `PodDisruptionBudget` names. This will create new `PodDisruptionBudget` resources. Make sure to prune the old resources; otherwise, rollouts will be blocked. #5109
* [CHANGE] Query-frontend: enable query sharding for cardinality estimation via `-query-frontend.query-sharding-target-series-per-shard` by default if the results cache is enabled. #5128
* [ENHANCEMENT] Ingester: configure `-blocks-storage.tsdb.head-compaction-interval=15m` to spread TSDB head compaction over a wider time range. #4870
* [ENHANCEMENT] Ingester: configure `-blocks-storage.tsdb.wal-replay-concurrency` to CPU request minus 1. #4864
* [ENHANCEMENT] Compactor: configure `-compactor.first-level-compaction-wait-period` to TSDB head compaction interval plus 10 minutes. #4872
* [ENHANCEMENT] Store-gateway: set `GOMEMLIMIT` to the memory request value. This should reduce the likelihood the store-gateway may go out of memory, at the cost of an higher CPU utilization due to more frequent garbage collections when the memory utilization gets closer or above the configured requested memory. #4971
* [ENHANCEMENT] Store-gateway: dynamically set `GOMAXPROCS` based on the CPU request. This should reduce the likelihood a high load on the store-gateway will slow down the entire Kubernetes node. #5104
* [ENHANCEMENT] Store-gateway: add `store_gateway_lazy_loading_enabled` configuration option which combines disabled lazy-loading and reducing blocks sync concurrency. Reducing blocks sync concurrency improves startup times with disabled lazy loading on HDDs. #5025
* [ENHANCEMENT] Update `rollout-operator` image to `v0.6.0`. #5155
* [BUGFIX] Backend: configure `-ruler.alertmanager-url` to `mimir-backend` when running in read-write deployment mode. #4892
* [ENHANCEMENT] Memcached: don't overwrite upsteam memcached statefulset jsonnet to allow chosing between antiAffinity and topologySpreadConstraints.

### Mimirtool

* [CHANGE] check rules: will fail on duplicate rules when `--strict` is provided. #5035
* [FEATURE] sync/diff can now include/exclude namespaces based on a regular expression using `--namespaces-regex` and `--ignore-namespaces-regex`. #5100
* [ENHANCEMENT] analyze prometheus: allow to specify `-prometheus-http-prefix`. #4966
* [ENHANCEMENT] analyze grafana: allow to specify `--folder-title` to limit dashboards analysis based on their exact folder title. #4973

### Tools

* [CHANGE] copyblocks: copying between Azure Blob Storage buckets is now supported in addition to copying between Google Cloud Storage buckets. As a result, the `--service` flag is now required to be specified (accepted values are `gcs` or `abs`). #4756

## 2.8.0

### Grafana Mimir

* [CHANGE] Ingester: changed experimental CLI flag from `-out-of-order-blocks-external-label-enabled` to `-ingester.out-of-order-blocks-external-label-enabled` #4440
* [CHANGE] Store-gateway: The following metrics have been removed: #4332
  * `cortex_bucket_store_series_get_all_duration_seconds`
  * `cortex_bucket_store_series_merge_duration_seconds`
* [CHANGE] Ingester: changed default value of `-blocks-storage.tsdb.retention-period` from `24h` to `13h`. If you're running Mimir with a custom configuration and you're overriding `-querier.query-store-after` to a value greater than the default `12h` then you should increase `-blocks-storage.tsdb.retention-period` accordingly. #4382
* [CHANGE] Ingester: the configuration parameter `-blocks-storage.tsdb.max-tsdb-opening-concurrency-on-startup` has been deprecated and will be removed in Mimir 2.10. #4445
* [CHANGE] Query-frontend: Cached results now contain timestamp which allows Mimir to check if cached results are still valid based on current TTL configured for tenant. Results cached by previous Mimir version are used until they expire from cache, which can take up to 7 days. If you need to use per-tenant TTL sooner, please flush results cache manually. #4439
* [CHANGE] Ingester: the `cortex_ingester_tsdb_wal_replay_duration_seconds` metrics has been removed. #4465
* [CHANGE] Query-frontend and ruler: use protobuf internal query result payload format by default. This feature is no longer considered experimental. #4557 #4709
* [CHANGE] Ruler: reject creating federated rule groups while tenant federation is disabled. Previously the rule groups would be silently dropped during bucket sync. #4555
* [CHANGE] Compactor: the `/api/v1/upload/block/{block}/finish` endpoint now returns a `429` status code when the compactor has reached the limit specified by `-compactor.max-block-upload-validation-concurrency`. #4598
* [CHANGE] Compactor: when starting a block upload the maximum byte size of the block metadata provided in the request body is now limited to 1 MiB. If this limit is exceeded a `413` status code is returned. #4683
* [CHANGE] Store-gateway: cache key format for expanded postings has changed. This will invalidate the expanded postings in the index cache when deployed. #4667
* [FEATURE] Cache: Introduce experimental support for using Redis for results, chunks, index, and metadata caches. #4371
* [FEATURE] Vault: Introduce experimental integration with Vault to fetch secrets used to configure TLS for clients. Server TLS secrets will still be read from a file. `tls-ca-path`, `tls-cert-path` and `tls-key-path` will denote the path in Vault for the following CLI flags when `-vault.enabled` is true: #4446.
  * `-distributor.ha-tracker.etcd.*`
  * `-distributor.ring.etcd.*`
  * `-distributor.forwarding.grpc-client.*`
  * `-querier.store-gateway-client.*`
  * `-ingester.client.*`
  * `-ingester.ring.etcd.*`
  * `-querier.frontend-client.*`
  * `-query-frontend.grpc-client-config.*`
  * `-query-frontend.results-cache.redis.*`
  * `-blocks-storage.bucket-store.index-cache.redis.*`
  * `-blocks-storage.bucket-store.chunks-cache.redis.*`
  * `-blocks-storage.bucket-store.metadata-cache.redis.*`
  * `-compactor.ring.etcd.*`
  * `-store-gateway.sharding-ring.etcd.*`
  * `-ruler.client.*`
  * `-ruler.alertmanager-client.*`
  * `-ruler.ring.etcd.*`
  * `-ruler.query-frontend.grpc-client-config.*`
  * `-alertmanager.sharding-ring.etcd.*`
  * `-alertmanager.alertmanager-client.*`
  * `-memberlist.*`
  * `-query-scheduler.grpc-client-config.*`
  * `-query-scheduler.ring.etcd.*`
  * `-overrides-exporter.ring.etcd.*`
* [FEATURE] Distributor, ingester, querier, query-frontend, store-gateway: add experimental support for native histograms. Requires that the experimental protobuf query result response format is enabled by `-query-frontend.query-result-response-format=protobuf` on the query frontend. #4286 #4352 #4354 #4376 #4377 #4387 #4396 #4425 #4442 #4494 #4512 #4513 #4526
* [FEATURE] Added `-<prefix>.s3.storage-class` flag to configure the S3 storage class for objects written to S3 buckets. #4300
* [FEATURE] Add `freebsd` to the target OS when generating binaries for a Mimir release. #4654
* [FEATURE] Ingester: Add `prepare-shutdown` endpoint which can be used as part of Kubernetes scale down automations. #4718
* [ENHANCEMENT] Add timezone information to Alpine Docker images. #4583
* [ENHANCEMENT] Ruler: Sync rules when ruler JOINING the ring instead of ACTIVE, In order to reducing missed rule iterations during ruler restarts. #4451
* [ENHANCEMENT] Allow to define service name used for tracing via `JAEGER_SERVICE_NAME` environment variable. #4394
* [ENHANCEMENT] Querier and query-frontend: add experimental, more performant protobuf query result response format enabled with `-query-frontend.query-result-response-format=protobuf`. #4304 #4318 #4375
* [ENHANCEMENT] Compactor: added experimental configuration parameter `-compactor.first-level-compaction-wait-period`, to configure how long the compactor should wait before compacting 1st level blocks (uploaded by ingesters). This configuration option allows to reduce the chances compactor begins compacting blocks before all ingesters have uploaded their blocks to the storage. #4401
* [ENHANCEMENT] Store-gateway: use more efficient chunks fetching and caching. #4255
* [ENHANCEMENT] Query-frontend and ruler: add experimental, more performant protobuf internal query result response format enabled with `-ruler.query-frontend.query-result-response-format=protobuf`. #4331
* [ENHANCEMENT] Ruler: increased tolerance for missed iterations on alerts, reducing the chances of flapping firing alerts during ruler restarts. #4432
* [ENHANCEMENT] Optimized `.*` and `.+` regular expression label matchers. #4432
* [ENHANCEMENT] Optimized regular expression label matchers with alternates (e.g. `a|b|c`). #4647
* [ENHANCEMENT] Added an in-memory cache for regular expression matchers, to avoid parsing and compiling the same expression multiple times when used in recurring queries. #4633
* [ENHANCEMENT] Query-frontend: results cache TTL is now configurable by using `-query-frontend.results-cache-ttl` and `-query-frontend.results-cache-ttl-for-out-of-order-time-window` options. These values can also be specified per tenant. Default values are unchanged (7 days and 10 minutes respectively). #4385
* [ENHANCEMENT] Ingester: added advanced configuration parameter `-blocks-storage.tsdb.wal-replay-concurrency` representing the maximum number of CPUs used during WAL replay. #4445
* [ENHANCEMENT] Ingester: added metrics `cortex_ingester_tsdb_open_duration_seconds_total` to measure the total time it takes to open all existing TSDBs. The time tracked by this metric also includes the TSDBs WAL replay duration. #4465
* [ENHANCEMENT] Store-gateway: use streaming implementation for LabelNames RPC. The batch size for streaming is controlled by `-blocks-storage.bucket-store.batch-series-size`. #4464
* [ENHANCEMENT] Memcached: Add support for TLS or mTLS connections to cache servers. #4535
* [ENHANCEMENT] Compactor: blocks index files are now validated for correctness for blocks uploaded via the TSDB block upload feature. #4503
* [ENHANCEMENT] Compactor: block chunks and segment files are now validated for correctness for blocks uploaded via the TSDB block upload feature. #4549
* [ENHANCEMENT] Ingester: added configuration options to configure the "postings for matchers" cache of each compacted block queried from ingesters: #4561
  * `-blocks-storage.tsdb.block-postings-for-matchers-cache-ttl`
  * `-blocks-storage.tsdb.block-postings-for-matchers-cache-size`
  * `-blocks-storage.tsdb.block-postings-for-matchers-cache-force`
* [ENHANCEMENT] Compactor: validation of blocks uploaded via the TSDB block upload feature is now configurable on a per tenant basis: #4585
  * `-compactor.block-upload-validation-enabled` has been added, `compactor_block_upload_validation_enabled` can be used to override per tenant
  * `-compactor.block-upload.block-validation-enabled` was the previous global flag and has been removed
* [ENHANCEMENT] TSDB Block Upload: block upload validation concurrency can now be limited with `-compactor.max-block-upload-validation-concurrency`. #4598
* [ENHANCEMENT] OTLP: Add support for converting OTel exponential histograms to Prometheus native histograms. The ingestion of native histograms must be enabled, please set `-ingester.native-histograms-ingestion-enabled` to `true`. #4063 #4639
* [ENHANCEMENT] Query-frontend: add metric `cortex_query_fetched_index_bytes_total` to measure TSDB index bytes fetched to execute a query. #4597
* [ENHANCEMENT] Query-frontend: add experimental limit to enforce a max query expression size in bytes via `-query-frontend.max-query-expression-size-bytes` or `max_query_expression_size_bytes`. #4604
* [ENHANCEMENT] Query-tee: improve message logged when comparing responses and one response contains a non-JSON payload. #4588
* [ENHANCEMENT] Distributor: add ability to set per-distributor limits via `distributor_limits` block in runtime configuration in addition to the existing configuration. #4619
* [ENHANCEMENT] Querier: reduce peak memory consumption for queries that touch a large number of chunks. #4625
* [ENHANCEMENT] Query-frontend: added experimental `-query-frontend.query-sharding-max-regexp-size-bytes` limit to query-frontend. When set to a value greater than 0, query-frontend disabled query sharding for any query with a regexp matcher longer than the configured limit. #4632
* [ENHANCEMENT] Store-gateway: include statistics from LabelValues and LabelNames calls in `cortex_bucket_store_series*` metrics. #4673
* [ENHANCEMENT] Query-frontend: improve readability of distributed tracing spans. #4656
* [ENHANCEMENT] Update Docker base images from `alpine:3.17.2` to `alpine:3.17.3`. #4685
* [ENHANCEMENT] Querier: improve performance when shuffle sharding is enabled and the shard size is large. #4711
* [ENHANCEMENT] Ingester: improve performance when Active Series Tracker is in use. #4717
* [ENHANCEMENT] Store-gateway: optionally select `-blocks-storage.bucket-store.series-selection-strategy`, which can limit the impact of large posting lists (when many series share the same label name and value). #4667 #4695 #4698
* [ENHANCEMENT] Querier: Cache the converted float histogram from chunk iterator, hence there is no need to lookup chunk every time to get the converted float histogram. #4684
* [ENHANCEMENT] Ruler: Improve rule upload performance when not enforcing per-tenant rule group limits. #4828
* [ENHANCEMENT] Improved memory limit on the in-memory cache used for regular expression matchers. #4751
* [BUGFIX] Querier: Streaming remote read will now continue to return multiple chunks per frame after the first frame. #4423
* [BUGFIX] Store-gateway: the values for `stage="processed"` for the metrics `cortex_bucket_store_series_data_touched` and  `cortex_bucket_store_series_data_size_touched_bytes` when using fine-grained chunks caching is now reporting the correct values of chunks held in memory. #4449
* [BUGFIX] Compactor: fixed reporting a compaction error when compactor is correctly shut down while populating blocks. #4580
* [BUGFIX] OTLP: Do not drop exemplars of the OTLP Monotonic Sum metric. #4063
* [BUGFIX] Packaging: flag `/etc/default/mimir` and `/etc/sysconfig/mimir` as config to prevent overwrite. #4587
* [BUGFIX] Query-frontend: don't retry queries which error inside PromQL. #4643
* [BUGFIX] Store-gateway & query-frontend: report more consistent statistics for fetched index bytes. #4671
* [BUGFIX] Native histograms: fix how IsFloatHistogram determines if mimirpb.Histogram is a float histogram. #4706
* [BUGFIX] Query-frontend: fix query sharding for native histograms. #4666
* [BUGFIX] Ring status page: fixed the owned tokens percentage value displayed. #4730
* [BUGFIX] Querier: fixed chunk iterator that can return sample with wrong timestamp. #4450
* [BUGFIX] Packaging: fix preremove script preventing upgrades. #4801
* [BUGFIX] Security: updates Go to version 1.20.4 to fix CVE-2023-24539, CVE-2023-24540, CVE-2023-29400. #4903

### Mixin

* [ENHANCEMENT] Queries: Display data touched per sec in bytes instead of number of items. #4492
* [ENHANCEMENT] `_config.job_names.<job>` values can now be arrays of regular expressions in addition to a single string. Strings are still supported and behave as before. #4543
* [ENHANCEMENT] Queries dashboard: remove mention to store-gateway "streaming enabled" in panels because store-gateway only support streaming series since Mimir 2.7. #4569
* [ENHANCEMENT] Ruler: Add panel description for Read QPS panel in Ruler dashboard to explain values when in remote ruler mode. #4675
* [BUGFIX] Ruler dashboard: show data for reads from ingesters. #4543
* [BUGFIX] Pod selector regex for deployments: change `(.*-mimir-)` to `(.*mimir-)`. #4603

### Jsonnet

* [CHANGE] Ruler: changed ruler deployment max surge from `0` to `50%`, and max unavailable from `1` to `0`. #4381
* [CHANGE] Memcached connections parameters `-blocks-storage.bucket-store.index-cache.memcached.max-idle-connections`, `-blocks-storage.bucket-store.chunks-cache.memcached.max-idle-connections` and `-blocks-storage.bucket-store.metadata-cache.memcached.max-idle-connections` settings are now configured based on `max-get-multi-concurrency` and `max-async-concurrency`. #4591
* [CHANGE] Add support to use external Redis as cache. Following are some changes in the jsonnet config: #4386 #4640
  * Renamed `memcached_*_enabled` config options to `cache_*_enabled`
  * Renamed `memcached_*_max_item_size_mb` config options to `cache_*_max_item_size_mb`
  * Added `cache_*_backend` config options
* [CHANGE] Store-gateway StatefulSets with disabled multi-zone deployment are also unregistered from the ring on shutdown. This eliminated resharding during rollouts, at the cost of extra effort during scaling down store-gateways. For more information see [Scaling down store-gateways](https://grafana.com/docs/mimir/v2.7.x/operators-guide/run-production-environment/scaling-out/#scaling-down-store-gateways). #4713
* [CHANGE] Removed `$._config.querier.replicas` and `$._config.queryFrontend.replicas`. If you need to customize the number of querier or query-frontend replicas, and autoscaling is disabled, please set an override as is done for other stateless components (e.g. distributors). #5130
* [ENHANCEMENT] Alertmanager: add `alertmanager_data_disk_size` and  `alertmanager_data_disk_class` configuration options, by default no storage class is set. #4389
* [ENHANCEMENT] Update `rollout-operator` to `v0.4.0`. #4524
* [ENHANCEMENT] Update memcached to `memcached:1.6.19-alpine`. #4581
* [ENHANCEMENT] Add support for mTLS connections to Memcached servers. #4553
* [ENHANCEMENT] Update the `memcached-exporter` to `v0.11.2`. #4570
* [ENHANCEMENT] Autoscaling: Add `autoscaling_query_frontend_memory_target_utilization`, `autoscaling_ruler_query_frontend_memory_target_utilization`, and `autoscaling_ruler_memory_target_utilization` configuration options, for controlling the corresponding autoscaler memory thresholds. Each has a default of 1, i.e. 100%. #4612
* [ENHANCEMENT] Distributor: add ability to set per-distributor limits via `distributor_instance_limits` using runtime configuration. #4627
* [BUGFIX] Add missing query sharding settings for user_24M and user_32M plans. #4374

### Mimirtool

* [ENHANCEMENT] Backfill: mimirtool will now sleep and retry if it receives a 429 response while trying to finish an upload due to validation concurrency limits. #4598
* [ENHANCEMENT] `gauge` panel type is supported now in `mimirtool analyze dashboard`. #4679
* [ENHANCEMENT] Set a `User-Agent` header on requests to Mimir or Prometheus servers. #4700

### Mimir Continuous Test

* [FEATURE] Allow continuous testing of native histograms as well by enabling the flag `-tests.write-read-series-test.histogram-samples-enabled`. The metrics exposed by the tool will now have a new label called `type` with possible values of `float`, `histogram_float_counter`, `histogram_float_gauge`, `histogram_int_counter`, `histogram_int_gauge`, the list of metrics impacted: #4457
  * `mimir_continuous_test_writes_total`
  * `mimir_continuous_test_writes_failed_total`
  * `mimir_continuous_test_queries_total`
  * `mimir_continuous_test_queries_failed_total`
  * `mimir_continuous_test_query_result_checks_total`
  * `mimir_continuous_test_query_result_checks_failed_total`
* [ENHANCEMENT] Added a new metric `mimir_continuous_test_build_info` that reports version information, similar to the existing `cortex_build_info` metric exposed by other Mimir components. #4712
* [ENHANCEMENT] Add coherency for the selected ranges and instants of test queries. #4704

### Query-tee

### Documentation

* [CHANGE] Clarify what deprecation means in the lifecycle of configuration parameters. #4499
* [CHANGE] Update compactor `split-groups` and `split-and-merge-shards` recommendation on component page. #4623
* [FEATURE] Add instructions about how to configure native histograms. #4527
* [ENHANCEMENT] Runbook for MimirCompactorHasNotSuccessfullyRunCompaction extended to include scenario where compaction has fallen behind. #4609
* [ENHANCEMENT] Add explanation for QPS values for reads in remote ruler mode and writes generally, to the Ruler dashboard page. #4629
* [ENHANCEMENT] Expand zone-aware replication page to cover single physical availability zone deployments. #4631
* [FEATURE] Add instructions to use puppet module. #4610
* [FEATURE] Add documentation on how deploy mixin with terraform. #4161

### Tools

* [ENHANCEMENT] tsdb-index: iteration over index is now faster when any equal matcher is supplied. #4515

## 2.7.3

### Grafana Mimir

* [BUGFIX] Security: updates Go to version 1.20.4 to fix CVE-2023-24539, CVE-2023-24540, CVE-2023-29400. #4905

## 2.7.2

### Grafana Mimir

* [BUGFIX] Security: updated Go version to 1.20.3 to fix CVE-2023-24538 #4795

## 2.7.1

**Note**: During the release process, version 2.7.0 was tagged too early, before completing the release checklist and production testing. Release 2.7.1 doesn't include any code changes since 2.7.0, but now has proper release notes, published documentation, and has been fully tested in our production environment.

### Grafana Mimir

* [CHANGE] Ingester: the configuration parameter `-ingester.ring.readiness-check-ring-health` has been deprecated and will be removed in Mimir 2.9. #4422
* [CHANGE] Ruler: changed default value of `-ruler.evaluation-delay-duration` option from 0 to 1m. #4250
* [CHANGE] Querier: Errors with status code `422` coming from the store-gateway are propagated and not converted to the consistency check error anymore. #4100
* [CHANGE] Store-gateway: When a query hits `max_fetched_chunks_per_query` and `max_fetched_series_per_query` limits, an error with the status code `422` is created and returned. #4056
* [CHANGE] Packaging: Migrate FPM packaging solution to NFPM. Rationalize packages dependencies and add package for all binaries. #3911
* [CHANGE] Store-gateway: Deprecate flag `-blocks-storage.bucket-store.chunks-cache.subrange-size` since there's no benefit to changing the default of `16000`. #4135
* [CHANGE] Experimental support for ephemeral storage introduced in Mimir 2.6.0 has been removed. Following options are no longer available: #4252
  * `-blocks-storage.ephemeral-tsdb.*`
  * `-distributor.ephemeral-series-enabled`
  * `-distributor.ephemeral-series-matchers`
  * `-ingester.max-ephemeral-series-per-user`
  * `-ingester.instance-limits.max-ephemeral-series`
Querying with using `{__mimir_storage__="ephemeral"}` selector no longer works. All label values with `ephemeral-` prefix in `reason` label of `cortex_discarded_samples_total` metric are no longer available. Following metrics have been removed:
  * `cortex_ingester_ephemeral_series`
  * `cortex_ingester_ephemeral_series_created_total`
  * `cortex_ingester_ephemeral_series_removed_total`
  * `cortex_ingester_ingested_ephemeral_samples_total`
  * `cortex_ingester_ingested_ephemeral_samples_failures_total`
  * `cortex_ingester_memory_ephemeral_users`
  * `cortex_ingester_queries_ephemeral_total`
  * `cortex_ingester_queried_ephemeral_samples`
  * `cortex_ingester_queried_ephemeral_series`
* [CHANGE] Store-gateway: use mmap-less index-header reader by default and remove mmap-based index header reader. The following flags have changed: #4280
   * `-blocks-storage.bucket-store.index-header.map-populate-enabled` has been removed
   * `-blocks-storage.bucket-store.index-header.stream-reader-enabled` has been removed
   * `-blocks-storage.bucket-store.index-header.stream-reader-max-idle-file-handles` has been renamed to `-blocks-storage.bucket-store.index-header.max-idle-file-handles`, and the corresponding configuration file option has been renamed from `stream_reader_max_idle_file_handles` to `max_idle_file_handles`
* [CHANGE] Store-gateway: the streaming store-gateway is now enabled by default. The new default setting for `-blocks-storage.bucket-store.batch-series-size` is `5000`. #4330
* [CHANGE] Compactor: the configuration parameter `-compactor.consistency-delay` has been deprecated and will be removed in Mimir 2.9. #4409
* [CHANGE] Store-gateway: the configuration parameter `-blocks-storage.bucket-store.consistency-delay` has been deprecated and will be removed in Mimir 2.9. #4409
* [FEATURE] Ruler: added `keep_firing_for` support to alerting rules. #4099
* [FEATURE] Distributor, ingester: ingestion of native histograms. The new per-tenant limit `-ingester.native-histograms-ingestion-enabled` controls whether native histograms are stored or ignored. #4159
* [FEATURE] Query-frontend: Introduce experimental `-query-frontend.query-sharding-target-series-per-shard` to allow query sharding to take into account cardinality of similar requests executed previously. This feature uses the same cache that's used for results caching. #4121 #4177 #4188 #4254
* [ENHANCEMENT] Go: update go to 1.20.1. #4266
* [ENHANCEMENT] Ingester: added `out_of_order_blocks_external_label_enabled` shipper option to label out-of-order blocks before shipping them to cloud storage. #4182 #4297
* [ENHANCEMENT] Ruler: introduced concurrency when loading per-tenant rules configuration. This improvement is expected to speed up the ruler start up time in a Mimir cluster with a large number of tenants. #4258
* [ENHANCEMENT] Compactor: Add `reason` label to `cortex_compactor_runs_failed_total`. The value can be `shutdown` or `error`. #4012
* [ENHANCEMENT] Store-gateway: enforce `max_fetched_series_per_query`. #4056
* [ENHANCEMENT] Query-frontend: Disambiguate logs for failed queries. #4067
* [ENHANCEMENT] Query-frontend: log caller user agent in query stats logs. #4093
* [ENHANCEMENT] Store-gateway: add `data_type` label with values on `cortex_bucket_store_partitioner_extended_ranges_total`, `cortex_bucket_store_partitioner_expanded_ranges_total`, `cortex_bucket_store_partitioner_requested_ranges_total`, `cortex_bucket_store_partitioner_expanded_bytes_total`, `cortex_bucket_store_partitioner_requested_bytes_total` for `postings`, `series`, and `chunks`. #4095
* [ENHANCEMENT] Store-gateway: Reduce memory allocation rate when loading TSDB chunks from Memcached. #4074
* [ENHANCEMENT] Query-frontend: track `cortex_frontend_query_response_codec_duration_seconds` and `cortex_frontend_query_response_codec_payload_bytes` metrics to measure the time taken and bytes read / written while encoding and decoding query result payloads. #4110
* [ENHANCEMENT] Alertmanager: expose additional upstream metrics `cortex_alertmanager_dispatcher_aggregation_groups`, `cortex_alertmanager_dispatcher_alert_processing_duration_seconds`. #4151
* [ENHANCEMENT] Querier and query-frontend: add experimental, more performant protobuf internal query result response format enabled with `-query-frontend.query-result-response-format=protobuf`. #4153
* [ENHANCEMENT] Store-gateway: use more efficient chunks fetching and caching. This should reduce CPU, memory utilization, and receive bandwidth of a store-gateway. Enable with `-blocks-storage.bucket-store.chunks-cache.fine-grained-chunks-caching-enabled=true`. #4163 #4174 #4227
* [ENHANCEMENT] Query-frontend: Wait for in-flight queries to finish before shutting down. #4073 #4170
* [ENHANCEMENT] Store-gateway: added `encode` and `other` stage to `cortex_bucket_store_series_request_stage_duration_seconds` metric. #4179
* [ENHANCEMENT] Ingester: log state of TSDB when shipping or forced compaction can't be done due to unexpected state of TSDB. #4211
* [ENHANCEMENT] Update Docker base images from `alpine:3.17.1` to `alpine:3.17.2`. #4240
* [ENHANCEMENT] Store-gateway: add a `stage` label to the metrics `cortex_bucket_store_series_data_fetched`, `cortex_bucket_store_series_data_size_fetched_bytes`, `cortex_bucket_store_series_data_touched`, `cortex_bucket_store_series_data_size_touched_bytes`. This label only applies to `data_type="chunks"`. For `fetched` metrics with `data_type="chunks"` the `stage` label has 2 values: `fetched` - the chunks or bytes that were fetched from the cache or the object store, `refetched` - the chunks or bytes that had to be refetched from the cache or the object store because their size was underestimated during the first fetch. For `touched` metrics with `data_type="chunks"` the `stage` label has 2 values: `processed` - the chunks or bytes that were read from the fetched chunks or bytes and were processed in memory, `returned` - the chunks or bytes that were selected from the processed bytes to satisfy the query. #4227 #4316
* [ENHANCEMENT] Compactor: improve the partial block check related to `compactor.partial-block-deletion-delay` to potentially issue less requests to object storage. #4246
* [ENHANCEMENT] Memcached: added `-*.memcached.min-idle-connections-headroom-percentage` support to configure the minimum number of idle connections to keep open as a percentage (0-100) of the number of recently used idle connections. This feature is disabled when set to a negative value (default), which means idle connections are kept open indefinitely. #4249
* [ENHANCEMENT] Querier and store-gateway: optimized regular expression label matchers with case insensitive alternate operator. #4340 #4357
* [ENHANCEMENT] Compactor: added the experimental flag `-compactor.block-upload.block-validation-enabled` with the default `true` to configure whether block validation occurs on backfilled blocks. #3411
* [ENHANCEMENT] Ingester: apply a jitter to the first TSDB head compaction interval configured via `-blocks-storage.tsdb.head-compaction-interval`. Subsequent checks will happen at the configured interval. This should help to spread the TSDB head compaction among different ingesters over the configured interval. #4364
* [ENHANCEMENT] Ingester: the maximum accepted value for `-blocks-storage.tsdb.head-compaction-interval` has been increased from 5m to 15m. #4364
* [BUGFIX] Store-gateway: return `Canceled` rather than `Aborted` or `Internal` error when the calling querier cancels a label names or values request, and return `Internal` if processing the request fails for another reason. #4061
* [BUGFIX] Querier: track canceled requests with status code `499` in the metrics instead of `503` or `422`. #4099
* [BUGFIX] Ingester: compact out-of-order data during `/ingester/flush` or when TSDB is idle. #4180
* [BUGFIX] Ingester: conversion of global limits `max-series-per-user`, `max-series-per-metric`, `max-metadata-per-user` and `max-metadata-per-metric` into corresponding local limits now takes into account the number of ingesters in each zone. #4238
* [BUGFIX] Ingester: track `cortex_ingester_memory_series` metric consistently with `cortex_ingester_memory_series_created_total` and `cortex_ingester_memory_series_removed_total`. #4312
* [BUGFIX] Querier: fixed a bug which was incorrectly matching series with regular expression label matchers with begin/end anchors in the middle of the regular expression. #4340

### Mixin

* [CHANGE] Move auto-scaling panel rows down beneath logical network path in Reads and Writes dashboards. #4049
* [CHANGE] Make distributor auto-scaling metric panels show desired number of replicas. #4218
* [CHANGE] Alerts: The alert `MimirMemcachedRequestErrors` has been renamed to `MimirCacheRequestErrors`. #4242
* [ENHANCEMENT] Alerts: Added `MimirAutoscalerKedaFailing` alert firing when a KEDA scaler is failing. #4045
* [ENHANCEMENT] Add auto-scaling panels to ruler dashboard. #4046
* [ENHANCEMENT] Add gateway auto-scaling panels to Reads and Writes dashboards. #4049 #4216
* [ENHANCEMENT] Dashboards: distinguish between label names and label values queries. #4065
* [ENHANCEMENT] Add query-frontend and ruler-query-frontend auto-scaling panels to Reads and Ruler dashboards. #4199
* [BUGFIX] Alerts: Fixed `MimirAutoscalerNotActive` to not fire if scaling metric does not exist, to avoid false positives on scaled objects with 0 min replicas. #4045
* [BUGFIX] Alerts: `MimirCompactorHasNotSuccessfullyRunCompaction` is no longer triggered by frequent compactor restarts. #4012
* [BUGFIX] Tenants dashboard: Correctly show the ruler-query-scheduler queue size. #4152

### Jsonnet

* [CHANGE] Create the `query-frontend-discovery` service only when Mimir is deployed in microservice mode without query-scheduler. #4353
* [CHANGE] Add results cache backend config to `ruler-query-frontend` configuration to allow cache reuse for cardinality-estimation based sharding. #4257
* [ENHANCEMENT] Add support for ruler auto-scaling. #4046
* [ENHANCEMENT] Add optional `weight` param to `newQuerierScaledObject` and `newRulerQuerierScaledObject` to allow running multiple querier deployments on different node types. #4141
* [ENHANCEMENT] Add support for query-frontend and ruler-query-frontend auto-scaling. #4199
* [BUGFIX] Shuffle sharding: when applying user class limits, honor the minimum shard size configured in `$._config.shuffle_sharding.*`. #4363

### Mimirtool

* [FEATURE] Added `keep_firing_for` support to rules configuration. #4099
* [ENHANCEMENT] Add `-tls-insecure-skip-verify` to rules, alertmanager and backfill commands. #4162

### Query-tee

* [CHANGE] Increase default value of `-backend.read-timeout` to 150s, to accommodate default querier and query frontend timeout of 120s. #4262
* [ENHANCEMENT] Log errors that occur while performing requests to compare two endpoints. #4262
* [ENHANCEMENT] When comparing two responses that both contain an error, only consider the comparison failed if the errors differ. Previously, if either response contained an error, the comparison always failed, even if both responses contained the same error. #4262
* [ENHANCEMENT] Include the value of the `X-Scope-OrgID` header when logging a comparison failure. #4262
* [BUGFIX] Parameters (expression, time range etc.) for a query request where the parameters are in the HTTP request body rather than in the URL are now logged correctly when responses differ. #4265

### Documentation

* [ENHANCEMENT] Add guide on alternative migration method for Thanos to Mimir #3554
* [ENHANCEMENT] Restore "Migrate from Cortex" for Jsonnet. #3929
* [ENHANCEMENT] Document migration from microservices to read-write deployment mode. #3951
* [ENHANCEMENT] Do not error when there is nothing to commit as part of a publish #4058
* [ENHANCEMENT] Explain how to run Mimir locally using docker-compose #4079
* [ENHANCEMENT] Docs: use long flag names in runbook commands. #4088
* [ENHANCEMENT] Clarify how ingester replication happens. #4101
* [ENHANCEMENT] Improvements to the Get Started guide. #4315
* [BUGFIX] Added indentation to Azure and SWIFT backend definition. #4263

### Tools

* [ENHANCEMENT] Adapt tsdb-print-chunk for native histograms. #4186
* [ENHANCEMENT] Adapt tsdb-index-health for blocks containing native histograms. #4186
* [ENHANCEMENT] Adapt tsdb-chunks tool to handle native histograms. #4186

## 2.6.2

* [BUGFIX] Security: updates Go to version 1.20.4 to fix CVE-2023-24539, CVE-2023-24540, CVE-2023-29400. #4903

## 2.6.1

### Grafana Mimir

* [BUGFIX] Security: updates Go to version 1.20.3 to fix CVE-2023-24538 #4798

## 2.6.0

### Grafana Mimir

* [CHANGE] Querier: Introduce `-querier.max-partial-query-length` to limit the time range for partial queries at the querier level and deprecate `-store.max-query-length`. #3825 #4017
* [CHANGE] Store-gateway: Remove experimental `-blocks-storage.bucket-store.max-concurrent-reject-over-limit` flag. #3706
* [CHANGE] Ingester: If shipping is enabled block retention will now be relative to the upload time to cloud storage. If shipping is disabled block retention will be relative to the creation time of the block instead of the mintime of the last block created. #3816
* [CHANGE] Query-frontend: Deprecated CLI flag `-query-frontend.align-querier-with-step` has been removed. #3982
* [CHANGE] Alertmanager: added default configuration for `-alertmanager.configs.fallback`. Allows tenants to send alerts without first uploading an Alertmanager configuration. #3541
* [FEATURE] Store-gateway: streaming of series. The store-gateway can now stream results back to the querier instead of buffering them. This is expected to greatly reduce peak memory consumption while keeping latency the same. You can enable this feature by setting `-blocks-storage.bucket-store.batch-series-size` to a value in the high thousands (5000-10000). This is still an experimental feature and is subject to a changing API and instability. #3540 #3546 #3587 #3606 #3611 #3620 #3645 #3355 #3697 #3666 #3687 #3728 #3739 #3751 #3779 #3839
* [FEATURE] Alertmanager: Added support for the Webex receiver. #3758
* [FEATURE] Limits: Added the `-validation.separate-metrics-group-label` flag. This allows further separation of the `cortex_discarded_samples_total` metric by an additional `group` label - which is configured by this flag to be the value of a specific label on an incoming timeseries. Active groups are tracked and inactive groups are cleaned up on a defined interval. The maximum number of groups tracked is controlled by the `-max-separate-metrics-groups-per-user` flag. #3439
* [FEATURE] Overrides-exporter: Added experimental ring support to overrides-exporter via `-overrides-exporter.ring.enabled`. When enabled, the ring is used to establish a leader replica for the export of limit override metrics. #3908 #3953
* [FEATURE] Ephemeral storage (experimental): Mimir can now accept samples into "ephemeral storage". Such samples are available for querying for a short amount of time (`-blocks-storage.ephemeral-tsdb.retention-period`, defaults to 10 minutes), and then removed from memory. To use ephemeral storage, distributor must be configured with `-distributor.ephemeral-series-enabled` option. Series matching `-distributor.ephemeral-series-matchers` will be marked for storing into ephemeral storage in ingesters. Each tenant needs to have ephemeral storage enabled by using `-ingester.max-ephemeral-series-per-user` limit, which defaults to 0 (no ephemeral storage). Ingesters have new `-ingester.instance-limits.max-ephemeral-series` limit for total number of series in ephemeral storage across all tenants. If ingestion of samples into ephemeral storage fails, `cortex_discarded_samples_total` metric will use values prefixed with `ephemeral-` for `reason` label. Querying of ephemeral storage is possible by using `{__mimir_storage__="ephemeral"}` as metric selector. Following new metrics related to ephemeral storage are introduced: #3897 #3922 #3961 #3997 #4004
  * `cortex_ingester_ephemeral_series`
  * `cortex_ingester_ephemeral_series_created_total`
  * `cortex_ingester_ephemeral_series_removed_total`
  * `cortex_ingester_ingested_ephemeral_samples_total`
  * `cortex_ingester_ingested_ephemeral_samples_failures_total`
  * `cortex_ingester_memory_ephemeral_users`
  * `cortex_ingester_queries_ephemeral_total`
  * `cortex_ingester_queried_ephemeral_samples`
  * `cortex_ingester_queried_ephemeral_series`
* [ENHANCEMENT] Added new metric `thanos_shipper_last_successful_upload_time`: Unix timestamp (in seconds) of the last successful TSDB block uploaded to the bucket. #3627
* [ENHANCEMENT] Ruler: Added `-ruler.alertmanager-client.tls-enabled` configuration for alertmanager client. #3432 #3597
* [ENHANCEMENT] Activity tracker logs now have `component=activity-tracker` label. #3556
* [ENHANCEMENT] Distributor: remove labels with empty values #2439
* [ENHANCEMENT] Query-frontend: track query HTTP requests in the Activity Tracker. #3561
* [ENHANCEMENT] Store-gateway: Add experimental alternate implementation of index-header reader that does not use memory mapped files. The index-header reader is expected to improve stability of the store-gateway. You can enable this implementation with the flag `-blocks-storage.bucket-store.index-header.stream-reader-enabled`. #3639 #3691 #3703 #3742 #3785 #3787 #3797
* [ENHANCEMENT] Query-scheduler: add `cortex_query_scheduler_cancelled_requests_total` metric to track the number of requests that are already cancelled when dequeued. #3696
* [ENHANCEMENT] Store-gateway: add `cortex_bucket_store_partitioner_extended_ranges_total` metric to keep track of the ranges that the partitioner decided to overextend and merge in order to save API call to the object storage. #3769
* [ENHANCEMENT] Compactor: Auto-forget unhealthy compactors after ten failed ring heartbeats. #3771
* [ENHANCEMENT] Ruler: change default value of `-ruler.for-grace-period` from `10m` to `2m` and update help text. The new default value reflects how we operate Mimir at Grafana Labs. #3817
* [ENHANCEMENT] Ingester: Added experimental flags to force usage of _postings for matchers cache_. These flags will be removed in the future and it's not recommended to change them. #3823
  * `-blocks-storage.tsdb.head-postings-for-matchers-cache-ttl`
  * `-blocks-storage.tsdb.head-postings-for-matchers-cache-size`
  * `-blocks-storage.tsdb.head-postings-for-matchers-cache-force`
* [ENHANCEMENT] Ingester: Improved series selection performance when some of the matchers do not match any series. #3827
* [ENHANCEMENT] Alertmanager: Add new additional template function `tenantID` returning id of the tenant owning the alert. #3758
* [ENHANCEMENT] Alertmanager: Add additional template function `grafanaExploreURL` returning URL to grafana explore with range query. #3849
* [ENHANCEMENT] Reduce overhead of debug logging when filtered out. #3875
* [ENHANCEMENT] Update Docker base images from `alpine:3.16.2` to `alpine:3.17.1`. #3898
* [ENHANCEMENT] Ingester: Add new `/ingester/tsdb_metrics` endpoint to return tenant-specific TSDB metrics. #3923
* [ENHANCEMENT] Query-frontend: CLI flag `-query-frontend.max-total-query-length` and its associated YAML configuration is now stable. #3882
* [ENHANCEMENT] Ruler: rule groups now support optional and experimental `align_evaluation_time_on_interval` field, which causes all evaluations to happen on interval-aligned timestamp. #4013
* [ENHANCEMENT] Query-scheduler: ring-based service discovery is now stable. #4028
* [ENHANCEMENT] Store-gateway: improved performance of prefix matching on the labels. #4055 #4080
* [BUGFIX] Log the names of services that are not yet running rather than `unsupported value type` when calling `/ready` and some services are not running. #3625
* [BUGFIX] Alertmanager: Fix template spurious deletion with relative data dir. #3604
* [BUGFIX] Security: update prometheus/exporter-toolkit for CVE-2022-46146. #3675
* [BUGFIX] Security: update golang.org/x/net for CVE-2022-41717. #3755
* [BUGFIX] Debian package: Fix post-install, environment file path and user creation. #3720
* [BUGFIX] memberlist: Fix panic during Mimir startup when Mimir receives gossip message before it's ready. #3746
* [BUGFIX] Store-gateway: fix `cortex_bucket_store_partitioner_requested_bytes_total` metric to not double count overlapping ranges. #3769
* [BUGFIX] Update `github.com/thanos-io/objstore` to address issue with Multipart PUT on s3-compatible Object Storage. #3802 #3821
* [BUGFIX] Distributor, Query-scheduler: Make sure ring metrics include a `cortex_` prefix as expected by dashboards. #3809
* [BUGFIX] Querier: canceled requests are no longer reported as "consistency check" failures. #3837 #3927
* [BUGFIX] Distributor: don't panic when `metric_relabel_configs` in overrides contains null element. #3868
* [BUGFIX] Distributor: don't panic when OTLP histograms don't have any buckets. #3853
* [BUGFIX] Ingester, Compactor: fix panic that can occur when compaction fails. #3955
* [BUGFIX] Store-gateway: return `Canceled` rather than `Aborted` error when the calling querier cancels the request. #4007

### Mixin

* [ENHANCEMENT] Alerts: Added `MimirIngesterInstanceHasNoTenants` alert that fires when an ingester replica is not receiving write requests for any tenant. #3681
* [ENHANCEMENT] Alerts: Extended `MimirAllocatingTooMuchMemory` to check read-write deployment containers. #3710
* [ENHANCEMENT] Alerts: Added `MimirAlertmanagerInstanceHasNoTenants` alert that fires when an alertmanager instance ows no tenants. #3826
* [ENHANCEMENT] Alerts: Added `MimirRulerInstanceHasNoRuleGroups` alert that fires when a ruler replica is not assigned any rule group to evaluate. #3723
* [ENHANCEMENT] Support for baremetal deployment for alerts and scaling recording rules. #3719
* [ENHANCEMENT] Dashboards: querier autoscaling now supports multiple scaled objects (configurable via `$._config.autoscale.querier.hpa_name`). #3962
* [BUGFIX] Alerts: Fixed `MimirIngesterRestarts` alert when Mimir is deployed in read-write mode. #3716
* [BUGFIX] Alerts: Fixed `MimirIngesterHasNotShippedBlocks` and `MimirIngesterHasNotShippedBlocksSinceStart` alerts for when Mimir is deployed in read-write or monolithic modes and updated them to use new `thanos_shipper_last_successful_upload_time` metric. #3627
* [BUGFIX] Alerts: Fixed `MimirMemoryMapAreasTooHigh` alert when Mimir is deployed in read-write mode. #3626
* [BUGFIX] Alerts: Fixed `MimirCompactorSkippedBlocksWithOutOfOrderChunks` matching on non-existent label. #3628
* [BUGFIX] Dashboards: Fix `Rollout Progress` dashboard incorrectly using Gateway metrics when Gateway was not enabled. #3709
* [BUGFIX] Tenants dashboard: Make it compatible with all deployment types. #3754
* [BUGFIX] Alerts: Fixed `MimirCompactorHasNotUploadedBlocks` to not fire if compactor has nothing to do. #3793
* [BUGFIX] Alerts: Fixed `MimirAutoscalerNotActive` to not fire if scaling metric is 0, to avoid false positives on scaled objects with 0 min replicas. #3999

### Jsonnet

* [CHANGE] Replaced the deprecated `policy/v1beta1` with `policy/v1` when configuring a PodDisruptionBudget for read-write deployment mode. #3811
* [CHANGE] Removed `-server.http-write-timeout` default option value from querier and query-frontend, as it defaults to a higher value in the code now, and cannot be lower than `-querier.timeout`. #3836
* [CHANGE] Replaced `-store.max-query-length` with `-query-frontend.max-total-query-length` in the query-frontend config. #3879
* [CHANGE] Changed default `mimir_backend_data_disk_size` from `100Gi` to `250Gi`. #3894
* [ENHANCEMENT] Update `rollout-operator` to `v0.2.0`. #3624
* [ENHANCEMENT] Add `user_24M` and `user_32M` classes to operations config. #3367
* [ENHANCEMENT] Update memcached image from `memcached:1.6.16-alpine` to `memcached:1.6.17-alpine`. #3914
* [ENHANCEMENT] Allow configuring the ring for overrides-exporter. #3995
* [BUGFIX] Apply ingesters and store-gateways per-zone CLI flags overrides to read-write deployment mode too. #3766
* [BUGFIX] Apply overrides-exporter CLI flags to mimir-backend when running Mimir in read-write deployment mode. #3790
* [BUGFIX] Fixed `mimir-write` and `mimir-read` Kubernetes service to correctly balance requests among pods. #3855 #3864 #3906
* [BUGFIX] Fixed `ruler-query-frontend` and `mimir-read` gRPC server configuration to force clients to periodically re-resolve the backend addresses. #3862
* [BUGFIX] Fixed `mimir-read` CLI flags to ensure query-frontend configuration takes precedence over querier configuration. #3877

### Mimirtool

* [ENHANCEMENT] Update `mimirtool config convert` to work with Mimir 2.4, 2.5, 2.6 changes. #3952
* [ENHANCEMENT] Mimirtool is now available to install through Homebrew with `brew install mimirtool`. #3776
* [ENHANCEMENT] Added `--concurrency` to `mimirtool rules sync` command. #3996
* [BUGFIX] Fix summary output from `mimirtool rules sync` to display correct number of groups created and updated. #3918

### Documentation

* [BUGFIX] Querier: Remove assertion that the `-querier.max-concurrent` flag must also be set for the query-frontend. #3678
* [ENHANCEMENT] Update migration from cortex documentation. #3662
* [ENHANCEMENT] Query-scheduler: documented how to migrate from DNS-based to ring-based service discovery. #4028

### Tools

## 2.5.0

### Grafana Mimir

* [CHANGE] Flag `-azure.msi-resource` is now ignored, and will be removed in Mimir 2.7. This setting is now made automatically by Azure. #2682
* [CHANGE] Experimental flag `-blocks-storage.tsdb.out-of-order-capacity-min` has been removed. #3261
* [CHANGE] Distributor: Wrap errors from pushing to ingesters with useful context, for example clarifying timeouts. #3307
* [CHANGE] The default value of `-server.http-write-timeout` has changed from 30s to 2m. #3346
* [CHANGE] Reduce period of health checks in connection pools for querier->store-gateway, ruler->ruler, and alertmanager->alertmanager clients to 10s. This reduces the time to fail a gRPC call when the remote stops responding. #3168
* [CHANGE] Hide TSDB block ranges period config from doc and mark it experimental. #3518
* [FEATURE] Alertmanager: added Discord support. #3309
* [ENHANCEMENT] Added `-server.tls-min-version` and `-server.tls-cipher-suites` flags to configure cipher suites and min TLS version supported by HTTP and gRPC servers. #2898
* [ENHANCEMENT] Distributor: Add age filter to forwarding functionality, to not forward samples which are older than defined duration. If such samples are not ingested, `cortex_discarded_samples_total{reason="forwarded-sample-too-old"}` is increased. #3049 #3113
* [ENHANCEMENT] Store-gateway: Reduce memory allocation when generating ids in index cache. #3179
* [ENHANCEMENT] Query-frontend: truncate queries based on the configured creation grace period (`--validation.create-grace-period`) to avoid querying too far into the future. #3172
* [ENHANCEMENT] Ingester: Reduce activity tracker memory allocation. #3203
* [ENHANCEMENT] Query-frontend: Log more detailed information in the case of a failed query. #3190
* [ENHANCEMENT] Added `-usage-stats.installation-mode` configuration to track the installation mode via the anonymous usage statistics. #3244
* [ENHANCEMENT] Compactor: Add new `cortex_compactor_block_max_time_delta_seconds` histogram for detecting if compaction of blocks is lagging behind. #3240 #3429
* [ENHANCEMENT] Ingester: reduced the memory footprint of active series custom trackers. #2568
* [ENHANCEMENT] Distributor: Include `X-Scope-OrgId` header in requests forwarded to configured forwarding endpoint. #3283 #3385
* [ENHANCEMENT] Alertmanager: reduced memory utilization in Mimir clusters with a large number of tenants. #3309
* [ENHANCEMENT] Add experimental flag `-shutdown-delay` to allow components to wait after receiving SIGTERM and before stopping. In this time the component returns 503 from /ready endpoint. #3298
* [ENHANCEMENT] Go: update to go 1.19.3. #3371
* [ENHANCEMENT] Alerts: added `RulerRemoteEvaluationFailing` alert, firing when communication between ruler and frontend fails in remote operational mode. #3177 #3389
* [ENHANCEMENT] Clarify which S3 signature versions are supported in the error "unsupported signature version". #3376
* [ENHANCEMENT] Store-gateway: improved index header reading performance. #3393 #3397 #3436
* [ENHANCEMENT] Store-gateway: improved performance of series matching. #3391
* [ENHANCEMENT] Move the validation of incoming series before the distributor's forwarding functionality, so that we don't forward invalid series. #3386 #3458
* [ENHANCEMENT] S3 bucket configuration now validates that the endpoint does not have the bucket name prefix. #3414
* [ENHANCEMENT] Query-frontend: added "fetched index bytes" to query statistics, so that the statistics contain the total bytes read by store-gateways from TSDB block indexes. #3206
* [ENHANCEMENT] Distributor: push wrapper should only receive unforwarded samples. #2980
* [ENHANCEMENT] Added `/api/v1/status/config` and `/api/v1/status/flags` APIs to maintain compatibility with prometheus. #3596 #3983
* [BUGFIX] Flusher: Add `Overrides` as a dependency to prevent panics when starting with `-target=flusher`. #3151
* [BUGFIX] Updated `golang.org/x/text` dependency to fix CVE-2022-32149. #3285
* [BUGFIX] Query-frontend: properly close gRPC streams to the query-scheduler to stop memory and goroutines leak. #3302
* [BUGFIX] Ruler: persist evaluation delay configured in the rulegroup. #3392
* [BUGFIX] Ring status pages: show 100% ownership as "100%", not "1e+02%". #3435
* [BUGFIX] Fix panics in OTLP ingest path when parse errors exist. #3538

### Mixin

* [CHANGE] Alerts: Change `MimirSchedulerQueriesStuck` `for` time to 7 minutes to account for the time it takes for HPA to scale up. #3223
* [CHANGE] Dashboards: Removed the `Querier > Stages` panel from the `Mimir / Queries` dashboard. #3311
* [CHANGE] Configuration: The format of the `autoscaling` section of the configuration has changed to support more components. #3378
  * Instead of specific config variables for each component, they are listed in a dictionary. For example, `autoscaling.querier_enabled` becomes `autoscaling.querier.enabled`.
* [FEATURE] Dashboards: Added "Mimir / Overview resources" dashboard, providing an high level view over a Mimir cluster resources utilization. #3481
* [FEATURE] Dashboards: Added "Mimir / Overview networking" dashboard, providing an high level view over a Mimir cluster network bandwidth, inflight requests and TCP connections. #3487
* [FEATURE] Compile baremetal mixin along k8s mixin. #3162 #3514
* [ENHANCEMENT] Alerts: Add MimirRingMembersMismatch firing when a component does not have the expected number of running jobs. #2404
* [ENHANCEMENT] Dashboards: Add optional row about the Distributor's metric forwarding feature to the `Mimir / Writes` dashboard. #3182 #3394 #3394 #3461
* [ENHANCEMENT] Dashboards: Remove the "Instance Mapper" row from the "Alertmanager Resources Dashboard". This is a Grafana Cloud specific service and not relevant for external users. #3152
* [ENHANCEMENT] Dashboards: Add "remote read", "metadata", and "exemplar" queries to "Mimir / Overview" dashboard. #3245
* [ENHANCEMENT] Dashboards: Use non-red colors for non-error series in the "Mimir / Overview" dashboard. #3246
* [ENHANCEMENT] Dashboards: Add support to multi-zone deployments for the experimental read-write deployment mode. #3256
* [ENHANCEMENT] Dashboards: If enabled, add new row to the `Mimir / Writes` for distributor autoscaling metrics. #3378
* [ENHANCEMENT] Dashboards: Add read path insights row to the "Mimir / Tenants" dashboard. #3326
* [ENHANCEMENT] Alerts: Add runbook urls for alerts. #3452
* [ENHANCEMENT] Configuration: Make it possible to configure namespace label, job label, and job prefix. #3482
* [ENHANCEMENT] Dashboards: improved resources and networking dashboards to work with read-write deployment mode too. #3497 #3504 #3519 #3531
* [ENHANCEMENT] Alerts: Added "MimirDistributorForwardingErrorRate" alert, which fires on high error rates in the distributor’s forwarding feature. #3200
* [ENHANCEMENT] Improve phrasing in Overview dashboard. #3488
* [BUGFIX] Dashboards: Fix legend showing `persistentvolumeclaim` when using `deployment_type=baremetal` for `Disk space utilization` panels. #3173 #3184
* [BUGFIX] Alerts: Fixed `MimirGossipMembersMismatch` alert when Mimir is deployed in read-write mode. #3489
* [BUGFIX] Dashboards: Remove "Inflight requests" from object store panels because the panel is not tracking the inflight requests to object storage. #3521

### Jsonnet

* [CHANGE] Replaced the deprecated `policy/v1beta1` with `policy/v1` when configuring a PodDisruptionBudget. #3284
* [CHANGE] [Common storage configuration](https://grafana.com/docs/mimir/v2.3.x/operators-guide/configure/configure-object-storage-backend/#common-configuration) is now used to configure object storage in all components. This is a breaking change in terms of Jsonnet manifests and also a CLI flag update for components that use object storage, so it will require a rollout of those components. The changes include: #3257
  * `blocks_storage_backend` was renamed to `storage_backend` and is now used as the common storage backend for all components.
    * So were the related `blocks_storage_azure_account_(name|key)` and `blocks_storage_s3_endpoint` configurations.
  * `storage_s3_endpoint` is now rendered by default using the `aws_region` configuration instead of a hardcoded `us-east-1`.
  * `ruler_client_type` and `alertmanager_client_type` were renamed to `ruler_storage_backend` and `alertmanager_storage_backend` respectively, and their corresponding CLI flags won't be rendered unless explicitly set to a value different from the one in `storage_backend` (like `local`).
  * `alertmanager_s3_bucket_name`, `alertmanager_gcs_bucket_name` and `alertmanager_azure_container_name` have been removed, and replaced by a single `alertmanager_storage_bucket_name` configuration used for all object storages.
  * `genericBlocksStorageConfig` configuration object was removed, and so any extensions to it will be now ignored. Use `blockStorageConfig` instead.
  * `rulerClientConfig` and `alertmanagerStorageClientConfig` configuration objects were renamed to `rulerStorageConfig` and `alertmanagerStorageConfig` respectively, and so any extensions to their previous names will be now ignored. Use the new names instead.
  * The CLI flags `*.s3.region` are no longer rendered as they are optional and the region can be inferred by Mimir by performing an initial API call to the endpoint.
  * The migration to this change should usually consist of:
    * Renaming `blocks_storage_backend` key to `storage_backend`.
    * For Azure/S3:
      * Renaming `blocks_storage_(azure|s3)_*` configurations to `storage_(azure|s3)_*`.
      * If `ruler_storage_(azure|s3)_*` and `alertmanager_storage_(azure|s3)_*` keys were different from the `block_storage_*` ones, they should be now provided using CLI flags, see [configuration reference](https://grafana.com/docs/mimir/v2.3.x/operators-guide/configure/reference-configuration-parameters/) for more details.
    * Removing `ruler_client_type` and `alertmanager_client_type` if their value match the `storage_backend`, or renaming them to their new names otherwise.
    * Reviewing any possible extensions to `genericBlocksStorageConfig`, `rulerClientConfig` and `alertmanagerStorageClientConfig` and moving them to the corresponding new options.
    * Renaming the alertmanager's bucket name configuration from provider-specific to the new `alertmanager_storage_bucket_name` key.
* [CHANGE] The `overrides-exporter.libsonnet` file is now always imported. The overrides-exporter can be enabled in jsonnet setting the following: #3379
  ```jsonnet
  {
    _config+:: {
      overrides_exporter_enabled: true,
    }
  }
  ```
* [FEATURE] Added support for experimental read-write deployment mode. Enabling the read-write deployment mode on a existing Mimir cluster is a destructive operation, because the cluster will be re-created. If you're creating a new Mimir cluster, you can deploy it in read-write mode adding the following configuration: #3379 #3475 #3405
  ```jsonnet
  {
    _config+:: {
      deployment_mode: 'read-write',

      // See operations/mimir/read-write-deployment.libsonnet for more configuration options.
      mimir_write_replicas: 3,
      mimir_read_replicas: 2,
      mimir_backend_replicas: 3,
    }
  }
  ```
* [ENHANCEMENT] Add autoscaling support to the `mimir-read` component when running the read-write-deployment model. #3419
* [ENHANCEMENT] Added `$._config.usageStatsConfig` to track the installation mode via the anonymous usage statistics. #3294
* [ENHANCEMENT] The query-tee node port (`$._config.query_tee_node_port`) is now optional. #3272
* [ENHANCEMENT] Add support for autoscaling distributors. #3378
* [ENHANCEMENT] Make auto-scaling logic ensure integer KEDA thresholds. #3512
* [BUGFIX] Fixed query-scheduler ring configuration for dedicated ruler's queries and query-frontends. #3237 #3239
* [BUGFIX] Jsonnet: Fix auto-scaling so that ruler-querier CPU threshold is a string-encoded integer millicores value. #3520

### Mimirtool

* [FEATURE] Added `mimirtool alertmanager verify` command to validate configuration without uploading. #3440
* [ENHANCEMENT] Added `mimirtool rules delete-namespace` command to delete all of the rule groups in a namespace including the namespace itself. #3136
* [ENHANCEMENT] Refactor `mimirtool analyze prometheus`: add concurrency and resiliency #3349
  * Add `--concurrency` flag. Default: number of logical CPUs
* [BUGFIX] `--log.level=debug` now correctly prints the response from the remote endpoint when a request fails. #3180

### Documentation

* [ENHANCEMENT] Documented how to configure HA deduplication using Consul in a Mimir Helm deployment. #2972
* [ENHANCEMENT] Improve `MimirQuerierAutoscalerNotActive` runbook. #3186
* [ENHANCEMENT] Improve `MimirSchedulerQueriesStuck` runbook to reflect debug steps with querier auto-scaling enabled. #3223
* [ENHANCEMENT] Use imperative for docs titles. #3178 #3332 #3343
* [ENHANCEMENT] Docs: mention gRPC compression in "Production tips". #3201
* [ENHANCEMENT] Update ADOPTERS.md. #3224 #3225
* [ENHANCEMENT] Add a note for jsonnet deploying. #3213
* [ENHANCEMENT] out-of-order runbook update with use case. #3253
* [ENHANCEMENT] Fixed TSDB retention mentioned in the "Recover source blocks from ingesters" runbook. #3280
* [ENHANCEMENT] Run Grafana Mimir in production using the Helm chart. #3072
* [ENHANCEMENT] Use common configuration in the tutorial. #3282
* [ENHANCEMENT] Updated detailed steps for migrating blocks from Thanos to Mimir. #3290
* [ENHANCEMENT] Add scheme to DNS service discovery docs. #3450
* [BUGFIX] Remove reference to file that no longer exists in contributing guide. #3404
* [BUGFIX] Fix some minor typos in the contributing guide and on the runbooks page. #3418
* [BUGFIX] Fix small typos in API reference. #3526
* [BUGFIX] Fixed TSDB retention mentioned in the "Recover source blocks from ingesters" runbook. #3278
* [BUGFIX] Fixed configuration example in the "Configuring the Grafana Mimir query-frontend to work with Prometheus" guide. #3374

### Tools

* [FEATURE] Add `copyblocks` tool, to copy Mimir blocks between two GCS buckets. #3264
* [ENHANCEMENT] copyblocks: copy no-compact global markers and optimize min time filter check. #3268
* [ENHANCEMENT] Mimir rules GitHub action: Added the ability to change default value of `label` when running `prepare` command. #3236
* [BUGFIX] Mimir rules Github action: Fix single line output. #3421

## 2.4.0

### Grafana Mimir

* [CHANGE] Distributor: change the default value of `-distributor.remote-timeout` to `2s` from `20s` and `-distributor.forwarding.request-timeout` to `2s` from `10s` to improve distributor resource usage when ingesters crash. #2728 #2912
* [CHANGE] Anonymous usage statistics tracking: added the `-ingester.ring.store` value. #2981
* [CHANGE] Series metadata `HELP` that is longer than `-validation.max-metadata-length` is now truncated silently, instead of being dropped with a 400 status code. #2993
* [CHANGE] Ingester: changed default setting for `-ingester.ring.readiness-check-ring-health` from `true` to `false`. #2953
* [CHANGE] Anonymous usage statistics tracking has been enabled by default, to help Mimir maintainers make better decisions to support the open source community. #2939 #3034
* [CHANGE] Anonymous usage statistics tracking: added the minimum and maximum value of `-ingester.out-of-order-time-window`. #2940
* [CHANGE] The default hash ring heartbeat period for distributors, ingesters, rulers and compactors has been increased from `5s` to `15s`. Now the default heartbeat period for all Mimir hash rings is `15s`. #3033
* [CHANGE] Reduce the default TSDB head compaction concurrency (`-blocks-storage.tsdb.head-compaction-concurrency`) from 5 to 1, in order to reduce CPU spikes. #3093
* [CHANGE] Ruler: the ruler's [remote evaluation mode](https://grafana.com/docs/mimir/latest/operators-guide/architecture/components/ruler/#remote) (`-ruler.query-frontend.address`) is now stable. #3109
* [CHANGE] Limits: removed the deprecated YAML configuration option `active_series_custom_trackers_config`. Please use `active_series_custom_trackers` instead. #3110
* [CHANGE] Ingester: removed the deprecated configuration option `-ingester.ring.join-after`. #3111
* [CHANGE] Querier: removed the deprecated configuration option `-querier.shuffle-sharding-ingesters-lookback-period`. The value of `-querier.query-ingesters-within` is now used internally for shuffle sharding lookback, while you can use `-querier.shuffle-sharding-ingesters-enabled` to enable or disable shuffle sharding on the read path. #3111
* [CHANGE] Memberlist: cluster label verification feature (`-memberlist.cluster-label` and `-memberlist.cluster-label-verification-disabled`) is now marked as stable. #3108
* [CHANGE] Distributor: only single per-tenant forwarding endpoint can be configured now. Support for per-rule endpoint has been removed. #3095
* [FEATURE] Query-scheduler: added an experimental ring-based service discovery support for the query-scheduler. Refer to [query-scheduler configuration](https://grafana.com/docs/mimir/next/operators-guide/architecture/components/query-scheduler/#configuration) for more information. #2957
* [FEATURE] Introduced the experimental endpoint `/api/v1/user_limits` exposed by all components that load runtime configuration. This endpoint exposes realtime limits for the authenticated tenant, in JSON format. #2864 #3017
* [FEATURE] Query-scheduler: added the experimental configuration option `-query-scheduler.max-used-instances` to restrict the number of query-schedulers effectively used regardless how many replicas are running. This feature can be useful when using the experimental read-write deployment mode. #3005
* [ENHANCEMENT] Go: updated to go 1.19.2. #2637 #3127 #3129
* [ENHANCEMENT] Runtime config: don't unmarshal runtime configuration files if they haven't changed. This can save a bit of CPU and memory on every component using runtime config. #2954
* [ENHANCEMENT] Query-frontend: Add `cortex_frontend_query_result_cache_skipped_total` and `cortex_frontend_query_result_cache_attempted_total` metrics to track the reason why query results are not cached. #2855
* [ENHANCEMENT] Distributor: pool more connections per host when forwarding request. Mark requests as idempotent so they can be retried under some conditions. #2968
* [ENHANCEMENT] Distributor: failure to send request to forwarding target now also increments `cortex_distributor_forward_errors_total`, with `status_code="failed"`. #2968
* [ENHANCEMENT] Distributor: added support forwarding push requests via gRPC, using `httpgrpc` messages from weaveworks/common library. #2996
* [ENHANCEMENT] Query-frontend / Querier: increase internal backoff period used to retry connections to query-frontend / query-scheduler. #3011
* [ENHANCEMENT] Querier: do not log "error processing requests from scheduler" when the query-scheduler is shutting down. #3012
* [ENHANCEMENT] Query-frontend: query sharding process is now time-bounded and it is cancelled if the request is aborted. #3028
* [ENHANCEMENT] Query-frontend: improved Prometheus response JSON encoding performance. #2450
* [ENHANCEMENT] TLS: added configuration parameters to configure the client's TLS cipher suites and minimum version. The following new CLI flags have been added: #3070
  * `-alertmanager.alertmanager-client.tls-cipher-suites`
  * `-alertmanager.alertmanager-client.tls-min-version`
  * `-alertmanager.sharding-ring.etcd.tls-cipher-suites`
  * `-alertmanager.sharding-ring.etcd.tls-min-version`
  * `-compactor.ring.etcd.tls-cipher-suites`
  * `-compactor.ring.etcd.tls-min-version`
  * `-distributor.forwarding.grpc-client.tls-cipher-suites`
  * `-distributor.forwarding.grpc-client.tls-min-version`
  * `-distributor.ha-tracker.etcd.tls-cipher-suites`
  * `-distributor.ha-tracker.etcd.tls-min-version`
  * `-distributor.ring.etcd.tls-cipher-suites`
  * `-distributor.ring.etcd.tls-min-version`
  * `-ingester.client.tls-cipher-suites`
  * `-ingester.client.tls-min-version`
  * `-ingester.ring.etcd.tls-cipher-suites`
  * `-ingester.ring.etcd.tls-min-version`
  * `-memberlist.tls-cipher-suites`
  * `-memberlist.tls-min-version`
  * `-querier.frontend-client.tls-cipher-suites`
  * `-querier.frontend-client.tls-min-version`
  * `-querier.store-gateway-client.tls-cipher-suites`
  * `-querier.store-gateway-client.tls-min-version`
  * `-query-frontend.grpc-client-config.tls-cipher-suites`
  * `-query-frontend.grpc-client-config.tls-min-version`
  * `-query-scheduler.grpc-client-config.tls-cipher-suites`
  * `-query-scheduler.grpc-client-config.tls-min-version`
  * `-query-scheduler.ring.etcd.tls-cipher-suites`
  * `-query-scheduler.ring.etcd.tls-min-version`
  * `-ruler.alertmanager-client.tls-cipher-suites`
  * `-ruler.alertmanager-client.tls-min-version`
  * `-ruler.client.tls-cipher-suites`
  * `-ruler.client.tls-min-version`
  * `-ruler.query-frontend.grpc-client-config.tls-cipher-suites`
  * `-ruler.query-frontend.grpc-client-config.tls-min-version`
  * `-ruler.ring.etcd.tls-cipher-suites`
  * `-ruler.ring.etcd.tls-min-version`
  * `-store-gateway.sharding-ring.etcd.tls-cipher-suites`
  * `-store-gateway.sharding-ring.etcd.tls-min-version`
* [ENHANCEMENT] Store-gateway: Add `-blocks-storage.bucket-store.max-concurrent-reject-over-limit` option to allow requests that exceed the max number of inflight object storage requests to be rejected. #2999
* [ENHANCEMENT] Query-frontend: allow setting a separate limit on the total (before splitting/sharding) query length of range queries with the new experimental `-query-frontend.max-total-query-length` flag, which defaults to `-store.max-query-length` if unset or set to 0. #3058
* [ENHANCEMENT] Query-frontend: Lower TTL for cache entries overlapping the out-of-order samples ingestion window (re-using `-ingester.out-of-order-allowance` from ingesters). #2935
* [ENHANCEMENT] Ruler: added support to forcefully disable recording and/or alerting rules evaluation. The following new configuration options have been introduced, which can be overridden on a per-tenant basis in the runtime configuration: #3088
  * `-ruler.recording-rules-evaluation-enabled`
  * `-ruler.alerting-rules-evaluation-enabled`
* [ENHANCEMENT] Distributor: Improved error messages reported when the distributor fails to remote write to ingesters. #3055
* [ENHANCEMENT] Improved tracing spans tracked by distributors, ingesters and store-gateways. #2879 #3099 #3089
* [ENHANCEMENT] Ingester: improved the performance of label value cardinality endpoint. #3044
* [ENHANCEMENT] Ruler: use backoff retry on remote evaluation #3098
* [ENHANCEMENT] Query-frontend: Include multiple tenant IDs in query logs when present instead of dropping them. #3125
* [ENHANCEMENT] Query-frontend: truncate queries based on the configured blocks retention period (`-compactor.blocks-retention-period`) to avoid querying past this period. #3134
* [ENHANCEMENT] Alertmanager: reduced memory utilization in Mimir clusters with a large number of tenants. #3143
* [ENHANCEMENT] Store-gateway: added extra span logging to improve observability. #3131
* [ENHANCEMENT] Compactor: cleaning up different tenants' old blocks and updating bucket indexes is now more independent. This prevents a single tenant from delaying cleanup for other tenants. #2631
* [ENHANCEMENT] Distributor: request rate, ingestion rate, and inflight requests limits are now enforced before reading and parsing the body of the request. This makes the distributor more resilient against a burst of requests over those limit. #2419
* [BUGFIX] Querier: Fix 400 response while handling streaming remote read. #2963
* [BUGFIX] Fix a bug causing query-frontend, query-scheduler, and querier not failing if one of their internal components fail. #2978
* [BUGFIX] Querier: re-balance the querier worker connections when a query-frontend or query-scheduler is terminated. #3005
* [BUGFIX] Distributor: Now returns the quorum error from ingesters. For example, with replication_factor=3, two HTTP 400 errors and one HTTP 500 error, now the distributor will always return HTTP 400. Previously the behaviour was to return the error which the distributor first received. #2979
* [BUGFIX] Ruler: fix panic when ruler.external_url is explicitly set to an empty string ("") in YAML. #2915
* [BUGFIX] Alertmanager: Fix support for the Telegram API URL in the global settings. #3097
* [BUGFIX] Alertmanager: Fix parsing of label matchers without label value in the API used to retrieve alerts. #3097
* [BUGFIX] Ruler: Fix not restoring alert state for rule groups when other ruler replicas shut down. #3156
* [BUGFIX] Updated `golang.org/x/net` dependency to fix CVE-2022-27664. #3124
* [BUGFIX] Fix distributor from returning a `500` status code when a `400` was received from the ingester. #3211
* [BUGFIX] Fix incorrect OS value set in Mimir v2.3.* RPM packages. #3221

### Mixin

* [CHANGE] Alerts: MimirQuerierAutoscalerNotActive is now critical and fires after 1h instead of 15m. #2958
* [FEATURE] Dashboards: Added "Mimir / Overview" dashboards, providing an high level view over a Mimir cluster. #3122 #3147 #3155
* [ENHANCEMENT] Dashboards: Updated the "Writes" and "Rollout progress" dashboards to account for samples ingested via the new OTLP ingestion endpoint. #2919 #2938
* [ENHANCEMENT] Dashboards: Include per-tenant request rate in "Tenants" dashboard. #2874
* [ENHANCEMENT] Dashboards: Include inflight object store requests in "Reads" dashboard. #2914
* [ENHANCEMENT] Dashboards: Make queries used to find job, cluster and namespace for dropdown menus configurable. #2893
* [ENHANCEMENT] Dashboards: Include rate of label and series queries in "Reads" dashboard. #3065 #3074
* [ENHANCEMENT] Dashboards: Fix legend showing on per-pod panels. #2944
* [ENHANCEMENT] Dashboards: Use the "req/s" unit on panels showing the requests rate. #3118
* [ENHANCEMENT] Dashboards: Use a consistent color across dashboards for the error rate. #3154

### Jsonnet

* [FEATURE] Added support for query-scheduler ring-based service discovery. #3128
* [ENHANCEMENT] Querier autoscaling is now slower on scale downs: scale down 10% every 1m instead of 100%. #2962
* [BUGFIX] Memberlist: `gossip_member_label` is now set for ruler-queriers. #3141

### Mimirtool

* [ENHANCEMENT] mimirtool analyze: Store the query errors instead of exit during the analysis. #3052
* [BUGFIX] mimir-tool remote-read: fix returns where some conditions [return nil error even if there is error](https://github.com/grafana/cortex-tools/issues/260). #3053

### Documentation

* [ENHANCEMENT] Added documentation on how to configure storage retention. #2970
* [ENHANCEMENT] Improved gRPC clients config documentation. #3020
* [ENHANCEMENT] Added documentation on how to manage alerting and recording rules. #2983
* [ENHANCEMENT] Improved `MimirSchedulerQueriesStuck` runbook. #3006
* [ENHANCEMENT] Added "Cluster label verification" section to memberlist documentation. #3096
* [ENHANCEMENT] Mention compression in multi-zone replication documentation. #3107
* [BUGFIX] Fixed configuration option names in "Enabling zone-awareness via the Grafana Mimir Jsonnet". #3018
* [BUGFIX] Fixed `mimirtool analyze` parameters documentation. #3094
* [BUGFIX] Fixed YAML configuraton in the "Manage the configuration of Grafana Mimir with Helm" guide. #3042
* [BUGFIX] Fixed Alertmanager capacity planning documentation. #3132

### Tools

- [BUGFIX] trafficdump: Fixed panic occurring when `-success-only=true` and the captured request failed. #2863

## 2.3.1

### Grafana Mimir
* [BUGFIX] Query-frontend: query sharding took exponential time to map binary expressions. #3027
* [BUGFIX] Distributor: Stop panics on OTLP endpoint when a single metric has multiple timeseries. #3040

## 2.3.0

### Grafana Mimir

* [CHANGE] Ingester: Added user label to ingester metric `cortex_ingester_tsdb_out_of_order_samples_appended_total`. On multitenant clusters this helps us find the rate of appended out-of-order samples for a specific tenant. #2493
* [CHANGE] Compactor: delete source and output blocks from local disk on compaction failed, to reduce likelihood that subsequent compactions fail because of no space left on disk. #2261
* [CHANGE] Ruler: Remove unused CLI flags `-ruler.search-pending-for` and `-ruler.flush-period` (and their respective YAML config options). #2288
* [CHANGE] Successful gRPC requests are no longer logged (only affects internal API calls). #2309
* [CHANGE] Add new `-*.consul.cas-retry-delay` flags. They have a default value of `1s`, while previously there was no delay between retries. #2309
* [CHANGE] Store-gateway: Remove the experimental ability to run requests in a dedicated OS thread pool and associated CLI flag `-store-gateway.thread-pool-size`. #2423
* [CHANGE] Memberlist: disabled TCP-based ping fallback, because Mimir already uses a custom transport based on TCP. #2456
* [CHANGE] Change default value for `-distributor.ha-tracker.max-clusters` to `100` to provide a DoS protection. #2465
* [CHANGE] Experimental block upload API exposed by compactor has changed: Previous `/api/v1/upload/block/{block}` endpoint for starting block upload is now `/api/v1/upload/block/{block}/start`, and previous endpoint `/api/v1/upload/block/{block}?uploadComplete=true` for finishing block upload is now `/api/v1/upload/block/{block}/finish`. New API endpoint has been added: `/api/v1/upload/block/{block}/check`. #2486 #2548
* [CHANGE] Compactor: changed `-compactor.max-compaction-time` default from `0s` (disabled) to `1h`. When compacting blocks for a tenant, the compactor will move to compact blocks of another tenant or re-plan blocks to compact at least every 1h. #2514
* [CHANGE] Distributor: removed previously deprecated `extend_writes` (see #1856) YAML key and `-distributor.extend-writes` CLI flag from the distributor config. #2551
* [CHANGE] Ingester: removed previously deprecated `active_series_custom_trackers` (see #1188) YAML key from the ingester config. #2552
* [CHANGE] The tenant ID `__mimir_cluster` is reserved by Mimir and not allowed to store metrics. #2643
* [CHANGE] Purger: removed the purger component and moved its API endpoints `/purger/delete_tenant` and `/purger/delete_tenant_status` to the compactor at `/compactor/delete_tenant` and `/compactor/delete_tenant_status`. The new endpoints on the compactor are stable. #2644
* [CHANGE] Memberlist: Change the leave timeout duration (`-memberlist.leave-timeout duration`) from 5s to 20s and connection timeout (`-memberlist.packet-dial-timeout`) from 5s to 2s. This makes leave timeout 10x the connection timeout, so that we can communicate the leave to at least 1 node, if the first 9 we try to contact times out. #2669
* [CHANGE] Alertmanager: return status code `412 Precondition Failed` and log info message when alertmanager isn't configured for a tenant. #2635
* [CHANGE] Distributor: if forwarding rules are used to forward samples, exemplars are now removed from the request. #2710 #2725
* [CHANGE] Limits: change the default value of `max_global_series_per_metric` limit to `0` (disabled). Setting this limit by default does not provide much benefit because series are sharded by all labels. #2714
* [CHANGE] Ingester: experimental `-blocks-storage.tsdb.new-chunk-disk-mapper` has been removed, new chunk disk mapper is now always used, and is no longer marked experimental. Default value of `-blocks-storage.tsdb.head-chunks-write-queue-size` has changed to 1000000, this enables async chunk queue by default, which leads to improved latency on the write path when new chunks are created in ingesters. #2762
* [CHANGE] Ingester: removed deprecated `-blocks-storage.tsdb.isolation-enabled` option. TSDB-level isolation is now always disabled in Mimir. #2782
* [CHANGE] Compactor: `-compactor.partial-block-deletion-delay` must either be set to 0 (to disable partial blocks deletion) or a value higher than `4h`. #2787
* [CHANGE] Query-frontend: CLI flag `-query-frontend.align-querier-with-step` has been deprecated. Please use `-query-frontend.align-queries-with-step` instead. #2840
* [FEATURE] Compactor: Adds the ability to delete partial blocks after a configurable delay. This option can be configured per tenant. #2285
  - `-compactor.partial-block-deletion-delay`, as a duration string, allows you to set the delay since a partial block has been modified before marking it for deletion. A value of `0`, the default, disables this feature.
  - The metric `cortex_compactor_blocks_marked_for_deletion_total` has a new value for the `reason` label `reason="partial"`, when a block deletion marker is triggered by the partial block deletion delay.
* [FEATURE] Querier: enabled support for queries with negative offsets, which are not cached in the query results cache. #2429
* [FEATURE] EXPERIMENTAL: OpenTelemetry Metrics ingestion path on `/otlp/v1/metrics`. #695 #2436 #2461
* [FEATURE] Querier: Added support for tenant federation to metric metadata endpoint. #2467
* [FEATURE] Query-frontend: introduced experimental support to split instant queries by time. The instant query splitting can be enabled setting `-query-frontend.split-instant-queries-by-interval`. #2469 #2564 #2565 #2570 #2571 #2572 #2573 #2574 #2575 #2576 #2581 #2582 #2601 #2632 #2633 #2634 #2641 #2642 #2766
* [FEATURE] Introduced an experimental anonymous usage statistics tracking (disabled by default), to help Mimir maintainers make better decisions to support the open source community. The tracking system anonymously collects non-sensitive, non-personally identifiable information about the running Mimir cluster, and is disabled by default. #2643 #2662 #2685 #2732 #2733 #2735
* [FEATURE] Introduced an experimental deployment mode called read-write and running a fully featured Mimir cluster with three components: write, read and backend. The read-write deployment mode is a trade-off between the monolithic mode (only one component, no isolation) and the microservices mode (many components, high isolation). #2754 #2838
* [ENHANCEMENT] Distributor: Decreased distributor tests execution time. #2562
* [ENHANCEMENT] Alertmanager: Allow the HTTP `proxy_url` configuration option in the receiver's configuration. #2317
* [ENHANCEMENT] ring: optimize shuffle-shard computation when lookback is used, and all instances have registered timestamp within the lookback window. In that case we can immediately return origial ring, because we would select all instances anyway. #2309
* [ENHANCEMENT] Memberlist: added experimental memberlist cluster label support via `-memberlist.cluster-label` and `-memberlist.cluster-label-verification-disabled` CLI flags (and their respective YAML config options). #2354
* [ENHANCEMENT] Object storage can now be configured for all components using the `common` YAML config option key (or `-common.storage.*` CLI flags). #2330 #2347
* [ENHANCEMENT] Go: updated to go 1.18.4. #2400
* [ENHANCEMENT] Store-gateway, listblocks: list of blocks now includes stats from `meta.json` file: number of series, samples and chunks. #2425
* [ENHANCEMENT] Added more buckets to `cortex_ingester_client_request_duration_seconds` histogram metric, to correctly track requests taking longer than 1s (up until 16s). #2445
* [ENHANCEMENT] Azure client: Improve memory usage for large object storage downloads. #2408
* [ENHANCEMENT] Distributor: Add `-distributor.instance-limits.max-inflight-push-requests-bytes`. This limit protects the distributor against multiple large requests that together may cause an OOM, but are only a few, so do not trigger the `max-inflight-push-requests` limit. #2413
* [ENHANCEMENT] Distributor: Drop exemplars in distributor for tenants where exemplars are disabled. #2504
* [ENHANCEMENT] Runtime Config: Allow operator to specify multiple comma-separated yaml files in `-runtime-config.file` that will be merged in left to right order. #2583
* [ENHANCEMENT] Query sharding: shard binary operations only if it doesn't lead to non-shardable vector selectors in one of the operands. #2696
* [ENHANCEMENT] Add packaging for both debian based deb file and redhat based rpm file using FPM. #1803
* [ENHANCEMENT] Distributor: Add `cortex_distributor_query_ingester_chunks_deduped_total` and `cortex_distributor_query_ingester_chunks_total` metrics for determining how effective ingester chunk deduplication at query time is. #2713
* [ENHANCEMENT] Upgrade Docker base images to `alpine:3.16.2`. #2729
* [ENHANCEMENT] Ruler: Add `<prometheus-http-prefix>/api/v1/status/buildinfo` endpoint. #2724
* [ENHANCEMENT] Querier: Ensure all queries pulled from query-frontend or query-scheduler are immediately executed. The maximum workers concurrency in each querier is configured by `-querier.max-concurrent`. #2598
* [ENHANCEMENT] Distributor: Add `cortex_distributor_received_requests_total` and `cortex_distributor_requests_in_total` metrics to provide visiblity into appropriate per-tenant request limits. #2770
* [ENHANCEMENT] Distributor: Add single forwarding remote-write endpoint for a tenant (`forwarding_endpoint`), instead of using per-rule endpoints. This takes precendence over per-rule endpoints. #2801
* [ENHANCEMENT] Added `err-mimir-distributor-max-write-message-size` to the errors catalog. #2470
* [ENHANCEMENT] Add sanity check at startup to ensure the configured filesystem directories don't overlap for different components. #2828 #2947
* [BUGFIX] TSDB: Fixed a bug on the experimental out-of-order implementation that led to wrong query results. #2701
* [BUGFIX] Compactor: log the actual error on compaction failed. #2261
* [BUGFIX] Alertmanager: restore state from storage even when running a single replica. #2293
* [BUGFIX] Ruler: do not block "List Prometheus rules" API endpoint while syncing rules. #2289
* [BUGFIX] Ruler: return proper `*status.Status` error when running in remote operational mode. #2417
* [BUGFIX] Alertmanager: ensure the configured `-alertmanager.web.external-url` is either a path starting with `/`, or a full URL including the scheme and hostname. #2381 #2542
* [BUGFIX] Memberlist: fix problem with loss of some packets, typically ring updates when instances were removed from the ring during shutdown. #2418
* [BUGFIX] Ingester: fix misfiring `MimirIngesterHasUnshippedBlocks` and stale `cortex_ingester_oldest_unshipped_block_timestamp_seconds` when some block uploads fail. #2435
* [BUGFIX] Query-frontend: fix incorrect mapping of http status codes 429 to 500 when request queue is full. #2447
* [BUGFIX] Memberlist: Fix problem with ring being empty right after startup. Memberlist KV store now tries to "fast-join" the cluster to avoid serving empty KV store. #2505
* [BUGFIX] Compactor: Fix bug when using `-compactor.partial-block-deletion-delay`: compactor didn't correctly check for modification time of all block files. #2559
* [BUGFIX] Query-frontend: fix wrong query sharding results for queries with boolean result like `1 < bool 0`. #2558
* [BUGFIX] Fixed error messages related to per-instance limits incorrectly reporting they can be set on a per-tenant basis. #2610
* [BUGFIX] Perform HA-deduplication before forwarding samples according to forwarding rules in the distributor. #2603 #2709
* [BUGFIX] Fix reporting of tracing spans from PromQL engine. #2707
* [BUGFIX] Apply relabel and drop_label rules before forwarding rules in the distributor. #2703
* [BUGFIX] Distributor: Register `cortex_discarded_requests_total` metric, which previously was not registered and therefore not exported. #2712
* [BUGFIX] Ruler: fix not restoring alerts' state at startup. #2648
* [BUGFIX] Ingester: Fix disk filling up after restarting ingesters with out-of-order support disabled while it was enabled before. #2799
* [BUGFIX] Memberlist: retry joining memberlist cluster on startup when no nodes are resolved. #2837
* [BUGFIX] Query-frontend: fix incorrect mapping of http status codes 413 to 500 when request is too large. #2819
* [BUGFIX] Alertmanager: revert upstream alertmananger to v0.24.0 to fix panic when unmarshalling email headers #2924 #2925

### Mixin

* [CHANGE] Dashboards: "Slow Queries" dashboard no longer works with versions older than Grafana 9.0. #2223
* [CHANGE] Alerts: use RSS memory instead of working set memory in the `MimirAllocatingTooMuchMemory` alert for ingesters. #2480
* [CHANGE] Dashboards: remove the "Cache - Latency (old)" panel from the "Mimir / Queries" dashboard. #2796
* [FEATURE] Dashboards: added support to experimental read-write deployment mode. #2780
* [ENHANCEMENT] Dashboards: added missed rule evaluations to the "Evaluations per second" panel in the "Mimir / Ruler" dashboard. #2314
* [ENHANCEMENT] Dashboards: add k8s resource requests to CPU and memory panels. #2346
* [ENHANCEMENT] Dashboards: add RSS memory utilization panel for ingesters, store-gateways and compactors. #2479
* [ENHANCEMENT] Dashboards: allow to configure graph tooltip. #2647
* [ENHANCEMENT] Alerts: MimirFrontendQueriesStuck and MimirSchedulerQueriesStuck alerts are more reliable now as they consider all the intermediate samples in the minute prior to the evaluation. #2630
* [ENHANCEMENT] Alerts: added `RolloutOperatorNotReconciling` alert, firing if the optional rollout-operator is not successfully reconciling. #2700
* [ENHANCEMENT] Dashboards: added support to query-tee in front of ruler-query-frontend in the "Remote ruler reads" dashboard. #2761
* [ENHANCEMENT] Dashboards: Introduce support for baremetal deployment, setting `deployment_type: 'baremetal'` in the mixin `_config`. #2657
* [ENHANCEMENT] Dashboards: use timeseries panel to show exemplars. #2800
* [BUGFIX] Dashboards: fixed unit of latency panels in the "Mimir / Ruler" dashboard. #2312
* [BUGFIX] Dashboards: fixed "Intervals per query" panel in the "Mimir / Queries" dashboard. #2308
* [BUGFIX] Dashboards: Make "Slow Queries" dashboard works with Grafana 9.0. #2223
* [BUGFIX] Dashboards: add missing API routes to Ruler dashboard. #2412
* [BUGFIX] Dashboards: stop setting 'interval' in dashboards; it should be set on your datasource. #2802

### Jsonnet

* [CHANGE] query-scheduler is enabled by default. We advise to deploy the query-scheduler to improve the scalability of the query-frontend. #2431
* [CHANGE] Replaced anti-affinity rules with pod topology spread constraints for distributor, query-frontend, querier and ruler. #2517
  - The following configuration options have been removed:
    - `distributor_allow_multiple_replicas_on_same_node`
    - `query_frontend_allow_multiple_replicas_on_same_node`
    - `querier_allow_multiple_replicas_on_same_node`
    - `ruler_allow_multiple_replicas_on_same_node`
  - The following configuration options have been added:
    - `distributor_topology_spread_max_skew`
    - `query_frontend_topology_spread_max_skew`
    - `querier_topology_spread_max_skew`
    - `ruler_topology_spread_max_skew`
* [CHANGE] Change `max_global_series_per_metric` to 0 in all plans, and as a default value. #2669
* [FEATURE] Memberlist: added support for experimental memberlist cluster label, through the jsonnet configuration options `memberlist_cluster_label` and `memberlist_cluster_label_verification_disabled`. #2349
* [FEATURE] Added ruler-querier autoscaling support. It requires [KEDA](https://keda.sh) installed in the Kubernetes cluster. Ruler-querier autoscaler can be enabled and configure through the following options in the jsonnet config: #2545
  * `autoscaling_ruler_querier_enabled`: `true` to enable autoscaling.
  * `autoscaling_ruler_querier_min_replicas`: minimum number of ruler-querier replicas.
  * `autoscaling_ruler_querier_max_replicas`: maximum number of ruler-querier replicas.
  * `autoscaling_prometheus_url`: Prometheus base URL from which to scrape Mimir metrics (e.g. `http://prometheus.default:9090/prometheus`).
* [ENHANCEMENT] Memberlist now uses DNS service-discovery by default. #2549
* [ENHANCEMENT] Upgrade memcached image tag to `memcached:1.6.16-alpine`. #2740
* [ENHANCEMENT] Added `$._config.configmaps` and `$._config.runtime_config_files` to make it easy to add new configmaps or runtime config file to all components. #2748

### Mimirtool

* [ENHANCEMENT] Added `mimirtool backfill` command to upload Prometheus blocks using API available in the compactor. #1822
* [ENHANCEMENT] mimirtool bucket-validation: Verify existing objects can be overwritten by subsequent uploads. #2491
* [ENHANCEMENT] mimirtool config convert: Now supports migrating to the current version of Mimir. #2629
* [BUGFIX] mimirtool analyze: Fix dashboard JSON unmarshalling errors by using custom parsing. #2386
* [BUGFIX] Version checking no longer prompts for updating when already on latest version. #2723

### Mimir Continuous Test

* [ENHANCEMENT] Added basic authentication and bearer token support for when Mimir is behind a gateway authenticating the calls. #2717

### Query-tee

* [CHANGE] Renamed CLI flag `-server.service-port` to `-server.http-service-port`. #2683
* [CHANGE] Renamed metric `cortex_querytee_request_duration_seconds` to `cortex_querytee_backend_request_duration_seconds`. Metric `cortex_querytee_request_duration_seconds` is now reported without label `backend`. #2683
* [ENHANCEMENT] Added HTTP over gRPC support to `query-tee` to allow testing gRPC requests to Mimir instances. #2683

### Documentation

* [ENHANCEMENT] Referenced `mimirtool` commands in the HTTP API documentation. #2516
* [ENHANCEMENT] Improved DNS service discovery documentation. #2513

### Tools

* [ENHANCEMENT] `markblocks` now processes multiple blocks concurrently. #2677

## 2.2.0

### Grafana Mimir

* [CHANGE] Increased default configuration for `-server.grpc-max-recv-msg-size-bytes` and `-server.grpc-max-send-msg-size-bytes` from 4MB to 100MB. #1884
* [CHANGE] Default values have changed for the following settings. This improves query performance for recent data (within 12h) by only reading from ingesters: #1909 #1921
    - `-blocks-storage.bucket-store.ignore-blocks-within` now defaults to `10h` (previously `0`)
    - `-querier.query-store-after` now defaults to `12h` (previously `0`)
* [CHANGE] Alertmanager: removed support for migrating local files from Cortex 1.8 or earlier. Related to original Cortex PR https://github.com/cortexproject/cortex/pull/3910. #2253
* [CHANGE] The following settings are now classified as advanced because the defaults should work for most users and tuning them requires in-depth knowledge of how the read path works: #1929
    - `-querier.query-ingesters-within`
    - `-querier.query-store-after`
* [CHANGE] Config flag category overrides can be set dynamically at runtime. #1934
* [CHANGE] Ingester: deprecated `-ingester.ring.join-after`. Mimir now behaves as this setting is always set to 0s. This configuration option will be removed in Mimir 2.4.0. #1965
* [CHANGE] Blocks uploaded by ingester no longer contain `__org_id__` label. Compactor now ignores this label and will compact blocks with and without this label together. `mimirconvert` tool will remove the label from blocks as "unknown" label. #1972
* [CHANGE] Querier: deprecated `-querier.shuffle-sharding-ingesters-lookback-period`, instead adding `-querier.shuffle-sharding-ingesters-enabled` to enable or disable shuffle sharding on the read path. The value of `-querier.query-ingesters-within` is now used internally for shuffle sharding lookback. #2110
* [CHANGE] Memberlist: `-memberlist.abort-if-join-fails` now defaults to false. Previously it defaulted to true. #2168
* [CHANGE] Ruler: `/api/v1/rules*` and `/prometheus/rules*` configuration endpoints are removed. Use `/prometheus/config/v1/rules*`. #2182
* [CHANGE] Ingester: `-ingester.exemplars-update-period` has been renamed to `-ingester.tsdb-config-update-period`. You can use it to update multiple, per-tenant TSDB configurations. #2187
* [FEATURE] Ingester: (Experimental) Add the ability to ingest out-of-order samples up to an allowed limit. If you enable this feature, it requires additional memory and disk space. This feature also enables a write-behind log, which might lead to longer ingester-start replays. When this feature is disabled, there is no overhead on memory, disk space, or startup times. #2187
  * `-ingester.out-of-order-time-window`, as duration string, allows you to set how back in time a sample can be. The default is `0s`, where `s` is seconds.
  * `cortex_ingester_tsdb_out_of_order_samples_appended_total` metric tracks the total number of out-of-order samples ingested by the ingester.
  * `cortex_discarded_samples_total` has a new label `reason="sample-too-old"`, when the `-ingester.out-of-order-time-window` flag is greater than zero. The label tracks the number of samples that were discarded for being too old; they were out of order, but beyond the time window allowed. The labels `reason="sample-out-of-order"` and `reason="sample-out-of-bounds"` are not used when out-of-order ingestion is enabled.
* [ENHANCEMENT] Distributor: Added limit to prevent tenants from sending excessive number of requests: #1843
  * The following CLI flags (and their respective YAML config options) have been added:
    * `-distributor.request-rate-limit`
    * `-distributor.request-burst-limit`
  * The following metric is exposed to tell how many requests have been rejected:
    * `cortex_discarded_requests_total`
* [ENHANCEMENT] Store-gateway: Add the experimental ability to run requests in a dedicated OS thread pool. This feature can be configured using `-store-gateway.thread-pool-size` and is disabled by default. Replaces the ability to run index header operations in a dedicated thread pool. #1660 #1812
* [ENHANCEMENT] Improved error messages to make them easier to understand; each now have a unique, global identifier that you can use to look up in the runbooks for more information. #1907 #1919 #1888 #1939 #1984 #2009 #2056 #2066 #2104 #2150 #2234
* [ENHANCEMENT] Memberlist KV: incoming messages are now processed on per-key goroutine. This may reduce loss of "maintanance" packets in busy memberlist installations, but use more CPU. New `memberlist_client_received_broadcasts_dropped_total` counter tracks number of dropped per-key messages. #1912
* [ENHANCEMENT] Blocks Storage, Alertmanager, Ruler: add support a prefix to the bucket store (`*_storage.storage_prefix`). This enables using the same bucket for the three components. #1686 #1951
* [ENHANCEMENT] Upgrade Docker base images to `alpine:3.16.0`. #2028
* [ENHANCEMENT] Store-gateway: Add experimental configuration option for the store-gateway to attempt to pre-populate the file system cache when memory-mapping index-header files. Enabled with `-blocks-storage.bucket-store.index-header.map-populate-enabled=true`. Note this flag only has an effect when running on Linux. #2019 #2054
* [ENHANCEMENT] Chunk Mapper: reduce memory usage of async chunk mapper. #2043
* [ENHANCEMENT] Ingester: reduce sleep time when reading WAL. #2098
* [ENHANCEMENT] Compactor: Run sanity check on blocks storage configuration at startup. #2144
* [ENHANCEMENT] Compactor: Add HTTP API for uploading TSDB blocks. Enabled with `-compactor.block-upload-enabled`. #1694 #2126
* [ENHANCEMENT] Ingester: Enable querying overlapping blocks by default. #2187
* [ENHANCEMENT] Distributor: Auto-forget unhealthy distributors after ten failed ring heartbeats. #2154
* [ENHANCEMENT] Distributor: Add new metric `cortex_distributor_forward_errors_total` for error codes resulting from forwarding requests. #2077
* [ENHANCEMENT] `/ready` endpoint now returns and logs detailed services information. #2055
* [ENHANCEMENT] Memcached client: Reduce number of connections required to fetch cached keys from memcached. #1920
* [ENHANCEMENT] Improved error message returned when `-querier.query-store-after` validation fails. #1914
* [BUGFIX] Fix regexp parsing panic for regexp label matchers with start/end quantifiers. #1883
* [BUGFIX] Ingester: fixed deceiving error log "failed to update cached shipped blocks after shipper initialisation", occurring for each new tenant in the ingester. #1893
* [BUGFIX] Ring: fix bug where instances may appear unhealthy in the hash ring web UI even though they are not. #1933
* [BUGFIX] API: gzip is now enforced when identity encoding is explicitly rejected. #1864
* [BUGFIX] Fix panic at startup when Mimir is running in monolithic mode and query sharding is enabled. #2036
* [BUGFIX] Ruler: report `cortex_ruler_queries_failed_total` metric for any remote query error except 4xx when remote operational mode is enabled. #2053 #2143
* [BUGFIX] Ingester: fix slow rollout when using `-ingester.ring.unregister-on-shutdown=false` with long `-ingester.ring.heartbeat-period`. #2085
* [BUGFIX] Ruler: add timeout for remote rule evaluation queries to prevent rule group evaluations getting stuck indefinitely. The duration is configurable with `-querier.timeout` (default `2m`). #2090 #2222
* [BUGFIX] Limits: Active series custom tracker configuration has been named back from `active_series_custom_trackers_config` to `active_series_custom_trackers`. For backwards compatibility both version is going to be supported for until Mimir v2.4. When both fields are specified, `active_series_custom_trackers_config` takes precedence over `active_series_custom_trackers`. #2101
* [BUGFIX] Ingester: fixed the order of labels applied when incrementing the `cortex_discarded_metadata_total` metric. #2096
* [BUGFIX] Ingester: fixed bug where retrieving metadata for a metric with multiple metadata entries would return multiple copies of a single metadata entry rather than all available entries. #2096
* [BUGFIX] Distributor: canceled requests are no longer accounted as internal errors. #2157
* [BUGFIX] Memberlist: Fix typo in memberlist admin UI. #2202
* [BUGFIX] Ruler: fixed typo in error message when ruler failed to decode a rule group. #2151
* [BUGFIX] Active series custom tracker configuration is now displayed properly on `/runtime_config` page. #2065
* [BUGFIX] Query-frontend: `vector` and `time` functions were sharded, which made expressions like `vector(1) > 0 and vector(1)` fail. #2355

### Mixin

* [CHANGE] Split `mimir_queries` rules group into `mimir_queries` and `mimir_ingester_queries` to keep number of rules per group within the default per-tenant limit. #1885
* [CHANGE] Dashboards: Expose full image tag in "Mimir / Rollout progress" dashboard's "Pod per version panel." #1932
* [CHANGE] Dashboards: Disabled gateway panels by default, because most users don't have a gateway exposing the metrics expected by Mimir dashboards. You can re-enable it setting `gateway_enabled: true` in the mixin config and recompiling the mixin running `make build-mixin`. #1955
* [CHANGE] Alerts: adapt `MimirFrontendQueriesStuck` and `MimirSchedulerQueriesStuck` to consider ruler query path components. #1949
* [CHANGE] Alerts: Change `MimirRulerTooManyFailedQueries` severity to `critical`. #2165
* [ENHANCEMENT] Dashboards: Add config option `datasource_regex` to customise the regular expression used to select valid datasources for Mimir dashboards. #1802
* [ENHANCEMENT] Dashboards: Added "Mimir / Remote ruler reads" and "Mimir / Remote ruler reads resources" dashboards. #1911 #1937
* [ENHANCEMENT] Dashboards: Make networking panels work for pods created by the mimir-distributed helm chart. #1927
* [ENHANCEMENT] Alerts: Add `MimirStoreGatewayNoSyncedTenants` alert that fires when there is a store-gateway owning no tenants. #1882
* [ENHANCEMENT] Rules: Make `recording_rules_range_interval` configurable for cases where Mimir metrics are scraped less often that every 30 seconds. #2118
* [ENHANCEMENT] Added minimum Grafana version to mixin dashboards. #1943
* [BUGFIX] Fix `container_memory_usage_bytes:sum` recording rule. #1865
* [BUGFIX] Fix `MimirGossipMembersMismatch` alerts if Mimir alertmanager is activated. #1870
* [BUGFIX] Fix `MimirRulerMissedEvaluations` to show % of missed alerts as a value between 0 and 100 instead of 0 and 1. #1895
* [BUGFIX] Fix `MimirCompactorHasNotUploadedBlocks` alert false positive when Mimir is deployed in monolithic mode. #1902
* [BUGFIX] Fix `MimirGossipMembersMismatch` to make it less sensitive during rollouts and fire one alert per installation, not per job. #1926
* [BUGFIX] Do not trigger `MimirAllocatingTooMuchMemory` alerts if no container limits are supplied. #1905
* [BUGFIX] Dashboards: Remove empty "Chunks per query" panel from `Mimir / Queries` dashboard. #1928
* [BUGFIX] Dashboards: Use Grafana's `$__rate_interval` for rate queries in dashboards to support scrape intervals of >15s. #2011
* [BUGFIX] Alerts: Make each version of `MimirCompactorHasNotUploadedBlocks` distinct to avoid rule evaluation failures due to duplicate series being generated. #2197
* [BUGFIX] Fix `MimirGossipMembersMismatch` alert when using remote ruler evaluation. #2159

### Jsonnet

* [CHANGE] Remove use of `-querier.query-store-after`, `-querier.shuffle-sharding-ingesters-lookback-period`, `-blocks-storage.bucket-store.ignore-blocks-within`, and `-blocks-storage.tsdb.close-idle-tsdb-timeout` CLI flags since the values now match defaults. #1915 #1921
* [CHANGE] Change default value for `-blocks-storage.bucket-store.chunks-cache.memcached.timeout` to `450ms` to increase use of cached data. #2035
* [CHANGE] The `memberlist_ring_enabled` configuration now applies to Alertmanager. #2102 #2103 #2107
* [CHANGE] Default value for `memberlist_ring_enabled` is now true. It means that all hash rings use Memberlist as default KV store instead of Consul (previous default). #2161
* [CHANGE] Configure `-ingester.max-global-metadata-per-user` to correspond to 20% of the configured max number of series per tenant. #2250
* [CHANGE] Configure `-ingester.max-global-metadata-per-metric` to be 10. #2250
* [CHANGE] Change `_config.multi_zone_ingester_max_unavailable` to 25. #2251
* [FEATURE] Added querier autoscaling support. It requires [KEDA](https://keda.sh) installed in the Kubernetes cluster and query-scheduler enabled in the Mimir cluster. Querier autoscaler can be enabled and configure through the following options in the jsonnet config: #2013 #2023
  * `autoscaling_querier_enabled`: `true` to enable autoscaling.
  * `autoscaling_querier_min_replicas`: minimum number of querier replicas.
  * `autoscaling_querier_max_replicas`: maximum number of querier replicas.
  * `autoscaling_prometheus_url`: Prometheus base URL from which to scrape Mimir metrics (e.g. `http://prometheus.default:9090/prometheus`).
* [FEATURE] Jsonnet: Add support for ruler remote evaluation mode (`ruler_remote_evaluation_enabled`), which deploys and uses a dedicated query path for rule evaluation. This enables the benefits of the query-frontend for rule evaluation, such as query sharding. #2073
* [ENHANCEMENT] Added `compactor` service, that can be used to route requests directly to compactor (e.g. admin UI). #2063
* [ENHANCEMENT] Added a `consul_enabled` configuration option to provide the ability to disable consul. It is automatically set to false when `memberlist_ring_enabled` is true and `multikv_migration_enabled` (used for migration from Consul to memberlist) is not set. #2093 #2152
* [BUGFIX] Querier: Fix disabling shuffle sharding on the read path whilst keeping it enabled on write path. #2164

### Mimirtool

* [CHANGE] mimirtool rules: `--use-legacy-routes` now toggles between using `/prometheus/config/v1/rules` (default) and `/api/v1/rules` (legacy) endpoints. #2182
* [FEATURE] Added bearer token support for when Mimir is behind a gateway authenticating by bearer token. #2146
* [BUGFIX] mimirtool analyze: Fix dashboard JSON unmarshalling errors (#1840). #1973
* [BUGFIX] Make mimirtool build for Windows work again. #2273

### Mimir Continuous Test

* [ENHANCEMENT] Added the `-tests.smoke-test` flag to run the `mimir-continuous-test` suite once and immediately exit. #2047 #2094
* [ENHANCEMENT] Added the `-tests.write-protocol` flag to write using the `prometheus` remote write protocol or `otlp-http` in the `mimir-continuous-test` suite. #5719

### Documentation

* [ENHANCEMENT] Published Grafana Mimir runbooks as part of documentation. #1970
* [ENHANCEMENT] Improved ruler's "remote operational mode" documentation. #1906
* [ENHANCEMENT] Recommend fast disks for ingesters and store-gateways in production tips. #1903
* [ENHANCEMENT] Explain the runtime override of active series matchers. #1868
* [ENHANCEMENT] Clarify "Set rule group" API specification. #1869
* [ENHANCEMENT] Published Mimir jsonnet documentation. #2024
* [ENHANCEMENT] Documented required scrape interval for using alerting and recording rules from Mimir jsonnet. #2147
* [ENHANCEMENT] Runbooks: Mention memberlist as possible source of problems for various alerts. #2158
* [ENHANCEMENT] Added step-by-step article about migrating from Consul to Memberlist KV store using jsonnet without downtime. #2166
* [ENHANCEMENT] Documented `/memberlist` admin page. #2166
* [ENHANCEMENT] Documented how to configure Grafana Mimir's ruler with Jsonnet. #2127
* [ENHANCEMENT] Documented how to configure queriers’ autoscaling with Jsonnet. #2128
* [ENHANCEMENT] Updated mixin building instructions in "Installing Grafana Mimir dashboards and alerts" article. #2015 #2163
* [ENHANCEMENT] Fix location of "Monitoring Grafana Mimir" article in the documentation hierarchy. #2130
* [ENHANCEMENT] Runbook for `MimirRequestLatency` was expanded with more practical advice. #1967
* [BUGFIX] Fixed ruler configuration used in the getting started guide. #2052
* [BUGFIX] Fixed Mimir Alertmanager datasource in Grafana used by "Play with Grafana Mimir" tutorial. #2115
* [BUGFIX] Fixed typos in "Scaling out Grafana Mimir" article. #2170
* [BUGFIX] Added missing ring endpoint exposed by Ingesters. #1918

## 2.1.0

### Grafana Mimir

* [CHANGE] Compactor: No longer upload debug meta files to object storage. #1257
* [CHANGE] Default values have changed for the following settings: #1547
    - `-alertmanager.alertmanager-client.grpc-max-recv-msg-size` now defaults to 100 MiB (previously was not configurable and set to 16 MiB)
    - `-alertmanager.alertmanager-client.grpc-max-send-msg-size` now defaults to 100 MiB (previously was not configurable and set to 4 MiB)
    - `-alertmanager.max-recv-msg-size` now defaults to 100 MiB (previously was 16 MiB)
* [CHANGE] Ingester: Add `user` label to metrics `cortex_ingester_ingested_samples_total` and `cortex_ingester_ingested_samples_failures_total`. #1533
* [CHANGE] Ingester: Changed `-blocks-storage.tsdb.isolation-enabled` default from `true` to `false`. The config option has also been deprecated and will be removed in 2 minor version. #1655
* [CHANGE] Query-frontend: results cache keys are now versioned, this will cause cache to be re-filled when rolling out this version. #1631
* [CHANGE] Store-gateway: enabled attributes in-memory cache by default. New default configuration is `-blocks-storage.bucket-store.chunks-cache.attributes-in-memory-max-items=50000`. #1727
* [CHANGE] Compactor: Removed the metric `cortex_compactor_garbage_collected_blocks_total` since it duplicates `cortex_compactor_blocks_marked_for_deletion_total`. #1728
* [CHANGE] All: Logs that used the`org_id` label now use `user` label. #1634 #1758
* [CHANGE] Alertmanager: the following metrics are not exported for a given `user` and `integration` when the metric value is zero: #1783
  * `cortex_alertmanager_notifications_total`
  * `cortex_alertmanager_notifications_failed_total`
  * `cortex_alertmanager_notification_requests_total`
  * `cortex_alertmanager_notification_requests_failed_total`
  * `cortex_alertmanager_notification_rate_limited_total`
* [CHANGE] Removed the following metrics exposed by the Mimir hash rings: #1791
  * `cortex_member_ring_tokens_owned`
  * `cortex_member_ring_tokens_to_own`
  * `cortex_ring_tokens_owned`
  * `cortex_ring_member_ownership_percent`
* [CHANGE] Querier / Ruler: removed the following metrics tracking number of query requests send to each ingester. You can use `cortex_request_duration_seconds_count{route=~"/cortex.Ingester/(QueryStream|QueryExemplars)"}` instead. #1797
  * `cortex_distributor_ingester_queries_total`
  * `cortex_distributor_ingester_query_failures_total`
* [CHANGE] Distributor: removed the following metrics tracking the number of requests from a distributor to ingesters: #1799
  * `cortex_distributor_ingester_appends_total`
  * `cortex_distributor_ingester_append_failures_total`
* [CHANGE] Distributor / Ruler: deprecated `-distributor.extend-writes`. Now Mimir always behaves as if this setting was set to `false`, which we expect to be safe for every Mimir cluster setup. #1856
* [FEATURE] Querier: Added support for [streaming remote read](https://prometheus.io/blog/2019/10/10/remote-read-meets-streaming/). Should be noted that benefits of chunking the response are partial here, since in a typical `query-frontend` setup responses will be buffered until they've been completed. #1735
* [FEATURE] Ruler: Allow setting `evaluation_delay` for each rule group via rules group configuration file. #1474
* [FEATURE] Ruler: Added support for expression remote evaluation. #1536 #1818
  * The following CLI flags (and their respective YAML config options) have been added:
    * `-ruler.query-frontend.address`
    * `-ruler.query-frontend.grpc-client-config.grpc-max-recv-msg-size`
    * `-ruler.query-frontend.grpc-client-config.grpc-max-send-msg-size`
    * `-ruler.query-frontend.grpc-client-config.grpc-compression`
    * `-ruler.query-frontend.grpc-client-config.grpc-client-rate-limit`
    * `-ruler.query-frontend.grpc-client-config.grpc-client-rate-limit-burst`
    * `-ruler.query-frontend.grpc-client-config.backoff-on-ratelimits`
    * `-ruler.query-frontend.grpc-client-config.backoff-min-period`
    * `-ruler.query-frontend.grpc-client-config.backoff-max-period`
    * `-ruler.query-frontend.grpc-client-config.backoff-retries`
    * `-ruler.query-frontend.grpc-client-config.tls-enabled`
    * `-ruler.query-frontend.grpc-client-config.tls-ca-path`
    * `-ruler.query-frontend.grpc-client-config.tls-cert-path`
    * `-ruler.query-frontend.grpc-client-config.tls-key-path`
    * `-ruler.query-frontend.grpc-client-config.tls-server-name`
    * `-ruler.query-frontend.grpc-client-config.tls-insecure-skip-verify`
* [FEATURE] Distributor: Added the ability to forward specifics metrics to alternative remote_write API endpoints. #1052
* [FEATURE] Ingester: Active series custom trackers now supports runtime tenant-specific overrides. The configuration has been moved to limit config, the ingester config has been deprecated.  #1188
* [ENHANCEMENT] Alertmanager API: Concurrency limit for GET requests is now configurable using `-alertmanager.max-concurrent-get-requests-per-tenant`. #1547
* [ENHANCEMENT] Alertmanager: Added the ability to configure additional gRPC client settings for the Alertmanager distributor #1547
  - `-alertmanager.alertmanager-client.backoff-max-period`
  - `-alertmanager.alertmanager-client.backoff-min-period`
  - `-alertmanager.alertmanager-client.backoff-on-ratelimits`
  - `-alertmanager.alertmanager-client.backoff-retries`
  - `-alertmanager.alertmanager-client.grpc-client-rate-limit`
  - `-alertmanager.alertmanager-client.grpc-client-rate-limit-burst`
  - `-alertmanager.alertmanager-client.grpc-compression`
  - `-alertmanager.alertmanager-client.grpc-max-recv-msg-size`
  - `-alertmanager.alertmanager-client.grpc-max-send-msg-size`
* [ENHANCEMENT] Ruler: Add more detailed query information to ruler query stats logging. #1411
* [ENHANCEMENT] Admin: Admin API now has some styling. #1482 #1549 #1821 #1824
* [ENHANCEMENT] Alertmanager: added `insight=true` field to alertmanager dispatch logs. #1379
* [ENHANCEMENT] Store-gateway: Add the experimental ability to run index header operations in a dedicated thread pool. This feature can be configured using `-blocks-storage.bucket-store.index-header-thread-pool-size` and is disabled by default. #1660
* [ENHANCEMENT] Store-gateway: don't drop all blocks if instance finds itself as unhealthy or missing in the ring. #1806 #1823
* [ENHANCEMENT] Querier: wait until inflight queries are completed when shutting down queriers. #1756 #1767
* [BUGFIX] Query-frontend: do not shard queries with a subquery unless the subquery is inside a shardable aggregation function call. #1542
* [BUGFIX] Query-frontend: added `component=query-frontend` label to results cache memcached metrics to fix a panic when Mimir is running in single binary mode and results cache is enabled. #1704
* [BUGFIX] Mimir: services' status content-type is now correctly set to `text/html`. #1575
* [BUGFIX] Multikv: Fix panic when using using runtime config to set primary KV store used by `multi` KV. #1587
* [BUGFIX] Multikv: Fix watching for runtime config changes in `multi` KV store in ruler and querier. #1665
* [BUGFIX] Memcached: allow to use CNAME DNS records for the memcached backend addresses. #1654
* [BUGFIX] Querier: fixed temporary partial query results when shuffle sharding is enabled and hash ring backend storage is flushed / reset. #1829
* [BUGFIX] Alertmanager: prevent more file traversal cases related to template names. #1833
* [BUGFUX] Alertmanager: Allow usage with `-alertmanager-storage.backend=local`. Note that when using this storage type, the Alertmanager is not able persist state remotely, so it not recommended for production use. #1836
* [BUGFIX] Alertmanager: Do not validate alertmanager configuration if it's not running. #1835

### Mixin

* [CHANGE] Dashboards: Remove per-user series legends from Tenants dashboard. #1605
* [CHANGE] Dashboards: Show in-memory series and the per-user series limit on Tenants dashboard. #1613
* [CHANGE] Dashboards: Slow-queries dashboard now uses `user` label from logs instead of `org_id`. #1634
* [CHANGE] Dashboards: changed all Grafana dashboards UIDs to not conflict with Cortex ones, to let people install both while migrating from Cortex to Mimir: #1801 #1808
  * Alertmanager from `a76bee5913c97c918d9e56a3cc88cc28` to `b0d38d318bbddd80476246d4930f9e55`
  * Alertmanager Resources from `68b66aed90ccab448009089544a8d6c6` to `a6883fb22799ac74479c7db872451092`
  * Compactor from `9c408e1d55681ecb8a22c9fab46875cc` to `1b3443aea86db629e6efdb7d05c53823`
  * Compactor Resources from `df9added6f1f4332f95848cca48ebd99` to `09a5c49e9cdb2f2b24c6d184574a07fd`
  * Config from `61bb048ced9817b2d3e07677fb1c6290` to `5d9d0b4724c0f80d68467088ec61e003`
  * Object Store from `d5a3a4489d57c733b5677fb55370a723` to `e1324ee2a434f4158c00a9ee279d3292`
  * Overrides from `b5c95fee2e5e7c4b5930826ff6e89a12` to `1e2c358600ac53f09faea133f811b5bb`
  * Queries from `d9931b1054053c8b972d320774bb8f1d` to `b3abe8d5c040395cc36615cb4334c92d`
  * Reads from `8d6ba60eccc4b6eedfa329b24b1bd339` to `e327503188913dc38ad571c647eef643`
  * Reads Networking from `c0464f0d8bd026f776c9006b05910000` to `54b2a0a4748b3bd1aefa92ce5559a1c2`
  * Reads Resources from `2fd2cda9eea8d8af9fbc0a5960425120` to `cc86fd5aa9301c6528986572ad974db9`
  * Rollout Progress from `7544a3a62b1be6ffd919fc990ab8ba8f` to `7f0b5567d543a1698e695b530eb7f5de`
  * Ruler from `44d12bcb1f95661c6ab6bc946dfc3473` to `631e15d5d85afb2ca8e35d62984eeaa0`
  * Scaling from `88c041017b96856c9176e07cf557bdcf` to `64bbad83507b7289b514725658e10352`
  * Slow queries from `e6f3091e29d2636e3b8393447e925668` to `6089e1ce1e678788f46312a0a1e647e6`
  * Tenants from `35fa247ce651ba189debf33d7ae41611` to `35fa247ce651ba189debf33d7ae41611`
  * Top Tenants from `bc6e12d4fe540e4a1785b9d3ca0ffdd9` to `bc6e12d4fe540e4a1785b9d3ca0ffdd9`
  * Writes from `0156f6d15aa234d452a33a4f13c838e3` to `8280707b8f16e7b87b840fc1cc92d4c5`
  * Writes Networking from `681cd62b680b7154811fe73af55dcfd4` to `978c1cb452585c96697a238eaac7fe2d`
  * Writes Resources from `c0464f0d8bd026f776c9006b0591bb0b` to `bc9160e50b52e89e0e49c840fea3d379`
* [FEATURE] Alerts: added the following alerts on `mimir-continuous-test` tool: #1676
  - `MimirContinuousTestNotRunningOnWrites`
  - `MimirContinuousTestNotRunningOnReads`
  - `MimirContinuousTestFailed`
* [ENHANCEMENT] Added `per_cluster_label` support to allow to change the label name used to differentiate between Kubernetes clusters. #1651
* [ENHANCEMENT] Dashboards: Show QPS and latency of the Alertmanager Distributor. #1696
* [ENHANCEMENT] Playbooks: Add Alertmanager suggestions for `MimirRequestErrors` and `MimirRequestLatency` #1702
* [ENHANCEMENT] Dashboards: Allow custom datasources. #1749
* [ENHANCEMENT] Dashboards: Add config option `gateway_enabled` (defaults to `true`) to disable gateway panels from dashboards. #1761
* [ENHANCEMENT] Dashboards: Extend Top tenants dashboard with queries for tenants with highest sample rate, discard rate, and discard rate growth. #1842
* [ENHANCEMENT] Dashboards: Show ingestion rate limit and rule group limit on Tenants dashboard. #1845
* [ENHANCEMENT] Dashboards: Add "last successful run" panel to compactor dashboard. #1628
* [BUGFIX] Dashboards: Fix "Failed evaluation rate" panel on Tenants dashboard. #1629
* [BUGFIX] Honor the configured `per_instance_label` in all dashboards and alerts. #1697

### Jsonnet

* [FEATURE] Added support for `mimir-continuous-test`. To deploy `mimir-continuous-test` you can use the following configuration: #1675 #1850
  ```jsonnet
  _config+: {
    continuous_test_enabled: true,
    continuous_test_tenant_id: 'type-tenant-id',
    continuous_test_write_endpoint: 'http://type-write-path-hostname',
    continuous_test_read_endpoint: 'http://type-read-path-hostname/prometheus',
  },
  ```
* [ENHANCEMENT] Ingester anti-affinity can now be disabled by using `ingester_allow_multiple_replicas_on_same_node` configuration key. #1581
* [ENHANCEMENT] Added `node_selector` configuration option to select Kubernetes nodes where Mimir should run. #1596
* [ENHANCEMENT] Alertmanager: Added a `PodDisruptionBudget` of `withMaxUnavailable = 1`, to ensure we maintain quorum during rollouts. #1683
* [ENHANCEMENT] Store-gateway anti-affinity can now be enabled/disabled using `store_gateway_allow_multiple_replicas_on_same_node` configuration key. #1730
* [ENHANCEMENT] Added `store_gateway_zone_a_args`, `store_gateway_zone_b_args` and `store_gateway_zone_c_args` configuration options. #1807
* [BUGFIX] Pass primary and secondary multikv stores via CLI flags. Introduced new `multikv_switch_primary_secondary` config option to flip primary and secondary in runtime config.

### Mimirtool

* [BUGFIX] `config convert`: Retain Cortex defaults for `blocks_storage.backend`, `ruler_storage.backend`, `alertmanager_storage.backend`, `auth.type`, `activity_tracker.filepath`, `alertmanager.data_dir`, `blocks_storage.filesystem.dir`, `compactor.data_dir`, `ruler.rule_path`, `ruler_storage.filesystem.dir`, and `graphite.querier.schemas.backend`. #1626 #1762

### Tools

* [FEATURE] Added a `markblocks` tool that creates `no-compact` and `delete` marks for the blocks. #1551
* [FEATURE] Added `mimir-continuous-test` tool to continuously run smoke tests on live Mimir clusters. #1535 #1540 #1653 #1603 #1630 #1691 #1675 #1676 #1692 #1706 #1709 #1775 #1777 #1778 #1795
* [FEATURE] Added `mimir-rules-action` GitHub action, located at `operations/mimir-rules-action/`, used to lint, prepare, verify, diff, and sync rules to a Mimir cluster. #1723

## 2.0.0

### Grafana Mimir

_Changes since Cortex 1.10.0._

* [CHANGE] Remove chunks storage engine. #86 #119 #510 #545 #743 #744 #748 #753 #755 #757 #758 #759 #760 #762 #764 #789 #812 #813
  * The following CLI flags (and their respective YAML config options) have been removed:
    * `-store.engine`
    * `-schema-config-file`
    * `-ingester.checkpoint-duration`
    * `-ingester.checkpoint-enabled`
    * `-ingester.chunk-encoding`
    * `-ingester.chunk-age-jitter`
    * `-ingester.concurrent-flushes`
    * `-ingester.flush-on-shutdown-with-wal-enabled`
    * `-ingester.flush-op-timeout`
    * `-ingester.flush-period`
    * `-ingester.max-chunk-age`
    * `-ingester.max-chunk-idle`
    * `-ingester.max-series-per-query` (and `max_series_per_query` from runtime config)
    * `-ingester.max-stale-chunk-idle`
    * `-ingester.max-transfer-retries`
    * `-ingester.min-chunk-length`
    * `-ingester.recover-from-wal`
    * `-ingester.retain-period`
    * `-ingester.spread-flushes`
    * `-ingester.wal-dir`
    * `-ingester.wal-enabled`
    * `-querier.query-parallelism`
    * `-querier.second-store-engine`
    * `-querier.use-second-store-before-time`
    * `-flusher.wal-dir`
    * `-flusher.concurrent-flushes`
    * `-flusher.flush-op-timeout`
    * All `-table-manager.*` flags
    * All `-deletes.*` flags
    * All `-purger.*` flags
    * All `-metrics.*` flags
    * All `-dynamodb.*` flags
    * All `-s3.*` flags
    * All `-azure.*` flags
    * All `-bigtable.*` flags
    * All `-gcs.*` flags
    * All `-cassandra.*` flags
    * All `-boltdb.*` flags
    * All `-local.*` flags
    * All `-swift.*` flags
    * All `-store.*` flags except `-store.engine`, `-store.max-query-length`, `-store.max-labels-query-length`
    * All `-grpc-store.*` flags
  * The following API endpoints have been removed:
    * `/api/v1/chunks` and `/chunks`
  * The following metrics have been removed:
    * `cortex_ingester_flush_queue_length`
    * `cortex_ingester_queried_chunks`
    * `cortex_ingester_chunks_created_total`
    * `cortex_ingester_wal_replay_duration_seconds`
    * `cortex_ingester_wal_corruptions_total`
    * `cortex_ingester_sent_chunks`
    * `cortex_ingester_received_chunks`
    * `cortex_ingester_flush_series_in_progress`
    * `cortex_ingester_chunk_utilization`
    * `cortex_ingester_chunk_length`
    * `cortex_ingester_chunk_size_bytes`
    * `cortex_ingester_chunk_age_seconds`
    * `cortex_ingester_memory_chunks`
    * `cortex_ingester_flushing_enqueued_series_total`
    * `cortex_ingester_flushing_dequeued_series_total`
    * `cortex_ingester_dropped_chunks_total`
    * `cortex_oldest_unflushed_chunk_timestamp_seconds`
    * `prometheus_local_storage_chunk_ops_total`
    * `prometheus_local_storage_chunkdesc_ops_total`
    * `prometheus_local_storage_memory_chunkdescs`
* [CHANGE] Changed default storage backends from `s3` to `filesystem` #833
  This effects the following flags:
  * `-blocks-storage.backend` now defaults to `filesystem`
  * `-blocks-storage.filesystem.dir` now defaults to `blocks`
  * `-alertmanager-storage.backend` now defaults to `filesystem`
  * `-alertmanager-storage.filesystem.dir` now defaults to `alertmanager`
  * `-ruler-storage.backend` now defaults to `filesystem`
  * `-ruler-storage.filesystem.dir` now defaults to `ruler`
* [CHANGE] Renamed metric `cortex_experimental_features_in_use_total` as `cortex_experimental_features_used_total` and added `feature` label. #32 #658
* [CHANGE] Removed `log_messages_total` metric. #32
* [CHANGE] Some files and directories created by Mimir components on local disk now have stricter permissions, and are only readable by owner, but not group or others. #58
* [CHANGE] Memcached client DNS resolution switched from golang built-in to [`miekg/dns`](https://github.com/miekg/dns). #142
* [CHANGE] The metric `cortex_deprecated_flags_inuse_total` has been renamed to `deprecated_flags_inuse_total` as part of using grafana/dskit functionality. #185
* [CHANGE] API: The `-api.response-compression-enabled` flag has been removed, and GZIP response compression is always enabled except on `/api/v1/push` and `/push` endpoints. #880
* [CHANGE] Update Go version to 1.17.3. #480
* [CHANGE] The `status_code` label on gRPC client metrics has changed from '200' and '500' to '2xx', '5xx', '4xx', 'cancel' or 'error'. #537
* [CHANGE] Removed the deprecated `-<prefix>.fifocache.size` flag. #618
* [CHANGE] Enable index header lazy loading by default. #693
  * `-blocks-storage.bucket-store.index-header-lazy-loading-enabled` default from `false` to `true`
  * `-blocks-storage.bucket-store.index-header-lazy-loading-idle-timeout` default from `20m` to `1h`
* [CHANGE] Shuffle-sharding:
  * `-distributor.sharding-strategy` option has been removed, and shuffle sharding is enabled by default. Default shard size is set to 0, which disables shuffle sharding for the tenant (all ingesters will receive tenants's samples). #888
  * `-ruler.sharding-strategy` option has been removed from ruler. Ruler now uses shuffle-sharding by default, but respects `ruler_tenant_shard_size`, which defaults to 0 (ie. use all rulers for tenant). #889
  * `-store-gateway.sharding-strategy` option has been removed store-gateways. Store-gateway now uses shuffle-sharding by default, but respects `store_gateway_tenant_shard_size` for tenant, and this value defaults to 0. #891
* [CHANGE] Server: `-server.http-listen-port` (yaml: `server.http_listen_port`) now defaults to `8080` (previously `80`). #871
* [CHANGE] Changed the default value of `-blocks-storage.bucket-store.ignore-deletion-marks-delay` from 6h to 1h. #892
* [CHANGE] Changed default settings for memcached clients: #959 #1000
  * The default value for the following config options has changed from `10000` to `25000`:
    * `-blocks-storage.bucket-store.chunks-cache.memcached.max-async-buffer-size`
    * `-blocks-storage.bucket-store.index-cache.memcached.max-async-buffer-size`
    * `-blocks-storage.bucket-store.metadata-cache.memcached.max-async-buffer-size`
    * `-query-frontend.results-cache.memcached.max-async-buffer-size`
  * The default value for the following config options has changed from `0` (unlimited) to `100`:
    * `-blocks-storage.bucket-store.chunks-cache.memcached.max-get-multi-batch-size`
    * `-blocks-storage.bucket-store.index-cache.memcached.max-get-multi-batch-size`
    * `-blocks-storage.bucket-store.metadata-cache.memcached.max-get-multi-batch-size`
    * `-query-frontend.results-cache.memcached.max-get-multi-batch-size`
  * The default value for the following config options has changed from `16` to `100`:
    * `-blocks-storage.bucket-store.chunks-cache.memcached.max-idle-connections`
    * `-blocks-storage.bucket-store.index-cache.memcached.max-idle-connections`
    * `-blocks-storage.bucket-store.metadata-cache.memcached.max-idle-connections`
    * `-query-frontend.results-cache.memcached.max-idle-connections`
  * The default value for the following config options has changed from `100ms` to `200ms`:
    * `-blocks-storage.bucket-store.metadata-cache.memcached.timeout`
    * `-blocks-storage.bucket-store.index-cache.memcached.timeout`
    * `-blocks-storage.bucket-store.chunks-cache.memcached.timeout`
    * `-query-frontend.results-cache.memcached.timeout`
* [CHANGE] Changed the default value of `-blocks-storage.bucket-store.bucket-index.enabled` to `true`. The default configuration must now run the compactor in order to write the bucket index or else queries to long term storage will fail. #924
* [CHANGE] Option `-auth.enabled` has been renamed to `-auth.multitenancy-enabled`. #1130
* [CHANGE] Default tenant ID used with disabled auth (`-auth.multitenancy-enabled=false`) has changed from `fake` to `anonymous`. This tenant ID can now be changed with `-auth.no-auth-tenant` option. #1063
* [CHANGE] The default values for the following local directories have changed: #1072
  * `-alertmanager.storage.path` default value changed to `./data-alertmanager/`
  * `-compactor.data-dir` default value changed to `./data-compactor/`
  * `-ruler.rule-path` default value changed to `./data-ruler/`
* [CHANGE] The default value for gRPC max send message size has been changed from 16MB to 100MB. This affects the following parameters: #1152
  * `-query-frontend.grpc-client-config.grpc-max-send-msg-size`
  * `-ingester.client.grpc-max-send-msg-size`
  * `-querier.frontend-client.grpc-max-send-msg-size`
  * `-query-scheduler.grpc-client-config.grpc-max-send-msg-size`
  * `-ruler.client.grpc-max-send-msg-size`
* [CHANGE] Remove `-http.prefix` flag (and `http_prefix` config file option). #763
* [CHANGE] Remove legacy endpoints. Please use their alternatives listed below. As part of the removal process we are
  introducing two new sets of endpoints for the ruler configuration API: `<prometheus-http-prefix>/rules` and
  `<prometheus-http-prefix>/config/v1/rules/**`. We are also deprecating `<prometheus-http-prefix>/rules` and `/api/v1/rules`;
  and will remove them in Mimir 2.2.0. #763 #1222
  * Query endpoints

    | Legacy                                                  | Alternative                                                |
    | ------------------------------------------------------- | ---------------------------------------------------------- |
    | `/<legacy-http-prefix>/api/v1/query`                    | `<prometheus-http-prefix>/api/v1/query`                    |
    | `/<legacy-http-prefix>/api/v1/query_range`              | `<prometheus-http-prefix>/api/v1/query_range`              |
    | `/<legacy-http-prefix>/api/v1/query_exemplars`          | `<prometheus-http-prefix>/api/v1/query_exemplars`          |
    | `/<legacy-http-prefix>/api/v1/series`                   | `<prometheus-http-prefix>/api/v1/series`                   |
    | `/<legacy-http-prefix>/api/v1/labels`                   | `<prometheus-http-prefix>/api/v1/labels`                   |
    | `/<legacy-http-prefix>/api/v1/label/{name}/values`      | `<prometheus-http-prefix>/api/v1/label/{name}/values`      |
    | `/<legacy-http-prefix>/api/v1/metadata`                 | `<prometheus-http-prefix>/api/v1/metadata`                 |
    | `/<legacy-http-prefix>/api/v1/read`                     | `<prometheus-http-prefix>/api/v1/read`                     |
    | `/<legacy-http-prefix>/api/v1/cardinality/label_names`  | `<prometheus-http-prefix>/api/v1/cardinality/label_names`  |
    | `/<legacy-http-prefix>/api/v1/cardinality/label_values` | `<prometheus-http-prefix>/api/v1/cardinality/label_values` |
    | `/api/prom/user_stats`                                  | `/api/v1/user_stats`                                       |

  * Distributor endpoints

    | Legacy endpoint               | Alternative                   |
    | ----------------------------- | ----------------------------- |
    | `/<legacy-http-prefix>/push`  | `/api/v1/push`                |
    | `/all_user_stats`             | `/distributor/all_user_stats` |
    | `/ha-tracker`                 | `/distributor/ha_tracker`     |

  * Ingester endpoints

    | Legacy          | Alternative           |
    | --------------- | --------------------- |
    | `/ring`         | `/ingester/ring`      |
    | `/shutdown`     | `/ingester/shutdown`  |
    | `/flush`        | `/ingester/flush`     |
    | `/push`         | `/ingester/push`      |

  * Ruler endpoints

    | Legacy                                                | Alternative                                         | Alternative #2 (not available before Mimir 2.0.0)                    |
    | ----------------------------------------------------- | --------------------------------------------------- | ------------------------------------------------------------------- |
    | `/<legacy-http-prefix>/api/v1/rules`                  | `<prometheus-http-prefix>/api/v1/rules`             |                                                                     |
    | `/<legacy-http-prefix>/api/v1/alerts`                 | `<prometheus-http-prefix>/api/v1/alerts`            |                                                                     |
    | `/<legacy-http-prefix>/rules`                         | `/api/v1/rules` (see below)                         |  `<prometheus-http-prefix>/config/v1/rules`                         |
    | `/<legacy-http-prefix>/rules/{namespace}`             | `/api/v1/rules/{namespace}` (see below)             |  `<prometheus-http-prefix>/config/v1/rules/{namespace}`             |
    | `/<legacy-http-prefix>/rules/{namespace}/{groupName}` | `/api/v1/rules/{namespace}/{groupName}` (see below) |  `<prometheus-http-prefix>/config/v1/rules/{namespace}/{groupName}` |
    | `/<legacy-http-prefix>/rules/{namespace}`             | `/api/v1/rules/{namespace}` (see below)             |  `<prometheus-http-prefix>/config/v1/rules/{namespace}`             |
    | `/<legacy-http-prefix>/rules/{namespace}/{groupName}` | `/api/v1/rules/{namespace}/{groupName}` (see below) |  `<prometheus-http-prefix>/config/v1/rules/{namespace}/{groupName}` |
    | `/<legacy-http-prefix>/rules/{namespace}`             | `/api/v1/rules/{namespace}` (see below)             |  `<prometheus-http-prefix>/config/v1/rules/{namespace}`             |
    | `/ruler_ring`                                         | `/ruler/ring`                                       |                                                                     |

    > __Note:__ The `/api/v1/rules/**` endpoints are considered deprecated with Mimir 2.0.0 and will be removed
    in Mimir 2.2.0. After upgrading to 2.0.0 we recommend switching uses to the equivalent
    `/<prometheus-http-prefix>/config/v1/**` endpoints that Mimir 2.0.0 introduces.

  * Alertmanager endpoints

    | Legacy                      | Alternative                        |
    | --------------------------- | ---------------------------------- |
    | `/<legacy-http-prefix>`     | `/alertmanager`                    |
    | `/status`                   | `/multitenant_alertmanager/status` |

* [CHANGE] Ingester: changed `-ingester.stream-chunks-when-using-blocks` default value from `false` to `true`. #717
* [CHANGE] Ingester: default `-ingester.ring.min-ready-duration` reduced from 1m to 15s. #126
* [CHANGE] Ingester: `-ingester.ring.min-ready-duration` now start counting the delay after the ring's health checks have passed instead of when the ring client was started. #126
* [CHANGE] Ingester: allow experimental ingester max-exemplars setting to be changed dynamically #144
  * CLI flag `-blocks-storage.tsdb.max-exemplars` is renamed to `-ingester.max-global-exemplars-per-user`.
  * YAML `max_exemplars` is moved from `tsdb` to `overrides` and renamed to `max_global_exemplars_per_user`.
* [CHANGE] Ingester: active series metrics `cortex_ingester_active_series` and `cortex_ingester_active_series_custom_tracker` are now removed when their value is zero. #672 #690
* [CHANGE] Ingester: changed default value of `-blocks-storage.tsdb.retention-period` from `6h` to `24h`. #966
* [CHANGE] Ingester: changed default value of `-blocks-storage.tsdb.close-idle-tsdb-timeout` from `0` to `13h`. #967
* [CHANGE] Ingester: changed default value of `-ingester.ring.final-sleep` from `30s` to `0s`. #981
* [CHANGE] Ingester: the following low level settings have been removed: #1153
  * `-ingester-client.expected-labels`
  * `-ingester-client.expected-samples-per-series`
  * `-ingester-client.expected-timeseries`
* [CHANGE] Ingester: following command line options related to ingester ring were renamed: #1155
  * `-consul.*` changed to `-ingester.ring.consul.*`
  * `-etcd.*` changed to `-ingester.ring.etcd.*`
  * `-multi.*` changed to `-ingester.ring.multi.*`
  * `-distributor.excluded-zones` changed to `-ingester.ring.excluded-zones`
  * `-distributor.replication-factor` changed to `-ingester.ring.replication-factor`
  * `-distributor.zone-awareness-enabled` changed to `-ingester.ring.zone-awareness-enabled`
  * `-ingester.availability-zone` changed to `-ingester.ring.instance-availability-zone`
  * `-ingester.final-sleep` changed to `-ingester.ring.final-sleep`
  * `-ingester.heartbeat-period` changed to `-ingester.ring.heartbeat-period`
  * `-ingester.join-after` changed to `-ingester.ring.join-after`
  * `-ingester.lifecycler.ID` changed to `-ingester.ring.instance-id`
  * `-ingester.lifecycler.addr` changed to `-ingester.ring.instance-addr`
  * `-ingester.lifecycler.interface` changed to `-ingester.ring.instance-interface-names`
  * `-ingester.lifecycler.port` changed to `-ingester.ring.instance-port`
  * `-ingester.min-ready-duration` changed to `-ingester.ring.min-ready-duration`
  * `-ingester.num-tokens` changed to `-ingester.ring.num-tokens`
  * `-ingester.observe-period` changed to `-ingester.ring.observe-period`
  * `-ingester.readiness-check-ring-health` changed to `-ingester.ring.readiness-check-ring-health`
  * `-ingester.tokens-file-path` changed to `-ingester.ring.tokens-file-path`
  * `-ingester.unregister-on-shutdown` changed to `-ingester.ring.unregister-on-shutdown`
  * `-ring.heartbeat-timeout` changed to `-ingester.ring.heartbeat-timeout`
  * `-ring.prefix` changed to `-ingester.ring.prefix`
  * `-ring.store` changed to `-ingester.ring.store`
* [CHANGE] Ingester: fields in YAML configuration for ingester ring have been changed: #1155
  * `ingester.lifecycler` changed to `ingester.ring`
  * Fields from `ingester.lifecycler.ring` moved to `ingester.ring`
  * `ingester.lifecycler.address` changed to `ingester.ring.instance_addr`
  * `ingester.lifecycler.id` changed to `ingester.ring.instance_id`
  * `ingester.lifecycler.port` changed to `ingester.ring.instance_port`
  * `ingester.lifecycler.availability_zone` changed to `ingester.ring.instance_availability_zone`
  * `ingester.lifecycler.interface_names` changed to `ingester.ring.instance_interface_names`
* [CHANGE] Distributor: removed the `-distributor.shard-by-all-labels` configuration option. It is now assumed to be true. #698
* [CHANGE] Distributor: change default value of `-distributor.instance-limits.max-inflight-push-requests` to `2000`. #964
* [CHANGE] Distributor: change default value of `-distributor.remote-timeout` from `2s` to `20s`. #970
* [CHANGE] Distributor: removed the `-distributor.extra-query-delay` flag (and its respective YAML config option). #1048
* [CHANGE] Query-frontend: Enable query stats by default, they can still be disabled with `-query-frontend.query-stats-enabled=false`. #83
* [CHANGE] Query-frontend: the `cortex_frontend_mapped_asts_total` metric has been renamed to `cortex_frontend_query_sharding_rewrites_attempted_total`. #150
* [CHANGE] Query-frontend: added `sharded` label to `cortex_query_seconds_total` metric. #235
* [CHANGE] Query-frontend: changed the flag name for controlling query sharding total shards from `-querier.total-shards` to `-query-frontend.query-sharding-total-shards`. #230
* [CHANGE] Query-frontend: flag `-querier.parallelise-shardable-queries` has been renamed to `-query-frontend.parallelize-shardable-queries` #284
* [CHANGE] Query-frontend: removed the deprecated (and unused) `-frontend.cache-split-interval`. Use `-query-frontend.split-queries-by-interval` instead. #587
* [CHANGE] Query-frontend: range query response now omits the `data` field when it's empty (error case) like Prometheus does, previously it was `"data":{"resultType":"","result":null}`. #629
* [CHANGE] Query-frontend: instant queries now honor the `-query-frontend.max-retries-per-request` flag. #630
* [CHANGE] Query-frontend: removed in-memory and Redis cache support. Reason is that these caching backends were just supported by query-frontend, while all other Mimir services only support memcached. #796
  * The following CLI flags (and their respective YAML config options) have been removed:
    * `-frontend.cache.enable-fifocache`
    * `-frontend.redis.*`
    * `-frontend.fifocache.*`
  * The following metrics have been removed:
    * `querier_cache_added_total`
    * `querier_cache_added_new_total`
    * `querier_cache_evicted_total`
    * `querier_cache_entries`
    * `querier_cache_gets_total`
    * `querier_cache_misses_total`
    * `querier_cache_stale_gets_total`
    * `querier_cache_memory_bytes`
    * `cortex_rediscache_request_duration_seconds`
* [CHANGE] Query-frontend: migrated memcached backend client to the same one used in other components (memcached config and metrics are now consistent across all Mimir services). #821
  * The following CLI flags (and their respective YAML config options) have been added:
    * `-query-frontend.results-cache.backend` (set it to `memcached` if `-query-frontend.cache-results=true`)
  * The following CLI flags (and their respective YAML config options) have been changed:
    * `-frontend.memcached.hostname` and `-frontend.memcached.service` have been removed: use `-query-frontend.results-cache.memcached.addresses` instead
  * The following CLI flags (and their respective YAML config options) have been renamed:
    * `-frontend.background.write-back-concurrency` renamed to `-query-frontend.results-cache.memcached.max-async-concurrency`
    * `-frontend.background.write-back-buffer` renamed to `-query-frontend.results-cache.memcached.max-async-buffer-size`
    * `-frontend.memcached.batchsize` renamed to `-query-frontend.results-cache.memcached.max-get-multi-batch-size`
    * `-frontend.memcached.parallelism` renamed to `-query-frontend.results-cache.memcached.max-get-multi-concurrency`
    * `-frontend.memcached.timeout` renamed to `-query-frontend.results-cache.memcached.timeout`
    * `-frontend.memcached.max-item-size` renamed to `-query-frontend.results-cache.memcached.max-item-size`
    * `-frontend.memcached.max-idle-conns` renamed to `-query-frontend.results-cache.memcached.max-idle-connections`
    * `-frontend.compression` renamed to `-query-frontend.results-cache.compression`
  * The following CLI flags (and their respective YAML config options) have been removed:
    * `-frontend.memcached.circuit-breaker-consecutive-failures`: feature removed
    * `-frontend.memcached.circuit-breaker-timeout`: feature removed
    * `-frontend.memcached.circuit-breaker-interval`: feature removed
    * `-frontend.memcached.update-interval`: new setting is hardcoded to 30s
    * `-frontend.memcached.consistent-hash`: new setting is always enabled
    * `-frontend.default-validity` and `-frontend.memcached.expiration`: new setting is hardcoded to 7 days
  * The following metrics have been changed:
    * `cortex_cache_dropped_background_writes_total{name}` changed to `thanos_memcached_operation_skipped_total{name, operation, reason}`
    * `cortex_cache_value_size_bytes{name, method}` changed to `thanos_memcached_operation_data_size_bytes{name}`
    * `cortex_cache_request_duration_seconds{name, method, status_code}` changed to `thanos_memcached_operation_duration_seconds{name, operation}`
    * `cortex_cache_fetched_keys{name}` changed to `thanos_cache_memcached_requests_total{name}`
    * `cortex_cache_hits{name}` changed to `thanos_cache_memcached_hits_total{name}`
    * `cortex_memcache_request_duration_seconds{name, method, status_code}` changed to `thanos_memcached_operation_duration_seconds{name, operation}`
    * `cortex_memcache_client_servers{name}` changed to `thanos_memcached_dns_provider_results{name, addr}`
    * `cortex_memcache_client_set_skip_total{name}` changed to `thanos_memcached_operation_skipped_total{name, operation, reason}`
    * `cortex_dns_lookups_total` changed to `thanos_memcached_dns_lookups_total`
    * For all metrics the value of the "name" label has changed from `frontend.memcached` to `frontend-cache`
  * The following metrics have been removed:
    * `cortex_cache_background_queue_length{name}`
* [CHANGE] Query-frontend: merged `query_range` into `frontend` in the YAML config (keeping the same keys) and renamed flags: #825
  * `-querier.max-retries-per-request` renamed to `-query-frontend.max-retries-per-request`
  * `-querier.split-queries-by-interval` renamed to `-query-frontend.split-queries-by-interval`
  * `-querier.align-querier-with-step` renamed to `-query-frontend.align-querier-with-step`
  * `-querier.cache-results` renamed to `-query-frontend.cache-results`
  * `-querier.parallelise-shardable-queries` renamed to `-query-frontend.parallelize-shardable-queries`
* [CHANGE] Query-frontend: the default value of `-query-frontend.split-queries-by-interval` has changed from `0` to `24h`. #1131
* [CHANGE] Query-frontend: `-frontend.` flags were renamed to `-query-frontend.`: #1167
* [CHANGE] Query-frontend / Query-scheduler: classified the `-query-frontend.querier-forget-delay` and `-query-scheduler.querier-forget-delay` flags (and their respective YAML config options) as experimental. #1208
* [CHANGE] Querier / ruler: Change `-querier.max-fetched-chunks-per-query` configuration to limit to maximum number of chunks that can be fetched in a single query. The number of chunks fetched by ingesters AND long-term storare combined should not exceed the value configured on `-querier.max-fetched-chunks-per-query`. [#4260](https://github.com/cortexproject/cortex/pull/4260)
* [CHANGE] Querier / ruler: Option `-querier.ingester-streaming` has been removed. Querier/ruler now always use streaming method to query ingesters. #204
* [CHANGE] Querier: always fetch labels from store and respect start/end times in request; the option `-querier.query-store-for-labels-enabled` has been removed and is now always on. #518 #1132
* [CHANGE] Querier / ruler: removed the `-store.query-chunk-limit` flag (and its respective YAML config option `max_chunks_per_query`). `-querier.max-fetched-chunks-per-query` (and its respective YAML config option `max_fetched_chunks_per_query`) should be used instead. #705
* [CHANGE] Querier/Ruler: `-querier.active-query-tracker-dir` option has been removed. Active query tracking is now done via Activity tracker configured by `-activity-tracker.filepath` and enabled by default. Limit for max number of concurrent queries (`-querier.max-concurrent`) is now respected even if activity tracking is not enabled. #661 #822
* [CHANGE] Querier/ruler/query-frontend: the experimental `-querier.at-modifier-enabled` CLI flag has been removed and the PromQL `@` modifier is always enabled. #941
* [CHANGE] Querier: removed `-querier.worker-match-max-concurrent` and `-querier.worker-parallelism` CLI flags (and their respective YAML config options). Mimir now behaves like if `-querier.worker-match-max-concurrent` is always enabled and you should configure the max concurrency per querier process using `-querier.max-concurrent` instead. #958
* [CHANGE] Querier: changed default value of `-querier.query-ingesters-within` from `0` to `13h`. #967
* [CHANGE] Querier: rename metric `cortex_query_fetched_chunks_bytes_total` to `cortex_query_fetched_chunk_bytes_total` to be consistent with the limit name. #476
* [CHANGE] Ruler: add two new metrics `cortex_ruler_list_rules_seconds` and `cortex_ruler_load_rule_groups_seconds` to the ruler. #906
* [CHANGE] Ruler: endpoints for listing configured rules now return HTTP status code 200 and an empty map when there are no rules instead of an HTTP 404 and plain text error message. The following endpoints are affected: #456
  * `<prometheus-http-prefix>/config/v1/rules`
  * `<prometheus-http-prefix>/config/v1/rules/{namespace}`
  * `<prometheus-http-prefix>/rules` (deprecated)
  * `<prometheus-http-prefix>/rules/{namespace}` (deprecated)
  * `/api/v1/rules` (deprecated)
  * `/api/v1/rules/{namespace}` (deprecated)
* [CHANGE] Ruler: removed `configdb` support from Ruler backend storages. #15 #38 #819
* [CHANGE] Ruler: removed the support for the deprecated storage configuration via `-ruler.storage.*` CLI flags (and their respective YAML config options). Use `-ruler-storage.*` instead. #628
* [CHANGE] Ruler: set new default limits for rule groups: `-ruler.max-rules-per-rule-group` to 20 (previously 0, disabled) and `-ruler.max-rule-groups-per-tenant` to 70 (previously 0, disabled). #847
* [CHANGE] Ruler: removed `-ruler.enable-sharding` option, and changed default value of `-ruler.ring.store` to `memberlist`. #943
* [CHANGE] Ruler: `-ruler.alertmanager-use-v2` has been removed. The ruler will always use the `v2` endpoints. #954 #1100
* [CHANGE] Ruler: `-experimental.ruler.enable-api` flag has been renamed to `-ruler.enable-api` and is now stable. The default value has also changed from `false` to `true`, so both ruler and alertmanager API are enabled by default. #913 #1065
* [CHANGE] Ruler: add support for [DNS service discovery format](./docs/sources/configuration/arguments.md#dns-service-discovery) for `-ruler.alertmanager-url`. `-ruler.alertmanager-discovery` flag has been removed. URLs following the prior SRV format, will be treated as a static target. To continue using service discovery for these URLs prepend `dnssrvnoa+` to them. #993
  * The following metrics for Alertmanager DNS service discovery are replaced:
    * `prometheus_sd_dns_lookups_total` replaced by `cortex_dns_lookups_total{component="ruler"}`
    * `prometheus_sd_dns_lookup_failures_total` replaced by `cortex_dns_failures_total{component="ruler"}`
* [CHANGE] Ruler: deprecate `/api/v1/rules/**` and `<prometheus-http-prefix/rules/**` configuration API endpoints in favour of `/<prometheus-http-prefix>/config/v1/rules/**`. Deprecated endpoints will be removed in Mimir 2.2.0. Main configuration API endpoints are now `/<prometheus-http-prefix>/config/api/v1/rules/**` introduced in Mimir 2.0.0. #1222
* [CHANGE] Store-gateway: index cache now includes tenant in cache keys, this invalidates previous cached entries. #607
* [CHANGE] Store-gateway: increased memcached index caching TTL from 1 day to 7 days. #718
* [CHANGE] Store-gateway: options `-store-gateway.sharding-enabled` and `-querier.store-gateway-addresses` were removed. Default value of `-store-gateway.sharding-ring.store` is now `memberlist` and default value for `-store-gateway.sharding-ring.wait-stability-min-duration` changed from `1m` to `0` (disabled). #976
* [CHANGE] Compactor: compactor will no longer try to compact blocks that are already marked for deletion. Previously compactor would consider blocks marked for deletion within `-compactor.deletion-delay / 2` period as eligible for compaction. [#4328](https://github.com/cortexproject/cortex/pull/4328)
* [CHANGE] Compactor: Removed support for block deletion marks migration. If you're upgrading from Cortex < 1.7.0 to Mimir, you should upgrade the compactor to Cortex >= 1.7.0 first, run it at least once and then upgrade to Mimir. #122
* [CHANGE] Compactor: removed the `cortex_compactor_group_vertical_compactions_total` metric. #278
* [CHANGE] Compactor: no longer waits for initial blocks cleanup to finish before starting compactions. #282
* [CHANGE] Compactor: removed overlapping sources detection. Overlapping sources may exist due to edge cases (timing issues) when horizontally sharding compactor, but are correctly handled by compactor. #494
* [CHANGE] Compactor: compactor now uses deletion marks from `<tenant>/markers` location in the bucket. Marker files are no longer fetched, only listed. #550
* [CHANGE] Compactor: Default value of `-compactor.block-sync-concurrency` has changed from 20 to 8. This flag is now only used to control number of goroutines for downloading and uploading blocks during compaction. #552
* [CHANGE] Compactor is now included in `all` target (single-binary). #866
* [CHANGE] Compactor: Removed `-compactor.sharding-enabled` option. Sharding in compactor is now always enabled. Default value of `-compactor.ring.store` has changed from `consul` to `memberlist`. Default value of `-compactor.ring.wait-stability-min-duration` is now 0, which disables the feature. #956
* [CHANGE] Alertmanager: removed `-alertmanager.configs.auto-webhook-root` #977
* [CHANGE] Alertmanager: removed `configdb` support from Alertmanager backend storages. #15 #38 #819
* [CHANGE] Alertmanager: Don't count user-not-found errors from replicas as failures in the `cortex_alertmanager_state_fetch_replica_state_failed_total` metric. #190
* [CHANGE] Alertmanager: Use distributor for non-API routes. #213
* [CHANGE] Alertmanager: removed `-alertmanager.storage.*` configuration options, with the exception of the CLI flags `-alertmanager.storage.path` and `-alertmanager.storage.retention`. Use `-alertmanager-storage.*` instead. #632
* [CHANGE] Alertmanager: set default value for `-alertmanager.web.external-url=http://localhost:8080/alertmanager` to match the default configuration. #808 #1067
* [CHANGE] Alertmanager: `-experimental.alertmanager.enable-api` flag has been renamed to `-alertmanager.enable-api` and is now stable. #913
* [CHANGE] Alertmanager: now always runs with sharding enabled; other modes of operation are removed. #1044 #1126
  * The following configuration options are removed:
    * `-alertmanager.sharding-enabled`
    * `-alertmanager.cluster.advertise-address`
    * `-alertmanager.cluster.gossip-interval`
    * `-alertmanager.cluster.listen-address`
    * `-alertmanager.cluster.peers`
    * `-alertmanager.cluster.push-pull-interval`
  * The following configuration options are renamed:
    * `-alertmanager.cluster.peer-timeout` to `-alertmanager.peer-timeout`
* [CHANGE] Alertmanager: the default value of `-alertmanager.sharding-ring.store` is now `memberlist`. #1171
* [CHANGE] Ring: changed default value of `-distributor.ring.store` (Distributor ring) and `-ring.store` (Ingester ring) to `memberlist`. #1046
* [CHANGE] Memberlist: the `memberlist_kv_store_value_bytes` metric has been removed due to values no longer being stored in-memory as encoded bytes. [#4345](https://github.com/cortexproject/cortex/pull/4345)
* [CHANGE] Memberlist: forward only changes, not entire original message. [#4419](https://github.com/cortexproject/cortex/pull/4419)
* [CHANGE] Memberlist: don't accept old tombstones as incoming change, and don't forward such messages to other gossip members. [#4420](https://github.com/cortexproject/cortex/pull/4420)
* [CHANGE] Memberlist: changed probe interval from `1s` to `5s` and probe timeout from `500ms` to `2s`. #563
* [CHANGE] Memberlist: the `name` label on metrics `cortex_dns_failures_total`, `cortex_dns_lookups_total` and `cortex_dns_provider_results` was renamed to `component`. #993
* [CHANGE] Limits: removed deprecated limits for rejecting old samples #799
  This removes the following flags:
  * `-validation.reject-old-samples`
  * `-validation.reject-old-samples.max-age`
* [CHANGE] Limits: removed local limit-related flags in favor of global limits. #725
  The distributor ring is now required, and can be configured via the `distributor.ring.*` flags.
  This removes the following flags:
  * `-distributor.ingestion-rate-strategy` -> will now always use the "global" strategy
  * `-ingester.max-series-per-user` -> set `-ingester.max-global-series-per-user` to `N` times the existing value of `-ingester.max-series-per-user` instead
  * `-ingester.max-series-per-metric` -> set `-ingester.max-global-series-per-metric`  to `N` times the existing value of `-ingester.max-series-per-metric` instead
  * `-ingester.max-metadata-per-user` -> set `-ingester.max-global-metadata-per-user` to `N` times the existing value of `-ingester.max-metadata-per-user` instead
  * `-ingester.max-metadata-per-metric` -> set `-ingester.max-global-metadata-per-metric` to `N` times the existing value of `-ingester.max-metadata-per-metric` instead
  * In the above notes, `N` refers to the number of ingester replicas
  Additionally, default values for the following flags have changed:
  * `-ingester.max-global-series-per-user` from `0` to `150000`
  * `-ingester.max-global-series-per-metric` from `0` to `20000`
  * `-distributor.ingestion-rate-limit` from `25000` to `10000`
  * `-distributor.ingestion-burst-size` from `50000` to `200000`
* [CHANGE] Limits: removed limit `enforce_metric_name`, now behave as if set to `true` always. #686
* [CHANGE] Limits: Option `-ingester.max-samples-per-query` and its YAML field `max_samples_per_query` have been removed. It required `-querier.ingester-streaming` option to be set to false, but since `-querier.ingester-streaming` is removed (always defaulting to true), the limit using it was removed as well. #204 #1132
* [CHANGE] Limits: Set the default max number of inflight ingester push requests (`-ingester.instance-limits.max-inflight-push-requests`) to 30000 in order to prevent clusters from being overwhelmed by request volume or temporary slow-downs. #259
* [CHANGE] Overrides exporter: renamed metric `cortex_overrides` to `cortex_limits_overrides`. #173 #407
* [FEATURE] The following features have been moved from experimental to stable: #913 #1002
  * Alertmanager config API
  * Alertmanager receiver firewall
  * Alertmanager sharding
  * Azure blob storage support
  * Blocks storage bucket index
  * Disable the ring health check in the readiness endpoint (`-ingester.readiness-check-ring-health=false`)
  * Distributor: do not extend writes on unhealthy ingesters
  * Do not unregister ingesters from ring on shutdown (`-ingester.unregister-on-shutdown=false`)
  * HA Tracker: cleanup of old replicas from KV Store
  * Instance limits in ingester and distributor
  * OpenStack Swift storage support
  * Query-frontend: query stats tracking
  * Query-scheduler
  * Querier: tenant federation
  * Ruler config API
  * S3 Server Side Encryption (SSE) using KMS
  * TLS configuration for gRPC, HTTP and etcd clients
  * Zone-aware replication
  * `/labels` API using matchers
  * The following querier limits:
    * `-querier.max-fetched-chunks-per-query`
    * `-querier.max-fetched-chunk-bytes-per-query`
    * `-querier.max-fetched-series-per-query`
  * The following alertmanager limits:
    * Notification rate (`-alertmanager.notification-rate-limit` and `-alertmanager.notification-rate-limit-per-integration`)
    * Dispatcher groups (`-alertmanager.max-dispatcher-aggregation-groups`)
    * User config size (`-alertmanager.max-config-size-bytes`)
    * Templates count in user config (`-alertmanager.max-templates-count`)
    * Max template size (`-alertmanager.max-template-size-bytes`)
* [FEATURE] The endpoints `/api/v1/status/buildinfo`, `<prometheus-http-prefix>/api/v1/status/buildinfo`, and `<alertmanager-http-prefix>/api/v1/status/buildinfo` have been added to display build information and enabled features. #1219 #1240
* [FEATURE] PromQL: added `present_over_time` support. #139
* [FEATURE] Added "Activity tracker" feature which can log ongoing activities from previous Mimir run in case of a crash. It is enabled by default and controlled by the `-activity-tracker.filepath` flag. It can be disabled by setting this path to an empty string. Currently, the Store-gateway, Ruler, Querier, Query-frontend and Ingester components use this feature to track queries. #631 #782 #822 #1121
* [FEATURE] Divide configuration parameters into categories "basic", "advanced", and "experimental". Only flags in the basic category are shown when invoking `-help`, whereas `-help-all` will include flags in all categories (basic, advanced, experimental). #840
* [FEATURE] Querier: Added support for tenant federation to exemplar endpoints. #927
* [FEATURE] Ingester: can expose metrics on active series matching custom trackers configured via `-ingester.active-series-custom-trackers` (or its respective YAML config option). When configured, active series for custom trackers are exposed by the `cortex_ingester_active_series_custom_tracker` metric. #42 #672
* [FEATURE] Ingester: Enable snapshotting of in-memory TSDB on disk during shutdown via `-blocks-storage.tsdb.memory-snapshot-on-shutdown` (experimental). #249
* [FEATURE] Ingester: Added `-blocks-storage.tsdb.isolation-enabled` flag, which allows disabling TSDB isolation feature. This is enabled by default (per TSDB default), but disabling can improve performance of write requests. #512
* [FEATURE] Ingester: Added `-blocks-storage.tsdb.head-chunks-write-queue-size` flag, which allows setting the size of the queue used by the TSDB before m-mapping chunks (experimental). #591
  * Added `cortex_ingester_tsdb_mmap_chunk_write_queue_operations_total` metric to track different operations of this queue.
* [FEATURE] Distributor: Added `-api.skip-label-name-validation-header-enabled` option to allow skipping label name validation on the HTTP write path based on `X-Mimir-SkipLabelNameValidation` header being `true` or not. #390
* [FEATURE] Query-frontend: Add `cortex_query_fetched_series_total` and `cortex_query_fetched_chunks_bytes_total` per-user counters to expose the number of series and bytes fetched as part of queries. These metrics can be enabled with the `-frontend.query-stats-enabled` flag (or its respective YAML config option `query_stats_enabled`). [#4343](https://github.com/cortexproject/cortex/pull/4343)
* [FEATURE] Query-frontend: Add `cortex_query_fetched_chunks_total` per-user counter to expose the number of chunks fetched as part of queries. This metric can be enabled with the `-query-frontend.query-stats-enabled` flag (or its respective YAML config option `query_stats_enabled`). #31
* [FEATURE] Query-frontend: Add query sharding for instant and range queries. You can enable querysharding by setting `-query-frontend.parallelize-shardable-queries` to `true`. The following additional config and exported metrics have been added. #79 #80 #100 #124 #140 #148 #150 #151 #153 #154 #155 #156 #157 #158 #159 #160 #163 #169 #172 #196 #205 #225 #226 #227 #228 #230 #235 #240 #239 #246 #244 #319 #330 #371 #385 #400 #458 #586 #630 #660 #707 #1542
  * New config options:
    * `-query-frontend.query-sharding-total-shards`: The amount of shards to use when doing parallelisation via query sharding.
    * `-query-frontend.query-sharding-max-sharded-queries`: The max number of sharded queries that can be run for a given received query. 0 to disable limit.
    * `-blocks-storage.bucket-store.series-hash-cache-max-size-bytes`: Max size - in bytes - of the in-memory series hash cache in the store-gateway.
    * `-blocks-storage.tsdb.series-hash-cache-max-size-bytes`: Max size - in bytes - of the in-memory series hash cache in the ingester.
  * New exported metrics:
    * `cortex_bucket_store_series_hash_cache_requests_total`
    * `cortex_bucket_store_series_hash_cache_hits_total`
    * `cortex_frontend_query_sharding_rewrites_succeeded_total`
    * `cortex_frontend_sharded_queries_per_query`
  * Renamed metrics:
    * `cortex_frontend_mapped_asts_total` to `cortex_frontend_query_sharding_rewrites_attempted_total`
  * Modified metrics:
    * added `sharded` label to `cortex_query_seconds_total`
  * When query sharding is enabled, the following querier config must be set on query-frontend too:
    * `-querier.max-concurrent`
    * `-querier.timeout`
    * `-querier.max-samples`
    * `-querier.at-modifier-enabled`
    * `-querier.default-evaluation-interval`
    * `-querier.active-query-tracker-dir`
    * `-querier.lookback-delta`
  * Sharding can be dynamically controlled per request using the `Sharding-Control: 64` header. (0 to disable)
  * Sharding can be dynamically controlled per tenant using the limit `query_sharding_total_shards`. (0 to disable)
  * Added `sharded_queries` count to the "query stats" log.
  * The number of shards is adjusted to be compatible with number of compactor shards that are used by a split-and-merge compactor. The querier can use this to avoid querying blocks that cannot have series in a given query shard.
* [FEATURE] Query-Frontend: Added `-query-frontend.cache-unaligned-requests` option to cache responses for requests that do not have step-aligned start and end times. This can improve speed of repeated queries, but can also pollute cache with results that are never reused. #432
* [FEATURE] Querier: Added label names cardinality endpoint `<prefix>/api/v1/cardinality/label_names` that is disabled by default. Can be enabled/disabled via the CLI flag `-querier.cardinality-analysis-enabled` or its respective YAML config option. Configurable on a per-tenant basis. #301 #377 #474
* [FEATURE] Querier: Added label values cardinality endpoint `<prefix>/api/v1/cardinality/label_values` that is disabled by default. Can be enabled/disabled via the CLI flag `-querier.cardinality-analysis-enabled` or its respective YAML config option, and configurable on a per-tenant basis. The maximum number of label names allowed to be queried in a single API call can be controlled via `-querier.label-values-max-cardinality-label-names-per-request`. #332 #395 #474
* [FEATURE] Querier: Added `-store.max-labels-query-length` to restrict the range of `/series`, label-names and label-values requests. #507
* [FEATURE] Ruler: Add new `-ruler.query-stats-enabled` which when enabled will report the `cortex_ruler_query_seconds_total` as a per-user metric that tracks the sum of the wall time of executing queries in the ruler in seconds. [#4317](https://github.com/cortexproject/cortex/pull/4317)
* [FEATURE] Ruler: Added federated rule groups. #533
  * Added `-ruler.tenant-federation.enabled` config flag.
  * Added support for `source_tenants` field on rule groups.
* [FEATURE] Store-gateway: Added `/store-gateway/tenants` and `/store-gateway/tenant/{tenant}/blocks` endpoints that provide functionality that was provided by `tools/listblocks`. #911 #973
* [FEATURE] Compactor: compactor now uses new algorithm that we call "split-and-merge". Previous compaction strategy was removed. With the `split-and-merge` compactor source blocks for a given tenant are grouped into `-compactor.split-groups` number of groups. Each group of blocks is then compacted separately, and is split into `-compactor.split-and-merge-shards` shards (configurable on a per-tenant basis). Compaction of each tenant shards can be horizontally scaled. Number of compactors that work on jobs for single tenant can be limited by using `-compactor.compactor-tenant-shard-size` parameter, or per-tenant `compactor_tenant_shard_size` override.  #275 #281 #282 #283 #288 #290 #303 #307 #317 #323 #324 #328 #353 #368 #479 #820
* [FEATURE] Compactor: Added `-compactor.max-compaction-time` to control how long can compaction for a single tenant take. If compactions for a tenant take longer, no new compactions are started in the same compaction cycle. Running compactions are not stopped however, and may take much longer. #523
* [FEATURE] Compactor: When compactor finds blocks with out-of-order chunks, it will mark them for no-compaction. Blocks marked for no-compaction are ignored in future compactions too. Added metric `cortex_compactor_blocks_marked_for_no_compaction_total` to track number of blocks marked for no-compaction. Added `CortexCompactorSkippedBlocksWithOutOfOrderChunks` alert based on new metric. Markers are only checked from `<tenant>/markers` location, but uploaded to the block directory too. #520 #535 #550
* [FEATURE] Compactor: multiple blocks are now downloaded and uploaded at once, which can shorten compaction process. #552
* [ENHANCEMENT] Exemplars are now emitted for all gRPC calls and many operations tracked by histograms. #180
* [ENHANCEMENT] New options `-server.http-listen-network` and `-server.grpc-listen-network` allow binding as 'tcp4' or 'tcp6'. #180
* [ENHANCEMENT] Query federation: improve performance in MergeQueryable by memoizing labels. #312
* [ENHANCEMENT] Add histogram metrics `cortex_distributor_sample_delay_seconds` and `cortex_ingester_tsdb_sample_out_of_order_delta_seconds` #488
* [ENHANCEMENT] Check internal directory access before starting up. #1217
* [ENHANCEMENT] Azure client: expose option to configure MSI URL and user-assigned identity. #584
* [ENHANCEMENT] Added a new metric `mimir_build_info` to coincide with `cortex_build_info`. The metric `cortex_build_info` has not been removed. #1022
* [ENHANCEMENT] Mimir runs a sanity check of storage config at startup and will fail to start if the sanity check doesn't pass. This is done to find potential config issues before starting up. #1180
* [ENHANCEMENT] Validate alertmanager and ruler storage configurations to ensure they don't use same bucket name and region values as those configured for the blocks storage. #1214
* [ENHANCEMENT] Ingester: added option `-ingester.readiness-check-ring-health` to disable the ring health check in the readiness endpoint. When disabled, the health checks are run against only the ingester itself instead of all ingesters in the ring. #48 #126
* [ENHANCEMENT] Ingester: reduce CPU and memory utilization if remote write requests contains a large amount of "out of bounds" samples. #413
* [ENHANCEMENT] Ingester: reduce CPU and memory utilization when querying chunks from ingesters. #430
* [ENHANCEMENT] Ingester: Expose ingester ring page on ingesters. #654
* [ENHANCEMENT] Distributor: added option `-distributor.excluded-zones` to exclude ingesters running in specific zones both on write and read path. #51
* [ENHANCEMENT] Distributor: add tags to tracing span for distributor push with user, cluster and replica. #210
* [ENHANCEMENT] Distributor: performance optimisations. #212 #217 #242
* [ENHANCEMENT] Distributor: reduce latency when HA-Tracking by doing KVStore updates in the background. #271
* [ENHANCEMENT] Distributor: make distributor inflight push requests count include background calls to ingester. #398
* [ENHANCEMENT] Distributor: silently drop exemplars more than 5 minutes older than samples in the same batch. #544
* [ENHANCEMENT] Distributor: reject exemplars with blank label names or values. The `cortex_discarded_exemplars_total` metric will use the `exemplar_labels_blank` reason in this case. #873
* [ENHANCEMENT] Query-frontend: added `cortex_query_frontend_workers_enqueued_requests_total` metric to track the number of requests enqueued in each query-scheduler. #384
* [ENHANCEMENT] Query-frontend: added `cortex_query_frontend_non_step_aligned_queries_total` to track the total number of range queries with start/end not aligned to step. #347 #357 #582
* [ENHANCEMENT] Query-scheduler: exported summary `cortex_query_scheduler_inflight_requests` tracking total number of inflight requests (both enqueued and processing) in percentile buckets. #675
* [ENHANCEMENT] Querier: can use the `LabelNames` call with matchers, if matchers are provided in the `/labels` API call, instead of using the more expensive `MetricsForLabelMatchers` call as before. #3 #1186
* [ENHANCEMENT] Querier / store-gateway: optimized regex matchers. #319 #334 #355
* [ENHANCEMENT] Querier: when fetching data for specific query-shard, we can ignore some blocks based on compactor-shard ID, since sharding of series by query sharding and compactor is the same. Added metrics: #438 #450
  * `cortex_querier_blocks_found_total`
  * `cortex_querier_blocks_queried_total`
  * `cortex_querier_blocks_with_compactor_shard_but_incompatible_query_shard_total`
* [ENHANCEMENT] Querier / ruler: reduce cpu usage, latency and peak memory consumption. #459 #463 #589
* [ENHANCEMENT] Querier: labels requests now obey `-querier.query-ingesters-within`, making them a little more efficient. #518
* [ENHANCEMENT] Querier: retry store-gateway in case of unexpected failure, instead of failing the query. #1003
* [ENHANCEMENT] Querier / ruler: reduce memory used by streaming queries, particularly in ruler. [#4341](https://github.com/cortexproject/cortex/pull/4341)
* [ENHANCEMENT] Ruler: Using shuffle sharding subring on GetRules API. [#4466](https://github.com/cortexproject/cortex/pull/4466)
* [ENHANCEMENT] Ruler: wait for ruler ring client to self-detect during startup. #990
* [ENHANCEMENT] Store-gateway: added `cortex_bucket_store_sent_chunk_size_bytes` metric, tracking the size of chunks sent from store-gateway to querier. #123
* [ENHANCEMENT] Store-gateway: reduced CPU and memory utilization due to exported metrics aggregation for instances with a large number of tenants. #123 #142
* [ENHANCEMENT] Store-gateway: added an in-memory LRU cache for chunks attributes. Can be enabled setting `-blocks-storage.bucket-store.chunks-cache.attributes-in-memory-max-items=X` where `X` is the max number of items to keep in the in-memory cache. The following new metrics are exposed: #279 #415 #437
  * `cortex_cache_memory_requests_total`
  * `cortex_cache_memory_hits_total`
  * `cortex_cache_memory_items_count`
* [ENHANCEMENT] Store-gateway: log index cache requests to tracing spans. #419
* [ENHANCEMENT] Store-gateway: store-gateway can now ignore blocks with minimum time within `-blocks-storage.bucket-store.ignore-blocks-within` duration. Useful when used together with `-querier.query-store-after`. #502
* [ENHANCEMENT] Store-gateway: label values with matchers now doesn't preload or list series, reducing latency and memory consumption. #534
* [ENHANCEMENT] Store-gateway: the results of `LabelNames()`, `LabelValues()` and `Series(skipChunks=true)` calls are now cached in the index cache. #590
* [ENHANCEMENT] Store-gateway: Added `-store-gateway.sharding-ring.unregister-on-shutdown` option that allows store-gateway to stay in the ring even after shutdown. Defaults to `true`, which is the same as current behaviour. #610 #614
* [ENHANCEMENT] Store-gateway: wait for ring tokens stability instead of ring stability to speed up startup and tests. #620
* [ENHANCEMENT] Compactor: add timeout for waiting on compactor to become ACTIVE in the ring. [#4262](https://github.com/cortexproject/cortex/pull/4262)
* [ENHANCEMENT] Compactor: skip already planned compaction jobs if the tenant doesn't belong to the compactor instance anymore. #303
* [ENHANCEMENT] Compactor: Blocks cleaner will ignore users that it no longer "owns" when sharding is enabled, and user ownership has changed since last scan. #325
* [ENHANCEMENT] Compactor: added `-compactor.compaction-jobs-order` support to configure which compaction jobs should run first for a given tenant (in case there are multiple ones). Supported values are: `smallest-range-oldest-blocks-first` (default), `newest-blocks-first`. #364
* [ENHANCEMENT] Compactor: delete blocks marked for deletion faster. #490
* [ENHANCEMENT] Compactor: expose low-level concurrency options for compactor: `-compactor.max-opening-blocks-concurrency`, `-compactor.max-closing-blocks-concurrency`, `-compactor.symbols-flushers-concurrency`. #569 #701
* [ENHANCEMENT] Compactor: expand compactor logs to include total compaction job time, total time for uploads and block counts. #549
* [ENHANCEMENT] Ring: allow experimental configuration of disabling of heartbeat timeouts by setting the relevant configuration value to zero. Applies to the following: [#4342](https://github.com/cortexproject/cortex/pull/4342)
  * `-distributor.ring.heartbeat-timeout`
  * `-ingester.ring.heartbeat-timeout`
  * `-ruler.ring.heartbeat-timeout`
  * `-alertmanager.sharding-ring.heartbeat-timeout`
  * `-compactor.ring.heartbeat-timeout`
  * `-store-gateway.sharding-ring.heartbeat-timeout`
* [ENHANCEMENT] Ring: allow heartbeats to be explicitly disabled by setting the interval to zero. This is considered experimental. This applies to the following configuration options: [#4344](https://github.com/cortexproject/cortex/pull/4344)
  * `-distributor.ring.heartbeat-period`
  * `-ingester.ring.heartbeat-period`
  * `-ruler.ring.heartbeat-period`
  * `-alertmanager.sharding-ring.heartbeat-period`
  * `-compactor.ring.heartbeat-period`
  * `-store-gateway.sharding-ring.heartbeat-period`
* [ENHANCEMENT] Memberlist: optimized receive path for processing ring state updates, to help reduce CPU utilization in large clusters. [#4345](https://github.com/cortexproject/cortex/pull/4345)
* [ENHANCEMENT] Memberlist: expose configuration of memberlist packet compression via `-memberlist.compression-enabled`. [#4346](https://github.com/cortexproject/cortex/pull/4346)
* [ENHANCEMENT] Memberlist: Add `-memberlist.advertise-addr` and `-memberlist.advertise-port` options for setting the address to advertise to other members of the cluster to enable NAT traversal. #260
* [ENHANCEMENT] Memberlist: reduce CPU utilization for rings with a large number of members. #537 #563 #634
* [ENHANCEMENT] Overrides exporter: include additional limits in the per-tenant override exporter. The following limits have been added to the `cortex_limit_overrides` metric: #21
  * `max_fetched_series_per_query`
  * `max_fetched_chunk_bytes_per_query`
  * `ruler_max_rules_per_rule_group`
  * `ruler_max_rule_groups_per_tenant`
* [ENHANCEMENT] Overrides exporter: add a metrics `cortex_limits_defaults` to expose the default values of limits. #173
* [ENHANCEMENT] Overrides exporter: Add `max_fetched_chunks_per_query` and `max_global_exemplars_per_user` limits to the default and per-tenant limits exported as metrics. #471 #515
* [ENHANCEMENT] Upgrade Go to 1.17.8. #1347 #1381
* [ENHANCEMENT] Upgrade Docker base images to `alpine:3.15.0`. #1348
* [BUGFIX] Azure storage: only create HTTP client once, to reduce memory utilization. #605
* [BUGFIX] Ingester: fixed ingester stuck on start up (LEAVING ring state) when `-ingester.ring.heartbeat-period=0` and `-ingester.unregister-on-shutdown=false`. [#4366](https://github.com/cortexproject/cortex/pull/4366)
* [BUGFIX] Ingester: prevent any reads or writes while the ingester is stopping. This will prevent accessing TSDB blocks once they have been already closed. [#4304](https://github.com/cortexproject/cortex/pull/4304)
* [BUGFIX] Ingester: TSDB now waits for pending readers before truncating Head block, fixing the `chunk not found` error and preventing wrong query results. #16
* [BUGFIX] Ingester: don't create TSDB or appender if no samples are sent by a tenant. #162
* [BUGFIX] Ingester: fix out-of-order chunks in TSDB head in-memory series after WAL replay in case some samples were appended to TSDB WAL before series. #530
* [BUGFIX] Distributor: when cleaning up obsolete elected replicas from KV store, HA tracker didn't update number of cluster per user correctly. [#4336](https://github.com/cortexproject/cortex/pull/4336)
* [BUGFIX] Distributor: fix bug in query-exemplar where some results would get dropped. #583
* [BUGFIX] Query-frontend: Fixes @ modifier functions (start/end) when splitting queries by time. #206
* [BUGFIX] Query-frontend: Ensure query_range requests handled by the query-frontend return JSON formatted errors. #360 #499
* [BUGFIX] Query-frontend: don't reuse cached results for queries that are not step-aligned. #424
* [BUGFIX] Query-frontend: fix API error messages that were mentioning Prometheus `--enable-feature=promql-negative-offset` and `--enable-feature=promql-at-modifier` flags. #688
* [BUGFIX] Query-frontend: worker's cancellation channels are now buffered to ensure that all request cancellations are properly handled. #741
* [BUGFIX] Querier: fixed `/api/v1/user_stats` endpoint. When zone-aware replication is enabled, `MaxUnavailableZones` param is used instead of `MaxErrors`, so setting `MaxErrors = 0` doesn't make the Querier wait for all Ingesters responses. #474
* [BUGFIX] Querier: Disable query scheduler SRV DNS lookup. #689
* [BUGFIX] Ruler: fixed counting of PromQL evaluation errors as user-errors when updating `cortex_ruler_queries_failed_total`. [#4335](https://github.com/cortexproject/cortex/pull/4335)
* [BUGFIX] Ruler: fix formatting of rule groups in `/ruler/rule_groups` endpoint. #655
* [BUGFIX] Ruler: do not log `unable to read rules directory` at startup if the directory hasn't been created yet. #1058
* [BUGFIX] Ruler: enable Prometheus-compatible endpoints regardless of `-ruler.enable-api`. The flag now only controls the configuration API. This is what the config flag description stated, but not what was happening. #1216
* [BUGFIX] Compactor: fixed panic while collecting Prometheus metrics. #28
* [BUGFIX] Compactor: compactor should now be able to correctly mark blocks for deletion and no-compaction, if such marking was previously interrupted. #1015
* [BUGFIX] Alertmanager: remove stale template files. #4495
* [BUGFIX] Alertmanager: don't replace user configurations with blank fallback configurations (when enabled), particularly during scaling up/down instances when sharding is enabled. #224
* [BUGFIX] Ring: multi KV runtime config changes are now propagated to all rings, not just ingester ring. #1047
* [BUGFIX] Memberlist: fixed corrupted packets when sending compound messages with more than 255 messages or messages bigger than 64KB. #551
* [BUGFIX] Overrides exporter: successfully startup even if runtime config is not set. #1056
* [BUGFIX] Fix internal modules to wait for other modules depending on them before stopping. #1472

### Mixin

_Changes since `grafana/cortex-jsonnet` `1.9.0`._

* [CHANGE] Removed chunks storage support from mixin. #641 #643 #645 #811 #812 #813
  * Removed `tsdb.libsonnet`: no need to import it anymore (its content is already automatically included when using Jsonnet)
  * Removed the following fields from `_config`:
    * `storage_engine` (defaults to `blocks`)
    * `chunk_index_backend`
    * `chunk_store_backend`
  * Removed schema config map
  * Removed the following dashboards:
    * "Cortex / Chunks"
    * "Cortex / WAL"
    * "Cortex / Blocks vs Chunks"
  * Removed the following alerts:
    * `CortexOldChunkInMemory`
    * `CortexCheckpointCreationFailed`
    * `CortexCheckpointDeletionFailed`
    * `CortexProvisioningMemcachedTooSmall`
    * `CortexWALCorruption`
    * `CortexTableSyncFailure`
    * `CortexTransferFailed`
  * Removed the following recording rules:
    * `cortex_chunk_store_index_lookups_per_query`
    * `cortex_chunk_store_series_pre_intersection_per_query`
    * `cortex_chunk_store_series_post_intersection_per_query`
    * `cortex_chunk_store_chunks_per_query`
    * `cortex_bigtable_request_duration_seconds`
    * `cortex_cassandra_request_duration_seconds`
    * `cortex_dynamo_request_duration_seconds`
    * `cortex_database_request_duration_seconds`
    * `cortex_gcs_request_duration_seconds`
* [CHANGE] Update grafana-builder dependency: use $__rate_interval in qpsPanel and latencyPanel. [#372](https://github.com/grafana/cortex-jsonnet/pull/372)
* [CHANGE] `namespace` template variable in dashboards now only selects namespaces for selected clusters. [#311](https://github.com/grafana/cortex-jsonnet/pull/311)
* [CHANGE] `CortexIngesterRestarts` alert severity changed from `critical` to `warning`. [#321](https://github.com/grafana/cortex-jsonnet/pull/321)
* [CHANGE] Dashboards: added overridable `job_labels` and `cluster_labels` to the configuration object as label lists to uniquely identify jobs and clusters in the metric names and group-by lists in dashboards. [#319](https://github.com/grafana/cortex-jsonnet/pull/319)
* [CHANGE] Dashboards: `alert_aggregation_labels` has been removed from the configuration and overriding this value has been deprecated. Instead the labels are now defined by the `cluster_labels` list, and should be overridden accordingly through that list. [#319](https://github.com/grafana/cortex-jsonnet/pull/319)
* [CHANGE] Renamed `CortexCompactorHasNotUploadedBlocksSinceStart` to `CortexCompactorHasNotUploadedBlocks`. [#334](https://github.com/grafana/cortex-jsonnet/pull/334)
* [CHANGE] Renamed `CortexCompactorRunFailed` to `CortexCompactorHasNotSuccessfullyRunCompaction`. [#334](https://github.com/grafana/cortex-jsonnet/pull/334)
* [CHANGE] Renamed `CortexInconsistentConfig` alert to `CortexInconsistentRuntimeConfig` and increased severity to `critical`. [#335](https://github.com/grafana/cortex-jsonnet/pull/335)
* [CHANGE] Increased `CortexBadRuntimeConfig` alert severity to `critical` and removed support for `cortex_overrides_last_reload_successful` metric (was removed in Cortex 1.3.0). [#335](https://github.com/grafana/cortex-jsonnet/pull/335)
* [CHANGE] Grafana 'min step' changed to 15s so dashboard show better detail. [#340](https://github.com/grafana/cortex-jsonnet/pull/340)
* [CHANGE] Replace `CortexRulerFailedEvaluations` with two new alerts: `CortexRulerTooManyFailedPushes` and `CortexRulerTooManyFailedQueries`. [#347](https://github.com/grafana/cortex-jsonnet/pull/347)
* [CHANGE] Removed `CortexCacheRequestErrors` alert. This alert was not working because the legacy Cortex cache client instrumentation doesn't track errors. [#346](https://github.com/grafana/cortex-jsonnet/pull/346)
* [CHANGE] Removed `CortexQuerierCapacityFull` alert. [#342](https://github.com/grafana/cortex-jsonnet/pull/342)
* [CHANGE] Changes blocks storage alerts to group metrics by the configured `cluster_labels` (supporting the deprecated `alert_aggregation_labels`). [#351](https://github.com/grafana/cortex-jsonnet/pull/351)
* [CHANGE] Increased `CortexIngesterReachingSeriesLimit` critical alert threshold from 80% to 85%. [#363](https://github.com/grafana/cortex-jsonnet/pull/363)
* [CHANGE] Changed default `job_names` for query-frontend, query-scheduler and querier to match custom deployments too. [#376](https://github.com/grafana/cortex-jsonnet/pull/376)
* [CHANGE] Split `cortex_api` recording rule group into three groups. This is a workaround for large clusters where this group can become slow to evaluate. [#401](https://github.com/grafana/cortex-jsonnet/pull/401)
* [CHANGE] Increased `CortexIngesterReachingSeriesLimit` warning threshold from 70% to 80% and critical threshold from 85% to 90%. [#404](https://github.com/grafana/cortex-jsonnet/pull/404)
* [CHANGE] Raised `CortexKVStoreFailure` alert severity from warning to critical. #493
* [CHANGE] Increase `CortexRolloutStuck` alert "for" duration from 15m to 30m. #493 #573
* [CHANGE] The Alertmanager and Ruler compiled dashboards (`alertmanager.json` and `ruler.json`) have been respectively renamed to `mimir-alertmanager.json` and `mimir-ruler.json`. #869
* [CHANGE] Removed `cortex_overrides_metric` from `_config`. #871
* [CHANGE] Renamed recording rule groups (`cortex_` prefix changed to `mimir_`). #871
* [CHANGE] Alerts name prefix has been changed from `Cortex` to `Mimir` (eg. alert `CortexIngesterUnhealthy` has been renamed to `MimirIngesterUnhealthy`). #879
* [CHANGE] Enabled resources dashboards by default. Can be disabled setting `resources_dashboards_enabled` config field to `false`. #920
* [FEATURE] Added `Cortex / Overrides` dashboard, displaying default limits and per-tenant overrides applied to Mimir. #673
* [FEATURE] Added `Mimir / Tenants` and `Mimir / Top tenants` dashboards, displaying user-based metrics. #776
* [FEATURE] Added querier autoscaling panels and alerts. #1006 #1016
* [FEATURE] Mimir / Top tenants dashboard now has tenants ranked by rule group size and evaluation time. #1338
* [ENHANCEMENT] cortex-mixin: Make `cluster_namespace_deployment:kube_pod_container_resource_requests_{cpu_cores,memory_bytes}:sum` backwards compatible with `kube-state-metrics` v2.0.0. [#317](https://github.com/grafana/cortex-jsonnet/pull/317)
* [ENHANCEMENT] Cortex-mixin: Include `cortex-gw-internal` naming variation in default `gateway` job names. [#328](https://github.com/grafana/cortex-jsonnet/pull/328)
* [ENHANCEMENT] Ruler dashboard: added object storage metrics. [#354](https://github.com/grafana/cortex-jsonnet/pull/354)
* [ENHANCEMENT] Alertmanager dashboard: added object storage metrics. [#354](https://github.com/grafana/cortex-jsonnet/pull/354)
* [ENHANCEMENT] Added documentation text panels and descriptions to reads and writes dashboards. [#324](https://github.com/grafana/cortex-jsonnet/pull/324)
* [ENHANCEMENT] Dashboards: defined container functions for common resources panels: containerDiskWritesPanel, containerDiskReadsPanel, containerDiskSpaceUtilization. [#331](https://github.com/grafana/cortex-jsonnet/pull/331)
* [ENHANCEMENT] cortex-mixin: Added `alert_excluded_routes` config to exclude specific routes from alerts. [#338](https://github.com/grafana/cortex-jsonnet/pull/338)
* [ENHANCEMENT] Added `CortexMemcachedRequestErrors` alert. [#346](https://github.com/grafana/cortex-jsonnet/pull/346)
* [ENHANCEMENT] Ruler dashboard: added "Per route p99 latency" panel in the "Configuration API" row. [#353](https://github.com/grafana/cortex-jsonnet/pull/353)
* [ENHANCEMENT] Increased the `for` duration of the `CortexIngesterReachingSeriesLimit` warning alert to 3h. [#362](https://github.com/grafana/cortex-jsonnet/pull/362)
* [ENHANCEMENT] Added a new tier (`medium_small_user`) so we have another tier between 100K and 1Mil active series. [#364](https://github.com/grafana/cortex-jsonnet/pull/364)
* [ENHANCEMENT] Extend Alertmanager dashboard: [#313](https://github.com/grafana/cortex-jsonnet/pull/313)
  * "Tenants" stat panel - shows number of discovered tenant configurations.
  * "Replication" row - information about the replication of tenants/alerts/silences over instances.
  * "Tenant Configuration Sync" row - information about the configuration sync procedure.
  * "Sharding Initial State Sync" row - information about the initial state sync procedure when sharding is enabled.
  * "Sharding Runtime State Sync" row - information about various state operations which occur when sharding is enabled (replication, fetch, marge, persist).
* [ENHANCEMENT] Update gsutil command for `not healthy index found` playbook [#370](https://github.com/grafana/cortex-jsonnet/pull/370)
* [ENHANCEMENT] Added Alertmanager alerts and playbooks covering configuration syncs and sharding operation: [#377 [#378](https://github.com/grafana/cortex-jsonnet/pull/378)
  * `CortexAlertmanagerSyncConfigsFailing`
  * `CortexAlertmanagerRingCheckFailing`
  * `CortexAlertmanagerPartialStateMergeFailing`
  * `CortexAlertmanagerReplicationFailing`
  * `CortexAlertmanagerPersistStateFailing`
  * `CortexAlertmanagerInitialSyncFailed`
* [ENHANCEMENT] Add recording rules to improve responsiveness of Alertmanager dashboard. [#387](https://github.com/grafana/cortex-jsonnet/pull/387)
* [ENHANCEMENT] Add `CortexRolloutStuck` alert. [#405](https://github.com/grafana/cortex-jsonnet/pull/405)
* [ENHANCEMENT] Added `CortexKVStoreFailure` alert. [#406](https://github.com/grafana/cortex-jsonnet/pull/406)
* [ENHANCEMENT] Use configured `ruler` jobname for ruler dashboard panels. [#409](https://github.com/grafana/cortex-jsonnet/pull/409)
* [ENHANCEMENT] Add ability to override `datasource` for generated dashboards. [#407](https://github.com/grafana/cortex-jsonnet/pull/407)
* [ENHANCEMENT] Use alertmanager jobname for alertmanager dashboard panels [#411](https://github.com/grafana/cortex-jsonnet/pull/411)
* [ENHANCEMENT] Added `CortexDistributorReachingInflightPushRequestLimit` alert. [#408](https://github.com/grafana/cortex-jsonnet/pull/408)
* [ENHANCEMENT] Added `CortexReachingTCPConnectionsLimit` alert. #403
* [ENHANCEMENT] Added "Cortex / Writes Networking" and "Cortex / Reads Networking" dashboards. #405
* [ENHANCEMENT] Improved "Queue length" panel in "Cortex / Queries" dashboard. #408
* [ENHANCEMENT] Add `CortexDistributorReachingInflightPushRequestLimit` alert and playbook. #401
* [ENHANCEMENT] Added "Recover accidentally deleted blocks (Google Cloud specific)" playbook. #475
* [ENHANCEMENT] Added support to multi-zone store-gateway deployments. #608 #615
* [ENHANCEMENT] Show supplementary alertmanager services in the Rollout Progress dashboard. #738 #855
* [ENHANCEMENT] Added `mimir` to default job names. This makes dashboards and alerts working when Mimir is installed in single-binary mode and the deployment is named `mimir`. #921
* [ENHANCEMENT] Introduced a new alert for the Alertmanager: `MimirAlertmanagerAllocatingTooMuchMemory`. It has two severities based on the memory usage against limits, a `warning` level at 80% and a `critical` level at 90%. #1206
* [ENHANCEMENT] Faster memcached cache requests. #2720
* [BUGFIX] Fixed `CortexIngesterHasNotShippedBlocks` alert false positive in case an ingester instance had ingested samples in the past, then no traffic was received for a long period and then it started receiving samples again. [#308](https://github.com/grafana/cortex-jsonnet/pull/308)
* [BUGFIX] Fixed `CortexInconsistentRuntimeConfig` metric. [#335](https://github.com/grafana/cortex-jsonnet/pull/335)
* [BUGFIX] Fixed scaling dashboard to correctly work when a Cortex service deployment spans across multiple zones (a zone is expected to have the `zone-[a-z]` suffix). [#365](https://github.com/grafana/cortex-jsonnet/pull/365)
* [BUGFIX] Fixed rollout progress dashboard to correctly work when a Cortex service deployment spans across multiple zones (a zone is expected to have the `zone-[a-z]` suffix). [#366](https://github.com/grafana/cortex-jsonnet/pull/366)
* [BUGFIX] Fixed rollout progress dashboard to include query-scheduler too. [#376](https://github.com/grafana/cortex-jsonnet/pull/376)
* [BUGFIX] Upstream recording rule `node_namespace_pod_container:container_cpu_usage_seconds_total:sum_irate` renamed. [#379](https://github.com/grafana/cortex-jsonnet/pull/379)
* [BUGFIX] Fixed writes/reads/alertmanager resources dashboards to use `$._config.job_names.gateway`. [#403](https://github.com/grafana/cortex-jsonnet/pull/403)
* [BUGFIX] Span the annotation.message in alerts as YAML multiline strings. [#412](https://github.com/grafana/cortex-jsonnet/pull/412)
* [BUGFIX] Fixed "Instant queries / sec" in "Cortex / Reads" dashboard. #445
* [BUGFIX] Fixed and added missing KV store panels in Writes, Reads, Ruler and Compactor dashboards. #448
* [BUGFIX] Fixed Alertmanager dashboard when alertmanager is running as part of single binary. #1064
* [BUGFIX] Fixed Ruler dashboard when ruler is running as part of single binary. #1260
* [BUGFIX] Query-frontend: fixed bad querier status code mapping with query-sharding enabled. #1227

### Jsonnet

_Changes since `grafana/cortex-jsonnet` `1.9.0`._

* [CHANGE] Removed chunks storage support. #639
  * Removed the following fields from `_config`:
    * `storage_engine` (defaults to `blocks`)
    * `querier_second_storage_engine` (not supported anymore)
    * `table_manager_enabled`, `table_prefix`
    * `memcached_index_writes_enabled` and `memcached_index_writes_max_item_size_mb`
    * `storeMemcachedChunksConfig`
    * `storeConfig`
    * `max_chunk_idle`
    * `schema` (the schema configmap is still added for backward compatibility reasons)
    * `bigtable_instance` and `bigtable_project`
    * `client_configs`
    * `enabledBackends`
    * `storage_backend`
    * `cassandra_addresses`
    * `s3_bucket_name`
    * `ingester_deployment_without_wal` (was only used by chunks storage)
    * `ingester` (was only used to configure chunks storage WAL)
  * Removed the following CLI flags from `ingester_args`:
    * `ingester.max-chunk-age`
    * `ingester.max-stale-chunk-idle`
    * `ingester.max-transfer-retries`
    * `ingester.retain-period`
* [CHANGE] Changed `overrides-exporter.libsonnet` from being based on cortex-tools to Mimir `overrides-exporter` target. #646
* [CHANGE] Store gateway: set `-blocks-storage.bucket-store.index-cache.memcached.max-get-multi-concurrency`,
  `-blocks-storage.bucket-store.chunks-cache.memcached.max-get-multi-concurrency`,
  `-blocks-storage.bucket-store.metadata-cache.memcached.max-get-multi-concurrency`,
  `-blocks-storage.bucket-store.index-cache.memcached.max-idle-connections`,
  `-blocks-storage.bucket-store.chunks-cache.memcached.max-idle-connections`,
  `-blocks-storage.bucket-store.metadata-cache.memcached.max-idle-connections` to 100 [#414](https://github.com/grafana/cortex-jsonnet/pull/414)
* [CHANGE] Alertmanager: mounted overrides configmap to alertmanager too. [#315](https://github.com/grafana/cortex-jsonnet/pull/315)
* [CHANGE] Memcached: upgraded memcached from `1.5.17` to `1.6.9`. [#316](https://github.com/grafana/cortex-jsonnet/pull/316)
* [CHANGE] Store-gateway: increased memory request and limit respectively from 6GB / 6GB to 12GB / 18GB. [#322](https://github.com/grafana/cortex-jsonnet/pull/322)
* [CHANGE] Store-gateway: increased `-blocks-storage.bucket-store.max-chunk-pool-bytes` from 2GB (default) to 12GB. [#322](https://github.com/grafana/cortex-jsonnet/pull/322)
* [CHANGE] Ingester/Ruler: set `-server.grpc-max-send-msg-size-bytes` and `-server.grpc-max-send-msg-size-bytes` to sensible default values (10MB). [#326](https://github.com/grafana/cortex-jsonnet/pull/326)
* [CHANGE] Decreased `-server.grpc-max-concurrent-streams` from 100k to 10k. [#369](https://github.com/grafana/cortex-jsonnet/pull/369)
* [CHANGE] Decreased blocks storage ingesters graceful termination period from 80m to 20m. [#369](https://github.com/grafana/cortex-jsonnet/pull/369)
* [CHANGE] Increase the rules per group and rule groups limits on different tiers. [#396](https://github.com/grafana/cortex-jsonnet/pull/396)
* [CHANGE] Removed `max_samples_per_query` limit, since it only works with chunks and only when using `-distributor.shard-by-all-labels=false`. [#397](https://github.com/grafana/cortex-jsonnet/pull/397)
* [CHANGE] Removed chunks storage query sharding config support. The following config options have been removed: [#398](https://github.com/grafana/cortex-jsonnet/pull/398)
  * `_config` > `queryFrontend` > `shard_factor`
  * `_config` > `queryFrontend` > `sharded_queries_enabled`
  * `_config` > `queryFrontend` > `query_split_factor`
* [CHANGE] Rename ruler_s3_bucket_name and ruler_gcs_bucket_name to ruler_storage_bucket_name: [#415](https://github.com/grafana/cortex-jsonnet/pull/415)
* [CHANGE] Fine-tuned rolling update policy for distributor, querier, query-frontend, query-scheduler. [#420](https://github.com/grafana/cortex-jsonnet/pull/420)
* [CHANGE] Increased memcached metadata/chunks/index-queries max connections from 4k to 16k. [#420](https://github.com/grafana/cortex-jsonnet/pull/420)
* [CHANGE] Disabled step alignment in query-frontend to be compliant with PromQL. [#420](https://github.com/grafana/cortex-jsonnet/pull/420)
* [CHANGE] Do not limit compactor CPU and request a number of cores equal to the configured concurrency. [#420](https://github.com/grafana/cortex-jsonnet/pull/420)
* [CHANGE] Configured split-and-merge compactor. #853
  * The following CLI flags are set on compactor:
    * `-compactor.split-and-merge-shards=0`
    * `-compactor.compactor-tenant-shard-size=1`
    * `-compactor.split-groups=1`
    * `-compactor.max-opening-blocks-concurrency=4`
    * `-compactor.max-closing-blocks-concurrency=2`
    * `-compactor.symbols-flushers-concurrency=4`
  * The following per-tenant overrides have been set on `super_user` and `mega_user` classes:
    ```
    compactor_split_and_merge_shards: 2,
    compactor_tenant_shard_size: 2,
    compactor_split_groups: 2,
    ```
* [CHANGE] The entrypoint file to include has been renamed from `cortex.libsonnet` to `mimir.libsonnet`. #897
* [CHANGE] The default image config field has been renamed from `cortex` to `mimir`. #896
   ```
   {
     _images+:: {
       mimir: '...',
     },
   }
   ```
* [CHANGE] Removed `cortex_` prefix from config fields. #898
  * The following config fields have been renamed:
    * `cortex_bucket_index_enabled` renamed to `bucket_index_enabled`
    * `cortex_compactor_cleanup_interval` renamed to `compactor_cleanup_interval`
    * `cortex_compactor_data_disk_class` renamed to `compactor_data_disk_class`
    * `cortex_compactor_data_disk_size` renamed to `compactor_data_disk_size`
    * `cortex_compactor_max_concurrency` renamed to `compactor_max_concurrency`
    * `cortex_distributor_allow_multiple_replicas_on_same_node` renamed to `distributor_allow_multiple_replicas_on_same_node`
    * `cortex_ingester_data_disk_class` renamed to `ingester_data_disk_class`
    * `cortex_ingester_data_disk_size` renamed to `ingester_data_disk_size`
    * `cortex_querier_allow_multiple_replicas_on_same_node` renamed to `querier_allow_multiple_replicas_on_same_node`
    * `cortex_query_frontend_allow_multiple_replicas_on_same_node` renamed to `query_frontend_allow_multiple_replicas_on_same_node`
    * `cortex_query_sharding_enabled` renamed to `query_sharding_enabled`
    * `cortex_query_sharding_msg_size_factor` renamed to `query_sharding_msg_size_factor`
    * `cortex_ruler_allow_multiple_replicas_on_same_node` renamed to `ruler_allow_multiple_replicas_on_same_node`
    * `cortex_store_gateway_data_disk_class` renamed to `store_gateway_data_disk_class`
    * `cortex_store_gateway_data_disk_size` renamed to `store_gateway_data_disk_size`
* [CHANGE] The overrides configmap default mountpoint has changed from `/etc/cortex` to `/etc/mimir`. It can be customized via the `overrides_configmap_mountpoint` config field. #899
* [CHANGE] Enabled in the querier the features to query label names with matchers, PromQL at modifier and query long-term storage for labels. #905
* [CHANGE] Reduced TSDB blocks retention on ingesters disk from 96h to 24h. #905
* [CHANGE] Enabled closing of idle TSDB in ingesters. #905
* [CHANGE] Disabled TSDB isolation in ingesters for better performances. #905
* [CHANGE] Changed log level of querier, query-frontend, query-scheduler and alertmanager from `debug` to `info`. #905
* [CHANGE] Enabled attributes in-memory cache in store-gateway. #905
* [CHANGE] Configured store-gateway to not load blocks containing samples more recent than 10h (because such samples are queried from ingesters). #905
* [CHANGE] Dynamically compute `-compactor.deletion-delay` based on other settings, in order to reduce the deletion delay as much as possible and lower the number of live blocks in the storage. #907
* [CHANGE] The config field `distributorConfig` has been renamed to `ingesterRingClientConfig`. Config field `ringClient` has been removed in favor of `ingesterRingClientConfig`. #997 #1057
* [CHANGE] Gossip.libsonnet has been fixed to modify all ring configurations, not only the ingester ring config. Furthermore it now supports migration via multi KV store. #1057 #1099
* [CHANGE] Changed the default of `bucket_index_enabled` to `true`. #924
* [CHANGE] Remove the support for the test-exporter. #1133
* [CHANGE] Removed `$.distributor_deployment_labels`, `$.ingester_deployment_labels` and `$.querier_deployment_labels` fields, that were used by gossip.libsonnet to inject additional label. Now the label is injected directly into pods of statefulsets and deployments. #1297
* [CHANGE] Disabled `-ingester.readiness-check-ring-health`. #1352
* [CHANGE] Changed Alertmanager CPU request from `100m` to `2` cores, and memory request from `1Gi` to `10Gi`. Set Alertmanager memory limit to `15Gi`. #1206
* [CHANGE] gossip.libsonnet has been renamed to memberlist.libsonnet, and is now imported by default. Use of memberlist for ring is enabled by setting `_config.memberlist_ring_enabled` to true. #1526
* [FEATURE] Added query sharding support. It can be enabled setting `cortex_query_sharding_enabled: true` in the `_config` object. #653
* [FEATURE] Added shuffle-sharding support. It can be enabled and configured using the following config: #902
   ```
   _config+:: {
     shuffle_sharding:: {
       ingester_write_path_enabled: true,
       ingester_read_path_enabled: true,
       querier_enabled: true,
       ruler_enabled: true,
       store_gateway_enabled: true,
     },
   }
   ```
* [FEATURE] Added multi-zone ingesters and store-gateways support. #1352 #1552
* [ENHANCEMENT] Add overrides config to compactor. This allows setting retention configs per user. [#386](https://github.com/grafana/cortex-jsonnet/pull/386)
* [ENHANCEMENT] Added 256MB memory ballast to querier. [#369](https://github.com/grafana/cortex-jsonnet/pull/369)
* [ENHANCEMENT] Update `etcd-operator` to latest version (see https://github.com/grafana/jsonnet-libs/pull/480). [#263](https://github.com/grafana/cortex-jsonnet/pull/263)
* [ENHANCEMENT] Add support for Azure storage in Alertmanager configuration. [#381](https://github.com/grafana/cortex-jsonnet/pull/381)
* [ENHANCEMENT] Add support for running Alertmanager in sharding mode. [#394](https://github.com/grafana/cortex-jsonnet/pull/394)
* [ENHANCEMENT] Allow to customize PromQL engine settings via `queryEngineConfig`. [#399](https://github.com/grafana/cortex-jsonnet/pull/399)
* [ENHANCEMENT] Define Azure object storage ruler args. [#416](https://github.com/grafana/cortex-jsonnet/pull/416)
* [ENHANCEMENT] Added the following config options to allow to schedule multiple replicas of the same service on the same node: [#418](https://github.com/grafana/cortex-jsonnet/pull/418)
  * `cortex_distributor_allow_multiple_replicas_on_same_node`
  * `cortex_ruler_allow_multiple_replicas_on_same_node`
  * `cortex_querier_allow_multiple_replicas_on_same_node`
  * `cortex_query_frontend_allow_multiple_replicas_on_same_node`
* [BUGFIX] Alertmanager: fixed `--alertmanager.cluster.peers` CLI flag passed to alertmanager when HA is enabled. [#329](https://github.com/grafana/cortex-jsonnet/pull/329)
* [BUGFIX] Fixed `-distributor.extend-writes` setting on ruler when `unregister_ingesters_on_shutdown` is disabled. [#369](https://github.com/grafana/cortex-jsonnet/pull/369)
* [BUGFIX] Treat `compactor_blocks_retention_period` type as string rather than int.[#395](https://github.com/grafana/cortex-jsonnet/pull/395)
* [BUGFIX] Pass `-ruler-storage.s3.endpoint` to ruler when using S3. [#421](https://github.com/grafana/cortex-jsonnet/pull/421)
* [BUGFIX] Remove service selector on label `gossip_ring_member` from other services than `gossip-ring`. [#1008](https://github.com/grafana/mimir/pull/1008)
* [BUGFIX] Rename `-ingester.readiness-check-ring-health` to `-ingester.ring.readiness-check-ring-health`, to reflect current name of flag. #1460

### Mimirtool

_Changes since cortextool `0.10.7`._

* [CHANGE] The following environment variables have been renamed: #883
  * `CORTEX_ADDRESS` to `MIMIR_ADDRESS`
  * `CORTEX_API_USER` to `MIMIR_API_USER`
  * `CORTEX_API_KEY` to `MIMIR_API_KEY`
  * `CORTEX_TENANT_ID` to `MIMIR_TENANT_ID`
  * `CORTEX_TLS_CA_PATH` to `MIMIR_TLS_CA_PATH`
  * `CORTEX_TLS_CERT_PATH` to `MIMIR_TLS_CERT_PATH`
  * `CORTEX_TLS_KEY_PATH` to `MIMIR_TLS_KEY_PATH`
* [CHANGE] Change `cortex` backend to `mimir`. #883
* [CHANGE] Do not publish `mimirtool` binary for 386 windows architecture. #1263
* [CHANGE] `analyse` command has been renamed to `analyze`. #1318
* [FEATURE] Support Arm64 on Darwin for all binaries (benchtool etc). https://github.com/grafana/cortex-tools/pull/215
* [ENHANCEMENT] Correctly support federated rules. #823
* [BUGFIX] Fix `cortextool rules` legends displaying wrong symbols for updates and deletions. https://github.com/grafana/cortex-tools/pull/226

### Query-tee

_Changes since Cortex `1.10.0`._

* [ENHANCEMENT] Added `/api/v1/query_exemplars` API endpoint support (no results comparison). #168
* [ENHANCEMENT] Add a flag (`--proxy.compare-use-relative-error`) in the query-tee to compare floating point values using relative error. #208
* [ENHANCEMENT] Add a flag (`--proxy.compare-skip-recent-samples`) in the query-tee to skip comparing recent samples. By default samples not older than 1 minute are skipped. #234
* [BUGFIX] Fixes a panic in the query-tee when comparing result. #207
* [BUGFIX] Ensure POST requests are handled correctly #286

### Blocksconvert

_Changes since Cortex `1.10.0`._

* [CHANGE] Blocksconvert tool was removed from Mimir. #637

### Metaconvert

_Changes since Cortex `1.10.0`._

* [CHANGE] `thanosconvert` tool has been renamed to `metaconvert`. `-config.file` option has been removed, while it now requires `-tenant` option to work on single tenant only. It now also preserves labels recognized by Mimir. #1120

### Test-exporter

_Changes since Cortex `1.10.0`._

* [CHANGE] Removed the test-exporter tool. #1133

### Tools

_Changes since Cortex `1.10.0`._

* [CHANGE] Removed `query-audit`. You can use `query-tee` to compare query results and performances of two Grafana Mimir backends. #1380

## [Cortex 1.10.0 CHANGELOG](https://github.com/grafana/mimir/blob/a13959db5d38ff65c2b7ef52c56331d2f4dbc00c/CHANGELOG.md#cortex-1100--2021-08-03)<|MERGE_RESOLUTION|>--- conflicted
+++ resolved
@@ -107,11 +107,8 @@
 * [ENHANCEMENT] Store-gateway: Change level 0 blocks to be reported as 'unknown/old_block' in metrics instead of '0' to improve clarity. Level 0 indicates blocks with metadata from before compaction level tracking was added to the bucket index. #11891
 * [ENHANCEMENT] Compactor, distributor, ruler, scheduler and store-gateway: Makes `-<component-ring-config>.auto-forget-unhealthy-periods` configurable for each component. Deprecates the `-store-gateway.sharding-ring.auto-forget-enabled` flag. #11923
 * [ENHANCEMENT] otlp: Stick to OTLP vocabulary on invalid label value length error. #11889
-<<<<<<< HEAD
 * [ENHANCEMENT] `kafkatool`: add `consumer-group delete-offsets` command as a way to delete all the committed offsets for a consumer group. #11988
-=======
 * [ENHANCEMENT] Block-builder-scheduler: Detect gaps in scheduled and completed jobs. #11867
->>>>>>> 3721db4c
 * [BUGFIX] OTLP: Fix response body and Content-Type header to align with spec. #10852
 * [BUGFIX] Compactor: fix issue where block becomes permanently stuck when the Compactor's block cleanup job partially deletes a block. #10888
 * [BUGFIX] Storage: fix intermittent failures in S3 upload retries. #10952
