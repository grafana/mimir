--- conflicted
+++ resolved
@@ -3,10 +3,8 @@
 ## main / unreleased
 
 ### Grafana Mimir
-
-<<<<<<< HEAD
 * [CHANGE] Compactor: Add readiness probe health check which periodically tests read/write access to the data volume. #13067
-=======
+
 ### Mixin
 
 ### Jsonnet
@@ -19,7 +17,6 @@
 
 ### Grafana Mimir
 
->>>>>>> d6c25f0b
 * [CHANGE] Build: Include updated Mozilla CA bundle from Debian Testing. #12247
 * [CHANGE] Query-frontend: Add support for UTF-8 label and metric names in `/api/v1/cardinality/{label_values|label_values|active_series}` endpoints. #11848.
 * [CHANGE] Querier: Add support for UTF-8 label and metric names in `label_join`, `label_replace` and `count_values` PromQL functions. #11848.
@@ -43,10 +40,9 @@
 * [CHANGE] Distributor: gRPC errors with the `mimirpb.ERROR_CAUSE_INSTANCE_LIMIT` cause are now mapped to `codes.Unavailable` and `http.StatusServiceUnavailable` instead of `codes.Internal` and `http.StatusInternalServerError`. #13003 #13032
 * [CHANGE] Admin: use relative links instead of absolute ones in the administration web UI. #13034
 * [CHANGE] Distributor: Use memberlist by default for the HA tracker. #12998
-* [CHANGE] Block-builder: Remove `cortex_blockbuilder_process_partition_duration_seconds` metric and related dashboard panels. #12631
 * [FEATURE] Ingester: Expose the number of active series ingested via OTLP as `cortex_ingester_active_otlp_series`. #12678
 * [FEATURE] Distributor, ruler: Add experimental `-validation.name-validation-scheme` flag to specify the validation scheme for metric and label names. #12215
-* [FEATURE] Ruler: Add support to use a Prometheus-compatible HTTP endpoint for remote rule evaluation. See [remote evaluation mode](https://grafana.com/docs/mimir/latest/operators-guide/architecture/components/ruler/#remote-over-http-https) for more details. This feature can be used to federate data from multiple Mimir instances. #11415 #11833
+* [FEATURE] Ruler: Add support to use a Prometheus-compatible HTTP endpoint for remote rule evaluation. See [remote evaluation mode](https://grafana.com/docs/mimir/latest/operators-guide/architecture/components/ruler/#remote-over-http-https) for more details. This feature can be used to federate data from multiple Mimir instances. #11415
 * [FEATURE] Distributor: Add experimental `-distributor.otel-translation-strategy` flag to support configuring the metric and label name translation strategy in the OTLP endpoint. #12284 #12306 #12369
 * [FEATURE] Query-frontend: Add `query-frontend.rewrite-propagate-matchers` flag that enables a new MQE AST optimization pass that copies relevant label matchers across binary operations. #12304
 * [FEATURE] Query-frontend: Add `query-frontend.rewrite-histogram-queries` flag that enables a new MQE AST optimization pass that rewrites histogram queries for a more efficient order of execution. #12305
@@ -54,7 +50,8 @@
 * [FEATURE] Usage-tracker: Introduce a new experimental service to enforce active series limits before Kafka ingestion. #12358 #12895 #12940 #12942 #12970
 * [FEATURE] Ingester: Add experimental `-include-tenant-id-in-profile-labels` flag to include tenant ID in pprof profiling labels for sampled traces. Currently only supported by the ingester. This can help debug performance issues for specific tenants. #12404
 * [FEATURE] Alertmanager: Add experimental `-alertmanager.storage.state-read-timeout` flag to configure the timeout for reading the Alertmanager state (notification log, silences) from object storage during the initial sync. #12425
-* [FEATURE] Ingester: Add experimental `-blocks-storage.tsdb.index-lookup-planning.*` flags to configure use of a cost-based index lookup planner. This should reduce the cost of queries in the ingester. #12197 #12199 #12245 #12248 #12457 #12530 #12407 #12460 #12550 #12597 #12603 #12608 #12658 #12696 #12731 #12755 #12738 #12752 #12807 #12830 #12896 #13039
+* [FEATURE] Ingester: Add experimental `-blocks-storage.tsdb.head-statistics-collection-frequency` flag to configure the periodic collection of statistics from the TSDB head. #12407
+* [FEATURE] Ingester: Add experimental `blocks-storage.tsdb.index-lookup-planning-enabled` flag to configure use of a cost-based index lookup planner. #12530
 * [FEATURE] MQE: Add support for applying extra selectors to one side of a binary operation to reduce data fetched. #12577
 * [FEATURE] Query-frontend: Add a native histogram presenting the length of query expressions handled by the query-frontend #12571
 * [FEATURE] Query-frontend and querier: Add experimental support for performing query planning in query-frontends and distributing portions of the plan to queriers for execution. #12302 #12551 #12665 #12687 #12745 #12757 #12798 #12808 #12809 #12835 #12856 #12870 #12883 #12885 #12886 #12911 #12933 #12934 #12961 #13016 #13027
@@ -65,20 +62,20 @@
 * [FEATURE] MQE: Add support for experimental `ts_of_min_over_time`, `ts_of_max_over_time`, `ts_of_first_over_time` and `ts_of_last_over_time` PromQL functions. #12819
 * [FEATURE] Ingester: Add experimental flags `-ingest-storage.write-logs-fsync-before-kafka-commit-enabled` and `-ingest-storage.write-logs-fsync-before-kafka-commit-concurrency` to fsync write logs before the offset is committed to Kafka. This is enabled by default. #12816
 * [FEATURE] MQE: Add support for experimental `mad_over_time` PromQL function. #12995
-* [FEATURE] Continuous test: Add experimental `-tests.ingest-storage-record.enabled` flag to verify ingest-storage record correctness by validating the V2 record format against live write requests. #12500
 * [ENHANCEMENT] Query-frontend: CLI flag `-query-frontend.enabled-promql-experimental-functions` and its associated YAML configuration is now stable. #12368
 * [ENHANCEMENT] Query-scheduler/query-frontend: Add native histogram definitions to `cortex_query_{scheduler|frontend}_queue_duration_seconds`. #12288
 * [ENHANCEMENT] Querier: Add native histogram definition to `cortex_bucket_index_load_duration_seconds`. #12094
 * [ENHANCEMENT] Query-frontend: Allow users to set the `query-frontend.extra-propagated-headers` flag to specify the extra headers allowed to pass through to the rest of the query path. #12174
 * [ENHANCEMENT] MQE: Add support for applying common subexpression elimination to range vector expressions in instant queries. #12236
 * [ENHANCEMENT] Ingester: Improve the performance of active series custom trackers matchers. #12184
-* [ENHANCEMENT] Ingester: Add postings cache sharing and invalidation. You can enable sharing and head cache invalidation via `-blocks-storage.tsdb.shared-postings-for-matchers-cache` and `-blocks-storage.tsdb.head-postings-for-matchers-cache-invalidation` respectively, and you can configure the number of metric versions per cache via `-blocks-storage.tsdb.head-postings-for-matchers-cache-versions`. #12333 #12932
+* [ENHANCEMENT] Ingester: Add postings cache sharing and invalidation. You can enable sharing and head cache invalidation via `-blocks-storage.tsdb.shared-postings-for-matchers-cache` and `-blocks-storage.tsdb.head-postings-for-matchers-cache-invalidation` respectively, and you can configure the number of metric versions per cache via `-blocks-storage.tsdb.head-postings-for-matchers-cache-versions`. #12333
 * [ENHANCEMENT] Overrides-exporter: The overrides-exporter can now export arbitrary fields from the limits configuration. Metric names are automatically discovered from YAML tags in the limits structure, eliminating the need to maintain hardcoded lists when adding new exportable metrics. #12244
 * [ENHANCEMENT] OTLP: Stick to OTLP vocabulary on invalid label value length error. #12273
 * [ENHANCEMENT] Elide SeriesChunksStreamReader.StartBuffering span on queries; show as events on parent span. #12257
 * [ENHANCEMENT] Ruler: Add `-ruler.max-notification-batch-size` CLI flag that can be used to configure the maximum Alertmanager notification batch size. #12469
 * [ENHANCEMENT] Ingester: Skip read path load shedding when an ingester is the only available replica. #12448
 * [ENHANCEMENT] Querier: Include more information about inflight queries in the activity tracker. A querier logs this information after it restarts following a crash. #12526
+* [ENHANCEMENT] Ingester: Add experimental `-blocks-storage.tsdb.index-lookup-planning-comparison-portion` flag to enable mirrored chunk querier comparison between queries with and without index lookup planning. #12460
 * [ENHANCEMENT] Ruler: Add native histogram version of `cortex_ruler_sync_rules_duration_seconds`. #12628
 * [ENHANCEMENT] Block-builder: Implement concurrent consumption within a job when `-ingest-storage.kafka.fetch-concurrency-max` is given. #12222
 * [ENHANCEMENT] Query-frontend: Labels query optimizer is no longer experimental and is enabled by default. It can be disabled with `-query-frontend.labels-query-optimizer-enabled=false` CLI flag. #12606
@@ -87,7 +84,6 @@
 * [ENHANCEMENT] Query-frontend, querier: Add support for experimental `first_over_time` PromQL function. #12662
 * [ENHANCEMENT] OTLP: native support for OpenTelemetry metric start time to Prometheus metric created timestamp conversion, instead of converting to QuietZeroNaNs introduced in #10238. The configuration parameter `-distributor.otel-start-time-quiet-zero` is therefore deprecated and will be removed. Now supports start time for exponential histograms. This is a major rewrite of the endpoint in upstream Prometheus and Mimir. #12652
 * [ENHANCEMENT] Distributor: Support zstd decompression of OTLP messages. #12229
-* [ENHANCEMENT] Distributor: Optimize Remote Write 1.0 to 2.0 translation by improving symbolization and reducing allocations. #12329
 * [ENHANCEMENT] Ingester: Improved the performance of active series custom trackers matchers. #12663
 * [ENHANCEMENT] Compactor: Log sizes of downloaded and uploaded blocks. #12656
 * [ENHANCEMENT] Block-builder-scheduler: The scheduler now handles multiple concurrent jobs within a partition if allowed by `-block-builder-scheduler.max-jobs-per-partition`. #12772
@@ -107,7 +103,6 @@
   * `cortex_ingester_client_transferred_bytes_total{ingester_zone="..."}`
   * `cortex_storegateway_client_transferred_bytes_total{store_gateway_zone="..."}`
 * [ENHANCEMENT] Compactor: Add experimental `-compactor.first-level-compaction-skip-future-max-time` flag to skip first-level compaction if any source block has a MaxTime more recent than the wait period threshold. #13040
-* [ENHANCEMENT] Block-builder-scheduler: Add gap monitoring for planned and completed jobs via `cortex_blockbuilder_scheduler_job_gap_detected` metric. #11867
 * [BUGFIX] Distributor: Calculate `WriteResponseStats` before validation and `PushWrappers`. This prevents clients using Remote-Write 2.0 from seeing a diff in written samples, histograms and exemplars. #12682
 * [BUGFIX] Compactor: Fix cortex_compactor_block_uploads_failed_total metric showing type="unknown". #12477
 * [BUGFIX] Querier: Samples with the same timestamp are merged deterministically. Previously, this could lead to flapping query results when an out-of-order sample is ingested that conflicts with a previously ingested in-order sample's value. #8673
@@ -117,7 +112,6 @@
 * [BUGFIX] Block-builder-scheduler: Fix a caching bug in initial job probing causing excessive memory usage at startup. #12389
 * [BUGFIX] Ruler: Support labels at the rule group level. These were previously ignored even when set via the API. #12397
 * [BUGFIX] Distributor: Fix metric metadata of type Unknown being silently dropped from RW2 requests. #12461
-* [BUGFIX] Distributor: Preserve inconsistent metric metadata in Remote Write 1.0 to 2.0 conversion. Previously, when converting RW1.0 requests with multiple different metadata for the same series, only the first metadata was kept. Now all inconsistent metadata are preserved to match Prometheus behavior. This only affects experimental Remote Write 2.0. #12541 #12804
 * [BUGFIX] Ruler: Fix ruler remotequerier request body consumption on retries. #12514
 * [BUGFIX] Block-builder: Fix a bug where a consumption error can cause a job to stay assigned to a worker for the remainder of its lifetime. #12522
 * [BUGFIX] Querier: Fix possible panic when evaluating a nested subquery where the parent has no steps. #12524
@@ -135,21 +129,17 @@
 * [BUGFIX] Ingester: Fix `max_inflight_push_requests` metric and internal counter not decremented under pressure, possibly causing the rejection of all push requests. #12975
 * [BUGFIX] Store-gateway: Fix not being able to scale down via the `POST /prepare-shutdown` endpoint unless there are some active tenants with sharded blocks to the store-gateway replica. #12972
 * [BUGFIX] Compactor: Fix potential concurrent map writes. #13053
-* [BUGFIX] MQE: Fix invalid source label name in `label_join` error message, so it refers to the source label rather than the destination label. #12185
-* [BUGFIX] Continuous test: Fix false positive in metadata assertion when duplicate metadata is present in ingest-storage record correctness test. #12891
 
 ### Mixin
 
 * [CHANGE] Enable ingest storage panels by default in all compiled mixins. #13023
 * [CHANGE] Alerts: Removed `MimirFrontendQueriesStuck` alert given this is not relevant when the query-scheduler is running and the query-scheduler is now a required component. #12810
-* [CHANGE] Alerts: Make `MimirIngesterHasNotShippedBlocksSinceStart` weaker to account for block-builder restarts. The change only affects the block-builder version of the alert. #12319
 * [ENHANCEMENT] Rollout progress dashboard: make panels higher to fit more components. #12429
 * [ENHANCEMENT] Add `max_series` limit to Writes Resources > Ingester > In-memory series panel. #12476
 * [ENHANCEMENT] Alerts: Add `MimirHighGRPCConcurrentStreamsPerConnection` alert. #11947
 * [ENHANCEMENT] Alerts: Add `rollout_stuck_alert_ignore_deployments` and `rollout_stuck_alert_ignore_statefulsets` configuration options to exclude particular Deployments or StatefulSets from the `MimirRolloutStuck` alert. #12951
-* [ENHANCEMENT] Alerts: Replace experimental `BlockBuilderLagging` alert with `BlockBuilderSchedulerPendingJobs` alert. The new alert triggers when the block-builder scheduler has pending jobs, indicating that block-builders are unable to keep up with the workload. #12593
+* [BUGFIX] Block-builder dashboard: fix reference to detected gaps metric in errors panel. #12401
 * [ENHANCEMENT] Rollout-operator: Vendor rollout-operator monitoring dashboard from rollout-operator repository. #12688
-* [BUGFIX] Block-builder dashboard: fix reference to detected gaps metric in errors panel. #12401
 
 ### Jsonnet
 
@@ -175,7 +165,6 @@
   * `$.memcached_index_queries_node_affinity_matchers`
   * `$.memcached_chunks_node_affinity_matchers`
   * `$.memcached_metadata_node_affinity_matchers`
-* [ENHANCEMENT] Rollout-operator: expose `rollout_operator_enabled` in `$._config`. #12419
 
 ### Documentation
 
@@ -191,7 +180,6 @@
 ### Tools
 
 * [ENHANCEMENT] Base `mimirtool`, `metaconvert`, `copyblocks`, and `query-tee` images on `distroless/static-debian12`. #13014
-* [ENHANCEMENT] kafkatool: add `format=json` to `kafkatool dump print`. #12737
 
 ### Query-tee
 
