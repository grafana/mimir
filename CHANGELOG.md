# Changelog

## main / unreleased

### Grafana Mimir

* [CHANGE] Hash ring: removed experimental support for disabling heartbeats (setting `-*.ring.heartbeat-period=0`) and heartbeat timeouts (setting `-*.ring.heartbeat-timeout=0`). These configurations are now invalid. #13104
* [CHANGE] Ingester: limiting CPU and memory utilized by the read path (`-ingester.read-path-cpu-utilization-limit` and `-ingester.read-path-memory-utilization-limit`) is now considered stable. #13167
* [CHANGE] Distributor: removed experimental flag `-distributor.metric-relabeling-enabled`. #13143
* [CHANGE] Querier: `-querier.max-estimated-fetched-chunks-per-query-multiplier` is now stable and no longer experimental. #13120
* [CHANGE] Compactor: removed experimental flag `-compactor.no-blocks-file-cleanup-enabled`. Cleanup of remaining files when no blocks exist is now always enabled. #13108
* [CHANGE] Ruler: Add "unknown" alert rule state to alerts and rules on the `GET <prometheus-http-prefix>/api/v1/alerts` end point. Alerts are in the "unknown" state when they haven't yet been evaluated since the ruler started.  #13060
<<<<<<< HEAD
* [CHANGE] Alertmanager: UTF-8 strict mode (`-alertmanager.utf8-strict-mode-enabled`) is now stable and no longer experimental. #13109
* [FEATURE] Query-frontends: Automatically adjust features used in query plans generated for remote execution based on what the available queriers support. #13017
=======
* [CHANGE] Promote the logger rate-limiting configuration parameters from experimental to stable. #13128
* [CHANGE] Ingester: Out-of-order ingestion support is now stable, use `-ingester.out-of-order-time-window` and `-ingester.out-of-order-blocks-external-label-enabled` to configure it. #13132
* [CHANGE] Ruler: `align_evaluation_time_on_interval` is now stable and no longer experimental. #13103
* [CHANGE] Query-frontend: query blocking (configured with `blocked_queries` limit) is now stable and no longer experimental. #13107
* [CHANGE] Querier: `-querier.active-series-results-max-size-bytes` is now stable and no longer experimental. #13110
* [CHANGE] All: remove experimental feature that allowed disabling ring heartbeats and timeouts. #13142
* [CHANGE] Store-gateway: Removed experimental `-blocks-storage.bucket-store.index-header.eager-loading-startup-enabled` flag. The eager loading feature is now always enabled when lazy loading is enabled. #13126
* [CHANGE] API: The `/api/v1/cardinality/active_series` endpoint is now stable and no longer experimental. #13111
* [CHANGE] Compactor: remove experimental `-compactor.in-memory-tenant-meta-cache-size`. #13131
* [CHANGE] Distributor: Replace per-label-value warning on value length exceeded by an aggregated summary per metric and label name. #13189
* [FEATURE] Distributor: add `-distributor.otel-label-name-underscore-sanitization` and `-distributor.otel-label-name-preserve-underscores` that control sanitization of underscores during OTLP translation. #13133
* [FEATURE] Query-frontends: Automatically adjust features used in query plans generated for remote execution based on what the available queriers support. #13017 #13164
* [FEATURE] Memberlist: Add experimental support for zone-aware routing, in order to reduce memberlist cross-AZ data transfer. #13129
* [ENHANCEMENT] Compactor, Store-gateway: Change default value of `-compactor.upload-sparse-index-headers` to `true`. This improves lazy loading performance in the store-gateway. #13089
* [ENHANCEMENT] Store-gateway: Verify CRC32 checksums for 1 out of every 128 chunks read from object storage and the chunks cache to detect corruption. #13151
* [ENHANCEMENT] Ingester: the per-tenant postings for matchers cache is now stable. Use the following configuration options: #13101
  * `-blocks-storage.tsdb.head-postings-for-matchers-cache-ttl`
  * `-blocks-storage.tsdb.head-postings-for-matchers-cache-max-bytes`
  * `-blocks-storage.tsdb.head-postings-for-matchers-cache-force`
  * `-blocks-storage.tsdb.block-postings-for-matchers-cache-ttl`
  * `-blocks-storage.tsdb.block-postings-for-matchers-cache-max-bytes`
  * `-blocks-storage.tsdb.block-postings-for-matchers-cache-force`
* [ENHANCEMENT] OTLP: De-duplicate `target_info` samples with conflicting timestamps. #13204
* [ENHANCEMENT] Query-frontend: Include the number of remote execution requests performed for a request in query stats logs emitted by query-frontends when remote execution is enabled. #13248
>>>>>>> 1700034d
* [BUGFIX] Compactor: Fix potential concurrent map writes. #13053
* [BUGFIX] Query-frontend: Fix issue where queries sometimes fail with `failed to receive query result stream message: rpc error: code = Canceled desc = context canceled` if remote execution is enabled. #13084
* [BUGFIX] Query-frontend: Fix issue where query stats, such as series read, did not include the parameters to the `histogram_quantile` and `histogram_fraction` functions if remote execution was enabled. #13084
* [BUGFIX] Query-frontend: Fix issue where requests that are canceled or time out are sometimes cached if remote execution is enabled. #13098
* [BUGFIX] Querier: Fix issue where errors are logged as "EOF" when sending results to query-frontends in response to remote execution requests fails. #13099 #13121
* [BUGFIX] Usage-Tracker: Fix underflow in current limit calculation when series >= limit. #13113
* [BUGFIX] Querier: Fix issue where a problem sending a response to a query-frontend may cause all other responses from the same querier to the same query-frontend to fail or be delayed. #13123
* [BUGFIX] Ingester: fix index lookup planning with regular expressions which match empty strings on non-existent labels. #13117
* [BUGFIX] Memberlist: Fix memberlist initialization when Mimir is executed with `-target=memberlist-kv`. #13129
* [BUGFIX] Query-frontend: Fix issue where queriers may receive a `rpc error: code = Internal desc = cardinality violation: expected <EOF> for non server-streaming RPCs, but received another message` error while sending a query result to a query-frontend if remote execution is enabled. #13147
* [BUGFIX] Querier: Fix issue where cancelled queries may cause a `error notifying scheduler about finished query` message to be logged. #13186
* [BUGFIX] Querier: Fix issue where evaluation metrics and logs aren't emitted if remote execution is enabled. #13207
* [BUGFIX] Query-frontend: Fix issue where queries containing subqueries could fail with `slice capacity must be a power of two, but is X` if remote execution is enabled. #13211
* [BUGFIX] Query-frontend: Fix issue where queries containing duplicated shardable expressions would fail with `could not materialize query: no registered node materializer for node of type NODE_TYPE_REMOTE_EXEC` if running sharding inside MQE is enabled. #13247

### Mixin

* [ENHANCEMENT] Alerts: Add `MimirFewerIngestersConsumingThanActivePartitions` alert. #13159
* [ENHANCEMENT] Querier and query-frontend: Add alerts for querier ring, which is used when performing query planning in query-frontends and distributing portions of the plan to queriers for execution. #13165
* [ENHANCEMENT] Dashboards: Update default regular expressions to match multi-zone deployments for query-frontend, querier, distributor and ruler. #13200
* [BUGFIX] Dashboards: Fix issue where throughput dashboard panels would group all gRPC requests that resulted in a status containing an underscore into one series with no name. #13184

### Jsonnet

* [CHANGE] Mimir-continuous-test: Use `mimir -target=continuous-test` instead of standalone binary/image. #13097 #13144
* [CHANGE] Store-gateway: The store-gateway disk class now honors the one configured via `$._config.store_gateway_data_disk_class` and doesn't replace `fast` with `fast-dont-retain`. #13152
* [ENHANCEMENT] Ruler querier and query-frontend: Add support for newly-introduced querier ring, which is used when performing query planning in query-frontends and distributing portions of the plan to queriers for execution. #13017

### Documentation

### Tools

### Query-tee

* [CHANGE] Added `/api/v1/read` as a registered route. #13227

## 3.0.0-rc.2

### Grafana Mimir

* [BUGFIX] Memcached: Ignore invalid responses when discovering cache servers using `dnssrv+` or `dnssrvnoa+` service discovery prefixes. #13203

## 3.0.0-rc.1

### Jsonnet

* [CHANGE] Mimir-continuous-test: Use `mimir -target=continuous-test` instead of standalone binary/image. #13097

### Tools

* [CHANGE] Mimir-continuous-test: Remove standalone binary and image. #13097

## 3.0.0-rc.0

### Grafana Mimir

* [CHANGE] Build: Include updated Mozilla CA bundle from Debian Testing. #12247
* [CHANGE] Query-frontend: Add support for UTF-8 label and metric names in `/api/v1/cardinality/{label_values|label_values|active_series}` endpoints. #11848.
* [CHANGE] Querier: Add support for UTF-8 label and metric names in `label_join`, `label_replace` and `count_values` PromQL functions. #11848.
* [CHANGE] Remove support for Redis as a cache backend. #12163
* [CHANGE] Memcached: Remove experimental `-<prefix>.memcached.addresses-provider` flag to use alternate DNS service discovery backends. The more reliable backend introduced in 2.16.0 (#10895) is now the default. As a result of this change, DNS-based cache service discovery no longer supports search domains. #12175 #12385
* [CHANGE] Query-frontend: Remove the CLI flag `-query-frontend.downstream-url` and corresponding YAML configuration and the ability to use the query-frontend to proxy arbitrary Prometheus backends. #12191 #12517
* [CHANGE] Query-frontend: Remove experimental instant query splitting feature. #12267
* [CHANGE] Query-frontend, querier: Replace `query-frontend.prune-queries` flag with `querier.mimir-query-engine.enable-prune-toggles` as pruning middleware has been moved into MQE. #12303 #12375
* [CHANGE] Distributor: Remove deprecated global HA tracker timeout configuration flags. #12321
* [CHANGE] Query-frontend: Use the Mimir Query Engine (MQE) by default. #12361
* [CHANGE] Query-frontend: Remove the CLI flags `-querier.frontend-address`, `-querier.max-outstanding-requests-per-tenant`, and `-query-frontend.querier-forget-delay` and corresponding YAML configurations. This is part of a change that makes the query-scheduler a required component. This removes the ability to run the query-frontend with an embedded query-scheduler. Instead, you must run a dedicated query-scheduler component. #12200
* [CHANGE] Ingester: Remove deprecated `-ingester.stream-chunks-when-using-blocks` CLI flag and `ingester_stream_chunks_when_using_blocks` runtime configuration option. #12615
* [CHANGE] Querier: Require non-zero values for `-querier.streaming-chunks-per-ingester-buffer-size` and `-querier.streaming-chunks-per-store-gateway-buffer-size` CLI flags and corresponding YAML configurations. This is part of a change that makes streaming required between queriers, ingesters, and store-gateways. Streaming has been the default since Mimir 2.14. #12790 #12818 #12897 #12929 #12973
* [CHANGE] Remove support for the experimental read-write deployment mode. #12584
* [CHANGE] Store-gateway: Update default value of `-store-gateway.dynamic-replication.multiple` to `5` to increase replication of recent blocks. #12433
* [CHANGE] Cost attribution: Reduce the default maximum per-user cardinality of cost attribution labels to 2000. #12625
* [CHANGE] Querier, query-frontend: Add `_total` suffix to `cortex_mimir_query_engine_common_subexpression_elimination_duplication_nodes_introduced`, `cortex_mimir_query_engine_common_subexpression_elimination_selectors_eliminated` and `cortex_mimir_query_engine_common_subexpression_elimination_selectors_inspected` metric names. #12636
* [CHANGE] Distributor: Remove the experimental setting `service_overload_status_code_on_rate_limit_enabled` which used an HTTP 529 error (non-standard) instead of HTTP 429 for rate limiting. #13012
* [CHANGE] Alertmanager: Change the severity for InitialSyncFailed from 'critical' to 'warning'. #12824
* [CHANGE] Ingester: Renamed experimental reactive limiter options. #12773
* [CHANGE] Distributor: gRPC errors with the `mimirpb.ERROR_CAUSE_INSTANCE_LIMIT` cause are now mapped to `codes.Unavailable` and `http.StatusServiceUnavailable` instead of `codes.Internal` and `http.StatusInternalServerError`. #13003 #13032
* [CHANGE] Admin: use relative links instead of absolute ones in the administration web UI. #13034
* [CHANGE] Distributor: Use memberlist by default for the HA tracker. #12998
* [CHANGE] Block-builder: Remove `cortex_blockbuilder_process_partition_duration_seconds` metric and related dashboard panels. #12631
* [FEATURE] Ingester: Expose the number of active series ingested via OTLP as `cortex_ingester_active_otlp_series`. #12678
* [FEATURE] Distributor, ruler: Add experimental `-validation.name-validation-scheme` flag to specify the validation scheme for metric and label names. #12215
* [FEATURE] Ruler: Add support to use a Prometheus-compatible HTTP endpoint for remote rule evaluation. See [remote evaluation mode](https://grafana.com/docs/mimir/latest/operators-guide/architecture/components/ruler/#remote-over-http-https) for more details. This feature can be used to federate data from multiple Mimir instances. #11415 #11833
* [FEATURE] Distributor: Add experimental `-distributor.otel-translation-strategy` flag to support configuring the metric and label name translation strategy in the OTLP endpoint. #12284 #12306 #12369
* [FEATURE] Query-frontend: Add `query-frontend.rewrite-propagate-matchers` flag that enables a new MQE AST optimization pass that copies relevant label matchers across binary operations. #12304
* [FEATURE] Query-frontend: Add `query-frontend.rewrite-histogram-queries` flag that enables a new MQE AST optimization pass that rewrites histogram queries for a more efficient order of execution. #12305
* [FEATURE] Query-frontend: Support delayed name removal (Prometheus experimental feature) in MQE. #12509
* [FEATURE] Usage-tracker: Introduce a new experimental service to enforce active series limits before Kafka ingestion. #12358 #12895 #12940 #12942 #12970 #13085
* [FEATURE] Ingester: Add experimental `-include-tenant-id-in-profile-labels` flag to include tenant ID in pprof profiling labels for sampled traces. Currently only supported by the ingester. This can help debug performance issues for specific tenants. #12404
* [FEATURE] Alertmanager: Add experimental `-alertmanager.storage.state-read-timeout` flag to configure the timeout for reading the Alertmanager state (notification log, silences) from object storage during the initial sync. #12425
* [FEATURE] Ingester: Add experimental `-blocks-storage.tsdb.index-lookup-planning.*` flags to configure use of a cost-based index lookup planner. This should reduce the cost of queries in the ingester. #12197 #12199 #12245 #12248 #12457 #12530 #12407 #12460 #12550 #12597 #12603 #12608 #12658 #12696 #12731 #12755 #12738 #12752 #12807 #12830 #12896 #13039
* [FEATURE] MQE: Add support for applying extra selectors to one side of a binary operation to reduce data fetched. #12577
* [FEATURE] Query-frontend: Add a native histogram presenting the length of query expressions handled by the query-frontend #12571
* [FEATURE] Query-frontend and querier: Add experimental support for performing query planning in query-frontends and distributing portions of the plan to queriers for execution. #12302 #12551 #12665 #12687 #12745 #12757 #12798 #12808 #12809 #12835 #12856 #12870 #12883 #12885 #12886 #12911 #12933 #12934 #12961 #13016 #13027 #13058
* [FEATURE] Alertmanager: add Microsoft Teams V2 as a supported integration. #12680
* [FEATURE] Distributor: Add experimental flag `-validation.label-value-length-over-limit-strategy` to configure how to handle label values over the length limit. #12627 #12844
* [FEATURE] Ingester: Introduce metric `cortex_ingester_owned_target_info_series` for counting the number of owned `target_info` series by tenant. #12681
* [FEATURE] MQE: Add support for step invariant expression handling in query planning and evaluation. #12931
* [FEATURE] MQE: Add support for experimental `ts_of_min_over_time`, `ts_of_max_over_time`, `ts_of_first_over_time` and `ts_of_last_over_time` PromQL functions. #12819
* [FEATURE] Ingester: Add experimental flags `-ingest-storage.write-logs-fsync-before-kafka-commit-enabled` and `-ingest-storage.write-logs-fsync-before-kafka-commit-concurrency` to fsync write logs before the offset is committed to Kafka. This is enabled by default. #12816
* [FEATURE] MQE: Add support for experimental `mad_over_time` PromQL function. #12995
* [FEATURE] Continuous test: Add experimental `-tests.ingest-storage-record.enabled` flag to verify ingest-storage record correctness by validating the V2 record format against live write requests. #12500
* [ENHANCEMENT] Query-frontend: CLI flag `-query-frontend.enabled-promql-experimental-functions` and its associated YAML configuration is now stable. #12368
* [ENHANCEMENT] Query-scheduler/query-frontend: Add native histogram definitions to `cortex_query_{scheduler|frontend}_queue_duration_seconds`. #12288
* [ENHANCEMENT] Querier: Add native histogram definition to `cortex_bucket_index_load_duration_seconds`. #12094
* [ENHANCEMENT] Query-frontend: Allow users to set the `query-frontend.extra-propagated-headers` flag to specify the extra headers allowed to pass through to the rest of the query path. #12174
* [ENHANCEMENT] MQE: Add support for applying common subexpression elimination to range vector expressions in instant queries. #12236
* [ENHANCEMENT] Ingester: Improve the performance of active series custom trackers matchers. #12184
* [ENHANCEMENT] Ingester: Add postings cache sharing and invalidation. You can enable sharing and head cache invalidation via `-blocks-storage.tsdb.shared-postings-for-matchers-cache` and `-blocks-storage.tsdb.head-postings-for-matchers-cache-invalidation` respectively, and you can configure the number of metric versions per cache via `-blocks-storage.tsdb.head-postings-for-matchers-cache-versions`. #12333 #12932
* [ENHANCEMENT] Overrides-exporter: The overrides-exporter can now export arbitrary fields from the limits configuration. Metric names are automatically discovered from YAML tags in the limits structure, eliminating the need to maintain hardcoded lists when adding new exportable metrics. #12244
* [ENHANCEMENT] OTLP: Stick to OTLP vocabulary on invalid label value length error. #12273
* [ENHANCEMENT] Elide SeriesChunksStreamReader.StartBuffering span on queries; show as events on parent span. #12257
* [ENHANCEMENT] Ruler: Add `-ruler.max-notification-batch-size` CLI flag that can be used to configure the maximum Alertmanager notification batch size. #12469
* [ENHANCEMENT] Ingester: Skip read path load shedding when an ingester is the only available replica. #12448
* [ENHANCEMENT] Querier: Include more information about inflight queries in the activity tracker. A querier logs this information after it restarts following a crash. #12526
* [ENHANCEMENT] Ruler: Add native histogram version of `cortex_ruler_sync_rules_duration_seconds`. #12628
* [ENHANCEMENT] Block-builder: Implement concurrent consumption within a job when `-ingest-storage.kafka.fetch-concurrency-max` is given. #12222
* [ENHANCEMENT] Query-frontend: Labels query optimizer is no longer experimental and is enabled by default. It can be disabled with `-query-frontend.labels-query-optimizer-enabled=false` CLI flag. #12606
* [ENHANCEMENT] Distributor: Add value length to "label value too long" error. #12583
* [ENHANCEMENT] Distributor: The metric `cortex_distributor_uncompressed_request_body_size_bytes` now differentiates by the handler serving the request. #12661
* [ENHANCEMENT] Query-frontend, querier: Add support for experimental `first_over_time` PromQL function. #12662
* [ENHANCEMENT] OTLP: native support for OpenTelemetry metric start time to Prometheus metric created timestamp conversion, instead of converting to QuietZeroNaNs introduced in #10238. The configuration parameter `-distributor.otel-start-time-quiet-zero` is therefore deprecated and will be removed. Now supports start time for exponential histograms. This is a major rewrite of the endpoint in upstream Prometheus and Mimir. #12652
* [ENHANCEMENT] Distributor: Support zstd decompression of OTLP messages. #12229
* [ENHANCEMENT] Distributor: Optimize Remote Write 1.0 to 2.0 translation by improving symbolization and reducing allocations. #12329
* [ENHANCEMENT] Ingester: Improved the performance of active series custom trackers matchers. #12663
* [ENHANCEMENT] Compactor: Log sizes of downloaded and uploaded blocks. #12656
* [ENHANCEMENT] Block-builder-scheduler: The scheduler now handles multiple concurrent jobs within a partition if allowed by `-block-builder-scheduler.max-jobs-per-partition`. #12772
* [ENHANCEMENT] Ingester: Add `cortex_ingest_storage_reader_receive_and_consume_delay_seconds` metric tracking the time between when a write request is received in the distributor and its content is ingested in ingesters, when the ingest storage is enabled. #12751
* [ENHANCEMENT] Ruler: Add `ruler_evaluation_consistency_max_delay` per-tenant configuration option support, to specify the maximum tolerated ingestion delay for eventually consistent rule evaluations. This feature is used only when ingest storage is enabled. By default, no maximum delay is enforced. #12751
* [ENHANCEMENT] Ingester: Export `cortex_attributed_series_overflow_labels` metric on the `/usage-metrics` metrics endpoint with the configured cost-attribution labels set to overflow value. #12846
* [ENHANCEMENT] Usage stats: Report ingest-storage mode as part of usage statistics. #12753
* [ENHANCEMENT] All: Add cluster validation flag `-server.cluster-validation.additional-labels` configuration support, to accept multiple cluster labels during cluster migrations. #12850
* [ENHANCEMENT] Distributor: Add new optional config flag `distributor.ha-tracker.failover-sample-timeout` for HA tracker as an additional failover timeout check based on sample time instead of server time. #12331
* [ENHANCEMENT] Distributor: Add reactive concurrency limiters to protect push operations from overload. #12923 #13003 #13033
* [ENHANCEMENT] Ingester: Add experimental matcher set reduction to cost-based lookup planning. #12831
* [ENHANCEMENT] Ruler: Add `reason` label to `cortex_prometheus_rule_evaluation_failures_total` metric to distinguish between "user" and "operator" errors. #12971
* [ENHANCEMENT] Ruler: Add the `ruler_max_rule_evaluation_results` per-tenant configuration option to limit the maximum number of alerts an alerting rule or series a recording rule can produce for the group. By default, no limit is enforced. #12832
* [ENHANCEMENT] Jsonnet: Changed the default KV store for the HA tracker from etcd to memberlist. Etcd and Consul are now deprecated for HA tracker usage but remain supported for backward compatibility. #13000
* [ENHANCEMENT] Querier: prefer querying ingesters and store-gateways in a specific zone when `-querier.prefer-availability-zone` is configured. Added the following metrics tracking the data transfer between the querier and ingesters / store-gateways respectively: #13045
  * `cortex_ingester_client_transferred_bytes_total{ingester_zone="..."}`
  * `cortex_storegateway_client_transferred_bytes_total{store_gateway_zone="..."}`
* [ENHANCEMENT] Compactor: Add experimental `-compactor.first-level-compaction-skip-future-max-time` flag to skip first-level compaction if any source block has a MaxTime more recent than the wait period threshold. #13040
* [ENHANCEMENT] Block-builder-scheduler: Add gap monitoring for planned and completed jobs via `cortex_blockbuilder_scheduler_job_gap_detected` metric. #11867
* [ENHANCEMENT] Compactor, Store-gateway: Add metrics to track performance of in-memory and disk-based metadata caches. #13150
* [ENHANCEMENT] Ruler: Removed disk interaction when loading rules. #13156
* [BUGFIX] Distributor: Calculate `WriteResponseStats` before validation and `PushWrappers`. This prevents clients using Remote-Write 2.0 from seeing a diff in written samples, histograms and exemplars. #12682
* [BUGFIX] Compactor: Fix cortex_compactor_block_uploads_failed_total metric showing type="unknown". #12477
* [BUGFIX] Querier: Samples with the same timestamp are merged deterministically. Previously, this could lead to flapping query results when an out-of-order sample is ingested that conflicts with a previously ingested in-order sample's value. #8673
* [BUGFIX] Store-gateway: Fix potential goroutine leak by passing the scoped context in LabelValues. #12048
* [BUGFIX] Distributor: Fix pooled memory reuse bug that can cause corrupt data to appear in the err-mimir-label-value-too-long error message. #12266
* [BUGFIX] Querier: Fix timeout responding to query-frontend when response size is very close to `-querier.frontend-client.grpc-max-send-msg-size`. #12261
* [BUGFIX] Block-builder-scheduler: Fix a caching bug in initial job probing causing excessive memory usage at startup. #12389
* [BUGFIX] Ruler: Support labels at the rule group level. These were previously ignored even when set via the API. #12397
* [BUGFIX] Distributor: Fix metric metadata of type Unknown being silently dropped from RW2 requests. #12461
* [BUGFIX] Distributor: Preserve inconsistent metric metadata in Remote Write 1.0 to 2.0 conversion. Previously, when converting RW1.0 requests with multiple different metadata for the same series, only the first metadata was kept. Now all inconsistent metadata are preserved to match Prometheus behavior. This only affects experimental Remote Write 2.0. #12541 #12804
* [BUGFIX] Ruler: Fix ruler remotequerier request body consumption on retries. #12514
* [BUGFIX] Block-builder: Fix a bug where a consumption error can cause a job to stay assigned to a worker for the remainder of its lifetime. #12522
* [BUGFIX] Querier: Fix possible panic when evaluating a nested subquery where the parent has no steps. #12524
* [BUGFIX] Querier: Fix bug where the pruning toggles AST optimization pass doesn't work in the query planner. #12783
* [BUGFIX] Ingester: Fix a bug where prepare-instance-ring-downscale endpoint would return an error while compacting and not read-only. #12548
* [BUGFIX] Block-builder: Fix a bug where lease renewals would cease during graceful shutdown, leading to an elevated rate of job reassignments. #12643
* [BUGFIX] OTLP: Return HTTP OK for partially rejected requests, e.g. due to OOO exemplars. #12579
* [BUGFIX] Store-gateway: Fix a panic in BucketChunkReader when chunk loading encounter a broken chunk length. #12693 #12729
* [BUGFIX] Ingester, Block-builder: silently ignore duplicate sample if it's due to zero sample from created timestamp. Created timestamp equal to the timestamp of the first sample of series is a common case if created timestamp comes from OTLP where start time equal to timestamp of the first sample simply means unknown start time. #12726
* [BUGFIX] Ingester: Fix continous reload of active series counters when cost-attribution labels are above the max cardinality. #12822
* [BUGFIX] Distributor: Report the correct size in the `err-mimir-distributor-max-write-message-size` error. #12799
* [BUGFIX] Query-frontend: Fix issue where expressions containing unary negation could be sharded incorrectly in some cases. #12911
* [BUGFIX] Query-frontend: Fix issue where shardable expressions containing aggregations with a shardable parameter (eg. `sum(foo)` in `topk(scalar(sum(foo)), sum by (pod) (bar))`) would not have the parameter sharded. #12958
* [BUGFIX] Ingester: Fix `max_inflight_push_requests` metric and internal counter not decremented under pressure, possibly causing the rejection of all push requests. #12975
* [BUGFIX] Store-gateway: Fix not being able to scale down via the `POST /prepare-shutdown` endpoint unless there are some active tenants with sharded blocks to the store-gateway replica. #12972
* [BUGFIX] MQE: Fix invalid source label name in `label_join` error message, so it refers to the source label rather than the destination label. #12185
* [BUGFIX] Continuous test: Fix false positive in metadata assertion when duplicate metadata is present in ingest-storage record correctness test. #12891
* [BUGFIX] Query-frontend: Fix issue where the query-frontend could behave unpredictably if a response was received from queriers multiple times for the same query. #12639

### Mixin

* [CHANGE] Enable ingest storage panels by default in all compiled mixins. #13023
* [CHANGE] Alerts: Removed `MimirFrontendQueriesStuck` alert given this is not relevant when the query-scheduler is running and the query-scheduler is now a required component. #12810
* [CHANGE] Alerts: Make `MimirIngesterHasNotShippedBlocksSinceStart` weaker to account for block-builder restarts. The change only affects the block-builder version of the alert. #12319
* [ENHANCEMENT] Rollout progress dashboard: make panels higher to fit more components. #12429
* [ENHANCEMENT] Add `max_series` limit to Writes Resources > Ingester > In-memory series panel. #12476
* [ENHANCEMENT] Alerts: Add `MimirHighGRPCConcurrentStreamsPerConnection` alert. #11947
* [ENHANCEMENT] Alerts: Add `rollout_stuck_alert_ignore_deployments` and `rollout_stuck_alert_ignore_statefulsets` configuration options to exclude particular Deployments or StatefulSets from the `MimirRolloutStuck` alert. #12951
* [ENHANCEMENT] Alerts: Replace experimental `BlockBuilderLagging` alert with `BlockBuilderSchedulerPendingJobs` alert. The new alert triggers when the block-builder scheduler has pending jobs, indicating that block-builders are unable to keep up with the workload. #12593
* [ENHANCEMENT] Rollout-operator: Vendor rollout-operator monitoring dashboard from rollout-operator repository. #12688
* [BUGFIX] Block-builder dashboard: fix reference to detected gaps metric in errors panel. #12401

### Jsonnet

* [CHANGE] Removed etcd-operator from the Jsonnet configuration. Users can still use etcd as a KV store for rings, but need to deploy and manage etcd themselves rather than via the operator. #13049
* [CHANGE] Distributor: Reduce calculated `GOMAXPROCS` to be closer to the requested number of CPUs. #12150
* [CHANGE] Query-scheduler: The query-scheduler is now a required component that is always used by queriers and query-frontends. #12187
* [CHANGE] Rollout-operator: Add `watch` permission to the rollout-operators's cluster role. #12360. See [rollout-operator#262](https://github.com/grafana/rollout-operator/pull/262)
* [CHANGE] Updates to CPU and memory scaling metric. Use `irate()` when calculating the CPU metric and remove `or vector(0)` from a leg of the memory query. These changes prevent downscaling deployments when scraping fails. #12406
* [CHANGE] Memcached: Remove configuration for enabling mTLS connections to Memcached servers. #12434
* [CHANGE] Ingester: Disable shipping of blocks on the third zone (zone-c) when using `ingest_storage_ingester_zones: 3` on ingest storage #12743 #12744
* [CHANGE] Distributor: Increase `server.grpc-max-concurrent-streams` from 100 to 1000. #12742
* [CHANGE] Ruler Query Frontend: Increase `server.grpc-max-concurrent-streams` from 100 to 300. #12742
* [CHANGE] Rollout-operator: Vendor jsonnet from rollout-operator repository. #12688 #12962 #12996 #13245
* [CHANGE] Removed per-component configuration options to set the pods toleration when multi-zone is enabled. Tolerations can still be configured globally using `_config.multi_zone_schedule_toleration`. The following configuration options have been removed: #13043
  * `_config.multi_zone_distributor_schedule_toleration`
  * `_config.multi_zone_etcd_schedule_toleration`
* [FEATURE] Memcached: Allow `minReadySeconds` to be set via `_config.cache_frontend_min_ready_seconds` (etc.) to slow down Memcached rollouts. #12938
* [FEATURE] Distributor: Allow setting GOMEMLIMIT equal to memory request, via `_config.distributor_gomemlimit_enabled`. If enabled, distributor horizontal auto-scaling memory trigger is also removed, since it doesn't make sense in combination with GOMEMLIMIT. #12963
* [ENHANCEMENT] Add timeout validation for querier and query-frontend. Enhanced `parseDuration` to support milliseconds and combined formats (e.g., "4m30s"). #12766
* [ENHANCEMENT] Allow the max number of OTEL events in a span to be configure via `_config.otel_span_event_count_limit`. #12865
* [ENHANCEMENT] Memcached: added the following fields to customise the memcached's node affinity matchers: #12987
  * `$.memcached_frontend_node_affinity_matchers`
  * `$.memcached_index_queries_node_affinity_matchers`
  * `$.memcached_chunks_node_affinity_matchers`
  * `$.memcached_metadata_node_affinity_matchers`
* [ENHANCEMENT] Rollout-operator: expose `rollout_operator_enabled` in `$._config`. #12419

### Documentation

* [CHANGE] Remove references to queriers having a Prometheus HTTP API. Instead, the query-frontend is now required for a Prometheus HTTP API. #12949
* [CHANGE] Helm: Remove GEM (Grafana Enterprise Metrics) references from Helm chart documentation. #13019 #13020 #13021
* [CHANGE] Update HA tracker documentation to use memberlist as the default KV store instead of consul/etcd. Consul and etcd are now marked as deprecated for the HA tracker as of Mimir 3.0. #13002
* [ENHANCEMENT] Add migration guide for HA tracker from Consul or etcd to memberlist. #13011
* [ENHANCEMENT] Improve the MimirIngesterReachingSeriesLimit runbook. #12356
* [ENHANCEMENT] Improve the description of how to limit the number of buckets in native histograms. #12797
* [ENHANCEMENT] Document native histograms with custom buckets. #12823

### Tools

* [ENHANCEMENT] kafkatool: add `format=json` to `kafkatool dump print`. #12737

### Query-tee

* [CHANGE] If you configure multiple secondary backends and enable comparisons, query-tee reports comparison results of the preferred backend against each of the secondaries. #13022
* [CHANGE] Add backend configuration options for request proportion sampling and time-based query filtering. #13037

## 2.17.2

### Grafana Mimir

* [BUGFIX] Add a missing attribute to the list of default promoted OTel resource attributes in the docs: deployment.environment. #12181
* [BUGFIX] Ingest: Fix memory pool poisoning in Remote-Write 2.0/OTLP by not cleaning created timestamp field before returning time series to the memory pool. #12735
* [BUGFIX] Distributor: Fix error when native histograms bucket limit is set then no NHCB passes validation. #12746
* [BUGFIX] Update Docker base images for tools from `alpine:3.22.1` to `alpine:3.22.2` to address [CVE-2025-9230](https://nvd.nist.gov/vuln/detail/CVE-2025-9230), [CVE-2025-9231](https://nvd.nist.gov/vuln/detail/CVE-2025-9231), [CVE-2025-2025-9232](https://nvd.nist.gov/vuln/detail/CVE-2025-9232). #12993
* [BUGFIX] Memcached: Ignore invalid responses when discovering cache servers using `dnssrv+` or `dnssrvnoa+` service discovery prefixes. #13206

### Tools

* [ENHANCEMENT] Base `mimirtool`, `metaconvert`, `copyblocks`, and `query-tee` images on `distroless/static-debian12`. #13014

## 2.17.1

### Grafana Mimir

* [BUGFIX] Ingester: Fix a bug ingesters would get stuck in read-only mode after compactions. #12538
* [BUGFIX] Update to Go v1.24.6 to address [CVE-2025-4674](https://www.cve.org/CVERecord?id=CVE-2025-4674), [CVE-2025-47907](https://www.cve.org/CVERecord?id=CVE-2025-47907). #12580

## 2.17.0

### Grafana Mimir

* [CHANGE] Query-frontend: Ensure that cache keys generated from cardinality estimate middleware are less than 250 bytes in length by hashing the tenant IDs that are included in them. This change invalidates all cardinality estimates in the cache. #11568
* [CHANGE] Ruler: Remove experimental CLI flag `-ruler-storage.cache.rule-group-enabled` to enable or disable caching the contents of rule groups. Caching rule group contents is now always enabled when a cache is configured for the ruler. #10949
* [CHANGE] Ingester: Out-of-order native histograms are now enabled whenever both native histogram and out-of-order ingestion is enabled. The `-ingester.ooo-native-histograms-ingestion-enabled` CLI flag and corresponding `ooo_native_histograms_ingestion_enabled` runtime configuration option have been removed. #10956
* [CHANGE] Distributor: removed the `cortex_distributor_label_values_with_newlines_total` metric. #10977
* [CHANGE] Ingester/Distributor: renamed the experimental `max_cost_attribution_cardinality_per_user` config to `max_cost_attribution_cardinality`. #11092
* [CHANGE] Frontend: The subquery spin-off feature is now enabled with `-query-frontend.subquery-spin-off-enabled=true` instead of `-query-frontend.instant-queries-with-subquery-spin-off=.*` #11153
* [CHANGE] Overrides-exporter: Don't export per-tenant overrides that are set to their default values. #11173
* [CHANGE] gRPC/HTTP clients: Rename metric `cortex_client_request_invalid_cluster_validation_labels_total` to `cortex_client_invalid_cluster_validation_label_requests_total`. #11237
* [CHANGE] Querier: Use Mimir Query Engine (MQE) by default. Set `-querier.query-engine=prometheus` to continue using Prometheus' engine. #11501
* [CHANGE] Memcached: Ignore initial DNS resolution failure, meaning don't depend on Memcached on startup. #11602
* [CHANGE] Ingester: The `-ingester.stream-chunks-when-using-blocks` CLI flag and `ingester_stream_chunks_when_using_blocks` runtime configuration option have been deprecated and will be removed in a future release. #11711
* [CHANGE] Distributor: track `cortex_ingest_storage_writer_latency_seconds` metric for failed writes too. Added `outcome` label to distinguish between `success` and `failure`. #11770
* [CHANGE] Distributor: renamed few metrics used by experimental ingest storage. #11766
  * Renamed `cortex_ingest_storage_writer_produce_requests_total` to `cortex_ingest_storage_writer_produce_records_enqueued_total`
  * Renamed `cortex_ingest_storage_writer_produce_failures_total` to `cortex_ingest_storage_writer_produce_records_failed_total`
* [CHANGE] Distributor: moved HA tracker timeout config to limits. #11774
  * Moved `distributor.ha_tracker.ha_tracker_update_timeout` to `limits.ha_tracker_update_timeout`.
  * Moved `distributor.ha_tracker.ha_tracker_update_timeout_jitter_max` to `limits.ha_tracker_update_timeout_jitter_max`.
  * Moved `distributor.ha_tracker.ha_tracker_failover_timeout` to `limits.ha_tracker_failover_timeout`.
* [CHANGE] Distributor: `Memberlist` marked as stable as an option for backend storage for the HA tracker. #11861
* [CHANGE] Distributor: `etcd` deprecated as an option for backend storage for the HA tracker. #12047
* [CHANGE] Memberlist: Apply new default configuration values for MemberlistKV. This unlocks using it as backend storage for the HA Tracker. We have observed better performance with these defaults across different production loads. #11874
  * `memberlist.packet-dial-timeout`: `500ms`
  * `memberlist.packet-write-timeout`: `500ms`
  * `memberlist.max-concurrent-writes`: `5`
  * `memberlist.acquire-writer-timeout`: `1s`
    These defaults perform better but may cause long-running packets to be dropped in high-latency networks.
* [CHANGE] Query-frontend: Apply query pruning and check for disabled experimental functions earlier in query processing. #11939
* [FEATURE] Distributor: Experimental support for Prometheus Remote-Write 2.0 protocol. Limitations: Created timestamp is ignored, per series metadata is merged on metric family level automatically, ingestion might fail if client sends ProtoBuf fields out of order. The label `version` is added to the metric `cortex_distributor_requests_in_total` with a value of either `1.0` or `2.0` depending on the detected Remote-Write protocol. #11100 #11101 #11192 #11143
* [FEATURE] Query-frontend: expand `query-frontend.cache-errors` and `query-frontend.results-cache-ttl-for-errors` configuration options to cache non-transient response failures for instant queries. #11120
* [FEATURE] Query-frontend: Allow use of Mimir Query Engine (MQE) via the experimental CLI flags `-query-frontend.query-engine` or `-query-frontend.enable-query-engine-fallback` or corresponding YAML. #11417 #11775
* [FEATURE] Querier, query-frontend, ruler: Enable experimental support for duration expressions in PromQL, which are simple arithmetics on numbers in offset and range specification. #11344
* [FEATURE] You can configure Mimir to export traces in OTLP exposition format through the standard `OTEL_` environment variables. #11618
* [FEATURE] distributor: Allow configuring tenant-specific HA tracker failover timeouts. #11774
* [FEATURE] OTLP: Add experimental support for promoting OTel scope metadata (name, version, schema URL, attributes) to metric labels, prefixed with `otel_scope_`. Enable via the `-distributor.otel-promote-scope-metadata` flag. #11795
* [FEATURE] Distributor: Add experimental `-distributor.otel-native-delta-ingestion` option to allow primitive delta metrics ingestion via the OTLP endpoint. #11631
* [FEATURE] MQE: Add support for experimental `sort_by_label` and `sort_by_label_desc` PromQL functions. #11930
* [FEATURE] Ingester/Block-builder: Handle the created timestamp field for remote-write requests. #11977
* [FEATURE] Cost attribution: Labels specified in the limit configuration may specify an output label in order to override emitted label names. #12035
* [ENHANCEMENT] Dashboards: Add "Influx write requests" row to Writes Dashboard. #11731
* [ENHANCEMENT] Mixin: Add `MimirHighVolumeLevel1BlocksQueried` alert that fires when level 1 blocks are queried for more than 6 hours, indicating potential compactor performance issues. #11803
* [ENHANCEMENT] Querier: Make the maximum series limit for cardinality API requests configurable on a per-tenant basis with the `cardinality_analysis_max_results` option. #11456
* [ENHANCEMENT] Querier: Add configurable concurrency limit for remote read queries with the `--querier.max-concurrent-remote-read-queries` flag. Defaults to 2. Set to 0 for unlimited concurrency. #11892
* [ENHANCEMENT] Dashboards: Add "Queries / sec by read path" to Queries Dashboard. #11640
* [ENHANCEMENT] Dashboards: Add "Added Latency" row to Writes Dashboard. #11579
* [ENHANCEMENT] Ingester: Add support for exporting native histogram cost attribution metrics (`cortex_ingester_attributed_active_native_histogram_series` and `cortex_ingester_attributed_active_native_histogram_buckets`) with labels specified by customers to a custom Prometheus registry. #10892
* [ENHANCEMENT] Distributor: Add new metrics `cortex_distributor_received_native_histogram_samples_total` and `cortex_distributor_received_native_histogram_buckets_total` to track native histogram samples and bucket counts separately for billing calculations. Updated `cortex_distributor_received_samples_total` description to clarify it includes native histogram samples. #11728
* [ENHANCEMENT] Store-gateway: Download sparse headers uploaded by compactors. Compactors have to be configured with `-compactor.upload-sparse-index-headers=true` option. #10879 #11072.
* [ENHANCEMENT] Compactor: Upload block index file and multiple segment files concurrently. Concurrency scales linearly with block size up to `-compactor.max-per-block-upload-concurrency`. #10947
* [ENHANCEMENT] Ingester: Add per-user `cortex_ingester_tsdb_wal_replay_unknown_refs_total` and `cortex_ingester_tsdb_wbl_replay_unknown_refs_total` metrics to track unknown series references during WAL/WBL replay. #10981
* [ENHANCEMENT] Added `-ingest-storage.kafka.fetch-max-wait` configuration option to configure the maximum amount of time a Kafka broker waits for some records before a Fetch response is returned. #11012
* [ENHANCEMENT] Ingester: Add `cortex_ingester_tsdb_forced_compactions_in_progress` metric reporting a value of 1 when there's a forced TSDB head compaction in progress. #11006
* [ENHANCEMENT] Ingester: Add `cortex_ingest_storage_reader_records_batch_fetch_max_bytes` metric reporting the distribution of `MaxBytes` specified in the Fetch requests sent to Kafka. #11014
* [ENHANCEMENT] All: Add experimental support for cluster validation in HTTP calls. When it is enabled, HTTP server verifies if a request coming from an HTTP client comes from an expected cluster. This validation can be configured by the following experimental configuration options: #11010 #11549
  * `-server.cluster-validation.label`
  * `-server.cluster-validation.http.enabled`
  * `-server.cluster-validation.http.soft-validation`
  * `-server.cluster-validation.http.exclude-paths`
* [ENHANCEMENT] Query-frontend: Add experimental support to include the cluster validation label in HTTP request headers. When cluster validation is enabled on the HTTP server side, cluster validation labels from HTTP request headers are compared with the HTTP server's cluster validation label. #11010 #11145
  * By setting `-query-frontend.client-cluster-validation.label`, you configure the query-frontend's client cluster validation label.
  * The flag `-common.client-cluster-validation.label`, if set, provides the default for `-query-frontend.client-cluster-validation.label`.
* [ENHANCEMENT] Distributor: Add  `ignore_ingest_storage_errors` and `ingest_storage_max_wait_time` flags to control error handling and timeout behavior during ingest storage migration. #11291
  * `-ingest-storage.migration.ignore-ingest-storage-errors`
  * `-ingest-storage.migration.ingest-storage-max-wait-time`
* [ENHANCEMENT] Memberlist: Add `-memberlist.abort-if-fast-join-fails` support and retries on DNS resolution. #11067
* [ENHANCEMENT] Querier: Allow configuring all gRPC options for store-gateway client, similar to other gRPC clients. #11074
* [ENHANCEMENT] Ruler: Log the number of series returned for each query as `result_series_count` as part of `query stats` log lines. #11081
* [ENHANCEMENT] Ruler: Don't log statistics that are not available when using a remote query-frontend as part of `query stats` log lines. #11083
* [ENHANCEMENT] Ingester: Remove cost-attribution experimental `max_cost_attribution_labels_per_user` limit. #11090
* [ENHANCEMENT] Update Go to 1.24.2. #11114
* [ENHANCEMENT] Query-frontend: Add `cortex_query_samples_processed_total` metric. #11110
* [ENHANCEMENT] Query-frontend: Add `cortex_query_samples_processed_cache_adjusted_total` metric. #11164
* [ENHANCEMENT] Ingester/Distributor: Add `cortex_cost_attribution_*` metrics to observe the state of the cost-attribution trackers. #11112
* [ENHANCEMENT] Querier: Process multiple remote read queries concurrently instead of sequentially for improved performance. #11732
* [ENHANCEMENT] gRPC/HTTP servers: Add `cortex_server_invalid_cluster_validation_label_requests_total` metric, that is increased for every request with an invalid cluster validation label. #11241 #11277
* [ENHANCEMENT] OTLP: Add support for converting OTel explicit bucket histograms to Prometheus native histograms with custom buckets using the `distributor.otel-convert-histograms-to-nhcb` flag. #11077
* [ENHANCEMENT] Add configurable per-tenant `limited_queries`, which you can only run at or less than an allowed frequency. #11097
* [ENHANCEMENT] Ingest-Storage: Add `ingest-storage.kafka.producer-record-version` to allow control Kafka record versioning. #11244
* [ENHANCEMENT] Ruler: Update `<prometheus-http-prefix>/api/v1/rules` and `<prometheus-http-prefix>/api/v1/alerts` to reply with HTTP error 422 if rule evaluation is completely disabled for the tenant. If only recording rule or alerting rule evaluation is disabled for the tenant, the response now includes a corresponding warning. #11321 #11495 #11511
* [ENHANCEMENT] Add tenant configuration block `ruler_alertmanager_client_config` which allows the Ruler's Alertmanager client options to be specified on a per-tenant basis. #10816
* [ENHANCEMENT] Distributor: Trace when deduplicating a metric's samples or histograms. #11159 #11715
* [ENHANCEMENT] Store-gateway: Retry querying blocks from store-gateways with dynamic replication until trying all possible store-gateways. #11354 #11398
* [ENHANCEMENT] Mimirtool: Support multiple `--selector` flags in remote read commands to send multiple queries in a single protobuf request, leveraging the remote read protocol's native batching capabilities. #11733
* [ENHANCEMENT] Mimirtool: Added `--use-chunks` flag to remote read commands to control response type preference (chunked streaming vs sampled). #11733
* [ENHANCEMENT] Query-frontend: Add optional reason to blocked_queries config. #11407 #11434
* [ENHANCEMENT] Distributor: Gracefully handle type assertion of WatchPrefix in HA Tracker to continue checking for updates. #11411 #11461
* [ENHANCEMENT] Querier: Include chunks streamed from store-gateway in Mimir Query Engine memory estimate of query memory usage. #11453 #11465
* [ENHANCEMENT] Querier: Include chunks streamed from ingester in Mimir Query Engine memory estimate of query memory usage. #11457
* [ENHANCEMENT] Query-frontend: Add retry mechanism for remote reads, series, and cardinality prometheus endpoints #11533
* [ENHANCEMENT] Ruler: Ignore rulers in non-operation states when getting and syncing rules #11569
* [ENHANCEMENT] Query-frontend: add optional reason to blocked_queries config. #11407 #11434
* [ENHANCEMENT] Tracing: Add HTTP headers as span attributes when `-server.trace-request-headers` is enabled. You can configure which headers to exclude using the `-server.trace-request-headers-exclude-list` flag. #11655
* [ENHANCEMENT] Ruler: Add new per-tenant limit on minimum rule evaluation interval. #11665
* [ENHANCEMENT] store-gateway: download sparse headers on startup when lazy loading is enabled. #11686
* [ENHANCEMENT] Distributor: added more metrics to troubleshoot Kafka records production latency when experimental ingest storage is enabled: #11766 #11771
  * `cortex_ingest_storage_writer_produce_remaining_deadline_seconds`: measures the remaining deadline (in seconds) when records are requested to be produced.
  * `cortex_ingest_storage_writer_produce_records_enqueue_duration_seconds`: measures how long it takes to enqueue produced Kafka records in the client.
  * `cortex_ingest_storage_writer_kafka_write_wait_seconds`: measures the time spent waiting to write to Kafka backend.
  * `cortex_ingest_storage_writer_kafka_write_time_seconds`: measures the time spent writing to Kafka backend.
  * `cortex_ingest_storage_writer_kafka_read_wait_seconds`: measures the time spent waiting to read from Kafka backend.
  * `cortex_ingest_storage_writer_kafka_read_time_seconds`: measures the time spent reading from Kafka backend.
  * `cortex_ingest_storage_writer_kafka_request_duration_e2e_seconds`: measures the time from the start of when a Kafka request is written to the end of when the response for that request was fully read from the Kafka backend.
  * `cortex_ingest_storage_writer_kafka_request_throttled_seconds`: measures how long Kafka requests have been throttled by the Kafka client.
* [ENHANCEMENT] Distributor: Add per-user `cortex_distributor_sample_delay_seconds` to track delay of ingested samples with regard to wall clock. #11573
* [ENHANCEMENT] Distributor: added circuit breaker to not produce Kafka records at all if the context is already canceled / expired. This applied only when experimental ingest storage is enabled. #11768
* [ENHANCEMENT] Compactor: Optimize the planning phase for tenants with a very large number of blocks, such as tens or hundreds of thousands, at the cost of making it slightly slower for tenants with a very a small number of blocks. #11819
* [ENHANCEMENT] Query-frontend: Accurate tracking of samples processed from cache. #11719
* [ENHANCEMENT] Store-gateway: Change level 0 blocks to be reported as 'unknown/old_block' in metrics instead of '0' to improve clarity. Level 0 indicates blocks with metadata from before compaction level tracking was added to the bucket index. #11891
* [ENHANCEMENT] Compactor, distributor, ruler, scheduler and store-gateway: Makes `-<component-ring-config>.auto-forget-unhealthy-periods` configurable for each component. Deprecates the `-store-gateway.sharding-ring.auto-forget-enabled` flag. #11923
* [ENHANCEMENT] otlp: Stick to OTLP vocabulary on invalid label value length error. #11889
* [ENHANCEMENT] Ingester: Display user grace interval in the tenant list obtained through the `/ingester/tenants` endpoint. #11961
* [ENHANCEMENT] `kafkatool`: add `consumer-group delete-offset` command as a way to delete the committed offset for a consumer group. #11988
* [ENHANCEMENT] Block-builder-scheduler: Detect gaps in scheduled and completed jobs. #11867
* [ENHANCEMENT] Distributor: Experimental support for Prometheus Remote-Write 2.0 protocol has been updated. Created timestamps are now supported. This feature includes some limitations. If samples in a write request aren't ordered by time, the created timestamp might be dropped. Additionally, per-series metadata is automatically merged on the metric family level. Ingestion might fail if the client sends ProtoBuf fields out-of-order. The label `version` is added to the metric `cortex_distributor_requests_in_total` with a value of either `1.0` or `2.0`, depending on the detected remote-write protocol. #11977
* [ENHANCEMENT] Query-frontend: Added labels query optimizer that automatically removes redundant `__name__!=""` matchers from label names and label values queries, improving query performance. You can enable the optimizer per-tenant with the `labels_query_optimizer_enabled` runtime configuration flag. #12054 #12066 #12076 #12080
* [ENHANCEMENT] Query-frontend: Standardise non-regex patterns in query blocking upon loading of config. #12102
* [ENHANCEMENT] Ruler: Propagate GCS object mutation rate limit for rule group uploads. #12086
* [ENHANCEMENT] Stagger head compaction intervals across zones to prevent compactions from aligning simultaneously, which could otherwise cause strong consistency queries to fail when experimental ingest storage is enabled. #12090
* [ENHANCEMENT] Compactor: Add `-compactor.update-blocks-concurrency` flag to control concurrency for updating block metadata during bucket index updates, separate from deletion marker concurrency. #12117
* [ENHANCEMENT] Query-frontend: Allow users to set the `query-frontend.extra-propagated-headers` flag to specify the extra headers allowed to pass through to the rest of the query path. #12174
* [BUGFIX] OTLP: Fix response body and Content-Type header to align with spec. #10852
* [BUGFIX] Compactor: fix issue where block becomes permanently stuck when the Compactor's block cleanup job partially deletes a block. #10888
* [BUGFIX] Storage: fix intermittent failures in S3 upload retries. #10952
* [BUGFIX] Querier: return NaN from `irate()` if the second-last sample in the range is NaN and Prometheus' query engine is in use. #10956
* [BUGFIX] Ruler: don't count alerts towards `cortex_prometheus_notifications_dropped_total` if they are dropped due to alert relabelling. #10956
* [BUGFIX] Querier: Fix issue where an entire store-gateway zone leaving caused high CPU usage trying to find active members of the leaving zone. #11028
* [BUGFIX] Query-frontend: Fix blocks retention period enforcement when a request has multiple tenants (tenant federation). #11069
* [BUGFIX] Query-frontend: Fix `-query-frontend.query-sharding-max-sharded-queries` enforcement for instant queries with binary operators. #11086
* [BUGFIX] Memberlist: Fix hash ring updates before the full-join has been completed, when `-memberlist.notify-interval` is configured. #11098
* [BUGFIX] Query-frontend: Fix an issue where transient errors could be inadvertently cached. #11198
* [BUGFIX] Ingester: read reactive limiters should activate and deactivate when the ingester changes state. #11234
* [BUGFIX] Query-frontend: Fix an issue where errors from date/time parsing methods did not include the name of the invalid parameter. #11304
* [BUGFIX] Query-frontend: Fix a panic in monolithic mode caused by a clash in labels of the `cortex_client_invalid_cluster_validation_label_requests_total` metric definition. #11455
* [BUGFIX] Compactor: Fix issue where `MimirBucketIndexNotUpdated` can fire even though the index has been updated within the alert threshold. #11303
* [BUGFIX] Distributor: fix old entries in the HA Tracker with zero valued "elected at" timestamp. #11462
* [BUGFIX] Query-scheduler: Fix issue where deregistered querier goroutines can cause a panic if their backlogged dequeue requests are serviced. #11510
* [BUGFIX] Ruler: Failures during initial sync must be fatal for the service's startup. #11545
* [BUGFIX] Querier and query-frontend: Fix issue where aggregation functions like `topk` and `quantile` could return incorrect results if the scalar parameter is not a constant and Prometheus' query engine is in use. #11548
* [BUGFIX] Querier and query-frontend: Fix issue where range vector selectors could incorrectly ignore samples at the beginning of the range. #11548
* [BUGFIX] Querier: Fix rare panic if a query is canceled while a request to ingesters or store-gateways has just begun. #11613
* [BUGFIX] Ruler: Fix QueryOffset and AlignEvaluationTimeOnInterval being ignored when either recording or alerting rule evaluation is disabled. #11647
* [BUGFIX] Ingester: Fix issue where ingesters could leave read-only mode during forced compactions, resulting in write errors. #11664
* [BUGFIX] Ruler: Fix rare panic when the ruler is shutting down. #11781
* [BUGFIX] Block-builder-scheduler: Fix data loss bug in job assignment. #11785
* [BUGFIX] Compactor: start tracking `-compactor.max-compaction-time` after the initial compaction planning phase, to avoid rare cases where planning takes longer than `-compactor.max-compaction-time` and so actual compaction never runs for a tenant. #11834
* [BUGFIX] Distributor: Validate the RW2 symbols field and reject invalid requests that don't have an empty string as the first symbol. #11953
* [BUGFIX] Distributor: Check `max_inflight_push_requests_bytes` before decompressing incoming requests. #11967
* [BUGFIX] Query-frontend: Allow limit parameter to be 0 in label queries to explicitly request unlimited results. #12054
* [BUGFIX] Distributor: Fix a possible panic in the OTLP push path while handling a gRPC status error. #12072
* [BUGFIX] Query-frontend: Evaluate experimental duration expressions before sharding, splitting, and caching. Otherwise, the result is not correct. #12038
* [BUGFIX] Block-builder-scheduler: Fix bugs in handling of partitions with no commit. #12130
* [BUGFIX] Ingester: Fix issue where ingesters can exit read-only mode during idle compactions, resulting in write errors. #12128
* [BUGFIX] otlp: Reverts #11889 which has a pooled memory re-use bug. #12266

### Mixin

* [CHANGE] Alerts: Update the query for `MimirBucketIndexNotUpdated` to use `max_over_time` to prevent alert firing when pods rotate. #11311, #11426
* [CHANGE] Alerts: Make alerting threshold for `DistributorGcUsesTooMuchCpu` configurable. #11508
* [CHANGE] Remove support for the experimental read-write deployment mode. #11975
* [CHANGE] Alerts: Replace namespace with job label in golang_alerts. #11957
* [FEATURE] Add an alert if the block-builder-scheduler detects that it has skipped data. #12118
* [ENHANCEMENT] Dashboards: Include absolute number of notifications attempted to alertmanager in 'Mimir / Ruler'. #10918
* [ENHANCEMENT] Alerts: Make `MimirRolloutStuck` a critical alert if it has been firing for 6h. #10890
* [ENHANCEMENT] Dashboards: Add panels to the `Mimir / Tenants` and `Mimir / Top Tenants` dashboards showing the rate of gateway requests. #10978
* [ENHANCEMENT] Alerts: Improve `MimirIngesterFailsToProcessRecordsFromKafka` to not fire during forced TSDB head compaction. #11006
* [ENHANCEMENT] Alerts: Add alerts for invalid cluster validation labels. #11255 #11282 #11413
* [ENHANCEMENT] Dashboards: Improve "Kafka 100th percentile end-to-end latency when ingesters are running (outliers)" panel, computing the baseline latency on `max(10, 10%)` of ingesters instead of a fixed 10 replicas. #11581
* [ENHANCEMENT] Dashboards: Add "per-query memory consumption" and "fallback to Prometheus' query engine" panels to the Queries dashboard. #11626
* [ENHANCEMENT] Alerts: Add `MimirGoThreadsTooHigh` alert. #11836 #11845
* [ENHANCEMENT] Dashboards: Add autoscaling row for ruler query-frontends to `Mimir / Remote ruler reads` dashboard. #11838
* [BUGFIX] Dashboards: fix "Mimir / Tenants" legends for non-Kubernetes deployments. #10891
* [BUGFIX] Dashboards: fix Query-scheduler RPS panel legend in "Mimir / Reads". #11515
* [BUGFIX] Recording rules: fix `cluster_namespace_deployment:actual_replicas:count` recording rule when there's a mix on single-zone and multi-zone deployments. #11287
* [BUGFIX] Alerts: Enhance the `MimirRolloutStuck` alert, so it checks whether rollout groups as a whole (and not spread across instances) are changing or stuck. #11288

### Jsonnet

* [CHANGE] Increase the allowed number of rule groups for small, medium_small, and extra_small user tiers by 20%. #11152
* [CHANGE] Update rollout-operator to latest release. #11232 #11748
* [CHANGE] Memcached: Set a timeout of `500ms` for the `ruler-storage` cache instead of the default `200ms`. #11231
* [CHANGE] Ruler: If ingest storage is enabled, set the maximum buffered bytes in the Kafka client used by the ruler based on the expected maximum rule evaluation response size, clamping it between 1 GB (default) and 4 GB. #11602
* [CHANGE] All: Environment variable `JAEGER_REPORTER_MAX_QUEUE_SIZE` is no longer set. Components will use OTel's default value of `2048` unless explicitly configured. You can still configure `JAEGER_REPORTER_MAX_QUEUE_SIZE` if you configure tracing using Jaeger env vars, and you can always set `OTEL_BSP_MAX_QUEUE_SIZE` OTel configuration. #11700
* [CHANGE] Removed jaeger-agent-mixin and `_config.jaeger_agent_host` configuration. You can configure tracing using an OTLP endpoint through `_config.otlp_traces_endpoint`, see `tracing.libsonnet` for more configuration options. #11773
* [CHANGE] Removed `ingester_stream_chunks_when_using_blocks` option. #11711
* [CHANGE] Enable `memberlist.abort-if-fast-join-fails` for ingesters using memberlist #11931 #11950
* [CHANGE] Remove average per-pod series scaling trigger for ingest storage ingester HPA and use one based on max owned series instead. #11952
* [CHANGE] Add `store_gateway_grpc_max_query_response_size_bytes` config option to set the max store-gateway gRCP query response send size (and corresponsing querier receive size), and set to 200MB by default. #11968
* [CHANGE] Removed support for the experimental read-write deployment mode. #11974
* [FEATURE] Make ingest storage ingester HPA behavior configurable through `_config.ingest_storage_ingester_hpa_behavior`. #11168
* [FEATURE] Add an alternate ingest storage HPA trigger that targets maximum owned series per pod. #11356
* [FEATURE] Make tracing of HTTP headers as span attributes configurable through `_config.trace_request_headers`. You can exclude certain headers from being traced using `_config.trace_request_exclude_headers_list`. #11655 #11714
* [FEATURE] Allow configuring tracing with OTel environment variables through `$._config.otlp_traces_endpoint`. When configured, the `$.jaeger_mixin` is no longer available for use. #11773 #11981 #12074
* [FEATURE] Updated rollout-operator to support `OTEL_` environment variables for tracing. #11787
* [ENHANCEMENT] Add `query_frontend_only_args` option to specify CLI flags that apply only to query-frontends but not ruler-query-frontends. #11799
* [ENHANCEMENT] Make querier scale up (`$_config.autoscaling_querier_scaleup_percent_cap`) and scale down rates (`$_config.autoscaling_querier_scaledown_percent_cap`) configurable. #11862
* [ENHANCEMENT] Set resource requests and limits for the Memcached Prometheus exporter. #11933 #11946
* [ENHANCEMENT] Add assertion to ensure ingester ScaledObject has minimum and maximum replicas set to a value greater than 0. #11979
* [ENHANCEMENT] Add `ingest_storage_migration_ignore_ingest_storage_errors` and `ingest_storage_migration_ingest_storage_max_wait_time` configs to control error handling of the partition ingesters during ingest storage migrations. #12105
* [ENHANCEMENT] Add block-builder job processing duration timings and offset-skipped errors to the Block-builder dashboard. #12118
* [BUGFIX] Honor `weight` argument when building memory HPA query for resource scaled objects. #11935

### Mimirtool

* [FEATURE] Add `--enable-experimental-functions` flag to commands that parse PromQL to allow parsing experimental functions such as `sort_by_label()`.
* [ENHANCEMENT] Add `--block-size` CLI flag to `remote-read export` that allows setting the output block size. #12025
* [BUGFIX] Fix issue where `remote-read` doesn't behave like other mimirtool commands for authentication. #11402
* [BUGFIX] Fix issue where `remote-read export` could omit some samples if the query time range spans multiple blocks. #12025
* [BUGFIX] Fix issue where `remote-read export` could omit some output blocks in the list printed to the console or fail with `read/write on closed pipe`. #12025

### Mimir Continuous Test

* [FEATURE] Add `-tests.client.cluster-validation.label` flag to send the `X-Cluster` header with queries. #11418

### Query-tee

### Documentation

* [ENHANCEMENT] Update Thanos to Mimir migration guide with a tip to add the `__tenant_id__` label. #11584
* [ENHANCEMENT] Update the `MimirIngestedDataTooFarInTheFuture` runbook with a note about false positives and the endpoint to flush TSDB blocks by user. #11961

### Tools

* [ENHANCEMENT] `kafkatool`: Add `offsets` command for querying various partition offsets. #11115
* [ENHANCEMENT] `listblocks`: Output can now also be JSON or YAML for easier parsing. #11184
* [ENHANCEMENT] `mark-blocks`: Allow specifying blocks from multiple tenants. #11343
* [ENHANCEMENT] `undelete-blocks`: Support removing S3 delete markers to avoid copying data when recovering blocks. #11256
* [BUGFIX] `screenshots`: Update to tar-fs v3.1.0 to address [CVE-2025-48387](https://nvd.nist.gov/vuln/detail/CVE-2025-48387). #12030

## 2.16.2

### Grafana Mimir

* [BUGFIX] Update to Go v1.23.12 to address [CVE-2025-22871](https://nvd.nist.gov/vuln/detail/CVE-2025-22871), [CVE-2025-4673](https://nvd.nist.gov/vuln/detail/CVE-2025-4673), [CVE-2025-0913](https://nvd.nist.gov/vuln/detail/CVE-2025-0913). #12582
* [BUGFIX] Update Docker base images for tools from `alpine:3.21.3` to `alpine:3.21.5` to address [CVE-2025-9230](https://nvd.nist.gov/vuln/detail/CVE-2025-9230), [CVE-2025-9231](https://nvd.nist.gov/vuln/detail/CVE-2025-9231), [CVE-2025-2025-9232](https://nvd.nist.gov/vuln/detail/CVE-2025-9232). #12990

## 2.16.1

### Grafana Mimir

* [BUGFIX] Update to Go v1.23.9 to address [CVE-2025-22871](https://nvd.nist.gov/vuln/detail/CVE-2025-22871). #11543
* [BUGFIX] Update `golang.org/x/net` to v0.38.0 to address [CVE-2025-22872](https://nvd.nist.gov/vuln/detail/CVE-2025-22872). #11281
* [BUGFIX] Query-frontend: Fix a panic in monolithic mode caused by a clash in labels of the `cortex_client_invalid_cluster_validation_label_requests_total` metric definition. #11455

## 2.16.0

### Grafana Mimir

* [CHANGE] Querier: pass context to queryable `IsApplicable` hook. #10451
* [CHANGE] Distributor: OTLP and push handler replace all non-UTF8 characters with the unicode replacement character `\uFFFD` in error messages before propagating them. #10236
* [CHANGE] Querier: pass query matchers to queryable `IsApplicable` hook. #10256
* [CHANGE] Build: removed Mimir Alpine Docker image and related CI tests. #10469
* [CHANGE] Query-frontend: Add `topic` label to `cortex_ingest_storage_strong_consistency_requests_total`, `cortex_ingest_storage_strong_consistency_failures_total`, and `cortex_ingest_storage_strong_consistency_wait_duration_seconds` metrics. #10220
* [CHANGE] Ruler: cap the rate of retries for remote query evaluation to 170/sec. This is configurable via `-ruler.query-frontend.max-retries-rate`. #10375 #10403
* [CHANGE] Query-frontend: Add `topic` label to `cortex_ingest_storage_reader_last_produced_offset_requests_total`, `cortex_ingest_storage_reader_last_produced_offset_failures_total`, `cortex_ingest_storage_reader_last_produced_offset_request_duration_seconds`, `cortex_ingest_storage_reader_partition_start_offset_requests_total`, `cortex_ingest_storage_reader_partition_start_offset_failures_total`, `cortex_ingest_storage_reader_partition_start_offset_request_duration_seconds` metrics. #10462
* [CHANGE] Ingester: Set `-ingester.ooo-native-histograms-ingestion-enabled` to true by default. #10483
* [CHANGE] Ruler: Add `user` and `reason` labels to `cortex_ruler_write_requests_failed_total` and `cortex_ruler_queries_failed_total`; add `user` to
    `cortex_ruler_write_requests_total` and `cortex_ruler_queries_total` metrics. #10536
* [CHANGE] Querier / Query-frontend: Remove experimental `-querier.promql-experimental-functions-enabled` and `-query-frontend.block-promql-experimental-functions` CLI flags and respective YAML configuration options to enable experimental PromQL functions. Instead access to experimental PromQL functions is always blocked. You can enable them using the per-tenant setting `enabled_promql_experimental_functions`. #10660 #10712
* [CHANGE] Store-gateway: Include posting sampling rate in sparse index headers. When the sampling rate isn't set in a sparse index header, store gateway rebuilds the sparse header with the configured `blocks-storage.bucket-store.posting-offsets-in-mem-sampling` value. If the sparse header's sampling rate is set but doesn't match the configured rate, store gateway either rebuilds the sparse header or downsamples to the configured sampling rate. #10684 #10878
* [CHANGE] Distributor: Return specific error message when burst size limit is exceeded. #10835
* [CHANGE] Ingester: enable native histograms ingestion by default, meaning`ingester.native-histograms-ingestion-enabled` defaults to true. #10867
* [FEATURE] Query Frontend: Expose query stats in the `Server-Timing` header when the `X-Mimir-Response-Query-Stats: true` header is present in the request. #10192
* [FEATURE] Distributor: Add experimental `-distributor.otel-keep-identifying-resource-attributes` option to allow keeping `service.instance.id`, `service.name` and `service.namespace` in `target_info` on top of converting them to the `instance` and `job` labels. #10216
* [FEATURE] Ingester/Distributor: Add support for exporting cost attribution metrics (`cortex_ingester_attributed_active_series`, `cortex_distributor_received_attributed_samples_total`, and `cortex_discarded_attributed_samples_total`) with labels specified by customers to a custom Prometheus registry. This feature enables more flexible billing data tracking. #10269 #10702
* [FEATURE] Ruler: Added `/ruler/tenants` endpoints to list the discovered tenants with rule groups. #10738
* [FEATURE] Distributor: Add experimental Influx handler. #10153
* [FEATURE] Query-frontend: Configuration options `query-frontend.cache-errors` and `query-frontend.results-cache-ttl-for-errors` for caching non-transient error responses are no longer experimental. #10927
* [FEATURE] Distributor: Add experimental `memberlist` KV store for ha_tracker. You can enable it using the `-distributor.ha-tracker.kvstore.store` flag. You can configure Memberlist parameters via the `-memberlist-*` flags. #10054
* [ENHANCEMENT] Compactor: Expose `cortex_bucket_index_last_successful_update_timestamp_seconds` for all tenants assigned to the compactor before starting the block cleanup job. #10569
* [ENHANCEMENT] Query Frontend: Return server-side `samples_processed` statistics. #10103
* [ENHANCEMENT] Distributor: OTLP receiver now converts also metric metadata. See also https://github.com/prometheus/prometheus/pull/15416. #10168
* [ENHANCEMENT] Distributor: discard float and histogram samples with duplicated timestamps from each timeseries in a request before the request is forwarded to ingesters. Discarded samples are tracked by `cortex_discarded_samples_total` metrics with the reason `sample_duplicate_timestamp`. #10145 #10430
* [ENHANCEMENT] Ruler: Add `cortex_prometheus_rule_group_last_rule_duration_sum_seconds` metric to track the total evaluation duration of a rule group regardless of concurrency #10189
* [ENHANCEMENT] Distributor: Add native histogram support for `electedReplicaPropagationTime` metric in ha_tracker. #10264
* [ENHANCEMENT] Ingester: More efficient CPU/memory utilization-based read request limiting. #10325
* [ENHANCEMENT] OTLP: In addition to the flag `-distributor.otel-created-timestamp-zero-ingestion-enabled` there is now `-distributor.otel-start-time-quiet-zero` to convert OTel start timestamps to Prometheus QuietZeroNaNs. This flag is to make the change rollout safe between Ingesters and Distributors. #10238
* [ENHANCEMENT] Ruler: When rule concurrency is enabled for a rule group, its rules will now be reordered and run in batches based on their dependencies. This increases the number of rules that can potentially run concurrently. Note that the global and tenant-specific limits still apply #10400
* [ENHANCEMENT] Query-frontend: include more information about read consistency in trace spans produced when using experimental ingest storage. #10412
* [ENHANCEMENT] Ingester: Hide tokens in ingester ring status page when ingest storage is enabled #10399
* [ENHANCEMENT] Ingester: add `active_series_additional_custom_trackers` configuration, in addition to the already existing `active_series_custom_trackers`. The `active_series_additional_custom_trackers` configuration allows you to configure additional custom trackers that get merged with `active_series_custom_trackers` at runtime. #10428
* [ENHANCEMENT] Query-frontend: Allow blocking raw http requests with the `blocked_requests` configuration. Requests can be blocked based on their path, method or query parameters #10484
* [ENHANCEMENT] Ingester: Added the following metrics exported by `PostingsForMatchers` cache: #10500 #10525
  * `cortex_ingester_tsdb_head_postings_for_matchers_cache_hits_total`
  * `cortex_ingester_tsdb_head_postings_for_matchers_cache_misses_total`
  * `cortex_ingester_tsdb_head_postings_for_matchers_cache_requests_total`
  * `cortex_ingester_tsdb_head_postings_for_matchers_cache_skips_total`
  * `cortex_ingester_tsdb_head_postings_for_matchers_cache_evictions_total`
  * `cortex_ingester_tsdb_block_postings_for_matchers_cache_hits_total`
  * `cortex_ingester_tsdb_block_postings_for_matchers_cache_misses_total`
  * `cortex_ingester_tsdb_block_postings_for_matchers_cache_requests_total`
  * `cortex_ingester_tsdb_block_postings_for_matchers_cache_skips_total`
  * `cortex_ingester_tsdb_block_postings_for_matchers_cache_evictions_total`
* [ENHANCEMENT] Add support for the HTTP header `X-Filter-Queryables` which allows callers to decide which queryables should be used by the querier, useful for debugging and testing queryables in isolation. #10552 #10594
* [ENHANCEMENT] Compactor: Shuffle users' order in `BlocksCleaner`. Prevents bucket indexes from going an extended period without cleanup during compactor restarts. #10513
* [ENHANCEMENT] Distributor, querier, ingester and store-gateway: Add support for `limit` parameter for label names and values requests. #10410
* [ENHANCEMENT] Ruler: Adds support for filtering results from rule status endpoint by `file[]`, `rule_group[]` and `rule_name[]`. #10589
* [ENHANCEMENT] Query-frontend: Add option to "spin off" subqueries as actual range queries, so that they benefit from query acceleration techniques such as sharding, splitting, and caching. To enable this feature, set the `-query-frontend.instant-queries-with-subquery-spin-off=<comma separated list>` option on the frontend or the `instant_queries_with_subquery_spin_off` per-tenant override with regular expressions matching the queries to enable. #10460 #10603 #10621 #10742 #10796
* [ENHANCEMENT] Querier, ingester: The series API respects passed `limit` parameter. #10620 #10652
* [ENHANCEMENT] Store-gateway: Add experimental settings under `-store-gateway.dynamic-replication` to allow more than the default of 3 store-gateways to own recent blocks. #10382 #10637
* [ENHANCEMENT] Ingester: Add reactive concurrency limiters to protect push and read operations from overload. #10574
* [ENHANCEMENT] Compactor: Add experimental `-compactor.max-lookback` option to limit blocks considered in each compaction cycle. Blocks uploaded prior to the lookback period aren't processed. This option helps reduce CPU utilization in tenants with large block metadata files that are processed before each compaction. #10585 #10794
* [ENHANCEMENT] Distributor: Optionally expose the current HA replica for each tenant in the `cortex_ha_tracker_elected_replica_status` metric. This is enabled with the `-distributor.ha-tracker.enable-elected-replica-metric=true` flag. #10644
* [ENHANCEMENT] Enable three Go runtime metrics: #10641
  * `go_cpu_classes_gc_total_cpu_seconds_total`
  * `go_cpu_classes_total_cpu_seconds_total`
  * `go_cpu_classes_idle_cpu_seconds_total`
* [ENHANCEMENT] All: Add experimental support for cluster validation in gRPC calls. When it is enabled, gRPC server verifies if a request coming from a gRPC client comes from an expected cluster. This validation can be configured by the following experimental configuration options: #10767
  * `-server.cluster-validation.label`
  * `-server.cluster-validation.grpc.enabled`
  * `-server.cluster-validation.grpc.soft-validation`
* [ENHANCEMENT] gRPC clients: Add experimental support to include the cluster validation label in gRPC metadata. When cluster validation is enabled on gRPC server side, the cluster validation label from gRPC metadata is compared with the gRPC server's cluster validation label. #10869 #10883
  * By setting `-<grpc-client-config-path>.cluster-validation.label`, you configure the cluster validation label of _a single_ gRPC client, whose `grpcclient.Config` object is configurable through `-<grpc-client-config-path>`.
  * By setting `-common.client-cluster-validation.label`, you configure the cluster validation label of _all_ gRPC clients.
* [ENHANCEMENT] gRPC clients: Add `cortex_client_request_invalid_cluster_validation_labels_total` metrics, that are used by Mimir's gRPC clients to track invalid cluster validations. #10767
* [ENHANCEMENT] Add experimental metric `cortex_distributor_dropped_native_histograms_total` to measure native histograms silently dropped when native histograms are disabled for a tenant. #10760
* [ENHANCEMENT] Compactor: Add experimental `-compactor.upload-sparse-index-headers` option. When enabled, the compactor will attempt to upload sparse index headers to object storage. This prevents latency spikes after adding store-gateway replicas. #10684
* [ENHANCEMENT] Ruler: add support for YAML aliases in `alert`, `record` and `expr` fields in rule groups. https://github.com/prometheus/prometheus/pull/14957 #10884
* [ENHANCEMENT] Memcached: Add experimental `-<prefix>.memcached.addresses-provider` flag to use alternate DNS service discovery backends when discovering Memcached hosts. #10895
* [BUGFIX] Distributor: Use a boolean to track changes while merging the ReplicaDesc components, rather than comparing the objects directly. #10185
* [BUGFIX] Querier: fix timeout responding to query-frontend when response size is very close to `-querier.frontend-client.grpc-max-send-msg-size`. #10154
* [BUGFIX] Query-frontend and querier: show warning/info annotations in some cases where they were missing (if a lazy querier was used). #10277
* [BUGFIX] Query-frontend: Fix an issue where transient errors are inadvertently cached. #10537 #10631
* [BUGFIX] Ruler: fix indeterminate rules being always run concurrently (instead of never) when `-ruler.max-independent-rule-evaluation-concurrency` is set. https://github.com/prometheus/prometheus/pull/15560 #10258
* [BUGFIX] PromQL: Fix various UTF-8 bugs related to quoting. https://github.com/prometheus/prometheus/pull/15531 #10258
* [BUGFIX] Ruler: Fixed an issue when using the experimental `-ruler.max-independent-rule-evaluation-concurrency` feature, where if a rule group was eligible for concurrency, it would flap between running concurrently or not based on the time it took after running concurrently. #9726 #10189
* [BUGFIX] Mimirtool: `remote-read` commands will now return data. #10286
* [BUGFIX] PromQL: Fix deriv, predict_linear and double_exponential_smoothing with histograms https://github.com/prometheus/prometheus/pull/15686 #10383
* [BUGFIX] MQE: Fix deriv with histograms #10383
* [BUGFIX] PromQL: Fix <aggr_over_time> functions with histograms https://github.com/prometheus/prometheus/pull/15711 #10400
* [BUGFIX] MQE: Fix <aggr_over_time> functions with histograms #10400
* [BUGFIX] Distributor: return HTTP status 415 Unsupported Media Type instead of 200 Success for Remote Write 2.0 until we support it. #10423 #10916
* [BUGFIX] Query-frontend: Add flag `-query-frontend.prom2-range-compat` and corresponding YAML to rewrite queries with ranges that worked in Prometheus 2 but are invalid in Prometheus 3. #10445 #10461 #10502
* [BUGFIX] Distributor: Fix edge case at the HA-tracker with memberlist as KVStore, where when a replica in the KVStore is marked as deleted but not yet removed, it fails to update the KVStore. #10443
* [BUGFIX] Distributor: Fix panics in `DurationWithJitter` util functions when computed variance is zero. #10507
* [BUGFIX] Ingester: Fixed a race condition in the `PostingsForMatchers` cache that may have infrequently returned expired cached postings. #10500
* [BUGFIX] Distributor: Report partially converted OTLP requests with status 400 Bad Request. #10588
* [BUGFIX] Ruler: fix issue where rule evaluations could be missed while shutting down a ruler instance if that instance owns many rule groups. prometheus/prometheus#15804 #10762
* [BUGFIX] Ingester: Add additional check on reactive limiter queue sizes. #10722
* [BUGFIX] TSDB: fix unknown series errors and possible lost data during WAL replay when series are removed from the head due to inactivity and reappear before the next WAL checkpoint. https://github.com/prometheus/prometheus/pull/16060 https://github.com/prometheus/prometheus/pull/16231 #10824 #10955
* [BUGFIX] Querier: fix issue where `label_join` could incorrectly return multiple series with the same labels rather than failing with `vector cannot contain metrics with the same labelset`. https://github.com/prometheus/prometheus/pull/15975 #10826
* [BUGFIX] Querier: fix issue where counter resets on native histograms could be incorrectly under- or over-counted when using subqueries. https://github.com/prometheus/prometheus/pull/15987 #10871
* [BUGFIX] Querier: fix incorrect annotation emitted when `quantile_over_time` is evaluated over a range with both histograms and floats. https://github.com/prometheus/prometheus/pull/16018 #10884
* [BUGFIX] Querier: fix duplicated double quotes in invalid label name error from `count_values`. https://github.com/prometheus/prometheus/pull/16054 #10884
* [BUGFIX] Ingester: fix goroutines and memory leak when experimental ingest storage enabled and a server-side error occurs during metrics ingestion. #10915
* [BUGFIX] Alertmanager: Avoid fetching Grafana state if Grafana AM compatibility is not enabled. #10857
* [BUGFIX] Alertmanager: Fix decoding of queryFromGeneratorURL in templates. #8914
* [BUGFIX] Alertmanager: DedupStage to stop notification pipeline when the timestamp of notification log entry is after the pipeline was flushed #10989

### Mixin

* [CHANGE] Alerts: Only alert on errors performing cache operations if there are over 10 request/sec to avoid flapping. #10832
* [FEATURE] Add compiled mixin for GEM installations in `operations/mimir-mixin-compiled-gem`. #10690 #10877
* [ENHANCEMENT] Dashboards: clarify that the ingester and store-gateway panels on the 'Reads' dashboard show data from all query requests to that component, not just requests from the main query path (ie. requests from the ruler query path are included as well). #10598
* [ENHANCEMENT] Dashboards: add ingester and store-gateway panels from the 'Reads' dashboard to the 'Remote ruler reads' dashboard as well. #10598
* [ENHANCEMENT] Dashboards: add ingester and store-gateway panels showing only requests from the respective dashboard's query path to the 'Reads' and 'Remote ruler reads' dashboards. For example, the 'Remote ruler reads' dashboard now has panels showing the ingester query request rate from ruler-queriers. #10598
* [ENHANCEMENT] Dashboards: 'Writes' dashboard: show write requests broken down by request type. #10599
* [ENHANCEMENT] Dashboards: clarify when query-frontend and query-scheduler dashboard panels are expected to show no data. #10624
* [ENHANCEMENT] Alerts: Add warning alert `DistributorGcUsesTooMuchCpu`. #10641
* [ENHANCEMENT] Dashboards: Add "Federation-frontend" dashboard for GEM. #10697 #10736
* [ENHANCEMENT] Dashboards: Add Query-Scheduler <-> Querier Inflight Requests row to Query Reads and Remote Ruler reads dashboards. #10290
* [ENHANCEMENT] Alerts: Add "Federation-frontend" alert for remote clusters returning errors. #10698
* [BUGFIX] Dashboards: fix how we switch between classic and native histograms. #10018
* [BUGFIX] Alerts: Ignore cache errors performing `delete` operations since these are expected to fail when keys don't exist. #10287
* [BUGFIX] Dashboards: fix "Mimir / Rollout Progress" latency comparison when gateway is enabled. #10495
* [BUGFIX] Dashboards: fix autoscaling panels when Mimir is deployed using Helm. #10473
* [BUGFIX] Alerts: fix `MimirAutoscalerNotActive` alert. #10564

### Jsonnet

* [CHANGE] Update rollout-operator version to 0.23.0. #10229 #10750
* [CHANGE] Memcached: Update to Memcached 1.6.34. #10318
* [CHANGE] Change multi-AZ deployments default toleration value from 'multi-az' to 'secondary-az', and make it configurable via the following settings: #10596
  * `_config.multi_zone_schedule_toleration` (default)
  * `_config.multi_zone_distributor_schedule_toleration` (distributor's override)
  * `_config.multi_zone_etcd_schedule_toleration` (etcd's override)
* [CHANGE] Ring: relaxed the hash ring heartbeat timeout for store-gateways: #10634
  * `-store-gateway.sharding-ring.heartbeat-timeout` set to `10m`
* [CHANGE] Memcached: Use 3 replicas for all cache types by default. #10739
* [ENHANCEMENT] Enforce `persistentVolumeClaimRetentionPolicy` `Retain` policy on partition ingesters during migration to experimental ingest storage. #10395
* [ENHANCEMENT] Allow to not configure `topologySpreadConstraints` by setting the following configuration options to a negative value: #10540
  * `distributor_topology_spread_max_skew`
  * `query_frontend_topology_spread_max_skew`
  * `querier_topology_spread_max_skew`
  * `ruler_topology_spread_max_skew`
  * `ruler_querier_topology_spread_max_skew`
* [ENHANCEMENT] Validate the `$._config.shuffle_sharding.ingester_partitions_shard_size` value when partition shuffle sharding is enabled in the ingest-storage mode. #10746
* [BUGFIX] Ports in container rollout-operator. #10273
* [BUGFIX] When downscaling is enabled, the components must annotate `prepare-downscale-http-port` with the value set in `$._config.server_http_port`. #10367

### Mimirtool

* [BUGFIX] Fix issue where `MIMIR_HTTP_PREFIX` environment variable was ignored and the value from `MIMIR_MIMIR_HTTP_PREFIX` was used instead. #10207
* [ENHANCEMENT] Unify mimirtool authentication options and add extra-headers support for commands that depend on MimirClient. #10178
* [ENHANCEMENT] `mimirtool grafana analyze` now supports custom panels. #10669
* [ENHANCEMENT] `mimirtool grafana analyze` now supports bar chart, pie chart, state timeline, status history,
  histogram, candlestick, canvas, flame graph, geomap, node graph, trend, and XY chart panels. #10669

### Mimir Continuous Test

### Query-tee

* [ENHANCEMENT] Allow skipping comparisons when preferred backend fails. Disabled by default, enable with `-proxy.compare-skip-preferred-backend-failures=true`. #10612

### Documentation

* [CHANGE] Add production tips related to cache size, heavy multi-tenancy and latency spikes. #9978
* [ENHANCEMENT] Update `MimirAutoscalerNotActive` and `MimirAutoscalerKedaFailing` runbooks, with an instruction to check whether Prometheus has enough CPU allocated. #10257

### Tools

* [CHANGE] `copyblocks`: Remove /pprof endpoint. #10329
* [CHANGE] `mark-blocks`: Replace `markblocks` with added features including removing markers and reading block identifiers from a file. #10597

## 2.15.3

### Grafana Mimir

* [BUGFIX] Update to Go v1.23.9 to address [CVE-2025-22871](https://nvd.nist.gov/vuln/detail/CVE-2025-22871). #11537

### Mimirtool

* [BUGFIX] Upgrade Alpine Linux to 3.20.6, fixes CVE-2025-26519. #11530

### Mimir Continuous Test

* [BUGFIX] Upgrade Alpine Linux to 3.20.6, fixes CVE-2025-26519. #11530

## 2.15.2

### Grafana Mimir

* [BUGFIX] Update module golang.org/x/net to v0.36.0 to address [CVE-2025-22870](https://nvd.nist.gov/vuln/detail/CVE-2025-22870). #10875
* [BUGFIX] Update module github.com/golang-jwt/jwt/v5 to v5.2.2 to address [CVE-2025-30204](https://nvd.nist.gov/vuln/detail/CVE-2025-30204). #11045


## 2.15.1

### Grafana Mimir

* [BUGFIX] Update module github.com/golang/glog to v1.2.4 to address [CVE-2024-45339](https://nvd.nist.gov/vuln/detail/CVE-2024-45339). #10541
* [BUGFIX] Update module github.com/go-jose/go-jose/v4 to v4.0.5 to address [CVE-2025-27144](https://nvd.nist.gov/vuln/detail/CVE-2025-27144). #10783
* [BUGFIX] Update module golang.org/x/oauth2 to v0.27.0 to address [CVE-2025-22868](https://nvd.nist.gov/vuln/detail/CVE-2025-22868). #10803
* [BUGFIX] Update module golang.org/x/crypto to v0.35.0 to address [CVE-2025-22869](https://nvd.nist.gov/vuln/detail/CVE-2025-22869). #10804
* [BUGFIX] Upgrade Go to 1.23.7 to address [CVE-2024-45336](https://nvd.nist.gov/vuln/detail/CVE-2024-45336), [CVE-2024-45341](https://nvd.nist.gov/vuln/detail/CVE-2024-45341), and [CVE-2025-22866](https://nvd.nist.gov/vuln/detail/CVE-2025-22866). #10862


## 2.15.0

### Grafana Mimir

* [CHANGE] Alertmanager: the following metrics are not exported for a given `user` when the metric value is zero: #9359
  * `cortex_alertmanager_alerts_received_total`
  * `cortex_alertmanager_alerts_invalid_total`
  * `cortex_alertmanager_partial_state_merges_total`
  * `cortex_alertmanager_partial_state_merges_failed_total`
  * `cortex_alertmanager_state_replication_total`
  * `cortex_alertmanager_state_replication_failed_total`
  * `cortex_alertmanager_alerts`
  * `cortex_alertmanager_silences`
* [CHANGE] Distributor: Drop experimental `-distributor.direct-otlp-translation-enabled` flag, since direct OTLP translation is well tested at this point. #9647
* [CHANGE] Ingester: Change `-initial-delay` for circuit breakers to begin when the first request is received, rather than at breaker activation. #9842
* [CHANGE] Query-frontend: apply query pruning before query sharding instead of after. #9913
* [CHANGE] Ingester: remove experimental flags `-ingest-storage.kafka.ongoing-records-per-fetch` and `-ingest-storage.kafka.startup-records-per-fetch`. They are removed in favour of `-ingest-storage.kafka.max-buffered-bytes`. #9906
* [CHANGE] Ingester: Replace `cortex_discarded_samples_total` label from `sample-out-of-bounds` to `sample-timestamp-too-old`. #9885
* [CHANGE] Ruler: the `/prometheus/config/v1/rules` does not return an error anymore if a rule group is missing in the object storage after been successfully returned by listing the storage, because it could have been deleted in the meanwhile. #9936
* [CHANGE] Querier: The `.` pattern in regular expressions in PromQL matches newline characters. With this change regular expressions like `.*` match strings that include `\n`. To maintain the old behaviour, you will have to change regular expressions by replacing all `.` patterns with `[^\n]`, e.g. `foo[^\n]*`. This upgrades PromQL compatibility from Prometheus 2.0 to 3.0. #9844
* [CHANGE] Querier: Lookback and range selectors are left open and right closed (previously left closed and right closed). This change affects queries and subqueries when the evaluation time perfectly aligns with the sample timestamps. For example assume querying a timeseries with evenly spaced samples exactly 1 minute apart. Previously, a range query with `5m` would usually return 5 samples, or 6 samples if the query evaluation aligns perfectly with a scrape. Now, queries like this will always return 5 samples. This upgrades PromQL compatibility from Prometheus 2.0 to 3.0. #9844 #10188
* [CHANGE] Querier: promql(native histograms): Introduce exponential interpolation. #9844
* [CHANGE] Remove deprecated `api.get-request-for-ingester-shutdown-enabled` setting, which scheduled for removal in 2.15. #10197
* [FEATURE] Querier: add experimental streaming PromQL engine, enabled with `-querier.query-engine=mimir`. #10067
* [FEATURE] Distributor: Add support for `lz4` OTLP compression. #9763
* [FEATURE] Query-frontend: added experimental configuration options `query-frontend.cache-errors` and `query-frontend.results-cache-ttl-for-errors` to allow non-transient responses to be cached. When set to `true` error responses from hitting limits or bad data are cached for a short TTL. #9028
* [FEATURE] Query-frontend: add middleware to control access to specific PromQL experimental functions on a per-tenant basis. #9798
* [FEATURE] gRPC: Support S2 compression. #9322
  * `-alertmanager.alertmanager-client.grpc-compression=s2`
  * `-ingester.client.grpc-compression=s2`
  * `-querier.frontend-client.grpc-compression=s2`
  * `-querier.scheduler-client.grpc-compression=s2`
  * `-query-frontend.grpc-client-config.grpc-compression=s2`
  * `-query-scheduler.grpc-client-config.grpc-compression=s2`
  * `-ruler.client.grpc-compression=s2`
  * `-ruler.query-frontend.grpc-client-config.grpc-compression=s2`
* [FEATURE] Alertmanager: limit added for maximum size of the Grafana state (`-alertmanager.max-grafana-state-size-bytes`). #9475
* [FEATURE] Alertmanager: limit added for maximum size of the Grafana configuration (`-alertmanager.max-config-size-bytes`). #9402
* [FEATURE] Ingester: Experimental support for ingesting out-of-order native histograms. This is disabled by default and can be enabled by setting `-ingester.ooo-native-histograms-ingestion-enabled` to `true`. #7175
* [FEATURE] Distributor: Added `-api.skip-label-count-validation-header-enabled` option to allow skipping label count validation on the HTTP write path based on `X-Mimir-SkipLabelCountValidation` header being `true` or not. #9576
* [FEATURE] Ruler: Add experimental support for caching the contents of rule groups. This is disabled by default and can be enabled by setting `-ruler-storage.cache.rule-group-enabled`. #9595 #10024
* [FEATURE] PromQL: Add experimental `info` function. Experimental functions are disabled by default, but can be enabled setting `-querier.promql-experimental-functions-enabled=true` in the query-frontend and querier. #9879
* [FEATURE] Distributor: Support promotion of OTel resource attributes to labels. #8271
* [FEATURE] Querier: Add experimental `double_exponential_smoothing` PromQL function. Experimental functions are disabled by default, but can be enabled by setting `-querier.promql-experimental-functions-enabled=true` in the query-frontend and querier. #9844
* [ENHANCEMENT] Query Frontend: Return server-side `bytes_processed` statistics following Server-Timing format. #9645 #9985
* [ENHANCEMENT] mimirtool: Adds bearer token support for mimirtool's analyze ruler/prometheus commands. #9587
* [ENHANCEMENT] Ruler: Support `exclude_alerts` parameter in `<prometheus-http-prefix>/api/v1/rules` endpoint. #9300
* [ENHANCEMENT] Distributor: add a metric to track tenants who are sending newlines in their label values called `cortex_distributor_label_values_with_newlines_total`. #9400
* [ENHANCEMENT] Ingester: improve performance of reading the WAL. #9508
* [ENHANCEMENT] Query-scheduler: improve the errors and traces emitted by query-schedulers when communicating with queriers. #9519
* [ENHANCEMENT] Compactor: uploaded blocks cannot be bigger than max configured compactor time range, and cannot cross the boundary for given time range. #9524
* [ENHANCEMENT] The distributor now validates that received label values only contain allowed characters. #9185
* [ENHANCEMENT] Add SASL plain authentication support to Kafka client used by the experimental ingest storage. Configure SASL credentials via the following settings: #9584
  * `-ingest-storage.kafka.sasl-password`
  * `-ingest-storage.kafka.sasl-username`
* [ENHANCEMENT] memberlist: TCP transport write path is now non-blocking, and is configurable by new flags: #9594
  * `-memberlist.max-concurrent-writes`
  * `-memberlist.acquire-writer-timeout`
* [ENHANCEMENT] memberlist: Notifications can now be processed once per interval specified by `-memberlist.notify-interval` to reduce notify storm CPU activity in large clusters. #9594
* [ENHANCEMENT] Query-scheduler: Remove the experimental `query-scheduler.prioritize-query-components` flag. Request queues always prioritize query component dequeuing above tenant fairness. #9703
* [ENHANCEMENT] Ingester: Emit traces for block syncing, to join up block-upload traces. #9656
* [ENHANCEMENT] Querier: Enable the optional querying of additional storage queryables. #9712
* [ENHANCEMENT] Ingester: Disable the push circuit breaker when ingester is in read-only mode. #9760
* [ENHANCEMENT] Ingester: Reduced lock contention in the `PostingsForMatchers` cache. #9773
* [ENHANCEMENT] Storage: Allow HTTP client settings to be tuned for GCS and Azure backends via an `http` block or corresponding CLI flags. This was already supported by the S3 backend. #9778
* [ENHANCEMENT] Ruler: Support `group_limit` and `group_next_token` parameters in the `<prometheus-http-prefix>/api/v1/rules` endpoint. #9563
* [ENHANCEMENT] Ingester: improved lock contention affecting read and write latencies during TSDB head compaction. #9822
* [ENHANCEMENT] Distributor: when a label value fails validation due to invalid UTF-8 characters, don't include the invalid characters in the returned error. #9828
* [ENHANCEMENT] Ingester: when experimental ingest storage is enabled, do not buffer records in the Kafka client when fetch concurrency is in use. #9838 #9850
* [ENHANCEMENT] Compactor: refresh deletion marks when updating the bucket index concurrently. This speeds up updating the bucket index by up to 16 times when there is a lot of blocks churn (thousands of blocks churning every cleanup cycle). #9881
* [ENHANCEMENT] PromQL: make `sort_by_label` stable. #9879
* [ENHANCEMENT] Distributor: Initialize ha_tracker cache before ha_tracker and distributor reach running state and begin serving writes. #9826 #9976
* [ENHANCEMENT] Ingester: `-ingest-storage.kafka.max-buffered-bytes` to limit the memory for buffered records when using concurrent fetching. #9892
* [ENHANCEMENT] Querier: improve performance and memory consumption of queries that select many series. #9914
* [ENHANCEMENT] Ruler: Support OAuth2 and proxies in Alertmanager client #9945 #10030
* [ENHANCEMENT] Ingester: Add `-blocks-storage.tsdb.bigger-out-of-order-blocks-for-old-samples` to build 24h blocks for out-of-order data belonging to the previous days instead of building smaller 2h blocks. This reduces pressure on compactors and ingesters when the out-of-order samples span multiple days in the past. #9844 #10033 #10035
* [ENHANCEMENT] Distributor: allow a different limit for info series (series ending in `_info`) label count, via `-validation.max-label-names-per-info-series`. #10028
* [ENHANCEMENT] Ingester: do not reuse labels, samples and histograms slices in the write request if there are more entries than 10x the pre-allocated size. This should help to reduce the in-use memory in case of few requests with a very large number of labels, samples or histograms. #10040
* [ENHANCEMENT] Query-Frontend: prune `<subquery> and on() (vector(x)==y)` style queries and stop pruning `<subquery> < -Inf`. Triggered by https://github.com/prometheus/prometheus/pull/15245. #10026
* [ENHANCEMENT] Query-Frontend: perform request format validation before processing the request. #10093
* [BUGFIX] Fix issue where functions such as `rate()` over native histograms could return incorrect values if a float stale marker was present in the selected range. #9508
* [BUGFIX] Fix issue where negation of native histograms (eg. `-some_native_histogram_series`) did nothing. #9508
* [BUGFIX] Fix issue where `metric might not be a counter, name does not end in _total/_sum/_count/_bucket` annotation would be emitted even if `rate` or `increase` did not have enough samples to compute a result. #9508
* [BUGFIX] Fix issue where sharded queries could return annotations with incorrect or confusing position information. #9536
* [BUGFIX] Fix issue where downstream consumers may not generate correct cache keys for experimental error caching. #9644
* [BUGFIX] Fix issue where active series requests error when encountering a stale posting. #9580
* [BUGFIX] Fix pooling buffer reuse logic when `-distributor.max-request-pool-buffer-size` is set. #9666
* [BUGFIX] Fix issue when using the experimental `-ruler.max-independent-rule-evaluation-concurrency` feature, where the ruler could panic as it updates a running ruleset or shutdowns. #9726
* [BUGFIX] Always return unknown hint for first sample in non-gauge native histograms chunk to avoid incorrect counter reset hints when merging chunks from different sources. #10033
* [BUGFIX] Ensure native histograms counter reset hints are corrected when merging results from different sources. #9909
* [BUGFIX] Ingester: Fix race condition in per-tenant TSDB creation. #9708
* [BUGFIX] Ingester: Fix race condition in exemplar adding. #9765
* [BUGFIX] Ingester: Fix race condition in native histogram appending. #9765
* [BUGFIX] Ingester: Fix bug in concurrent fetching where a failure to list topics on startup would cause to use an invalid topic ID (0x00000000000000000000000000000000). #9883
* [BUGFIX] Ingester: Fix data loss bug in the experimental ingest storage when a Kafka Fetch is split into multiple requests and some of them return an error. #9963 #9964
* [BUGFIX] PromQL: `round` now removes the metric name again. #9879
* [BUGFIX] Query-Frontend: fix `QueryFrontendCodec` module initialization to set lookback delta from `-querier.lookback-delta`. #9984
* [BUGFIX] OTLP: Support integer exemplar value type. #9844
* [BUGFIX] Querier: Correct the behaviour of binary operators between native histograms and floats. #9844
* [BUGFIX] Querier: Fix stddev+stdvar aggregations to always ignore native histograms. #9844
* [BUGFIX] Querier: Fix stddev+stdvar aggregations to treat Infinity consistently. #9844
* [BUGFIX] Ingester: Chunks could have one unnecessary zero byte at the end. #9844
* [BUGFIX] OTLP receiver: Preserve colons and combine multiple consecutive underscores into one when generating metric names in suffix adding mode (`-distributor.otel-metric-suffixes-enabled`). #10075
* [BUGFIX] PromQL: Ignore native histograms in `clamp`, `clamp_max` and `clamp_min` functions. #10136
* [BUGFIX] PromQL: Ignore native histograms in `max`, `min`, `stdvar`, `stddev` aggregation operators and instead return an info annotation. #10136
* [BUGFIX] PromQL: Ignore native histograms when compared to float values with `==`, `!=`, `<`, `>`, `<=`, `>=` and instead return an info annotation. #10136
* [BUGFIX] PromQL: Return an info annotation if the `quantile` function is used on a float series that does not have `le` label. #10136
* [BUGFIX] PromQL: Fix `count_values` to take into account native histograms. #10168
* [BUGFIX] PromQL: Ignore native histograms in time functions `day_of_month`, `day_of_week`, `day_of_year`, `days_in_month`, `hour`, `minute`, `month` and `year`, which means they no longer yield any value when encountering a native histograms series. #10188
* [BUGFIX] PromQL: Ignore native histograms in `topk` and `bottomk` functions and return info annotation instead. #10188
* [BUGFIX] PromQL: Let `limitk` and `limit_ratio` include native histograms if applicable. #10188
* [BUGFIX] PromQL: Fix `changes` and `resets` functions to count switch between float and native histograms sample type as change and reset. #10188

### Mixin

* [CHANGE] Remove backwards compatibility for `thanos_memcached_` prefixed metrics in dashboards and alerts removed in 2.12. #9674 #9758
* [CHANGE] Reworked the alert `MimirIngesterStuckProcessingRecordsFromKafka` to also work when concurrent fetching is enabled. #9855
* [ENHANCEMENT] Unify ingester autoscaling panels on 'Mimir / Writes' dashboard to work for both ingest-storage and non-ingest-storage autoscaling. #9617
* [ENHANCEMENT] Alerts: Enable configuring job prefix for alerts to prevent clashes with metrics from Loki/Tempo. #9659
* [ENHANCEMENT] Dashboards: visualize the age of source blocks in the "Mimir / Compactor" dashboard. #9697
* [ENHANCEMENT] Dashboards: Include block compaction level on queried blocks in 'Mimir / Queries' dashboard. #9706
* [ENHANCEMENT] Alerts: add `MimirIngesterMissedRecordsFromKafka` to detect gaps in consumed records in the ingester when using the experimental Kafka-based storage. #9921 #9972
* [ENHANCEMENT] Dashboards: Add more panels to 'Mimir / Writes' for concurrent ingestion and fetching when using ingest storage. #10021
* [ENHANCEMENT] Dashboards: Include CPU and memory resources in 'Mimir / Ruler' dashboard. #10656
* [BUGFIX] Dashboards: Fix autoscaling metrics joins when series churn. #9412 #9450 #9432
* [BUGFIX] Alerts: Fix autoscaling metrics joins in `MimirAutoscalerNotActive` when series churn. #9412
* [BUGFIX] Alerts: Exclude failed cache "add" operations from alerting since failures are expected in normal operation. #9658
* [BUGFIX] Alerts: Exclude read-only replicas from `IngesterInstanceHasNoTenants` alert. #9843
* [BUGFIX] Alerts: Use resident set memory for the `EtcdAllocatingTooMuchMemory` alert so that ephemeral file cache memory doesn't cause the alert to misfire. #9997
* [BUGFIX] Query-frontend: support `X-Read-Consistency-Offsets` on labels queries too.

### Jsonnet

* [CHANGE] Remove support to set Redis as a cache backend from jsonnet. #9677
* [CHANGE] Rollout-operator now defaults to storing scaling operation metadata in a Kubernetes ConfigMap. This avoids recursively invoking the admission webhook in some Kubernetes environments. #9699
* [CHANGE] Update rollout-operator version to 0.20.0. #9995
* [CHANGE] Remove the `track_sizes` feature for Memcached pods since it is unused. #10032
* [CHANGE] The configuration options `autoscaling_distributor_min_replicas` and `autoscaling_distributor_max_replicas` has been renamed to `autoscaling_distributor_min_replicas_per_zone` and `autoscaling_distributor_max_replicas_per_zone` respectively. #10019
* [FEATURE] Add support to deploy distributors in multi availability zones. #9548
* [FEATURE] Add configuration settings to set the number of Memcached replicas for each type of cache (`memcached_frontend_replicas`, `memcached_index_queries_replicas`, `memcached_chunks_replicas`, `memcached_metadata_replicas`). #9679
* [ENHANCEMENT] Add `ingest_storage_ingester_autoscaling_triggers` option to specify multiple triggers in ScaledObject created for ingest-store ingester autoscaling. #9422
* [ENHANCEMENT] Add `ingest_storage_ingester_autoscaling_scale_up_stabilization_window_seconds` and `ingest_storage_ingester_autoscaling_scale_down_stabilization_window_seconds` config options to make stabilization window for ingester autoscaling when using ingest-storage configurable. #9445
* [ENHANCEMENT] Make label-selector in ReplicaTemplate/ingester-zone-a object configurable when using ingest-storage. #9480
* [ENHANCEMENT] Add `querier_only_args` option to specify CLI flags that apply only to queriers but not ruler-queriers. #9503
* [ENHANCEMENT] Validate the Kafka client ID configured when ingest storage is enabled. #9573
* [ENHANCEMENT] Configure pod anti-affinity and tolerations to run etcd pods multi-AZ when `_config.multi_zone_etcd_enabled` is set to `true`. #9725

### Mimirtool

### Mimir Continuous Test

### Query-tee

* [FEATURE] Added `-proxy.compare-skip-samples-before` to skip samples before the given time when comparing responses. The time can be in RFC3339 format (or) RFC3339 without the timezone and seconds (or) date only. #9515
* [FEATURE] Add `-backend.config-file` for a YAML configuration file for per-backend options. Currently, it only supports additional HTTP request headers. #10081
* [ENHANCEMENT] Added human-readable timestamps to comparison failure messages. #9665

### Documentation

* [BUGFIX] Send native histograms: update the migration guide with the corrected dashboard query for switching between classic and native histograms queries. #10052

### Tools

* [FEATURE] `splitblocks`: add new tool to split blocks larger than a specified duration into multiple blocks. #9517, #9779
* [ENHANCEMENT] `copyblocks`: add `--skip-no-compact-block-duration-check`, which defaults to `false`, to simplify targeting blocks that are not awaiting compaction. #9439
* [ENHANCEMENT] `copyblocks`: add `--user-mapping` to support copying blocks between users. #10110
* [ENHANCEMENT] `kafkatool`: add SASL plain authentication support. The following new CLI flags have been added: #9584
  * `--kafka-sasl-username`
  * `--kafka-sasl-password`
* [ENHANCEMENT] `kafkatool`: add `dump print` command to print the content of write requests from a dump. #9942
* [ENHANCEMENT] Updated `KubePersistentVolumeFillingUp` runbook, including a sample command to debug the distroless image. #9802

## 2.14.3

### Grafana Mimir

* [BUGFIX] Update `golang.org/x/crypto` to address [CVE-2024-45337](https://github.com/advisories/GHSA-v778-237x-gjrc). #10251
* [BUGFIX] Update `golang.org/x/net` to address [CVE-2024-45338](https://github.com/advisories/GHSA-w32m-9786-jp63). #10298

## 2.14.2

### Grafana Mimir

* [BUGFIX] Query-frontend: Do not break scheduler connection on malformed queries. #9833

## 2.14.1

### Grafana Mimir

* [BUGFIX] Update objstore library to resolve issues observed for some S3-compatible object stores, which respond to `StatObject` with `Range` incorrectly. #9625

## 2.14.0

### Grafana Mimir

* [CHANGE] Update minimal supported version of Go to 1.22. #9134
* [CHANGE] Store-gateway / querier: enable streaming chunks from store-gateways to queriers by default. #6646
* [CHANGE] Querier: honor the start/end time range specified in the read hints when executing a remote read request. #8431
* [CHANGE] Querier: return only samples within the queried start/end time range when executing a remote read request using "SAMPLES" mode. Previously, samples outside of the range could have been returned. Samples outside of the queried time range may still be returned when executing a remote read request using "STREAMED_XOR_CHUNKS" mode. #8463
* [CHANGE] Querier: Set minimum for `-querier.max-concurrent` to four to prevent queue starvation with querier-worker queue prioritization algorithm; values below the minimum four are ignored and set to the minimum. #9054
* [CHANGE] Store-gateway: enabled `-blocks-storage.bucket-store.max-concurrent-queue-timeout` by default with a timeout of 5 seconds. #8496
* [CHANGE] Store-gateway: enabled `-blocks-storage.bucket-store.index-header.lazy-loading-concurrency-queue-timeout` by default with a timeout of 5 seconds . #8667
* [CHANGE] Distributor: Incoming OTLP requests were previously size-limited by using limit from `-distributor.max-recv-msg-size` option. We have added option `-distributor.max-otlp-request-size` for limiting OTLP requests, with default value of 100 MiB. #8574
* [CHANGE] Distributor: remove metric `cortex_distributor_sample_delay_seconds`. #8698
* [CHANGE] Query-frontend: Remove deprecated `frontend.align_queries_with_step` YAML configuration. The configuration option has been moved to per-tenant and default `limits` since Mimir 2.12. #8733 #8735
* [CHANGE] Store-gateway: Change default of `-blocks-storage.bucket-store.max-concurrent` to 200. #8768
* [CHANGE] Added new metric `cortex_compactor_disk_out_of_space_errors_total` which counts how many times a compaction failed due to the compactor being out of disk, alert if there is a single increase. #8237 #8278
* [CHANGE] Store-gateway: Remove experimental parameter `-blocks-storage.bucket-store.series-selection-strategy`. The default strategy is now `worst-case`. #8702
* [CHANGE] Store-gateway: Rename `-blocks-storage.bucket-store.series-selection-strategies.worst-case-series-preference` to `-blocks-storage.bucket-store.series-fetch-preference` and promote to stable. #8702
* [CHANGE] Querier, store-gateway: remove deprecated `-querier.prefer-streaming-chunks-from-store-gateways=true`. Streaming from store-gateways is now always enabled. #8696
* [CHANGE] Ingester: remove deprecated `-ingester.return-only-grpc-errors`. #8699 #8828
* [CHANGE] Distributor, ruler: remove deprecated `-ingester.client.report-grpc-codes-in-instrumentation-label-enabled`. #8700
* [CHANGE] Ingester client: experimental support for client-side circuit breakers, their configuration options (`-ingester.client.circuit-breaker.*`) and metrics (`cortex_ingester_client_circuit_breaker_results_total`, `cortex_ingester_client_circuit_breaker_transitions_total`) were removed. #8802
* [CHANGE] Ingester: circuit breakers do not open in case of per-instance limit errors anymore. Opening can be triggered only in case of push and pull requests exceeding the configured duration. #8854
* [CHANGE] Query-frontend: Return `413 Request Entity Too Large` if a response shard for an `/active_series` request is too large. #8861
* [CHANGE] Distributor: Promote replying with `Retry-After` header on retryable errors to stable and set `-distributor.retry-after-header.enabled=true` by default. #8694
* [CHANGE] Distributor: Replace `-distributor.retry-after-header.max-backoff-exponent` and `-distributor.retry-after-header.base-seconds` with `-distributor.retry-after-header.min-backoff` and `-distributor.retry-after-header.max-backoff` for easier configuration. #8694
* [CHANGE] Ingester: increase the default inactivity timeout of active series (`-ingester.active-series-metrics-idle-timeout`) from `10m` to `20m`. #8975
* [CHANGE] Distributor: Remove `-distributor.enable-otlp-metadata-storage` flag, which was deprecated in version 2.12. #9069
* [CHANGE] Ruler: Removed `-ruler.drain-notification-queue-on-shutdown` option, which is now enabled by default. #9115
* [CHANGE] Querier: allow wrapping errors with context errors only when the former actually correspond to `context.Canceled` and `context.DeadlineExceeded`. #9175
* [CHANGE] Query-scheduler: Remove the experimental `-query-scheduler.use-multi-algorithm-query-queue` flag. The new multi-algorithm tree queue is always used for the scheduler. #9210
* [CHANGE] Distributor: reject incoming requests until the distributor service has started. #9317
* [CHANGE] Ingester, Distributor: Remove deprecated `-ingester.limit-inflight-requests-using-grpc-method-limiter` and `-distributor.limit-inflight-requests-using-grpc-method-limiter`. The feature was deprecated and enabled by default in Mimir 2.12. #9407
* [CHANGE] Querier: Remove deprecated `-querier.max-query-into-future`. The feature was deprecated in Mimir 2.12. #9407
* [CHANGE] Cache: Deprecate experimental support for Redis as a cache backend. The support is set to be removed in the next major release. #9453
* [FEATURE] Alertmanager: Added `-alertmanager.log-parsing-label-matchers` to control logging when parsing label matchers. This flag is intended to be used with `-alertmanager.utf8-strict-mode-enabled` to validate UTF-8 strict mode is working as intended. The default value is `false`. #9173
* [FEATURE] Alertmanager: Added `-alertmanager.utf8-migration-logging-enabled` to enable logging of tenant configurations that are incompatible with UTF-8 strict mode. The default value is `false`. #9174
* [FEATURE] Querier: add experimental streaming PromQL engine, enabled with `-querier.query-engine=mimir`. #8422 #8430 #8454 #8455 #8360 #8490 #8508 #8577 #8660 #8671 #8677 #8747 #8850 #8872 #8838 #8911 #8909 #8923 #8924 #8925 #8932 #8933 #8934 #8962 #8986 #8993 #8995 #9008 #9017 #9018 #9019 #9120 #9121 #9136 #9139 #9140 #9145 #9191 #9192 #9194 #9196 #9201 #9212 #9225 #9260 #9272 #9277 #9278 #9280 #9281 #9342 #9343 #9371 #9859 #9858
* [FEATURE] Experimental Kafka-based ingest storage. #6888 #6894 #6929 #6940 #6951 #6974 #6982 #7029 #7030 #7091 #7142 #7147 #7148 #7153 #7160 #7193 #7349 #7376 #7388 #7391 #7393 #7394 #7402 #7404 #7423 #7424 #7437 #7486 #7503 #7508 #7540 #7621 #7682 #7685 #7694 #7695 #7696 #7697 #7701 #7733 #7734 #7741 #7752 #7838 #7851 #7871 #7877 #7880 #7882 #7887 #7891 #7925 #7955 #7967 #8031 #8063 #8077 #8088 #8135 #8176 #8184 #8194 #8216 #8217 #8222 #8233 #8503 #8542 #8579 #8657 #8686 #8688 #8703 #8706 #8708 #8738 #8750 #8778 #8808 #8809 #8841 #8842 #8845 #8853 #8886 #8988
  * What it is:
    * When the new ingest storage architecture is enabled, distributors write incoming write requests to a Kafka-compatible backend, and the ingesters asynchronously replay ingested data from Kafka. In this architecture, the write and read path are de-coupled through a Kafka-compatible backend. The write path and Kafka load is a function of the incoming write traffic, the read path load is a function of received queries. Whatever the load on the read path, it doesn't affect the write path.
  * New configuration options:
    * `-ingest-storage.enabled`
    * `-ingest-storage.kafka.*`: configures Kafka-compatible backend and how clients interact with it.
    * `-ingest-storage.ingestion-partition-tenant-shard-size`: configures the per-tenant shuffle-sharding shard size used by partitions ring.
    * `-ingest-storage.read-consistency`: configures the default read consistency.
    * `-ingest-storage.migration.distributor-send-to-ingesters-enabled`: enabled tee-ing writes to classic ingesters and Kafka, used during a live migration to the new ingest storage architecture.
    * `-ingester.partition-ring.*`: configures partitions ring backend.
* [FEATURE] Querier: added support for `limitk()` and `limit_ratio()` experimental PromQL functions. Experimental functions are disabled by default, but can be enabled setting `-querier.promql-experimental-functions-enabled=true` in the query-frontend and querier. #8632
* [FEATURE] Querier: experimental support for `X-Mimir-Chunk-Info-Logger` header that triggers logging information about TSDB chunks loaded from ingesters and store-gateways in the querier. The header should contain the comma separated list of labels for which their value will be included in the logs. #8599
* [FEATURE] Query frontend: added new query pruning middleware to enable pruning dead code (eg. expressions that cannot produce any results) and simplifying expressions (eg. expressions that can be evaluated immediately) in queries. #9086
* [FEATURE] Ruler: added experimental configuration, `-ruler.rule-evaluation-write-enabled`, to disable writing the result of rule evaluation to ingesters. This feature can be used for testing purposes. #9060
* [FEATURE] Ingester: added experimental configuration `ingester.ignore-ooo-exemplars`. When set to `true` out of order exemplars are no longer reported to the remote write client. #9151
* [ENHANCEMENT] Compactor: Add `cortex_compactor_compaction_job_duration_seconds` and `cortex_compactor_compaction_job_blocks` histogram metrics to track duration of individual compaction jobs and number of blocks per job. #8371
* [ENHANCEMENT] Rules: Added per namespace max rules per rule group limit. The maximum number of rules per rule groups for all namespaces continues to be configured by `-ruler.max-rules-per-rule-group`, but now, this can be superseded by the new `-ruler.max-rules-per-rule-group-by-namespace` option on a per namespace basis. This new limit can be overridden using the overrides mechanism to be applied per-tenant. #8378
* [ENHANCEMENT] Rules: Added per namespace max rule groups per tenant limit. The maximum number of rule groups per rule tenant for all namespaces continues to be configured by `-ruler.max-rule-groups-per-tenant`, but now, this can be superseded by the new `-ruler.max-rule-groups-per-tenant-by-namespace` option on a per namespace basis. This new limit can be overridden using the overrides mechanism to be applied per-tenant. #8425
* [ENHANCEMENT] Ruler: Added support to protect rules namespaces from modification. The `-ruler.protected-namespaces` flag can be used to specify namespaces that are protected from rule modifications. The header `X-Mimir-Ruler-Override-Namespace-Protection` can be used to override the protection. #8444
* [ENHANCEMENT] Query-frontend: be able to block remote read queries via the per tenant runtime override `blocked_queries`. #8372 #8415
* [ENHANCEMENT] Query-frontend: added `remote_read` to `op` supported label values for the `cortex_query_frontend_queries_total` metric. #8412
* [ENHANCEMENT] Query-frontend: log the overall length and start, end time offset from current time for remote read requests. The start and end times are calculated as the miminum and maximum times of the individual queries in the remote read request. #8404
* [ENHANCEMENT] Storage Provider: Added option `-<prefix>.s3.dualstack-enabled` that allows disabling S3 client from resolving AWS S3 endpoint into dual-stack IPv4/IPv6 endpoint. Defaults to true. #8405
* [ENHANCEMENT] HA Tracker: Added reporting of most recent elected replica change via `cortex_ha_tracker_last_election_timestamp_seconds` gauge, logging, and a new column in the HA Tracker status page. #8507
* [ENHANCEMENT] Use sd_notify to send events to systemd at start and stop of mimir services. Default systemd mimir.service config now wait for those events with a configurable timeout `TimeoutStartSec` default is 3 min to handle long start time (ex. store-gateway). #8220 #8555 #8658
* [ENHANCEMENT] Alertmanager: Reloading config and templates no longer needs to hit the disk. #4967
* [ENHANCEMENT] Compactor: Added experimental `-compactor.in-memory-tenant-meta-cache-size` option to set size of in-memory cache (in number of items) for parsed meta.json files. This can help when a tenant has many meta.json files and their parsing before each compaction cycle is using a lot of CPU time. #8544
* [ENHANCEMENT] Distributor: Interrupt OTLP write request translation when context is canceled or has timed out. #8524
* [ENHANCEMENT] Ingester, store-gateway: optimised regular expression matching for patterns like `1.*|2.*|3.*|...|1000.*`. #8632
* [ENHANCEMENT] Query-frontend: Add `header_cache_control` to query stats. #8590
* [ENHANCEMENT] Query-scheduler: Introduce `query-scheduler.use-multi-algorithm-query-queue`, which allows use of an experimental queue structure, with no change in external queue behavior. #7873
* [ENHANCEMENT] Query-scheduler: Improve CPU/memory performance of experimental query-scheduler. #8871
* [ENHANCEMENT] Expose a new `s3.trace.enabled` configuration option to enable detailed logging of operations against S3-compatible object stores. #8690
* [ENHANCEMENT] memberlist: locally-generated messages (e.g. ring updates) are sent to gossip network before forwarded messages. Introduced `-memberlist.broadcast-timeout-for-local-updates-on-shutdown` option to modify how long to wait until queue with locally-generated messages is empty when shutting down. Previously this was hard-coded to 10s, and wait included all messages (locally-generated and forwarded). Now it defaults to 10s, 0 means no timeout. Increasing this value may help to avoid problem when ring updates on shutdown are not propagated to other nodes, and ring entry is left in a wrong state. #8761
* [ENHANCEMENT] Querier: allow using both raw numbers of seconds and duration literals in queries where previously only one or the other was permitted. For example, `predict_linear` now accepts a duration literal (eg. `predict_linear(..., 4h)`), and range vector selectors now accept a number of seconds (eg. `rate(metric[2])`). #8780
* [ENHANCEMENT] Ruler: Add `ruler.max-independent-rule-evaluation-concurrency` to allow independent rules of a tenant to be run concurrently. You can control the amount of concurrency per tenant is controlled via the `-ruler.max-independent-rule-evaluation-concurrency-per-tenan` as a limit. Use a `-ruler.max-independent-rule-evaluation-concurrency` value of `0` can be used to disable the feature for all tenants. By default, this feature is disabled. A rule is eligible for concurrency as long as it doesn't depend on any other rules, doesn't have any other rules that depend on it, and has a total rule group runtime that exceeds 50% of its interval by default. The threshold can can be adjusted with `-ruler.independent-rule-evaluation-concurrency-min-duration-percentage`. #8146 #8858 #8880 #8884
  * This work introduces the following metrics:
    * `cortex_ruler_independent_rule_evaluation_concurrency_slots_in_use`
    * `cortex_ruler_independent_rule_evaluation_concurrency_attempts_started_total`
    * `cortex_ruler_independent_rule_evaluation_concurrency_attempts_incomplete_total`
    * `cortex_ruler_independent_rule_evaluation_concurrency_attempts_completed_total`
* [ENHANCEMENT] Expose a new `s3.session-token` configuration option to enable using temporary security credentials. #8952
* [ENHANCEMENT] Add HA deduplication features to the `mimir-microservices-mode` development environment. #9012
* [ENHANCEMENT] Remove experimental `-query-frontend.additional-query-queue-dimensions-enabled` and `-query-scheduler.additional-query-queue-dimensions-enabled`. Mimir now always includes "query components" as a queue dimension. #8984 #9135
* [ENHANCEMENT] Add a new ingester endpoint to prepare instances to downscale. #8956
* [ENHANCEMENT] Query-scheduler: Add `query-scheduler.prioritize-query-components` which, when enabled, will primarily prioritize dequeuing fairly across queue components, and secondarily prioritize dequeuing fairly across tenants. When disabled, tenant fairness is primarily prioritized. `query-scheduler.use-multi-algorithm-query-queue` must be enabled in order to use this flag. #9016 #9071
* [ENHANCEMENT] Update runtime configuration to read gzip-compressed files with `.gz` extension. #9074
* [ENHANCEMENT] Ingester: add `cortex_lifecycler_read_only` metric which is set to 1 when ingester's lifecycler is set to read-only mode. #9095
* [ENHANCEMENT] Add a new field, `encode_time_seconds` to query stats log messages, to record the amount of time it takes the query-frontend to encode a response. This does not include any serialization time for downstream components. #9062
* [ENHANCEMENT] OTLP: If the flag `-distributor.otel-created-timestamp-zero-ingestion-enabled` is true, OTel start timestamps are converted to Prometheus zero samples to mark series start. #9131 #10053
* [ENHANCEMENT] Querier: attach logs emitted during query consistency check to trace span for query. #9213
* [ENHANCEMENT] Query-scheduler: Experimental `-query-scheduler.prioritize-query-components` flag enables the querier-worker queue priority algorithm to take precedence over tenant rotation when dequeuing requests. #9220
* [ENHANCEMENT] Add application credential arguments for Openstack Swift storage backend. #9181
* [ENHANCEMENT] Make MemberlistKV module targetable (can be run through `-target=memberlist-kv`). #9940
* [BUGFIX] Ruler: add support for draining any outstanding alert notifications before shutting down. This can be enabled with the `-ruler.drain-notification-queue-on-shutdown=true` CLI flag. #8346
* [BUGFIX] Query-frontend: fix `-querier.max-query-lookback` enforcement when `-compactor.blocks-retention-period` is not set, and viceversa. #8388
* [BUGFIX] Ingester: fix sporadic `not found` error causing an internal server error if label names are queried with matchers during head compaction. #8391
* [BUGFIX] Ingester, store-gateway: fix case insensitive regular expressions not matching correctly some Unicode characters. #8391
* [BUGFIX] Query-frontend: "query stats" log now includes the actual `status_code` when the request fails due to an error occurring in the query-frontend itself. #8407
* [BUGFIX] Store-gateway: fixed a case where, on a quick subsequent restart, the previous lazy-loaded index header snapshot was overwritten by a partially loaded one. #8281
* [BUGFIX] Ingester: fixed timestamp reported in the "the sample has been rejected because its timestamp is too old" error when the write request contains only histograms. #8462
* [BUGFIX] Store-gateway: store sparse index headers atomically to disk. #8485
* [BUGFIX] Query scheduler: fix a panic in request queueing. #8451
* [BUGFIX] Querier: fix issue where "context canceled" is logged for trace spans for requests to store-gateways that return no series when chunks streaming is enabled. #8510
* [BUGFIX] Alertmanager: Fix per-tenant silence limits not reloaded during runtime. #8456
* [BUGFIX] Alertmanager: Fixes a number of bugs in silences which could cause an existing silence to be deleted/expired when updating the silence failed. This could happen when the replacing silence was invalid or exceeded limits. #8525
* [BUGFIX] Alertmanager: Fix help message for utf-8-strict-mode. #8572
* [BUGFIX] Query-frontend: Ensure that internal errors result in an HTTP 500 response code instead of 422. #8595 #8666
* [BUGFIX] Configuration: Multi line envs variables are flatten during injection to be compatible with YAML syntax
* [BUGFIX] Querier: fix issue where queries can return incorrect results if a single store-gateway returns overlapping chunks for a series. #8827
* [BUGFIX] HA Tracker: store correct timestamp for last received request from elected replica. #8821
* [BUGFIX] Querier: do not return `grpc: the client connection is closing` errors as HTTP `499`. #8865 #8888
* [BUGFIX] Compactor: fix a race condition between different compactor replicas that may cause a deleted block to be still referenced as non-deleted in the bucket index. #8905
* [BUGFIX] Querier: fix issue where some native histogram-related warnings were not emitted when `rate()` was used over native histograms. #8918
* [BUGFIX] Ruler: map invalid org-id errors to 400 status code. #8935
* [BUGFIX] Querier: Fix invalid query results when multiple chunks are being merged. #8992
* [BUGFIX] Query-frontend: return annotations generated during evaluation of sharded queries. #9138
* [BUGFIX] Querier: Support optional start and end times on `/prometheus/api/v1/labels`, `/prometheus/api/v1/label/<label>/values`, and `/prometheus/api/v1/series` when `max_query_into_future: 0`. #9129
* [BUGFIX] Alertmanager: Fix config validation gap around unreferenced templates. #9207
* [BUGFIX] Alertmanager: Fix goroutine leak when stored config fails to apply and there is no existing tenant alertmanager #9211
* [BUGFIX] Querier: fix issue where both recently compacted blocks and their source blocks can be skipped during querying if store-gateways are restarting. #9224
* [BUGFIX] Alertmanager: fix receiver firewall to detect `0.0.0.0` and IPv6 interface-local multicast address as local addresses. #9308

### Mixin

* [CHANGE] Dashboards: set default auto-refresh rate to 5m. #8758
* [ENHANCEMENT] Dashboards: allow switching between using classic or native histograms in dashboards.
  * Overview dashboard: status, read/write latency and queries/ingestion per sec panels, `cortex_request_duration_seconds` metric. #7674 #8502 #8791
  * Writes dashboard: `cortex_request_duration_seconds` metric. #8757 #8791
  * Reads dashboard: `cortex_request_duration_seconds` metric. #8752
  * Rollout progress dashboard: `cortex_request_duration_seconds` metric. #8779
  * Alertmanager dashboard: `cortex_request_duration_seconds` metric. #8792
  * Ruler dashboard: `cortex_request_duration_seconds` metric. #8795
  * Queries dashboard: `cortex_request_duration_seconds` metric. #8800
  * Remote ruler reads dashboard: `cortex_request_duration_seconds` metric. #8801
* [ENHANCEMENT] Alerts: `MimirRunningIngesterReceiveDelayTooHigh` alert has been tuned to be more reactive to high receive delay. #8538
* [ENHANCEMENT] Dashboards: improve end-to-end latency and strong read consistency panels when experimental ingest storage is enabled. #8543 #8830
* [ENHANCEMENT] Dashboards: Add panels for monitoring ingester autoscaling when not using ingest-storage. These panels are disabled by default, but can be enabled using the `autoscaling.ingester.enabled: true` config option. #8484
* [ENHANCEMENT] Dashboards: Add panels for monitoring store-gateway autoscaling. These panels are disabled by default, but can be enabled using the `autoscaling.store_gateway.enabled: true` config option. #8824
* [ENHANCEMENT] Dashboards: add panels to show writes to experimental ingest storage backend in the "Mimir / Ruler" dashboard, when `_config.show_ingest_storage_panels` is enabled. #8732
* [ENHANCEMENT] Dashboards: show all series in tooltips on time series dashboard panels. #8748
* [ENHANCEMENT] Dashboards: add compactor autoscaling panels to "Mimir / Compactor" dashboard. The panels are disabled by default, but can be enabled setting `_config.autoscaling.compactor.enabled` to `true`. #8777
* [ENHANCEMENT] Alerts: added `MimirKafkaClientBufferedProduceBytesTooHigh` alert. #8763
* [ENHANCEMENT] Dashboards: added "Kafka produced records / sec" panel to "Mimir / Writes" dashboard. #8763
* [ENHANCEMENT] Alerts: added `MimirStrongConsistencyOffsetNotPropagatedToIngesters` alert, and rename `MimirIngesterFailsEnforceStrongConsistencyOnReadPath` alert to `MimirStrongConsistencyEnforcementFailed`. #8831
* [ENHANCEMENT] Dashboards: remove "All" option for namespace dropdown in dashboards. #8829
* [ENHANCEMENT] Dashboards: add Kafka end-to-end latency outliers panel in the "Mimir / Writes" dashboard. #8948
* [ENHANCEMENT] Dashboards: add "Out-of-order samples appended" panel to "Mimir / Tenants" dashboard. #8939
* [ENHANCEMENT] Alerts: `RequestErrors` and `RulerRemoteEvaluationFailing` have been enriched with a native histogram version. #9004
* [ENHANCEMENT] Dashboards: add 'Read path' selector to 'Mimir / Queries' dashboard. #8878
* [ENHANCEMENT] Dashboards: add annotation indicating active series are being reloaded to 'Mimir / Tenants' dashboard. #9257
* [ENHANCEMENT] Dashboards: limit results on the 'Failed evaluations rate' panel of the 'Mimir / Tenants' dashboard to 50 to avoid crashing the page when there are many failing groups. #9262
* [FEATURE] Alerts: add `MimirGossipMembersEndpointsOutOfSync` alert. #9347
* [BUGFIX] Dashboards: fix "current replicas" in autoscaling panels when HPA is not active. #8566
* [BUGFIX] Alerts: do not fire `MimirRingMembersMismatch` during the migration to experimental ingest storage. #8727
* [BUGFIX] Dashboards: avoid over-counting of ingesters metrics when migrating to experimental ingest storage. #9170
* [BUGFIX] Dashboards: fix `job_prefix` not utilized in `jobSelector`. #9155

### Jsonnet

* [CHANGE] Changed the following config options when the experimental ingest storage is enabled: #8874
  * `ingest_storage_ingester_autoscaling_min_replicas` changed to `ingest_storage_ingester_autoscaling_min_replicas_per_zone`
  * `ingest_storage_ingester_autoscaling_max_replicas` changed to `ingest_storage_ingester_autoscaling_max_replicas_per_zone`
* [CHANGE] Changed the overrides configmap generation to remove any field with `null` value. #9116
* [CHANGE] `$.replicaTemplate` function now takes replicas and labelSelector parameter. #9248
* [CHANGE] Renamed `ingest_storage_ingester_autoscaling_replica_template_custom_resource_definition_enabled` to `replica_template_custom_resource_definition_enabled`. #9248
* [FEATURE] Add support for automatically deleting compactor, store-gateway, ingester and read-write mode backend PVCs when the corresponding StatefulSet is scaled down. #8382 #8736
* [FEATURE] Automatically set GOMAXPROCS on ingesters. #9273
* [ENHANCEMENT] Added the following config options to set the number of partition ingester replicas when migrating to experimental ingest storage. #8517
  * `ingest_storage_migration_partition_ingester_zone_a_replicas`
  * `ingest_storage_migration_partition_ingester_zone_b_replicas`
  * `ingest_storage_migration_partition_ingester_zone_c_replicas`
* [ENHANCEMENT] Distributor: increase `-distributor.remote-timeout` when the experimental ingest storage is enabled. #8518
* [ENHANCEMENT] Memcached: Update to Memcached 1.6.28 and memcached-exporter 0.14.4. #8557
* [ENHANCEMENT] Rollout-operator: Allow the rollout-operator to be used as Kubernetes statefulset webhook to enable `no-downscale` and `prepare-downscale` annotations to be used on ingesters or store-gateways. #8743
* [ENHANCEMENT] Do not deploy ingester-zone-c when experimental ingest storage is enabled and `ingest_storage_ingester_zones` is configured to `2`. #8776
* [ENHANCEMENT] Added the config option `ingest_storage_migration_classic_ingesters_no_scale_down_delay` to disable the downscale delay on classic ingesters when migrating to experimental ingest storage. #8775 #8873
* [ENHANCEMENT] Configure experimental ingest storage on query-frontend too when enabled. #8843
* [ENHANCEMENT] Allow to override Kafka client ID on a per-component basis. #9026
* [ENHANCEMENT] Rollout-operator's access to ReplicaTemplate is now configured via config option `rollout_operator_replica_template_access_enabled`. #9252
* [ENHANCEMENT] Added support for new way of downscaling ingesters, using rollout-operator's resource-mirroring feature and read-only mode of ingesters. This can be enabled by using `ingester_automated_downscale_v2_enabled` config option. This is mutually exclusive with both `ingester_automated_downscale_enabled` (previous downscale mode) and `ingest_storage_ingester_autoscaling_enabled` (autoscaling for ingest-storage).
* [ENHANCEMENT] Update rollout-operator to `v0.19.1`. #9388
* [BUGFIX] Added missing node affinity matchers to write component. #8910

### Mimirtool

* [CHANGE] Disable colored output on mimirtool when the output is not to a terminal. #9423
* [CHANGE] Add `--force-color` flag to be able to enable colored output when the output is not to a terminal. #9423
* [CHANGE] Analyze Rules: Count recording rules used in rules group as used. #6133
* [CHANGE] Remove deprecated `--rule-files` flag in favor of CLI arguments for the following commands: #8701
  * `mimirtool rules load`
  * `mimirtool rules sync`
  * `mimirtool rules diff`
  * `mimirtool rules check`
  * `mimirtool rules prepare`
* [ENHANCEMENT] Remote read and backfill now supports the experimental native histograms. #9156

### Mimir Continuous Test

* [CHANGE] Use test metrics that do not pass through 0 to make identifying incorrect results easier. #8630
* [CHANGE] Allowed authentication to Mimir using both Tenant ID and basic/bearer auth. #9038
* [FEATURE] Experimental support for the `-tests.send-chunks-debugging-header` boolean flag to send the `X-Mimir-Chunk-Info-Logger: series_id` header with queries. #8599
* [ENHANCEMENT] Include human-friendly timestamps in diffs logged when a test fails. #8630
* [ENHANCEMENT] Add histograms to measure latency of read and write requests. #8583
* [ENHANCEMENT] Log successful test runs in addition to failed test runs. #8817
* [ENHANCEMENT] Series emitted by continuous-test now distribute more uniformly across ingesters. #9218 #9243
* [ENHANCEMENT] Configure `User-Agent` header for the Mimir client via `-tests.client.user-agent`. #9338
* [BUGFIX] Initialize test result metrics to 0 at startup so that alerts can correctly identify the first failure after startup. #8630

### Query-tee

* [CHANGE] If a preferred backend is configured, then query-tee always returns its response, regardless of the response status code. Previously, query-tee would only return the response from the preferred backend if it did not have a 5xx status code. #8634
* [ENHANCEMENT] Emit trace spans from query-tee. #8419
* [ENHANCEMENT] Log trace ID (if present) with all log messages written while processing a request. #8419
* [ENHANCEMENT] Log user agent when processing a request. #8419
* [ENHANCEMENT] Add `time` parameter to proxied instant queries if it is not included in the incoming request. This is optional but enabled by default, and can be disabled with `-proxy.add-missing-time-parameter-to-instant-queries=false`. #8419
* [ENHANCEMENT] Add support for sending only a proportion of requests to all backends, with the remainder only sent to the preferred backend. The default behaviour is to send all requests to all backends. This can be configured with `-proxy.secondary-backends-request-proportion`. #8532
* [ENHANCEMENT] Check annotations emitted by both backends are the same when comparing responses from two backends. #8660
* [ENHANCEMENT] Compare native histograms in query results when comparing results between two backends. #8724
* [ENHANCEMENT] Don't consider responses to be different during response comparison if both backends' responses contain different series, but all samples are within the recent sample window. #8749 #8894
* [ENHANCEMENT] When the expected and actual response for a matrix series is different, the full set of samples for that series from both backends will now be logged. #8947
* [ENHANCEMENT] Wait up to `-server.graceful-shutdown-timeout` for inflight requests to finish when shutting down, rather than immediately terminating inflight requests on shutdown. #8985
* [ENHANCEMENT] Optionally consider equivalent error messages the same when comparing responses. Enabled by default, disable with `-proxy.require-exact-error-match=true`. #9143 #9350 #9366
* [BUGFIX] Ensure any errors encountered while forwarding a request to a backend (eg. DNS resolution failures) are logged. #8419
* [BUGFIX] The comparison of the results should not fail when either side contains extra samples from within SkipRecentSamples duration. #8920
* [BUGFIX] When `-proxy.compare-skip-recent-samples` is enabled, compare sample timestamps with the time the query requests were made, rather than the time at which the comparison is occurring. #9416

### Documentation

* [ENHANCEMENT] Specify in which component the configuration flags `-compactor.blocks-retention-period`, `-querier.max-query-lookback`, `-query-frontend.max-total-query-length`, `-query-frontend.max-query-expression-size-bytes` are applied and that they are applied to remote read as well. #8433
* [ENHANCEMENT] Provide more detailed recommendations on how to migrate from classic to native histograms. #8864
* [ENHANCEMENT] Clarify that `{namespace}` and `{groupName}` path segments in the ruler config API should be URL-escaped. #8969
* [ENHANCEMENT] Include stalled compactor network drive information in runbooks. #9297
* [ENHANCEMENT] Document `/ingester/prepare-partition-downscale` and `/ingester/prepare-instance-ring-downscale` endpoints. #9132
* [ENHANCEMENT] Describe read-only mode of ingesters in component documentation. #9132

### Tools

* [CHANGE] `wal-reader`: Renamed `-series-entries` to `-print-series`. Renamed `-print-series-with-samples` to `-print-samples`. #8568
* [FEATURE] `query-bucket-index`: add new tool to query a bucket index file and print the blocks that would be used for a given query time range. #8818
* [FEATURE] `kafkatool`: add new CLI tool to operate Kafka. Supported commands: #9000
  * `brokers list-leaders-by-partition`
  * `consumer-group commit-offset`
  * `consumer-group copy-offset`
  * `consumer-group list-offsets`
  * `create-partitions`
* [ENHANCEMENT] `wal-reader`: References to unknown series from Samples, Exemplars, histogram or tombstones records are now always logged. #8568
* [ENHANCEMENT] `tsdb-series`: added `-stats` option to print min/max time of chunks, total number of samples and DPM for each series. #8420
* [ENHANCEMENT] `tsdb-print-chunk`: print counter reset information for native histograms. #8812
* [ENHANCEMENT] `grpcurl-query-ingesters`: print counter reset information for native histograms. #8820
* [ENHANCEMENT] `grpcurl-query-ingesters`: concurrently query ingesters. #9102
* [ENHANCEMENT] `grpcurl-query-ingesters`: sort series and chunks in output. #9180
* [ENHANCEMENT] `grpcurl-query-ingesters`: print full chunk timestamps, not just time component. #9180
* [ENHANCEMENT] `tsdb-series`: Added `-json` option to generate JSON output for easier post-processing. #8844
* [ENHANCEMENT] `tsdb-series`: Added `-min-time` and `-max-time` options to filter samples that are used for computing data-points per minute. #8844
* [ENHANCEMENT] `mimir-rules-action`: Added new input to support matching target namespaces by regex. #9244
* [ENHANCEMENT] `mimir-rules-action`: Added new inputs to support ignoring namespaces and ignoring namespaces by regex. #9258 #9324
* [BUGFIX] `copyblocks`, `undelete-blocks`, `copyprefix`: use a multipart upload to server-side copy objects greater than 5GiB in size on S3. #9357

## 2.13.1

### Grafana Mimir

* [BUGFIX] Upgrade Go to 1.22.9 to address [CVE-2024-34156](https://nvd.nist.gov/vuln/detail/CVE-2024-34156). #10097
* [BUGFIX] Update module google.golang.org/grpc to v1.64.1 to address [GHSA-xr7q-jx4m-x55m](https://github.com/advisories/GHSA-xr7q-jx4m-x55m). #8717
* [BUGFIX] Upgrade github.com/rs/cors to v1.11.0 address [GHSA-mh55-gqvf-xfwm](https://github.com/advisories/GHSA-mh55-gqvf-xfwm). #8611

## 2.13.0

### Grafana Mimir

* [CHANGE] Build: `grafana/mimir` docker image is now based on `gcr.io/distroless/static-debian12` image. Alpine-based docker image is still available as `grafana/mimir-alpine`, until Mimir 2.15. #8204 #8235
* [CHANGE] Ingester: `/ingester/flush` endpoint is now only allowed to execute only while the ingester is in `Running` state. The 503 status code is returned if the endpoint is called while the ingester is not in `Running` state. #7486
* [CHANGE] Distributor: Include label name in `err-mimir-label-value-too-long` error message: #7740
* [CHANGE] Ingester: enabled 1 out 10 errors log sampling by default. All the discarded samples will still be tracked by the `cortex_discarded_samples_total` metric. The feature can be configured via `-ingester.error-sample-rate` (0 to log all errors). #7807
* [CHANGE] Query-frontend: Query results caching and experimental query blocking now utilize the PromQL string-formatted query format rather than the unvalidated query as submitted to the frontend. #7742
  * Query results caching should be more stable as all equivalent queries receive the same cache key, but there may be cache churn on first deploy with the updated format
  * Query blocking can no longer be circumvented with an equivalent query in a different format; see [Configure queries to block](https://grafana.com/docs/mimir/latest/configure/configure-blocked-queries/)
* [CHANGE] Query-frontend: stop using `-validation.create-grace-period` to clamp how far into the future a query can span. #8075
* [CHANGE] Clamp [`GOMAXPROCS`](https://pkg.go.dev/runtime#GOMAXPROCS) to [`runtime.NumCPU`](https://pkg.go.dev/runtime#NumCPU). #8201
* [CHANGE] Anonymous usage statistics tracking: add CPU usage percentage tracking. #8282
* [CHANGE] Added new metric `cortex_compactor_disk_out_of_space_errors_total` which counts how many times a compaction failed due to the compactor being out of disk. #8237
* [CHANGE] Anonymous usage statistics tracking: report active series in addition to in-memory series. #8279
* [CHANGE] Ruler: `evaluation_delay` field in the rule group configuration has been deprecated. Please use `query_offset` instead (it has the same exact meaning and behaviour). #8295
* [CHANGE] General: remove `-log.buffered`. The configuration option has been enabled by default and deprecated since Mimir 2.11. #8395
* [CHANGE] Ruler: promote tenant federation from experimental to stable. #8400
* [CHANGE] Ruler: promote `-ruler.recording-rules-evaluation-enabled` and `-ruler.alerting-rules-evaluation-enabled` from experimental to stable. #8400
* [CHANGE] General: promote `-tenant-federation.max-tenants` from experimental to stable. #8400
* [FEATURE] Continuous-test: now runable as a module with `mimir -target=continuous-test`. #7747
* [FEATURE] Store-gateway: Allow specific tenants to be enabled or disabled via `-store-gateway.enabled-tenants` or `-store-gateway.disabled-tenants` CLI flags or their corresponding YAML settings. #7653
* [FEATURE] New `-<prefix>.s3.bucket-lookup-type` flag configures lookup style type, used to access bucket in s3 compatible providers. #7684
* [FEATURE] Querier: add experimental streaming PromQL engine, enabled with `-querier.promql-engine=mimir`. #7693 #7898 #7899 #8023 #8058 #8096 #8121 #8197 #8230 #8247 #8270 #8276 #8277 #8291 #8303 #8340 #8256 #8348
* [FEATURE] New `/ingester/unregister-on-shutdown` HTTP endpoint allows dynamic access to ingesters' `-ingester.ring.unregister-on-shutdown` configuration. #7739
* [FEATURE] Server: added experimental [PROXY protocol support](https://www.haproxy.org/download/2.3/doc/proxy-protocol.txt). The PROXY protocol support can be enabled via `-server.proxy-protocol-enabled=true`. When enabled, the support is added both to HTTP and gRPC listening ports. #7698
* [FEATURE] Query-frontend, querier: new experimental `/cardinality/active_native_histogram_metrics` API to get active native histogram metric names with statistics about active native histogram buckets. #7982 #7986 #8008
* [FEATURE] Alertmanager: Added `-alertmanager.max-silences-count` and `-alertmanager.max-silence-size-bytes` to set limits on per tenant silences. Disabled by default. #8241 #8249
* [FEATURE] Ingester: add experimental support for the server-side circuit breakers when writing to and reading from ingesters. This can be enabled using `-ingester.push-circuit-breaker.enabled` and `-ingester.read-circuit-breaker.enabled` options. Further `-ingester.push-circuit-breaker.*` and `-ingester.read-circuit-breaker.*` options for configuring circuit-breaker are available. Added metrics `cortex_ingester_circuit_breaker_results_total`,  `cortex_ingester_circuit_breaker_transitions_total`, `cortex_ingester_circuit_breaker_current_state` and `cortex_ingester_circuit_breaker_request_timeouts_total`. #8180 #8285 #8315 #8446
* [FEATURE] Distributor, ingester: add new setting `-validation.past-grace-period` to limit how old (based on the wall clock minus OOO window) the ingested samples can be. The default 0 value disables this limit. #8262
* [ENHANCEMENT] Distributor: add metrics `cortex_distributor_samples_per_request` and `cortex_distributor_exemplars_per_request` to track samples/exemplars per request. #8265
* [ENHANCEMENT] Reduced memory allocations in functions used to propagate contextual information between gRPC calls. #7529
* [ENHANCEMENT] Distributor: add experimental limit for exemplars per series per request, enabled with `-distributor.max-exemplars-per-series-per-request`, the number of discarded exemplars are tracked with `cortex_discarded_exemplars_total{reason="too_many_exemplars_per_series_per_request"}` #7989 #8010
* [ENHANCEMENT] Store-gateway: merge series from different blocks concurrently. #7456
* [ENHANCEMENT] Store-gateway: Add `stage="wait_max_concurrent"` to `cortex_bucket_store_series_request_stage_duration_seconds` which records how long the query had to wait for its turn for `-blocks-storage.bucket-store.max-concurrent`. #7609
* [ENHANCEMENT] Querier: add `cortex_querier_federation_upstream_query_wait_duration_seconds` to observe time from when a querier picks up a cross-tenant query to when work begins on its single-tenant counterparts. #7209
* [ENHANCEMENT] Compactor: Add `cortex_compactor_block_compaction_delay_seconds` metric to track how long it takes to compact blocks since the blocks are created. #7635
* [ENHANCEMENT] Store-gateway: add `outcome` label to `cortex_bucket_stores_gate_duration_seconds` histogram metric. Possible values for the `outcome` label are: `rejected_canceled`, `rejected_deadline_exceeded`, `rejected_other`, and `permitted`. #7784
* [ENHANCEMENT] Query-frontend: use zero-allocation experimental decoder for active series queries via `-query-frontend.use-active-series-decoder`. #7665
* [ENHANCEMENT] Go: updated to 1.22.2. #7802
* [ENHANCEMENT] Query-frontend: support `limit` parameter on `/prometheus/api/v1/label/{name}/values` and `/prometheus/api/v1/labels` endpoints. #7722
* [ENHANCEMENT] Expose TLS configuration for the S3 backend client. #7959
* [ENHANCEMENT] Rules: Support expansion of native histogram values when using rule templates #7974
* [ENHANCEMENT] Rules: Add metric `cortex_prometheus_rule_group_last_restore_duration_seconds` which measures how long it takes to restore rule groups using the `ALERTS_FOR_STATE` series #7974
* [ENHANCEMENT] OTLP: Improve remote write format translation performance by using label set hashes for metric identifiers instead of string based ones. #8012
* [ENHANCEMENT] Querying: Remove OpEmptyMatch from regex concatenations. #8012
* [ENHANCEMENT] Store-gateway: add `-blocks-storage.bucket-store.max-concurrent-queue-timeout`. When set, queries at the store-gateway's query gate will not wait longer than that to execute. If a query reaches the wait timeout, then the querier will retry the blocks on a different store-gateway. If all store-gateways are unavailable, then the query will fail with `err-mimir-store-consistency-check-failed`. #7777 #8149
* [ENHANCEMENT] Store-gateway: add `-blocks-storage.bucket-store.index-header.lazy-loading-concurrency-queue-timeout`. When set, loads of index-headers at the store-gateway's index-header lazy load gate will not wait longer than that to execute. If a load reaches the wait timeout, then the querier will retry the blocks on a different store-gateway. If all store-gateways are unavailable, then the query will fail with `err-mimir-store-consistency-check-failed`. #8138
* [ENHANCEMENT] Ingester: Optimize querying with regexp matchers. #8106
* [ENHANCEMENT] Distributor: Introduce `-distributor.max-request-pool-buffer-size` to allow configuring the maximum size of the request pool buffers. #8082
* [ENHANCEMENT] Store-gateway: improve performance when streaming chunks to queriers is enabled (`-querier.prefer-streaming-chunks-from-store-gateways=true`) and the query selects fewer than `-blocks-storage.bucket-store.batch-series-size` series (defaults to 5000 series). #8039
* [ENHANCEMENT] Ingester: active series are now updated along with owned series. They decrease when series change ownership between ingesters. This helps provide a more accurate total of active series when ingesters are added. This is only enabled when `-ingester.track-ingester-owned-series` or `-ingester.use-ingester-owned-series-for-limits` are enabled. #8084
* [ENHANCEMENT] Query-frontend: include route name in query stats log lines. #8191
* [ENHANCEMENT] OTLP: Speed up conversion from OTel to Mimir format by about 8% and reduce memory consumption by about 30%. Can be disabled via `-distributor.direct-otlp-translation-enabled=false` #7957
* [ENHANCEMENT] Ingester/Querier: Optimise regexps with long lists of alternates. #8221, #8234
* [ENHANCEMENT] Ingester: Include more detail in tracing of queries. #8242
* [ENHANCEMENT] Distributor: add `insight=true` to remote-write and OTLP write handlers when the HTTP response status code is 4xx. #8294
* [ENHANCEMENT] Ingester: reduce locked time while matching postings for a label, improving the write latency and compaction speed. #8327
* [ENHANCEMENT] Ingester: reduce the amount of locks taken during the Head compaction's garbage-collection process, improving the write latency and compaction speed. #8327
* [ENHANCEMENT] Query-frontend: log the start, end time and matchers for remote read requests to the query stats logs. #8326 #8370 #8373
* [BUGFIX] Distributor: prometheus retry on 5xx and 429 errors, while otlp collector only retry on 429, 502, 503 and 504, mapping other 5xx errors to the retryable ones in otlp endpoint. #8324 #8339
* [BUGFIX] Distributor: make OTLP endpoint return marshalled proto bytes as response body for 4xx/5xx errors. #8227
* [BUGFIX] Rules: improve error handling when querier is local to the ruler. #7567
* [BUGFIX] Querier, store-gateway: Protect against panics raised during snappy encoding. #7520
* [BUGFIX] Ingester: Prevent timely compaction of empty blocks. #7624
* [BUGFIX] Querier: Don't cache context.Canceled errors for bucket index. #7620
* [BUGFIX] Store-gateway: account for `"other"` time in LabelValues and LabelNames requests. #7622
* [BUGFIX] Query-frontend: Don't panic when using the `-query-frontend.downstream-url` flag. #7651
* [BUGFIX] Ingester: when receiving multiple exemplars for a native histogram via remote write, sort them and only report an error if all are older than the latest exemplar as this could be a partial update. #7640 #7948 #8014
* [BUGFIX] Ingester: don't retain blocks if they finish exactly on the boundary of the retention window. #7656
* [BUGFIX] Bug-fixes and improvements to experimental native histograms. #7744 #7813
* [BUGFIX] Querier: return an error when a query uses `label_join` with an invalid destination label name. #7744
* [BUGFIX] Compactor: correct outstanding job estimation in metrics and `compaction-planner` tool when block labels differ. #7745
* [BUGFIX] Ingester: turn native histogram validation errors in TSDB into soft ingester errors that result in returning 4xx to the end-user instead of 5xx. In the case of TSDB validation errors, the counter `cortex_discarded_samples_total` will be increased with the `reason` label set to `"invalid-native-histogram"`. #7736 #7773
* [BUGFIX] Do not wrap error message with `sampled 1/<frequency>` if it's not actually sampled. #7784
* [BUGFIX] Store-gateway: do not track cortex_querier_blocks_consistency_checks_failed_total metric if query has been canceled or interrued due to any error not related to blocks consistency check failed. #7752
* [BUGFIX] Ingester: ignore instances with no tokens when calculating local limits to prevent discards during ingester scale-up #7881
* [BUGFIX] Ingester: do not reuse exemplars slice in the write request if there are more than 10 exemplars per series. This should help to reduce the in-use memory in case of few requests with a very large number of exemplars. #7936
* [BUGFIX] Distributor: fix down scaling of native histograms in the distributor when timeseries unmarshal cache is in use. #7947
* [BUGFIX] Distributor: fix cardinality API to return more accurate number of in-memory series when number of zones is larger than replication factor. #7984
* [BUGFIX] All: fix config validation for non-ingester modules, when ingester's ring is configured with spread-minimizing token generation strategy. #7990
* [BUGFIX] Ingester: copy LabelValues strings out of mapped memory to avoid a segmentation fault if the region becomes unmapped before the result is marshaled. #8003
* [BUGFIX] OTLP: Don't generate target_info unless at least one identifying label is defined. #8012
* [BUGFIX] OTLP: Don't generate target_info unless there are metrics. #8012
* [BUGFIX] Query-frontend: Experimental query queue splitting: fix issue where offset and range selector duration were not considered when predicting query component. #7742
* [BUGFIX] Querying: Empty matrix results were incorrectly returning `null` instead of `[]`. #8029
* [BUGFIX] All: don't increment `thanos_objstore_bucket_operation_failures_total` metric for cancelled requests. #8072
* [BUGFIX] Query-frontend: fix empty metric name matcher not being applied under certain conditions. #8076
* [BUGFIX] Querying: Fix regex matching of multibyte runes with dot operator. #8089
* [BUGFIX] Querying: matrix results returned from instant queries were not sorted by series. #8113
* [BUGFIX] Query scheduler: Fix a crash in result marshaling. #8140
* [BUGFIX] Store-gateway: Allow long-running index scans to be interrupted. #8154
* [BUGFIX] Query-frontend: fix splitting of queries using `@ start()` and `@end()` modifiers on a subquery. Previously the `start()` and `end()` would be evaluated using the start end end of the split query instead of the original query. #8162
* [BUGFIX] Distributor: Don't discard time series with invalid exemplars, just drop affected exemplars. #8224
* [BUGFIX] Ingester: fixed in-memory series count when replaying a corrupted WAL. #8295
* [BUGFIX] Ingester: fix context cancellation handling when a query is busy looking up series in the TSDB index and `-blocks-storage.tsdb.head-postings-for-matchers-cache*` or `-blocks-storage.tsdb.block-postings-for-matchers-cache*` are in use. #8337
* [BUGFIX] Querier: fix edge case where bucket indexes are sometimes cached forever instead of with the expected TTL. #8343
* [BUGFIX] OTLP handler: fix errors returned by OTLP handler when used via httpgrpc tunneling. #8363
* [BUGFIX] Update `github.com/hashicorp/go-retryablehttp` to address [CVE-2024-6104](https://github.com/advisories/GHSA-v6v8-xj6m-xwqh). #8539
* [BUGFIX] Alertmanager: Fixes a number of bugs in silences which could cause an existing silence to be deleted/expired when updating the silence failed. This could happen when the replacing silence was invalid or exceeded limits. #8525
* [BUGFIX] Alertmanager: Fix per-tenant silence limits not reloaded during runtime. #8456
* [BUGFIX] Alertmanager: Fix help message for utf-8-strict-mode. #8572
* [BUGFIX] Upgrade golang to 1.22.5 to address [CVE-2024-24791](https://nvd.nist.gov/vuln/detail/CVE-2024-24791). #8600

### Mixin

* [CHANGE] Alerts: Removed obsolete `MimirQueriesIncorrect` alert that used test-exporter metrics. Test-exporter support was however removed in Mimir 2.0 release. #7774
* [CHANGE] Alerts: Change threshold for `MimirBucketIndexNotUpdated` alert to fire before queries begin to fail due to bucket index age. #7879
* [FEATURE] Dashboards: added 'Remote ruler reads networking' dashboard. #7751
* [FEATURE] Alerts: Add `MimirIngesterStuckProcessingRecordsFromKafka` alert. #8147
* [ENHANCEMENT] Alerts: allow configuring alerts range interval via `_config.base_alerts_range_interval_minutes`. #7591
* [ENHANCEMENT] Dashboards: Add panels for monitoring distributor and ingester when using ingest-storage. These panels are disabled by default, but can be enabled using `show_ingest_storage_panels: true` config option. Similarly existing panels used when distributors and ingesters use gRPC for forwarding requests can be disabled by setting `show_grpc_ingestion_panels: false`. #7670 #7699
* [ENHANCEMENT] Alerts: add the following alerts when using ingest-storage: #7699 #7702 #7867
  * `MimirIngesterLastConsumedOffsetCommitFailed`
  * `MimirIngesterFailedToReadRecordsFromKafka`
  * `MimirIngesterKafkaFetchErrorsRateTooHigh`
  * `MimirStartingIngesterKafkaReceiveDelayIncreasing`
  * `MimirRunningIngesterReceiveDelayTooHigh`
  * `MimirIngesterFailsToProcessRecordsFromKafka`
  * `MimirIngesterFailsEnforceStrongConsistencyOnReadPath`
* [ENHANCEMENT] Dashboards: add in-flight queries scaling metric panel for ruler-querier. #7749
* [ENHANCEMENT] Dashboards: renamed rows in the "Remote ruler reads" and "Remote ruler reads resources" dashboards to match the actual component names. #7750
* [ENHANCEMENT] Dashboards: allow switching between using classic of native histograms in dashboards. #7627
  * Overview dashboard, Status panel, `cortex_request_duration_seconds` metric.
* [ENHANCEMENT] Alerts: exclude `529` and `598` status codes from failure codes in `MimirRequestsError`. #7889
* [ENHANCEMENT] Dashboards: renamed "TCP Connections" panel to "Ingress TCP Connections" in the networking dashboards. #8092
* [ENHANCEMENT] Dashboards: update the use of deprecated "table (old)" panels to "table". #8181
* [ENHANCEMENT] Dashboards: added a `component` variable to "Slow queries" dashboard to allow checking the slow queries of the remote ruler evaluation query path. #8309
* [BUGFIX] Dashboards: fix regular expression for matching read-path gRPC ingester methods to include querying of exemplars, label-related queries, or active series queries. #7676
* [BUGFIX] Dashboards: fix user id abbreviations and column heads for Top Tenants dashboard. #7724
* [BUGFIX] Dashboards: fix incorrect query used for "queue length" panel on "Ruler" dashboard. #8006
* [BUGFIX] Dashboards: fix disk space utilization panels when running with a recent version of kube-state-metrics. #8212

### Jsonnet

* [CHANGE] Memcached: Change default read timeout for chunks and index caches to `750ms` from `450ms`. #7778
* [CHANGE] Fine-tuned `terminationGracePeriodSeconds` for the following components: #7364
  * Querier: changed from `30` to `180`
  * Query-scheduler: changed from `30` to `180`
* [CHANGE] Change TCP port exposed by `mimir-continuous-test` deployment to match with updated defaults of its container image (see changes below). #7958
* [FEATURE] Add support to deploy Mimir with experimental ingest storage enabled. #8028 #8222
* [ENHANCEMENT] Compactor: add `$._config.cortex_compactor_concurrent_rollout_enabled` option (disabled by default) that makes use of rollout-operator to speed up the rollout of compactors. #7783 #7878
* [ENHANCEMENT] Shuffle-sharding: add `$._config.shuffle_sharding.ingest_storage_partitions_enabled` and `$._config.shuffle_sharding.ingester_partitions_shard_size` options, that allow configuring partitions shard size in ingest-storage mode. #7804
* [ENHANCEMENT] Update rollout-operator to `v0.17.0`. #8399
* [ENHANCEMENT] Add `_config.autoscaling_querier_predictive_scaling_enabled` to scale querier based on inflight queries 7 days ago. #7775
* [ENHANCEMENT] Add support to autoscale ruler-querier replicas based on in-flight queries too (in addition to CPU and memory based scaling). #8060 #8188
* [ENHANCEMENT] Distributor: improved distributor HPA scaling metric to only take in account ready pods. This requires the metric `kube_pod_status_ready` to be available in the data source used by KEDA to query scaling metrics (configured via `_config.autoscaling_prometheus_url`). #8251
* [BUGFIX] Guard against missing samples in KEDA queries. #7691 #10013
* [BUGFIX] Alertmanager: Set -server.http-idle-timeout to avoid EOF errors in ruler. #8192

### Mimirtool

* [CHANGE] Deprecated `--rule-files` flag in favor of CLI arguments. #7756
* [FEATURE] mimirtool: Add `runtime-config verify` sub-command, for verifying Mimir runtime config files. #8123
* [ENHANCEMENT] `mimirtool promql format`: Format PromQL query with Prometheus' string or pretty-print formatter. #7742
* [ENHANCEMENT] Add `mimir-http-prefix` configuration to set the Mimir URL prefix when using legacy routes. #8069
* [ENHANCEMENT] Add option `--output-dir` to `mimirtool rules get` and `mimirtool rules print` to allow persisting rule groups to a file for edit and re-upload. #8142
* [BUGFIX] Fix panic in `loadgen` subcommand. #7629
* [BUGFIX] `mimirtool rules prepare`: do not add aggregation label to `on()` clause if already present in `group_left()` or `group_right()`. #7839
* [BUGFIX] Analyze Grafana: fix parsing queries with variables. #8062
* [BUGFIX] `mimirtool rules sync`: detect a change when the `query_offset` or the deprecated `evaluation_delay` configuration changes. #8297

### Mimir Continuous Test

* [CHANGE] `mimir-continuous-test` has been deprecated and replaced by a Mimir module that can be run as a target from the `mimir` binary using `mimir -target=continuous-test`. #7753
* [CHANGE] `-server.metrics-port` flag is no longer available for use in the module run of mimir-continuous-test, including the grafana/mimir-continuous-test Docker image which uses the new module. Configuring this port is still possible in the binary, which is deprecated. #7747
* [CHANGE] Allowed authenticatication to Mimir using both Tenant ID and basic/bearer auth #7619.
* [BUGFIX] Set `User-Agent` header for all requests sent from the testing client. #7607

### Query-tee

* [ENHANCEMENT] Log queries that take longer than `proxy.log-slow-query-response-threshold` when compared to other backends. #7346
* [ENHANCEMENT] Add two new metrics for measuring the relative duration between backends: #7782 #8013 #8330
  * `cortex_querytee_backend_response_relative_duration_seconds`
  * `cortex_querytee_backend_response_relative_duration_proportional`

### Documentation

* [CHANGE] Note that the _Play with Grafana Mimir_ tutorial directory path changed after the release of the video. #8319
* [ENHANCEMENT] Clarify Compactor and its storage volume when configured under Kubernetes. #7675
* [ENHANCEMENT] Add OTLP route to _Mimir routes by path_ runbooks section. #8074
* [ENHANCEMENT] Document option server.log-source-ips-full. #8268

### Tools

* [ENHANCEMENT] ulidtime: add option to show random part of ULID, timestamp in milliseconds and header. #7615
* [ENHANCEMENT] copyblocks: add a flag to configure part-size for multipart uploads in s3 client-side copying. #8292
* [ENHANCEMENT] copyblocks: enable pprof HTTP endpoints. #8292

## 2.12.0

### Grafana Mimir

* [CHANGE] Alertmanager: Deprecates the `v1` API. All `v1` API endpoints now respond with a JSON deprecation notice and a status code of `410`. All endpoints have a `v2` equivalent. The list of endpoints is: #7103
  * `<alertmanager-web.external-url>/api/v1/alerts`
  * `<alertmanager-web.external-url>/api/v1/receivers`
  * `<alertmanager-web.external-url>/api/v1/silence/{id}`
  * `<alertmanager-web.external-url>/api/v1/silences`
  * `<alertmanager-web.external-url>/api/v1/status`
* [CHANGE] Ingester: Increase default value of `-blocks-storage.tsdb.head-postings-for-matchers-cache-max-bytes` and `-blocks-storage.tsdb.block-postings-for-matchers-cache-max-bytes` to 100 MiB (previous default value was 10 MiB). #6764
* [CHANGE] Validate tenant IDs according to [documented behavior](https://grafana.com/docs/mimir/latest/configure/about-tenant-ids/) even when tenant federation is not enabled. Note that this will cause some previously accepted tenant IDs to be rejected such as those longer than 150 bytes or containing `|` characters. #6959
* [CHANGE] Ruler: don't use backoff retry on remote evaluation in case of `4xx` errors. #7004
* [CHANGE] Server: responses with HTTP 4xx status codes are now treated as errors and used in `status_code` label of request duration metric. #7045
* [CHANGE] Memberlist: change default for `-memberlist.stream-timeout` from `10s` to `2s`. #7076
* [CHANGE] Memcached: remove legacy `thanos_cache_memcached_*` and `thanos_memcached_*` prefixed metrics. Instead, Memcached and Redis cache clients now emit `thanos_cache_*` prefixed metrics with a `backend` label. #7076
* [CHANGE] Ruler: the following metrics, exposed when the ruler is configured to discover Alertmanager instances via service discovery, have been renamed: #7057
  * `prometheus_sd_failed_configs` renamed to `cortex_prometheus_sd_failed_configs`
  * `prometheus_sd_discovered_targets` renamed to `cortex_prometheus_sd_discovered_targets`
  * `prometheus_sd_received_updates_total` renamed to `cortex_prometheus_sd_received_updates_total`
  * `prometheus_sd_updates_delayed_total` renamed to `cortex_prometheus_sd_updates_delayed_total`
  * `prometheus_sd_updates_total` renamed to `cortex_prometheus_sd_updates_total`
  * `prometheus_sd_refresh_failures_total` renamed to `cortex_prometheus_sd_refresh_failures_total`
  * `prometheus_sd_refresh_duration_seconds` renamed to `cortex_prometheus_sd_refresh_duration_seconds`
* [CHANGE] Query-frontend: the default value for `-query-frontend.not-running-timeout` has been changed from 0 (disabled) to 2s. The configuration option has also been moved from "experimental" to "advanced". #7127
* [CHANGE] Store-gateway: to reduce disk contention on HDDs the default value for `blocks-storage.bucket-store.tenant-sync-concurrency` has been changed from `10` to `1` and the default value for `blocks-storage.bucket-store.block-sync-concurrency` has been changed from `20` to `4`. #7136
* [CHANGE] Store-gateway: Remove deprecated CLI flags `-blocks-storage.bucket-store.index-header-lazy-loading-enabled` and `-blocks-storage.bucket-store.index-header-lazy-loading-idle-timeout` and their corresponding YAML settings. Instead, use `-blocks-storage.bucket-store.index-header.lazy-loading-enabled` and `-blocks-storage.bucket-store.index-header.lazy-loading-idle-timeout`. #7521
* [CHANGE] Store-gateway: Mark experimental CLI flag `-blocks-storage.bucket-store.index-header.lazy-loading-concurrency` and its corresponding YAML settings as advanced. #7521
* [CHANGE] Store-gateway: Remove experimental CLI flag `-blocks-storage.bucket-store.index-header.sparse-persistence-enabled` since this is now the default behavior. #7535
* [CHANGE] All: set `-server.report-grpc-codes-in-instrumentation-label-enabled` to `true` by default, which enables reporting gRPC status codes as `status_code` labels in the `cortex_request_duration_seconds` metric. #7144
* [CHANGE] Distributor: report gRPC status codes as `status_code` labels in the `cortex_ingester_client_request_duration_seconds` metric by default. #7144
* [CHANGE] Distributor: CLI flag `-ingester.client.report-grpc-codes-in-instrumentation-label-enabled` has been deprecated, and its default value is set to `true`. #7144
* [CHANGE] Ingester: CLI flag `-ingester.return-only-grpc-errors` has been deprecated, and its default value is set to `true`. To ensure backwards compatibility, during a migration from a version prior to 2.11.0 to 2.12 or later, `-ingester.return-only-grpc-errors` should be set to `false`. Once all the components are migrated, the flag can be removed.   #7151
* [CHANGE] Ingester: the following CLI flags have been moved from "experimental" to "advanced": #7169
  * `-ingester.ring.token-generation-strategy`
  * `-ingester.ring.spread-minimizing-zones`
  * `-ingester.ring.spread-minimizing-join-ring-in-order`
* [CHANGE] Query-frontend: the default value of the CLI flag `-query-frontend.max-cache-freshness` (and its respective YAML configuration parameter) has been changed from `1m` to `10m`. #7161
* [CHANGE] Distributor: default the optimization `-distributor.write-requests-buffer-pooling-enabled` to `true`. #7165
* [CHANGE] Tracing: Move query information to span attributes instead of span logs. #7046
* [CHANGE] Distributor: the default value of circuit breaker's CLI flag `-ingester.client.circuit-breaker.cooldown-period` has been changed from `1m` to `10s`. #7310
* [CHANGE] Store-gateway: remove `cortex_bucket_store_blocks_loaded_by_duration`. `cortex_bucket_store_series_blocks_queried` is better suited for detecting when compactors are not able to keep up with the number of blocks to compact. #7309
* [CHANGE] Ingester, Distributor: the support for rejecting push requests received via gRPC before reading them into memory, enabled via `-ingester.limit-inflight-requests-using-grpc-method-limiter` and `-distributor.limit-inflight-requests-using-grpc-method-limiter`, is now stable and enabled by default. The configuration options have been deprecated and will be removed in Mimir 2.14. #7360
* [CHANGE] Distributor: Change`-distributor.enable-otlp-metadata-storage` flag's default to true, and deprecate it. The flag will be removed in Mimir 2.14. #7366
* [CHANGE] Store-gateway: Use a shorter TTL for cached items related to temporary blocks. #7407 #7534
* [CHANGE] Standardise exemplar label as "trace_id". #7475
* [CHANGE] The configuration option `-querier.max-query-into-future` has been deprecated and will be removed in Mimir 2.14. #7496
* [CHANGE] Distributor: the metric `cortex_distributor_sample_delay_seconds` has been deprecated and will be removed in Mimir 2.14. #7516
* [CHANGE] Query-frontend: The deprecated YAML setting `frontend.cache_unaligned_requests` has been moved to `limits.cache_unaligned_requests`. #7519
* [CHANGE] Querier: the CLI flag `-querier.minimize-ingester-requests` has been moved from "experimental" to "advanced". #7638
* [CHANGE] Ingester: allow only POST method on `/ingester/shutdown`, as previously it was too easy to accidentally trigger through GET requests. At the same time, add an option to keep the existing behavior by introducing an `-api.get-request-for-ingester-shutdown-enabled` flag. This flag will be removed in Mimir 2.15. #7707
* [FEATURE] Introduce `-server.log-source-ips-full` option to log all IPs from `Forwarded`, `X-Real-IP`, `X-Forwarded-For` headers. #7250
* [FEATURE] Introduce `-tenant-federation.max-tenants` option to limit the max number of tenants allowed for requests when federation is enabled. #6959
* [FEATURE] Cardinality API: added a new `count_method` parameter which enables counting active label names. #7085
* [FEATURE] Querier / query-frontend: added `-querier.promql-experimental-functions-enabled` CLI flag (and respective YAML config option) to enable experimental PromQL functions. The experimental functions introduced are: `mad_over_time()`, `sort_by_label()` and `sort_by_label_desc()`. #7057
* [FEATURE] Alertmanager API: added `-alertmanager.grafana-alertmanager-compatibility-enabled` CLI flag (and respective YAML config option) to enable an experimental API endpoints that support the migration of the Grafana Alertmanager. #7057
* [FEATURE] Alertmanager: Added `-alertmanager.utf8-strict-mode-enabled` to control support for any UTF-8 character as part of Alertmanager configuration/API matchers and labels. It's default value is set to `false`. #6898
* [FEATURE] Querier: added `histogram_avg()` function support to PromQL. #7293
* [FEATURE] Ingester: added `-blocks-storage.tsdb.timely-head-compaction` flag, which enables more timely head compaction, and defaults to `false`. #7372
* [FEATURE] Compactor: Added `/compactor/tenants` and `/compactor/tenant/{tenant}/planned_jobs` endpoints that provide functionality that was provided by `tools/compaction-planner` -- listing of planned compaction jobs based on tenants' bucket index. #7381
* [FEATURE] Add experimental support for streaming response bodies from queriers to frontends via `-querier.response-streaming-enabled`. This is currently only supported for the `/api/v1/cardinality/active_series` endpoint. #7173
* [FEATURE] Release: Added mimir distroless docker image. #7371
* [FEATURE] Add support for the new grammar of `{"metric_name", "l1"="val"}` to promql and some of the exposition formats. #7475 #7541
* [ENHANCEMENT] Distributor: Add a new metric `cortex_distributor_otlp_requests_total` to track the total number of OTLP requests. #7385
* [ENHANCEMENT] Vault: add lifecycle manager for token used to authenticate to Vault. This ensures the client token is always valid. Includes a gauge (`cortex_vault_token_lease_renewal_active`) to check whether token renewal is active, and the counters `cortex_vault_token_lease_renewal_success_total` and `cortex_vault_auth_success_total` to see the total number of successful lease renewals / authentications. #7337
* [ENHANCEMENT] Store-gateway: add no-compact details column on store-gateway tenants admin UI. #6848
* [ENHANCEMENT] PromQL: ignore small errors for bucketQuantile #6766
* [ENHANCEMENT] Distributor: improve efficiency of some errors #6785
* [ENHANCEMENT] Ruler: exclude vector queries from being tracked in `cortex_ruler_queries_zero_fetched_series_total`. #6544
* [ENHANCEMENT] Ruler: local storage backend now supports reading a rule group via `/config/api/v1/rules/{namespace}/{groupName}` configuration API endpoint. #6632
* [ENHANCEMENT] Query-Frontend and Query-Scheduler: split tenant query request queues by query component with `query-frontend.additional-query-queue-dimensions-enabled` and `query-scheduler.additional-query-queue-dimensions-enabled`. #6772
* [ENHANCEMENT] Distributor: support disabling metric relabel rules per-tenant via the flag `-distributor.metric-relabeling-enabled` or associated YAML. #6970
* [ENHANCEMENT] Distributor: `-distributor.remote-timeout` is now accounted from the first ingester push request being sent. #6972
* [ENHANCEMENT] Storage Provider: `-<prefix>.s3.sts-endpoint` sets a custom endpoint for AWS Security Token Service (AWS STS) in s3 storage provider. #6172
* [ENHANCEMENT] Querier: add `cortex_querier_queries_storage_type_total ` metric that indicates how many queries have executed for a source, ingesters or store-gateways. Add `cortex_querier_query_storegateway_chunks_total` metric to count the number of chunks fetched from a store gateway. #7099,#7145
* [ENHANCEMENT] Query-frontend: add experimental support for sharding active series queries via `-query-frontend.shard-active-series-queries`. #6784
* [ENHANCEMENT] Distributor: set `-distributor.reusable-ingester-push-workers=2000` by default and mark feature as `advanced`. #7128
* [ENHANCEMENT] All: set `-server.grpc.num-workers=100` by default and mark feature as `advanced`. #7131
* [ENHANCEMENT] Distributor: invalid metric name error message gets cleaned up to not include non-ascii strings. #7146
* [ENHANCEMENT] Store-gateway: add `source`, `level`, and `out_or_order` to `cortex_bucket_store_series_blocks_queried` metric that indicates the number of blocks that were queried from store gateways by block metadata. #7112 #7262 #7267
* [ENHANCEMENT] Compactor: After updating bucket-index, compactor now also computes estimated number of compaction jobs based on current bucket-index, and reports the result in `cortex_bucket_index_estimated_compaction_jobs` metric. If computation of jobs fails, `cortex_bucket_index_estimated_compaction_jobs_errors_total` is updated instead. #7299
* [ENHANCEMENT] Mimir: Integrate profiling into tracing instrumentation. #7363
* [ENHANCEMENT] Alertmanager: Adds metric `cortex_alertmanager_notifications_suppressed_total` that counts the total number of notifications suppressed for being silenced, inhibited, outside of active time intervals or within muted time intervals. #7384
* [ENHANCEMENT] Query-scheduler: added more buckets to `cortex_query_scheduler_queue_duration_seconds` histogram metric, in order to better track queries staying in the queue for longer than 10s. #7470
* [ENHANCEMENT] A `type` label is added to `prometheus_tsdb_head_out_of_order_samples_appended_total` metric. #7475
* [ENHANCEMENT] Distributor: Optimize OTLP endpoint. #7475
* [ENHANCEMENT] API: Use github.com/klauspost/compress for faster gzip and deflate compression of API responses. #7475
* [ENHANCEMENT] Ingester: Limiting on owned series (`-ingester.use-ingester-owned-series-for-limits`) now prevents discards in cases where a tenant is sharded across all ingesters (or shuffle sharding is disabled) and the ingester count increases. #7411
* [ENHANCEMENT] Block upload: include converted timestamps in the error message if block is from the future. #7538
* [ENHANCEMENT] Query-frontend: Introduce `-query-frontend.active-series-write-timeout` to allow configuring the server-side write timeout for active series requests. #7553 #7569
* [BUGFIX] Ingester: don't ignore errors encountered while iterating through chunks or samples in response to a query request. #6451
* [BUGFIX] Fix issue where queries can fail or omit OOO samples if OOO head compaction occurs between creating a querier and reading chunks #6766
* [BUGFIX] Fix issue where concatenatingChunkIterator can obscure errors #6766
* [BUGFIX] Fix panic during tsdb Commit #6766
* [BUGFIX] tsdb/head: wlog exemplars after samples #6766
* [BUGFIX] Ruler: fix issue where "failed to remotely evaluate query expression, will retry" messages are logged without context such as the trace ID and do not appear in trace events. #6789
* [BUGFIX] Ruler: do not retry requests to remote querier when server's response exceeds its configured max payload size. #7216
* [BUGFIX] Querier: fix issue where spans in query request traces were not nested correctly. #6893
* [BUGFIX] Fix issue where all incoming HTTP requests have duplicate trace spans. #6920
* [BUGFIX] Querier: do not retry requests to store-gateway when a query gets canceled. #6934
* [BUGFIX] Querier: return 499 status code instead of 500 when a request to remote read endpoint gets canceled. #6934
* [BUGFIX] Querier: fix issue where `-querier.max-fetched-series-per-query` is not applied to `/series` endpoint if the series are loaded from ingesters. #7055
* [BUGFIX] Distributor: fix issue where `-distributor.metric-relabeling-enabled` may cause distributors to panic #7176
* [BUGFIX] Distributor: fix issue where `-distributor.metric-relabeling-enabled` may cause distributors to write unsorted labels and corrupt blocks #7326
* [BUGFIX] Query-frontend: the `cortex_query_frontend_queries_total` report incorrectly reported `op="query"` for any request which wasn't a range query. Now the `op` label value can be one of the following: #7207
  * `query`: instant query
  * `query_range`: range query
  * `cardinality`: cardinality query
  * `label_names_and_values`: label names / values query
  * `active_series`: active series query
  * `other`: any other request
* [BUGFIX] Fix performance regression introduced in Mimir 2.11.0 when uploading blocks to AWS S3. #7240
* [BUGFIX] Query-frontend: fix race condition when sharding active series is enabled (see above) and response is compressed with snappy. #7290
* [BUGFIX] Query-frontend: "query stats" log unsuccessful replies from downstream as "failed". #7296
* [BUGFIX] Packaging: remove reload from systemd file as mimir does not take into account SIGHUP. #7345
* [BUGFIX] Compactor: do not allow out-of-order blocks to prevent timely compaction. #7342
* [BUGFIX] Update `google.golang.org/grpc` to resolve occasional issues with gRPC server closing its side of connection before it was drained by the client. #7380
* [BUGFIX] Query-frontend: abort response streaming for `active_series` requests when the request context is canceled. #7378
* [BUGFIX] Compactor: improve compaction of sporadic blocks. #7329
* [BUGFIX] Ruler: fix regression that caused client errors to be tracked in `cortex_ruler_write_requests_failed_total` metric. #7472
* [BUGFIX] promql: Fix Range selectors with an @ modifier are wrongly scoped in range queries. #7475
* [BUGFIX] Fix metadata API using wrong JSON field names. #7475
* [BUGFIX] Ruler: fix native histogram recording rule result corruption. #7552
* [BUGFIX] Querier: fix HTTP status code translations for remote read requests. Previously, remote-read had conflicting behaviours: when returning samples all internal errors were translated to HTTP 400; when returning chunks all internal errors were translated to HTTP 500. #7487
* [BUGFIX] Query-frontend: Fix memory leak on every request. #7654

### Mixin

* [CHANGE] The `job` label matcher for distributor and gateway have been extended to include any deployment matching `distributor.*` and `cortex-gw.*` respectively. This change allows to match custom and multi-zone distributor and gateway deployments too. #6817
* [ENHANCEMENT] Dashboards: Add panels for alertmanager activity of a tenant #6826
* [ENHANCEMENT] Dashboards: Add graphs to "Slow Queries" dashboard. #6880
* [ENHANCEMENT] Dashboards: Update all deprecated "graph" panels to "timeseries" panels. #6864 #7413 #7457
* [ENHANCEMENT] Dashboards: Make most columns in "Slow Queries" sortable. #7000
* [ENHANCEMENT] Dashboards: Render graph panels at full resolution as opposed to at half resolution. #7027
* [ENHANCEMENT] Dashboards: show query-scheduler queue length on "Reads" and "Remote Ruler Reads" dashboards. #7088
* [ENHANCEMENT] Dashboards: Add estimated number of compaction jobs to "Compactor", "Tenants" and "Top tenants" dashboards. #7449 #7481
* [ENHANCEMENT] Recording rules: add native histogram recording rules to `cortex_request_duration_seconds`. #7528
* [ENHANCEMENT] Dashboards: Add total owned series, and per-ingester in-memory and owned series to "Tenants" dashboard. #7511
* [BUGFIX] Dashboards: drop `step` parameter from targets as it is not supported. #7157
* [BUGFIX] Recording rules: drop rules for metrics removed in 2.0: `cortex_memcache_request_duration_seconds` and `cortex_cache_request_duration_seconds`. #7514

### Jsonnet

* [CHANGE] Distributor: Increase `JAEGER_REPORTER_MAX_QUEUE_SIZE` from the default (100) to 1000, to avoid dropping tracing spans. #7259
* [CHANGE] Querier: Increase `JAEGER_REPORTER_MAX_QUEUE_SIZE` from 1000 to 5000, to avoid dropping tracing spans. #6764
* [CHANGE] rollout-operator: remove default CPU limit. #7066
* [CHANGE] Store-gateway: Increase `JAEGER_REPORTER_MAX_QUEUE_SIZE` from the default (100) to 1000, to avoid dropping tracing spans. #7068
* [CHANGE] Query-frontend, ingester, ruler, backend and write instances: Increase `JAEGER_REPORTER_MAX_QUEUE_SIZE` from the default (100), to avoid dropping tracing spans. #7086
* [CHANGE] Ring: relaxed the hash ring heartbeat period and timeout for distributor, ingester, store-gateway and compactor: #6860
  * `-distributor.ring.heartbeat-period` set to `1m`
  * `-distributor.ring.heartbeat-timeout` set to `4m`
  * `-ingester.ring.heartbeat-period` set to `2m`
  * `-store-gateway.sharding-ring.heartbeat-period` set to `1m`
  * `-store-gateway.sharding-ring.heartbeat-timeout` set to `4m`
  * `-compactor.ring.heartbeat-period` set to `1m`
  * `-compactor.ring.heartbeat-timeout` set to `4m`
* [CHANGE] Ruler-querier: the topology spread constrain max skew is now configured through the configuration option `ruler_querier_topology_spread_max_skew` instead of `querier_topology_spread_max_skew`. #7204
* [CHANGE] Distributor: `-server.grpc.keepalive.max-connection-age` lowered from `2m` to `60s` and configured `-shutdown-delay=90s` and termination grace period to `100` seconds in order to reduce the chances of failed gRPC write requests when distributors gracefully shutdown. #7361
* [FEATURE] Added support for the following root-level settings to configure the list of matchers to apply to node affinity: #6782 #6829
  * `alertmanager_node_affinity_matchers`
  * `compactor_node_affinity_matchers`
  * `continuous_test_node_affinity_matchers`
  * `distributor_node_affinity_matchers`
  * `ingester_node_affinity_matchers`
  * `ingester_zone_a_node_affinity_matchers`
  * `ingester_zone_b_node_affinity_matchers`
  * `ingester_zone_c_node_affinity_matchers`
  * `mimir_backend_node_affinity_matchers`
  * `mimir_backend_zone_a_node_affinity_matchers`
  * `mimir_backend_zone_b_node_affinity_matchers`
  * `mimir_backend_zone_c_node_affinity_matchers`
  * `mimir_read_node_affinity_matchers`
  * `mimir_write_node_affinity_matchers`
  * `mimir_write_zone_a_node_affinity_matchers`
  * `mimir_write_zone_b_node_affinity_matchers`
  * `mimir_write_zone_c_node_affinity_matchers`
  * `overrides_exporter_node_affinity_matchers`
  * `querier_node_affinity_matchers`
  * `query_frontend_node_affinity_matchers`
  * `query_scheduler_node_affinity_matchers`
  * `rollout_operator_node_affinity_matchers`
  * `ruler_node_affinity_matchers`
  * `ruler_node_affinity_matchers`
  * `ruler_querier_node_affinity_matchers`
  * `ruler_query_frontend_node_affinity_matchers`
  * `ruler_query_scheduler_node_affinity_matchers`
  * `store_gateway_node_affinity_matchers`
  * `store_gateway_node_affinity_matchers`
  * `store_gateway_zone_a_node_affinity_matchers`
  * `store_gateway_zone_b_node_affinity_matchers`
  * `store_gateway_zone_c_node_affinity_matchers`
* [FEATURE] Ingester: Allow automated zone-by-zone downscaling, that can be enabled via the `ingester_automated_downscale_enabled` flag. It is disabled by default. #6850
* [ENHANCEMENT] Alerts: Add `MimirStoreGatewayTooManyFailedOperations` warning alert that triggers when Mimir store-gateway report error when interacting with the object storage. #6831
* [ENHANCEMENT] Querier HPA: improved scaling metric and scaling policies, in order to scale up and down more gradually. #6971
* [ENHANCEMENT] Rollout-operator: upgraded to v0.13.0. #7469
* [ENHANCEMENT] Rollout-operator: add tracing configuration to rollout-operator container (when tracing is enabled and configured). #7469
* [ENHANCEMENT] Query-frontend: configured `-shutdown-delay`, `-server.grpc.keepalive.max-connection-age` and termination grace period to reduce the likelihood of queries hitting terminated query-frontends. #7129
* [ENHANCEMENT] Autoscaling: add support for KEDA's `ignoreNullValues` option for Prometheus scaler. #7471
* [BUGFIX] Update memcached-exporter to 0.14.1 due to CVE-2023-39325. #6861

### Mimirtool

* [FEATURE] Add command `migrate-utf8` to migrate Alertmanager configurations for Alertmanager versions 0.27.0 and later. #7383
* [ENHANCEMENT] Add template render command to render locally a template. #7325
* [ENHANCEMENT] Add `--extra-headers` option to `mimirtool rules` command to add extra headers to requests for auth. #7141
* [ENHANCEMENT] Analyze Prometheus: set tenant header. #6737
* [ENHANCEMENT] Add argument `--output-dir` to `mimirtool alertmanager get` where the config and templates will be written to and can be loaded via `mimirtool alertmanager load` #6760
* [BUGFIX] Analyze rule-file: .metricsUsed field wasn't populated. #6953

### Mimir Continuous Test

* [ENHANCEMENT] Include comparison of all expected and actual values when any float sample does not match. #6756

### Query-tee

* [BUGFIX] Fix issue where `Host` HTTP header was not being correctly changed for the proxy targets. #7386
* [ENHANCEMENT] Allow using the value of X-Scope-OrgID for basic auth username in the forwarded request if URL username is set as `__REQUEST_HEADER_X_SCOPE_ORGID__`. #7452

### Documentation

* [CHANGE] No longer mark OTLP distributor endpoint as experimental. #7348
* [ENHANCEMENT] Added runbook for `KubePersistentVolumeFillingUp` alert. #7297
* [ENHANCEMENT] Add Grafana Cloud recommendations to OTLP documentation. #7375
* [BUGFIX] Fixed typo on single zone->zone aware replication Helm page. #7327

### Tools

* [CHANGE] copyblocks: The flags for copyblocks have been changed to align more closely with other tools. #6607
* [CHANGE] undelete-blocks: undelete-blocks-gcs has been removed and replaced with undelete-blocks, which supports recovering deleted blocks in versioned buckets from ABS, GCS, and S3-compatible object storage. #6607
* [FEATURE] copyprefix: Add tool to copy objects between prefixes. Supports ABS, GCS, and S3-compatible object storage. #6607

## 2.11.0

### Grafana Mimir

* [CHANGE] The following deprecated configurations have been removed: #6673 #6779 #6808 #6814
  * `-querier.iterators`
  * `-querier.batch-iterators`
  * `-blocks-storage.bucket-store.max-chunk-pool-bytes`
  * `-blocks-storage.bucket-store.chunk-pool-min-bucket-size-bytes`
  * `-blocks-storage.bucket-store.chunk-pool-max-bucket-size-bytes`
  * `-blocks-storage.bucket-store.bucket-index.enabled`
* [CHANGE] Querier: Split worker GRPC config into separate client configs for the frontend and scheduler to allow TLS to be configured correctly when specifying the `tls_server_name`. The GRPC config specified under `-querier.frontend-client.*` will no longer apply to the scheduler client, and will need to be set explicitly under `-querier.scheduler-client.*`. #6445 #6573
* [CHANGE] Store-gateway: enable sparse index headers by default. Sparse index headers reduce the time to load an index header up to 90%. #6005
* [CHANGE] Store-gateway: lazy-loading concurrency limit default value is now 4. #6004
* [CHANGE] General: enabled `-log.buffered` by default. The `-log.buffered` has been deprecated and will be removed in Mimir 2.13. #6131
* [CHANGE] Ingester: changed default `-blocks-storage.tsdb.series-hash-cache-max-size-bytes` setting from `1GB` to `350MB`. The new default cache size is enough to store the hashes for all series in a ingester, assuming up to 2M in-memory series per ingester and using the default 13h retention period for local TSDB blocks in the ingesters. #6130
* [CHANGE] Query-frontend: removed `cortex_query_frontend_workers_enqueued_requests_total`. Use `cortex_query_frontend_enqueue_duration_seconds_count` instead. #6121
* [CHANGE] Ingester / querier: enable ingester to querier chunks streaming by default and mark it as stable. #6174
* [CHANGE] Ingester / querier: enable ingester query request minimisation by default and mark it as stable. #6174
* [CHANGE] Ingester: changed the default value for the experimental configuration parameter `-blocks-storage.tsdb.early-head-compaction-min-estimated-series-reduction-percentage` from 10 to 15. #6186
* [CHANGE] Ingester: `/ingester/push` HTTP endpoint has been removed. This endpoint was added for testing and troubleshooting, but was never documented or used for anything. #6299
* [CHANGE] Experimental setting `-log.rate-limit-logs-per-second-burst` renamed to `-log.rate-limit-logs-burst-size`. #6230
* [CHANGE] Ingester: by setting the newly introduced experimental CLI flag `-ingester.return-only-grpc-errors` to true, ingester will return only gRPC errors. #6443 #6680 #6723
* [CHANGE] Upgrade Node.js to v20. #6540
* [CHANGE] Querier: `cortex_querier_blocks_consistency_checks_failed_total` is now incremented when a block couldn't be queried from any attempted store-gateway as opposed to incremented after each attempt. Also `cortex_querier_blocks_consistency_checks_total` is incremented once per query as opposed to once per attempt (with 3 attempts). #6590
* [CHANGE] Ingester: Modify utilization based read path limiter to base memory usage on Go heap size. #6584
* [FEATURE] Distributor: added option `-distributor.retry-after-header.enabled` to include the `Retry-After` header in recoverable error responses. #6608
* [FEATURE] Query-frontend: add experimental support for query blocking. Queries are blocked on a per-tenant basis and is configured via the limit `blocked_queries`. #5609
* [FEATURE] Vault: Added support for new Vault authentication methods: `AppRole`, `Kubernetes`, `UserPass` and `Token`. #6143
* [FEATURE] Add experimental endpoint `/api/v1/cardinality/active_series` to return the set of active series for a given selector. #6536 #6619 #6651 #6667 #6717
* [FEATURE] Added `-<prefix>.s3.part-size` flag to configure the S3 minimum file size in bytes used for multipart uploads. #6592
* [FEATURE] Add the experimental `-<prefix>.s3.send-content-md5` flag (defaults to `false`) to configure S3 Put Object requests to send a `Content-MD5` header. Setting this flag is not recommended unless your object storage does not support checksums. #6622
* [FEATURE] Distributor: add an experimental flag `-distributor.reusable-ingester-push-worker` that can be used to pre-allocate a pool of workers to be used to send push requests to the ingesters. #6660
* [FEATURE] Distributor: Support enabling of automatically generated name suffixes for metrics ingested via OTLP, through the flag `-distributor.otel-metric-suffixes-enabled`. #6542
* [FEATURE] Ingester: ingester can now track which of the user's series the ingester actually owns according to the ring, and only consider owned series when checking for user series limit. This helps to avoid hitting the user's series limit when scaling up ingesters or changing user's ingester shard size. Feature is currently experimental, and disabled by default. It can be enabled by setting `-ingester.use-ingester-owned-series-for-limits` (to use owned series for limiting). This is currently limited to multi-zone ingester setup, with replication factor being equal to number of zones. #6718 #7087
* [ENHANCEMENT] Query-frontend: don't treat cancel as an error. #4648
* [ENHANCEMENT] Ingester: exported summary `cortex_ingester_inflight_push_requests_summary` tracking total number of inflight requests in percentile buckets. #5845
* [ENHANCEMENT] Query-scheduler: add `cortex_query_scheduler_enqueue_duration_seconds` metric that records the time taken to enqueue or reject a query request. #5879
* [ENHANCEMENT] Query-frontend: add `cortex_query_frontend_enqueue_duration_seconds` metric that records the time taken to enqueue or reject a query request. When query-scheduler is in use, the metric has the `scheduler_address` label to differentiate the enqueue duration by query-scheduler backend. #5879 #6087 #6120
* [ENHANCEMENT] Store-gateway: add metric `cortex_bucket_store_blocks_loaded_by_duration` for counting the loaded number of blocks based on their duration. #6074  #6129
* [ENHANCEMENT] Expose `/sync/mutex/wait/total:seconds` Go runtime metric as `go_sync_mutex_wait_total_seconds_total` from all components. #5879
* [ENHANCEMENT] Query-scheduler: improve latency with many concurrent queriers. #5880
* [ENHANCEMENT] Ruler: add new per-tenant `cortex_ruler_queries_zero_fetched_series_total` metric to track rules that fetched no series. #5925
* [ENHANCEMENT] Implement support for `limit`, `limit_per_metric` and `metric` parameters for `<Prometheus HTTP prefix>/api/v1/metadata` endpoint. #5890
* [ENHANCEMENT] Distributor: add experimental support for storing metadata when ingesting metrics via OTLP. This makes metrics description and type available when ingesting metrics via OTLP. Enable with `-distributor.enable-otlp-metadata-storage=true`. #5693 #6035 #6254
* [ENHANCEMENT] Ingester: added support for sampling errors, which can be enabled by setting `-ingester.error-sample-rate`. This way each error will be logged once in the configured number of times. All the discarded samples will still be tracked by the `cortex_discarded_samples_total` metric. #5584 #6014
* [ENHANCEMENT] Ruler: Fetch secrets used to configure TLS on the Alertmanager client from Vault when `-vault.enabled` is true. #5239
* [ENHANCEMENT] Query-frontend: added query-sharding support for `group by` aggregation queries. #6024
* [ENHANCEMENT] Fetch secrets used to configure server-side TLS from Vault when `-vault.enabled` is true. #6052.
* [ENHANCEMENT] Packaging: add logrotate config file. #6142
* [ENHANCEMENT] Ingester: add the experimental configuration options `-blocks-storage.tsdb.head-postings-for-matchers-cache-max-bytes` and `-blocks-storage.tsdb.block-postings-for-matchers-cache-max-bytes` to enforce a limit in bytes on the `PostingsForMatchers()` cache used by ingesters (the cache limit is per TSDB head and block basis, not a global one). The experimental configuration options `-blocks-storage.tsdb.head-postings-for-matchers-cache-size` and `-blocks-storage.tsdb.block-postings-for-matchers-cache-size` have been deprecated. #6151
* [ENHANCEMENT] Ingester: use the `PostingsForMatchers()` in-memory cache for label values queries with matchers too. #6151
* [ENHANCEMENT] Ingester / store-gateway: optimized regex matchers. #6168 #6250
* [ENHANCEMENT] Distributor: Include ingester IDs in circuit breaker related metrics and logs. #6206
* [ENHANCEMENT] Querier: improve errors and logging when streaming chunks from ingesters and store-gateways. #6194 #6309
* [ENHANCEMENT] Querier: Add `cortex_querier_federation_exemplar_tenants_queried` and `cortex_querier_federation_tenants_queried` metrics to track the number of tenants queried by multi-tenant queries. #6374 #6409
* [ENHANCEMENT] All: added an experimental `-server.grpc.num-workers` flag that configures the number of long-living workers used to process gRPC requests. This could decrease the CPU usage by reducing the number of stack allocations. #6311
* [ENHANCEMENT] All: improved IPv6 support by using the proper host:port formatting. #6311
* [ENHANCEMENT] Querier: always return error encountered during chunks streaming, rather than `the stream has already been exhausted`. #6345 #6433
* [ENHANCEMENT] Query-frontend: add `instance_enable_ipv6` to support IPv6. #6111
* [ENHANCEMENT] Store-gateway: return same detailed error messages as queriers when chunks or series limits are reached. #6347
* [ENHANCEMENT] Querier: reduce memory consumed for queries that hit store-gateways. #6348
* [ENHANCEMENT] Ruler: include corresponding trace ID with log messages associated with rule evaluation. #6379 #6520
* [ENHANCEMENT] Querier: clarify log messages and span events emitted while querying ingesters, and include both ingester name and address when relevant. #6381
* [ENHANCEMENT] Memcached: introduce new experimental configuration parameters `-<prefix>.memcached.write-buffer-size-bytes` `-<prefix>.memcached.read-buffer-size-bytes` to customise the memcached client write and read buffer size (the buffer is allocated for each memcached connection). #6468
* [ENHANCEMENT] Ingester, Distributor: added experimental support for rejecting push requests received via gRPC before reading them into memory, if ingester or distributor is unable to accept the request. This is activated by using `-ingester.limit-inflight-requests-using-grpc-method-limiter` for ingester, and `-distributor.limit-inflight-requests-using-grpc-method-limiter` for distributor. #5976 #6300
* [ENHANCEMENT] Add capability in store-gateways to accept number of tokens through config. `-store-gateway.sharding-ring.num-tokens`, `default-value=512` #4863
* [ENHANCEMENT] Query-frontend: return warnings generated during query evaluation. #6391
* [ENHANCEMENT] Server: Add the option `-server.http-read-header-timeout` to enable specifying a timeout for reading HTTP request headers. It defaults to 0, in which case reading of headers can take up to `-server.http-read-timeout`, leaving no time for reading body, if there's any. #6517
* [ENHANCEMENT] Add connection-string option, `-<prefix>.azure.connection-string`, for Azure Blob Storage. #6487
* [ENHANCEMENT] Ingester: Add `-ingester.instance-limits.max-inflight-push-requests-bytes`. This limit protects the ingester against requests that together may cause an OOM. #6492
* [ENHANCEMENT] Ingester: add new per-tenant `cortex_ingester_local_limits` metric to expose the calculated local per-tenant limits seen at each ingester. Exports the local per-tenant series limit with label `{limit="max_global_series_per_user"}` #6403
* [ENHANCEMENT] Query-frontend: added "queue_time_seconds" field to "query stats" log. This is total time that query and subqueries spent in the queue, before queriers picked it up. #6537
* [ENHANCEMENT] Server: Add `-server.report-grpc-codes-in-instrumentation-label-enabled` CLI flag to specify whether gRPC status codes should be used in `status_code` label of `cortex_request_duration_seconds` metric. It defaults to false, meaning that successful and erroneous gRPC status codes are represented with `success` and `error` respectively. #6562
* [ENHANCEMENT] Server: Add `-ingester.client.report-grpc-codes-in-instrumentation-label-enabled` CLI flag to specify whether gRPC status codes should be used in `status_code` label of `cortex_ingester_client_request_duration_seconds` metric. It defaults to false, meaning that successful and erroneous gRPC status codes are represented with `2xx` and `error` respectively. #6562
* [ENHANCEMENT] Server: Add `-server.http-log-closed-connections-without-response-enabled` option to log details about connections to HTTP server that were closed before any data was sent back. This can happen if client doesn't manage to send complete HTTP headers before timeout. #6612
* [ENHANCEMENT] Query-frontend: include length of query, time since the earliest and latest points of a query, time since the earliest and latest points of a query, cached/uncached bytes in "query stats" logs. Time parameters (start/end/time) are always formatted as RFC3339 now. #6473 #6477 #6709 #6710
* [ENHANCEMENT] Query-frontend: `-query-frontend.align-queries-with-step` has been moved from a global flag to a per-tenant override. #6714
* [ENHANCEMENT] Distributor: added support for reducing the resolution of native histogram samples upon ingestion if the sample has too many buckets compared to `-validation.max-native-histogram-buckets`. This is enabled by default and can be turned off by setting `-validation.reduce-native-histogram-over-max-buckets` to `false`. #6535
* [ENHANCEMENT] Query-frontend: optionally wait for the frontend to complete startup if requests are received while the frontend is still starting. Disabled by default, set `-query-frontend.not-running-timeout` to a non-zero value to enable. #6621
* [ENHANCEMENT] Distributor: Include source IPs in OTLP push handler logs. #6652
* [ENHANCEMENT] Query-frontend: return clearer error message when a query request is received while shutting down. #6675
* [ENHANCEMENT] Querier: return clearer error message when a query request is cancelled by the caller. #6697
* [ENHANCEMENT] Compactor: Mark corrupted blocks for no-compaction to avoid blocking compactor future runs. #6588
* [ENHANCEMENT] Distributor: Added an experimental configuration option `distributor.ingestion-burst-factor` that overrides the `distributor.ingestion-burst-size` option if set. The `distributor.ingestion-burst-factor` is used to set the underlying ingestion rate limiter token bucket's burst size to a multiple of the per distributor `distributor.ingestion-rate-limit` and the `distributor.ingestion-burst-factor`. This is disabled by default. #6662
* [ENHANCEMENT] Add debug message to track tenants sending queries that are not able to benefit from caches. #6732
* [BUGFIX] Distributor: return server overload error in the event of exceeding the ingestion rate limit. #6549
* [BUGFIX] Ring: Ensure network addresses used for component hash rings are formatted correctly when using IPv6. #6068
* [BUGFIX] Query-scheduler: don't retain connections from queriers that have shut down, leading to gradually increasing enqueue latency over time. #6100 #6145
* [BUGFIX] Ingester: prevent query logic from continuing to execute after queries are canceled. #6085
* [BUGFIX] Ensure correct nesting of children of the `querier.Select` tracing span. #6085
* [BUGFIX] Packaging: fix preremove script preventing upgrades on RHEL based OS. #6067
* [BUGFIX] Querier: return actual error rather than `attempted to read series at index XXX from stream, but the stream has already been exhausted` (or even no error at all) when streaming chunks from ingesters or store-gateways is enabled and an error occurs while streaming chunks. #6346
* [BUGFIX] Querier: reduce log volume when querying ingesters with zone-awareness enabled and one or more instances in a single zone unavailable. #6381
* [BUGFIX] Querier: don't try to query further ingesters if ingester query request minimization is enabled and a query limit is reached as a result of the responses from the initial set of ingesters. #6402
* [BUGFIX] Ingester: Don't cache context cancellation error when querying. #6446
* [BUGFIX] Ingester: don't ignore errors encountered while iterating through chunks or samples in response to a query request. #6469
* [BUGFIX] All: fix issue where traces for some inter-component gRPC calls would incorrectly show the call as failing due to cancellation. #6470
* [BUGFIX] Querier: correctly mark streaming requests to ingesters or store-gateways as successful, not cancelled, in metrics and traces. #6471 #6505
* [BUGFIX] Querier: fix issue where queries fail with "context canceled" error when an ingester or store-gateway fails healthcheck while the query is in progress. #6550
* [BUGFIX] Tracing: When creating an OpenTelemetry tracing span, add it to the context for later retrieval. #6614
* [BUGFIX] Querier: always report query results to query-frontends, even when cancelled, to ensure query-frontends don't wait for results that will otherwise never arrive. #6703
* [BUGFIX] Querier: attempt to query ingesters in PENDING state, to reduce the likelihood that scaling up the number of ingesters in multiple zones simultaneously causes a read outage. #6726 #6727
* [BUGFIX] Querier: don't cancel inflight queries from a query-scheduler if the stream between the querier and query-scheduler is broken. #6728
* [BUGFIX] Store-gateway: Fix double-counting of some duration metrics. #6616
* [BUGFIX] Fixed possible series matcher corruption leading to wrong series being included in query results. #6884

### Mixin

* [CHANGE] Dashboards: enabled reporting gRPC codes as `status_code` label in Mimir dashboards. In case of gRPC calls, the successful `status_code` label on `cortex_request_duration_seconds` and gRPC client request duration metrics has changed from 'success' and '2xx' to 'OK'. #6561
* [CHANGE] Alerts: remove `MimirGossipMembersMismatch` alert and replace it with `MimirGossipMembersTooHigh` and `MimirGossipMembersTooLow` alerts that should have a higher signal-to-noise ratio. #6508
* [ENHANCEMENT] Dashboards: Optionally show rejected requests on Mimir Writes dashboard. Useful when used together with "early request rejection" in ingester and distributor. #6132 #6556
* [ENHANCEMENT] Alerts: added a critical alert for `CompactorSkippedBlocksWithOutOfOrderChunks` when multiple blocks are affected. #6410
* [ENHANCEMENT] Dashboards: Added the min-replicas for autoscaling dashboards. #6528
* [ENHANCEMENT] Dashboards: Show queries per second for the `/api/v1/cardinality/` endpoints on the "Overview" dashboard. #6720
* [BUGFIX] Alerts: fixed issue where `GossipMembersMismatch` warning message referred to per-instance labels that were not produced by the alert query. #6146
* [BUGFIX] Dashboards: Fix autoscaling dashboard panels for KEDA > 2.9. [Requires scraping the KEDA operator for metrics since they moved](https://github.com/kedacore/keda/issues/3972). #6528
* [BUGFIX] Alerts: Fix autoscaling alerts for KEDA > 2.9. [Requires scraping the KEDA operator for metrics since they moved](https://github.com/kedacore/keda/issues/3972). #6528

### Jsonnet

* [CHANGE] Ingester: reduce `-server.grpc-max-concurrent-streams` to 500. #5666
* [CHANGE] Changed default `_config.cluster_domain` from `cluster.local` to `cluster.local.` to reduce the number of DNS lookups made by Mimir. #6389
* [CHANGE] Query-frontend: changed default `_config.autoscaling_query_frontend_cpu_target_utilization` from `1` to `0.75`. #6395
* [CHANGE] Distributor: Increase HPA scale down period such that distributors are slower to scale down after autoscaling up. #6589
* [CHANGE] Store-gateway: Change the default timeout used for index-queries caches from `200ms` to `450ms`. #6786
* [FEATURE] Store-gateway: Allow automated zone-by-zone downscaling, that can be enabled via the `store_gateway_automated_downscale_enabled` flag. It is disabled by default. #6149
* [FEATURE] Ingester: Allow to configure TSDB Head early compaction using the following `_config` parameters: #6181
  * `ingester_tsdb_head_early_compaction_enabled` (disabled by default)
  * `ingester_tsdb_head_early_compaction_reduction_percentage`
  * `ingester_tsdb_head_early_compaction_min_in_memory_series`
* [ENHANCEMENT] Double the amount of rule groups for each user tier. #5897
* [ENHANCEMENT] Set `maxUnavailable` to 0 for `distributor`, `overrides-exporter`, `querier`, `query-frontend`, `query-scheduler` `ruler-querier`, `ruler-query-frontend`, `ruler-query-scheduler` and `consul` deployments, to ensure they don't become completely unavailable during a rollout. #5924
* [ENHANCEMENT] Update rollout-operator to `v0.9.0`. #6022 #6110 #6558 #6681
* [ENHANCEMENT] Update memcached to `memcached:1.6.22-alpine`. #6585
* [ENHANCEMENT] Store-gateway: replaced the following deprecated CLI flags: #6319
  * `-blocks-storage.bucket-store.index-header-lazy-loading-enabled` replaced with `-blocks-storage.bucket-store.index-header.lazy-loading-enabled`
  * `-blocks-storage.bucket-store.index-header-lazy-loading-idle-timeout` replaced with `-blocks-storage.bucket-store.index-header.lazy-loading-idle-timeout`
* [ENHANCEMENT] Store-gateway: Allow selective enablement of store-gateway automated scaling on a per-zone basis. #6302
* [BUGFIX] Autoscaling: KEDA > 2.9 removed the ability to set metricName in the trigger metadata. To help discern which metric is used by the HPA, we set the trigger name to what was the metricName. This is available as the `scaler` label on `keda_*` metrics. #6528

### Mimirtool

* [ENHANCEMENT] Analyze Grafana: Improve support for variables in range. #6657
* [BUGFIX] Fix out of bounds error on export with large timespans and/or series count. #5700
* [BUGFIX] Fix the issue where `--read-timeout` was applied to the entire `mimirtool analyze grafana` invocation rather than to individual Grafana API calls. #5915
* [BUGFIX] Fix incorrect remote-read path joining for `mimirtool remote-read` commands on Windows. #6011
* [BUGFIX] Fix template files full path being sent in `mimirtool alertmanager load` command. #6138
* [BUGFIX] Analyze rule-file: .metricsUsed field wasn't populated. #6953

### Mimir Continuous Test

### Query-tee

### Documentation

* [ENHANCEMENT] Document the concept of native histograms and how to send them to Mimir, migration path. #5956 #6488 #6539 #6752
* [ENHANCEMENT] Document native histograms query and visualization. #6231

### Tools

* [CHANGE] tsdb-index: Rename tool to tsdb-series. #6317
* [FEATURE] tsdb-labels: Add tool to print label names and values of a TSDB block. #6317
* [ENHANCEMENT] trafficdump: Trafficdump can now parse OTEL requests. Entire request is dumped to output, there's no filtering of fields or matching of series done. #6108

## 2.10.5

### Grafana Mimir

* [ENHANCEMENT] Update Docker base images from `alpine:3.18.3` to `alpine:3.18.5`. #6897
* [BUGFIX] Fixed possible series matcher corruption leading to wrong series being included in query results. #6886

### Documentation

* [ENHANCEMENT] Document the concept of native histograms and how to send them to Mimir, migration path. #6757
* [ENHANCEMENT] Document native histograms query and visualization. #6757

## 2.10.4

### Grafana Mimir

* [BUGFIX] Update otelhttp library to v0.44.0 as a mitigation for CVE-2023-45142. #6634

## 2.10.3

### Grafana Mimir

* [BUGFIX] Update grpc-go library to 1.57.2-dev that includes a fix for a bug introduced in 1.57.1. #6419

## 2.10.2

### Grafana Mimir

* [BUGFIX] Update grpc-go library to 1.57.1 and `golang.org/x/net` to `0.17`, which include fix for CVE-2023-44487. #6349

## 2.10.1

### Grafana Mimir

* [CHANGE] Update Go version to 1.21.3. #6244 #6325
* [BUGFIX] Query-frontend: Don't retry read requests rejected by the ingester due to utilization based read path limiting. #6032
* [BUGFIX] Ingester: fix panic in WAL replay of certain native histograms. #6086

## 2.10.0

### Grafana Mimir

* [CHANGE] Store-gateway: skip verifying index header integrity upon loading. To enable verification set `blocks_storage.bucket_store.index_header.verify_on_load: true`. #5174
* [CHANGE] Querier: change the default value of the experimental `-querier.streaming-chunks-per-ingester-buffer-size` flag to 256. #5203
* [CHANGE] Querier: only initiate query requests to ingesters in the `ACTIVE` state in the ring. #5342
* [CHANGE] Querier: renamed `-querier.prefer-streaming-chunks` to `-querier.prefer-streaming-chunks-from-ingesters` to enable streaming chunks from ingesters to queriers. #5182
* [CHANGE] Querier: `-query-frontend.cache-unaligned-requests` has been moved from a global flag to a per-tenant override. #5312
* [CHANGE] Ingester: removed `cortex_ingester_shipper_dir_syncs_total` and `cortex_ingester_shipper_dir_sync_failures_total` metrics. The former metric was not much useful, and the latter was never incremented. #5396
* [CHANGE] Ingester: removed logging of errors related to hitting per-instance limits to reduce resource usage when ingesters are under pressure. #5585
* [CHANGE] gRPC clients: use default connect timeout of 5s, and therefore enable default connect backoff max delay of 5s. #5562
* [CHANGE] Ingester: the `-validation.create-grace-period` is now enforced in the ingester too, other than distributor and query-frontend. If you've configured `-validation.create-grace-period` then make sure the configuration is applied to ingesters too. #5712
* [CHANGE] Distributor: the `-validation.create-grace-period` is now enforced for examplars too in the distributor. If an examplar has timestamp greater than "now + grace_period", then the exemplar will be dropped and the metric `cortex_discarded_exemplars_total{reason="exemplar_too_far_in_future",user="..."}` increased. #5761
* [CHANGE] Query-frontend: the `-validation.create-grace-period` is now enforced in the query-frontend even when the configured value is 0. When the value is 0, the query end time range is truncated to the current real-world time. #5829
* [CHANGE] Store-gateway: deprecated configuration parameters for index header under `blocks-storage.bucket-store` and use a new configurations in `blocks-storage.bucket-store.index-header`, deprecated configuration will be removed in Mimir 2.12. Configuration changes: #5726
  * `-blocks-storage.bucket-store.index-header-lazy-loading-enabled` is deprecated, use the new configuration `-blocks-storage.bucket-store.index-header.lazy-loading-enabled`
  * `-blocks-storage.bucket-store.index-header-lazy-loading-idle-timeout` is deprecated, use the new configuration `-blocks-storage.bucket-store.index-header.lazy-loading-idle-timeout`
  * `-blocks-storage.bucket-store.index-header-lazy-loading-concurrency` is deprecated, use the new configuration `-blocks-storage.bucket-store.index-header.lazy-loading-concurrency`
* [CHANGE] Store-gateway: remove experimental fine-grained chunks caching. The following experimental configuration parameters have been removed `-blocks-storage.bucket-store.chunks-cache.fine-grained-chunks-caching-enabled`, `-blocks-storage.bucket-store.fine-grained-chunks-caching-ranges-per-series`. #5816 #5875
* [CHANGE] Ingester: remove deprecated `blocks-storage.tsdb.max-tsdb-opening-concurrency-on-startup`. #5850
* [FEATURE] Introduced `-distributor.service-overload-status-code-on-rate-limit-enabled` flag for configuring status code to 529 instead of 429 upon rate limit exhaustion. #5752
* [FEATURE] Cardinality API: added a new `count_method` parameter which enables counting active series. #5136
* [FEATURE] Query-frontend: added experimental support to cache cardinality, label names and label values query responses. The cache will be used when `-query-frontend.cache-results` is enabled, and `-query-frontend.results-cache-ttl-for-cardinality-query` or `-query-frontend.results-cache-ttl-for-labels-query` set to a value greater than 0. The following metrics have been added to track the query results cache hit ratio per `request_type`: #5212 #5235 #5426 #5524
  * `cortex_frontend_query_result_cache_requests_total{request_type="query_range|cardinality|label_names_and_values"}`
  * `cortex_frontend_query_result_cache_hits_total{request_type="query_range|cardinality|label_names_and_values"}`
* [FEATURE] Added `-<prefix>.s3.list-objects-version` flag to configure the S3 list objects version. #5099
* [FEATURE] Ingester: add optional CPU/memory utilization based read request limiting, considered experimental. Disabled by default, enable by configuring limits via both of the following flags: #5012 #5392 #5394 #5526 #5508 #5704
  * `-ingester.read-path-cpu-utilization-limit`
  * `-ingester.read-path-memory-utilization-limit`
  * `-ingester.log-utilization-based-limiter-cpu-samples`
* [FEATURE] Ruler: support filtering results from rule status endpoint by `file`, `rule_group` and `rule_name`. #5291
* [FEATURE] Ingester: add experimental support for creating tokens by using spread minimizing strategy. This can be enabled with `-ingester.ring.token-generation-strategy: spread-minimizing` and `-ingester.ring.spread-minimizing-zones: <all available zones>`. In that case `-ingester.ring.tokens-file-path` must be empty. #5308 #5324
* [FEATURE] Storegateway: Persist sparse index-headers to disk and read from disk on index-header loads instead of reconstructing. #5465 #5651 #5726
* [FEATURE] Ingester: add experimental CLI flag `-ingester.ring.spread-minimizing-join-ring-in-order` that allows an ingester to register tokens in the ring only after all previous ingesters (with ID lower than its own ID) have already been registered. #5541
* [FEATURE] Ingester: add experimental support to compact the TSDB Head when the number of in-memory series is equal or greater than `-blocks-storage.tsdb.early-head-compaction-min-in-memory-series`, and the ingester estimates that the per-tenant TSDB Head compaction will reduce in-memory series by at least `-blocks-storage.tsdb.early-head-compaction-min-estimated-series-reduction-percentage`. #5371
* [FEATURE] Ingester: add new metrics for tracking native histograms in active series: `cortex_ingester_active_native_histogram_series`, `cortex_ingester_active_native_histogram_series_custom_tracker`, `cortex_ingester_active_native_histogram_buckets`, `cortex_ingester_active_native_histogram_buckets_custom_tracker`. The first 2 are the subsets of the existing and unmodified `cortex_ingester_active_series` and `cortex_ingester_active_series_custom_tracker` respectively, only tracking native histogram series, and the last 2 are the equivalents for tracking the number of buckets in native histogram series. #5318
* [FEATURE] Add experimental CLI flag `-<prefix>.s3.native-aws-auth-enabled` that allows to enable the default credentials provider chain of the AWS SDK. #5636
* [FEATURE] Distributor: add experimental support for circuit breaking when writing to ingesters via `-ingester.client.circuit-breaker.enabled`, `-ingester.client.circuit-breaker.failure-threshold`, or `-ingester.client.circuit-breaker.cooldown-period` or their corresponding YAML. #5650
* [FEATURE] The following features are no longer considered experimental. #5701 #5872
  * Ruler storage cache (`-ruler-storage.cache.*`)
  * Exclude ingesters running in specific zones (`-ingester.ring.excluded-zones`)
  * Cardinality-based query sharding (`-query-frontend.query-sharding-target-series-per-shard`)
  * Cardinality query result caching (`-query-frontend.results-cache-ttl-for-cardinality-query`)
  * Label names and values query result caching (`-query-frontend.results-cache-ttl-for-labels-query`)
  * Query expression size limit (`-query-frontend.max-query-expression-size-bytes`)
  * Peer discovery / tenant sharding for overrides exporters (`-overrides-exporter.ring.enabled`)
  * Configuring enabled metrics in overrides exporter (`-overrides-exporter.enabled-metrics`)
  * Per-tenant results cache TTL (`-query-frontend.results-cache-ttl`, `-query-frontend.results-cache-ttl-for-out-of-order-time-window`)
  * Shutdown delay (`-shutdown-delay`)
* [FEATURE] Querier: add experimental CLI flag `-tenant-federation.max-concurrent` to adjust the max number of per-tenant queries that can be run at a time when executing a single multi-tenant query. #5874
* [FEATURE] Alertmanager: add Microsoft Teams as a supported integration. #5840
* [ENHANCEMENT] Overrides-exporter: Add new metrics for write path and alertmanager (`max_global_metadata_per_user`, `max_global_metadata_per_metric`, `request_rate`, `request_burst_size`, `alertmanager_notification_rate_limit`, `alertmanager_max_dispatcher_aggregation_groups`, `alertmanager_max_alerts_count`, `alertmanager_max_alerts_size_bytes`) and added flag `-overrides-exporter.enabled-metrics` to explicitly configure desired metrics, e.g. `-overrides-exporter.enabled-metrics=request_rate,ingestion_rate`. Default value for this flag is: `ingestion_rate,ingestion_burst_size,max_global_series_per_user,max_global_series_per_metric,max_global_exemplars_per_user,max_fetched_chunks_per_query,max_fetched_series_per_query,ruler_max_rules_per_rule_group,ruler_max_rule_groups_per_tenant`. #5376
* [ENHANCEMENT] Cardinality API: when zone aware replication is enabled, the label values cardinality API can now tolerate single zone failure #5178
* [ENHANCEMENT] Distributor: optimize sending requests to ingesters when incoming requests don't need to be modified. For now this feature can be disabled by setting `-timeseries-unmarshal-caching-optimization-enabled=false`. #5137
* [ENHANCEMENT] Add advanced CLI flags to control gRPC client behaviour: #5161
  * `-<prefix>.connect-timeout`
  * `-<prefix>.connect-backoff-base-delay`
  * `-<prefix>.connect-backoff-max-delay`
  * `-<prefix>.initial-stream-window-size`
  * `-<prefix>.initial-connection-window-size`
* [ENHANCEMENT] Query-frontend: added "response_size_bytes" field to "query stats" log. #5196
* [ENHANCEMENT] Querier: refine error messages for per-tenant query limits, informing the user of the preferred strategy for not hitting the limit, in addition to how they may tweak the limit. #5059
* [ENHANCEMENT] Distributor: optimize sending of requests to ingesters by reusing memory buffers for marshalling requests. This optimization can be enabled by setting `-distributor.write-requests-buffer-pooling-enabled` to `true`. #5195 #5805 #5830
* [ENHANCEMENT] Querier: add experimental `-querier.minimize-ingester-requests` option to initially query only the minimum set of ingesters required to reach quorum. #5202 #5259 #5263
* [ENHANCEMENT] Querier: improve error message when streaming chunks from ingesters to queriers and a query limit is reached. #5245
* [ENHANCEMENT] Use new data structure for labels, to reduce memory consumption. #3555 #5731
* [ENHANCEMENT] Update alpine base image to 3.18.2. #5276
* [ENHANCEMENT] Ruler: add `cortex_ruler_sync_rules_duration_seconds` metric, tracking the time spent syncing all rule groups owned by the ruler instance. #5311
* [ENHANCEMENT] Store-gateway: add experimental `blocks-storage.bucket-store.index-header-lazy-loading-concurrency` config option to limit the number of concurrent index-headers loads when lazy loading. #5313 #5605
* [ENHANCEMENT] Ingester and querier: improve level of detail in traces emitted for queries that hit ingesters. #5315
* [ENHANCEMENT] Querier: add `cortex_querier_queries_rejected_total` metric that counts the number of queries rejected due to hitting a limit (eg. max series per query or max chunks per query). #5316 #5440 #5450
* [ENHANCEMENT] Querier: add experimental `-querier.minimize-ingester-requests-hedging-delay` option to initiate requests to further ingesters when request minimisation is enabled and not all initial requests have completed. #5368
* [ENHANCEMENT] Clarify docs for `-ingester.client.*` flags to make it clear that these are used by both queriers and distributors. #5375
* [ENHANCEMENT] Querier and store-gateway: add experimental support for streaming chunks from store-gateways to queriers while evaluating queries. This can be enabled with `-querier.prefer-streaming-chunks-from-store-gateways=true`. #5182
* [ENHANCEMENT] Querier: enforce `max-chunks-per-query` limit earlier in query processing when streaming chunks from ingesters to queriers to avoid unnecessarily consuming resources for queries that will be aborted. #5369 #5447
* [ENHANCEMENT] Ingester: added `cortex_ingester_shipper_last_successful_upload_timestamp_seconds` metric tracking the last successful TSDB block uploaded to the bucket (unix timestamp in seconds). #5396
* [ENHANCEMENT] Ingester: add two metrics tracking resource utilization calculated by utilization based limiter: #5496
  * `cortex_ingester_utilization_limiter_current_cpu_load`: The current exponential weighted moving average of the ingester's CPU load
  * `cortex_ingester_utilization_limiter_current_memory_usage_bytes`: The current ingester memory utilization
* [ENHANCEMENT] Ruler: added `insight=true` field to ruler's prometheus component for rule evaluation logs. #5510
* [ENHANCEMENT] Distributor Ingester: add metrics to count the number of requests rejected for hitting per-instance limits, `cortex_distributor_instance_rejected_requests_total` and `cortex_ingester_instance_rejected_requests_total` respectively. #5551
* [ENHANCEMENT] Distributor: add support for ingesting exponential histograms that are over the native histogram scale limit of 8 in OpenTelemetry format by downscaling them. #5532 #5607
* [ENHANCEMENT] General: buffered logging: #5506
  * `-log.buffered` CLI flag enable buffered logging.
* [ENHANCEMENT] Distributor: add more detailed information to traces generated while processing OTLP write requests. #5539
* [ENHANCEMENT] Distributor: improve performance ingesting OTLP payloads. #5531 #5607 #5616
* [ENHANCEMENT] Ingester: optimize label-values with matchers call when number of matched series is small. #5600
* [ENHANCEMENT] Compactor: delete bucket-index, markers and debug files if there are no blocks left in the bucket index. This cleanup must be enabled by using `-compactor.no-blocks-file-cleanup-enabled` option. #5648
* [ENHANCEMENT] Ingester: reduce memory usage of active series tracker. #5665
* [ENHANCEMENT] Store-gateway: added `-store-gateway.sharding-ring.auto-forget-enabled` configuration parameter to control whether store-gateway auto-forget feature should be enabled or disabled (enabled by default). #5702
* [ENHANCEMENT] Compactor: added per tenant block upload counters `cortex_block_upload_api_blocks_total`, `cortex_block_upload_api_bytes_total`, and `cortex_block_upload_api_files_total`. #5738
* [ENHANCEMENT] Compactor: verify time range of compacted block(s) matches the time range of input blocks. #5760
* [ENHANCEMENT] Querier: improved observability of calls to ingesters during queries. #5724
* [ENHANCEMENT] Compactor: block backfilling logging is now more verbose. #5711
* [ENHANCEMENT] Added support to rate limit application logs: #5764
  * `-log.rate-limit-enabled`
  * `-log.rate-limit-logs-per-second`
  * `-log.rate-limit-logs-per-second-burst`
* [ENHANCEMENT] Ingester: added `cortex_ingester_tsdb_head_min_timestamp_seconds` and `cortex_ingester_tsdb_head_max_timestamp_seconds` metrics which return min and max time of all TSDB Heads open in an ingester. #5786 #5815
* [ENHANCEMENT] Querier: cancel query requests to ingesters in a zone upon first error received from the zone, to reduce wasted effort spent computing results that won't be used #5764
* [ENHANCEMENT] All: improve tracing of internal HTTP requests sent over httpgrpc. #5782
* [ENHANCEMENT] Querier: add experimental per-query chunks limit based on an estimate of the number of chunks that will be sent from ingesters and store-gateways that is enforced earlier during query evaluation. This limit is disabled by default and can be configured with `-querier.max-estimated-fetched-chunks-per-query-multiplier`. #5765
* [ENHANCEMENT] Ingester: add UI for listing tenants with TSDB on given ingester and viewing details of tenants's TSDB on given ingester. #5803 #5824
* [ENHANCEMENT] Querier: improve observability of calls to store-gateways during queries. #5809
* [ENHANCEMENT] Query-frontend: improve tracing of interactions with query-scheduler. #5818
* [ENHANCEMENT] Query-scheduler: improve tracing of requests when request is rejected by query-scheduler. #5848
* [ENHANCEMENT] Ingester: avoid logging some errors that could cause logging contention. #5494 #5581
* [ENHANCEMENT] Store-gateway: wait for query gate after loading blocks. #5507
* [ENHANCEMENT] Store-gateway: always include `__name__` posting group in selection in order to reduce the number of object storage API calls. #5246
* [ENHANCEMENT] Ingester: track active series by ref instead of hash/labels to reduce memory usage. #5134 #5193
* [ENHANCEMENT] Go: updated to 1.21.1. #5955 #5960
* [ENHANCEMENT] Alertmanager: updated to alertmanager 0.26.0. #5840
* [BUGFIX] Ingester: Handle when previous ring state is leaving and the number of tokens has changed. #5204
* [BUGFIX] Querier: fix issue where queries that use the `timestamp()` function fail with `execution: attempted to read series at index 0 from stream, but the stream has already been exhausted` if streaming chunks from ingesters to queriers is enabled. #5370
* [BUGFIX] memberlist: bring back `memberlist_client_kv_store_count` metric that used to exist in Cortex, but got lost during dskit updates before Mimir 2.0. #5377
* [BUGFIX] Querier: pass on HTTP 503 query response code. #5364
* [BUGFIX] Store-gateway: Fix issue where stopping a store-gateway could cause all store-gateways to unload all blocks. #5464
* [BUGFIX] Allocate ballast in smaller blocks to avoid problem when entire ballast was kept in memory working set. #5565
* [BUGFIX] Querier: retry frontend result notification when an error is returned. #5591
* [BUGFIX] Querier: fix issue where `cortex_ingester_client_request_duration_seconds` metric did not include streaming query requests that did not return any series. #5695
* [BUGFIX] Ingester: fix ActiveSeries tracker double-counting series that have been deleted from the Head while still being active and then recreated again. #5678
* [BUGFIX] Ingester: don't set "last update time" of TSDB into the future when opening TSDB. This could prevent detecting of idle TSDB for a long time, if sample in distant future was ingested. #5787
* [BUGFIX] Store-gateway: fix bug when lazy index header could be closed prematurely even when still in use. #5795
* [BUGFIX] Ruler: gracefully shut down rule evaluations. #5778
* [BUGFIX] Querier: fix performance when ingesters stream samples. #5836
* [BUGFIX] Ingester: fix spurious `not found` errors on label values API during head compaction. #5957
* [BUGFIX] All: updated Minio object storage client from 7.0.62 to 7.0.63 to fix auto-detection of AWS GovCloud environments. #5905

### Mixin

* [CHANGE] Dashboards: show all workloads in selected namespace on "rollout progress" dashboard. #5113
* [CHANGE] Dashboards: show the number of updated and ready pods for each workload in the "rollout progress" panel on the "rollout progress" dashboard. #5113
* [CHANGE] Dashboards: removed "Query results cache misses" panel on the "Mimir / Queries" dashboard. #5423
* [CHANGE] Dashboards: default to shared crosshair on all dashboards. #5489
* [CHANGE] Dashboards: sort variable drop-down lists from A to Z, rather than Z to A. #5490
* [CHANGE] Alerts: removed `MimirProvisioningTooManyActiveSeries` alert. You should configure `-ingester.instance-limits.max-series` and rely on `MimirIngesterReachingSeriesLimit` alert instead. #5593
* [CHANGE] Alerts: removed `MimirProvisioningTooManyWrites` alert. The alerting threshold used in this alert was chosen arbitrarily and ingesters receiving an higher number of samples / sec don't necessarily have any issue. You should rely on SLOs metrics and alerts instead. #5706
* [CHANGE] Alerts: don't raise `MimirRequestErrors` or `MimirRequestLatency` alert for the `/debug/pprof` endpoint. #5826
* [ENHANCEMENT] Dashboards: adjust layout of "rollout progress" dashboard panels so that the "rollout progress" panel doesn't require scrolling. #5113
* [ENHANCEMENT] Dashboards: show container name first in "pods count per version" panel on "rollout progress" dashboard. #5113
* [ENHANCEMENT] Dashboards: show time spend waiting for turn when lazy loading index headers in the "index-header lazy load gate latency" panel on the "queries" dashboard. #5313
* [ENHANCEMENT] Dashboards: split query results cache hit ratio by request type in "Query results cache hit ratio" panel on the "Mimir / Queries" dashboard. #5423
* [ENHANCEMENT] Dashboards: add "rejected queries" panel to "queries" dashboard. #5429
* [ENHANCEMENT] Dashboards: add native histogram active series and active buckets to "tenants" dashboard. #5543
* [ENHANCEMENT] Dashboards: add panels to "Mimir / Writes" for requests rejected for per-instance limits. #5638
* [ENHANCEMENT] Dashboards: rename "Blocks currently loaded" to "Blocks currently owned" in the "Mimir / Queries" dashboard. #5705
* [ENHANCEMENT] Alerts: Add `MimirIngestedDataTooFarInTheFuture` warning alert that triggers when Mimir ingests sample with timestamp more than 1h in the future. #5822
* [BUGFIX] Alerts: fix `MimirIngesterRestarts` to fire only when the ingester container is restarted, excluding the cases the pod is rescheduled. #5397
* [BUGFIX] Dashboards: fix "unhealthy pods" panel on "rollout progress" dashboard showing only a number rather than the name of the workload and the number of unhealthy pods if only one workload has unhealthy pods. #5113 #5200
* [BUGFIX] Alerts: fixed `MimirIngesterHasNotShippedBlocks` and `MimirIngesterHasNotShippedBlocksSinceStart` alerts. #5396
* [BUGFIX] Alerts: Fix `MimirGossipMembersMismatch` to include `admin-api` and custom compactor pods. `admin-api` is a GEM component. #5641 #5797
* [BUGFIX] Dashboards: fix autoscaling dashboard panels that could show multiple series for a single component. #5810
* [BUGFIX] Dashboards: fix ruler-querier scaling metric panel query and split into CPU and memory scaling metric panels. #5739

### Jsonnet

* [CHANGE] Removed `_config.querier.concurrency` configuration option and replaced it with `_config.querier_max_concurrency` and `_config.ruler_querier_max_concurrency` to allow to easily fine tune it for different querier deployments. #5322
* [CHANGE] Change `_config.multi_zone_ingester_max_unavailable` to 50. #5327
* [CHANGE] Change distributors rolling update strategy configuration: `maxSurge` and `maxUnavailable` are set to `15%` and `0`. #5714
* [FEATURE] Alertmanager: Add horizontal pod autoscaler config, that can be enabled using `autoscaling_alertmanager_enabled: true`. #5194 #5249
* [ENHANCEMENT] Enable the `track_sizes` feature for Memcached pods to help determine cache efficiency. #5209
* [ENHANCEMENT] Add per-container map for environment variables. #5181
* [ENHANCEMENT] Add `PodDisruptionBudget`s for compactor, continuous-test, distributor, overrides-exporter, querier, query-frontend, query-scheduler, rollout-operator, ruler, ruler-querier, ruler-query-frontend, ruler-query-scheduler, and all memcached workloads. #5098
* [ENHANCEMENT] Ruler: configure the ruler storage cache when the metadata cache is enabled. #5326 #5334
* [ENHANCEMENT] Shuffle-sharding: ingester shards in user-classes can now be configured to target different series and limit percentage utilization through `_config.shuffle_sharding.target_series_per_ingester` and `_config.shuffle_sharding.target_utilization_percentage` values. #5470
* [ENHANCEMENT] Distributor: allow adjustment of the targeted CPU usage as a percentage of requested CPU. This can be adjusted with `_config.autoscaling_distributor_cpu_target_utilization`. #5525
* [ENHANCEMENT] Ruler: add configuration option `_config.ruler_remote_evaluation_max_query_response_size_bytes` to easily set the maximum query response size allowed (in bytes). #5592
* [ENHANCEMENT] Distributor: dynamically set `GOMAXPROCS` based on the CPU request. This should reduce distributor CPU utilization, assuming the CPU request is set to a value close to the actual utilization. #5588
* [ENHANCEMENT] Querier: dynamically set `GOMAXPROCS` based on the CPU request. This should reduce noisy neighbour issues created by the querier, whose CPU utilization could eventually saturate the Kubernetes node if unbounded. #5646 #5658
* [ENHANCEMENT] Allow to remove an entry from the configured environment variable for a given component, setting the environment value to `null` in the `*_env_map` objects (e.g. `store_gateway_env_map+:: { 'field': null}`). #5599
* [ENHANCEMENT] Allow overriding the default number of replicas for `etcd`. #5589
* [ENHANCEMENT] Memcached: reduce memory request for results, chunks and metadata caches. The requested memory is 5% greater than the configured memcached max cache size. #5661
* [ENHANCEMENT] Autoscaling: Add the following configuration options to fine tune autoscaler target utilization: #5679 #5682 #5689
  * `autoscaling_querier_target_utilization` (defaults to `0.75`)
  * `autoscaling_mimir_read_target_utilization` (defaults to `0.75`)
  * `autoscaling_ruler_querier_cpu_target_utilization` (defaults to `1`)
  * `autoscaling_distributor_memory_target_utilization` (defaults to `1`)
  * `autoscaling_ruler_cpu_target_utilization` (defaults to `1`)
  * `autoscaling_query_frontend_cpu_target_utilization` (defaults to `1`)
  * `autoscaling_ruler_query_frontend_cpu_target_utilization` (defaults to `1`)
  * `autoscaling_alertmanager_cpu_target_utilization` (defaults to `1`)
* [ENHANCEMENT] Gossip-ring: add appProtocol for istio compatibility. #5680
* [ENHANCEMENT] Add _config.commonConfig to allow adding common configuration parameters for all Mimir components. #5703
* [ENHANCEMENT] Update rollout-operator to `v0.7.0`. #5718
* [ENHANCEMENT] Increase the default rollout speed for store-gateway when lazy loading is disabled. #5823
* [ENHANCEMENT] Add autoscaling on memory for ruler-queriers. #5739
* [ENHANCEMENT] Deduplicate scaled object creation for most objects that scale on CPU and memory. #6411
* [BUGFIX] Fix compilation when index, chunks or metadata caches are disabled. #5710
* [BUGFIX] Autoscaling: treat OOMing containers as though they are using their full memory request. #5739
* [BUGFIX] Autoscaling: if no containers are up, report 0 memory usage instead of no data. #6411

### Mimirtool

* [ENHANCEMENT] Mimirtool uses paging to fetch all dashboards from Grafana when running `mimirtool analyse grafana`. This allows the tool to work correctly when running against Grafana instances with more than a 1000 dashboards. #5825
* [ENHANCEMENT] Extract metric name from queries that have a `__name__` matcher. #5911
* [BUGFIX] Mimirtool no longer parses label names as metric names when handling templating variables that are populated using `label_values(<label_name>)` when running `mimirtool analyse grafana`. #5832
* [BUGFIX] Fix panic when analyzing a grafana dashboard with multiline queries in templating variables. #5911

### Query-tee

* [CHANGE] Proxy `Content-Type` response header from backend. Previously `Content-Type: text/plain; charset=utf-8` was returned on all requests. #5183
* [CHANGE] Increase default value of `-proxy.compare-skip-recent-samples` to avoid racing with recording rule evaluation. #5561
* [CHANGE] Add `-backend.skip-tls-verify` to optionally skip TLS verification on backends. #5656

### Documentation

* [CHANGE] Fix reference to `get-started` documentation directory. #5476
* [CHANGE] Fix link to external OTLP/HTTP documentation.
* [ENHANCEMENT] Improved `MimirRulerTooManyFailedQueries` runbook. #5586
* [ENHANCEMENT] Improved "Recover accidentally deleted blocks" runbook. #5620
* [ENHANCEMENT] Documented options and trade-offs to query label names and values. #5582
* [ENHANCEMENT] Improved `MimirRequestErrors` runbook for alertmanager. #5694

### Tools

* [CHANGE] copyblocks: add support for S3 and the ability to copy between different object storage services. Due to this, the `-source-service` and `-destination-service` flags are now required and the `-service` flag has been removed. #5486
* [FEATURE] undelete-block-gcs: Added new tool for undeleting blocks on GCS storage. #5610 #5855
* [FEATURE] wal-reader: Added new tool for printing entries in TSDB WAL. #5780
* [ENHANCEMENT] ulidtime: add -seconds flag to print timestamps as Unix timestamps. #5621
* [ENHANCEMENT] ulidtime: exit with status code 1 if some ULIDs can't be parsed. #5621
* [ENHANCEMENT] tsdb-index-toc: added index-header size estimates. #5652
* [BUGFIX] Stop tools from panicking when `-help` flag is passed. #5412
* [BUGFIX] Remove github.com/golang/glog command line flags from tools. #5413

## 2.9.4

### Grafana Mimir

* [ENHANCEMENT] Update Docker base images from `alpine:3.18.3` to `alpine:3.18.5`. #6895

## 2.9.3

### Grafana Mimir

* [BUGFIX] Update `go.opentelemetry.io/contrib/instrumentation/net/http/otelhttp` to `0.44` which includes a fix for CVE-2023-45142. #6637

## 2.9.2

### Grafana Mimir

* [BUGFIX] Update grpc-go library to 1.56.3 and `golang.org/x/net` to `0.17`, which include fix for CVE-2023-44487. #6353 #6364

## 2.9.1

### Grafana Mimir

* [ENHANCEMENT] Update alpine base image to 3.18.3. #6021

## 2.9.0

### Grafana Mimir

* [CHANGE] Store-gateway: change expanded postings, postings, and label values index cache key format. These caches will be invalidated when rolling out the new Mimir version. #4770 #4978 #5037
* [CHANGE] Distributor: remove the "forwarding" feature as it isn't necessary anymore. #4876
* [CHANGE] Query-frontend: Change the default value of `-query-frontend.query-sharding-max-regexp-size-bytes` from `0` to `4096`. #4932
* [CHANGE] Querier: `-querier.query-ingesters-within` has been moved from a global flag to a per-tenant override. #4287
* [CHANGE] Querier: Use `-blocks-storage.tsdb.retention-period` instead of `-querier.query-ingesters-within` for calculating the lookback period for shuffle sharded ingesters. Setting `-querier.query-ingesters-within=0` no longer disables shuffle sharding on the read path. #4287
* [CHANGE] Block upload: `/api/v1/upload/block/{block}/files` endpoint now allows file uploads with no `Content-Length`. #4956
* [CHANGE] Store-gateway: deprecate configuration parameters for chunk pooling, they will be removed in Mimir 2.11. The following options are now also ignored: #4996
  * `-blocks-storage.bucket-store.max-chunk-pool-bytes`
  * `-blocks-storage.bucket-store.chunk-pool-min-bucket-size-bytes`
  * `-blocks-storage.bucket-store.chunk-pool-max-bucket-size-bytes`
* [CHANGE] Store-gateway: remove metrics `cortex_bucket_store_chunk_pool_requested_bytes_total` and `cortex_bucket_store_chunk_pool_returned_bytes_total`. #4996
* [CHANGE] Compactor: change default of `-compactor.partial-block-deletion-delay` to `1d`. This will automatically clean up partial blocks that were a result of failed block upload or deletion. #5026
* [CHANGE] Compactor: the deprecated configuration parameter `-compactor.consistency-delay` has been removed. #5050
* [CHANGE] Store-gateway: the deprecated configuration parameter `-blocks-storage.bucket-store.consistency-delay` has been removed. #5050
* [CHANGE] The configuration parameter `-blocks-storage.bucket-store.bucket-index.enabled` has been deprecated and will be removed in Mimir 2.11. Mimir is running by default with the bucket index enabled since version 2.0, and starting from the version 2.11 it will not be possible to disable it. #5051
* [CHANGE] The configuration parameters `-querier.iterators` and `-query.batch-iterators` have been deprecated and will be removed in Mimir 2.11. Mimir runs by default with `-querier.batch-iterators=true`, and starting from version 2.11 it will not be possible to change this. #5114
* [CHANGE] Compactor: change default of `-compactor.first-level-compaction-wait-period` to 25m. #5128
* [CHANGE] Ruler: changed default of `-ruler.poll-interval` from `1m` to `10m`. Starting from this release, the configured rule groups will also be re-synced each time they're modified calling the ruler configuration API. #5170
* [FEATURE] Query-frontend: add `-query-frontend.log-query-request-headers` to enable logging of request headers in query logs. #5030
* [FEATURE] Store-gateway: add experimental feature to retain lazy-loaded index headers between restarts by eagerly loading them during startup. This is disabled by default and can only be enabled if lazy loading is enabled. To enable this set the following: #5606
  * `-blocks-storage.bucket-store.index-header-lazy-loading-enabled` must be set to true
  * `-blocks-storage.bucket-store.index-header.eager-loading-startup-enabled` must be set to true
* [ENHANCEMENT] Add per-tenant limit `-validation.max-native-histogram-buckets` to be able to ignore native histogram samples that have too many buckets. #4765
* [ENHANCEMENT] Store-gateway: reduce memory usage in some LabelValues calls. #4789
* [ENHANCEMENT] Store-gateway: add a `stage` label to the metric `cortex_bucket_store_series_data_touched`. This label now applies to `data_type="chunks"` and `data_type="series"`. The `stage` label has 2 values: `processed` - the number of series that parsed - and `returned` - the number of series selected from the processed bytes to satisfy the query. #4797 #4830
* [ENHANCEMENT] Distributor: make `__meta_tenant_id` label available in relabeling rules configured via `metric_relabel_configs`. #4725
* [ENHANCEMENT] Compactor: added the configurable limit `compactor.block-upload-max-block-size-bytes` or `compactor_block_upload_max_block_size_bytes` to limit the byte size of uploaded or validated blocks. #4680
* [ENHANCEMENT] Querier: reduce CPU utilisation when shuffle sharding is enabled with large shard sizes. #4851
* [ENHANCEMENT] Packaging: facilitate configuration management by instructing systemd to start mimir with a configuration file. #4810
* [ENHANCEMENT] Store-gateway: reduce memory allocations when looking up postings from cache. #4861 #4869 #4962 #5047
* [ENHANCEMENT] Store-gateway: retain only necessary bytes when reading series from the bucket. #4926
* [ENHANCEMENT] Ingester, store-gateway: clear the shutdown marker after a successful shutdown to enable reusing their persistent volumes in case the ingester or store-gateway is restarted. #4985
* [ENHANCEMENT] Store-gateway, query-frontend: Reduced memory allocations when looking up cached entries from Memcached. #4862
* [ENHANCEMENT] Alertmanager: Add additional template function `queryFromGeneratorURL` returning query URL decoded query from the `GeneratorURL` field of an alert. #4301
* [ENHANCEMENT] Ruler: added experimental ruler storage cache support. The cache should reduce the number of "list objects" API calls issued to the object storage when there are 2+ ruler replicas running in a Mimir cluster. The cache can be configured setting `-ruler-storage.cache.*` CLI flags or their respective YAML config options. #4950 #5054
* [ENHANCEMENT] Store-gateway: added HTTP `/store-gateway/prepare-shutdown` endpoint for gracefully scaling down of store-gateways. A gauge `cortex_store_gateway_prepare_shutdown_requested` has been introduced for tracing this process. #4955
* [ENHANCEMENT] Updated Kuberesolver dependency (github.com/sercand/kuberesolver) from v2.4.0 to v4.0.0 and gRPC dependency (google.golang.org/grpc) from v1.47.0 to v1.53.0. #4922
* [ENHANCEMENT] Introduced new options for logging HTTP request headers: `-server.log-request-headers` enables logging HTTP request headers, `-server.log-request-headers-exclude-list` lists headers which should not be logged. #4922
* [ENHANCEMENT] Block upload: `/api/v1/upload/block/{block}/files` endpoint now disables read and write HTTP timeout, overriding `-server.http-read-timeout` and `-server.http-write-timeout` values. This is done to allow large file uploads to succeed. #4956
* [ENHANCEMENT] Alertmanager: Introduce new metrics from upstream. #4918
  * `cortex_alertmanager_notifications_failed_total` (added `reason` label)
  * `cortex_alertmanager_nflog_maintenance_total`
  * `cortex_alertmanager_nflog_maintenance_errors_total`
  * `cortex_alertmanager_silences_maintenance_total`
  * `cortex_alertmanager_silences_maintenance_errors_total`
* [ENHANCEMENT] Add native histogram support for `cortex_request_duration_seconds` metric family. #4987
* [ENHANCEMENT] Ruler: do not list rule groups in the object storage for disabled tenants. #5004
* [ENHANCEMENT] Query-frontend and querier: add HTTP API endpoint `<prometheus-http-prefix>/api/v1/format_query` to format a PromQL query. #4373
* [ENHANCEMENT] Query-frontend: Add `cortex_query_frontend_regexp_matcher_count` and `cortex_query_frontend_regexp_matcher_optimized_count` metrics to track optimization of regular expression label matchers. #4813
* [ENHANCEMENT] Alertmanager: Add configuration option to enable or disable the deletion of alertmanager state from object storage. This is useful when migrating alertmanager tenants from one cluster to another, because it avoids a condition where the state object is copied but then deleted before the configuration object is copied. #4989
* [ENHANCEMENT] Querier: only use the minimum set of chunks from ingesters when querying, and cancel unnecessary requests to ingesters sooner if we know their results won't be used. #5016
* [ENHANCEMENT] Add `-enable-go-runtime-metrics` flag to expose all go runtime metrics as Prometheus metrics. #5009
* [ENHANCEMENT] Ruler: trigger a synchronization of tenant's rule groups as soon as they change the rules configuration via API. This synchronization is in addition of the periodic syncing done every `-ruler.poll-interval`. The new behavior is enabled by default, but can be disabled with `-ruler.sync-rules-on-changes-enabled=false` (configurable on a per-tenant basis too). If you disable the new behaviour, then you may want to revert `-ruler.poll-interval` to `1m`. #4975 #5053 #5115 #5170
* [ENHANCEMENT] Distributor: Improve invalid tenant shard size error message. #5024
* [ENHANCEMENT] Store-gateway: record index header loading time separately in `cortex_bucket_store_series_request_stage_duration_seconds{stage="load_index_header"}`. Now index header loading will be visible in the "Mimir / Queries" dashboard in the "Series request p99/average latency" panels. #5011 #5062
* [ENHANCEMENT] Querier and ingester: add experimental support for streaming chunks from ingesters to queriers while evaluating queries. This can be enabled with `-querier.prefer-streaming-chunks=true`. #4886 #5078 #5094 #5126
* [ENHANCEMENT] Update Docker base images from `alpine:3.17.3` to `alpine:3.18.0`. #5065
* [ENHANCEMENT] Compactor: reduced the number of "object exists" API calls issued by the compactor to the object storage when syncing block's `meta.json` files. #5063
* [ENHANCEMENT] Distributor: Push request rate limits (`-distributor.request-rate-limit` and `-distributor.request-burst-size`) and their associated YAML configuration are now stable. #5124
* [ENHANCEMENT] Go: updated to 1.20.5. #5185
* [ENHANCEMENT] Update alpine base image to 3.18.2. #5274 #5276
* [BUGFIX] Metadata API: Mimir will now return an empty object when no metadata is available, matching Prometheus. #4782
* [BUGFIX] Store-gateway: add collision detection on expanded postings and individual postings cache keys. #4770
* [BUGFIX] Ruler: Support the `type=alert|record` query parameter for the API endpoint `<prometheus-http-prefix>/api/v1/rules`. #4302
* [BUGFIX] Backend: Check that alertmanager's data-dir doesn't overlap with bucket-sync dir. #4921
* [BUGFIX] Alertmanager: Allow to rate-limit webex, telegram and discord notifications. #4979
* [BUGFIX] Store-gateway: panics when decoding LabelValues responses that contain more than 655360 values. These responses are no longer cached. #5021
* [BUGFIX] Querier: don't leak memory when processing query requests from query-frontends (ie. when the query-scheduler is disabled). #5199

### Documentation

* [ENHANCEMENT] Improve `MimirIngesterReachingTenantsLimit` runbook. #4744 #4752
* [ENHANCEMENT] Add `symbol table size exceeds` case to `MimirCompactorHasNotSuccessfullyRunCompaction` runbook. #4945
* [ENHANCEMENT] Clarify which APIs use query sharding. #4948

### Mixin

* [CHANGE] Alerts: Remove `MimirQuerierHighRefetchRate`. #4980
* [CHANGE] Alerts: Remove `MimirTenantHasPartialBlocks`. This is obsoleted by the changed default of `-compactor.partial-block-deletion-delay` to `1d`, which will auto remediate this alert. #5026
* [ENHANCEMENT] Alertmanager dashboard: display active aggregation groups #4772
* [ENHANCEMENT] Alerts: `MimirIngesterTSDBWALCorrupted` now only fires when there are more than one corrupted WALs in single-zone deployments and when there are more than two zones affected in multi-zone deployments. #4920
* [ENHANCEMENT] Alerts: added labels to duplicated `MimirRolloutStuck` and `MimirCompactorHasNotUploadedBlocks` rules in order to distinguish them. #5023
* [ENHANCEMENT] Dashboards: fix holes in graph for lightly loaded clusters #4915
* [ENHANCEMENT] Dashboards: allow configuring additional services for the Rollout Progress dashboard. #5007
* [ENHANCEMENT] Alerts: do not fire `MimirAllocatingTooMuchMemory` alert for any matching container outside of namespaces where Mimir is running. #5089
* [BUGFIX] Dashboards: show cancelled requests in a different color to successful requests in throughput panels on dashboards. #5039
* [BUGFIX] Dashboards: fix dashboard panels that showed percentages with axes from 0 to 10000%. #5084
* [BUGFIX] Remove dependency on upstream Kubernetes mixin. #4732

### Jsonnet

* [CHANGE] Ruler: changed ruler autoscaling policy, extended scale down period from 60s to 600s. #4786
* [CHANGE] Update to v0.5.0 rollout-operator. #4893
* [CHANGE] Backend: add `alertmanager_args` to `mimir-backend` when running in read-write deployment mode. Remove hardcoded `filesystem` alertmanager storage. This moves alertmanager's data-dir to `/data/alertmanager` by default. #4907 #4921
* [CHANGE] Remove `-pdb` suffix from `PodDisruptionBudget` names. This will create new `PodDisruptionBudget` resources. Make sure to prune the old resources; otherwise, rollouts will be blocked. #5109
* [CHANGE] Query-frontend: enable query sharding for cardinality estimation via `-query-frontend.query-sharding-target-series-per-shard` by default if the results cache is enabled. #5128
* [ENHANCEMENT] Ingester: configure `-blocks-storage.tsdb.head-compaction-interval=15m` to spread TSDB head compaction over a wider time range. #4870
* [ENHANCEMENT] Ingester: configure `-blocks-storage.tsdb.wal-replay-concurrency` to CPU request minus 1. #4864
* [ENHANCEMENT] Compactor: configure `-compactor.first-level-compaction-wait-period` to TSDB head compaction interval plus 10 minutes. #4872
* [ENHANCEMENT] Store-gateway: set `GOMEMLIMIT` to the memory request value. This should reduce the likelihood the store-gateway may go out of memory, at the cost of an higher CPU utilization due to more frequent garbage collections when the memory utilization gets closer or above the configured requested memory. #4971
* [ENHANCEMENT] Store-gateway: dynamically set `GOMAXPROCS` based on the CPU request. This should reduce the likelihood a high load on the store-gateway will slow down the entire Kubernetes node. #5104
* [ENHANCEMENT] Store-gateway: add `store_gateway_lazy_loading_enabled` configuration option which combines disabled lazy-loading and reducing blocks sync concurrency. Reducing blocks sync concurrency improves startup times with disabled lazy loading on HDDs. #5025
* [ENHANCEMENT] Update `rollout-operator` image to `v0.6.0`. #5155
* [BUGFIX] Backend: configure `-ruler.alertmanager-url` to `mimir-backend` when running in read-write deployment mode. #4892
* [ENHANCEMENT] Memcached: don't overwrite upsteam memcached statefulset jsonnet to allow chosing between antiAffinity and topologySpreadConstraints.

### Mimirtool

* [CHANGE] check rules: will fail on duplicate rules when `--strict` is provided. #5035
* [FEATURE] sync/diff can now include/exclude namespaces based on a regular expression using `--namespaces-regex` and `--ignore-namespaces-regex`. #5100
* [ENHANCEMENT] analyze prometheus: allow to specify `-prometheus-http-prefix`. #4966
* [ENHANCEMENT] analyze grafana: allow to specify `--folder-title` to limit dashboards analysis based on their exact folder title. #4973

### Tools

* [CHANGE] copyblocks: copying between Azure Blob Storage buckets is now supported in addition to copying between Google Cloud Storage buckets. As a result, the `--service` flag is now required to be specified (accepted values are `gcs` or `abs`). #4756

## 2.8.0

### Grafana Mimir

* [CHANGE] Ingester: changed experimental CLI flag from `-out-of-order-blocks-external-label-enabled` to `-ingester.out-of-order-blocks-external-label-enabled` #4440
* [CHANGE] Store-gateway: The following metrics have been removed: #4332
  * `cortex_bucket_store_series_get_all_duration_seconds`
  * `cortex_bucket_store_series_merge_duration_seconds`
* [CHANGE] Ingester: changed default value of `-blocks-storage.tsdb.retention-period` from `24h` to `13h`. If you're running Mimir with a custom configuration and you're overriding `-querier.query-store-after` to a value greater than the default `12h` then you should increase `-blocks-storage.tsdb.retention-period` accordingly. #4382
* [CHANGE] Ingester: the configuration parameter `-blocks-storage.tsdb.max-tsdb-opening-concurrency-on-startup` has been deprecated and will be removed in Mimir 2.10. #4445
* [CHANGE] Query-frontend: Cached results now contain timestamp which allows Mimir to check if cached results are still valid based on current TTL configured for tenant. Results cached by previous Mimir version are used until they expire from cache, which can take up to 7 days. If you need to use per-tenant TTL sooner, please flush results cache manually. #4439
* [CHANGE] Ingester: the `cortex_ingester_tsdb_wal_replay_duration_seconds` metrics has been removed. #4465
* [CHANGE] Query-frontend and ruler: use protobuf internal query result payload format by default. This feature is no longer considered experimental. #4557 #4709
* [CHANGE] Ruler: reject creating federated rule groups while tenant federation is disabled. Previously the rule groups would be silently dropped during bucket sync. #4555
* [CHANGE] Compactor: the `/api/v1/upload/block/{block}/finish` endpoint now returns a `429` status code when the compactor has reached the limit specified by `-compactor.max-block-upload-validation-concurrency`. #4598
* [CHANGE] Compactor: when starting a block upload the maximum byte size of the block metadata provided in the request body is now limited to 1 MiB. If this limit is exceeded a `413` status code is returned. #4683
* [CHANGE] Store-gateway: cache key format for expanded postings has changed. This will invalidate the expanded postings in the index cache when deployed. #4667
* [FEATURE] Cache: Introduce experimental support for using Redis for results, chunks, index, and metadata caches. #4371
* [FEATURE] Vault: Introduce experimental integration with Vault to fetch secrets used to configure TLS for clients. Server TLS secrets will still be read from a file. `tls-ca-path`, `tls-cert-path` and `tls-key-path` will denote the path in Vault for the following CLI flags when `-vault.enabled` is true: #4446.
  * `-distributor.ha-tracker.etcd.*`
  * `-distributor.ring.etcd.*`
  * `-distributor.forwarding.grpc-client.*`
  * `-querier.store-gateway-client.*`
  * `-ingester.client.*`
  * `-ingester.ring.etcd.*`
  * `-querier.frontend-client.*`
  * `-query-frontend.grpc-client-config.*`
  * `-query-frontend.results-cache.redis.*`
  * `-blocks-storage.bucket-store.index-cache.redis.*`
  * `-blocks-storage.bucket-store.chunks-cache.redis.*`
  * `-blocks-storage.bucket-store.metadata-cache.redis.*`
  * `-compactor.ring.etcd.*`
  * `-store-gateway.sharding-ring.etcd.*`
  * `-ruler.client.*`
  * `-ruler.alertmanager-client.*`
  * `-ruler.ring.etcd.*`
  * `-ruler.query-frontend.grpc-client-config.*`
  * `-alertmanager.sharding-ring.etcd.*`
  * `-alertmanager.alertmanager-client.*`
  * `-memberlist.*`
  * `-query-scheduler.grpc-client-config.*`
  * `-query-scheduler.ring.etcd.*`
  * `-overrides-exporter.ring.etcd.*`
* [FEATURE] Distributor, ingester, querier, query-frontend, store-gateway: add experimental support for native histograms. Requires that the experimental protobuf query result response format is enabled by `-query-frontend.query-result-response-format=protobuf` on the query frontend. #4286 #4352 #4354 #4376 #4377 #4387 #4396 #4425 #4442 #4494 #4512 #4513 #4526
* [FEATURE] Added `-<prefix>.s3.storage-class` flag to configure the S3 storage class for objects written to S3 buckets. #4300
* [FEATURE] Add `freebsd` to the target OS when generating binaries for a Mimir release. #4654
* [FEATURE] Ingester: Add `prepare-shutdown` endpoint which can be used as part of Kubernetes scale down automations. #4718
* [ENHANCEMENT] Add timezone information to Alpine Docker images. #4583
* [ENHANCEMENT] Ruler: Sync rules when ruler JOINING the ring instead of ACTIVE, In order to reducing missed rule iterations during ruler restarts. #4451
* [ENHANCEMENT] Allow to define service name used for tracing via `JAEGER_SERVICE_NAME` environment variable. #4394
* [ENHANCEMENT] Querier and query-frontend: add experimental, more performant protobuf query result response format enabled with `-query-frontend.query-result-response-format=protobuf`. #4304 #4318 #4375
* [ENHANCEMENT] Compactor: added experimental configuration parameter `-compactor.first-level-compaction-wait-period`, to configure how long the compactor should wait before compacting 1st level blocks (uploaded by ingesters). This configuration option allows to reduce the chances compactor begins compacting blocks before all ingesters have uploaded their blocks to the storage. #4401
* [ENHANCEMENT] Store-gateway: use more efficient chunks fetching and caching. #4255
* [ENHANCEMENT] Query-frontend and ruler: add experimental, more performant protobuf internal query result response format enabled with `-ruler.query-frontend.query-result-response-format=protobuf`. #4331
* [ENHANCEMENT] Ruler: increased tolerance for missed iterations on alerts, reducing the chances of flapping firing alerts during ruler restarts. #4432
* [ENHANCEMENT] Optimized `.*` and `.+` regular expression label matchers. #4432
* [ENHANCEMENT] Optimized regular expression label matchers with alternates (e.g. `a|b|c`). #4647
* [ENHANCEMENT] Added an in-memory cache for regular expression matchers, to avoid parsing and compiling the same expression multiple times when used in recurring queries. #4633
* [ENHANCEMENT] Query-frontend: results cache TTL is now configurable by using `-query-frontend.results-cache-ttl` and `-query-frontend.results-cache-ttl-for-out-of-order-time-window` options. These values can also be specified per tenant. Default values are unchanged (7 days and 10 minutes respectively). #4385
* [ENHANCEMENT] Ingester: added advanced configuration parameter `-blocks-storage.tsdb.wal-replay-concurrency` representing the maximum number of CPUs used during WAL replay. #4445
* [ENHANCEMENT] Ingester: added metrics `cortex_ingester_tsdb_open_duration_seconds_total` to measure the total time it takes to open all existing TSDBs. The time tracked by this metric also includes the TSDBs WAL replay duration. #4465
* [ENHANCEMENT] Store-gateway: use streaming implementation for LabelNames RPC. The batch size for streaming is controlled by `-blocks-storage.bucket-store.batch-series-size`. #4464
* [ENHANCEMENT] Memcached: Add support for TLS or mTLS connections to cache servers. #4535
* [ENHANCEMENT] Compactor: blocks index files are now validated for correctness for blocks uploaded via the TSDB block upload feature. #4503
* [ENHANCEMENT] Compactor: block chunks and segment files are now validated for correctness for blocks uploaded via the TSDB block upload feature. #4549
* [ENHANCEMENT] Ingester: added configuration options to configure the "postings for matchers" cache of each compacted block queried from ingesters: #4561
  * `-blocks-storage.tsdb.block-postings-for-matchers-cache-ttl`
  * `-blocks-storage.tsdb.block-postings-for-matchers-cache-size`
  * `-blocks-storage.tsdb.block-postings-for-matchers-cache-force`
* [ENHANCEMENT] Compactor: validation of blocks uploaded via the TSDB block upload feature is now configurable on a per tenant basis: #4585
  * `-compactor.block-upload-validation-enabled` has been added, `compactor_block_upload_validation_enabled` can be used to override per tenant
  * `-compactor.block-upload.block-validation-enabled` was the previous global flag and has been removed
* [ENHANCEMENT] TSDB Block Upload: block upload validation concurrency can now be limited with `-compactor.max-block-upload-validation-concurrency`. #4598
* [ENHANCEMENT] OTLP: Add support for converting OTel exponential histograms to Prometheus native histograms. The ingestion of native histograms must be enabled, please set `-ingester.native-histograms-ingestion-enabled` to `true`. #4063 #4639
* [ENHANCEMENT] Query-frontend: add metric `cortex_query_fetched_index_bytes_total` to measure TSDB index bytes fetched to execute a query. #4597
* [ENHANCEMENT] Query-frontend: add experimental limit to enforce a max query expression size in bytes via `-query-frontend.max-query-expression-size-bytes` or `max_query_expression_size_bytes`. #4604
* [ENHANCEMENT] Query-tee: improve message logged when comparing responses and one response contains a non-JSON payload. #4588
* [ENHANCEMENT] Distributor: add ability to set per-distributor limits via `distributor_limits` block in runtime configuration in addition to the existing configuration. #4619
* [ENHANCEMENT] Querier: reduce peak memory consumption for queries that touch a large number of chunks. #4625
* [ENHANCEMENT] Query-frontend: added experimental `-query-frontend.query-sharding-max-regexp-size-bytes` limit to query-frontend. When set to a value greater than 0, query-frontend disabled query sharding for any query with a regexp matcher longer than the configured limit. #4632
* [ENHANCEMENT] Store-gateway: include statistics from LabelValues and LabelNames calls in `cortex_bucket_store_series*` metrics. #4673
* [ENHANCEMENT] Query-frontend: improve readability of distributed tracing spans. #4656
* [ENHANCEMENT] Update Docker base images from `alpine:3.17.2` to `alpine:3.17.3`. #4685
* [ENHANCEMENT] Querier: improve performance when shuffle sharding is enabled and the shard size is large. #4711
* [ENHANCEMENT] Ingester: improve performance when Active Series Tracker is in use. #4717
* [ENHANCEMENT] Store-gateway: optionally select `-blocks-storage.bucket-store.series-selection-strategy`, which can limit the impact of large posting lists (when many series share the same label name and value). #4667 #4695 #4698
* [ENHANCEMENT] Querier: Cache the converted float histogram from chunk iterator, hence there is no need to lookup chunk every time to get the converted float histogram. #4684
* [ENHANCEMENT] Ruler: Improve rule upload performance when not enforcing per-tenant rule group limits. #4828
* [ENHANCEMENT] Improved memory limit on the in-memory cache used for regular expression matchers. #4751
* [BUGFIX] Querier: Streaming remote read will now continue to return multiple chunks per frame after the first frame. #4423
* [BUGFIX] Store-gateway: the values for `stage="processed"` for the metrics `cortex_bucket_store_series_data_touched` and  `cortex_bucket_store_series_data_size_touched_bytes` when using fine-grained chunks caching is now reporting the correct values of chunks held in memory. #4449
* [BUGFIX] Compactor: fixed reporting a compaction error when compactor is correctly shut down while populating blocks. #4580
* [BUGFIX] OTLP: Do not drop exemplars of the OTLP Monotonic Sum metric. #4063
* [BUGFIX] Packaging: flag `/etc/default/mimir` and `/etc/sysconfig/mimir` as config to prevent overwrite. #4587
* [BUGFIX] Query-frontend: don't retry queries which error inside PromQL. #4643
* [BUGFIX] Store-gateway & query-frontend: report more consistent statistics for fetched index bytes. #4671
* [BUGFIX] Native histograms: fix how IsFloatHistogram determines if mimirpb.Histogram is a float histogram. #4706
* [BUGFIX] Query-frontend: fix query sharding for native histograms. #4666
* [BUGFIX] Ring status page: fixed the owned tokens percentage value displayed. #4730
* [BUGFIX] Querier: fixed chunk iterator that can return sample with wrong timestamp. #4450
* [BUGFIX] Packaging: fix preremove script preventing upgrades. #4801
* [BUGFIX] Security: updates Go to version 1.20.4 to fix CVE-2023-24539, CVE-2023-24540, CVE-2023-29400. #4903

### Mixin

* [ENHANCEMENT] Queries: Display data touched per sec in bytes instead of number of items. #4492
* [ENHANCEMENT] `_config.job_names.<job>` values can now be arrays of regular expressions in addition to a single string. Strings are still supported and behave as before. #4543
* [ENHANCEMENT] Queries dashboard: remove mention to store-gateway "streaming enabled" in panels because store-gateway only support streaming series since Mimir 2.7. #4569
* [ENHANCEMENT] Ruler: Add panel description for Read QPS panel in Ruler dashboard to explain values when in remote ruler mode. #4675
* [BUGFIX] Ruler dashboard: show data for reads from ingesters. #4543
* [BUGFIX] Pod selector regex for deployments: change `(.*-mimir-)` to `(.*mimir-)`. #4603

### Jsonnet

* [CHANGE] Ruler: changed ruler deployment max surge from `0` to `50%`, and max unavailable from `1` to `0`. #4381
* [CHANGE] Memcached connections parameters `-blocks-storage.bucket-store.index-cache.memcached.max-idle-connections`, `-blocks-storage.bucket-store.chunks-cache.memcached.max-idle-connections` and `-blocks-storage.bucket-store.metadata-cache.memcached.max-idle-connections` settings are now configured based on `max-get-multi-concurrency` and `max-async-concurrency`. #4591
* [CHANGE] Add support to use external Redis as cache. Following are some changes in the jsonnet config: #4386 #4640
  * Renamed `memcached_*_enabled` config options to `cache_*_enabled`
  * Renamed `memcached_*_max_item_size_mb` config options to `cache_*_max_item_size_mb`
  * Added `cache_*_backend` config options
* [CHANGE] Store-gateway StatefulSets with disabled multi-zone deployment are also unregistered from the ring on shutdown. This eliminated resharding during rollouts, at the cost of extra effort during scaling down store-gateways. For more information see [Scaling down store-gateways](https://grafana.com/docs/mimir/v2.7.x/operators-guide/run-production-environment/scaling-out/#scaling-down-store-gateways). #4713
* [CHANGE] Removed `$._config.querier.replicas` and `$._config.queryFrontend.replicas`. If you need to customize the number of querier or query-frontend replicas, and autoscaling is disabled, please set an override as is done for other stateless components (e.g. distributors). #5130
* [ENHANCEMENT] Alertmanager: add `alertmanager_data_disk_size` and  `alertmanager_data_disk_class` configuration options, by default no storage class is set. #4389
* [ENHANCEMENT] Update `rollout-operator` to `v0.4.0`. #4524
* [ENHANCEMENT] Update memcached to `memcached:1.6.19-alpine`. #4581
* [ENHANCEMENT] Add support for mTLS connections to Memcached servers. #4553
* [ENHANCEMENT] Update the `memcached-exporter` to `v0.11.2`. #4570
* [ENHANCEMENT] Autoscaling: Add `autoscaling_query_frontend_memory_target_utilization`, `autoscaling_ruler_query_frontend_memory_target_utilization`, and `autoscaling_ruler_memory_target_utilization` configuration options, for controlling the corresponding autoscaler memory thresholds. Each has a default of 1, i.e. 100%. #4612
* [ENHANCEMENT] Distributor: add ability to set per-distributor limits via `distributor_instance_limits` using runtime configuration. #4627
* [BUGFIX] Add missing query sharding settings for user_24M and user_32M plans. #4374

### Mimirtool

* [ENHANCEMENT] Backfill: mimirtool will now sleep and retry if it receives a 429 response while trying to finish an upload due to validation concurrency limits. #4598
* [ENHANCEMENT] `gauge` panel type is supported now in `mimirtool analyze dashboard`. #4679
* [ENHANCEMENT] Set a `User-Agent` header on requests to Mimir or Prometheus servers. #4700

### Mimir Continuous Test

* [FEATURE] Allow continuous testing of native histograms as well by enabling the flag `-tests.write-read-series-test.histogram-samples-enabled`. The metrics exposed by the tool will now have a new label called `type` with possible values of `float`, `histogram_float_counter`, `histogram_float_gauge`, `histogram_int_counter`, `histogram_int_gauge`, the list of metrics impacted: #4457
  * `mimir_continuous_test_writes_total`
  * `mimir_continuous_test_writes_failed_total`
  * `mimir_continuous_test_queries_total`
  * `mimir_continuous_test_queries_failed_total`
  * `mimir_continuous_test_query_result_checks_total`
  * `mimir_continuous_test_query_result_checks_failed_total`
* [ENHANCEMENT] Added a new metric `mimir_continuous_test_build_info` that reports version information, similar to the existing `cortex_build_info` metric exposed by other Mimir components. #4712
* [ENHANCEMENT] Add coherency for the selected ranges and instants of test queries. #4704

### Query-tee

### Documentation

* [CHANGE] Clarify what deprecation means in the lifecycle of configuration parameters. #4499
* [CHANGE] Update compactor `split-groups` and `split-and-merge-shards` recommendation on component page. #4623
* [FEATURE] Add instructions about how to configure native histograms. #4527
* [ENHANCEMENT] Runbook for MimirCompactorHasNotSuccessfullyRunCompaction extended to include scenario where compaction has fallen behind. #4609
* [ENHANCEMENT] Add explanation for QPS values for reads in remote ruler mode and writes generally, to the Ruler dashboard page. #4629
* [ENHANCEMENT] Expand zone-aware replication page to cover single physical availability zone deployments. #4631
* [FEATURE] Add instructions to use puppet module. #4610
* [FEATURE] Add documentation on how deploy mixin with terraform. #4161

### Tools

* [ENHANCEMENT] tsdb-index: iteration over index is now faster when any equal matcher is supplied. #4515

## 2.7.3

### Grafana Mimir

* [BUGFIX] Security: updates Go to version 1.20.4 to fix CVE-2023-24539, CVE-2023-24540, CVE-2023-29400. #4905

## 2.7.2

### Grafana Mimir

* [BUGFIX] Security: updated Go version to 1.20.3 to fix CVE-2023-24538 #4795

## 2.7.1

**Note**: During the release process, version 2.7.0 was tagged too early, before completing the release checklist and production testing. Release 2.7.1 doesn't include any code changes since 2.7.0, but now has proper release notes, published documentation, and has been fully tested in our production environment.

### Grafana Mimir

* [CHANGE] Ingester: the configuration parameter `-ingester.ring.readiness-check-ring-health` has been deprecated and will be removed in Mimir 2.9. #4422
* [CHANGE] Ruler: changed default value of `-ruler.evaluation-delay-duration` option from 0 to 1m. #4250
* [CHANGE] Querier: Errors with status code `422` coming from the store-gateway are propagated and not converted to the consistency check error anymore. #4100
* [CHANGE] Store-gateway: When a query hits `max_fetched_chunks_per_query` and `max_fetched_series_per_query` limits, an error with the status code `422` is created and returned. #4056
* [CHANGE] Packaging: Migrate FPM packaging solution to NFPM. Rationalize packages dependencies and add package for all binaries. #3911
* [CHANGE] Store-gateway: Deprecate flag `-blocks-storage.bucket-store.chunks-cache.subrange-size` since there's no benefit to changing the default of `16000`. #4135
* [CHANGE] Experimental support for ephemeral storage introduced in Mimir 2.6.0 has been removed. Following options are no longer available: #4252
  * `-blocks-storage.ephemeral-tsdb.*`
  * `-distributor.ephemeral-series-enabled`
  * `-distributor.ephemeral-series-matchers`
  * `-ingester.max-ephemeral-series-per-user`
  * `-ingester.instance-limits.max-ephemeral-series`
Querying with using `{__mimir_storage__="ephemeral"}` selector no longer works. All label values with `ephemeral-` prefix in `reason` label of `cortex_discarded_samples_total` metric are no longer available. Following metrics have been removed:
  * `cortex_ingester_ephemeral_series`
  * `cortex_ingester_ephemeral_series_created_total`
  * `cortex_ingester_ephemeral_series_removed_total`
  * `cortex_ingester_ingested_ephemeral_samples_total`
  * `cortex_ingester_ingested_ephemeral_samples_failures_total`
  * `cortex_ingester_memory_ephemeral_users`
  * `cortex_ingester_queries_ephemeral_total`
  * `cortex_ingester_queried_ephemeral_samples`
  * `cortex_ingester_queried_ephemeral_series`
* [CHANGE] Store-gateway: use mmap-less index-header reader by default and remove mmap-based index header reader. The following flags have changed: #4280
   * `-blocks-storage.bucket-store.index-header.map-populate-enabled` has been removed
   * `-blocks-storage.bucket-store.index-header.stream-reader-enabled` has been removed
   * `-blocks-storage.bucket-store.index-header.stream-reader-max-idle-file-handles` has been renamed to `-blocks-storage.bucket-store.index-header.max-idle-file-handles`, and the corresponding configuration file option has been renamed from `stream_reader_max_idle_file_handles` to `max_idle_file_handles`
* [CHANGE] Store-gateway: the streaming store-gateway is now enabled by default. The new default setting for `-blocks-storage.bucket-store.batch-series-size` is `5000`. #4330
* [CHANGE] Compactor: the configuration parameter `-compactor.consistency-delay` has been deprecated and will be removed in Mimir 2.9. #4409
* [CHANGE] Store-gateway: the configuration parameter `-blocks-storage.bucket-store.consistency-delay` has been deprecated and will be removed in Mimir 2.9. #4409
* [FEATURE] Ruler: added `keep_firing_for` support to alerting rules. #4099
* [FEATURE] Distributor, ingester: ingestion of native histograms. The new per-tenant limit `-ingester.native-histograms-ingestion-enabled` controls whether native histograms are stored or ignored. #4159
* [FEATURE] Query-frontend: Introduce experimental `-query-frontend.query-sharding-target-series-per-shard` to allow query sharding to take into account cardinality of similar requests executed previously. This feature uses the same cache that's used for results caching. #4121 #4177 #4188 #4254
* [ENHANCEMENT] Go: update go to 1.20.1. #4266
* [ENHANCEMENT] Ingester: added `out_of_order_blocks_external_label_enabled` shipper option to label out-of-order blocks before shipping them to cloud storage. #4182 #4297
* [ENHANCEMENT] Ruler: introduced concurrency when loading per-tenant rules configuration. This improvement is expected to speed up the ruler start up time in a Mimir cluster with a large number of tenants. #4258
* [ENHANCEMENT] Compactor: Add `reason` label to `cortex_compactor_runs_failed_total`. The value can be `shutdown` or `error`. #4012
* [ENHANCEMENT] Store-gateway: enforce `max_fetched_series_per_query`. #4056
* [ENHANCEMENT] Query-frontend: Disambiguate logs for failed queries. #4067
* [ENHANCEMENT] Query-frontend: log caller user agent in query stats logs. #4093
* [ENHANCEMENT] Store-gateway: add `data_type` label with values on `cortex_bucket_store_partitioner_extended_ranges_total`, `cortex_bucket_store_partitioner_expanded_ranges_total`, `cortex_bucket_store_partitioner_requested_ranges_total`, `cortex_bucket_store_partitioner_expanded_bytes_total`, `cortex_bucket_store_partitioner_requested_bytes_total` for `postings`, `series`, and `chunks`. #4095
* [ENHANCEMENT] Store-gateway: Reduce memory allocation rate when loading TSDB chunks from Memcached. #4074
* [ENHANCEMENT] Query-frontend: track `cortex_frontend_query_response_codec_duration_seconds` and `cortex_frontend_query_response_codec_payload_bytes` metrics to measure the time taken and bytes read / written while encoding and decoding query result payloads. #4110
* [ENHANCEMENT] Alertmanager: expose additional upstream metrics `cortex_alertmanager_dispatcher_aggregation_groups`, `cortex_alertmanager_dispatcher_alert_processing_duration_seconds`. #4151
* [ENHANCEMENT] Querier and query-frontend: add experimental, more performant protobuf internal query result response format enabled with `-query-frontend.query-result-response-format=protobuf`. #4153
* [ENHANCEMENT] Store-gateway: use more efficient chunks fetching and caching. This should reduce CPU, memory utilization, and receive bandwidth of a store-gateway. Enable with `-blocks-storage.bucket-store.chunks-cache.fine-grained-chunks-caching-enabled=true`. #4163 #4174 #4227
* [ENHANCEMENT] Query-frontend: Wait for in-flight queries to finish before shutting down. #4073 #4170
* [ENHANCEMENT] Store-gateway: added `encode` and `other` stage to `cortex_bucket_store_series_request_stage_duration_seconds` metric. #4179
* [ENHANCEMENT] Ingester: log state of TSDB when shipping or forced compaction can't be done due to unexpected state of TSDB. #4211
* [ENHANCEMENT] Update Docker base images from `alpine:3.17.1` to `alpine:3.17.2`. #4240
* [ENHANCEMENT] Store-gateway: add a `stage` label to the metrics `cortex_bucket_store_series_data_fetched`, `cortex_bucket_store_series_data_size_fetched_bytes`, `cortex_bucket_store_series_data_touched`, `cortex_bucket_store_series_data_size_touched_bytes`. This label only applies to `data_type="chunks"`. For `fetched` metrics with `data_type="chunks"` the `stage` label has 2 values: `fetched` - the chunks or bytes that were fetched from the cache or the object store, `refetched` - the chunks or bytes that had to be refetched from the cache or the object store because their size was underestimated during the first fetch. For `touched` metrics with `data_type="chunks"` the `stage` label has 2 values: `processed` - the chunks or bytes that were read from the fetched chunks or bytes and were processed in memory, `returned` - the chunks or bytes that were selected from the processed bytes to satisfy the query. #4227 #4316
* [ENHANCEMENT] Compactor: improve the partial block check related to `compactor.partial-block-deletion-delay` to potentially issue less requests to object storage. #4246
* [ENHANCEMENT] Memcached: added `-*.memcached.min-idle-connections-headroom-percentage` support to configure the minimum number of idle connections to keep open as a percentage (0-100) of the number of recently used idle connections. This feature is disabled when set to a negative value (default), which means idle connections are kept open indefinitely. #4249
* [ENHANCEMENT] Querier and store-gateway: optimized regular expression label matchers with case insensitive alternate operator. #4340 #4357
* [ENHANCEMENT] Compactor: added the experimental flag `-compactor.block-upload.block-validation-enabled` with the default `true` to configure whether block validation occurs on backfilled blocks. #3411
* [ENHANCEMENT] Ingester: apply a jitter to the first TSDB head compaction interval configured via `-blocks-storage.tsdb.head-compaction-interval`. Subsequent checks will happen at the configured interval. This should help to spread the TSDB head compaction among different ingesters over the configured interval. #4364
* [ENHANCEMENT] Ingester: the maximum accepted value for `-blocks-storage.tsdb.head-compaction-interval` has been increased from 5m to 15m. #4364
* [BUGFIX] Store-gateway: return `Canceled` rather than `Aborted` or `Internal` error when the calling querier cancels a label names or values request, and return `Internal` if processing the request fails for another reason. #4061
* [BUGFIX] Querier: track canceled requests with status code `499` in the metrics instead of `503` or `422`. #4099
* [BUGFIX] Ingester: compact out-of-order data during `/ingester/flush` or when TSDB is idle. #4180
* [BUGFIX] Ingester: conversion of global limits `max-series-per-user`, `max-series-per-metric`, `max-metadata-per-user` and `max-metadata-per-metric` into corresponding local limits now takes into account the number of ingesters in each zone. #4238
* [BUGFIX] Ingester: track `cortex_ingester_memory_series` metric consistently with `cortex_ingester_memory_series_created_total` and `cortex_ingester_memory_series_removed_total`. #4312
* [BUGFIX] Querier: fixed a bug which was incorrectly matching series with regular expression label matchers with begin/end anchors in the middle of the regular expression. #4340

### Mixin

* [CHANGE] Move auto-scaling panel rows down beneath logical network path in Reads and Writes dashboards. #4049
* [CHANGE] Make distributor auto-scaling metric panels show desired number of replicas. #4218
* [CHANGE] Alerts: The alert `MimirMemcachedRequestErrors` has been renamed to `MimirCacheRequestErrors`. #4242
* [ENHANCEMENT] Alerts: Added `MimirAutoscalerKedaFailing` alert firing when a KEDA scaler is failing. #4045
* [ENHANCEMENT] Add auto-scaling panels to ruler dashboard. #4046
* [ENHANCEMENT] Add gateway auto-scaling panels to Reads and Writes dashboards. #4049 #4216
* [ENHANCEMENT] Dashboards: distinguish between label names and label values queries. #4065
* [ENHANCEMENT] Add query-frontend and ruler-query-frontend auto-scaling panels to Reads and Ruler dashboards. #4199
* [BUGFIX] Alerts: Fixed `MimirAutoscalerNotActive` to not fire if scaling metric does not exist, to avoid false positives on scaled objects with 0 min replicas. #4045
* [BUGFIX] Alerts: `MimirCompactorHasNotSuccessfullyRunCompaction` is no longer triggered by frequent compactor restarts. #4012
* [BUGFIX] Tenants dashboard: Correctly show the ruler-query-scheduler queue size. #4152

### Jsonnet

* [CHANGE] Create the `query-frontend-discovery` service only when Mimir is deployed in microservice mode without query-scheduler. #4353
* [CHANGE] Add results cache backend config to `ruler-query-frontend` configuration to allow cache reuse for cardinality-estimation based sharding. #4257
* [ENHANCEMENT] Add support for ruler auto-scaling. #4046
* [ENHANCEMENT] Add optional `weight` param to `newQuerierScaledObject` and `newRulerQuerierScaledObject` to allow running multiple querier deployments on different node types. #4141
* [ENHANCEMENT] Add support for query-frontend and ruler-query-frontend auto-scaling. #4199
* [BUGFIX] Shuffle sharding: when applying user class limits, honor the minimum shard size configured in `$._config.shuffle_sharding.*`. #4363

### Mimirtool

* [FEATURE] Added `keep_firing_for` support to rules configuration. #4099
* [ENHANCEMENT] Add `-tls-insecure-skip-verify` to rules, alertmanager and backfill commands. #4162

### Query-tee

* [CHANGE] Increase default value of `-backend.read-timeout` to 150s, to accommodate default querier and query frontend timeout of 120s. #4262
* [ENHANCEMENT] Log errors that occur while performing requests to compare two endpoints. #4262
* [ENHANCEMENT] When comparing two responses that both contain an error, only consider the comparison failed if the errors differ. Previously, if either response contained an error, the comparison always failed, even if both responses contained the same error. #4262
* [ENHANCEMENT] Include the value of the `X-Scope-OrgID` header when logging a comparison failure. #4262
* [BUGFIX] Parameters (expression, time range etc.) for a query request where the parameters are in the HTTP request body rather than in the URL are now logged correctly when responses differ. #4265

### Documentation

* [ENHANCEMENT] Add guide on alternative migration method for Thanos to Mimir #3554
* [ENHANCEMENT] Restore "Migrate from Cortex" for Jsonnet. #3929
* [ENHANCEMENT] Document migration from microservices to read-write deployment mode. #3951
* [ENHANCEMENT] Do not error when there is nothing to commit as part of a publish #4058
* [ENHANCEMENT] Explain how to run Mimir locally using docker-compose #4079
* [ENHANCEMENT] Docs: use long flag names in runbook commands. #4088
* [ENHANCEMENT] Clarify how ingester replication happens. #4101
* [ENHANCEMENT] Improvements to the Get Started guide. #4315
* [BUGFIX] Added indentation to Azure and SWIFT backend definition. #4263

### Tools

* [ENHANCEMENT] Adapt tsdb-print-chunk for native histograms. #4186
* [ENHANCEMENT] Adapt tsdb-index-health for blocks containing native histograms. #4186
* [ENHANCEMENT] Adapt tsdb-chunks tool to handle native histograms. #4186

## 2.6.2

* [BUGFIX] Security: updates Go to version 1.20.4 to fix CVE-2023-24539, CVE-2023-24540, CVE-2023-29400. #4903

## 2.6.1

### Grafana Mimir

* [BUGFIX] Security: updates Go to version 1.20.3 to fix CVE-2023-24538 #4798

## 2.6.0

### Grafana Mimir

* [CHANGE] Querier: Introduce `-querier.max-partial-query-length` to limit the time range for partial queries at the querier level and deprecate `-store.max-query-length`. #3825 #4017
* [CHANGE] Store-gateway: Remove experimental `-blocks-storage.bucket-store.max-concurrent-reject-over-limit` flag. #3706
* [CHANGE] Ingester: If shipping is enabled block retention will now be relative to the upload time to cloud storage. If shipping is disabled block retention will be relative to the creation time of the block instead of the mintime of the last block created. #3816
* [CHANGE] Query-frontend: Deprecated CLI flag `-query-frontend.align-querier-with-step` has been removed. #3982
* [CHANGE] Alertmanager: added default configuration for `-alertmanager.configs.fallback`. Allows tenants to send alerts without first uploading an Alertmanager configuration. #3541
* [FEATURE] Store-gateway: streaming of series. The store-gateway can now stream results back to the querier instead of buffering them. This is expected to greatly reduce peak memory consumption while keeping latency the same. You can enable this feature by setting `-blocks-storage.bucket-store.batch-series-size` to a value in the high thousands (5000-10000). This is still an experimental feature and is subject to a changing API and instability. #3540 #3546 #3587 #3606 #3611 #3620 #3645 #3355 #3697 #3666 #3687 #3728 #3739 #3751 #3779 #3839
* [FEATURE] Alertmanager: Added support for the Webex receiver. #3758
* [FEATURE] Limits: Added the `-validation.separate-metrics-group-label` flag. This allows further separation of the `cortex_discarded_samples_total` metric by an additional `group` label - which is configured by this flag to be the value of a specific label on an incoming timeseries. Active groups are tracked and inactive groups are cleaned up on a defined interval. The maximum number of groups tracked is controlled by the `-max-separate-metrics-groups-per-user` flag. #3439
* [FEATURE] Overrides-exporter: Added experimental ring support to overrides-exporter via `-overrides-exporter.ring.enabled`. When enabled, the ring is used to establish a leader replica for the export of limit override metrics. #3908 #3953
* [FEATURE] Ephemeral storage (experimental): Mimir can now accept samples into "ephemeral storage". Such samples are available for querying for a short amount of time (`-blocks-storage.ephemeral-tsdb.retention-period`, defaults to 10 minutes), and then removed from memory. To use ephemeral storage, distributor must be configured with `-distributor.ephemeral-series-enabled` option. Series matching `-distributor.ephemeral-series-matchers` will be marked for storing into ephemeral storage in ingesters. Each tenant needs to have ephemeral storage enabled by using `-ingester.max-ephemeral-series-per-user` limit, which defaults to 0 (no ephemeral storage). Ingesters have new `-ingester.instance-limits.max-ephemeral-series` limit for total number of series in ephemeral storage across all tenants. If ingestion of samples into ephemeral storage fails, `cortex_discarded_samples_total` metric will use values prefixed with `ephemeral-` for `reason` label. Querying of ephemeral storage is possible by using `{__mimir_storage__="ephemeral"}` as metric selector. Following new metrics related to ephemeral storage are introduced: #3897 #3922 #3961 #3997 #4004
  * `cortex_ingester_ephemeral_series`
  * `cortex_ingester_ephemeral_series_created_total`
  * `cortex_ingester_ephemeral_series_removed_total`
  * `cortex_ingester_ingested_ephemeral_samples_total`
  * `cortex_ingester_ingested_ephemeral_samples_failures_total`
  * `cortex_ingester_memory_ephemeral_users`
  * `cortex_ingester_queries_ephemeral_total`
  * `cortex_ingester_queried_ephemeral_samples`
  * `cortex_ingester_queried_ephemeral_series`
* [ENHANCEMENT] Added new metric `thanos_shipper_last_successful_upload_time`: Unix timestamp (in seconds) of the last successful TSDB block uploaded to the bucket. #3627
* [ENHANCEMENT] Ruler: Added `-ruler.alertmanager-client.tls-enabled` configuration for alertmanager client. #3432 #3597
* [ENHANCEMENT] Activity tracker logs now have `component=activity-tracker` label. #3556
* [ENHANCEMENT] Distributor: remove labels with empty values #2439
* [ENHANCEMENT] Query-frontend: track query HTTP requests in the Activity Tracker. #3561
* [ENHANCEMENT] Store-gateway: Add experimental alternate implementation of index-header reader that does not use memory mapped files. The index-header reader is expected to improve stability of the store-gateway. You can enable this implementation with the flag `-blocks-storage.bucket-store.index-header.stream-reader-enabled`. #3639 #3691 #3703 #3742 #3785 #3787 #3797
* [ENHANCEMENT] Query-scheduler: add `cortex_query_scheduler_cancelled_requests_total` metric to track the number of requests that are already cancelled when dequeued. #3696
* [ENHANCEMENT] Store-gateway: add `cortex_bucket_store_partitioner_extended_ranges_total` metric to keep track of the ranges that the partitioner decided to overextend and merge in order to save API call to the object storage. #3769
* [ENHANCEMENT] Compactor: Auto-forget unhealthy compactors after ten failed ring heartbeats. #3771
* [ENHANCEMENT] Ruler: change default value of `-ruler.for-grace-period` from `10m` to `2m` and update help text. The new default value reflects how we operate Mimir at Grafana Labs. #3817
* [ENHANCEMENT] Ingester: Added experimental flags to force usage of _postings for matchers cache_. These flags will be removed in the future and it's not recommended to change them. #3823
  * `-blocks-storage.tsdb.head-postings-for-matchers-cache-ttl`
  * `-blocks-storage.tsdb.head-postings-for-matchers-cache-size`
  * `-blocks-storage.tsdb.head-postings-for-matchers-cache-force`
* [ENHANCEMENT] Ingester: Improved series selection performance when some of the matchers do not match any series. #3827
* [ENHANCEMENT] Alertmanager: Add new additional template function `tenantID` returning id of the tenant owning the alert. #3758
* [ENHANCEMENT] Alertmanager: Add additional template function `grafanaExploreURL` returning URL to grafana explore with range query. #3849
* [ENHANCEMENT] Reduce overhead of debug logging when filtered out. #3875
* [ENHANCEMENT] Update Docker base images from `alpine:3.16.2` to `alpine:3.17.1`. #3898
* [ENHANCEMENT] Ingester: Add new `/ingester/tsdb_metrics` endpoint to return tenant-specific TSDB metrics. #3923
* [ENHANCEMENT] Query-frontend: CLI flag `-query-frontend.max-total-query-length` and its associated YAML configuration is now stable. #3882
* [ENHANCEMENT] Ruler: rule groups now support optional and experimental `align_evaluation_time_on_interval` field, which causes all evaluations to happen on interval-aligned timestamp. #4013
* [ENHANCEMENT] Query-scheduler: ring-based service discovery is now stable. #4028
* [ENHANCEMENT] Store-gateway: improved performance of prefix matching on the labels. #4055 #4080
* [BUGFIX] Log the names of services that are not yet running rather than `unsupported value type` when calling `/ready` and some services are not running. #3625
* [BUGFIX] Alertmanager: Fix template spurious deletion with relative data dir. #3604
* [BUGFIX] Security: update prometheus/exporter-toolkit for CVE-2022-46146. #3675
* [BUGFIX] Security: update golang.org/x/net for CVE-2022-41717. #3755
* [BUGFIX] Debian package: Fix post-install, environment file path and user creation. #3720
* [BUGFIX] memberlist: Fix panic during Mimir startup when Mimir receives gossip message before it's ready. #3746
* [BUGFIX] Store-gateway: fix `cortex_bucket_store_partitioner_requested_bytes_total` metric to not double count overlapping ranges. #3769
* [BUGFIX] Update `github.com/thanos-io/objstore` to address issue with Multipart PUT on s3-compatible Object Storage. #3802 #3821
* [BUGFIX] Distributor, Query-scheduler: Make sure ring metrics include a `cortex_` prefix as expected by dashboards. #3809
* [BUGFIX] Querier: canceled requests are no longer reported as "consistency check" failures. #3837 #3927
* [BUGFIX] Distributor: don't panic when `metric_relabel_configs` in overrides contains null element. #3868
* [BUGFIX] Distributor: don't panic when OTLP histograms don't have any buckets. #3853
* [BUGFIX] Ingester, Compactor: fix panic that can occur when compaction fails. #3955
* [BUGFIX] Store-gateway: return `Canceled` rather than `Aborted` error when the calling querier cancels the request. #4007

### Mixin

* [ENHANCEMENT] Alerts: Added `MimirIngesterInstanceHasNoTenants` alert that fires when an ingester replica is not receiving write requests for any tenant. #3681
* [ENHANCEMENT] Alerts: Extended `MimirAllocatingTooMuchMemory` to check read-write deployment containers. #3710
* [ENHANCEMENT] Alerts: Added `MimirAlertmanagerInstanceHasNoTenants` alert that fires when an alertmanager instance ows no tenants. #3826
* [ENHANCEMENT] Alerts: Added `MimirRulerInstanceHasNoRuleGroups` alert that fires when a ruler replica is not assigned any rule group to evaluate. #3723
* [ENHANCEMENT] Support for baremetal deployment for alerts and scaling recording rules. #3719
* [ENHANCEMENT] Dashboards: querier autoscaling now supports multiple scaled objects (configurable via `$._config.autoscale.querier.hpa_name`). #3962
* [BUGFIX] Alerts: Fixed `MimirIngesterRestarts` alert when Mimir is deployed in read-write mode. #3716
* [BUGFIX] Alerts: Fixed `MimirIngesterHasNotShippedBlocks` and `MimirIngesterHasNotShippedBlocksSinceStart` alerts for when Mimir is deployed in read-write or monolithic modes and updated them to use new `thanos_shipper_last_successful_upload_time` metric. #3627
* [BUGFIX] Alerts: Fixed `MimirMemoryMapAreasTooHigh` alert when Mimir is deployed in read-write mode. #3626
* [BUGFIX] Alerts: Fixed `MimirCompactorSkippedBlocksWithOutOfOrderChunks` matching on non-existent label. #3628
* [BUGFIX] Dashboards: Fix `Rollout Progress` dashboard incorrectly using Gateway metrics when Gateway was not enabled. #3709
* [BUGFIX] Tenants dashboard: Make it compatible with all deployment types. #3754
* [BUGFIX] Alerts: Fixed `MimirCompactorHasNotUploadedBlocks` to not fire if compactor has nothing to do. #3793
* [BUGFIX] Alerts: Fixed `MimirAutoscalerNotActive` to not fire if scaling metric is 0, to avoid false positives on scaled objects with 0 min replicas. #3999

### Jsonnet

* [CHANGE] Replaced the deprecated `policy/v1beta1` with `policy/v1` when configuring a PodDisruptionBudget for read-write deployment mode. #3811
* [CHANGE] Removed `-server.http-write-timeout` default option value from querier and query-frontend, as it defaults to a higher value in the code now, and cannot be lower than `-querier.timeout`. #3836
* [CHANGE] Replaced `-store.max-query-length` with `-query-frontend.max-total-query-length` in the query-frontend config. #3879
* [CHANGE] Changed default `mimir_backend_data_disk_size` from `100Gi` to `250Gi`. #3894
* [ENHANCEMENT] Update `rollout-operator` to `v0.2.0`. #3624
* [ENHANCEMENT] Add `user_24M` and `user_32M` classes to operations config. #3367
* [ENHANCEMENT] Update memcached image from `memcached:1.6.16-alpine` to `memcached:1.6.17-alpine`. #3914
* [ENHANCEMENT] Allow configuring the ring for overrides-exporter. #3995
* [BUGFIX] Apply ingesters and store-gateways per-zone CLI flags overrides to read-write deployment mode too. #3766
* [BUGFIX] Apply overrides-exporter CLI flags to mimir-backend when running Mimir in read-write deployment mode. #3790
* [BUGFIX] Fixed `mimir-write` and `mimir-read` Kubernetes service to correctly balance requests among pods. #3855 #3864 #3906
* [BUGFIX] Fixed `ruler-query-frontend` and `mimir-read` gRPC server configuration to force clients to periodically re-resolve the backend addresses. #3862
* [BUGFIX] Fixed `mimir-read` CLI flags to ensure query-frontend configuration takes precedence over querier configuration. #3877

### Mimirtool

* [ENHANCEMENT] Update `mimirtool config convert` to work with Mimir 2.4, 2.5, 2.6 changes. #3952
* [ENHANCEMENT] Mimirtool is now available to install through Homebrew with `brew install mimirtool`. #3776
* [ENHANCEMENT] Added `--concurrency` to `mimirtool rules sync` command. #3996
* [BUGFIX] Fix summary output from `mimirtool rules sync` to display correct number of groups created and updated. #3918

### Documentation

* [BUGFIX] Querier: Remove assertion that the `-querier.max-concurrent` flag must also be set for the query-frontend. #3678
* [ENHANCEMENT] Update migration from cortex documentation. #3662
* [ENHANCEMENT] Query-scheduler: documented how to migrate from DNS-based to ring-based service discovery. #4028

### Tools

## 2.5.0

### Grafana Mimir

* [CHANGE] Flag `-azure.msi-resource` is now ignored, and will be removed in Mimir 2.7. This setting is now made automatically by Azure. #2682
* [CHANGE] Experimental flag `-blocks-storage.tsdb.out-of-order-capacity-min` has been removed. #3261
* [CHANGE] Distributor: Wrap errors from pushing to ingesters with useful context, for example clarifying timeouts. #3307
* [CHANGE] The default value of `-server.http-write-timeout` has changed from 30s to 2m. #3346
* [CHANGE] Reduce period of health checks in connection pools for querier->store-gateway, ruler->ruler, and alertmanager->alertmanager clients to 10s. This reduces the time to fail a gRPC call when the remote stops responding. #3168
* [CHANGE] Hide TSDB block ranges period config from doc and mark it experimental. #3518
* [FEATURE] Alertmanager: added Discord support. #3309
* [ENHANCEMENT] Added `-server.tls-min-version` and `-server.tls-cipher-suites` flags to configure cipher suites and min TLS version supported by HTTP and gRPC servers. #2898
* [ENHANCEMENT] Distributor: Add age filter to forwarding functionality, to not forward samples which are older than defined duration. If such samples are not ingested, `cortex_discarded_samples_total{reason="forwarded-sample-too-old"}` is increased. #3049 #3113
* [ENHANCEMENT] Store-gateway: Reduce memory allocation when generating ids in index cache. #3179
* [ENHANCEMENT] Query-frontend: truncate queries based on the configured creation grace period (`--validation.create-grace-period`) to avoid querying too far into the future. #3172
* [ENHANCEMENT] Ingester: Reduce activity tracker memory allocation. #3203
* [ENHANCEMENT] Query-frontend: Log more detailed information in the case of a failed query. #3190
* [ENHANCEMENT] Added `-usage-stats.installation-mode` configuration to track the installation mode via the anonymous usage statistics. #3244
* [ENHANCEMENT] Compactor: Add new `cortex_compactor_block_max_time_delta_seconds` histogram for detecting if compaction of blocks is lagging behind. #3240 #3429
* [ENHANCEMENT] Ingester: reduced the memory footprint of active series custom trackers. #2568
* [ENHANCEMENT] Distributor: Include `X-Scope-OrgId` header in requests forwarded to configured forwarding endpoint. #3283 #3385
* [ENHANCEMENT] Alertmanager: reduced memory utilization in Mimir clusters with a large number of tenants. #3309
* [ENHANCEMENT] Add experimental flag `-shutdown-delay` to allow components to wait after receiving SIGTERM and before stopping. In this time the component returns 503 from /ready endpoint. #3298
* [ENHANCEMENT] Go: update to go 1.19.3. #3371
* [ENHANCEMENT] Alerts: added `RulerRemoteEvaluationFailing` alert, firing when communication between ruler and frontend fails in remote operational mode. #3177 #3389
* [ENHANCEMENT] Clarify which S3 signature versions are supported in the error "unsupported signature version". #3376
* [ENHANCEMENT] Store-gateway: improved index header reading performance. #3393 #3397 #3436
* [ENHANCEMENT] Store-gateway: improved performance of series matching. #3391
* [ENHANCEMENT] Move the validation of incoming series before the distributor's forwarding functionality, so that we don't forward invalid series. #3386 #3458
* [ENHANCEMENT] S3 bucket configuration now validates that the endpoint does not have the bucket name prefix. #3414
* [ENHANCEMENT] Query-frontend: added "fetched index bytes" to query statistics, so that the statistics contain the total bytes read by store-gateways from TSDB block indexes. #3206
* [ENHANCEMENT] Distributor: push wrapper should only receive unforwarded samples. #2980
* [ENHANCEMENT] Added `/api/v1/status/config` and `/api/v1/status/flags` APIs to maintain compatibility with prometheus. #3596 #3983
* [BUGFIX] Flusher: Add `Overrides` as a dependency to prevent panics when starting with `-target=flusher`. #3151
* [BUGFIX] Updated `golang.org/x/text` dependency to fix CVE-2022-32149. #3285
* [BUGFIX] Query-frontend: properly close gRPC streams to the query-scheduler to stop memory and goroutines leak. #3302
* [BUGFIX] Ruler: persist evaluation delay configured in the rulegroup. #3392
* [BUGFIX] Ring status pages: show 100% ownership as "100%", not "1e+02%". #3435
* [BUGFIX] Fix panics in OTLP ingest path when parse errors exist. #3538

### Mixin

* [CHANGE] Alerts: Change `MimirSchedulerQueriesStuck` `for` time to 7 minutes to account for the time it takes for HPA to scale up. #3223
* [CHANGE] Dashboards: Removed the `Querier > Stages` panel from the `Mimir / Queries` dashboard. #3311
* [CHANGE] Configuration: The format of the `autoscaling` section of the configuration has changed to support more components. #3378
  * Instead of specific config variables for each component, they are listed in a dictionary. For example, `autoscaling.querier_enabled` becomes `autoscaling.querier.enabled`.
* [FEATURE] Dashboards: Added "Mimir / Overview resources" dashboard, providing an high level view over a Mimir cluster resources utilization. #3481
* [FEATURE] Dashboards: Added "Mimir / Overview networking" dashboard, providing an high level view over a Mimir cluster network bandwidth, inflight requests and TCP connections. #3487
* [FEATURE] Compile baremetal mixin along k8s mixin. #3162 #3514
* [ENHANCEMENT] Alerts: Add MimirRingMembersMismatch firing when a component does not have the expected number of running jobs. #2404
* [ENHANCEMENT] Dashboards: Add optional row about the Distributor's metric forwarding feature to the `Mimir / Writes` dashboard. #3182 #3394 #3394 #3461
* [ENHANCEMENT] Dashboards: Remove the "Instance Mapper" row from the "Alertmanager Resources Dashboard". This is a Grafana Cloud specific service and not relevant for external users. #3152
* [ENHANCEMENT] Dashboards: Add "remote read", "metadata", and "exemplar" queries to "Mimir / Overview" dashboard. #3245
* [ENHANCEMENT] Dashboards: Use non-red colors for non-error series in the "Mimir / Overview" dashboard. #3246
* [ENHANCEMENT] Dashboards: Add support to multi-zone deployments for the experimental read-write deployment mode. #3256
* [ENHANCEMENT] Dashboards: If enabled, add new row to the `Mimir / Writes` for distributor autoscaling metrics. #3378
* [ENHANCEMENT] Dashboards: Add read path insights row to the "Mimir / Tenants" dashboard. #3326
* [ENHANCEMENT] Alerts: Add runbook urls for alerts. #3452
* [ENHANCEMENT] Configuration: Make it possible to configure namespace label, job label, and job prefix. #3482
* [ENHANCEMENT] Dashboards: improved resources and networking dashboards to work with read-write deployment mode too. #3497 #3504 #3519 #3531
* [ENHANCEMENT] Alerts: Added "MimirDistributorForwardingErrorRate" alert, which fires on high error rates in the distributor’s forwarding feature. #3200
* [ENHANCEMENT] Improve phrasing in Overview dashboard. #3488
* [BUGFIX] Dashboards: Fix legend showing `persistentvolumeclaim` when using `deployment_type=baremetal` for `Disk space utilization` panels. #3173 #3184
* [BUGFIX] Alerts: Fixed `MimirGossipMembersMismatch` alert when Mimir is deployed in read-write mode. #3489
* [BUGFIX] Dashboards: Remove "Inflight requests" from object store panels because the panel is not tracking the inflight requests to object storage. #3521

### Jsonnet

* [CHANGE] Replaced the deprecated `policy/v1beta1` with `policy/v1` when configuring a PodDisruptionBudget. #3284
* [CHANGE] [Common storage configuration](https://grafana.com/docs/mimir/v2.3.x/operators-guide/configure/configure-object-storage-backend/#common-configuration) is now used to configure object storage in all components. This is a breaking change in terms of Jsonnet manifests and also a CLI flag update for components that use object storage, so it will require a rollout of those components. The changes include: #3257
  * `blocks_storage_backend` was renamed to `storage_backend` and is now used as the common storage backend for all components.
    * So were the related `blocks_storage_azure_account_(name|key)` and `blocks_storage_s3_endpoint` configurations.
  * `storage_s3_endpoint` is now rendered by default using the `aws_region` configuration instead of a hardcoded `us-east-1`.
  * `ruler_client_type` and `alertmanager_client_type` were renamed to `ruler_storage_backend` and `alertmanager_storage_backend` respectively, and their corresponding CLI flags won't be rendered unless explicitly set to a value different from the one in `storage_backend` (like `local`).
  * `alertmanager_s3_bucket_name`, `alertmanager_gcs_bucket_name` and `alertmanager_azure_container_name` have been removed, and replaced by a single `alertmanager_storage_bucket_name` configuration used for all object storages.
  * `genericBlocksStorageConfig` configuration object was removed, and so any extensions to it will be now ignored. Use `blockStorageConfig` instead.
  * `rulerClientConfig` and `alertmanagerStorageClientConfig` configuration objects were renamed to `rulerStorageConfig` and `alertmanagerStorageConfig` respectively, and so any extensions to their previous names will be now ignored. Use the new names instead.
  * The CLI flags `*.s3.region` are no longer rendered as they are optional and the region can be inferred by Mimir by performing an initial API call to the endpoint.
  * The migration to this change should usually consist of:
    * Renaming `blocks_storage_backend` key to `storage_backend`.
    * For Azure/S3:
      * Renaming `blocks_storage_(azure|s3)_*` configurations to `storage_(azure|s3)_*`.
      * If `ruler_storage_(azure|s3)_*` and `alertmanager_storage_(azure|s3)_*` keys were different from the `block_storage_*` ones, they should be now provided using CLI flags, see [configuration reference](https://grafana.com/docs/mimir/v2.3.x/operators-guide/configure/reference-configuration-parameters/) for more details.
    * Removing `ruler_client_type` and `alertmanager_client_type` if their value match the `storage_backend`, or renaming them to their new names otherwise.
    * Reviewing any possible extensions to `genericBlocksStorageConfig`, `rulerClientConfig` and `alertmanagerStorageClientConfig` and moving them to the corresponding new options.
    * Renaming the alertmanager's bucket name configuration from provider-specific to the new `alertmanager_storage_bucket_name` key.
* [CHANGE] The `overrides-exporter.libsonnet` file is now always imported. The overrides-exporter can be enabled in jsonnet setting the following: #3379
  ```jsonnet
  {
    _config+:: {
      overrides_exporter_enabled: true,
    }
  }
  ```
* [FEATURE] Added support for experimental read-write deployment mode. Enabling the read-write deployment mode on a existing Mimir cluster is a destructive operation, because the cluster will be re-created. If you're creating a new Mimir cluster, you can deploy it in read-write mode adding the following configuration: #3379 #3475 #3405
  ```jsonnet
  {
    _config+:: {
      deployment_mode: 'read-write',

      // See operations/mimir/read-write-deployment.libsonnet for more configuration options.
      mimir_write_replicas: 3,
      mimir_read_replicas: 2,
      mimir_backend_replicas: 3,
    }
  }
  ```
* [ENHANCEMENT] Add autoscaling support to the `mimir-read` component when running the read-write-deployment model. #3419
* [ENHANCEMENT] Added `$._config.usageStatsConfig` to track the installation mode via the anonymous usage statistics. #3294
* [ENHANCEMENT] The query-tee node port (`$._config.query_tee_node_port`) is now optional. #3272
* [ENHANCEMENT] Add support for autoscaling distributors. #3378
* [ENHANCEMENT] Make auto-scaling logic ensure integer KEDA thresholds. #3512
* [BUGFIX] Fixed query-scheduler ring configuration for dedicated ruler's queries and query-frontends. #3237 #3239
* [BUGFIX] Jsonnet: Fix auto-scaling so that ruler-querier CPU threshold is a string-encoded integer millicores value. #3520

### Mimirtool

* [FEATURE] Added `mimirtool alertmanager verify` command to validate configuration without uploading. #3440
* [ENHANCEMENT] Added `mimirtool rules delete-namespace` command to delete all of the rule groups in a namespace including the namespace itself. #3136
* [ENHANCEMENT] Refactor `mimirtool analyze prometheus`: add concurrency and resiliency #3349
  * Add `--concurrency` flag. Default: number of logical CPUs
* [BUGFIX] `--log.level=debug` now correctly prints the response from the remote endpoint when a request fails. #3180

### Documentation

* [ENHANCEMENT] Documented how to configure HA deduplication using Consul in a Mimir Helm deployment. #2972
* [ENHANCEMENT] Improve `MimirQuerierAutoscalerNotActive` runbook. #3186
* [ENHANCEMENT] Improve `MimirSchedulerQueriesStuck` runbook to reflect debug steps with querier auto-scaling enabled. #3223
* [ENHANCEMENT] Use imperative for docs titles. #3178 #3332 #3343
* [ENHANCEMENT] Docs: mention gRPC compression in "Production tips". #3201
* [ENHANCEMENT] Update ADOPTERS.md. #3224 #3225
* [ENHANCEMENT] Add a note for jsonnet deploying. #3213
* [ENHANCEMENT] out-of-order runbook update with use case. #3253
* [ENHANCEMENT] Fixed TSDB retention mentioned in the "Recover source blocks from ingesters" runbook. #3280
* [ENHANCEMENT] Run Grafana Mimir in production using the Helm chart. #3072
* [ENHANCEMENT] Use common configuration in the tutorial. #3282
* [ENHANCEMENT] Updated detailed steps for migrating blocks from Thanos to Mimir. #3290
* [ENHANCEMENT] Add scheme to DNS service discovery docs. #3450
* [BUGFIX] Remove reference to file that no longer exists in contributing guide. #3404
* [BUGFIX] Fix some minor typos in the contributing guide and on the runbooks page. #3418
* [BUGFIX] Fix small typos in API reference. #3526
* [BUGFIX] Fixed TSDB retention mentioned in the "Recover source blocks from ingesters" runbook. #3278
* [BUGFIX] Fixed configuration example in the "Configuring the Grafana Mimir query-frontend to work with Prometheus" guide. #3374

### Tools

* [FEATURE] Add `copyblocks` tool, to copy Mimir blocks between two GCS buckets. #3264
* [ENHANCEMENT] copyblocks: copy no-compact global markers and optimize min time filter check. #3268
* [ENHANCEMENT] Mimir rules GitHub action: Added the ability to change default value of `label` when running `prepare` command. #3236
* [BUGFIX] Mimir rules Github action: Fix single line output. #3421

## 2.4.0

### Grafana Mimir

* [CHANGE] Distributor: change the default value of `-distributor.remote-timeout` to `2s` from `20s` and `-distributor.forwarding.request-timeout` to `2s` from `10s` to improve distributor resource usage when ingesters crash. #2728 #2912
* [CHANGE] Anonymous usage statistics tracking: added the `-ingester.ring.store` value. #2981
* [CHANGE] Series metadata `HELP` that is longer than `-validation.max-metadata-length` is now truncated silently, instead of being dropped with a 400 status code. #2993
* [CHANGE] Ingester: changed default setting for `-ingester.ring.readiness-check-ring-health` from `true` to `false`. #2953
* [CHANGE] Anonymous usage statistics tracking has been enabled by default, to help Mimir maintainers make better decisions to support the open source community. #2939 #3034
* [CHANGE] Anonymous usage statistics tracking: added the minimum and maximum value of `-ingester.out-of-order-time-window`. #2940
* [CHANGE] The default hash ring heartbeat period for distributors, ingesters, rulers and compactors has been increased from `5s` to `15s`. Now the default heartbeat period for all Mimir hash rings is `15s`. #3033
* [CHANGE] Reduce the default TSDB head compaction concurrency (`-blocks-storage.tsdb.head-compaction-concurrency`) from 5 to 1, in order to reduce CPU spikes. #3093
* [CHANGE] Ruler: the ruler's [remote evaluation mode](https://grafana.com/docs/mimir/latest/operators-guide/architecture/components/ruler/#remote) (`-ruler.query-frontend.address`) is now stable. #3109
* [CHANGE] Limits: removed the deprecated YAML configuration option `active_series_custom_trackers_config`. Please use `active_series_custom_trackers` instead. #3110
* [CHANGE] Ingester: removed the deprecated configuration option `-ingester.ring.join-after`. #3111
* [CHANGE] Querier: removed the deprecated configuration option `-querier.shuffle-sharding-ingesters-lookback-period`. The value of `-querier.query-ingesters-within` is now used internally for shuffle sharding lookback, while you can use `-querier.shuffle-sharding-ingesters-enabled` to enable or disable shuffle sharding on the read path. #3111
* [CHANGE] Memberlist: cluster label verification feature (`-memberlist.cluster-label` and `-memberlist.cluster-label-verification-disabled`) is now marked as stable. #3108
* [CHANGE] Distributor: only single per-tenant forwarding endpoint can be configured now. Support for per-rule endpoint has been removed. #3095
* [FEATURE] Query-scheduler: added an experimental ring-based service discovery support for the query-scheduler. Refer to [query-scheduler configuration](https://grafana.com/docs/mimir/next/operators-guide/architecture/components/query-scheduler/#configuration) for more information. #2957
* [FEATURE] Introduced the experimental endpoint `/api/v1/user_limits` exposed by all components that load runtime configuration. This endpoint exposes realtime limits for the authenticated tenant, in JSON format. #2864 #3017
* [FEATURE] Query-scheduler: added the experimental configuration option `-query-scheduler.max-used-instances` to restrict the number of query-schedulers effectively used regardless how many replicas are running. This feature can be useful when using the experimental read-write deployment mode. #3005
* [ENHANCEMENT] Go: updated to go 1.19.2. #2637 #3127 #3129
* [ENHANCEMENT] Runtime config: don't unmarshal runtime configuration files if they haven't changed. This can save a bit of CPU and memory on every component using runtime config. #2954
* [ENHANCEMENT] Query-frontend: Add `cortex_frontend_query_result_cache_skipped_total` and `cortex_frontend_query_result_cache_attempted_total` metrics to track the reason why query results are not cached. #2855
* [ENHANCEMENT] Distributor: pool more connections per host when forwarding request. Mark requests as idempotent so they can be retried under some conditions. #2968
* [ENHANCEMENT] Distributor: failure to send request to forwarding target now also increments `cortex_distributor_forward_errors_total`, with `status_code="failed"`. #2968
* [ENHANCEMENT] Distributor: added support forwarding push requests via gRPC, using `httpgrpc` messages from weaveworks/common library. #2996
* [ENHANCEMENT] Query-frontend / Querier: increase internal backoff period used to retry connections to query-frontend / query-scheduler. #3011
* [ENHANCEMENT] Querier: do not log "error processing requests from scheduler" when the query-scheduler is shutting down. #3012
* [ENHANCEMENT] Query-frontend: query sharding process is now time-bounded and it is cancelled if the request is aborted. #3028
* [ENHANCEMENT] Query-frontend: improved Prometheus response JSON encoding performance. #2450
* [ENHANCEMENT] TLS: added configuration parameters to configure the client's TLS cipher suites and minimum version. The following new CLI flags have been added: #3070
  * `-alertmanager.alertmanager-client.tls-cipher-suites`
  * `-alertmanager.alertmanager-client.tls-min-version`
  * `-alertmanager.sharding-ring.etcd.tls-cipher-suites`
  * `-alertmanager.sharding-ring.etcd.tls-min-version`
  * `-compactor.ring.etcd.tls-cipher-suites`
  * `-compactor.ring.etcd.tls-min-version`
  * `-distributor.forwarding.grpc-client.tls-cipher-suites`
  * `-distributor.forwarding.grpc-client.tls-min-version`
  * `-distributor.ha-tracker.etcd.tls-cipher-suites`
  * `-distributor.ha-tracker.etcd.tls-min-version`
  * `-distributor.ring.etcd.tls-cipher-suites`
  * `-distributor.ring.etcd.tls-min-version`
  * `-ingester.client.tls-cipher-suites`
  * `-ingester.client.tls-min-version`
  * `-ingester.ring.etcd.tls-cipher-suites`
  * `-ingester.ring.etcd.tls-min-version`
  * `-memberlist.tls-cipher-suites`
  * `-memberlist.tls-min-version`
  * `-querier.frontend-client.tls-cipher-suites`
  * `-querier.frontend-client.tls-min-version`
  * `-querier.store-gateway-client.tls-cipher-suites`
  * `-querier.store-gateway-client.tls-min-version`
  * `-query-frontend.grpc-client-config.tls-cipher-suites`
  * `-query-frontend.grpc-client-config.tls-min-version`
  * `-query-scheduler.grpc-client-config.tls-cipher-suites`
  * `-query-scheduler.grpc-client-config.tls-min-version`
  * `-query-scheduler.ring.etcd.tls-cipher-suites`
  * `-query-scheduler.ring.etcd.tls-min-version`
  * `-ruler.alertmanager-client.tls-cipher-suites`
  * `-ruler.alertmanager-client.tls-min-version`
  * `-ruler.client.tls-cipher-suites`
  * `-ruler.client.tls-min-version`
  * `-ruler.query-frontend.grpc-client-config.tls-cipher-suites`
  * `-ruler.query-frontend.grpc-client-config.tls-min-version`
  * `-ruler.ring.etcd.tls-cipher-suites`
  * `-ruler.ring.etcd.tls-min-version`
  * `-store-gateway.sharding-ring.etcd.tls-cipher-suites`
  * `-store-gateway.sharding-ring.etcd.tls-min-version`
* [ENHANCEMENT] Store-gateway: Add `-blocks-storage.bucket-store.max-concurrent-reject-over-limit` option to allow requests that exceed the max number of inflight object storage requests to be rejected. #2999
* [ENHANCEMENT] Query-frontend: allow setting a separate limit on the total (before splitting/sharding) query length of range queries with the new experimental `-query-frontend.max-total-query-length` flag, which defaults to `-store.max-query-length` if unset or set to 0. #3058
* [ENHANCEMENT] Query-frontend: Lower TTL for cache entries overlapping the out-of-order samples ingestion window (re-using `-ingester.out-of-order-allowance` from ingesters). #2935
* [ENHANCEMENT] Ruler: added support to forcefully disable recording and/or alerting rules evaluation. The following new configuration options have been introduced, which can be overridden on a per-tenant basis in the runtime configuration: #3088
  * `-ruler.recording-rules-evaluation-enabled`
  * `-ruler.alerting-rules-evaluation-enabled`
* [ENHANCEMENT] Distributor: Improved error messages reported when the distributor fails to remote write to ingesters. #3055
* [ENHANCEMENT] Improved tracing spans tracked by distributors, ingesters and store-gateways. #2879 #3099 #3089
* [ENHANCEMENT] Ingester: improved the performance of label value cardinality endpoint. #3044
* [ENHANCEMENT] Ruler: use backoff retry on remote evaluation #3098
* [ENHANCEMENT] Query-frontend: Include multiple tenant IDs in query logs when present instead of dropping them. #3125
* [ENHANCEMENT] Query-frontend: truncate queries based on the configured blocks retention period (`-compactor.blocks-retention-period`) to avoid querying past this period. #3134
* [ENHANCEMENT] Alertmanager: reduced memory utilization in Mimir clusters with a large number of tenants. #3143
* [ENHANCEMENT] Store-gateway: added extra span logging to improve observability. #3131
* [ENHANCEMENT] Compactor: cleaning up different tenants' old blocks and updating bucket indexes is now more independent. This prevents a single tenant from delaying cleanup for other tenants. #2631
* [ENHANCEMENT] Distributor: request rate, ingestion rate, and inflight requests limits are now enforced before reading and parsing the body of the request. This makes the distributor more resilient against a burst of requests over those limit. #2419
* [BUGFIX] Querier: Fix 400 response while handling streaming remote read. #2963
* [BUGFIX] Fix a bug causing query-frontend, query-scheduler, and querier not failing if one of their internal components fail. #2978
* [BUGFIX] Querier: re-balance the querier worker connections when a query-frontend or query-scheduler is terminated. #3005
* [BUGFIX] Distributor: Now returns the quorum error from ingesters. For example, with replication_factor=3, two HTTP 400 errors and one HTTP 500 error, now the distributor will always return HTTP 400. Previously the behaviour was to return the error which the distributor first received. #2979
* [BUGFIX] Ruler: fix panic when ruler.external_url is explicitly set to an empty string ("") in YAML. #2915
* [BUGFIX] Alertmanager: Fix support for the Telegram API URL in the global settings. #3097
* [BUGFIX] Alertmanager: Fix parsing of label matchers without label value in the API used to retrieve alerts. #3097
* [BUGFIX] Ruler: Fix not restoring alert state for rule groups when other ruler replicas shut down. #3156
* [BUGFIX] Updated `golang.org/x/net` dependency to fix CVE-2022-27664. #3124
* [BUGFIX] Fix distributor from returning a `500` status code when a `400` was received from the ingester. #3211
* [BUGFIX] Fix incorrect OS value set in Mimir v2.3.* RPM packages. #3221

### Mixin

* [CHANGE] Alerts: MimirQuerierAutoscalerNotActive is now critical and fires after 1h instead of 15m. #2958
* [FEATURE] Dashboards: Added "Mimir / Overview" dashboards, providing an high level view over a Mimir cluster. #3122 #3147 #3155
* [ENHANCEMENT] Dashboards: Updated the "Writes" and "Rollout progress" dashboards to account for samples ingested via the new OTLP ingestion endpoint. #2919 #2938
* [ENHANCEMENT] Dashboards: Include per-tenant request rate in "Tenants" dashboard. #2874
* [ENHANCEMENT] Dashboards: Include inflight object store requests in "Reads" dashboard. #2914
* [ENHANCEMENT] Dashboards: Make queries used to find job, cluster and namespace for dropdown menus configurable. #2893
* [ENHANCEMENT] Dashboards: Include rate of label and series queries in "Reads" dashboard. #3065 #3074
* [ENHANCEMENT] Dashboards: Fix legend showing on per-pod panels. #2944
* [ENHANCEMENT] Dashboards: Use the "req/s" unit on panels showing the requests rate. #3118
* [ENHANCEMENT] Dashboards: Use a consistent color across dashboards for the error rate. #3154

### Jsonnet

* [FEATURE] Added support for query-scheduler ring-based service discovery. #3128
* [ENHANCEMENT] Querier autoscaling is now slower on scale downs: scale down 10% every 1m instead of 100%. #2962
* [BUGFIX] Memberlist: `gossip_member_label` is now set for ruler-queriers. #3141

### Mimirtool

* [ENHANCEMENT] mimirtool analyze: Store the query errors instead of exit during the analysis. #3052
* [BUGFIX] mimir-tool remote-read: fix returns where some conditions [return nil error even if there is error](https://github.com/grafana/cortex-tools/issues/260). #3053

### Documentation

* [ENHANCEMENT] Added documentation on how to configure storage retention. #2970
* [ENHANCEMENT] Improved gRPC clients config documentation. #3020
* [ENHANCEMENT] Added documentation on how to manage alerting and recording rules. #2983
* [ENHANCEMENT] Improved `MimirSchedulerQueriesStuck` runbook. #3006
* [ENHANCEMENT] Added "Cluster label verification" section to memberlist documentation. #3096
* [ENHANCEMENT] Mention compression in multi-zone replication documentation. #3107
* [BUGFIX] Fixed configuration option names in "Enabling zone-awareness via the Grafana Mimir Jsonnet". #3018
* [BUGFIX] Fixed `mimirtool analyze` parameters documentation. #3094
* [BUGFIX] Fixed YAML configuraton in the "Manage the configuration of Grafana Mimir with Helm" guide. #3042
* [BUGFIX] Fixed Alertmanager capacity planning documentation. #3132

### Tools

- [BUGFIX] trafficdump: Fixed panic occurring when `-success-only=true` and the captured request failed. #2863

## 2.3.1

### Grafana Mimir
* [BUGFIX] Query-frontend: query sharding took exponential time to map binary expressions. #3027
* [BUGFIX] Distributor: Stop panics on OTLP endpoint when a single metric has multiple timeseries. #3040

## 2.3.0

### Grafana Mimir

* [CHANGE] Ingester: Added user label to ingester metric `cortex_ingester_tsdb_out_of_order_samples_appended_total`. On multitenant clusters this helps us find the rate of appended out-of-order samples for a specific tenant. #2493
* [CHANGE] Compactor: delete source and output blocks from local disk on compaction failed, to reduce likelihood that subsequent compactions fail because of no space left on disk. #2261
* [CHANGE] Ruler: Remove unused CLI flags `-ruler.search-pending-for` and `-ruler.flush-period` (and their respective YAML config options). #2288
* [CHANGE] Successful gRPC requests are no longer logged (only affects internal API calls). #2309
* [CHANGE] Add new `-*.consul.cas-retry-delay` flags. They have a default value of `1s`, while previously there was no delay between retries. #2309
* [CHANGE] Store-gateway: Remove the experimental ability to run requests in a dedicated OS thread pool and associated CLI flag `-store-gateway.thread-pool-size`. #2423
* [CHANGE] Memberlist: disabled TCP-based ping fallback, because Mimir already uses a custom transport based on TCP. #2456
* [CHANGE] Change default value for `-distributor.ha-tracker.max-clusters` to `100` to provide a DoS protection. #2465
* [CHANGE] Experimental block upload API exposed by compactor has changed: Previous `/api/v1/upload/block/{block}` endpoint for starting block upload is now `/api/v1/upload/block/{block}/start`, and previous endpoint `/api/v1/upload/block/{block}?uploadComplete=true` for finishing block upload is now `/api/v1/upload/block/{block}/finish`. New API endpoint has been added: `/api/v1/upload/block/{block}/check`. #2486 #2548
* [CHANGE] Compactor: changed `-compactor.max-compaction-time` default from `0s` (disabled) to `1h`. When compacting blocks for a tenant, the compactor will move to compact blocks of another tenant or re-plan blocks to compact at least every 1h. #2514
* [CHANGE] Distributor: removed previously deprecated `extend_writes` (see #1856) YAML key and `-distributor.extend-writes` CLI flag from the distributor config. #2551
* [CHANGE] Ingester: removed previously deprecated `active_series_custom_trackers` (see #1188) YAML key from the ingester config. #2552
* [CHANGE] The tenant ID `__mimir_cluster` is reserved by Mimir and not allowed to store metrics. #2643
* [CHANGE] Purger: removed the purger component and moved its API endpoints `/purger/delete_tenant` and `/purger/delete_tenant_status` to the compactor at `/compactor/delete_tenant` and `/compactor/delete_tenant_status`. The new endpoints on the compactor are stable. #2644
* [CHANGE] Memberlist: Change the leave timeout duration (`-memberlist.leave-timeout duration`) from 5s to 20s and connection timeout (`-memberlist.packet-dial-timeout`) from 5s to 2s. This makes leave timeout 10x the connection timeout, so that we can communicate the leave to at least 1 node, if the first 9 we try to contact times out. #2669
* [CHANGE] Alertmanager: return status code `412 Precondition Failed` and log info message when alertmanager isn't configured for a tenant. #2635
* [CHANGE] Distributor: if forwarding rules are used to forward samples, exemplars are now removed from the request. #2710 #2725
* [CHANGE] Limits: change the default value of `max_global_series_per_metric` limit to `0` (disabled). Setting this limit by default does not provide much benefit because series are sharded by all labels. #2714
* [CHANGE] Ingester: experimental `-blocks-storage.tsdb.new-chunk-disk-mapper` has been removed, new chunk disk mapper is now always used, and is no longer marked experimental. Default value of `-blocks-storage.tsdb.head-chunks-write-queue-size` has changed to 1000000, this enables async chunk queue by default, which leads to improved latency on the write path when new chunks are created in ingesters. #2762
* [CHANGE] Ingester: removed deprecated `-blocks-storage.tsdb.isolation-enabled` option. TSDB-level isolation is now always disabled in Mimir. #2782
* [CHANGE] Compactor: `-compactor.partial-block-deletion-delay` must either be set to 0 (to disable partial blocks deletion) or a value higher than `4h`. #2787
* [CHANGE] Query-frontend: CLI flag `-query-frontend.align-querier-with-step` has been deprecated. Please use `-query-frontend.align-queries-with-step` instead. #2840
* [FEATURE] Compactor: Adds the ability to delete partial blocks after a configurable delay. This option can be configured per tenant. #2285
  - `-compactor.partial-block-deletion-delay`, as a duration string, allows you to set the delay since a partial block has been modified before marking it for deletion. A value of `0`, the default, disables this feature.
  - The metric `cortex_compactor_blocks_marked_for_deletion_total` has a new value for the `reason` label `reason="partial"`, when a block deletion marker is triggered by the partial block deletion delay.
* [FEATURE] Querier: enabled support for queries with negative offsets, which are not cached in the query results cache. #2429
* [FEATURE] EXPERIMENTAL: OpenTelemetry Metrics ingestion path on `/otlp/v1/metrics`. #695 #2436 #2461
* [FEATURE] Querier: Added support for tenant federation to metric metadata endpoint. #2467
* [FEATURE] Query-frontend: introduced experimental support to split instant queries by time. The instant query splitting can be enabled setting `-query-frontend.split-instant-queries-by-interval`. #2469 #2564 #2565 #2570 #2571 #2572 #2573 #2574 #2575 #2576 #2581 #2582 #2601 #2632 #2633 #2634 #2641 #2642 #2766
* [FEATURE] Introduced an experimental anonymous usage statistics tracking (disabled by default), to help Mimir maintainers make better decisions to support the open source community. The tracking system anonymously collects non-sensitive, non-personally identifiable information about the running Mimir cluster, and is disabled by default. #2643 #2662 #2685 #2732 #2733 #2735
* [FEATURE] Introduced an experimental deployment mode called read-write and running a fully featured Mimir cluster with three components: write, read and backend. The read-write deployment mode is a trade-off between the monolithic mode (only one component, no isolation) and the microservices mode (many components, high isolation). #2754 #2838
* [ENHANCEMENT] Distributor: Decreased distributor tests execution time. #2562
* [ENHANCEMENT] Alertmanager: Allow the HTTP `proxy_url` configuration option in the receiver's configuration. #2317
* [ENHANCEMENT] ring: optimize shuffle-shard computation when lookback is used, and all instances have registered timestamp within the lookback window. In that case we can immediately return origial ring, because we would select all instances anyway. #2309
* [ENHANCEMENT] Memberlist: added experimental memberlist cluster label support via `-memberlist.cluster-label` and `-memberlist.cluster-label-verification-disabled` CLI flags (and their respective YAML config options). #2354
* [ENHANCEMENT] Object storage can now be configured for all components using the `common` YAML config option key (or `-common.storage.*` CLI flags). #2330 #2347
* [ENHANCEMENT] Go: updated to go 1.18.4. #2400
* [ENHANCEMENT] Store-gateway, listblocks: list of blocks now includes stats from `meta.json` file: number of series, samples and chunks. #2425
* [ENHANCEMENT] Added more buckets to `cortex_ingester_client_request_duration_seconds` histogram metric, to correctly track requests taking longer than 1s (up until 16s). #2445
* [ENHANCEMENT] Azure client: Improve memory usage for large object storage downloads. #2408
* [ENHANCEMENT] Distributor: Add `-distributor.instance-limits.max-inflight-push-requests-bytes`. This limit protects the distributor against multiple large requests that together may cause an OOM, but are only a few, so do not trigger the `max-inflight-push-requests` limit. #2413
* [ENHANCEMENT] Distributor: Drop exemplars in distributor for tenants where exemplars are disabled. #2504
* [ENHANCEMENT] Runtime Config: Allow operator to specify multiple comma-separated yaml files in `-runtime-config.file` that will be merged in left to right order. #2583
* [ENHANCEMENT] Query sharding: shard binary operations only if it doesn't lead to non-shardable vector selectors in one of the operands. #2696
* [ENHANCEMENT] Add packaging for both debian based deb file and redhat based rpm file using FPM. #1803
* [ENHANCEMENT] Distributor: Add `cortex_distributor_query_ingester_chunks_deduped_total` and `cortex_distributor_query_ingester_chunks_total` metrics for determining how effective ingester chunk deduplication at query time is. #2713
* [ENHANCEMENT] Upgrade Docker base images to `alpine:3.16.2`. #2729
* [ENHANCEMENT] Ruler: Add `<prometheus-http-prefix>/api/v1/status/buildinfo` endpoint. #2724
* [ENHANCEMENT] Querier: Ensure all queries pulled from query-frontend or query-scheduler are immediately executed. The maximum workers concurrency in each querier is configured by `-querier.max-concurrent`. #2598
* [ENHANCEMENT] Distributor: Add `cortex_distributor_received_requests_total` and `cortex_distributor_requests_in_total` metrics to provide visiblity into appropriate per-tenant request limits. #2770
* [ENHANCEMENT] Distributor: Add single forwarding remote-write endpoint for a tenant (`forwarding_endpoint`), instead of using per-rule endpoints. This takes precendence over per-rule endpoints. #2801
* [ENHANCEMENT] Added `err-mimir-distributor-max-write-message-size` to the errors catalog. #2470
* [ENHANCEMENT] Add sanity check at startup to ensure the configured filesystem directories don't overlap for different components. #2828 #2947
* [BUGFIX] TSDB: Fixed a bug on the experimental out-of-order implementation that led to wrong query results. #2701
* [BUGFIX] Compactor: log the actual error on compaction failed. #2261
* [BUGFIX] Alertmanager: restore state from storage even when running a single replica. #2293
* [BUGFIX] Ruler: do not block "List Prometheus rules" API endpoint while syncing rules. #2289
* [BUGFIX] Ruler: return proper `*status.Status` error when running in remote operational mode. #2417
* [BUGFIX] Alertmanager: ensure the configured `-alertmanager.web.external-url` is either a path starting with `/`, or a full URL including the scheme and hostname. #2381 #2542
* [BUGFIX] Memberlist: fix problem with loss of some packets, typically ring updates when instances were removed from the ring during shutdown. #2418
* [BUGFIX] Ingester: fix misfiring `MimirIngesterHasUnshippedBlocks` and stale `cortex_ingester_oldest_unshipped_block_timestamp_seconds` when some block uploads fail. #2435
* [BUGFIX] Query-frontend: fix incorrect mapping of http status codes 429 to 500 when request queue is full. #2447
* [BUGFIX] Memberlist: Fix problem with ring being empty right after startup. Memberlist KV store now tries to "fast-join" the cluster to avoid serving empty KV store. #2505
* [BUGFIX] Compactor: Fix bug when using `-compactor.partial-block-deletion-delay`: compactor didn't correctly check for modification time of all block files. #2559
* [BUGFIX] Query-frontend: fix wrong query sharding results for queries with boolean result like `1 < bool 0`. #2558
* [BUGFIX] Fixed error messages related to per-instance limits incorrectly reporting they can be set on a per-tenant basis. #2610
* [BUGFIX] Perform HA-deduplication before forwarding samples according to forwarding rules in the distributor. #2603 #2709
* [BUGFIX] Fix reporting of tracing spans from PromQL engine. #2707
* [BUGFIX] Apply relabel and drop_label rules before forwarding rules in the distributor. #2703
* [BUGFIX] Distributor: Register `cortex_discarded_requests_total` metric, which previously was not registered and therefore not exported. #2712
* [BUGFIX] Ruler: fix not restoring alerts' state at startup. #2648
* [BUGFIX] Ingester: Fix disk filling up after restarting ingesters with out-of-order support disabled while it was enabled before. #2799
* [BUGFIX] Memberlist: retry joining memberlist cluster on startup when no nodes are resolved. #2837
* [BUGFIX] Query-frontend: fix incorrect mapping of http status codes 413 to 500 when request is too large. #2819
* [BUGFIX] Alertmanager: revert upstream alertmananger to v0.24.0 to fix panic when unmarshalling email headers #2924 #2925

### Mixin

* [CHANGE] Dashboards: "Slow Queries" dashboard no longer works with versions older than Grafana 9.0. #2223
* [CHANGE] Alerts: use RSS memory instead of working set memory in the `MimirAllocatingTooMuchMemory` alert for ingesters. #2480
* [CHANGE] Dashboards: remove the "Cache - Latency (old)" panel from the "Mimir / Queries" dashboard. #2796
* [FEATURE] Dashboards: added support to experimental read-write deployment mode. #2780
* [ENHANCEMENT] Dashboards: added missed rule evaluations to the "Evaluations per second" panel in the "Mimir / Ruler" dashboard. #2314
* [ENHANCEMENT] Dashboards: add k8s resource requests to CPU and memory panels. #2346
* [ENHANCEMENT] Dashboards: add RSS memory utilization panel for ingesters, store-gateways and compactors. #2479
* [ENHANCEMENT] Dashboards: allow to configure graph tooltip. #2647
* [ENHANCEMENT] Alerts: MimirFrontendQueriesStuck and MimirSchedulerQueriesStuck alerts are more reliable now as they consider all the intermediate samples in the minute prior to the evaluation. #2630
* [ENHANCEMENT] Alerts: added `RolloutOperatorNotReconciling` alert, firing if the optional rollout-operator is not successfully reconciling. #2700
* [ENHANCEMENT] Dashboards: added support to query-tee in front of ruler-query-frontend in the "Remote ruler reads" dashboard. #2761
* [ENHANCEMENT] Dashboards: Introduce support for baremetal deployment, setting `deployment_type: 'baremetal'` in the mixin `_config`. #2657
* [ENHANCEMENT] Dashboards: use timeseries panel to show exemplars. #2800
* [BUGFIX] Dashboards: fixed unit of latency panels in the "Mimir / Ruler" dashboard. #2312
* [BUGFIX] Dashboards: fixed "Intervals per query" panel in the "Mimir / Queries" dashboard. #2308
* [BUGFIX] Dashboards: Make "Slow Queries" dashboard works with Grafana 9.0. #2223
* [BUGFIX] Dashboards: add missing API routes to Ruler dashboard. #2412
* [BUGFIX] Dashboards: stop setting 'interval' in dashboards; it should be set on your datasource. #2802

### Jsonnet

* [CHANGE] query-scheduler is enabled by default. We advise to deploy the query-scheduler to improve the scalability of the query-frontend. #2431
* [CHANGE] Replaced anti-affinity rules with pod topology spread constraints for distributor, query-frontend, querier and ruler. #2517
  - The following configuration options have been removed:
    - `distributor_allow_multiple_replicas_on_same_node`
    - `query_frontend_allow_multiple_replicas_on_same_node`
    - `querier_allow_multiple_replicas_on_same_node`
    - `ruler_allow_multiple_replicas_on_same_node`
  - The following configuration options have been added:
    - `distributor_topology_spread_max_skew`
    - `query_frontend_topology_spread_max_skew`
    - `querier_topology_spread_max_skew`
    - `ruler_topology_spread_max_skew`
* [CHANGE] Change `max_global_series_per_metric` to 0 in all plans, and as a default value. #2669
* [FEATURE] Memberlist: added support for experimental memberlist cluster label, through the jsonnet configuration options `memberlist_cluster_label` and `memberlist_cluster_label_verification_disabled`. #2349
* [FEATURE] Added ruler-querier autoscaling support. It requires [KEDA](https://keda.sh) installed in the Kubernetes cluster. Ruler-querier autoscaler can be enabled and configure through the following options in the jsonnet config: #2545
  * `autoscaling_ruler_querier_enabled`: `true` to enable autoscaling.
  * `autoscaling_ruler_querier_min_replicas`: minimum number of ruler-querier replicas.
  * `autoscaling_ruler_querier_max_replicas`: maximum number of ruler-querier replicas.
  * `autoscaling_prometheus_url`: Prometheus base URL from which to scrape Mimir metrics (e.g. `http://prometheus.default:9090/prometheus`).
* [ENHANCEMENT] Memberlist now uses DNS service-discovery by default. #2549
* [ENHANCEMENT] Upgrade memcached image tag to `memcached:1.6.16-alpine`. #2740
* [ENHANCEMENT] Added `$._config.configmaps` and `$._config.runtime_config_files` to make it easy to add new configmaps or runtime config file to all components. #2748

### Mimirtool

* [ENHANCEMENT] Added `mimirtool backfill` command to upload Prometheus blocks using API available in the compactor. #1822
* [ENHANCEMENT] mimirtool bucket-validation: Verify existing objects can be overwritten by subsequent uploads. #2491
* [ENHANCEMENT] mimirtool config convert: Now supports migrating to the current version of Mimir. #2629
* [BUGFIX] mimirtool analyze: Fix dashboard JSON unmarshalling errors by using custom parsing. #2386
* [BUGFIX] Version checking no longer prompts for updating when already on latest version. #2723

### Mimir Continuous Test

* [ENHANCEMENT] Added basic authentication and bearer token support for when Mimir is behind a gateway authenticating the calls. #2717

### Query-tee

* [CHANGE] Renamed CLI flag `-server.service-port` to `-server.http-service-port`. #2683
* [CHANGE] Renamed metric `cortex_querytee_request_duration_seconds` to `cortex_querytee_backend_request_duration_seconds`. Metric `cortex_querytee_request_duration_seconds` is now reported without label `backend`. #2683
* [ENHANCEMENT] Added HTTP over gRPC support to `query-tee` to allow testing gRPC requests to Mimir instances. #2683

### Documentation

* [ENHANCEMENT] Referenced `mimirtool` commands in the HTTP API documentation. #2516
* [ENHANCEMENT] Improved DNS service discovery documentation. #2513

### Tools

* [ENHANCEMENT] `markblocks` now processes multiple blocks concurrently. #2677

## 2.2.0

### Grafana Mimir

* [CHANGE] Increased default configuration for `-server.grpc-max-recv-msg-size-bytes` and `-server.grpc-max-send-msg-size-bytes` from 4MB to 100MB. #1884
* [CHANGE] Default values have changed for the following settings. This improves query performance for recent data (within 12h) by only reading from ingesters: #1909 #1921
    - `-blocks-storage.bucket-store.ignore-blocks-within` now defaults to `10h` (previously `0`)
    - `-querier.query-store-after` now defaults to `12h` (previously `0`)
* [CHANGE] Alertmanager: removed support for migrating local files from Cortex 1.8 or earlier. Related to original Cortex PR https://github.com/cortexproject/cortex/pull/3910. #2253
* [CHANGE] The following settings are now classified as advanced because the defaults should work for most users and tuning them requires in-depth knowledge of how the read path works: #1929
    - `-querier.query-ingesters-within`
    - `-querier.query-store-after`
* [CHANGE] Config flag category overrides can be set dynamically at runtime. #1934
* [CHANGE] Ingester: deprecated `-ingester.ring.join-after`. Mimir now behaves as this setting is always set to 0s. This configuration option will be removed in Mimir 2.4.0. #1965
* [CHANGE] Blocks uploaded by ingester no longer contain `__org_id__` label. Compactor now ignores this label and will compact blocks with and without this label together. `mimirconvert` tool will remove the label from blocks as "unknown" label. #1972
* [CHANGE] Querier: deprecated `-querier.shuffle-sharding-ingesters-lookback-period`, instead adding `-querier.shuffle-sharding-ingesters-enabled` to enable or disable shuffle sharding on the read path. The value of `-querier.query-ingesters-within` is now used internally for shuffle sharding lookback. #2110
* [CHANGE] Memberlist: `-memberlist.abort-if-join-fails` now defaults to false. Previously it defaulted to true. #2168
* [CHANGE] Ruler: `/api/v1/rules*` and `/prometheus/rules*` configuration endpoints are removed. Use `/prometheus/config/v1/rules*`. #2182
* [CHANGE] Ingester: `-ingester.exemplars-update-period` has been renamed to `-ingester.tsdb-config-update-period`. You can use it to update multiple, per-tenant TSDB configurations. #2187
* [FEATURE] Ingester: (Experimental) Add the ability to ingest out-of-order samples up to an allowed limit. If you enable this feature, it requires additional memory and disk space. This feature also enables a write-behind log, which might lead to longer ingester-start replays. When this feature is disabled, there is no overhead on memory, disk space, or startup times. #2187
  * `-ingester.out-of-order-time-window`, as duration string, allows you to set how back in time a sample can be. The default is `0s`, where `s` is seconds.
  * `cortex_ingester_tsdb_out_of_order_samples_appended_total` metric tracks the total number of out-of-order samples ingested by the ingester.
  * `cortex_discarded_samples_total` has a new label `reason="sample-too-old"`, when the `-ingester.out-of-order-time-window` flag is greater than zero. The label tracks the number of samples that were discarded for being too old; they were out of order, but beyond the time window allowed. The labels `reason="sample-out-of-order"` and `reason="sample-out-of-bounds"` are not used when out-of-order ingestion is enabled.
* [ENHANCEMENT] Distributor: Added limit to prevent tenants from sending excessive number of requests: #1843
  * The following CLI flags (and their respective YAML config options) have been added:
    * `-distributor.request-rate-limit`
    * `-distributor.request-burst-limit`
  * The following metric is exposed to tell how many requests have been rejected:
    * `cortex_discarded_requests_total`
* [ENHANCEMENT] Store-gateway: Add the experimental ability to run requests in a dedicated OS thread pool. This feature can be configured using `-store-gateway.thread-pool-size` and is disabled by default. Replaces the ability to run index header operations in a dedicated thread pool. #1660 #1812
* [ENHANCEMENT] Improved error messages to make them easier to understand; each now have a unique, global identifier that you can use to look up in the runbooks for more information. #1907 #1919 #1888 #1939 #1984 #2009 #2056 #2066 #2104 #2150 #2234
* [ENHANCEMENT] Memberlist KV: incoming messages are now processed on per-key goroutine. This may reduce loss of "maintanance" packets in busy memberlist installations, but use more CPU. New `memberlist_client_received_broadcasts_dropped_total` counter tracks number of dropped per-key messages. #1912
* [ENHANCEMENT] Blocks Storage, Alertmanager, Ruler: add support a prefix to the bucket store (`*_storage.storage_prefix`). This enables using the same bucket for the three components. #1686 #1951
* [ENHANCEMENT] Upgrade Docker base images to `alpine:3.16.0`. #2028
* [ENHANCEMENT] Store-gateway: Add experimental configuration option for the store-gateway to attempt to pre-populate the file system cache when memory-mapping index-header files. Enabled with `-blocks-storage.bucket-store.index-header.map-populate-enabled=true`. Note this flag only has an effect when running on Linux. #2019 #2054
* [ENHANCEMENT] Chunk Mapper: reduce memory usage of async chunk mapper. #2043
* [ENHANCEMENT] Ingester: reduce sleep time when reading WAL. #2098
* [ENHANCEMENT] Compactor: Run sanity check on blocks storage configuration at startup. #2144
* [ENHANCEMENT] Compactor: Add HTTP API for uploading TSDB blocks. Enabled with `-compactor.block-upload-enabled`. #1694 #2126
* [ENHANCEMENT] Ingester: Enable querying overlapping blocks by default. #2187
* [ENHANCEMENT] Distributor: Auto-forget unhealthy distributors after ten failed ring heartbeats. #2154
* [ENHANCEMENT] Distributor: Add new metric `cortex_distributor_forward_errors_total` for error codes resulting from forwarding requests. #2077
* [ENHANCEMENT] `/ready` endpoint now returns and logs detailed services information. #2055
* [ENHANCEMENT] Memcached client: Reduce number of connections required to fetch cached keys from memcached. #1920
* [ENHANCEMENT] Improved error message returned when `-querier.query-store-after` validation fails. #1914
* [BUGFIX] Fix regexp parsing panic for regexp label matchers with start/end quantifiers. #1883
* [BUGFIX] Ingester: fixed deceiving error log "failed to update cached shipped blocks after shipper initialisation", occurring for each new tenant in the ingester. #1893
* [BUGFIX] Ring: fix bug where instances may appear unhealthy in the hash ring web UI even though they are not. #1933
* [BUGFIX] API: gzip is now enforced when identity encoding is explicitly rejected. #1864
* [BUGFIX] Fix panic at startup when Mimir is running in monolithic mode and query sharding is enabled. #2036
* [BUGFIX] Ruler: report `cortex_ruler_queries_failed_total` metric for any remote query error except 4xx when remote operational mode is enabled. #2053 #2143
* [BUGFIX] Ingester: fix slow rollout when using `-ingester.ring.unregister-on-shutdown=false` with long `-ingester.ring.heartbeat-period`. #2085
* [BUGFIX] Ruler: add timeout for remote rule evaluation queries to prevent rule group evaluations getting stuck indefinitely. The duration is configurable with `-querier.timeout` (default `2m`). #2090 #2222
* [BUGFIX] Limits: Active series custom tracker configuration has been named back from `active_series_custom_trackers_config` to `active_series_custom_trackers`. For backwards compatibility both version is going to be supported for until Mimir v2.4. When both fields are specified, `active_series_custom_trackers_config` takes precedence over `active_series_custom_trackers`. #2101
* [BUGFIX] Ingester: fixed the order of labels applied when incrementing the `cortex_discarded_metadata_total` metric. #2096
* [BUGFIX] Ingester: fixed bug where retrieving metadata for a metric with multiple metadata entries would return multiple copies of a single metadata entry rather than all available entries. #2096
* [BUGFIX] Distributor: canceled requests are no longer accounted as internal errors. #2157
* [BUGFIX] Memberlist: Fix typo in memberlist admin UI. #2202
* [BUGFIX] Ruler: fixed typo in error message when ruler failed to decode a rule group. #2151
* [BUGFIX] Active series custom tracker configuration is now displayed properly on `/runtime_config` page. #2065
* [BUGFIX] Query-frontend: `vector` and `time` functions were sharded, which made expressions like `vector(1) > 0 and vector(1)` fail. #2355

### Mixin

* [CHANGE] Split `mimir_queries` rules group into `mimir_queries` and `mimir_ingester_queries` to keep number of rules per group within the default per-tenant limit. #1885
* [CHANGE] Dashboards: Expose full image tag in "Mimir / Rollout progress" dashboard's "Pod per version panel." #1932
* [CHANGE] Dashboards: Disabled gateway panels by default, because most users don't have a gateway exposing the metrics expected by Mimir dashboards. You can re-enable it setting `gateway_enabled: true` in the mixin config and recompiling the mixin running `make build-mixin`. #1955
* [CHANGE] Alerts: adapt `MimirFrontendQueriesStuck` and `MimirSchedulerQueriesStuck` to consider ruler query path components. #1949
* [CHANGE] Alerts: Change `MimirRulerTooManyFailedQueries` severity to `critical`. #2165
* [ENHANCEMENT] Dashboards: Add config option `datasource_regex` to customise the regular expression used to select valid datasources for Mimir dashboards. #1802
* [ENHANCEMENT] Dashboards: Added "Mimir / Remote ruler reads" and "Mimir / Remote ruler reads resources" dashboards. #1911 #1937
* [ENHANCEMENT] Dashboards: Make networking panels work for pods created by the mimir-distributed helm chart. #1927
* [ENHANCEMENT] Alerts: Add `MimirStoreGatewayNoSyncedTenants` alert that fires when there is a store-gateway owning no tenants. #1882
* [ENHANCEMENT] Rules: Make `recording_rules_range_interval` configurable for cases where Mimir metrics are scraped less often that every 30 seconds. #2118
* [ENHANCEMENT] Added minimum Grafana version to mixin dashboards. #1943
* [BUGFIX] Fix `container_memory_usage_bytes:sum` recording rule. #1865
* [BUGFIX] Fix `MimirGossipMembersMismatch` alerts if Mimir alertmanager is activated. #1870
* [BUGFIX] Fix `MimirRulerMissedEvaluations` to show % of missed alerts as a value between 0 and 100 instead of 0 and 1. #1895
* [BUGFIX] Fix `MimirCompactorHasNotUploadedBlocks` alert false positive when Mimir is deployed in monolithic mode. #1902
* [BUGFIX] Fix `MimirGossipMembersMismatch` to make it less sensitive during rollouts and fire one alert per installation, not per job. #1926
* [BUGFIX] Do not trigger `MimirAllocatingTooMuchMemory` alerts if no container limits are supplied. #1905
* [BUGFIX] Dashboards: Remove empty "Chunks per query" panel from `Mimir / Queries` dashboard. #1928
* [BUGFIX] Dashboards: Use Grafana's `$__rate_interval` for rate queries in dashboards to support scrape intervals of >15s. #2011
* [BUGFIX] Alerts: Make each version of `MimirCompactorHasNotUploadedBlocks` distinct to avoid rule evaluation failures due to duplicate series being generated. #2197
* [BUGFIX] Fix `MimirGossipMembersMismatch` alert when using remote ruler evaluation. #2159

### Jsonnet

* [CHANGE] Remove use of `-querier.query-store-after`, `-querier.shuffle-sharding-ingesters-lookback-period`, `-blocks-storage.bucket-store.ignore-blocks-within`, and `-blocks-storage.tsdb.close-idle-tsdb-timeout` CLI flags since the values now match defaults. #1915 #1921
* [CHANGE] Change default value for `-blocks-storage.bucket-store.chunks-cache.memcached.timeout` to `450ms` to increase use of cached data. #2035
* [CHANGE] The `memberlist_ring_enabled` configuration now applies to Alertmanager. #2102 #2103 #2107
* [CHANGE] Default value for `memberlist_ring_enabled` is now true. It means that all hash rings use Memberlist as default KV store instead of Consul (previous default). #2161
* [CHANGE] Configure `-ingester.max-global-metadata-per-user` to correspond to 20% of the configured max number of series per tenant. #2250
* [CHANGE] Configure `-ingester.max-global-metadata-per-metric` to be 10. #2250
* [CHANGE] Change `_config.multi_zone_ingester_max_unavailable` to 25. #2251
* [FEATURE] Added querier autoscaling support. It requires [KEDA](https://keda.sh) installed in the Kubernetes cluster and query-scheduler enabled in the Mimir cluster. Querier autoscaler can be enabled and configure through the following options in the jsonnet config: #2013 #2023
  * `autoscaling_querier_enabled`: `true` to enable autoscaling.
  * `autoscaling_querier_min_replicas`: minimum number of querier replicas.
  * `autoscaling_querier_max_replicas`: maximum number of querier replicas.
  * `autoscaling_prometheus_url`: Prometheus base URL from which to scrape Mimir metrics (e.g. `http://prometheus.default:9090/prometheus`).
* [FEATURE] Jsonnet: Add support for ruler remote evaluation mode (`ruler_remote_evaluation_enabled`), which deploys and uses a dedicated query path for rule evaluation. This enables the benefits of the query-frontend for rule evaluation, such as query sharding. #2073
* [ENHANCEMENT] Added `compactor` service, that can be used to route requests directly to compactor (e.g. admin UI). #2063
* [ENHANCEMENT] Added a `consul_enabled` configuration option to provide the ability to disable consul. It is automatically set to false when `memberlist_ring_enabled` is true and `multikv_migration_enabled` (used for migration from Consul to memberlist) is not set. #2093 #2152
* [BUGFIX] Querier: Fix disabling shuffle sharding on the read path whilst keeping it enabled on write path. #2164

### Mimirtool

* [CHANGE] mimirtool rules: `--use-legacy-routes` now toggles between using `/prometheus/config/v1/rules` (default) and `/api/v1/rules` (legacy) endpoints. #2182
* [FEATURE] Added bearer token support for when Mimir is behind a gateway authenticating by bearer token. #2146
* [BUGFIX] mimirtool analyze: Fix dashboard JSON unmarshalling errors (#1840). #1973
* [BUGFIX] Make mimirtool build for Windows work again. #2273

### Mimir Continuous Test

* [ENHANCEMENT] Added the `-tests.smoke-test` flag to run the `mimir-continuous-test` suite once and immediately exit. #2047 #2094
* [ENHANCEMENT] Added the `-tests.write-protocol` flag to write using the `prometheus` remote write protocol or `otlp-http` in the `mimir-continuous-test` suite. #5719

### Documentation

* [ENHANCEMENT] Published Grafana Mimir runbooks as part of documentation. #1970
* [ENHANCEMENT] Improved ruler's "remote operational mode" documentation. #1906
* [ENHANCEMENT] Recommend fast disks for ingesters and store-gateways in production tips. #1903
* [ENHANCEMENT] Explain the runtime override of active series matchers. #1868
* [ENHANCEMENT] Clarify "Set rule group" API specification. #1869
* [ENHANCEMENT] Published Mimir jsonnet documentation. #2024
* [ENHANCEMENT] Documented required scrape interval for using alerting and recording rules from Mimir jsonnet. #2147
* [ENHANCEMENT] Runbooks: Mention memberlist as possible source of problems for various alerts. #2158
* [ENHANCEMENT] Added step-by-step article about migrating from Consul to Memberlist KV store using jsonnet without downtime. #2166
* [ENHANCEMENT] Documented `/memberlist` admin page. #2166
* [ENHANCEMENT] Documented how to configure Grafana Mimir's ruler with Jsonnet. #2127
* [ENHANCEMENT] Documented how to configure queriers’ autoscaling with Jsonnet. #2128
* [ENHANCEMENT] Updated mixin building instructions in "Installing Grafana Mimir dashboards and alerts" article. #2015 #2163
* [ENHANCEMENT] Fix location of "Monitoring Grafana Mimir" article in the documentation hierarchy. #2130
* [ENHANCEMENT] Runbook for `MimirRequestLatency` was expanded with more practical advice. #1967
* [BUGFIX] Fixed ruler configuration used in the getting started guide. #2052
* [BUGFIX] Fixed Mimir Alertmanager datasource in Grafana used by "Play with Grafana Mimir" tutorial. #2115
* [BUGFIX] Fixed typos in "Scaling out Grafana Mimir" article. #2170
* [BUGFIX] Added missing ring endpoint exposed by Ingesters. #1918

## 2.1.0

### Grafana Mimir

* [CHANGE] Compactor: No longer upload debug meta files to object storage. #1257
* [CHANGE] Default values have changed for the following settings: #1547
    - `-alertmanager.alertmanager-client.grpc-max-recv-msg-size` now defaults to 100 MiB (previously was not configurable and set to 16 MiB)
    - `-alertmanager.alertmanager-client.grpc-max-send-msg-size` now defaults to 100 MiB (previously was not configurable and set to 4 MiB)
    - `-alertmanager.max-recv-msg-size` now defaults to 100 MiB (previously was 16 MiB)
* [CHANGE] Ingester: Add `user` label to metrics `cortex_ingester_ingested_samples_total` and `cortex_ingester_ingested_samples_failures_total`. #1533
* [CHANGE] Ingester: Changed `-blocks-storage.tsdb.isolation-enabled` default from `true` to `false`. The config option has also been deprecated and will be removed in 2 minor version. #1655
* [CHANGE] Query-frontend: results cache keys are now versioned, this will cause cache to be re-filled when rolling out this version. #1631
* [CHANGE] Store-gateway: enabled attributes in-memory cache by default. New default configuration is `-blocks-storage.bucket-store.chunks-cache.attributes-in-memory-max-items=50000`. #1727
* [CHANGE] Compactor: Removed the metric `cortex_compactor_garbage_collected_blocks_total` since it duplicates `cortex_compactor_blocks_marked_for_deletion_total`. #1728
* [CHANGE] All: Logs that used the`org_id` label now use `user` label. #1634 #1758
* [CHANGE] Alertmanager: the following metrics are not exported for a given `user` and `integration` when the metric value is zero: #1783
  * `cortex_alertmanager_notifications_total`
  * `cortex_alertmanager_notifications_failed_total`
  * `cortex_alertmanager_notification_requests_total`
  * `cortex_alertmanager_notification_requests_failed_total`
  * `cortex_alertmanager_notification_rate_limited_total`
* [CHANGE] Removed the following metrics exposed by the Mimir hash rings: #1791
  * `cortex_member_ring_tokens_owned`
  * `cortex_member_ring_tokens_to_own`
  * `cortex_ring_tokens_owned`
  * `cortex_ring_member_ownership_percent`
* [CHANGE] Querier / Ruler: removed the following metrics tracking number of query requests send to each ingester. You can use `cortex_request_duration_seconds_count{route=~"/cortex.Ingester/(QueryStream|QueryExemplars)"}` instead. #1797
  * `cortex_distributor_ingester_queries_total`
  * `cortex_distributor_ingester_query_failures_total`
* [CHANGE] Distributor: removed the following metrics tracking the number of requests from a distributor to ingesters: #1799
  * `cortex_distributor_ingester_appends_total`
  * `cortex_distributor_ingester_append_failures_total`
* [CHANGE] Distributor / Ruler: deprecated `-distributor.extend-writes`. Now Mimir always behaves as if this setting was set to `false`, which we expect to be safe for every Mimir cluster setup. #1856
* [FEATURE] Querier: Added support for [streaming remote read](https://prometheus.io/blog/2019/10/10/remote-read-meets-streaming/). Should be noted that benefits of chunking the response are partial here, since in a typical `query-frontend` setup responses will be buffered until they've been completed. #1735
* [FEATURE] Ruler: Allow setting `evaluation_delay` for each rule group via rules group configuration file. #1474
* [FEATURE] Ruler: Added support for expression remote evaluation. #1536 #1818
  * The following CLI flags (and their respective YAML config options) have been added:
    * `-ruler.query-frontend.address`
    * `-ruler.query-frontend.grpc-client-config.grpc-max-recv-msg-size`
    * `-ruler.query-frontend.grpc-client-config.grpc-max-send-msg-size`
    * `-ruler.query-frontend.grpc-client-config.grpc-compression`
    * `-ruler.query-frontend.grpc-client-config.grpc-client-rate-limit`
    * `-ruler.query-frontend.grpc-client-config.grpc-client-rate-limit-burst`
    * `-ruler.query-frontend.grpc-client-config.backoff-on-ratelimits`
    * `-ruler.query-frontend.grpc-client-config.backoff-min-period`
    * `-ruler.query-frontend.grpc-client-config.backoff-max-period`
    * `-ruler.query-frontend.grpc-client-config.backoff-retries`
    * `-ruler.query-frontend.grpc-client-config.tls-enabled`
    * `-ruler.query-frontend.grpc-client-config.tls-ca-path`
    * `-ruler.query-frontend.grpc-client-config.tls-cert-path`
    * `-ruler.query-frontend.grpc-client-config.tls-key-path`
    * `-ruler.query-frontend.grpc-client-config.tls-server-name`
    * `-ruler.query-frontend.grpc-client-config.tls-insecure-skip-verify`
* [FEATURE] Distributor: Added the ability to forward specifics metrics to alternative remote_write API endpoints. #1052
* [FEATURE] Ingester: Active series custom trackers now supports runtime tenant-specific overrides. The configuration has been moved to limit config, the ingester config has been deprecated.  #1188
* [ENHANCEMENT] Alertmanager API: Concurrency limit for GET requests is now configurable using `-alertmanager.max-concurrent-get-requests-per-tenant`. #1547
* [ENHANCEMENT] Alertmanager: Added the ability to configure additional gRPC client settings for the Alertmanager distributor #1547
  - `-alertmanager.alertmanager-client.backoff-max-period`
  - `-alertmanager.alertmanager-client.backoff-min-period`
  - `-alertmanager.alertmanager-client.backoff-on-ratelimits`
  - `-alertmanager.alertmanager-client.backoff-retries`
  - `-alertmanager.alertmanager-client.grpc-client-rate-limit`
  - `-alertmanager.alertmanager-client.grpc-client-rate-limit-burst`
  - `-alertmanager.alertmanager-client.grpc-compression`
  - `-alertmanager.alertmanager-client.grpc-max-recv-msg-size`
  - `-alertmanager.alertmanager-client.grpc-max-send-msg-size`
* [ENHANCEMENT] Ruler: Add more detailed query information to ruler query stats logging. #1411
* [ENHANCEMENT] Admin: Admin API now has some styling. #1482 #1549 #1821 #1824
* [ENHANCEMENT] Alertmanager: added `insight=true` field to alertmanager dispatch logs. #1379
* [ENHANCEMENT] Store-gateway: Add the experimental ability to run index header operations in a dedicated thread pool. This feature can be configured using `-blocks-storage.bucket-store.index-header-thread-pool-size` and is disabled by default. #1660
* [ENHANCEMENT] Store-gateway: don't drop all blocks if instance finds itself as unhealthy or missing in the ring. #1806 #1823
* [ENHANCEMENT] Querier: wait until inflight queries are completed when shutting down queriers. #1756 #1767
* [BUGFIX] Query-frontend: do not shard queries with a subquery unless the subquery is inside a shardable aggregation function call. #1542
* [BUGFIX] Query-frontend: added `component=query-frontend` label to results cache memcached metrics to fix a panic when Mimir is running in single binary mode and results cache is enabled. #1704
* [BUGFIX] Mimir: services' status content-type is now correctly set to `text/html`. #1575
* [BUGFIX] Multikv: Fix panic when using using runtime config to set primary KV store used by `multi` KV. #1587
* [BUGFIX] Multikv: Fix watching for runtime config changes in `multi` KV store in ruler and querier. #1665
* [BUGFIX] Memcached: allow to use CNAME DNS records for the memcached backend addresses. #1654
* [BUGFIX] Querier: fixed temporary partial query results when shuffle sharding is enabled and hash ring backend storage is flushed / reset. #1829
* [BUGFIX] Alertmanager: prevent more file traversal cases related to template names. #1833
* [BUGFUX] Alertmanager: Allow usage with `-alertmanager-storage.backend=local`. Note that when using this storage type, the Alertmanager is not able persist state remotely, so it not recommended for production use. #1836
* [BUGFIX] Alertmanager: Do not validate alertmanager configuration if it's not running. #1835

### Mixin

* [CHANGE] Dashboards: Remove per-user series legends from Tenants dashboard. #1605
* [CHANGE] Dashboards: Show in-memory series and the per-user series limit on Tenants dashboard. #1613
* [CHANGE] Dashboards: Slow-queries dashboard now uses `user` label from logs instead of `org_id`. #1634
* [CHANGE] Dashboards: changed all Grafana dashboards UIDs to not conflict with Cortex ones, to let people install both while migrating from Cortex to Mimir: #1801 #1808
  * Alertmanager from `a76bee5913c97c918d9e56a3cc88cc28` to `b0d38d318bbddd80476246d4930f9e55`
  * Alertmanager Resources from `68b66aed90ccab448009089544a8d6c6` to `a6883fb22799ac74479c7db872451092`
  * Compactor from `9c408e1d55681ecb8a22c9fab46875cc` to `1b3443aea86db629e6efdb7d05c53823`
  * Compactor Resources from `df9added6f1f4332f95848cca48ebd99` to `09a5c49e9cdb2f2b24c6d184574a07fd`
  * Config from `61bb048ced9817b2d3e07677fb1c6290` to `5d9d0b4724c0f80d68467088ec61e003`
  * Object Store from `d5a3a4489d57c733b5677fb55370a723` to `e1324ee2a434f4158c00a9ee279d3292`
  * Overrides from `b5c95fee2e5e7c4b5930826ff6e89a12` to `1e2c358600ac53f09faea133f811b5bb`
  * Queries from `d9931b1054053c8b972d320774bb8f1d` to `b3abe8d5c040395cc36615cb4334c92d`
  * Reads from `8d6ba60eccc4b6eedfa329b24b1bd339` to `e327503188913dc38ad571c647eef643`
  * Reads Networking from `c0464f0d8bd026f776c9006b05910000` to `54b2a0a4748b3bd1aefa92ce5559a1c2`
  * Reads Resources from `2fd2cda9eea8d8af9fbc0a5960425120` to `cc86fd5aa9301c6528986572ad974db9`
  * Rollout Progress from `7544a3a62b1be6ffd919fc990ab8ba8f` to `7f0b5567d543a1698e695b530eb7f5de`
  * Ruler from `44d12bcb1f95661c6ab6bc946dfc3473` to `631e15d5d85afb2ca8e35d62984eeaa0`
  * Scaling from `88c041017b96856c9176e07cf557bdcf` to `64bbad83507b7289b514725658e10352`
  * Slow queries from `e6f3091e29d2636e3b8393447e925668` to `6089e1ce1e678788f46312a0a1e647e6`
  * Tenants from `35fa247ce651ba189debf33d7ae41611` to `35fa247ce651ba189debf33d7ae41611`
  * Top Tenants from `bc6e12d4fe540e4a1785b9d3ca0ffdd9` to `bc6e12d4fe540e4a1785b9d3ca0ffdd9`
  * Writes from `0156f6d15aa234d452a33a4f13c838e3` to `8280707b8f16e7b87b840fc1cc92d4c5`
  * Writes Networking from `681cd62b680b7154811fe73af55dcfd4` to `978c1cb452585c96697a238eaac7fe2d`
  * Writes Resources from `c0464f0d8bd026f776c9006b0591bb0b` to `bc9160e50b52e89e0e49c840fea3d379`
* [FEATURE] Alerts: added the following alerts on `mimir-continuous-test` tool: #1676
  - `MimirContinuousTestNotRunningOnWrites`
  - `MimirContinuousTestNotRunningOnReads`
  - `MimirContinuousTestFailed`
* [ENHANCEMENT] Added `per_cluster_label` support to allow to change the label name used to differentiate between Kubernetes clusters. #1651
* [ENHANCEMENT] Dashboards: Show QPS and latency of the Alertmanager Distributor. #1696
* [ENHANCEMENT] Playbooks: Add Alertmanager suggestions for `MimirRequestErrors` and `MimirRequestLatency` #1702
* [ENHANCEMENT] Dashboards: Allow custom datasources. #1749
* [ENHANCEMENT] Dashboards: Add config option `gateway_enabled` (defaults to `true`) to disable gateway panels from dashboards. #1761
* [ENHANCEMENT] Dashboards: Extend Top tenants dashboard with queries for tenants with highest sample rate, discard rate, and discard rate growth. #1842
* [ENHANCEMENT] Dashboards: Show ingestion rate limit and rule group limit on Tenants dashboard. #1845
* [ENHANCEMENT] Dashboards: Add "last successful run" panel to compactor dashboard. #1628
* [BUGFIX] Dashboards: Fix "Failed evaluation rate" panel on Tenants dashboard. #1629
* [BUGFIX] Honor the configured `per_instance_label` in all dashboards and alerts. #1697

### Jsonnet

* [FEATURE] Added support for `mimir-continuous-test`. To deploy `mimir-continuous-test` you can use the following configuration: #1675 #1850
  ```jsonnet
  _config+: {
    continuous_test_enabled: true,
    continuous_test_tenant_id: 'type-tenant-id',
    continuous_test_write_endpoint: 'http://type-write-path-hostname',
    continuous_test_read_endpoint: 'http://type-read-path-hostname/prometheus',
  },
  ```
* [ENHANCEMENT] Ingester anti-affinity can now be disabled by using `ingester_allow_multiple_replicas_on_same_node` configuration key. #1581
* [ENHANCEMENT] Added `node_selector` configuration option to select Kubernetes nodes where Mimir should run. #1596
* [ENHANCEMENT] Alertmanager: Added a `PodDisruptionBudget` of `withMaxUnavailable = 1`, to ensure we maintain quorum during rollouts. #1683
* [ENHANCEMENT] Store-gateway anti-affinity can now be enabled/disabled using `store_gateway_allow_multiple_replicas_on_same_node` configuration key. #1730
* [ENHANCEMENT] Added `store_gateway_zone_a_args`, `store_gateway_zone_b_args` and `store_gateway_zone_c_args` configuration options. #1807
* [BUGFIX] Pass primary and secondary multikv stores via CLI flags. Introduced new `multikv_switch_primary_secondary` config option to flip primary and secondary in runtime config.

### Mimirtool

* [BUGFIX] `config convert`: Retain Cortex defaults for `blocks_storage.backend`, `ruler_storage.backend`, `alertmanager_storage.backend`, `auth.type`, `activity_tracker.filepath`, `alertmanager.data_dir`, `blocks_storage.filesystem.dir`, `compactor.data_dir`, `ruler.rule_path`, `ruler_storage.filesystem.dir`, and `graphite.querier.schemas.backend`. #1626 #1762

### Tools

* [FEATURE] Added a `markblocks` tool that creates `no-compact` and `delete` marks for the blocks. #1551
* [FEATURE] Added `mimir-continuous-test` tool to continuously run smoke tests on live Mimir clusters. #1535 #1540 #1653 #1603 #1630 #1691 #1675 #1676 #1692 #1706 #1709 #1775 #1777 #1778 #1795
* [FEATURE] Added `mimir-rules-action` GitHub action, located at `operations/mimir-rules-action/`, used to lint, prepare, verify, diff, and sync rules to a Mimir cluster. #1723

## 2.0.0

### Grafana Mimir

_Changes since Cortex 1.10.0._

* [CHANGE] Remove chunks storage engine. #86 #119 #510 #545 #743 #744 #748 #753 #755 #757 #758 #759 #760 #762 #764 #789 #812 #813
  * The following CLI flags (and their respective YAML config options) have been removed:
    * `-store.engine`
    * `-schema-config-file`
    * `-ingester.checkpoint-duration`
    * `-ingester.checkpoint-enabled`
    * `-ingester.chunk-encoding`
    * `-ingester.chunk-age-jitter`
    * `-ingester.concurrent-flushes`
    * `-ingester.flush-on-shutdown-with-wal-enabled`
    * `-ingester.flush-op-timeout`
    * `-ingester.flush-period`
    * `-ingester.max-chunk-age`
    * `-ingester.max-chunk-idle`
    * `-ingester.max-series-per-query` (and `max_series_per_query` from runtime config)
    * `-ingester.max-stale-chunk-idle`
    * `-ingester.max-transfer-retries`
    * `-ingester.min-chunk-length`
    * `-ingester.recover-from-wal`
    * `-ingester.retain-period`
    * `-ingester.spread-flushes`
    * `-ingester.wal-dir`
    * `-ingester.wal-enabled`
    * `-querier.query-parallelism`
    * `-querier.second-store-engine`
    * `-querier.use-second-store-before-time`
    * `-flusher.wal-dir`
    * `-flusher.concurrent-flushes`
    * `-flusher.flush-op-timeout`
    * All `-table-manager.*` flags
    * All `-deletes.*` flags
    * All `-purger.*` flags
    * All `-metrics.*` flags
    * All `-dynamodb.*` flags
    * All `-s3.*` flags
    * All `-azure.*` flags
    * All `-bigtable.*` flags
    * All `-gcs.*` flags
    * All `-cassandra.*` flags
    * All `-boltdb.*` flags
    * All `-local.*` flags
    * All `-swift.*` flags
    * All `-store.*` flags except `-store.engine`, `-store.max-query-length`, `-store.max-labels-query-length`
    * All `-grpc-store.*` flags
  * The following API endpoints have been removed:
    * `/api/v1/chunks` and `/chunks`
  * The following metrics have been removed:
    * `cortex_ingester_flush_queue_length`
    * `cortex_ingester_queried_chunks`
    * `cortex_ingester_chunks_created_total`
    * `cortex_ingester_wal_replay_duration_seconds`
    * `cortex_ingester_wal_corruptions_total`
    * `cortex_ingester_sent_chunks`
    * `cortex_ingester_received_chunks`
    * `cortex_ingester_flush_series_in_progress`
    * `cortex_ingester_chunk_utilization`
    * `cortex_ingester_chunk_length`
    * `cortex_ingester_chunk_size_bytes`
    * `cortex_ingester_chunk_age_seconds`
    * `cortex_ingester_memory_chunks`
    * `cortex_ingester_flushing_enqueued_series_total`
    * `cortex_ingester_flushing_dequeued_series_total`
    * `cortex_ingester_dropped_chunks_total`
    * `cortex_oldest_unflushed_chunk_timestamp_seconds`
    * `prometheus_local_storage_chunk_ops_total`
    * `prometheus_local_storage_chunkdesc_ops_total`
    * `prometheus_local_storage_memory_chunkdescs`
* [CHANGE] Changed default storage backends from `s3` to `filesystem` #833
  This effects the following flags:
  * `-blocks-storage.backend` now defaults to `filesystem`
  * `-blocks-storage.filesystem.dir` now defaults to `blocks`
  * `-alertmanager-storage.backend` now defaults to `filesystem`
  * `-alertmanager-storage.filesystem.dir` now defaults to `alertmanager`
  * `-ruler-storage.backend` now defaults to `filesystem`
  * `-ruler-storage.filesystem.dir` now defaults to `ruler`
* [CHANGE] Renamed metric `cortex_experimental_features_in_use_total` as `cortex_experimental_features_used_total` and added `feature` label. #32 #658
* [CHANGE] Removed `log_messages_total` metric. #32
* [CHANGE] Some files and directories created by Mimir components on local disk now have stricter permissions, and are only readable by owner, but not group or others. #58
* [CHANGE] Memcached client DNS resolution switched from golang built-in to [`miekg/dns`](https://github.com/miekg/dns). #142
* [CHANGE] The metric `cortex_deprecated_flags_inuse_total` has been renamed to `deprecated_flags_inuse_total` as part of using grafana/dskit functionality. #185
* [CHANGE] API: The `-api.response-compression-enabled` flag has been removed, and GZIP response compression is always enabled except on `/api/v1/push` and `/push` endpoints. #880
* [CHANGE] Update Go version to 1.17.3. #480
* [CHANGE] The `status_code` label on gRPC client metrics has changed from '200' and '500' to '2xx', '5xx', '4xx', 'cancel' or 'error'. #537
* [CHANGE] Removed the deprecated `-<prefix>.fifocache.size` flag. #618
* [CHANGE] Enable index header lazy loading by default. #693
  * `-blocks-storage.bucket-store.index-header-lazy-loading-enabled` default from `false` to `true`
  * `-blocks-storage.bucket-store.index-header-lazy-loading-idle-timeout` default from `20m` to `1h`
* [CHANGE] Shuffle-sharding:
  * `-distributor.sharding-strategy` option has been removed, and shuffle sharding is enabled by default. Default shard size is set to 0, which disables shuffle sharding for the tenant (all ingesters will receive tenants's samples). #888
  * `-ruler.sharding-strategy` option has been removed from ruler. Ruler now uses shuffle-sharding by default, but respects `ruler_tenant_shard_size`, which defaults to 0 (ie. use all rulers for tenant). #889
  * `-store-gateway.sharding-strategy` option has been removed store-gateways. Store-gateway now uses shuffle-sharding by default, but respects `store_gateway_tenant_shard_size` for tenant, and this value defaults to 0. #891
* [CHANGE] Server: `-server.http-listen-port` (yaml: `server.http_listen_port`) now defaults to `8080` (previously `80`). #871
* [CHANGE] Changed the default value of `-blocks-storage.bucket-store.ignore-deletion-marks-delay` from 6h to 1h. #892
* [CHANGE] Changed default settings for memcached clients: #959 #1000
  * The default value for the following config options has changed from `10000` to `25000`:
    * `-blocks-storage.bucket-store.chunks-cache.memcached.max-async-buffer-size`
    * `-blocks-storage.bucket-store.index-cache.memcached.max-async-buffer-size`
    * `-blocks-storage.bucket-store.metadata-cache.memcached.max-async-buffer-size`
    * `-query-frontend.results-cache.memcached.max-async-buffer-size`
  * The default value for the following config options has changed from `0` (unlimited) to `100`:
    * `-blocks-storage.bucket-store.chunks-cache.memcached.max-get-multi-batch-size`
    * `-blocks-storage.bucket-store.index-cache.memcached.max-get-multi-batch-size`
    * `-blocks-storage.bucket-store.metadata-cache.memcached.max-get-multi-batch-size`
    * `-query-frontend.results-cache.memcached.max-get-multi-batch-size`
  * The default value for the following config options has changed from `16` to `100`:
    * `-blocks-storage.bucket-store.chunks-cache.memcached.max-idle-connections`
    * `-blocks-storage.bucket-store.index-cache.memcached.max-idle-connections`
    * `-blocks-storage.bucket-store.metadata-cache.memcached.max-idle-connections`
    * `-query-frontend.results-cache.memcached.max-idle-connections`
  * The default value for the following config options has changed from `100ms` to `200ms`:
    * `-blocks-storage.bucket-store.metadata-cache.memcached.timeout`
    * `-blocks-storage.bucket-store.index-cache.memcached.timeout`
    * `-blocks-storage.bucket-store.chunks-cache.memcached.timeout`
    * `-query-frontend.results-cache.memcached.timeout`
* [CHANGE] Changed the default value of `-blocks-storage.bucket-store.bucket-index.enabled` to `true`. The default configuration must now run the compactor in order to write the bucket index or else queries to long term storage will fail. #924
* [CHANGE] Option `-auth.enabled` has been renamed to `-auth.multitenancy-enabled`. #1130
* [CHANGE] Default tenant ID used with disabled auth (`-auth.multitenancy-enabled=false`) has changed from `fake` to `anonymous`. This tenant ID can now be changed with `-auth.no-auth-tenant` option. #1063
* [CHANGE] The default values for the following local directories have changed: #1072
  * `-alertmanager.storage.path` default value changed to `./data-alertmanager/`
  * `-compactor.data-dir` default value changed to `./data-compactor/`
  * `-ruler.rule-path` default value changed to `./data-ruler/`
* [CHANGE] The default value for gRPC max send message size has been changed from 16MB to 100MB. This affects the following parameters: #1152
  * `-query-frontend.grpc-client-config.grpc-max-send-msg-size`
  * `-ingester.client.grpc-max-send-msg-size`
  * `-querier.frontend-client.grpc-max-send-msg-size`
  * `-query-scheduler.grpc-client-config.grpc-max-send-msg-size`
  * `-ruler.client.grpc-max-send-msg-size`
* [CHANGE] Remove `-http.prefix` flag (and `http_prefix` config file option). #763
* [CHANGE] Remove legacy endpoints. Please use their alternatives listed below. As part of the removal process we are
  introducing two new sets of endpoints for the ruler configuration API: `<prometheus-http-prefix>/rules` and
  `<prometheus-http-prefix>/config/v1/rules/**`. We are also deprecating `<prometheus-http-prefix>/rules` and `/api/v1/rules`;
  and will remove them in Mimir 2.2.0. #763 #1222
  * Query endpoints

    | Legacy                                                  | Alternative                                                |
    | ------------------------------------------------------- | ---------------------------------------------------------- |
    | `/<legacy-http-prefix>/api/v1/query`                    | `<prometheus-http-prefix>/api/v1/query`                    |
    | `/<legacy-http-prefix>/api/v1/query_range`              | `<prometheus-http-prefix>/api/v1/query_range`              |
    | `/<legacy-http-prefix>/api/v1/query_exemplars`          | `<prometheus-http-prefix>/api/v1/query_exemplars`          |
    | `/<legacy-http-prefix>/api/v1/series`                   | `<prometheus-http-prefix>/api/v1/series`                   |
    | `/<legacy-http-prefix>/api/v1/labels`                   | `<prometheus-http-prefix>/api/v1/labels`                   |
    | `/<legacy-http-prefix>/api/v1/label/{name}/values`      | `<prometheus-http-prefix>/api/v1/label/{name}/values`      |
    | `/<legacy-http-prefix>/api/v1/metadata`                 | `<prometheus-http-prefix>/api/v1/metadata`                 |
    | `/<legacy-http-prefix>/api/v1/read`                     | `<prometheus-http-prefix>/api/v1/read`                     |
    | `/<legacy-http-prefix>/api/v1/cardinality/label_names`  | `<prometheus-http-prefix>/api/v1/cardinality/label_names`  |
    | `/<legacy-http-prefix>/api/v1/cardinality/label_values` | `<prometheus-http-prefix>/api/v1/cardinality/label_values` |
    | `/api/prom/user_stats`                                  | `/api/v1/user_stats`                                       |

  * Distributor endpoints

    | Legacy endpoint               | Alternative                   |
    | ----------------------------- | ----------------------------- |
    | `/<legacy-http-prefix>/push`  | `/api/v1/push`                |
    | `/all_user_stats`             | `/distributor/all_user_stats` |
    | `/ha-tracker`                 | `/distributor/ha_tracker`     |

  * Ingester endpoints

    | Legacy          | Alternative           |
    | --------------- | --------------------- |
    | `/ring`         | `/ingester/ring`      |
    | `/shutdown`     | `/ingester/shutdown`  |
    | `/flush`        | `/ingester/flush`     |
    | `/push`         | `/ingester/push`      |

  * Ruler endpoints

    | Legacy                                                | Alternative                                         | Alternative #2 (not available before Mimir 2.0.0)                    |
    | ----------------------------------------------------- | --------------------------------------------------- | ------------------------------------------------------------------- |
    | `/<legacy-http-prefix>/api/v1/rules`                  | `<prometheus-http-prefix>/api/v1/rules`             |                                                                     |
    | `/<legacy-http-prefix>/api/v1/alerts`                 | `<prometheus-http-prefix>/api/v1/alerts`            |                                                                     |
    | `/<legacy-http-prefix>/rules`                         | `/api/v1/rules` (see below)                         |  `<prometheus-http-prefix>/config/v1/rules`                         |
    | `/<legacy-http-prefix>/rules/{namespace}`             | `/api/v1/rules/{namespace}` (see below)             |  `<prometheus-http-prefix>/config/v1/rules/{namespace}`             |
    | `/<legacy-http-prefix>/rules/{namespace}/{groupName}` | `/api/v1/rules/{namespace}/{groupName}` (see below) |  `<prometheus-http-prefix>/config/v1/rules/{namespace}/{groupName}` |
    | `/<legacy-http-prefix>/rules/{namespace}`             | `/api/v1/rules/{namespace}` (see below)             |  `<prometheus-http-prefix>/config/v1/rules/{namespace}`             |
    | `/<legacy-http-prefix>/rules/{namespace}/{groupName}` | `/api/v1/rules/{namespace}/{groupName}` (see below) |  `<prometheus-http-prefix>/config/v1/rules/{namespace}/{groupName}` |
    | `/<legacy-http-prefix>/rules/{namespace}`             | `/api/v1/rules/{namespace}` (see below)             |  `<prometheus-http-prefix>/config/v1/rules/{namespace}`             |
    | `/ruler_ring`                                         | `/ruler/ring`                                       |                                                                     |

    > __Note:__ The `/api/v1/rules/**` endpoints are considered deprecated with Mimir 2.0.0 and will be removed
    in Mimir 2.2.0. After upgrading to 2.0.0 we recommend switching uses to the equivalent
    `/<prometheus-http-prefix>/config/v1/**` endpoints that Mimir 2.0.0 introduces.

  * Alertmanager endpoints

    | Legacy                      | Alternative                        |
    | --------------------------- | ---------------------------------- |
    | `/<legacy-http-prefix>`     | `/alertmanager`                    |
    | `/status`                   | `/multitenant_alertmanager/status` |

* [CHANGE] Ingester: changed `-ingester.stream-chunks-when-using-blocks` default value from `false` to `true`. #717
* [CHANGE] Ingester: default `-ingester.ring.min-ready-duration` reduced from 1m to 15s. #126
* [CHANGE] Ingester: `-ingester.ring.min-ready-duration` now start counting the delay after the ring's health checks have passed instead of when the ring client was started. #126
* [CHANGE] Ingester: allow experimental ingester max-exemplars setting to be changed dynamically #144
  * CLI flag `-blocks-storage.tsdb.max-exemplars` is renamed to `-ingester.max-global-exemplars-per-user`.
  * YAML `max_exemplars` is moved from `tsdb` to `overrides` and renamed to `max_global_exemplars_per_user`.
* [CHANGE] Ingester: active series metrics `cortex_ingester_active_series` and `cortex_ingester_active_series_custom_tracker` are now removed when their value is zero. #672 #690
* [CHANGE] Ingester: changed default value of `-blocks-storage.tsdb.retention-period` from `6h` to `24h`. #966
* [CHANGE] Ingester: changed default value of `-blocks-storage.tsdb.close-idle-tsdb-timeout` from `0` to `13h`. #967
* [CHANGE] Ingester: changed default value of `-ingester.ring.final-sleep` from `30s` to `0s`. #981
* [CHANGE] Ingester: the following low level settings have been removed: #1153
  * `-ingester-client.expected-labels`
  * `-ingester-client.expected-samples-per-series`
  * `-ingester-client.expected-timeseries`
* [CHANGE] Ingester: following command line options related to ingester ring were renamed: #1155
  * `-consul.*` changed to `-ingester.ring.consul.*`
  * `-etcd.*` changed to `-ingester.ring.etcd.*`
  * `-multi.*` changed to `-ingester.ring.multi.*`
  * `-distributor.excluded-zones` changed to `-ingester.ring.excluded-zones`
  * `-distributor.replication-factor` changed to `-ingester.ring.replication-factor`
  * `-distributor.zone-awareness-enabled` changed to `-ingester.ring.zone-awareness-enabled`
  * `-ingester.availability-zone` changed to `-ingester.ring.instance-availability-zone`
  * `-ingester.final-sleep` changed to `-ingester.ring.final-sleep`
  * `-ingester.heartbeat-period` changed to `-ingester.ring.heartbeat-period`
  * `-ingester.join-after` changed to `-ingester.ring.join-after`
  * `-ingester.lifecycler.ID` changed to `-ingester.ring.instance-id`
  * `-ingester.lifecycler.addr` changed to `-ingester.ring.instance-addr`
  * `-ingester.lifecycler.interface` changed to `-ingester.ring.instance-interface-names`
  * `-ingester.lifecycler.port` changed to `-ingester.ring.instance-port`
  * `-ingester.min-ready-duration` changed to `-ingester.ring.min-ready-duration`
  * `-ingester.num-tokens` changed to `-ingester.ring.num-tokens`
  * `-ingester.observe-period` changed to `-ingester.ring.observe-period`
  * `-ingester.readiness-check-ring-health` changed to `-ingester.ring.readiness-check-ring-health`
  * `-ingester.tokens-file-path` changed to `-ingester.ring.tokens-file-path`
  * `-ingester.unregister-on-shutdown` changed to `-ingester.ring.unregister-on-shutdown`
  * `-ring.heartbeat-timeout` changed to `-ingester.ring.heartbeat-timeout`
  * `-ring.prefix` changed to `-ingester.ring.prefix`
  * `-ring.store` changed to `-ingester.ring.store`
* [CHANGE] Ingester: fields in YAML configuration for ingester ring have been changed: #1155
  * `ingester.lifecycler` changed to `ingester.ring`
  * Fields from `ingester.lifecycler.ring` moved to `ingester.ring`
  * `ingester.lifecycler.address` changed to `ingester.ring.instance_addr`
  * `ingester.lifecycler.id` changed to `ingester.ring.instance_id`
  * `ingester.lifecycler.port` changed to `ingester.ring.instance_port`
  * `ingester.lifecycler.availability_zone` changed to `ingester.ring.instance_availability_zone`
  * `ingester.lifecycler.interface_names` changed to `ingester.ring.instance_interface_names`
* [CHANGE] Distributor: removed the `-distributor.shard-by-all-labels` configuration option. It is now assumed to be true. #698
* [CHANGE] Distributor: change default value of `-distributor.instance-limits.max-inflight-push-requests` to `2000`. #964
* [CHANGE] Distributor: change default value of `-distributor.remote-timeout` from `2s` to `20s`. #970
* [CHANGE] Distributor: removed the `-distributor.extra-query-delay` flag (and its respective YAML config option). #1048
* [CHANGE] Query-frontend: Enable query stats by default, they can still be disabled with `-query-frontend.query-stats-enabled=false`. #83
* [CHANGE] Query-frontend: the `cortex_frontend_mapped_asts_total` metric has been renamed to `cortex_frontend_query_sharding_rewrites_attempted_total`. #150
* [CHANGE] Query-frontend: added `sharded` label to `cortex_query_seconds_total` metric. #235
* [CHANGE] Query-frontend: changed the flag name for controlling query sharding total shards from `-querier.total-shards` to `-query-frontend.query-sharding-total-shards`. #230
* [CHANGE] Query-frontend: flag `-querier.parallelise-shardable-queries` has been renamed to `-query-frontend.parallelize-shardable-queries` #284
* [CHANGE] Query-frontend: removed the deprecated (and unused) `-frontend.cache-split-interval`. Use `-query-frontend.split-queries-by-interval` instead. #587
* [CHANGE] Query-frontend: range query response now omits the `data` field when it's empty (error case) like Prometheus does, previously it was `"data":{"resultType":"","result":null}`. #629
* [CHANGE] Query-frontend: instant queries now honor the `-query-frontend.max-retries-per-request` flag. #630
* [CHANGE] Query-frontend: removed in-memory and Redis cache support. Reason is that these caching backends were just supported by query-frontend, while all other Mimir services only support memcached. #796
  * The following CLI flags (and their respective YAML config options) have been removed:
    * `-frontend.cache.enable-fifocache`
    * `-frontend.redis.*`
    * `-frontend.fifocache.*`
  * The following metrics have been removed:
    * `querier_cache_added_total`
    * `querier_cache_added_new_total`
    * `querier_cache_evicted_total`
    * `querier_cache_entries`
    * `querier_cache_gets_total`
    * `querier_cache_misses_total`
    * `querier_cache_stale_gets_total`
    * `querier_cache_memory_bytes`
    * `cortex_rediscache_request_duration_seconds`
* [CHANGE] Query-frontend: migrated memcached backend client to the same one used in other components (memcached config and metrics are now consistent across all Mimir services). #821
  * The following CLI flags (and their respective YAML config options) have been added:
    * `-query-frontend.results-cache.backend` (set it to `memcached` if `-query-frontend.cache-results=true`)
  * The following CLI flags (and their respective YAML config options) have been changed:
    * `-frontend.memcached.hostname` and `-frontend.memcached.service` have been removed: use `-query-frontend.results-cache.memcached.addresses` instead
  * The following CLI flags (and their respective YAML config options) have been renamed:
    * `-frontend.background.write-back-concurrency` renamed to `-query-frontend.results-cache.memcached.max-async-concurrency`
    * `-frontend.background.write-back-buffer` renamed to `-query-frontend.results-cache.memcached.max-async-buffer-size`
    * `-frontend.memcached.batchsize` renamed to `-query-frontend.results-cache.memcached.max-get-multi-batch-size`
    * `-frontend.memcached.parallelism` renamed to `-query-frontend.results-cache.memcached.max-get-multi-concurrency`
    * `-frontend.memcached.timeout` renamed to `-query-frontend.results-cache.memcached.timeout`
    * `-frontend.memcached.max-item-size` renamed to `-query-frontend.results-cache.memcached.max-item-size`
    * `-frontend.memcached.max-idle-conns` renamed to `-query-frontend.results-cache.memcached.max-idle-connections`
    * `-frontend.compression` renamed to `-query-frontend.results-cache.compression`
  * The following CLI flags (and their respective YAML config options) have been removed:
    * `-frontend.memcached.circuit-breaker-consecutive-failures`: feature removed
    * `-frontend.memcached.circuit-breaker-timeout`: feature removed
    * `-frontend.memcached.circuit-breaker-interval`: feature removed
    * `-frontend.memcached.update-interval`: new setting is hardcoded to 30s
    * `-frontend.memcached.consistent-hash`: new setting is always enabled
    * `-frontend.default-validity` and `-frontend.memcached.expiration`: new setting is hardcoded to 7 days
  * The following metrics have been changed:
    * `cortex_cache_dropped_background_writes_total{name}` changed to `thanos_memcached_operation_skipped_total{name, operation, reason}`
    * `cortex_cache_value_size_bytes{name, method}` changed to `thanos_memcached_operation_data_size_bytes{name}`
    * `cortex_cache_request_duration_seconds{name, method, status_code}` changed to `thanos_memcached_operation_duration_seconds{name, operation}`
    * `cortex_cache_fetched_keys{name}` changed to `thanos_cache_memcached_requests_total{name}`
    * `cortex_cache_hits{name}` changed to `thanos_cache_memcached_hits_total{name}`
    * `cortex_memcache_request_duration_seconds{name, method, status_code}` changed to `thanos_memcached_operation_duration_seconds{name, operation}`
    * `cortex_memcache_client_servers{name}` changed to `thanos_memcached_dns_provider_results{name, addr}`
    * `cortex_memcache_client_set_skip_total{name}` changed to `thanos_memcached_operation_skipped_total{name, operation, reason}`
    * `cortex_dns_lookups_total` changed to `thanos_memcached_dns_lookups_total`
    * For all metrics the value of the "name" label has changed from `frontend.memcached` to `frontend-cache`
  * The following metrics have been removed:
    * `cortex_cache_background_queue_length{name}`
* [CHANGE] Query-frontend: merged `query_range` into `frontend` in the YAML config (keeping the same keys) and renamed flags: #825
  * `-querier.max-retries-per-request` renamed to `-query-frontend.max-retries-per-request`
  * `-querier.split-queries-by-interval` renamed to `-query-frontend.split-queries-by-interval`
  * `-querier.align-querier-with-step` renamed to `-query-frontend.align-querier-with-step`
  * `-querier.cache-results` renamed to `-query-frontend.cache-results`
  * `-querier.parallelise-shardable-queries` renamed to `-query-frontend.parallelize-shardable-queries`
* [CHANGE] Query-frontend: the default value of `-query-frontend.split-queries-by-interval` has changed from `0` to `24h`. #1131
* [CHANGE] Query-frontend: `-frontend.` flags were renamed to `-query-frontend.`: #1167
* [CHANGE] Query-frontend / Query-scheduler: classified the `-query-frontend.querier-forget-delay` and `-query-scheduler.querier-forget-delay` flags (and their respective YAML config options) as experimental. #1208
* [CHANGE] Querier / ruler: Change `-querier.max-fetched-chunks-per-query` configuration to limit to maximum number of chunks that can be fetched in a single query. The number of chunks fetched by ingesters AND long-term storare combined should not exceed the value configured on `-querier.max-fetched-chunks-per-query`. [#4260](https://github.com/cortexproject/cortex/pull/4260)
* [CHANGE] Querier / ruler: Option `-querier.ingester-streaming` has been removed. Querier/ruler now always use streaming method to query ingesters. #204
* [CHANGE] Querier: always fetch labels from store and respect start/end times in request; the option `-querier.query-store-for-labels-enabled` has been removed and is now always on. #518 #1132
* [CHANGE] Querier / ruler: removed the `-store.query-chunk-limit` flag (and its respective YAML config option `max_chunks_per_query`). `-querier.max-fetched-chunks-per-query` (and its respective YAML config option `max_fetched_chunks_per_query`) should be used instead. #705
* [CHANGE] Querier/Ruler: `-querier.active-query-tracker-dir` option has been removed. Active query tracking is now done via Activity tracker configured by `-activity-tracker.filepath` and enabled by default. Limit for max number of concurrent queries (`-querier.max-concurrent`) is now respected even if activity tracking is not enabled. #661 #822
* [CHANGE] Querier/ruler/query-frontend: the experimental `-querier.at-modifier-enabled` CLI flag has been removed and the PromQL `@` modifier is always enabled. #941
* [CHANGE] Querier: removed `-querier.worker-match-max-concurrent` and `-querier.worker-parallelism` CLI flags (and their respective YAML config options). Mimir now behaves like if `-querier.worker-match-max-concurrent` is always enabled and you should configure the max concurrency per querier process using `-querier.max-concurrent` instead. #958
* [CHANGE] Querier: changed default value of `-querier.query-ingesters-within` from `0` to `13h`. #967
* [CHANGE] Querier: rename metric `cortex_query_fetched_chunks_bytes_total` to `cortex_query_fetched_chunk_bytes_total` to be consistent with the limit name. #476
* [CHANGE] Ruler: add two new metrics `cortex_ruler_list_rules_seconds` and `cortex_ruler_load_rule_groups_seconds` to the ruler. #906
* [CHANGE] Ruler: endpoints for listing configured rules now return HTTP status code 200 and an empty map when there are no rules instead of an HTTP 404 and plain text error message. The following endpoints are affected: #456
  * `<prometheus-http-prefix>/config/v1/rules`
  * `<prometheus-http-prefix>/config/v1/rules/{namespace}`
  * `<prometheus-http-prefix>/rules` (deprecated)
  * `<prometheus-http-prefix>/rules/{namespace}` (deprecated)
  * `/api/v1/rules` (deprecated)
  * `/api/v1/rules/{namespace}` (deprecated)
* [CHANGE] Ruler: removed `configdb` support from Ruler backend storages. #15 #38 #819
* [CHANGE] Ruler: removed the support for the deprecated storage configuration via `-ruler.storage.*` CLI flags (and their respective YAML config options). Use `-ruler-storage.*` instead. #628
* [CHANGE] Ruler: set new default limits for rule groups: `-ruler.max-rules-per-rule-group` to 20 (previously 0, disabled) and `-ruler.max-rule-groups-per-tenant` to 70 (previously 0, disabled). #847
* [CHANGE] Ruler: removed `-ruler.enable-sharding` option, and changed default value of `-ruler.ring.store` to `memberlist`. #943
* [CHANGE] Ruler: `-ruler.alertmanager-use-v2` has been removed. The ruler will always use the `v2` endpoints. #954 #1100
* [CHANGE] Ruler: `-experimental.ruler.enable-api` flag has been renamed to `-ruler.enable-api` and is now stable. The default value has also changed from `false` to `true`, so both ruler and alertmanager API are enabled by default. #913 #1065
* [CHANGE] Ruler: add support for [DNS service discovery format](./docs/sources/configuration/arguments.md#dns-service-discovery) for `-ruler.alertmanager-url`. `-ruler.alertmanager-discovery` flag has been removed. URLs following the prior SRV format, will be treated as a static target. To continue using service discovery for these URLs prepend `dnssrvnoa+` to them. #993
  * The following metrics for Alertmanager DNS service discovery are replaced:
    * `prometheus_sd_dns_lookups_total` replaced by `cortex_dns_lookups_total{component="ruler"}`
    * `prometheus_sd_dns_lookup_failures_total` replaced by `cortex_dns_failures_total{component="ruler"}`
* [CHANGE] Ruler: deprecate `/api/v1/rules/**` and `<prometheus-http-prefix/rules/**` configuration API endpoints in favour of `/<prometheus-http-prefix>/config/v1/rules/**`. Deprecated endpoints will be removed in Mimir 2.2.0. Main configuration API endpoints are now `/<prometheus-http-prefix>/config/api/v1/rules/**` introduced in Mimir 2.0.0. #1222
* [CHANGE] Store-gateway: index cache now includes tenant in cache keys, this invalidates previous cached entries. #607
* [CHANGE] Store-gateway: increased memcached index caching TTL from 1 day to 7 days. #718
* [CHANGE] Store-gateway: options `-store-gateway.sharding-enabled` and `-querier.store-gateway-addresses` were removed. Default value of `-store-gateway.sharding-ring.store` is now `memberlist` and default value for `-store-gateway.sharding-ring.wait-stability-min-duration` changed from `1m` to `0` (disabled). #976
* [CHANGE] Compactor: compactor will no longer try to compact blocks that are already marked for deletion. Previously compactor would consider blocks marked for deletion within `-compactor.deletion-delay / 2` period as eligible for compaction. [#4328](https://github.com/cortexproject/cortex/pull/4328)
* [CHANGE] Compactor: Removed support for block deletion marks migration. If you're upgrading from Cortex < 1.7.0 to Mimir, you should upgrade the compactor to Cortex >= 1.7.0 first, run it at least once and then upgrade to Mimir. #122
* [CHANGE] Compactor: removed the `cortex_compactor_group_vertical_compactions_total` metric. #278
* [CHANGE] Compactor: no longer waits for initial blocks cleanup to finish before starting compactions. #282
* [CHANGE] Compactor: removed overlapping sources detection. Overlapping sources may exist due to edge cases (timing issues) when horizontally sharding compactor, but are correctly handled by compactor. #494
* [CHANGE] Compactor: compactor now uses deletion marks from `<tenant>/markers` location in the bucket. Marker files are no longer fetched, only listed. #550
* [CHANGE] Compactor: Default value of `-compactor.block-sync-concurrency` has changed from 20 to 8. This flag is now only used to control number of goroutines for downloading and uploading blocks during compaction. #552
* [CHANGE] Compactor is now included in `all` target (single-binary). #866
* [CHANGE] Compactor: Removed `-compactor.sharding-enabled` option. Sharding in compactor is now always enabled. Default value of `-compactor.ring.store` has changed from `consul` to `memberlist`. Default value of `-compactor.ring.wait-stability-min-duration` is now 0, which disables the feature. #956
* [CHANGE] Alertmanager: removed `-alertmanager.configs.auto-webhook-root` #977
* [CHANGE] Alertmanager: removed `configdb` support from Alertmanager backend storages. #15 #38 #819
* [CHANGE] Alertmanager: Don't count user-not-found errors from replicas as failures in the `cortex_alertmanager_state_fetch_replica_state_failed_total` metric. #190
* [CHANGE] Alertmanager: Use distributor for non-API routes. #213
* [CHANGE] Alertmanager: removed `-alertmanager.storage.*` configuration options, with the exception of the CLI flags `-alertmanager.storage.path` and `-alertmanager.storage.retention`. Use `-alertmanager-storage.*` instead. #632
* [CHANGE] Alertmanager: set default value for `-alertmanager.web.external-url=http://localhost:8080/alertmanager` to match the default configuration. #808 #1067
* [CHANGE] Alertmanager: `-experimental.alertmanager.enable-api` flag has been renamed to `-alertmanager.enable-api` and is now stable. #913
* [CHANGE] Alertmanager: now always runs with sharding enabled; other modes of operation are removed. #1044 #1126
  * The following configuration options are removed:
    * `-alertmanager.sharding-enabled`
    * `-alertmanager.cluster.advertise-address`
    * `-alertmanager.cluster.gossip-interval`
    * `-alertmanager.cluster.listen-address`
    * `-alertmanager.cluster.peers`
    * `-alertmanager.cluster.push-pull-interval`
  * The following configuration options are renamed:
    * `-alertmanager.cluster.peer-timeout` to `-alertmanager.peer-timeout`
* [CHANGE] Alertmanager: the default value of `-alertmanager.sharding-ring.store` is now `memberlist`. #1171
* [CHANGE] Ring: changed default value of `-distributor.ring.store` (Distributor ring) and `-ring.store` (Ingester ring) to `memberlist`. #1046
* [CHANGE] Memberlist: the `memberlist_kv_store_value_bytes` metric has been removed due to values no longer being stored in-memory as encoded bytes. [#4345](https://github.com/cortexproject/cortex/pull/4345)
* [CHANGE] Memberlist: forward only changes, not entire original message. [#4419](https://github.com/cortexproject/cortex/pull/4419)
* [CHANGE] Memberlist: don't accept old tombstones as incoming change, and don't forward such messages to other gossip members. [#4420](https://github.com/cortexproject/cortex/pull/4420)
* [CHANGE] Memberlist: changed probe interval from `1s` to `5s` and probe timeout from `500ms` to `2s`. #563
* [CHANGE] Memberlist: the `name` label on metrics `cortex_dns_failures_total`, `cortex_dns_lookups_total` and `cortex_dns_provider_results` was renamed to `component`. #993
* [CHANGE] Limits: removed deprecated limits for rejecting old samples #799
  This removes the following flags:
  * `-validation.reject-old-samples`
  * `-validation.reject-old-samples.max-age`
* [CHANGE] Limits: removed local limit-related flags in favor of global limits. #725
  The distributor ring is now required, and can be configured via the `distributor.ring.*` flags.
  This removes the following flags:
  * `-distributor.ingestion-rate-strategy` -> will now always use the "global" strategy
  * `-ingester.max-series-per-user` -> set `-ingester.max-global-series-per-user` to `N` times the existing value of `-ingester.max-series-per-user` instead
  * `-ingester.max-series-per-metric` -> set `-ingester.max-global-series-per-metric`  to `N` times the existing value of `-ingester.max-series-per-metric` instead
  * `-ingester.max-metadata-per-user` -> set `-ingester.max-global-metadata-per-user` to `N` times the existing value of `-ingester.max-metadata-per-user` instead
  * `-ingester.max-metadata-per-metric` -> set `-ingester.max-global-metadata-per-metric` to `N` times the existing value of `-ingester.max-metadata-per-metric` instead
  * In the above notes, `N` refers to the number of ingester replicas
  Additionally, default values for the following flags have changed:
  * `-ingester.max-global-series-per-user` from `0` to `150000`
  * `-ingester.max-global-series-per-metric` from `0` to `20000`
  * `-distributor.ingestion-rate-limit` from `25000` to `10000`
  * `-distributor.ingestion-burst-size` from `50000` to `200000`
* [CHANGE] Limits: removed limit `enforce_metric_name`, now behave as if set to `true` always. #686
* [CHANGE] Limits: Option `-ingester.max-samples-per-query` and its YAML field `max_samples_per_query` have been removed. It required `-querier.ingester-streaming` option to be set to false, but since `-querier.ingester-streaming` is removed (always defaulting to true), the limit using it was removed as well. #204 #1132
* [CHANGE] Limits: Set the default max number of inflight ingester push requests (`-ingester.instance-limits.max-inflight-push-requests`) to 30000 in order to prevent clusters from being overwhelmed by request volume or temporary slow-downs. #259
* [CHANGE] Overrides exporter: renamed metric `cortex_overrides` to `cortex_limits_overrides`. #173 #407
* [FEATURE] The following features have been moved from experimental to stable: #913 #1002
  * Alertmanager config API
  * Alertmanager receiver firewall
  * Alertmanager sharding
  * Azure blob storage support
  * Blocks storage bucket index
  * Disable the ring health check in the readiness endpoint (`-ingester.readiness-check-ring-health=false`)
  * Distributor: do not extend writes on unhealthy ingesters
  * Do not unregister ingesters from ring on shutdown (`-ingester.unregister-on-shutdown=false`)
  * HA Tracker: cleanup of old replicas from KV Store
  * Instance limits in ingester and distributor
  * OpenStack Swift storage support
  * Query-frontend: query stats tracking
  * Query-scheduler
  * Querier: tenant federation
  * Ruler config API
  * S3 Server Side Encryption (SSE) using KMS
  * TLS configuration for gRPC, HTTP and etcd clients
  * Zone-aware replication
  * `/labels` API using matchers
  * The following querier limits:
    * `-querier.max-fetched-chunks-per-query`
    * `-querier.max-fetched-chunk-bytes-per-query`
    * `-querier.max-fetched-series-per-query`
  * The following alertmanager limits:
    * Notification rate (`-alertmanager.notification-rate-limit` and `-alertmanager.notification-rate-limit-per-integration`)
    * Dispatcher groups (`-alertmanager.max-dispatcher-aggregation-groups`)
    * User config size (`-alertmanager.max-config-size-bytes`)
    * Templates count in user config (`-alertmanager.max-templates-count`)
    * Max template size (`-alertmanager.max-template-size-bytes`)
* [FEATURE] The endpoints `/api/v1/status/buildinfo`, `<prometheus-http-prefix>/api/v1/status/buildinfo`, and `<alertmanager-http-prefix>/api/v1/status/buildinfo` have been added to display build information and enabled features. #1219 #1240
* [FEATURE] PromQL: added `present_over_time` support. #139
* [FEATURE] Added "Activity tracker" feature which can log ongoing activities from previous Mimir run in case of a crash. It is enabled by default and controlled by the `-activity-tracker.filepath` flag. It can be disabled by setting this path to an empty string. Currently, the Store-gateway, Ruler, Querier, Query-frontend and Ingester components use this feature to track queries. #631 #782 #822 #1121
* [FEATURE] Divide configuration parameters into categories "basic", "advanced", and "experimental". Only flags in the basic category are shown when invoking `-help`, whereas `-help-all` will include flags in all categories (basic, advanced, experimental). #840
* [FEATURE] Querier: Added support for tenant federation to exemplar endpoints. #927
* [FEATURE] Ingester: can expose metrics on active series matching custom trackers configured via `-ingester.active-series-custom-trackers` (or its respective YAML config option). When configured, active series for custom trackers are exposed by the `cortex_ingester_active_series_custom_tracker` metric. #42 #672
* [FEATURE] Ingester: Enable snapshotting of in-memory TSDB on disk during shutdown via `-blocks-storage.tsdb.memory-snapshot-on-shutdown` (experimental). #249
* [FEATURE] Ingester: Added `-blocks-storage.tsdb.isolation-enabled` flag, which allows disabling TSDB isolation feature. This is enabled by default (per TSDB default), but disabling can improve performance of write requests. #512
* [FEATURE] Ingester: Added `-blocks-storage.tsdb.head-chunks-write-queue-size` flag, which allows setting the size of the queue used by the TSDB before m-mapping chunks (experimental). #591
  * Added `cortex_ingester_tsdb_mmap_chunk_write_queue_operations_total` metric to track different operations of this queue.
* [FEATURE] Distributor: Added `-api.skip-label-name-validation-header-enabled` option to allow skipping label name validation on the HTTP write path based on `X-Mimir-SkipLabelNameValidation` header being `true` or not. #390
* [FEATURE] Query-frontend: Add `cortex_query_fetched_series_total` and `cortex_query_fetched_chunks_bytes_total` per-user counters to expose the number of series and bytes fetched as part of queries. These metrics can be enabled with the `-frontend.query-stats-enabled` flag (or its respective YAML config option `query_stats_enabled`). [#4343](https://github.com/cortexproject/cortex/pull/4343)
* [FEATURE] Query-frontend: Add `cortex_query_fetched_chunks_total` per-user counter to expose the number of chunks fetched as part of queries. This metric can be enabled with the `-query-frontend.query-stats-enabled` flag (or its respective YAML config option `query_stats_enabled`). #31
* [FEATURE] Query-frontend: Add query sharding for instant and range queries. You can enable querysharding by setting `-query-frontend.parallelize-shardable-queries` to `true`. The following additional config and exported metrics have been added. #79 #80 #100 #124 #140 #148 #150 #151 #153 #154 #155 #156 #157 #158 #159 #160 #163 #169 #172 #196 #205 #225 #226 #227 #228 #230 #235 #240 #239 #246 #244 #319 #330 #371 #385 #400 #458 #586 #630 #660 #707 #1542
  * New config options:
    * `-query-frontend.query-sharding-total-shards`: The amount of shards to use when doing parallelisation via query sharding.
    * `-query-frontend.query-sharding-max-sharded-queries`: The max number of sharded queries that can be run for a given received query. 0 to disable limit.
    * `-blocks-storage.bucket-store.series-hash-cache-max-size-bytes`: Max size - in bytes - of the in-memory series hash cache in the store-gateway.
    * `-blocks-storage.tsdb.series-hash-cache-max-size-bytes`: Max size - in bytes - of the in-memory series hash cache in the ingester.
  * New exported metrics:
    * `cortex_bucket_store_series_hash_cache_requests_total`
    * `cortex_bucket_store_series_hash_cache_hits_total`
    * `cortex_frontend_query_sharding_rewrites_succeeded_total`
    * `cortex_frontend_sharded_queries_per_query`
  * Renamed metrics:
    * `cortex_frontend_mapped_asts_total` to `cortex_frontend_query_sharding_rewrites_attempted_total`
  * Modified metrics:
    * added `sharded` label to `cortex_query_seconds_total`
  * When query sharding is enabled, the following querier config must be set on query-frontend too:
    * `-querier.max-concurrent`
    * `-querier.timeout`
    * `-querier.max-samples`
    * `-querier.at-modifier-enabled`
    * `-querier.default-evaluation-interval`
    * `-querier.active-query-tracker-dir`
    * `-querier.lookback-delta`
  * Sharding can be dynamically controlled per request using the `Sharding-Control: 64` header. (0 to disable)
  * Sharding can be dynamically controlled per tenant using the limit `query_sharding_total_shards`. (0 to disable)
  * Added `sharded_queries` count to the "query stats" log.
  * The number of shards is adjusted to be compatible with number of compactor shards that are used by a split-and-merge compactor. The querier can use this to avoid querying blocks that cannot have series in a given query shard.
* [FEATURE] Query-Frontend: Added `-query-frontend.cache-unaligned-requests` option to cache responses for requests that do not have step-aligned start and end times. This can improve speed of repeated queries, but can also pollute cache with results that are never reused. #432
* [FEATURE] Querier: Added label names cardinality endpoint `<prefix>/api/v1/cardinality/label_names` that is disabled by default. Can be enabled/disabled via the CLI flag `-querier.cardinality-analysis-enabled` or its respective YAML config option. Configurable on a per-tenant basis. #301 #377 #474
* [FEATURE] Querier: Added label values cardinality endpoint `<prefix>/api/v1/cardinality/label_values` that is disabled by default. Can be enabled/disabled via the CLI flag `-querier.cardinality-analysis-enabled` or its respective YAML config option, and configurable on a per-tenant basis. The maximum number of label names allowed to be queried in a single API call can be controlled via `-querier.label-values-max-cardinality-label-names-per-request`. #332 #395 #474
* [FEATURE] Querier: Added `-store.max-labels-query-length` to restrict the range of `/series`, label-names and label-values requests. #507
* [FEATURE] Ruler: Add new `-ruler.query-stats-enabled` which when enabled will report the `cortex_ruler_query_seconds_total` as a per-user metric that tracks the sum of the wall time of executing queries in the ruler in seconds. [#4317](https://github.com/cortexproject/cortex/pull/4317)
* [FEATURE] Ruler: Added federated rule groups. #533
  * Added `-ruler.tenant-federation.enabled` config flag.
  * Added support for `source_tenants` field on rule groups.
* [FEATURE] Store-gateway: Added `/store-gateway/tenants` and `/store-gateway/tenant/{tenant}/blocks` endpoints that provide functionality that was provided by `tools/listblocks`. #911 #973
* [FEATURE] Compactor: compactor now uses new algorithm that we call "split-and-merge". Previous compaction strategy was removed. With the `split-and-merge` compactor source blocks for a given tenant are grouped into `-compactor.split-groups` number of groups. Each group of blocks is then compacted separately, and is split into `-compactor.split-and-merge-shards` shards (configurable on a per-tenant basis). Compaction of each tenant shards can be horizontally scaled. Number of compactors that work on jobs for single tenant can be limited by using `-compactor.compactor-tenant-shard-size` parameter, or per-tenant `compactor_tenant_shard_size` override.  #275 #281 #282 #283 #288 #290 #303 #307 #317 #323 #324 #328 #353 #368 #479 #820
* [FEATURE] Compactor: Added `-compactor.max-compaction-time` to control how long can compaction for a single tenant take. If compactions for a tenant take longer, no new compactions are started in the same compaction cycle. Running compactions are not stopped however, and may take much longer. #523
* [FEATURE] Compactor: When compactor finds blocks with out-of-order chunks, it will mark them for no-compaction. Blocks marked for no-compaction are ignored in future compactions too. Added metric `cortex_compactor_blocks_marked_for_no_compaction_total` to track number of blocks marked for no-compaction. Added `CortexCompactorSkippedBlocksWithOutOfOrderChunks` alert based on new metric. Markers are only checked from `<tenant>/markers` location, but uploaded to the block directory too. #520 #535 #550
* [FEATURE] Compactor: multiple blocks are now downloaded and uploaded at once, which can shorten compaction process. #552
* [ENHANCEMENT] Exemplars are now emitted for all gRPC calls and many operations tracked by histograms. #180
* [ENHANCEMENT] New options `-server.http-listen-network` and `-server.grpc-listen-network` allow binding as 'tcp4' or 'tcp6'. #180
* [ENHANCEMENT] Query federation: improve performance in MergeQueryable by memoizing labels. #312
* [ENHANCEMENT] Add histogram metrics `cortex_distributor_sample_delay_seconds` and `cortex_ingester_tsdb_sample_out_of_order_delta_seconds` #488
* [ENHANCEMENT] Check internal directory access before starting up. #1217
* [ENHANCEMENT] Azure client: expose option to configure MSI URL and user-assigned identity. #584
* [ENHANCEMENT] Added a new metric `mimir_build_info` to coincide with `cortex_build_info`. The metric `cortex_build_info` has not been removed. #1022
* [ENHANCEMENT] Mimir runs a sanity check of storage config at startup and will fail to start if the sanity check doesn't pass. This is done to find potential config issues before starting up. #1180
* [ENHANCEMENT] Validate alertmanager and ruler storage configurations to ensure they don't use same bucket name and region values as those configured for the blocks storage. #1214
* [ENHANCEMENT] Ingester: added option `-ingester.readiness-check-ring-health` to disable the ring health check in the readiness endpoint. When disabled, the health checks are run against only the ingester itself instead of all ingesters in the ring. #48 #126
* [ENHANCEMENT] Ingester: reduce CPU and memory utilization if remote write requests contains a large amount of "out of bounds" samples. #413
* [ENHANCEMENT] Ingester: reduce CPU and memory utilization when querying chunks from ingesters. #430
* [ENHANCEMENT] Ingester: Expose ingester ring page on ingesters. #654
* [ENHANCEMENT] Distributor: added option `-distributor.excluded-zones` to exclude ingesters running in specific zones both on write and read path. #51
* [ENHANCEMENT] Distributor: add tags to tracing span for distributor push with user, cluster and replica. #210
* [ENHANCEMENT] Distributor: performance optimisations. #212 #217 #242
* [ENHANCEMENT] Distributor: reduce latency when HA-Tracking by doing KVStore updates in the background. #271
* [ENHANCEMENT] Distributor: make distributor inflight push requests count include background calls to ingester. #398
* [ENHANCEMENT] Distributor: silently drop exemplars more than 5 minutes older than samples in the same batch. #544
* [ENHANCEMENT] Distributor: reject exemplars with blank label names or values. The `cortex_discarded_exemplars_total` metric will use the `exemplar_labels_blank` reason in this case. #873
* [ENHANCEMENT] Query-frontend: added `cortex_query_frontend_workers_enqueued_requests_total` metric to track the number of requests enqueued in each query-scheduler. #384
* [ENHANCEMENT] Query-frontend: added `cortex_query_frontend_non_step_aligned_queries_total` to track the total number of range queries with start/end not aligned to step. #347 #357 #582
* [ENHANCEMENT] Query-scheduler: exported summary `cortex_query_scheduler_inflight_requests` tracking total number of inflight requests (both enqueued and processing) in percentile buckets. #675
* [ENHANCEMENT] Querier: can use the `LabelNames` call with matchers, if matchers are provided in the `/labels` API call, instead of using the more expensive `MetricsForLabelMatchers` call as before. #3 #1186
* [ENHANCEMENT] Querier / store-gateway: optimized regex matchers. #319 #334 #355
* [ENHANCEMENT] Querier: when fetching data for specific query-shard, we can ignore some blocks based on compactor-shard ID, since sharding of series by query sharding and compactor is the same. Added metrics: #438 #450
  * `cortex_querier_blocks_found_total`
  * `cortex_querier_blocks_queried_total`
  * `cortex_querier_blocks_with_compactor_shard_but_incompatible_query_shard_total`
* [ENHANCEMENT] Querier / ruler: reduce cpu usage, latency and peak memory consumption. #459 #463 #589
* [ENHANCEMENT] Querier: labels requests now obey `-querier.query-ingesters-within`, making them a little more efficient. #518
* [ENHANCEMENT] Querier: retry store-gateway in case of unexpected failure, instead of failing the query. #1003
* [ENHANCEMENT] Querier / ruler: reduce memory used by streaming queries, particularly in ruler. [#4341](https://github.com/cortexproject/cortex/pull/4341)
* [ENHANCEMENT] Ruler: Using shuffle sharding subring on GetRules API. [#4466](https://github.com/cortexproject/cortex/pull/4466)
* [ENHANCEMENT] Ruler: wait for ruler ring client to self-detect during startup. #990
* [ENHANCEMENT] Store-gateway: added `cortex_bucket_store_sent_chunk_size_bytes` metric, tracking the size of chunks sent from store-gateway to querier. #123
* [ENHANCEMENT] Store-gateway: reduced CPU and memory utilization due to exported metrics aggregation for instances with a large number of tenants. #123 #142
* [ENHANCEMENT] Store-gateway: added an in-memory LRU cache for chunks attributes. Can be enabled setting `-blocks-storage.bucket-store.chunks-cache.attributes-in-memory-max-items=X` where `X` is the max number of items to keep in the in-memory cache. The following new metrics are exposed: #279 #415 #437
  * `cortex_cache_memory_requests_total`
  * `cortex_cache_memory_hits_total`
  * `cortex_cache_memory_items_count`
* [ENHANCEMENT] Store-gateway: log index cache requests to tracing spans. #419
* [ENHANCEMENT] Store-gateway: store-gateway can now ignore blocks with minimum time within `-blocks-storage.bucket-store.ignore-blocks-within` duration. Useful when used together with `-querier.query-store-after`. #502
* [ENHANCEMENT] Store-gateway: label values with matchers now doesn't preload or list series, reducing latency and memory consumption. #534
* [ENHANCEMENT] Store-gateway: the results of `LabelNames()`, `LabelValues()` and `Series(skipChunks=true)` calls are now cached in the index cache. #590
* [ENHANCEMENT] Store-gateway: Added `-store-gateway.sharding-ring.unregister-on-shutdown` option that allows store-gateway to stay in the ring even after shutdown. Defaults to `true`, which is the same as current behaviour. #610 #614
* [ENHANCEMENT] Store-gateway: wait for ring tokens stability instead of ring stability to speed up startup and tests. #620
* [ENHANCEMENT] Compactor: add timeout for waiting on compactor to become ACTIVE in the ring. [#4262](https://github.com/cortexproject/cortex/pull/4262)
* [ENHANCEMENT] Compactor: skip already planned compaction jobs if the tenant doesn't belong to the compactor instance anymore. #303
* [ENHANCEMENT] Compactor: Blocks cleaner will ignore users that it no longer "owns" when sharding is enabled, and user ownership has changed since last scan. #325
* [ENHANCEMENT] Compactor: added `-compactor.compaction-jobs-order` support to configure which compaction jobs should run first for a given tenant (in case there are multiple ones). Supported values are: `smallest-range-oldest-blocks-first` (default), `newest-blocks-first`. #364
* [ENHANCEMENT] Compactor: delete blocks marked for deletion faster. #490
* [ENHANCEMENT] Compactor: expose low-level concurrency options for compactor: `-compactor.max-opening-blocks-concurrency`, `-compactor.max-closing-blocks-concurrency`, `-compactor.symbols-flushers-concurrency`. #569 #701
* [ENHANCEMENT] Compactor: expand compactor logs to include total compaction job time, total time for uploads and block counts. #549
* [ENHANCEMENT] Ring: allow experimental configuration of disabling of heartbeat timeouts by setting the relevant configuration value to zero. Applies to the following: [#4342](https://github.com/cortexproject/cortex/pull/4342)
  * `-distributor.ring.heartbeat-timeout`
  * `-ingester.ring.heartbeat-timeout`
  * `-ruler.ring.heartbeat-timeout`
  * `-alertmanager.sharding-ring.heartbeat-timeout`
  * `-compactor.ring.heartbeat-timeout`
  * `-store-gateway.sharding-ring.heartbeat-timeout`
* [ENHANCEMENT] Ring: allow heartbeats to be explicitly disabled by setting the interval to zero. This is considered experimental. This applies to the following configuration options: [#4344](https://github.com/cortexproject/cortex/pull/4344)
  * `-distributor.ring.heartbeat-period`
  * `-ingester.ring.heartbeat-period`
  * `-ruler.ring.heartbeat-period`
  * `-alertmanager.sharding-ring.heartbeat-period`
  * `-compactor.ring.heartbeat-period`
  * `-store-gateway.sharding-ring.heartbeat-period`
* [ENHANCEMENT] Memberlist: optimized receive path for processing ring state updates, to help reduce CPU utilization in large clusters. [#4345](https://github.com/cortexproject/cortex/pull/4345)
* [ENHANCEMENT] Memberlist: expose configuration of memberlist packet compression via `-memberlist.compression-enabled`. [#4346](https://github.com/cortexproject/cortex/pull/4346)
* [ENHANCEMENT] Memberlist: Add `-memberlist.advertise-addr` and `-memberlist.advertise-port` options for setting the address to advertise to other members of the cluster to enable NAT traversal. #260
* [ENHANCEMENT] Memberlist: reduce CPU utilization for rings with a large number of members. #537 #563 #634
* [ENHANCEMENT] Overrides exporter: include additional limits in the per-tenant override exporter. The following limits have been added to the `cortex_limit_overrides` metric: #21
  * `max_fetched_series_per_query`
  * `max_fetched_chunk_bytes_per_query`
  * `ruler_max_rules_per_rule_group`
  * `ruler_max_rule_groups_per_tenant`
* [ENHANCEMENT] Overrides exporter: add a metrics `cortex_limits_defaults` to expose the default values of limits. #173
* [ENHANCEMENT] Overrides exporter: Add `max_fetched_chunks_per_query` and `max_global_exemplars_per_user` limits to the default and per-tenant limits exported as metrics. #471 #515
* [ENHANCEMENT] Upgrade Go to 1.17.8. #1347 #1381
* [ENHANCEMENT] Upgrade Docker base images to `alpine:3.15.0`. #1348
* [BUGFIX] Azure storage: only create HTTP client once, to reduce memory utilization. #605
* [BUGFIX] Ingester: fixed ingester stuck on start up (LEAVING ring state) when `-ingester.ring.heartbeat-period=0` and `-ingester.unregister-on-shutdown=false`. [#4366](https://github.com/cortexproject/cortex/pull/4366)
* [BUGFIX] Ingester: prevent any reads or writes while the ingester is stopping. This will prevent accessing TSDB blocks once they have been already closed. [#4304](https://github.com/cortexproject/cortex/pull/4304)
* [BUGFIX] Ingester: TSDB now waits for pending readers before truncating Head block, fixing the `chunk not found` error and preventing wrong query results. #16
* [BUGFIX] Ingester: don't create TSDB or appender if no samples are sent by a tenant. #162
* [BUGFIX] Ingester: fix out-of-order chunks in TSDB head in-memory series after WAL replay in case some samples were appended to TSDB WAL before series. #530
* [BUGFIX] Distributor: when cleaning up obsolete elected replicas from KV store, HA tracker didn't update number of cluster per user correctly. [#4336](https://github.com/cortexproject/cortex/pull/4336)
* [BUGFIX] Distributor: fix bug in query-exemplar where some results would get dropped. #583
* [BUGFIX] Query-frontend: Fixes @ modifier functions (start/end) when splitting queries by time. #206
* [BUGFIX] Query-frontend: Ensure query_range requests handled by the query-frontend return JSON formatted errors. #360 #499
* [BUGFIX] Query-frontend: don't reuse cached results for queries that are not step-aligned. #424
* [BUGFIX] Query-frontend: fix API error messages that were mentioning Prometheus `--enable-feature=promql-negative-offset` and `--enable-feature=promql-at-modifier` flags. #688
* [BUGFIX] Query-frontend: worker's cancellation channels are now buffered to ensure that all request cancellations are properly handled. #741
* [BUGFIX] Querier: fixed `/api/v1/user_stats` endpoint. When zone-aware replication is enabled, `MaxUnavailableZones` param is used instead of `MaxErrors`, so setting `MaxErrors = 0` doesn't make the Querier wait for all Ingesters responses. #474
* [BUGFIX] Querier: Disable query scheduler SRV DNS lookup. #689
* [BUGFIX] Ruler: fixed counting of PromQL evaluation errors as user-errors when updating `cortex_ruler_queries_failed_total`. [#4335](https://github.com/cortexproject/cortex/pull/4335)
* [BUGFIX] Ruler: fix formatting of rule groups in `/ruler/rule_groups` endpoint. #655
* [BUGFIX] Ruler: do not log `unable to read rules directory` at startup if the directory hasn't been created yet. #1058
* [BUGFIX] Ruler: enable Prometheus-compatible endpoints regardless of `-ruler.enable-api`. The flag now only controls the configuration API. This is what the config flag description stated, but not what was happening. #1216
* [BUGFIX] Compactor: fixed panic while collecting Prometheus metrics. #28
* [BUGFIX] Compactor: compactor should now be able to correctly mark blocks for deletion and no-compaction, if such marking was previously interrupted. #1015
* [BUGFIX] Alertmanager: remove stale template files. #4495
* [BUGFIX] Alertmanager: don't replace user configurations with blank fallback configurations (when enabled), particularly during scaling up/down instances when sharding is enabled. #224
* [BUGFIX] Ring: multi KV runtime config changes are now propagated to all rings, not just ingester ring. #1047
* [BUGFIX] Memberlist: fixed corrupted packets when sending compound messages with more than 255 messages or messages bigger than 64KB. #551
* [BUGFIX] Overrides exporter: successfully startup even if runtime config is not set. #1056
* [BUGFIX] Fix internal modules to wait for other modules depending on them before stopping. #1472

### Mixin

_Changes since `grafana/cortex-jsonnet` `1.9.0`._

* [CHANGE] Removed chunks storage support from mixin. #641 #643 #645 #811 #812 #813
  * Removed `tsdb.libsonnet`: no need to import it anymore (its content is already automatically included when using Jsonnet)
  * Removed the following fields from `_config`:
    * `storage_engine` (defaults to `blocks`)
    * `chunk_index_backend`
    * `chunk_store_backend`
  * Removed schema config map
  * Removed the following dashboards:
    * "Cortex / Chunks"
    * "Cortex / WAL"
    * "Cortex / Blocks vs Chunks"
  * Removed the following alerts:
    * `CortexOldChunkInMemory`
    * `CortexCheckpointCreationFailed`
    * `CortexCheckpointDeletionFailed`
    * `CortexProvisioningMemcachedTooSmall`
    * `CortexWALCorruption`
    * `CortexTableSyncFailure`
    * `CortexTransferFailed`
  * Removed the following recording rules:
    * `cortex_chunk_store_index_lookups_per_query`
    * `cortex_chunk_store_series_pre_intersection_per_query`
    * `cortex_chunk_store_series_post_intersection_per_query`
    * `cortex_chunk_store_chunks_per_query`
    * `cortex_bigtable_request_duration_seconds`
    * `cortex_cassandra_request_duration_seconds`
    * `cortex_dynamo_request_duration_seconds`
    * `cortex_database_request_duration_seconds`
    * `cortex_gcs_request_duration_seconds`
* [CHANGE] Update grafana-builder dependency: use $__rate_interval in qpsPanel and latencyPanel. [#372](https://github.com/grafana/cortex-jsonnet/pull/372)
* [CHANGE] `namespace` template variable in dashboards now only selects namespaces for selected clusters. [#311](https://github.com/grafana/cortex-jsonnet/pull/311)
* [CHANGE] `CortexIngesterRestarts` alert severity changed from `critical` to `warning`. [#321](https://github.com/grafana/cortex-jsonnet/pull/321)
* [CHANGE] Dashboards: added overridable `job_labels` and `cluster_labels` to the configuration object as label lists to uniquely identify jobs and clusters in the metric names and group-by lists in dashboards. [#319](https://github.com/grafana/cortex-jsonnet/pull/319)
* [CHANGE] Dashboards: `alert_aggregation_labels` has been removed from the configuration and overriding this value has been deprecated. Instead the labels are now defined by the `cluster_labels` list, and should be overridden accordingly through that list. [#319](https://github.com/grafana/cortex-jsonnet/pull/319)
* [CHANGE] Renamed `CortexCompactorHasNotUploadedBlocksSinceStart` to `CortexCompactorHasNotUploadedBlocks`. [#334](https://github.com/grafana/cortex-jsonnet/pull/334)
* [CHANGE] Renamed `CortexCompactorRunFailed` to `CortexCompactorHasNotSuccessfullyRunCompaction`. [#334](https://github.com/grafana/cortex-jsonnet/pull/334)
* [CHANGE] Renamed `CortexInconsistentConfig` alert to `CortexInconsistentRuntimeConfig` and increased severity to `critical`. [#335](https://github.com/grafana/cortex-jsonnet/pull/335)
* [CHANGE] Increased `CortexBadRuntimeConfig` alert severity to `critical` and removed support for `cortex_overrides_last_reload_successful` metric (was removed in Cortex 1.3.0). [#335](https://github.com/grafana/cortex-jsonnet/pull/335)
* [CHANGE] Grafana 'min step' changed to 15s so dashboard show better detail. [#340](https://github.com/grafana/cortex-jsonnet/pull/340)
* [CHANGE] Replace `CortexRulerFailedEvaluations` with two new alerts: `CortexRulerTooManyFailedPushes` and `CortexRulerTooManyFailedQueries`. [#347](https://github.com/grafana/cortex-jsonnet/pull/347)
* [CHANGE] Removed `CortexCacheRequestErrors` alert. This alert was not working because the legacy Cortex cache client instrumentation doesn't track errors. [#346](https://github.com/grafana/cortex-jsonnet/pull/346)
* [CHANGE] Removed `CortexQuerierCapacityFull` alert. [#342](https://github.com/grafana/cortex-jsonnet/pull/342)
* [CHANGE] Changes blocks storage alerts to group metrics by the configured `cluster_labels` (supporting the deprecated `alert_aggregation_labels`). [#351](https://github.com/grafana/cortex-jsonnet/pull/351)
* [CHANGE] Increased `CortexIngesterReachingSeriesLimit` critical alert threshold from 80% to 85%. [#363](https://github.com/grafana/cortex-jsonnet/pull/363)
* [CHANGE] Changed default `job_names` for query-frontend, query-scheduler and querier to match custom deployments too. [#376](https://github.com/grafana/cortex-jsonnet/pull/376)
* [CHANGE] Split `cortex_api` recording rule group into three groups. This is a workaround for large clusters where this group can become slow to evaluate. [#401](https://github.com/grafana/cortex-jsonnet/pull/401)
* [CHANGE] Increased `CortexIngesterReachingSeriesLimit` warning threshold from 70% to 80% and critical threshold from 85% to 90%. [#404](https://github.com/grafana/cortex-jsonnet/pull/404)
* [CHANGE] Raised `CortexKVStoreFailure` alert severity from warning to critical. #493
* [CHANGE] Increase `CortexRolloutStuck` alert "for" duration from 15m to 30m. #493 #573
* [CHANGE] The Alertmanager and Ruler compiled dashboards (`alertmanager.json` and `ruler.json`) have been respectively renamed to `mimir-alertmanager.json` and `mimir-ruler.json`. #869
* [CHANGE] Removed `cortex_overrides_metric` from `_config`. #871
* [CHANGE] Renamed recording rule groups (`cortex_` prefix changed to `mimir_`). #871
* [CHANGE] Alerts name prefix has been changed from `Cortex` to `Mimir` (eg. alert `CortexIngesterUnhealthy` has been renamed to `MimirIngesterUnhealthy`). #879
* [CHANGE] Enabled resources dashboards by default. Can be disabled setting `resources_dashboards_enabled` config field to `false`. #920
* [FEATURE] Added `Cortex / Overrides` dashboard, displaying default limits and per-tenant overrides applied to Mimir. #673
* [FEATURE] Added `Mimir / Tenants` and `Mimir / Top tenants` dashboards, displaying user-based metrics. #776
* [FEATURE] Added querier autoscaling panels and alerts. #1006 #1016
* [FEATURE] Mimir / Top tenants dashboard now has tenants ranked by rule group size and evaluation time. #1338
* [ENHANCEMENT] cortex-mixin: Make `cluster_namespace_deployment:kube_pod_container_resource_requests_{cpu_cores,memory_bytes}:sum` backwards compatible with `kube-state-metrics` v2.0.0. [#317](https://github.com/grafana/cortex-jsonnet/pull/317)
* [ENHANCEMENT] Cortex-mixin: Include `cortex-gw-internal` naming variation in default `gateway` job names. [#328](https://github.com/grafana/cortex-jsonnet/pull/328)
* [ENHANCEMENT] Ruler dashboard: added object storage metrics. [#354](https://github.com/grafana/cortex-jsonnet/pull/354)
* [ENHANCEMENT] Alertmanager dashboard: added object storage metrics. [#354](https://github.com/grafana/cortex-jsonnet/pull/354)
* [ENHANCEMENT] Added documentation text panels and descriptions to reads and writes dashboards. [#324](https://github.com/grafana/cortex-jsonnet/pull/324)
* [ENHANCEMENT] Dashboards: defined container functions for common resources panels: containerDiskWritesPanel, containerDiskReadsPanel, containerDiskSpaceUtilization. [#331](https://github.com/grafana/cortex-jsonnet/pull/331)
* [ENHANCEMENT] cortex-mixin: Added `alert_excluded_routes` config to exclude specific routes from alerts. [#338](https://github.com/grafana/cortex-jsonnet/pull/338)
* [ENHANCEMENT] Added `CortexMemcachedRequestErrors` alert. [#346](https://github.com/grafana/cortex-jsonnet/pull/346)
* [ENHANCEMENT] Ruler dashboard: added "Per route p99 latency" panel in the "Configuration API" row. [#353](https://github.com/grafana/cortex-jsonnet/pull/353)
* [ENHANCEMENT] Increased the `for` duration of the `CortexIngesterReachingSeriesLimit` warning alert to 3h. [#362](https://github.com/grafana/cortex-jsonnet/pull/362)
* [ENHANCEMENT] Added a new tier (`medium_small_user`) so we have another tier between 100K and 1Mil active series. [#364](https://github.com/grafana/cortex-jsonnet/pull/364)
* [ENHANCEMENT] Extend Alertmanager dashboard: [#313](https://github.com/grafana/cortex-jsonnet/pull/313)
  * "Tenants" stat panel - shows number of discovered tenant configurations.
  * "Replication" row - information about the replication of tenants/alerts/silences over instances.
  * "Tenant Configuration Sync" row - information about the configuration sync procedure.
  * "Sharding Initial State Sync" row - information about the initial state sync procedure when sharding is enabled.
  * "Sharding Runtime State Sync" row - information about various state operations which occur when sharding is enabled (replication, fetch, marge, persist).
* [ENHANCEMENT] Update gsutil command for `not healthy index found` playbook [#370](https://github.com/grafana/cortex-jsonnet/pull/370)
* [ENHANCEMENT] Added Alertmanager alerts and playbooks covering configuration syncs and sharding operation: [#377 [#378](https://github.com/grafana/cortex-jsonnet/pull/378)
  * `CortexAlertmanagerSyncConfigsFailing`
  * `CortexAlertmanagerRingCheckFailing`
  * `CortexAlertmanagerPartialStateMergeFailing`
  * `CortexAlertmanagerReplicationFailing`
  * `CortexAlertmanagerPersistStateFailing`
  * `CortexAlertmanagerInitialSyncFailed`
* [ENHANCEMENT] Add recording rules to improve responsiveness of Alertmanager dashboard. [#387](https://github.com/grafana/cortex-jsonnet/pull/387)
* [ENHANCEMENT] Add `CortexRolloutStuck` alert. [#405](https://github.com/grafana/cortex-jsonnet/pull/405)
* [ENHANCEMENT] Added `CortexKVStoreFailure` alert. [#406](https://github.com/grafana/cortex-jsonnet/pull/406)
* [ENHANCEMENT] Use configured `ruler` jobname for ruler dashboard panels. [#409](https://github.com/grafana/cortex-jsonnet/pull/409)
* [ENHANCEMENT] Add ability to override `datasource` for generated dashboards. [#407](https://github.com/grafana/cortex-jsonnet/pull/407)
* [ENHANCEMENT] Use alertmanager jobname for alertmanager dashboard panels [#411](https://github.com/grafana/cortex-jsonnet/pull/411)
* [ENHANCEMENT] Added `CortexDistributorReachingInflightPushRequestLimit` alert. [#408](https://github.com/grafana/cortex-jsonnet/pull/408)
* [ENHANCEMENT] Added `CortexReachingTCPConnectionsLimit` alert. #403
* [ENHANCEMENT] Added "Cortex / Writes Networking" and "Cortex / Reads Networking" dashboards. #405
* [ENHANCEMENT] Improved "Queue length" panel in "Cortex / Queries" dashboard. #408
* [ENHANCEMENT] Add `CortexDistributorReachingInflightPushRequestLimit` alert and playbook. #401
* [ENHANCEMENT] Added "Recover accidentally deleted blocks (Google Cloud specific)" playbook. #475
* [ENHANCEMENT] Added support to multi-zone store-gateway deployments. #608 #615
* [ENHANCEMENT] Show supplementary alertmanager services in the Rollout Progress dashboard. #738 #855
* [ENHANCEMENT] Added `mimir` to default job names. This makes dashboards and alerts working when Mimir is installed in single-binary mode and the deployment is named `mimir`. #921
* [ENHANCEMENT] Introduced a new alert for the Alertmanager: `MimirAlertmanagerAllocatingTooMuchMemory`. It has two severities based on the memory usage against limits, a `warning` level at 80% and a `critical` level at 90%. #1206
* [ENHANCEMENT] Faster memcached cache requests. #2720
* [BUGFIX] Fixed `CortexIngesterHasNotShippedBlocks` alert false positive in case an ingester instance had ingested samples in the past, then no traffic was received for a long period and then it started receiving samples again. [#308](https://github.com/grafana/cortex-jsonnet/pull/308)
* [BUGFIX] Fixed `CortexInconsistentRuntimeConfig` metric. [#335](https://github.com/grafana/cortex-jsonnet/pull/335)
* [BUGFIX] Fixed scaling dashboard to correctly work when a Cortex service deployment spans across multiple zones (a zone is expected to have the `zone-[a-z]` suffix). [#365](https://github.com/grafana/cortex-jsonnet/pull/365)
* [BUGFIX] Fixed rollout progress dashboard to correctly work when a Cortex service deployment spans across multiple zones (a zone is expected to have the `zone-[a-z]` suffix). [#366](https://github.com/grafana/cortex-jsonnet/pull/366)
* [BUGFIX] Fixed rollout progress dashboard to include query-scheduler too. [#376](https://github.com/grafana/cortex-jsonnet/pull/376)
* [BUGFIX] Upstream recording rule `node_namespace_pod_container:container_cpu_usage_seconds_total:sum_irate` renamed. [#379](https://github.com/grafana/cortex-jsonnet/pull/379)
* [BUGFIX] Fixed writes/reads/alertmanager resources dashboards to use `$._config.job_names.gateway`. [#403](https://github.com/grafana/cortex-jsonnet/pull/403)
* [BUGFIX] Span the annotation.message in alerts as YAML multiline strings. [#412](https://github.com/grafana/cortex-jsonnet/pull/412)
* [BUGFIX] Fixed "Instant queries / sec" in "Cortex / Reads" dashboard. #445
* [BUGFIX] Fixed and added missing KV store panels in Writes, Reads, Ruler and Compactor dashboards. #448
* [BUGFIX] Fixed Alertmanager dashboard when alertmanager is running as part of single binary. #1064
* [BUGFIX] Fixed Ruler dashboard when ruler is running as part of single binary. #1260
* [BUGFIX] Query-frontend: fixed bad querier status code mapping with query-sharding enabled. #1227

### Jsonnet

_Changes since `grafana/cortex-jsonnet` `1.9.0`._

* [CHANGE] Removed chunks storage support. #639
  * Removed the following fields from `_config`:
    * `storage_engine` (defaults to `blocks`)
    * `querier_second_storage_engine` (not supported anymore)
    * `table_manager_enabled`, `table_prefix`
    * `memcached_index_writes_enabled` and `memcached_index_writes_max_item_size_mb`
    * `storeMemcachedChunksConfig`
    * `storeConfig`
    * `max_chunk_idle`
    * `schema` (the schema configmap is still added for backward compatibility reasons)
    * `bigtable_instance` and `bigtable_project`
    * `client_configs`
    * `enabledBackends`
    * `storage_backend`
    * `cassandra_addresses`
    * `s3_bucket_name`
    * `ingester_deployment_without_wal` (was only used by chunks storage)
    * `ingester` (was only used to configure chunks storage WAL)
  * Removed the following CLI flags from `ingester_args`:
    * `ingester.max-chunk-age`
    * `ingester.max-stale-chunk-idle`
    * `ingester.max-transfer-retries`
    * `ingester.retain-period`
* [CHANGE] Changed `overrides-exporter.libsonnet` from being based on cortex-tools to Mimir `overrides-exporter` target. #646
* [CHANGE] Store gateway: set `-blocks-storage.bucket-store.index-cache.memcached.max-get-multi-concurrency`,
  `-blocks-storage.bucket-store.chunks-cache.memcached.max-get-multi-concurrency`,
  `-blocks-storage.bucket-store.metadata-cache.memcached.max-get-multi-concurrency`,
  `-blocks-storage.bucket-store.index-cache.memcached.max-idle-connections`,
  `-blocks-storage.bucket-store.chunks-cache.memcached.max-idle-connections`,
  `-blocks-storage.bucket-store.metadata-cache.memcached.max-idle-connections` to 100 [#414](https://github.com/grafana/cortex-jsonnet/pull/414)
* [CHANGE] Alertmanager: mounted overrides configmap to alertmanager too. [#315](https://github.com/grafana/cortex-jsonnet/pull/315)
* [CHANGE] Memcached: upgraded memcached from `1.5.17` to `1.6.9`. [#316](https://github.com/grafana/cortex-jsonnet/pull/316)
* [CHANGE] Store-gateway: increased memory request and limit respectively from 6GB / 6GB to 12GB / 18GB. [#322](https://github.com/grafana/cortex-jsonnet/pull/322)
* [CHANGE] Store-gateway: increased `-blocks-storage.bucket-store.max-chunk-pool-bytes` from 2GB (default) to 12GB. [#322](https://github.com/grafana/cortex-jsonnet/pull/322)
* [CHANGE] Ingester/Ruler: set `-server.grpc-max-send-msg-size-bytes` and `-server.grpc-max-send-msg-size-bytes` to sensible default values (10MB). [#326](https://github.com/grafana/cortex-jsonnet/pull/326)
* [CHANGE] Decreased `-server.grpc-max-concurrent-streams` from 100k to 10k. [#369](https://github.com/grafana/cortex-jsonnet/pull/369)
* [CHANGE] Decreased blocks storage ingesters graceful termination period from 80m to 20m. [#369](https://github.com/grafana/cortex-jsonnet/pull/369)
* [CHANGE] Increase the rules per group and rule groups limits on different tiers. [#396](https://github.com/grafana/cortex-jsonnet/pull/396)
* [CHANGE] Removed `max_samples_per_query` limit, since it only works with chunks and only when using `-distributor.shard-by-all-labels=false`. [#397](https://github.com/grafana/cortex-jsonnet/pull/397)
* [CHANGE] Removed chunks storage query sharding config support. The following config options have been removed: [#398](https://github.com/grafana/cortex-jsonnet/pull/398)
  * `_config` > `queryFrontend` > `shard_factor`
  * `_config` > `queryFrontend` > `sharded_queries_enabled`
  * `_config` > `queryFrontend` > `query_split_factor`
* [CHANGE] Rename ruler_s3_bucket_name and ruler_gcs_bucket_name to ruler_storage_bucket_name: [#415](https://github.com/grafana/cortex-jsonnet/pull/415)
* [CHANGE] Fine-tuned rolling update policy for distributor, querier, query-frontend, query-scheduler. [#420](https://github.com/grafana/cortex-jsonnet/pull/420)
* [CHANGE] Increased memcached metadata/chunks/index-queries max connections from 4k to 16k. [#420](https://github.com/grafana/cortex-jsonnet/pull/420)
* [CHANGE] Disabled step alignment in query-frontend to be compliant with PromQL. [#420](https://github.com/grafana/cortex-jsonnet/pull/420)
* [CHANGE] Do not limit compactor CPU and request a number of cores equal to the configured concurrency. [#420](https://github.com/grafana/cortex-jsonnet/pull/420)
* [CHANGE] Configured split-and-merge compactor. #853
  * The following CLI flags are set on compactor:
    * `-compactor.split-and-merge-shards=0`
    * `-compactor.compactor-tenant-shard-size=1`
    * `-compactor.split-groups=1`
    * `-compactor.max-opening-blocks-concurrency=4`
    * `-compactor.max-closing-blocks-concurrency=2`
    * `-compactor.symbols-flushers-concurrency=4`
  * The following per-tenant overrides have been set on `super_user` and `mega_user` classes:
    ```
    compactor_split_and_merge_shards: 2,
    compactor_tenant_shard_size: 2,
    compactor_split_groups: 2,
    ```
* [CHANGE] The entrypoint file to include has been renamed from `cortex.libsonnet` to `mimir.libsonnet`. #897
* [CHANGE] The default image config field has been renamed from `cortex` to `mimir`. #896
   ```
   {
     _images+:: {
       mimir: '...',
     },
   }
   ```
* [CHANGE] Removed `cortex_` prefix from config fields. #898
  * The following config fields have been renamed:
    * `cortex_bucket_index_enabled` renamed to `bucket_index_enabled`
    * `cortex_compactor_cleanup_interval` renamed to `compactor_cleanup_interval`
    * `cortex_compactor_data_disk_class` renamed to `compactor_data_disk_class`
    * `cortex_compactor_data_disk_size` renamed to `compactor_data_disk_size`
    * `cortex_compactor_max_concurrency` renamed to `compactor_max_concurrency`
    * `cortex_distributor_allow_multiple_replicas_on_same_node` renamed to `distributor_allow_multiple_replicas_on_same_node`
    * `cortex_ingester_data_disk_class` renamed to `ingester_data_disk_class`
    * `cortex_ingester_data_disk_size` renamed to `ingester_data_disk_size`
    * `cortex_querier_allow_multiple_replicas_on_same_node` renamed to `querier_allow_multiple_replicas_on_same_node`
    * `cortex_query_frontend_allow_multiple_replicas_on_same_node` renamed to `query_frontend_allow_multiple_replicas_on_same_node`
    * `cortex_query_sharding_enabled` renamed to `query_sharding_enabled`
    * `cortex_query_sharding_msg_size_factor` renamed to `query_sharding_msg_size_factor`
    * `cortex_ruler_allow_multiple_replicas_on_same_node` renamed to `ruler_allow_multiple_replicas_on_same_node`
    * `cortex_store_gateway_data_disk_class` renamed to `store_gateway_data_disk_class`
    * `cortex_store_gateway_data_disk_size` renamed to `store_gateway_data_disk_size`
* [CHANGE] The overrides configmap default mountpoint has changed from `/etc/cortex` to `/etc/mimir`. It can be customized via the `overrides_configmap_mountpoint` config field. #899
* [CHANGE] Enabled in the querier the features to query label names with matchers, PromQL at modifier and query long-term storage for labels. #905
* [CHANGE] Reduced TSDB blocks retention on ingesters disk from 96h to 24h. #905
* [CHANGE] Enabled closing of idle TSDB in ingesters. #905
* [CHANGE] Disabled TSDB isolation in ingesters for better performances. #905
* [CHANGE] Changed log level of querier, query-frontend, query-scheduler and alertmanager from `debug` to `info`. #905
* [CHANGE] Enabled attributes in-memory cache in store-gateway. #905
* [CHANGE] Configured store-gateway to not load blocks containing samples more recent than 10h (because such samples are queried from ingesters). #905
* [CHANGE] Dynamically compute `-compactor.deletion-delay` based on other settings, in order to reduce the deletion delay as much as possible and lower the number of live blocks in the storage. #907
* [CHANGE] The config field `distributorConfig` has been renamed to `ingesterRingClientConfig`. Config field `ringClient` has been removed in favor of `ingesterRingClientConfig`. #997 #1057
* [CHANGE] Gossip.libsonnet has been fixed to modify all ring configurations, not only the ingester ring config. Furthermore it now supports migration via multi KV store. #1057 #1099
* [CHANGE] Changed the default of `bucket_index_enabled` to `true`. #924
* [CHANGE] Remove the support for the test-exporter. #1133
* [CHANGE] Removed `$.distributor_deployment_labels`, `$.ingester_deployment_labels` and `$.querier_deployment_labels` fields, that were used by gossip.libsonnet to inject additional label. Now the label is injected directly into pods of statefulsets and deployments. #1297
* [CHANGE] Disabled `-ingester.readiness-check-ring-health`. #1352
* [CHANGE] Changed Alertmanager CPU request from `100m` to `2` cores, and memory request from `1Gi` to `10Gi`. Set Alertmanager memory limit to `15Gi`. #1206
* [CHANGE] gossip.libsonnet has been renamed to memberlist.libsonnet, and is now imported by default. Use of memberlist for ring is enabled by setting `_config.memberlist_ring_enabled` to true. #1526
* [FEATURE] Added query sharding support. It can be enabled setting `cortex_query_sharding_enabled: true` in the `_config` object. #653
* [FEATURE] Added shuffle-sharding support. It can be enabled and configured using the following config: #902
   ```
   _config+:: {
     shuffle_sharding:: {
       ingester_write_path_enabled: true,
       ingester_read_path_enabled: true,
       querier_enabled: true,
       ruler_enabled: true,
       store_gateway_enabled: true,
     },
   }
   ```
* [FEATURE] Added multi-zone ingesters and store-gateways support. #1352 #1552
* [ENHANCEMENT] Add overrides config to compactor. This allows setting retention configs per user. [#386](https://github.com/grafana/cortex-jsonnet/pull/386)
* [ENHANCEMENT] Added 256MB memory ballast to querier. [#369](https://github.com/grafana/cortex-jsonnet/pull/369)
* [ENHANCEMENT] Update `etcd-operator` to latest version (see https://github.com/grafana/jsonnet-libs/pull/480). [#263](https://github.com/grafana/cortex-jsonnet/pull/263)
* [ENHANCEMENT] Add support for Azure storage in Alertmanager configuration. [#381](https://github.com/grafana/cortex-jsonnet/pull/381)
* [ENHANCEMENT] Add support for running Alertmanager in sharding mode. [#394](https://github.com/grafana/cortex-jsonnet/pull/394)
* [ENHANCEMENT] Allow to customize PromQL engine settings via `queryEngineConfig`. [#399](https://github.com/grafana/cortex-jsonnet/pull/399)
* [ENHANCEMENT] Define Azure object storage ruler args. [#416](https://github.com/grafana/cortex-jsonnet/pull/416)
* [ENHANCEMENT] Added the following config options to allow to schedule multiple replicas of the same service on the same node: [#418](https://github.com/grafana/cortex-jsonnet/pull/418)
  * `cortex_distributor_allow_multiple_replicas_on_same_node`
  * `cortex_ruler_allow_multiple_replicas_on_same_node`
  * `cortex_querier_allow_multiple_replicas_on_same_node`
  * `cortex_query_frontend_allow_multiple_replicas_on_same_node`
* [BUGFIX] Alertmanager: fixed `--alertmanager.cluster.peers` CLI flag passed to alertmanager when HA is enabled. [#329](https://github.com/grafana/cortex-jsonnet/pull/329)
* [BUGFIX] Fixed `-distributor.extend-writes` setting on ruler when `unregister_ingesters_on_shutdown` is disabled. [#369](https://github.com/grafana/cortex-jsonnet/pull/369)
* [BUGFIX] Treat `compactor_blocks_retention_period` type as string rather than int.[#395](https://github.com/grafana/cortex-jsonnet/pull/395)
* [BUGFIX] Pass `-ruler-storage.s3.endpoint` to ruler when using S3. [#421](https://github.com/grafana/cortex-jsonnet/pull/421)
* [BUGFIX] Remove service selector on label `gossip_ring_member` from other services than `gossip-ring`. [#1008](https://github.com/grafana/mimir/pull/1008)
* [BUGFIX] Rename `-ingester.readiness-check-ring-health` to `-ingester.ring.readiness-check-ring-health`, to reflect current name of flag. #1460

### Mimirtool

_Changes since cortextool `0.10.7`._

* [CHANGE] The following environment variables have been renamed: #883
  * `CORTEX_ADDRESS` to `MIMIR_ADDRESS`
  * `CORTEX_API_USER` to `MIMIR_API_USER`
  * `CORTEX_API_KEY` to `MIMIR_API_KEY`
  * `CORTEX_TENANT_ID` to `MIMIR_TENANT_ID`
  * `CORTEX_TLS_CA_PATH` to `MIMIR_TLS_CA_PATH`
  * `CORTEX_TLS_CERT_PATH` to `MIMIR_TLS_CERT_PATH`
  * `CORTEX_TLS_KEY_PATH` to `MIMIR_TLS_KEY_PATH`
* [CHANGE] Change `cortex` backend to `mimir`. #883
* [CHANGE] Do not publish `mimirtool` binary for 386 windows architecture. #1263
* [CHANGE] `analyse` command has been renamed to `analyze`. #1318
* [FEATURE] Support Arm64 on Darwin for all binaries (benchtool etc). https://github.com/grafana/cortex-tools/pull/215
* [ENHANCEMENT] Correctly support federated rules. #823
* [BUGFIX] Fix `cortextool rules` legends displaying wrong symbols for updates and deletions. https://github.com/grafana/cortex-tools/pull/226

### Query-tee

_Changes since Cortex `1.10.0`._

* [ENHANCEMENT] Added `/api/v1/query_exemplars` API endpoint support (no results comparison). #168
* [ENHANCEMENT] Add a flag (`--proxy.compare-use-relative-error`) in the query-tee to compare floating point values using relative error. #208
* [ENHANCEMENT] Add a flag (`--proxy.compare-skip-recent-samples`) in the query-tee to skip comparing recent samples. By default samples not older than 1 minute are skipped. #234
* [BUGFIX] Fixes a panic in the query-tee when comparing result. #207
* [BUGFIX] Ensure POST requests are handled correctly #286

### Blocksconvert

_Changes since Cortex `1.10.0`._

* [CHANGE] Blocksconvert tool was removed from Mimir. #637

### Metaconvert

_Changes since Cortex `1.10.0`._

* [CHANGE] `thanosconvert` tool has been renamed to `metaconvert`. `-config.file` option has been removed, while it now requires `-tenant` option to work on single tenant only. It now also preserves labels recognized by Mimir. #1120

### Test-exporter

_Changes since Cortex `1.10.0`._

* [CHANGE] Removed the test-exporter tool. #1133

### Tools

_Changes since Cortex `1.10.0`._

* [CHANGE] Removed `query-audit`. You can use `query-tee` to compare query results and performances of two Grafana Mimir backends. #1380

## [Cortex 1.10.0 CHANGELOG](https://github.com/grafana/mimir/blob/a13959db5d38ff65c2b7ef52c56331d2f4dbc00c/CHANGELOG.md#cortex-1100--2021-08-03)<|MERGE_RESOLUTION|>--- conflicted
+++ resolved
@@ -10,10 +10,7 @@
 * [CHANGE] Querier: `-querier.max-estimated-fetched-chunks-per-query-multiplier` is now stable and no longer experimental. #13120
 * [CHANGE] Compactor: removed experimental flag `-compactor.no-blocks-file-cleanup-enabled`. Cleanup of remaining files when no blocks exist is now always enabled. #13108
 * [CHANGE] Ruler: Add "unknown" alert rule state to alerts and rules on the `GET <prometheus-http-prefix>/api/v1/alerts` end point. Alerts are in the "unknown" state when they haven't yet been evaluated since the ruler started.  #13060
-<<<<<<< HEAD
 * [CHANGE] Alertmanager: UTF-8 strict mode (`-alertmanager.utf8-strict-mode-enabled`) is now stable and no longer experimental. #13109
-* [FEATURE] Query-frontends: Automatically adjust features used in query plans generated for remote execution based on what the available queriers support. #13017
-=======
 * [CHANGE] Promote the logger rate-limiting configuration parameters from experimental to stable. #13128
 * [CHANGE] Ingester: Out-of-order ingestion support is now stable, use `-ingester.out-of-order-time-window` and `-ingester.out-of-order-blocks-external-label-enabled` to configure it. #13132
 * [CHANGE] Ruler: `align_evaluation_time_on_interval` is now stable and no longer experimental. #13103
@@ -38,7 +35,6 @@
   * `-blocks-storage.tsdb.block-postings-for-matchers-cache-force`
 * [ENHANCEMENT] OTLP: De-duplicate `target_info` samples with conflicting timestamps. #13204
 * [ENHANCEMENT] Query-frontend: Include the number of remote execution requests performed for a request in query stats logs emitted by query-frontends when remote execution is enabled. #13248
->>>>>>> 1700034d
 * [BUGFIX] Compactor: Fix potential concurrent map writes. #13053
 * [BUGFIX] Query-frontend: Fix issue where queries sometimes fail with `failed to receive query result stream message: rpc error: code = Canceled desc = context canceled` if remote execution is enabled. #13084
 * [BUGFIX] Query-frontend: Fix issue where query stats, such as series read, did not include the parameters to the `histogram_quantile` and `histogram_fraction` functions if remote execution was enabled. #13084
