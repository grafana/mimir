# Changelog

## main / unreleased

### Grafana Mimir

* [CHANGE] Store-gateway: skip verifying index header integrity upon loading. To enable verification set `blocks_storage.bucket_store.index_header.verify_on_load: true`.
* [CHANGE] Querier: change the default value of the experimental `-querier.streaming-chunks-per-ingester-buffer-size` flag to 256. #5203
* [CHANGE] Querier: only initiate query requests to ingesters in the `ACTIVE` state in the ring. #5342
* [CHANGE] Querier: Renamed `-querier.prefer-streaming-chunks` to `-querier.prefer-streaming-chunks-from-ingesters` to enable streaming chunks from ingesters to queriers. #5182
* [CHANGE] Querier: `-query-frontend.cache-unaligned-requests` has been moved from a global flag to a per-tenant override. #5312
* [CHANGE] Ingester: removed `cortex_ingester_shipper_dir_syncs_total` and `cortex_ingester_shipper_dir_sync_failures_total` metrics. The former metric was not much useful, and the latter was never incremented. #5396
* [FEATURE] Cardinality API: Add a new `count_method` parameter which enables counting active series #5136
* [FEATURE] Query-frontend: added experimental support to cache cardinality, label names and label values query responses. The cache will be used when `-query-frontend.cache-results` is enabled, and `-query-frontend.results-cache-ttl-for-cardinality-query` or `-query-frontend.results-cache-ttl-for-labels-query` set to a value greater than 0. The following metrics have been added to track the query results cache hit ratio per `request_type`: #5212 #5235 #5426 #5524
  * `cortex_frontend_query_result_cache_requests_total{request_type="query_range|cardinality|label_names_and_values"}`
  * `cortex_frontend_query_result_cache_hits_total{request_type="query_range|cardinality|label_names_and_values"}`
* [FEATURE] Added `-<prefix>.s3.list-objects-version` flag to configure the S3 list objects version.
* [FEATURE] Ingester: Add optional CPU/memory utilization based read request limiting, considered experimental. Disabled by default, enable by configuring limits via both of the following flags: #5012 #5392 #5394 #5526 #5508
  * `-ingester.read-path-cpu-utilization-limit`
  * `-ingester.read-path-memory-utilization-limit`
  * `-ingester.log-utilization-based-limiter-cpu-samples`
* [FEATURE] Ruler: Support filtering results from rule status endpoint by `file`, `rule_group` and `rule_name`. #5291
* [FEATURE] Ingester: add experimental support for creating tokens by using spread minimizing strategy. This can be enabled with `-ingester.ring.token-generation-strategy: spread-minimizing` and `-ingester.ring.spread-minimizing-zones: <all available zones>`. In that case `-ingester.ring.tokens-file-path` must be empty. #5308 #5324
* [FEATURE] Ingester: add experimental CLI flag `-ingester.ring.spread-minimizing-join-ring-in-order` that allows an ingester to register tokens in the ring only after all previous ingesters (with ID lower than its own ID) have already been registered. #5541
* [FEATURE] Ingester: add experimental support to compact the TSDB Head when the number of in-memory series is equal or greater than `-blocks-storage.tsdb.early-head-compaction-min-in-memory-series`, and the ingester estimates that the per-tenant TSDB Head compaction will reduce in-memory series by at least `-blocks-storage.tsdb.early-head-compaction-min-estimated-series-reduction-percentage`. #5371
* [FEATURE] Ingester: add new metrics for tracking native histograms in active series: `cortex_ingester_active_native_histogram_series`, `cortex_ingester_active_native_histogram_series_custom_tracker`, `cortex_ingester_active_native_histogram_buckets`, `cortex_ingester_active_native_histogram_buckets_custom_tracker`. The first 2 are the subsets of the existing and unmodified `cortex_ingester_active_series` and `cortex_ingester_active_series_custom_tracker` respectively, only tracking native histogram series, and the last 2 are the equivalents for tracking the number of buckets in native histogram series. #5318
* [ENHANCEMENT] Overrides-exporter: Add new metrics for write path and alertmanager (`max_global_metadata_per_user`, `max_global_metadata_per_metric`, `request_rate`, `request_burst_size`, `alertmanager_notification_rate_limit`, `alertmanager_max_dispatcher_aggregation_groups`, `alertmanager_max_alerts_count`, `alertmanager_max_alerts_size_bytes`) and added flag `-overrides-exporter.enabled-metrics` to explicitly configure desired metrics, e.g. `-overrides-exporter.enabled-metrics=request_rate,ingestion_rate`. Default value for this flag is: `ingestion_rate,ingestion_burst_size,max_global_series_per_user,max_global_series_per_metric,max_global_exemplars_per_user,max_fetched_chunks_per_query,max_fetched_series_per_query,ruler_max_rules_per_rule_group,ruler_max_rule_groups_per_tenant`. #5376
* [ENHANCEMENT] Cardinality API: When zone aware replication is enabled, the label values cardinality API can now tolerate single zone failure #5178
* [ENHANCEMENT] Distributor: optimize sending requests to ingesters when incoming requests don't need to be modified. #5137 #5389
* [ENHANCEMENT] Add advanced CLI flags to control gRPC client behaviour: #5161
  * `-<prefix>.connect-timeout`
  * `-<prefix>.connect-backoff-base-delay`
  * `-<prefix>.connect-backoff-max-delay`
  * `-<prefix>.initial-stream-window-size`
  * `-<prefix>.initial-connection-window-size`
* [ENHANCEMENT] Query-frontend: added "response_size_bytes" field to "query stats" log. #5196
* [ENHANCEMENT] Querier: Refine error messages for per-tenant query limits, informing the user of the preferred strategy for not hitting the limit, in addition to how they may tweak the limit. #5059
* [ENHANCEMENT] Distributor: optimize sending of requests to ingesters by reusing memory buffers for marshalling requests. #5195 #5389
* [ENHANCEMENT] Querier: add experimental `-querier.minimize-ingester-requests` option to initially query only the minimum set of ingesters required to reach quorum. #5202 #5259 #5263
* [ENHANCEMENT] Querier: improve error message when streaming chunks from ingesters to queriers and a query limit is reached. #5245
* [ENHANCEMENT] Use new data structure for labels, to reduce memory consumption. #3555
* [ENHANCEMENT] Update alpine base image to 3.18.2. #5276
* [ENHANCEMENT] Ruler: add `cortex_ruler_sync_rules_duration_seconds` metric, tracking the time spent syncing all rule groups owned by the ruler instance. #5311
* [ENHANCEMENT] Store-gateway: add experimental `blocks-storage.bucket-store.index-header-lazy-loading-concurrency` config option to limit the number of concurrent index-headers loads when lazy loading. #5313
* [ENHANCEMENT] Ingester and querier: improve level of detail in traces emitted for queries that hit ingesters. #5315
* [ENHANCEMENT] Querier: add `cortex_querier_queries_rejected_total` metric that counts the number of queries rejected due to hitting a limit (eg. max series per query or max chunks per query). #5316 #5440 #5450
* [ENHANCEMENT] Querier: add experimental `-querier.minimize-ingester-requests-hedging-delay` option to initiate requests to further ingesters when request minimisation is enabled and not all initial requests have completed. #5368
* [ENHANCEMENT] Clarify docs for `-ingester.client.*` flags to make it clear that these are used by both queriers and distributors. #5375
* [ENHANCEMENT] Querier and store-gateway: add experimental support for streaming chunks from store-gateways to queriers while evaluating queries. This can be enabled with `-querier.prefer-streaming-chunks-from-store-gateways=true`. #5182
* [ENHANCEMENT] Querier: enforce `max-chunks-per-query` limit earlier in query processing when streaming chunks from ingesters to queriers to avoid unnecessarily consuming resources for queries that will be aborted. #5369 #5447
* [ENHANCEMENT] Ingester: added `cortex_ingester_shipper_last_successful_upload_timestamp_seconds` metric tracking the last successful TSDB block uploaded to the bucket (unix timestamp in seconds). #5396
* [ENHANCEMENT] Ingester: Add two metrics tracking resource utilization calculated by utilization based limiter: #5496
  * `cortex_ingester_utilization_limiter_current_cpu_load`: The current exponential weighted moving average of the ingester's CPU load
  * `cortex_ingester_utilization_limiter_current_memory_usage_bytes`: The current ingester memory utilization
<<<<<<< HEAD
* [ENHANCEMENT] Distributor: improve performance ingesting OTLP payloads. #5531
=======
* [ENHANCEMENT] Distributor: add support for ingesting exponential histograms that are over the native histogram scale limit of 8 in OpenTelemetry format by downscaling them. #5532
* [ENHANCEMENT] General: buffered logging: #5506
  * `-log.buffered`: Enable buffered logging
* [ENHANCEMENT] Distributor: add more detailed information to traces generated while processing OTLP write requests. #5539
>>>>>>> bd6cdc40
* [BUGFIX] Ingester: Handle when previous ring state is leaving and the number of tokens has changed. #5204
* [BUGFIX] Querier: fix issue where queries that use the `timestamp()` function fail with `execution: attempted to read series at index 0 from stream, but the stream has already been exhausted` if streaming chunks from ingesters to queriers is enabled. #5370
* [BUGFIX] memberlist: bring back `memberlist_client_kv_store_count` metric that used to exist in Cortex, but got lost during dskit updates before Mimir 2.0. #5377
* [BUGFIX] Querier: Pass on HTTP 503 query response code. #5364
* [BUGFIX] Store-gateway: Fix issue where stopping a store-gateway could cause all store-gateways to unload all blocks. #5464

### Mixin

* [CHANGE] Dashboards: show all workloads in selected namespace on "rollout progress" dashboard. #5113
* [CHANGE] Dashboards: show the number of updated and ready pods for each workload in the "rollout progress" panel on the "rollout progress" dashboard. #5113
* [CHANGE] Dashboards: removed "Query results cache misses" panel on the "Mimir / Queries" dashboard. #5423
* [CHANGE] Dashboards: default to shared crosshair on all dashboards. #5489
* [CHANGE] Dashboards: sort variable drop-down lists from A to Z, rather than Z to A. #5490
* [ENHANCEMENT] Dashboards: adjust layout of "rollout progress" dashboard panels so that the "rollout progress" panel doesn't require scrolling. #5113
* [ENHANCEMENT] Dashboards: show container name first in "pods count per version" panel on "rollout progress" dashboard. #5113
* [ENHANCEMENT] Dashboards: show time spend waiting for turn when lazy loading index headers in the "index-header lazy load gate latency" panel on the "queries" dashboard. #5313
* [ENHANCEMENT] Dashboards: split query results cache hit ratio by request type in "Query results cache hit ratio" panel on the "Mimir / Queries" dashboard. #5423
* [ENHANCEMENT] Dashboards: add "rejected queries" panel to "queries" dashboard. #5429
* [BUGFIX] Alerts: fix `MimirIngesterRestarts` to fire only when the ingester container is restarted, excluding the cases the pod is rescheduled. #5397
* [BUGFIX] Dashboards: fix "unhealthy pods" panel on "rollout progress" dashboard showing only a number rather than the name of the workload and the number of unhealthy pods if only one workload has unhealthy pods. #5113 #5200
* [BUGFIX] Alerts: fixed `MimirIngesterHasNotShippedBlocks` and `MimirIngesterHasNotShippedBlocksSinceStart` alerts. #5396

### Jsonnet

* [CHANGE] Removed `_config.querier.concurrency` configuration option and replaced it with `_config.querier_max_concurrency` and `_config.ruler_querier_max_concurrency` to allow to easily fine tune it for different querier deployments. #5322
* [CHANGE] Change `_config.multi_zone_ingester_max_unavailable` to 50. #5327
* [FEATURE] Alertmanager: Add horizontal pod autoscaler config, that can be enabled using `autoscaling_alertmanager_enabled: true`. #5194 #5249
* [ENHANCEMENT] Enable the `track_sizes` feature for Memcached pods to help determine cache efficiency. #5209
* [ENHANCEMENT] Add per-container map for environment variables. #5181
* [ENHANCEMENT] Add `PodDisruptionBudget`s for compactor, continuous-test, distributor, overrides-exporter, querier, query-frontend, query-scheduler, rollout-operator, ruler, ruler-querier, ruler-query-frontend, ruler-query-scheduler, and all memcached workloads. #5098
* [ENHANCEMENT] Ruler: configure the ruler storage cache when the metadata cache is enabled. #5326 #5334
* [ENHANCEMENT] Shuffle-sharding: ingester shards in user-classes can now be configured to target different series and limit percentage utilization through `_config.shuffle_sharding.target_series_per_ingester` and `_config.shuffle_sharding.target_utilization_percentage` values. #5470
* [ENHANCEMENT] Distributor: allow adjustment of the targeted CPU usage as a percentage of requested CPU. This can be adjusted with `_config.autoscaling_distributor_cpu_target_utilization`. #5525

### Mimirtool

### Mimir Continuous Test

### Query-tee

* [CHANGE] Proxy `Content-Type` response header from backend. Previously `Content-Type: text/plain; charset=utf-8` was returned on all requests. #5183

### Documentation

* [CHANGE] Fix reference to `get-started` documentation directory. #5476
* [CHANGE] Fix link to external OTLP/HTTP documentation.

### Tools

* [CHANGE] copyblocks: add support for S3 and the ability to copy between different object storage services. Due to this, the `-source-service` and `-destination-service` flags are now required and the `-service` flag has been removed. #5486
* [BUGFIX] Stop tools from panicking when `-help` flag is passed. #5412
* [BUGFIX] Remove github.com/golang/glog command line flags from tools. #5413

## 2.9.0

### Grafana Mimir

* [CHANGE] Store-gateway: change expanded postings, postings, and label values index cache key format. These caches will be invalidated when rolling out the new Mimir version. #4770 #4978 #5037
* [CHANGE] Distributor: remove the "forwarding" feature as it isn't necessary anymore. #4876
* [CHANGE] Query-frontend: Change the default value of `-query-frontend.query-sharding-max-regexp-size-bytes` from `0` to `4096`. #4932
* [CHANGE] Querier: `-querier.query-ingesters-within` has been moved from a global flag to a per-tenant override. #4287
* [CHANGE] Querier: Use `-blocks-storage.tsdb.retention-period` instead of `-querier.query-ingesters-within` for calculating the lookback period for shuffle sharded ingesters. Setting `-querier.query-ingesters-within=0` no longer disables shuffle sharding on the read path. #4287
* [CHANGE] Block upload: `/api/v1/upload/block/{block}/files` endpoint now allows file uploads with no `Content-Length`. #4956
* [CHANGE] Store-gateway: deprecate configuration parameters for chunk pooling, they will be removed in Mimir 2.11. The following options are now also ignored: #4996
  * `-blocks-storage.bucket-store.max-chunk-pool-bytes`
  * `-blocks-storage.bucket-store.chunk-pool-min-bucket-size-bytes`
  * `-blocks-storage.bucket-store.chunk-pool-max-bucket-size-bytes`
* [CHANGE] Store-gateway: remove metrics `cortex_bucket_store_chunk_pool_requested_bytes_total` and `cortex_bucket_store_chunk_pool_returned_bytes_total`. #4996
* [CHANGE] Compactor: change default of `-compactor.partial-block-deletion-delay` to `1d`. This will automatically clean up partial blocks that were a result of failed block upload or deletion. #5026
* [CHANGE] Compactor: the deprecated configuration parameter `-compactor.consistency-delay` has been removed. #5050
* [CHANGE] Store-gateway: the deprecated configuration parameter `-blocks-storage.bucket-store.consistency-delay` has been removed. #5050
* [CHANGE] The configuration parameter `-blocks-storage.bucket-store.bucket-index.enabled` has been deprecated and will be removed in Mimir 2.11. Mimir is running by default with the bucket index enabled since version 2.0, and starting from the version 2.11 it will not be possible to disable it. #5051
* [CHANGE] The configuration parameters `-querier.iterators` and `-query.batch-iterators` have been deprecated and will be removed in Mimir 2.11. Mimir runs by default with `-querier.batch-iterators=true`, and starting from version 2.11 it will not be possible to change this. #5114
* [CHANGE] Compactor: change default of `-compactor.first-level-compaction-wait-period` to 25m. #5128
* [CHANGE] Ruler: changed default of `-ruler.poll-interval` from `1m` to `10m`. Starting from this release, the configured rule groups will also be re-synced each time they're modified calling the ruler configuration API. #5170
* [FEATURE] Query-frontend: add `-query-frontend.log-query-request-headers` to enable logging of request headers in query logs. #5030
* [ENHANCEMENT] Add per-tenant limit `-validation.max-native-histogram-buckets` to be able to ignore native histogram samples that have too many buckets. #4765
* [ENHANCEMENT] Store-gateway: reduce memory usage in some LabelValues calls. #4789
* [ENHANCEMENT] Store-gateway: add a `stage` label to the metric `cortex_bucket_store_series_data_touched`. This label now applies to `data_type="chunks"` and `data_type="series"`. The `stage` label has 2 values: `processed` - the number of series that parsed - and `returned` - the number of series selected from the processed bytes to satisfy the query. #4797 #4830
* [ENHANCEMENT] Distributor: make `__meta_tenant_id` label available in relabeling rules configured via `metric_relabel_configs`. #4725
* [ENHANCEMENT] Compactor: added the configurable limit `compactor.block-upload-max-block-size-bytes` or `compactor_block_upload_max_block_size_bytes` to limit the byte size of uploaded or validated blocks. #4680
* [ENHANCEMENT] Querier: reduce CPU utilisation when shuffle sharding is enabled with large shard sizes. #4851
* [ENHANCEMENT] Packaging: facilitate configuration management by instructing systemd to start mimir with a configuration file. #4810
* [ENHANCEMENT] Store-gateway: reduce memory allocations when looking up postings from cache. #4861 #4869 #4962 #5047
* [ENHANCEMENT] Store-gateway: retain only necessary bytes when reading series from the bucket. #4926
* [ENHANCEMENT] Ingester, store-gateway: clear the shutdown marker after a successful shutdown to enable reusing their persistent volumes in case the ingester or store-gateway is restarted. #4985
* [ENHANCEMENT] Store-gateway, query-frontend: Reduced memory allocations when looking up cached entries from Memcached. #4862
* [ENHANCEMENT] Alertmanager: Add additional template function `queryFromGeneratorURL` returning query URL decoded query from the `GeneratorURL` field of an alert. #4301
* [ENHANCEMENT] Ruler: added experimental ruler storage cache support. The cache should reduce the number of "list objects" API calls issued to the object storage when there are 2+ ruler replicas running in a Mimir cluster. The cache can be configured setting `-ruler-storage.cache.*` CLI flags or their respective YAML config options. #4950 #5054
* [ENHANCEMENT] Store-gateway: added HTTP `/store-gateway/prepare-shutdown` endpoint for gracefully scaling down of store-gateways. A gauge `cortex_store_gateway_prepare_shutdown_requested` has been introduced for tracing this process. #4955
* [ENHANCEMENT] Updated Kuberesolver dependency (github.com/sercand/kuberesolver) from v2.4.0 to v4.0.0 and gRPC dependency (google.golang.org/grpc) from v1.47.0 to v1.53.0. #4922
* [ENHANCEMENT] Introduced new options for logging HTTP request headers: `-server.log-request-headers` enables logging HTTP request headers, `-server.log-request-headers-exclude-list` lists headers which should not be logged. #4922
* [ENHANCEMENT] Block upload: `/api/v1/upload/block/{block}/files` endpoint now disables read and write HTTP timeout, overriding `-server.http-read-timeout` and `-server.http-write-timeout` values. This is done to allow large file uploads to succeed. #4956
* [ENHANCEMENT] Alertmanager: Introduce new metrics from upstream. #4918
  * `cortex_alertmanager_notifications_failed_total` (added `reason` label)
  * `cortex_alertmanager_nflog_maintenance_total`
  * `cortex_alertmanager_nflog_maintenance_errors_total`
  * `cortex_alertmanager_silences_maintenance_total`
  * `cortex_alertmanager_silences_maintenance_errors_total`
* [ENHANCEMENT] Add native histogram support for `cortex_request_duration_seconds` metric family. #4987
* [ENHANCEMENT] Ruler: do not list rule groups in the object storage for disabled tenants. #5004
* [ENHANCEMENT] Query-frontend and querier: add HTTP API endpoint `<prometheus-http-prefix>/api/v1/format_query` to format a PromQL query. #4373
* [ENHANCEMENT] Query-frontend: Add `cortex_query_frontend_regexp_matcher_count` and `cortex_query_frontend_regexp_matcher_optimized_count` metrics to track optimization of regular expression label matchers. #4813
* [ENHANCEMENT] Alertmanager: Add configuration option to enable or disable the deletion of alertmanager state from object storage. This is useful when migrating alertmanager tenants from one cluster to another, because it avoids a condition where the state object is copied but then deleted before the configuration object is copied. #4989
* [ENHANCEMENT] Querier: only use the minimum set of chunks from ingesters when querying, and cancel unnecessary requests to ingesters sooner if we know their results won't be used. #5016
* [ENHANCEMENT] Add `-enable-go-runtime-metrics` flag to expose all go runtime metrics as Prometheus metrics. #5009
* [ENHANCEMENT] Ruler: trigger a synchronization of tenant's rule groups as soon as they change the rules configuration via API. This synchronization is in addition of the periodic syncing done every `-ruler.poll-interval`. The new behavior is enabled by default, but can be disabled with `-ruler.sync-rules-on-changes-enabled=false` (configurable on a per-tenant basis too). If you disable the new behaviour, then you may want to revert `-ruler.poll-interval` to `1m`. #4975 #5053 #5115 #5170
* [ENHANCEMENT] Distributor: Improve invalid tenant shard size error message. #5024
* [ENHANCEMENT] Store-gateway: record index header loading time separately in `cortex_bucket_store_series_request_stage_duration_seconds{stage="load_index_header"}`. Now index header loading will be visible in the "Mimir / Queries" dashboard in the "Series request p99/average latency" panels. #5011 #5062
* [ENHANCEMENT] Querier and ingester: add experimental support for streaming chunks from ingesters to queriers while evaluating queries. This can be enabled with `-querier.prefer-streaming-chunks=true`. #4886 #5078 #5094 #5126
* [ENHANCEMENT] Update Docker base images from `alpine:3.17.3` to `alpine:3.18.0`. #5065
* [ENHANCEMENT] Compactor: reduced the number of "object exists" API calls issued by the compactor to the object storage when syncing block's `meta.json` files. #5063
* [ENHANCEMENT] Distributor: Push request rate limits (`-distributor.request-rate-limit` and `-distributor.request-burst-size`) and their associated YAML configuration are now stable. #5124
* [ENHANCEMENT] Go: updated to 1.20.5. #5185
* [ENHANCEMENT] Update alpine base image to 3.18.2. #5274 #5276
* [BUGFIX] Metadata API: Mimir will now return an empty object when no metadata is available, matching Prometheus. #4782
* [BUGFIX] Store-gateway: add collision detection on expanded postings and individual postings cache keys. #4770
* [BUGFIX] Ruler: Support the `type=alert|record` query parameter for the API endpoint `<prometheus-http-prefix>/api/v1/rules`. #4302
* [BUGFIX] Backend: Check that alertmanager's data-dir doesn't overlap with bucket-sync dir. #4921
* [BUGFIX] Alertmanager: Allow to rate-limit webex, telegram and discord notifications. #4979
* [BUGFIX] Store-gateway: panics when decoding LabelValues responses that contain more than 655360 values. These responses are no longer cached. #5021
* [BUGFIX] Querier: don't leak memory when processing query requests from query-frontends (ie. when the query-scheduler is disabled). #5199

### Documentation

* [ENHANCEMENT] Improve `MimirIngesterReachingTenantsLimit` runbook. #4744 #4752
* [ENHANCEMENT] Add `symbol table size exceeds` case to `MimirCompactorHasNotSuccessfullyRunCompaction` runbook. #4945
* [ENHANCEMENT] Clarify which APIs use query sharding. #4948

### Mixin

* [CHANGE] Alerts: Remove `MimirQuerierHighRefetchRate`. #4980
* [CHANGE] Alerts: Remove `MimirTenantHasPartialBlocks`. This is obsoleted by the changed default of `-compactor.partial-block-deletion-delay` to `1d`, which will auto remediate this alert. #5026
* [ENHANCEMENT] Alertmanager dashboard: display active aggregation groups #4772
* [ENHANCEMENT] Alerts: `MimirIngesterTSDBWALCorrupted` now only fires when there are more than one corrupted WALs in single-zone deployments and when there are more than two zones affected in multi-zone deployments. #4920
* [ENHANCEMENT] Alerts: added labels to duplicated `MimirRolloutStuck` and `MimirCompactorHasNotUploadedBlocks` rules in order to distinguish them. #5023
* [ENHANCEMENT] Dashboards: fix holes in graph for lightly loaded clusters #4915
* [ENHANCEMENT] Dashboards: allow configuring additional services for the Rollout Progress dashboard. #5007
* [ENHANCEMENT] Alerts: do not fire `MimirAllocatingTooMuchMemory` alert for any matching container outside of namespaces where Mimir is running. #5089
* [BUGFIX] Dashboards: show cancelled requests in a different color to successful requests in throughput panels on dashboards. #5039
* [BUGFIX] Dashboards: fix dashboard panels that showed percentages with axes from 0 to 10000%. #5084
* [BUGFIX] Remove dependency on upstream Kubernetes mixin. #4732

### Jsonnet

* [CHANGE] Ruler: changed ruler autoscaling policy, extended scale down period from 60s to 600s. #4786
* [CHANGE] Update to v0.5.0 rollout-operator. #4893
* [CHANGE] Backend: add `alertmanager_args` to `mimir-backend` when running in read-write deployment mode. Remove hardcoded `filesystem` alertmanager storage. This moves alertmanager's data-dir to `/data/alertmanager` by default. #4907 #4921
* [CHANGE] Remove `-pdb` suffix from `PodDisruptionBudget` names. This will create new `PodDisruptionBudget` resources. Make sure to prune the old resources; otherwise, rollouts will be blocked. #5109
* [CHANGE] Query-frontend: enable query sharding for cardinality estimation via `-query-frontend.query-sharding-target-series-per-shard` by default if the results cache is enabled. #5128
* [ENHANCEMENT] Ingester: configure `-blocks-storage.tsdb.head-compaction-interval=15m` to spread TSDB head compaction over a wider time range. #4870
* [ENHANCEMENT] Ingester: configure `-blocks-storage.tsdb.wal-replay-concurrency` to CPU request minus 1. #4864
* [ENHANCEMENT] Compactor: configure `-compactor.first-level-compaction-wait-period` to TSDB head compaction interval plus 10 minutes. #4872
* [ENHANCEMENT] Store-gateway: set `GOMEMLIMIT` to the memory request value. This should reduce the likelihood the store-gateway may go out of memory, at the cost of an higher CPU utilization due to more frequent garbage collections when the memory utilization gets closer or above the configured requested memory. #4971
* [ENHANCEMENT] Store-gateway: dynamically set `GOMAXPROCS` based on the CPU request. This should reduce the likelihood a high load on the store-gateway will slow down the entire Kubernetes node. #5104
* [ENHANCEMENT] Store-gateway: add `store_gateway_lazy_loading_enabled` configuration option which combines disabled lazy-loading and reducing blocks sync concurrency. Reducing blocks sync concurrency improves startup times with disabled lazy loading on HDDs. #5025
* [ENHANCEMENT] Update `rollout-operator` image to `v0.6.0`. #5155
* [BUGFIX] Backend: configure `-ruler.alertmanager-url` to `mimir-backend` when running in read-write deployment mode. #4892
* [ENHANCEMENT] Memcached: don't overwrite upsteam memcached statefulset jsonnet to allow chosing between antiAffinity and topologySpreadConstraints.

### Mimirtool

* [CHANGE] check rules: will fail on duplicate rules when `--strict` is provided. #5035
* [FEATURE] sync/diff can now include/exclude namespaces based on a regular expression using `--namespaces-regex` and `--ignore-namespaces-regex`. #5100
* [ENHANCEMENT] analyze prometheus: allow to specify `-prometheus-http-prefix`. #4966
* [ENHANCEMENT] analyze grafana: allow to specify `--folder-title` to limit dashboards analysis based on their exact folder title. #4973

### Tools

* [CHANGE] copyblocks: copying between Azure Blob Storage buckets is now supported in addition to copying between Google Cloud Storage buckets. As a result, the `--service` flag is now required to be specified (accepted values are `gcs` or `abs`). #4756

## 2.8.0

### Grafana Mimir

* [CHANGE] Ingester: changed experimental CLI flag from `-out-of-order-blocks-external-label-enabled` to `-ingester.out-of-order-blocks-external-label-enabled` #4440
* [CHANGE] Store-gateway: The following metrics have been removed: #4332
  * `cortex_bucket_store_series_get_all_duration_seconds`
  * `cortex_bucket_store_series_merge_duration_seconds`
* [CHANGE] Ingester: changed default value of `-blocks-storage.tsdb.retention-period` from `24h` to `13h`. If you're running Mimir with a custom configuration and you're overriding `-querier.query-store-after` to a value greater than the default `12h` then you should increase `-blocks-storage.tsdb.retention-period` accordingly. #4382
* [CHANGE] Ingester: the configuration parameter `-blocks-storage.tsdb.max-tsdb-opening-concurrency-on-startup` has been deprecated and will be removed in Mimir 2.10. #4445
* [CHANGE] Query-frontend: Cached results now contain timestamp which allows Mimir to check if cached results are still valid based on current TTL configured for tenant. Results cached by previous Mimir version are used until they expire from cache, which can take up to 7 days. If you need to use per-tenant TTL sooner, please flush results cache manually. #4439
* [CHANGE] Ingester: the `cortex_ingester_tsdb_wal_replay_duration_seconds` metrics has been removed. #4465
* [CHANGE] Query-frontend and ruler: use protobuf internal query result payload format by default. This feature is no longer considered experimental. #4557 #4709
* [CHANGE] Ruler: reject creating federated rule groups while tenant federation is disabled. Previously the rule groups would be silently dropped during bucket sync. #4555
* [CHANGE] Compactor: the `/api/v1/upload/block/{block}/finish` endpoint now returns a `429` status code when the compactor has reached the limit specified by `-compactor.max-block-upload-validation-concurrency`. #4598
* [CHANGE] Compactor: when starting a block upload the maximum byte size of the block metadata provided in the request body is now limited to 1 MiB. If this limit is exceeded a `413` status code is returned. #4683
* [CHANGE] Store-gateway: cache key format for expanded postings has changed. This will invalidate the expanded postings in the index cache when deployed. #4667
* [FEATURE] Cache: Introduce experimental support for using Redis for results, chunks, index, and metadata caches. #4371
* [FEATURE] Vault: Introduce experimental integration with Vault to fetch secrets used to configure TLS for clients. Server TLS secrets will still be read from a file. `tls-ca-path`, `tls-cert-path` and `tls-key-path` will denote the path in Vault for the following CLI flags when `-vault.enabled` is true: #4446.
  * `-distributor.ha-tracker.etcd.*`
  * `-distributor.ring.etcd.*`
  * `-distributor.forwarding.grpc-client.*`
  * `-querier.store-gateway-client.*`
  * `-ingester.client.*`
  * `-ingester.ring.etcd.*`
  * `-querier.frontend-client.*`
  * `-query-frontend.grpc-client-config.*`
  * `-query-frontend.results-cache.redis.*`
  * `-blocks-storage.bucket-store.index-cache.redis.*`
  * `-blocks-storage.bucket-store.chunks-cache.redis.*`
  * `-blocks-storage.bucket-store.metadata-cache.redis.*`
  * `-compactor.ring.etcd.*`
  * `-store-gateway.sharding-ring.etcd.*`
  * `-ruler.client.*`
  * `-ruler.alertmanager-client.*`
  * `-ruler.ring.etcd.*`
  * `-ruler.query-frontend.grpc-client-config.*`
  * `-alertmanager.sharding-ring.etcd.*`
  * `-alertmanager.alertmanager-client.*`
  * `-memberlist.*`
  * `-query-scheduler.grpc-client-config.*`
  * `-query-scheduler.ring.etcd.*`
  * `-overrides-exporter.ring.etcd.*`
* [FEATURE] Distributor, ingester, querier, query-frontend, store-gateway: add experimental support for native histograms. Requires that the experimental protobuf query result response format is enabled by `-query-frontend.query-result-response-format=protobuf` on the query frontend. #4286 #4352 #4354 #4376 #4377 #4387 #4396 #4425 #4442 #4494 #4512 #4513 #4526
* [FEATURE] Added `-<prefix>.s3.storage-class` flag to configure the S3 storage class for objects written to S3 buckets. #4300
* [FEATURE] Add `freebsd` to the target OS when generating binaries for a Mimir release. #4654
* [FEATURE] Ingester: Add `prepare-shutdown` endpoint which can be used as part of Kubernetes scale down automations. #4718
* [ENHANCEMENT] Add timezone information to Alpine Docker images. #4583
* [ENHANCEMENT] Ruler: Sync rules when ruler JOINING the ring instead of ACTIVE, In order to reducing missed rule iterations during ruler restarts. #4451
* [ENHANCEMENT] Allow to define service name used for tracing via `JAEGER_SERVICE_NAME` environment variable. #4394
* [ENHANCEMENT] Querier and query-frontend: add experimental, more performant protobuf query result response format enabled with `-query-frontend.query-result-response-format=protobuf`. #4304 #4318 #4375
* [ENHANCEMENT] Compactor: added experimental configuration parameter `-compactor.first-level-compaction-wait-period`, to configure how long the compactor should wait before compacting 1st level blocks (uploaded by ingesters). This configuration option allows to reduce the chances compactor begins compacting blocks before all ingesters have uploaded their blocks to the storage. #4401
* [ENHANCEMENT] Store-gateway: use more efficient chunks fetching and caching. #4255
* [ENHANCEMENT] Query-frontend and ruler: add experimental, more performant protobuf internal query result response format enabled with `-ruler.query-frontend.query-result-response-format=protobuf`. #4331
* [ENHANCEMENT] Ruler: increased tolerance for missed iterations on alerts, reducing the chances of flapping firing alerts during ruler restarts. #4432
* [ENHANCEMENT] Optimized `.*` and `.+` regular expression label matchers. #4432
* [ENHANCEMENT] Optimized regular expression label matchers with alternates (e.g. `a|b|c`). #4647
* [ENHANCEMENT] Added an in-memory cache for regular expression matchers, to avoid parsing and compiling the same expression multiple times when used in recurring queries. #4633
* [ENHANCEMENT] Query-frontend: results cache TTL is now configurable by using `-query-frontend.results-cache-ttl` and `-query-frontend.results-cache-ttl-for-out-of-order-time-window` options. These values can also be specified per tenant. Default values are unchanged (7 days and 10 minutes respectively). #4385
* [ENHANCEMENT] Ingester: added advanced configuration parameter `-blocks-storage.tsdb.wal-replay-concurrency` representing the maximum number of CPUs used during WAL replay. #4445
* [ENHANCEMENT] Ingester: added metrics `cortex_ingester_tsdb_open_duration_seconds_total` to measure the total time it takes to open all existing TSDBs. The time tracked by this metric also includes the TSDBs WAL replay duration. #4465
* [ENHANCEMENT] Store-gateway: use streaming implementation for LabelNames RPC. The batch size for streaming is controlled by `-blocks-storage.bucket-store.batch-series-size`. #4464
* [ENHANCEMENT] Memcached: Add support for TLS or mTLS connections to cache servers. #4535
* [ENHANCEMENT] Compactor: blocks index files are now validated for correctness for blocks uploaded via the TSDB block upload feature. #4503
* [ENHANCEMENT] Compactor: block chunks and segment files are now validated for correctness for blocks uploaded via the TSDB block upload feature. #4549
* [ENHANCEMENT] Ingester: added configuration options to configure the "postings for matchers" cache of each compacted block queried from ingesters: #4561
  * `-blocks-storage.tsdb.block-postings-for-matchers-cache-ttl`
  * `-blocks-storage.tsdb.block-postings-for-matchers-cache-size`
  * `-blocks-storage.tsdb.block-postings-for-matchers-cache-force`
* [ENHANCEMENT] Compactor: validation of blocks uploaded via the TSDB block upload feature is now configurable on a per tenant basis: #4585
  * `-compactor.block-upload-validation-enabled` has been added, `compactor_block_upload_validation_enabled` can be used to override per tenant
  * `-compactor.block-upload.block-validation-enabled` was the previous global flag and has been removed
* [ENHANCEMENT] TSDB Block Upload: block upload validation concurrency can now be limited with `-compactor.max-block-upload-validation-concurrency`. #4598
* [ENHANCEMENT] OTLP: Add support for converting OTel exponential histograms to Prometheus native histograms. The ingestion of native histograms must be enabled, please set `-ingester.native-histograms-ingestion-enabled` to `true`. #4063 #4639
* [ENHANCEMENT] Query-frontend: add metric `cortex_query_fetched_index_bytes_total` to measure TSDB index bytes fetched to execute a query. #4597
* [ENHANCEMENT] Query-frontend: add experimental limit to enforce a max query expression size in bytes via `-query-frontend.max-query-expression-size-bytes` or `max_query_expression_size_bytes`. #4604
* [ENHANCEMENT] Query-tee: improve message logged when comparing responses and one response contains a non-JSON payload. #4588
* [ENHANCEMENT] Distributor: add ability to set per-distributor limits via `distributor_limits` block in runtime configuration in addition to the existing configuration. #4619
* [ENHANCEMENT] Querier: reduce peak memory consumption for queries that touch a large number of chunks. #4625
* [ENHANCEMENT] Query-frontend: added experimental `-query-frontend.query-sharding-max-regexp-size-bytes` limit to query-frontend. When set to a value greater than 0, query-frontend disabled query sharding for any query with a regexp matcher longer than the configured limit. #4632
* [ENHANCEMENT] Store-gateway: include statistics from LabelValues and LabelNames calls in `cortex_bucket_store_series*` metrics. #4673
* [ENHANCEMENT] Query-frontend: improve readability of distributed tracing spans. #4656
* [ENHANCEMENT] Update Docker base images from `alpine:3.17.2` to `alpine:3.17.3`. #4685
* [ENHANCEMENT] Querier: improve performance when shuffle sharding is enabled and the shard size is large. #4711
* [ENHANCEMENT] Ingester: improve performance when Active Series Tracker is in use. #4717
* [ENHANCEMENT] Store-gateway: optionally select `-blocks-storage.bucket-store.series-selection-strategy`, which can limit the impact of large posting lists (when many series share the same label name and value). #4667 #4695 #4698
* [ENHANCEMENT] Querier: Cache the converted float histogram from chunk iterator, hence there is no need to lookup chunk every time to get the converted float histogram. #4684
* [ENHANCEMENT] Ruler: Improve rule upload performance when not enforcing per-tenant rule group limits. #4828
* [ENHANCEMENT] Improved memory limit on the in-memory cache used for regular expression matchers. #4751
* [BUGFIX] Querier: Streaming remote read will now continue to return multiple chunks per frame after the first frame. #4423
* [BUGFIX] Store-gateway: the values for `stage="processed"` for the metrics `cortex_bucket_store_series_data_touched` and  `cortex_bucket_store_series_data_size_touched_bytes` when using fine-grained chunks caching is now reporting the correct values of chunks held in memory. #4449
* [BUGFIX] Compactor: fixed reporting a compaction error when compactor is correctly shut down while populating blocks. #4580
* [BUGFIX] OTLP: Do not drop exemplars of the OTLP Monotonic Sum metric. #4063
* [BUGFIX] Packaging: flag `/etc/default/mimir` and `/etc/sysconfig/mimir` as config to prevent overwrite. #4587
* [BUGFIX] Query-frontend: don't retry queries which error inside PromQL. #4643
* [BUGFIX] Store-gateway & query-frontend: report more consistent statistics for fetched index bytes. #4671
* [BUGFIX] Native histograms: fix how IsFloatHistogram determines if mimirpb.Histogram is a float histogram. #4706
* [BUGFIX] Query-frontend: fix query sharding for native histograms. #4666
* [BUGFIX] Ring status page: fixed the owned tokens percentage value displayed. #4730
* [BUGFIX] Querier: fixed chunk iterator that can return sample with wrong timestamp. #4450
* [BUGFIX] Packaging: fix preremove script preventing upgrades. #4801
* [BUGFIX] Security: updates Go to version 1.20.4 to fix CVE-2023-24539, CVE-2023-24540, CVE-2023-29400. #4903

### Mixin

* [ENHANCEMENT] Queries: Display data touched per sec in bytes instead of number of items. #4492
* [ENHANCEMENT] `_config.job_names.<job>` values can now be arrays of regular expressions in addition to a single string. Strings are still supported and behave as before. #4543
* [ENHANCEMENT] Queries dashboard: remove mention to store-gateway "streaming enabled" in panels because store-gateway only support streaming series since Mimir 2.7. #4569
* [ENHANCEMENT] Ruler: Add panel description for Read QPS panel in Ruler dashboard to explain values when in remote ruler mode. #4675
* [BUGFIX] Ruler dashboard: show data for reads from ingesters. #4543
* [BUGFIX] Pod selector regex for deployments: change `(.*-mimir-)` to `(.*mimir-)`. #4603

### Jsonnet

* [CHANGE] Ruler: changed ruler deployment max surge from `0` to `50%`, and max unavailable from `1` to `0`. #4381
* [CHANGE] Memcached connections parameters `-blocks-storage.bucket-store.index-cache.memcached.max-idle-connections`, `-blocks-storage.bucket-store.chunks-cache.memcached.max-idle-connections` and `-blocks-storage.bucket-store.metadata-cache.memcached.max-idle-connections` settings are now configured based on `max-get-multi-concurrency` and `max-async-concurrency`. #4591
* [CHANGE] Add support to use external Redis as cache. Following are some changes in the jsonnet config: #4386 #4640
  * Renamed `memcached_*_enabled` config options to `cache_*_enabled`
  * Renamed `memcached_*_max_item_size_mb` config options to `cache_*_max_item_size_mb`
  * Added `cache_*_backend` config options
* [CHANGE] Store-gateway StatefulSets with disabled multi-zone deployment are also unregistered from the ring on shutdown. This eliminated resharding during rollouts, at the cost of extra effort during scaling down store-gateways. For more information see [Scaling down store-gateways](https://grafana.com/docs/mimir/v2.7.x/operators-guide/run-production-environment/scaling-out/#scaling-down-store-gateways). #4713
* [CHANGE] Removed `$._config.querier.replicas` and `$._config.queryFrontend.replicas`. If you need to customize the number of querier or query-frontend replicas, and autoscaling is disabled, please set an override as is done for other stateless components (e.g. distributors). #5130
* [ENHANCEMENT] Alertmanager: add `alertmanager_data_disk_size` and  `alertmanager_data_disk_class` configuration options, by default no storage class is set. #4389
* [ENHANCEMENT] Update `rollout-operator` to `v0.4.0`. #4524
* [ENHANCEMENT] Update memcached to `memcached:1.6.19-alpine`. #4581
* [ENHANCEMENT] Add support for mTLS connections to Memcached servers. #4553
* [ENHANCEMENT] Update the `memcached-exporter` to `v0.11.2`. #4570
* [ENHANCEMENT] Autoscaling: Add `autoscaling_query_frontend_memory_target_utilization`, `autoscaling_ruler_query_frontend_memory_target_utilization`, and `autoscaling_ruler_memory_target_utilization` configuration options, for controlling the corresponding autoscaler memory thresholds. Each has a default of 1, i.e. 100%. #4612
* [ENHANCEMENT] Distributor: add ability to set per-distributor limits via `distributor_instance_limits` using runtime configuration. #4627
* [BUGFIX] Add missing query sharding settings for user_24M and user_32M plans. #4374

### Mimirtool

* [ENHANCEMENT] Backfill: mimirtool will now sleep and retry if it receives a 429 response while trying to finish an upload due to validation concurrency limits. #4598
* [ENHANCEMENT] `gauge` panel type is supported now in `mimirtool analyze dashboard`. #4679
* [ENHANCEMENT] Set a `User-Agent` header on requests to Mimir or Prometheus servers. #4700

### Mimir Continuous Test

* [FEATURE] Allow continuous testing of native histograms as well by enabling the flag `-tests.write-read-series-test.histogram-samples-enabled`. The metrics exposed by the tool will now have a new label called `type` with possible values of `float`, `histogram_float_counter`, `histogram_float_gauge`, `histogram_int_counter`, `histogram_int_gauge`, the list of metrics impacted: #4457
  * `mimir_continuous_test_writes_total`
  * `mimir_continuous_test_writes_failed_total`
  * `mimir_continuous_test_queries_total`
  * `mimir_continuous_test_queries_failed_total`
  * `mimir_continuous_test_query_result_checks_total`
  * `mimir_continuous_test_query_result_checks_failed_total`
* [ENHANCEMENT] Added a new metric `mimir_continuous_test_build_info` that reports version information, similar to the existing `cortex_build_info` metric exposed by other Mimir components. #4712
* [ENHANCEMENT] Add coherency for the selected ranges and instants of test queries. #4704

### Query-tee

### Documentation

* [CHANGE] Clarify what deprecation means in the lifecycle of configuration parameters. #4499
* [CHANGE] Update compactor `split-groups` and `split-and-merge-shards` recommendation on component page. #4623
* [FEATURE] Add instructions about how to configure native histograms. #4527
* [ENHANCEMENT] Runbook for MimirCompactorHasNotSuccessfullyRunCompaction extended to include scenario where compaction has fallen behind. #4609
* [ENHANCEMENT] Add explanation for QPS values for reads in remote ruler mode and writes generally, to the Ruler dashboard page. #4629
* [ENHANCEMENT] Expand zone-aware replication page to cover single physical availability zone deployments. #4631
* [FEATURE] Add instructions to use puppet module. #4610
* [FEATURE] Add documentation on how deploy mixin with terraform. #4161

### Tools

* [ENHANCEMENT] tsdb-index: iteration over index is now faster when any equal matcher is supplied. #4515

## 2.7.3

### Grafana Mimir

* [BUGFIX] Security: updates Go to version 1.20.4 to fix CVE-2023-24539, CVE-2023-24540, CVE-2023-29400. #4905

## 2.7.2

### Grafana Mimir

* [BUGFIX] Security: updated Go version to 1.20.3 to fix CVE-2023-24538 #4795

## 2.7.1

**Note**: During the release process, version 2.7.0 was tagged too early, before completing the release checklist and production testing. Release 2.7.1 doesn't include any code changes since 2.7.0, but now has proper release notes, published documentation, and has been fully tested in our production environment.

### Grafana Mimir

* [CHANGE] Ingester: the configuration parameter `-ingester.ring.readiness-check-ring-health` has been deprecated and will be removed in Mimir 2.9. #4422
* [CHANGE] Ruler: changed default value of `-ruler.evaluation-delay-duration` option from 0 to 1m. #4250
* [CHANGE] Querier: Errors with status code `422` coming from the store-gateway are propagated and not converted to the consistency check error anymore. #4100
* [CHANGE] Store-gateway: When a query hits `max_fetched_chunks_per_query` and `max_fetched_series_per_query` limits, an error with the status code `422` is created and returned. #4056
* [CHANGE] Packaging: Migrate FPM packaging solution to NFPM. Rationalize packages dependencies and add package for all binaries. #3911
* [CHANGE] Store-gateway: Deprecate flag `-blocks-storage.bucket-store.chunks-cache.subrange-size` since there's no benefit to changing the default of `16000`. #4135
* [CHANGE] Experimental support for ephemeral storage introduced in Mimir 2.6.0 has been removed. Following options are no longer available: #4252
  * `-blocks-storage.ephemeral-tsdb.*`
  * `-distributor.ephemeral-series-enabled`
  * `-distributor.ephemeral-series-matchers`
  * `-ingester.max-ephemeral-series-per-user`
  * `-ingester.instance-limits.max-ephemeral-series`
Querying with using `{__mimir_storage__="ephemeral"}` selector no longer works. All label values with `ephemeral-` prefix in `reason` label of `cortex_discarded_samples_total` metric are no longer available. Following metrics have been removed:
  * `cortex_ingester_ephemeral_series`
  * `cortex_ingester_ephemeral_series_created_total`
  * `cortex_ingester_ephemeral_series_removed_total`
  * `cortex_ingester_ingested_ephemeral_samples_total`
  * `cortex_ingester_ingested_ephemeral_samples_failures_total`
  * `cortex_ingester_memory_ephemeral_users`
  * `cortex_ingester_queries_ephemeral_total`
  * `cortex_ingester_queried_ephemeral_samples`
  * `cortex_ingester_queried_ephemeral_series`
* [CHANGE] Store-gateway: use mmap-less index-header reader by default and remove mmap-based index header reader. The following flags have changed: #4280
   * `-blocks-storage.bucket-store.index-header.map-populate-enabled` has been removed
   * `-blocks-storage.bucket-store.index-header.stream-reader-enabled` has been removed
   * `-blocks-storage.bucket-store.index-header.stream-reader-max-idle-file-handles` has been renamed to `-blocks-storage.bucket-store.index-header.max-idle-file-handles`, and the corresponding configuration file option has been renamed from `stream_reader_max_idle_file_handles` to `max_idle_file_handles`
* [CHANGE] Store-gateway: the streaming store-gateway is now enabled by default. The new default setting for `-blocks-storage.bucket-store.batch-series-size` is `5000`. #4330
* [CHANGE] Compactor: the configuration parameter `-compactor.consistency-delay` has been deprecated and will be removed in Mimir 2.9. #4409
* [CHANGE] Store-gateway: the configuration parameter `-blocks-storage.bucket-store.consistency-delay` has been deprecated and will be removed in Mimir 2.9. #4409
* [FEATURE] Ruler: added `keep_firing_for` support to alerting rules. #4099
* [FEATURE] Distributor, ingester: ingestion of native histograms. The new per-tenant limit `-ingester.native-histograms-ingestion-enabled` controls whether native histograms are stored or ignored. #4159
* [FEATURE] Query-frontend: Introduce experimental `-query-frontend.query-sharding-target-series-per-shard` to allow query sharding to take into account cardinality of similar requests executed previously. This feature uses the same cache that's used for results caching. #4121 #4177 #4188 #4254
* [ENHANCEMENT] Go: update go to 1.20.1. #4266
* [ENHANCEMENT] Ingester: added `out_of_order_blocks_external_label_enabled` shipper option to label out-of-order blocks before shipping them to cloud storage. #4182 #4297
* [ENHANCEMENT] Ruler: introduced concurrency when loading per-tenant rules configuration. This improvement is expected to speed up the ruler start up time in a Mimir cluster with a large number of tenants. #4258
* [ENHANCEMENT] Compactor: Add `reason` label to `cortex_compactor_runs_failed_total`. The value can be `shutdown` or `error`. #4012
* [ENHANCEMENT] Store-gateway: enforce `max_fetched_series_per_query`. #4056
* [ENHANCEMENT] Query-frontend: Disambiguate logs for failed queries. #4067
* [ENHANCEMENT] Query-frontend: log caller user agent in query stats logs. #4093
* [ENHANCEMENT] Store-gateway: add `data_type` label with values on `cortex_bucket_store_partitioner_extended_ranges_total`, `cortex_bucket_store_partitioner_expanded_ranges_total`, `cortex_bucket_store_partitioner_requested_ranges_total`, `cortex_bucket_store_partitioner_expanded_bytes_total`, `cortex_bucket_store_partitioner_requested_bytes_total` for `postings`, `series`, and `chunks`. #4095
* [ENHANCEMENT] Store-gateway: Reduce memory allocation rate when loading TSDB chunks from Memcached. #4074
* [ENHANCEMENT] Query-frontend: track `cortex_frontend_query_response_codec_duration_seconds` and `cortex_frontend_query_response_codec_payload_bytes` metrics to measure the time taken and bytes read / written while encoding and decoding query result payloads. #4110
* [ENHANCEMENT] Alertmanager: expose additional upstream metrics `cortex_alertmanager_dispatcher_aggregation_groups`, `cortex_alertmanager_dispatcher_alert_processing_duration_seconds`. #4151
* [ENHANCEMENT] Querier and query-frontend: add experimental, more performant protobuf internal query result response format enabled with `-query-frontend.query-result-response-format=protobuf`. #4153
* [ENHANCEMENT] Store-gateway: use more efficient chunks fetching and caching. This should reduce CPU, memory utilization, and receive bandwidth of a store-gateway. Enable with `-blocks-storage.bucket-store.chunks-cache.fine-grained-chunks-caching-enabled=true`. #4163 #4174 #4227
* [ENHANCEMENT] Query-frontend: Wait for in-flight queries to finish before shutting down. #4073 #4170
* [ENHANCEMENT] Store-gateway: added `encode` and `other` stage to `cortex_bucket_store_series_request_stage_duration_seconds` metric. #4179
* [ENHANCEMENT] Ingester: log state of TSDB when shipping or forced compaction can't be done due to unexpected state of TSDB. #4211
* [ENHANCEMENT] Update Docker base images from `alpine:3.17.1` to `alpine:3.17.2`. #4240
* [ENHANCEMENT] Store-gateway: add a `stage` label to the metrics `cortex_bucket_store_series_data_fetched`, `cortex_bucket_store_series_data_size_fetched_bytes`, `cortex_bucket_store_series_data_touched`, `cortex_bucket_store_series_data_size_touched_bytes`. This label only applies to `data_type="chunks"`. For `fetched` metrics with `data_type="chunks"` the `stage` label has 2 values: `fetched` - the chunks or bytes that were fetched from the cache or the object store, `refetched` - the chunks or bytes that had to be refetched from the cache or the object store because their size was underestimated during the first fetch. For `touched` metrics with `data_type="chunks"` the `stage` label has 2 values: `processed` - the chunks or bytes that were read from the fetched chunks or bytes and were processed in memory, `returned` - the chunks or bytes that were selected from the processed bytes to satisfy the query. #4227 #4316
* [ENHANCEMENT] Compactor: improve the partial block check related to `compactor.partial-block-deletion-delay` to potentially issue less requests to object storage. #4246
* [ENHANCEMENT] Memcached: added `-*.memcached.min-idle-connections-headroom-percentage` support to configure the minimum number of idle connections to keep open as a percentage (0-100) of the number of recently used idle connections. This feature is disabled when set to a negative value (default), which means idle connections are kept open indefinitely. #4249
* [ENHANCEMENT] Querier and store-gateway: optimized regular expression label matchers with case insensitive alternate operator. #4340 #4357
* [ENHANCEMENT] Compactor: added the experimental flag `-compactor.block-upload.block-validation-enabled` with the default `true` to configure whether block validation occurs on backfilled blocks. #3411
* [ENHANCEMENT] Ingester: apply a jitter to the first TSDB head compaction interval configured via `-blocks-storage.tsdb.head-compaction-interval`. Subsequent checks will happen at the configured interval. This should help to spread the TSDB head compaction among different ingesters over the configured interval. #4364
* [ENHANCEMENT] Ingester: the maximum accepted value for `-blocks-storage.tsdb.head-compaction-interval` has been increased from 5m to 15m. #4364
* [BUGFIX] Store-gateway: return `Canceled` rather than `Aborted` or `Internal` error when the calling querier cancels a label names or values request, and return `Internal` if processing the request fails for another reason. #4061
* [BUGFIX] Querier: track canceled requests with status code `499` in the metrics instead of `503` or `422`. #4099
* [BUGFIX] Ingester: compact out-of-order data during `/ingester/flush` or when TSDB is idle. #4180
* [BUGFIX] Ingester: conversion of global limits `max-series-per-user`, `max-series-per-metric`, `max-metadata-per-user` and `max-metadata-per-metric` into corresponding local limits now takes into account the number of ingesters in each zone. #4238
* [BUGFIX] Ingester: track `cortex_ingester_memory_series` metric consistently with `cortex_ingester_memory_series_created_total` and `cortex_ingester_memory_series_removed_total`. #4312
* [BUGFIX] Querier: fixed a bug which was incorrectly matching series with regular expression label matchers with begin/end anchors in the middle of the regular expression. #4340

### Mixin

* [CHANGE] Move auto-scaling panel rows down beneath logical network path in Reads and Writes dashboards. #4049
* [CHANGE] Make distributor auto-scaling metric panels show desired number of replicas. #4218
* [CHANGE] Alerts: The alert `MimirMemcachedRequestErrors` has been renamed to `MimirCacheRequestErrors`. #4242
* [ENHANCEMENT] Alerts: Added `MimirAutoscalerKedaFailing` alert firing when a KEDA scaler is failing. #4045
* [ENHANCEMENT] Add auto-scaling panels to ruler dashboard. #4046
* [ENHANCEMENT] Add gateway auto-scaling panels to Reads and Writes dashboards. #4049 #4216
* [ENHANCEMENT] Dashboards: distinguish between label names and label values queries. #4065
* [ENHANCEMENT] Add query-frontend and ruler-query-frontend auto-scaling panels to Reads and Ruler dashboards. #4199
* [BUGFIX] Alerts: Fixed `MimirAutoscalerNotActive` to not fire if scaling metric does not exist, to avoid false positives on scaled objects with 0 min replicas. #4045
* [BUGFIX] Alerts: `MimirCompactorHasNotSuccessfullyRunCompaction` is no longer triggered by frequent compactor restarts. #4012
* [BUGFIX] Tenants dashboard: Correctly show the ruler-query-scheduler queue size. #4152

### Jsonnet

* [CHANGE] Create the `query-frontend-discovery` service only when Mimir is deployed in microservice mode without query-scheduler. #4353
* [CHANGE] Add results cache backend config to `ruler-query-frontend` configuration to allow cache reuse for cardinality-estimation based sharding. #4257
* [ENHANCEMENT] Add support for ruler auto-scaling. #4046
* [ENHANCEMENT] Add optional `weight` param to `newQuerierScaledObject` and `newRulerQuerierScaledObject` to allow running multiple querier deployments on different node types. #4141
* [ENHANCEMENT] Add support for query-frontend and ruler-query-frontend auto-scaling. #4199
* [BUGFIX] Shuffle sharding: when applying user class limits, honor the minimum shard size configured in `$._config.shuffle_sharding.*`. #4363

### Mimirtool

* [FEATURE] Added `keep_firing_for` support to rules configuration. #4099
* [ENHANCEMENT] Add `-tls-insecure-skip-verify` to rules, alertmanager and backfill commands. #4162

### Query-tee

* [CHANGE] Increase default value of `-backend.read-timeout` to 150s, to accommodate default querier and query frontend timeout of 120s. #4262
* [ENHANCEMENT] Log errors that occur while performing requests to compare two endpoints. #4262
* [ENHANCEMENT] When comparing two responses that both contain an error, only consider the comparison failed if the errors differ. Previously, if either response contained an error, the comparison always failed, even if both responses contained the same error. #4262
* [ENHANCEMENT] Include the value of the `X-Scope-OrgID` header when logging a comparison failure. #4262
* [BUGFIX] Parameters (expression, time range etc.) for a query request where the parameters are in the HTTP request body rather than in the URL are now logged correctly when responses differ. #4265

### Documentation

* [ENHANCEMENT] Add guide on alternative migration method for Thanos to Mimir #3554
* [ENHANCEMENT] Restore "Migrate from Cortex" for Jsonnet. #3929
* [ENHANCEMENT] Document migration from microservices to read-write deployment mode. #3951
* [ENHANCEMENT] Do not error when there is nothing to commit as part of a publish #4058
* [ENHANCEMENT] Explain how to run Mimir locally using docker-compose #4079
* [ENHANCEMENT] Docs: use long flag names in runbook commands. #4088
* [ENHANCEMENT] Clarify how ingester replication happens. #4101
* [ENHANCEMENT] Improvements to the Get Started guide. #4315
* [BUGFIX] Added indentation to Azure and SWIFT backend definition. #4263

### Tools

* [ENHANCEMENT] Adapt tsdb-print-chunk for native histograms. #4186
* [ENHANCEMENT] Adapt tsdb-index-health for blocks containing native histograms. #4186
* [ENHANCEMENT] Adapt tsdb-chunks tool to handle native histograms. #4186

## 2.6.2

* [BUGFIX] Security: updates Go to version 1.20.4 to fix CVE-2023-24539, CVE-2023-24540, CVE-2023-29400. #4903

## 2.6.1

### Grafana Mimir

* [BUGFIX] Security: updates Go to version 1.20.3 to fix CVE-2023-24538 #4798

## 2.6.0

### Grafana Mimir

* [CHANGE] Querier: Introduce `-querier.max-partial-query-length` to limit the time range for partial queries at the querier level and deprecate `-store.max-query-length`. #3825 #4017
* [CHANGE] Store-gateway: Remove experimental `-blocks-storage.bucket-store.max-concurrent-reject-over-limit` flag. #3706
* [CHANGE] Ingester: If shipping is enabled block retention will now be relative to the upload time to cloud storage. If shipping is disabled block retention will be relative to the creation time of the block instead of the mintime of the last block created. #3816
* [CHANGE] Query-frontend: Deprecated CLI flag `-query-frontend.align-querier-with-step` has been removed. #3982
* [CHANGE] Alertmanager: added default configuration for `-alertmanager.configs.fallback`. Allows tenants to send alerts without first uploading an Alertmanager configuration. #3541
* [FEATURE] Store-gateway: streaming of series. The store-gateway can now stream results back to the querier instead of buffering them. This is expected to greatly reduce peak memory consumption while keeping latency the same. You can enable this feature by setting `-blocks-storage.bucket-store.batch-series-size` to a value in the high thousands (5000-10000). This is still an experimental feature and is subject to a changing API and instability. #3540 #3546 #3587 #3606 #3611 #3620 #3645 #3355 #3697 #3666 #3687 #3728 #3739 #3751 #3779 #3839
* [FEATURE] Alertmanager: Added support for the Webex receiver. #3758
* [FEATURE] Limits: Added the `-validation.separate-metrics-group-label` flag. This allows further separation of the `cortex_discarded_samples_total` metric by an additional `group` label - which is configured by this flag to be the value of a specific label on an incoming timeseries. Active groups are tracked and inactive groups are cleaned up on a defined interval. The maximum number of groups tracked is controlled by the `-max-separate-metrics-groups-per-user` flag. #3439
* [FEATURE] Overrides-exporter: Added experimental ring support to overrides-exporter via `-overrides-exporter.ring.enabled`. When enabled, the ring is used to establish a leader replica for the export of limit override metrics. #3908 #3953
* [FEATURE] Ephemeral storage (experimental): Mimir can now accept samples into "ephemeral storage". Such samples are available for querying for a short amount of time (`-blocks-storage.ephemeral-tsdb.retention-period`, defaults to 10 minutes), and then removed from memory. To use ephemeral storage, distributor must be configured with `-distributor.ephemeral-series-enabled` option. Series matching `-distributor.ephemeral-series-matchers` will be marked for storing into ephemeral storage in ingesters. Each tenant needs to have ephemeral storage enabled by using `-ingester.max-ephemeral-series-per-user` limit, which defaults to 0 (no ephemeral storage). Ingesters have new `-ingester.instance-limits.max-ephemeral-series` limit for total number of series in ephemeral storage across all tenants. If ingestion of samples into ephemeral storage fails, `cortex_discarded_samples_total` metric will use values prefixed with `ephemeral-` for `reason` label. Querying of ephemeral storage is possible by using `{__mimir_storage__="ephemeral"}` as metric selector. Following new metrics related to ephemeral storage are introduced: #3897 #3922 #3961 #3997 #4004
  * `cortex_ingester_ephemeral_series`
  * `cortex_ingester_ephemeral_series_created_total`
  * `cortex_ingester_ephemeral_series_removed_total`
  * `cortex_ingester_ingested_ephemeral_samples_total`
  * `cortex_ingester_ingested_ephemeral_samples_failures_total`
  * `cortex_ingester_memory_ephemeral_users`
  * `cortex_ingester_queries_ephemeral_total`
  * `cortex_ingester_queried_ephemeral_samples`
  * `cortex_ingester_queried_ephemeral_series`
* [ENHANCEMENT] Added new metric `thanos_shipper_last_successful_upload_time`: Unix timestamp (in seconds) of the last successful TSDB block uploaded to the bucket. #3627
* [ENHANCEMENT] Ruler: Added `-ruler.alertmanager-client.tls-enabled` configuration for alertmanager client. #3432 #3597
* [ENHANCEMENT] Activity tracker logs now have `component=activity-tracker` label. #3556
* [ENHANCEMENT] Distributor: remove labels with empty values #2439
* [ENHANCEMENT] Query-frontend: track query HTTP requests in the Activity Tracker. #3561
* [ENHANCEMENT] Store-gateway: Add experimental alternate implementation of index-header reader that does not use memory mapped files. The index-header reader is expected to improve stability of the store-gateway. You can enable this implementation with the flag `-blocks-storage.bucket-store.index-header.stream-reader-enabled`. #3639 #3691 #3703 #3742 #3785 #3787 #3797
* [ENHANCEMENT] Query-scheduler: add `cortex_query_scheduler_cancelled_requests_total` metric to track the number of requests that are already cancelled when dequeued. #3696
* [ENHANCEMENT] Store-gateway: add `cortex_bucket_store_partitioner_extended_ranges_total` metric to keep track of the ranges that the partitioner decided to overextend and merge in order to save API call to the object storage. #3769
* [ENHANCEMENT] Compactor: Auto-forget unhealthy compactors after ten failed ring heartbeats. #3771
* [ENHANCEMENT] Ruler: change default value of `-ruler.for-grace-period` from `10m` to `2m` and update help text. The new default value reflects how we operate Mimir at Grafana Labs. #3817
* [ENHANCEMENT] Ingester: Added experimental flags to force usage of _postings for matchers cache_. These flags will be removed in the future and it's not recommended to change them. #3823
  * `-blocks-storage.tsdb.head-postings-for-matchers-cache-ttl`
  * `-blocks-storage.tsdb.head-postings-for-matchers-cache-size`
  * `-blocks-storage.tsdb.head-postings-for-matchers-cache-force`
* [ENHANCEMENT] Ingester: Improved series selection performance when some of the matchers do not match any series. #3827
* [ENHANCEMENT] Alertmanager: Add new additional template function `tenantID` returning id of the tenant owning the alert. #3758
* [ENHANCEMENT] Alertmanager: Add additional template function `grafanaExploreURL` returning URL to grafana explore with range query. #3849
* [ENHANCEMENT] Reduce overhead of debug logging when filtered out. #3875
* [ENHANCEMENT] Update Docker base images from `alpine:3.16.2` to `alpine:3.17.1`. #3898
* [ENHANCEMENT] Ingester: Add new `/ingester/tsdb_metrics` endpoint to return tenant-specific TSDB metrics. #3923
* [ENHANCEMENT] Query-frontend: CLI flag `-query-frontend.max-total-query-length` and its associated YAML configuration is now stable. #3882
* [ENHANCEMENT] Ruler: rule groups now support optional and experimental `align_evaluation_time_on_interval` field, which causes all evaluations to happen on interval-aligned timestamp. #4013
* [ENHANCEMENT] Query-scheduler: ring-based service discovery is now stable. #4028
* [ENHANCEMENT] Store-gateway: improved performance of prefix matching on the labels. #4055 #4080
* [BUGFIX] Log the names of services that are not yet running rather than `unsupported value type` when calling `/ready` and some services are not running. #3625
* [BUGFIX] Alertmanager: Fix template spurious deletion with relative data dir. #3604
* [BUGFIX] Security: update prometheus/exporter-toolkit for CVE-2022-46146. #3675
* [BUGFIX] Security: update golang.org/x/net for CVE-2022-41717. #3755
* [BUGFIX] Debian package: Fix post-install, environment file path and user creation. #3720
* [BUGFIX] memberlist: Fix panic during Mimir startup when Mimir receives gossip message before it's ready. #3746
* [BUGFIX] Store-gateway: fix `cortex_bucket_store_partitioner_requested_bytes_total` metric to not double count overlapping ranges. #3769
* [BUGFIX] Update `github.com/thanos-io/objstore` to address issue with Multipart PUT on s3-compatible Object Storage. #3802 #3821
* [BUGFIX] Distributor, Query-scheduler: Make sure ring metrics include a `cortex_` prefix as expected by dashboards. #3809
* [BUGFIX] Querier: canceled requests are no longer reported as "consistency check" failures. #3837 #3927
* [BUGFIX] Distributor: don't panic when `metric_relabel_configs` in overrides contains null element. #3868
* [BUGFIX] Distributor: don't panic when OTLP histograms don't have any buckets. #3853
* [BUGFIX] Ingester, Compactor: fix panic that can occur when compaction fails. #3955
* [BUGFIX] Store-gateway: return `Canceled` rather than `Aborted` error when the calling querier cancels the request. #4007

### Mixin

* [ENHANCEMENT] Alerts: Added `MimirIngesterInstanceHasNoTenants` alert that fires when an ingester replica is not receiving write requests for any tenant. #3681
* [ENHANCEMENT] Alerts: Extended `MimirAllocatingTooMuchMemory` to check read-write deployment containers. #3710
* [ENHANCEMENT] Alerts: Added `MimirAlertmanagerInstanceHasNoTenants` alert that fires when an alertmanager instance ows no tenants. #3826
* [ENHANCEMENT] Alerts: Added `MimirRulerInstanceHasNoRuleGroups` alert that fires when a ruler replica is not assigned any rule group to evaluate. #3723
* [ENHANCEMENT] Support for baremetal deployment for alerts and scaling recording rules. #3719
* [ENHANCEMENT] Dashboards: querier autoscaling now supports multiple scaled objects (configurable via `$._config.autoscale.querier.hpa_name`). #3962
* [BUGFIX] Alerts: Fixed `MimirIngesterRestarts` alert when Mimir is deployed in read-write mode. #3716
* [BUGFIX] Alerts: Fixed `MimirIngesterHasNotShippedBlocks` and `MimirIngesterHasNotShippedBlocksSinceStart` alerts for when Mimir is deployed in read-write or monolithic modes and updated them to use new `thanos_shipper_last_successful_upload_time` metric. #3627
* [BUGFIX] Alerts: Fixed `MimirMemoryMapAreasTooHigh` alert when Mimir is deployed in read-write mode. #3626
* [BUGFIX] Alerts: Fixed `MimirCompactorSkippedBlocksWithOutOfOrderChunks` matching on non-existent label. #3628
* [BUGFIX] Dashboards: Fix `Rollout Progress` dashboard incorrectly using Gateway metrics when Gateway was not enabled. #3709
* [BUGFIX] Tenants dashboard: Make it compatible with all deployment types. #3754
* [BUGFIX] Alerts: Fixed `MimirCompactorHasNotUploadedBlocks` to not fire if compactor has nothing to do. #3793
* [BUGFIX] Alerts: Fixed `MimirAutoscalerNotActive` to not fire if scaling metric is 0, to avoid false positives on scaled objects with 0 min replicas. #3999

### Jsonnet

* [CHANGE] Replaced the deprecated `policy/v1beta1` with `policy/v1` when configuring a PodDisruptionBudget for read-write deployment mode. #3811
* [CHANGE] Removed `-server.http-write-timeout` default option value from querier and query-frontend, as it defaults to a higher value in the code now, and cannot be lower than `-querier.timeout`. #3836
* [CHANGE] Replaced `-store.max-query-length` with `-query-frontend.max-total-query-length` in the query-frontend config. #3879
* [CHANGE] Changed default `mimir_backend_data_disk_size` from `100Gi` to `250Gi`. #3894
* [ENHANCEMENT] Update `rollout-operator` to `v0.2.0`. #3624
* [ENHANCEMENT] Add `user_24M` and `user_32M` classes to operations config. #3367
* [ENHANCEMENT] Update memcached image from `memcached:1.6.16-alpine` to `memcached:1.6.17-alpine`. #3914
* [ENHANCEMENT] Allow configuring the ring for overrides-exporter. #3995
* [BUGFIX] Apply ingesters and store-gateways per-zone CLI flags overrides to read-write deployment mode too. #3766
* [BUGFIX] Apply overrides-exporter CLI flags to mimir-backend when running Mimir in read-write deployment mode. #3790
* [BUGFIX] Fixed `mimir-write` and `mimir-read` Kubernetes service to correctly balance requests among pods. #3855 #3864 #3906
* [BUGFIX] Fixed `ruler-query-frontend` and `mimir-read` gRPC server configuration to force clients to periodically re-resolve the backend addresses. #3862
* [BUGFIX] Fixed `mimir-read` CLI flags to ensure query-frontend configuration takes precedence over querier configuration. #3877

### Mimirtool

* [ENHANCEMENT] Update `mimirtool config convert` to work with Mimir 2.4, 2.5, 2.6 changes. #3952
* [ENHANCEMENT] Mimirtool is now available to install through Homebrew with `brew install mimirtool`. #3776
* [ENHANCEMENT] Added `--concurrency` to `mimirtool rules sync` command. #3996
* [BUGFIX] Fix summary output from `mimirtool rules sync` to display correct number of groups created and updated. #3918

### Documentation

* [BUGFIX] Querier: Remove assertion that the `-querier.max-concurrent` flag must also be set for the query-frontend. #3678
* [ENHANCEMENT] Update migration from cortex documentation. #3662
* [ENHANCEMENT] Query-scheduler: documented how to migrate from DNS-based to ring-based service discovery. #4028

### Tools

## 2.5.0

### Grafana Mimir

* [CHANGE] Flag `-azure.msi-resource` is now ignored, and will be removed in Mimir 2.7. This setting is now made automatically by Azure. #2682
* [CHANGE] Experimental flag `-blocks-storage.tsdb.out-of-order-capacity-min` has been removed. #3261
* [CHANGE] Distributor: Wrap errors from pushing to ingesters with useful context, for example clarifying timeouts. #3307
* [CHANGE] The default value of `-server.http-write-timeout` has changed from 30s to 2m. #3346
* [CHANGE] Reduce period of health checks in connection pools for querier->store-gateway, ruler->ruler, and alertmanager->alertmanager clients to 10s. This reduces the time to fail a gRPC call when the remote stops responding. #3168
* [CHANGE] Hide TSDB block ranges period config from doc and mark it experimental. #3518
* [FEATURE] Alertmanager: added Discord support. #3309
* [ENHANCEMENT] Added `-server.tls-min-version` and `-server.tls-cipher-suites` flags to configure cipher suites and min TLS version supported by HTTP and gRPC servers. #2898
* [ENHANCEMENT] Distributor: Add age filter to forwarding functionality, to not forward samples which are older than defined duration. If such samples are not ingested, `cortex_discarded_samples_total{reason="forwarded-sample-too-old"}` is increased. #3049 #3113
* [ENHANCEMENT] Store-gateway: Reduce memory allocation when generating ids in index cache. #3179
* [ENHANCEMENT] Query-frontend: truncate queries based on the configured creation grace period (`--validation.create-grace-period`) to avoid querying too far into the future. #3172
* [ENHANCEMENT] Ingester: Reduce activity tracker memory allocation. #3203
* [ENHANCEMENT] Query-frontend: Log more detailed information in the case of a failed query. #3190
* [ENHANCEMENT] Added `-usage-stats.installation-mode` configuration to track the installation mode via the anonymous usage statistics. #3244
* [ENHANCEMENT] Compactor: Add new `cortex_compactor_block_max_time_delta_seconds` histogram for detecting if compaction of blocks is lagging behind. #3240 #3429
* [ENHANCEMENT] Ingester: reduced the memory footprint of active series custom trackers. #2568
* [ENHANCEMENT] Distributor: Include `X-Scope-OrgId` header in requests forwarded to configured forwarding endpoint. #3283 #3385
* [ENHANCEMENT] Alertmanager: reduced memory utilization in Mimir clusters with a large number of tenants. #3309
* [ENHANCEMENT] Add experimental flag `-shutdown-delay` to allow components to wait after receiving SIGTERM and before stopping. In this time the component returns 503 from /ready endpoint. #3298
* [ENHANCEMENT] Go: update to go 1.19.3. #3371
* [ENHANCEMENT] Alerts: added `RulerRemoteEvaluationFailing` alert, firing when communication between ruler and frontend fails in remote operational mode. #3177 #3389
* [ENHANCEMENT] Clarify which S3 signature versions are supported in the error "unsupported signature version". #3376
* [ENHANCEMENT] Store-gateway: improved index header reading performance. #3393 #3397 #3436
* [ENHANCEMENT] Store-gateway: improved performance of series matching. #3391
* [ENHANCEMENT] Move the validation of incoming series before the distributor's forwarding functionality, so that we don't forward invalid series. #3386 #3458
* [ENHANCEMENT] S3 bucket configuration now validates that the endpoint does not have the bucket name prefix. #3414
* [ENHANCEMENT] Query-frontend: added "fetched index bytes" to query statistics, so that the statistics contain the total bytes read by store-gateways from TSDB block indexes. #3206
* [ENHANCEMENT] Distributor: push wrapper should only receive unforwarded samples. #2980
* [ENHANCEMENT] Added `/api/v1/status/config` and `/api/v1/status/flags` APIs to maintain compatibility with prometheus. #3596 #3983
* [BUGFIX] Flusher: Add `Overrides` as a dependency to prevent panics when starting with `-target=flusher`. #3151
* [BUGFIX] Updated `golang.org/x/text` dependency to fix CVE-2022-32149. #3285
* [BUGFIX] Query-frontend: properly close gRPC streams to the query-scheduler to stop memory and goroutines leak. #3302
* [BUGFIX] Ruler: persist evaluation delay configured in the rulegroup. #3392
* [BUGFIX] Ring status pages: show 100% ownership as "100%", not "1e+02%". #3435
* [BUGFIX] Fix panics in OTLP ingest path when parse errors exist. #3538

### Mixin

* [CHANGE] Alerts: Change `MimirSchedulerQueriesStuck` `for` time to 7 minutes to account for the time it takes for HPA to scale up. #3223
* [CHANGE] Dashboards: Removed the `Querier > Stages` panel from the `Mimir / Queries` dashboard. #3311
* [CHANGE] Configuration: The format of the `autoscaling` section of the configuration has changed to support more components. #3378
  * Instead of specific config variables for each component, they are listed in a dictionary. For example, `autoscaling.querier_enabled` becomes `autoscaling.querier.enabled`.
* [FEATURE] Dashboards: Added "Mimir / Overview resources" dashboard, providing an high level view over a Mimir cluster resources utilization. #3481
* [FEATURE] Dashboards: Added "Mimir / Overview networking" dashboard, providing an high level view over a Mimir cluster network bandwidth, inflight requests and TCP connections. #3487
* [FEATURE] Compile baremetal mixin along k8s mixin. #3162 #3514
* [ENHANCEMENT] Alerts: Add MimirRingMembersMismatch firing when a component does not have the expected number of running jobs. #2404
* [ENHANCEMENT] Dashboards: Add optional row about the Distributor's metric forwarding feature to the `Mimir / Writes` dashboard. #3182 #3394 #3394 #3461
* [ENHANCEMENT] Dashboards: Remove the "Instance Mapper" row from the "Alertmanager Resources Dashboard". This is a Grafana Cloud specific service and not relevant for external users. #3152
* [ENHANCEMENT] Dashboards: Add "remote read", "metadata", and "exemplar" queries to "Mimir / Overview" dashboard. #3245
* [ENHANCEMENT] Dashboards: Use non-red colors for non-error series in the "Mimir / Overview" dashboard. #3246
* [ENHANCEMENT] Dashboards: Add support to multi-zone deployments for the experimental read-write deployment mode. #3256
* [ENHANCEMENT] Dashboards: If enabled, add new row to the `Mimir / Writes` for distributor autoscaling metrics. #3378
* [ENHANCEMENT] Dashboards: Add read path insights row to the "Mimir / Tenants" dashboard. #3326
* [ENHANCEMENT] Alerts: Add runbook urls for alerts. #3452
* [ENHANCEMENT] Configuration: Make it possible to configure namespace label, job label, and job prefix. #3482
* [ENHANCEMENT] Dashboards: improved resources and networking dashboards to work with read-write deployment mode too. #3497 #3504 #3519 #3531
* [ENHANCEMENT] Alerts: Added "MimirDistributorForwardingErrorRate" alert, which fires on high error rates in the distributor’s forwarding feature. #3200
* [ENHANCEMENT] Improve phrasing in Overview dashboard. #3488
* [BUGFIX] Dashboards: Fix legend showing `persistentvolumeclaim` when using `deployment_type=baremetal` for `Disk space utilization` panels. #3173 #3184
* [BUGFIX] Alerts: Fixed `MimirGossipMembersMismatch` alert when Mimir is deployed in read-write mode. #3489
* [BUGFIX] Dashboards: Remove "Inflight requests" from object store panels because the panel is not tracking the inflight requests to object storage. #3521

### Jsonnet

* [CHANGE] Replaced the deprecated `policy/v1beta1` with `policy/v1` when configuring a PodDisruptionBudget. #3284
* [CHANGE] [Common storage configuration](https://grafana.com/docs/mimir/v2.3.x/operators-guide/configure/configure-object-storage-backend/#common-configuration) is now used to configure object storage in all components. This is a breaking change in terms of Jsonnet manifests and also a CLI flag update for components that use object storage, so it will require a rollout of those components. The changes include: #3257
  * `blocks_storage_backend` was renamed to `storage_backend` and is now used as the common storage backend for all components.
    * So were the related `blocks_storage_azure_account_(name|key)` and `blocks_storage_s3_endpoint` configurations.
  * `storage_s3_endpoint` is now rendered by default using the `aws_region` configuration instead of a hardcoded `us-east-1`.
  * `ruler_client_type` and `alertmanager_client_type` were renamed to `ruler_storage_backend` and `alertmanager_storage_backend` respectively, and their corresponding CLI flags won't be rendered unless explicitly set to a value different from the one in `storage_backend` (like `local`).
  * `alertmanager_s3_bucket_name`, `alertmanager_gcs_bucket_name` and `alertmanager_azure_container_name` have been removed, and replaced by a single `alertmanager_storage_bucket_name` configuration used for all object storages.
  * `genericBlocksStorageConfig` configuration object was removed, and so any extensions to it will be now ignored. Use `blockStorageConfig` instead.
  * `rulerClientConfig` and `alertmanagerStorageClientConfig` configuration objects were renamed to `rulerStorageConfig` and `alertmanagerStorageConfig` respectively, and so any extensions to their previous names will be now ignored. Use the new names instead.
  * The CLI flags `*.s3.region` are no longer rendered as they are optional and the region can be inferred by Mimir by performing an initial API call to the endpoint.
  * The migration to this change should usually consist of:
    * Renaming `blocks_storage_backend` key to `storage_backend`.
    * For Azure/S3:
      * Renaming `blocks_storage_(azure|s3)_*` configurations to `storage_(azure|s3)_*`.
      * If `ruler_storage_(azure|s3)_*` and `alertmanager_storage_(azure|s3)_*` keys were different from the `block_storage_*` ones, they should be now provided using CLI flags, see [configuration reference](https://grafana.com/docs/mimir/v2.3.x/operators-guide/configure/reference-configuration-parameters/) for more details.
    * Removing `ruler_client_type` and `alertmanager_client_type` if their value match the `storage_backend`, or renaming them to their new names otherwise.
    * Reviewing any possible extensions to `genericBlocksStorageConfig`, `rulerClientConfig` and `alertmanagerStorageClientConfig` and moving them to the corresponding new options.
    * Renaming the alertmanager's bucket name configuration from provider-specific to the new `alertmanager_storage_bucket_name` key.
* [CHANGE] The `overrides-exporter.libsonnet` file is now always imported. The overrides-exporter can be enabled in jsonnet setting the following: #3379
  ```jsonnet
  {
    _config+:: {
      overrides_exporter_enabled: true,
    }
  }
  ```
* [FEATURE] Added support for experimental read-write deployment mode. Enabling the read-write deployment mode on a existing Mimir cluster is a destructive operation, because the cluster will be re-created. If you're creating a new Mimir cluster, you can deploy it in read-write mode adding the following configuration: #3379 #3475 #3405
  ```jsonnet
  {
    _config+:: {
      deployment_mode: 'read-write',

      // See operations/mimir/read-write-deployment.libsonnet for more configuration options.
      mimir_write_replicas: 3,
      mimir_read_replicas: 2,
      mimir_backend_replicas: 3,
    }
  }
  ```
* [ENHANCEMENT] Add autoscaling support to the `mimir-read` component when running the read-write-deployment model. #3419
* [ENHANCEMENT] Added `$._config.usageStatsConfig` to track the installation mode via the anonymous usage statistics. #3294
* [ENHANCEMENT] The query-tee node port (`$._config.query_tee_node_port`) is now optional. #3272
* [ENHANCEMENT] Add support for autoscaling distributors. #3378
* [ENHANCEMENT] Make auto-scaling logic ensure integer KEDA thresholds. #3512
* [BUGFIX] Fixed query-scheduler ring configuration for dedicated ruler's queries and query-frontends. #3237 #3239
* [BUGFIX] Jsonnet: Fix auto-scaling so that ruler-querier CPU threshold is a string-encoded integer millicores value. #3520

### Mimirtool

* [FEATURE] Added `mimirtool alertmanager verify` command to validate configuration without uploading. #3440
* [ENHANCEMENT] Added `mimirtool rules delete-namespace` command to delete all of the rule groups in a namespace including the namespace itself. #3136
* [ENHANCEMENT] Refactor `mimirtool analyze prometheus`: add concurrency and resiliency #3349
  * Add `--concurrency` flag. Default: number of logical CPUs
* [BUGFIX] `--log.level=debug` now correctly prints the response from the remote endpoint when a request fails. #3180

### Documentation

* [ENHANCEMENT] Documented how to configure HA deduplication using Consul in a Mimir Helm deployment. #2972
* [ENHANCEMENT] Improve `MimirQuerierAutoscalerNotActive` runbook. #3186
* [ENHANCEMENT] Improve `MimirSchedulerQueriesStuck` runbook to reflect debug steps with querier auto-scaling enabled. #3223
* [ENHANCEMENT] Use imperative for docs titles. #3178 #3332 #3343
* [ENHANCEMENT] Docs: mention gRPC compression in "Production tips". #3201
* [ENHANCEMENT] Update ADOPTERS.md. #3224 #3225
* [ENHANCEMENT] Add a note for jsonnet deploying. #3213
* [ENHANCEMENT] out-of-order runbook update with use case. #3253
* [ENHANCEMENT] Fixed TSDB retention mentioned in the "Recover source blocks from ingesters" runbook. #3280
* [ENHANCEMENT] Run Grafana Mimir in production using the Helm chart. #3072
* [ENHANCEMENT] Use common configuration in the tutorial. #3282
* [ENHANCEMENT] Updated detailed steps for migrating blocks from Thanos to Mimir. #3290
* [ENHANCEMENT] Add scheme to DNS service discovery docs. #3450
* [BUGFIX] Remove reference to file that no longer exists in contributing guide. #3404
* [BUGFIX] Fix some minor typos in the contributing guide and on the runbooks page. #3418
* [BUGFIX] Fix small typos in API reference. #3526
* [BUGFIX] Fixed TSDB retention mentioned in the "Recover source blocks from ingesters" runbook. #3278
* [BUGFIX] Fixed configuration example in the "Configuring the Grafana Mimir query-frontend to work with Prometheus" guide. #3374

### Tools

* [FEATURE] Add `copyblocks` tool, to copy Mimir blocks between two GCS buckets. #3264
* [ENHANCEMENT] copyblocks: copy no-compact global markers and optimize min time filter check. #3268
* [ENHANCEMENT] Mimir rules GitHub action: Added the ability to change default value of `label` when running `prepare` command. #3236
* [BUGFIX] Mimir rules Github action: Fix single line output. #3421

## 2.4.0

### Grafana Mimir

* [CHANGE] Distributor: change the default value of `-distributor.remote-timeout` to `2s` from `20s` and `-distributor.forwarding.request-timeout` to `2s` from `10s` to improve distributor resource usage when ingesters crash. #2728 #2912
* [CHANGE] Anonymous usage statistics tracking: added the `-ingester.ring.store` value. #2981
* [CHANGE] Series metadata `HELP` that is longer than `-validation.max-metadata-length` is now truncated silently, instead of being dropped with a 400 status code. #2993
* [CHANGE] Ingester: changed default setting for `-ingester.ring.readiness-check-ring-health` from `true` to `false`. #2953
* [CHANGE] Anonymous usage statistics tracking has been enabled by default, to help Mimir maintainers make better decisions to support the open source community. #2939 #3034
* [CHANGE] Anonymous usage statistics tracking: added the minimum and maximum value of `-ingester.out-of-order-time-window`. #2940
* [CHANGE] The default hash ring heartbeat period for distributors, ingesters, rulers and compactors has been increased from `5s` to `15s`. Now the default heartbeat period for all Mimir hash rings is `15s`. #3033
* [CHANGE] Reduce the default TSDB head compaction concurrency (`-blocks-storage.tsdb.head-compaction-concurrency`) from 5 to 1, in order to reduce CPU spikes. #3093
* [CHANGE] Ruler: the ruler's [remote evaluation mode](https://grafana.com/docs/mimir/latest/operators-guide/architecture/components/ruler/#remote) (`-ruler.query-frontend.address`) is now stable. #3109
* [CHANGE] Limits: removed the deprecated YAML configuration option `active_series_custom_trackers_config`. Please use `active_series_custom_trackers` instead. #3110
* [CHANGE] Ingester: removed the deprecated configuration option `-ingester.ring.join-after`. #3111
* [CHANGE] Querier: removed the deprecated configuration option `-querier.shuffle-sharding-ingesters-lookback-period`. The value of `-querier.query-ingesters-within` is now used internally for shuffle sharding lookback, while you can use `-querier.shuffle-sharding-ingesters-enabled` to enable or disable shuffle sharding on the read path. #3111
* [CHANGE] Memberlist: cluster label verification feature (`-memberlist.cluster-label` and `-memberlist.cluster-label-verification-disabled`) is now marked as stable. #3108
* [CHANGE] Distributor: only single per-tenant forwarding endpoint can be configured now. Support for per-rule endpoint has been removed. #3095
* [FEATURE] Query-scheduler: added an experimental ring-based service discovery support for the query-scheduler. Refer to [query-scheduler configuration](https://grafana.com/docs/mimir/next/operators-guide/architecture/components/query-scheduler/#configuration) for more information. #2957
* [FEATURE] Introduced the experimental endpoint `/api/v1/user_limits` exposed by all components that load runtime configuration. This endpoint exposes realtime limits for the authenticated tenant, in JSON format. #2864 #3017
* [FEATURE] Query-scheduler: added the experimental configuration option `-query-scheduler.max-used-instances` to restrict the number of query-schedulers effectively used regardless how many replicas are running. This feature can be useful when using the experimental read-write deployment mode. #3005
* [ENHANCEMENT] Go: updated to go 1.19.2. #2637 #3127 #3129
* [ENHANCEMENT] Runtime config: don't unmarshal runtime configuration files if they haven't changed. This can save a bit of CPU and memory on every component using runtime config. #2954
* [ENHANCEMENT] Query-frontend: Add `cortex_frontend_query_result_cache_skipped_total` and `cortex_frontend_query_result_cache_attempted_total` metrics to track the reason why query results are not cached. #2855
* [ENHANCEMENT] Distributor: pool more connections per host when forwarding request. Mark requests as idempotent so they can be retried under some conditions. #2968
* [ENHANCEMENT] Distributor: failure to send request to forwarding target now also increments `cortex_distributor_forward_errors_total`, with `status_code="failed"`. #2968
* [ENHANCEMENT] Distributor: added support forwarding push requests via gRPC, using `httpgrpc` messages from weaveworks/common library. #2996
* [ENHANCEMENT] Query-frontend / Querier: increase internal backoff period used to retry connections to query-frontend / query-scheduler. #3011
* [ENHANCEMENT] Querier: do not log "error processing requests from scheduler" when the query-scheduler is shutting down. #3012
* [ENHANCEMENT] Query-frontend: query sharding process is now time-bounded and it is cancelled if the request is aborted. #3028
* [ENHANCEMENT] Query-frontend: improved Prometheus response JSON encoding performance. #2450
* [ENHANCEMENT] TLS: added configuration parameters to configure the client's TLS cipher suites and minimum version. The following new CLI flags have been added: #3070
  * `-alertmanager.alertmanager-client.tls-cipher-suites`
  * `-alertmanager.alertmanager-client.tls-min-version`
  * `-alertmanager.sharding-ring.etcd.tls-cipher-suites`
  * `-alertmanager.sharding-ring.etcd.tls-min-version`
  * `-compactor.ring.etcd.tls-cipher-suites`
  * `-compactor.ring.etcd.tls-min-version`
  * `-distributor.forwarding.grpc-client.tls-cipher-suites`
  * `-distributor.forwarding.grpc-client.tls-min-version`
  * `-distributor.ha-tracker.etcd.tls-cipher-suites`
  * `-distributor.ha-tracker.etcd.tls-min-version`
  * `-distributor.ring.etcd.tls-cipher-suites`
  * `-distributor.ring.etcd.tls-min-version`
  * `-ingester.client.tls-cipher-suites`
  * `-ingester.client.tls-min-version`
  * `-ingester.ring.etcd.tls-cipher-suites`
  * `-ingester.ring.etcd.tls-min-version`
  * `-memberlist.tls-cipher-suites`
  * `-memberlist.tls-min-version`
  * `-querier.frontend-client.tls-cipher-suites`
  * `-querier.frontend-client.tls-min-version`
  * `-querier.store-gateway-client.tls-cipher-suites`
  * `-querier.store-gateway-client.tls-min-version`
  * `-query-frontend.grpc-client-config.tls-cipher-suites`
  * `-query-frontend.grpc-client-config.tls-min-version`
  * `-query-scheduler.grpc-client-config.tls-cipher-suites`
  * `-query-scheduler.grpc-client-config.tls-min-version`
  * `-query-scheduler.ring.etcd.tls-cipher-suites`
  * `-query-scheduler.ring.etcd.tls-min-version`
  * `-ruler.alertmanager-client.tls-cipher-suites`
  * `-ruler.alertmanager-client.tls-min-version`
  * `-ruler.client.tls-cipher-suites`
  * `-ruler.client.tls-min-version`
  * `-ruler.query-frontend.grpc-client-config.tls-cipher-suites`
  * `-ruler.query-frontend.grpc-client-config.tls-min-version`
  * `-ruler.ring.etcd.tls-cipher-suites`
  * `-ruler.ring.etcd.tls-min-version`
  * `-store-gateway.sharding-ring.etcd.tls-cipher-suites`
  * `-store-gateway.sharding-ring.etcd.tls-min-version`
* [ENHANCEMENT] Store-gateway: Add `-blocks-storage.bucket-store.max-concurrent-reject-over-limit` option to allow requests that exceed the max number of inflight object storage requests to be rejected. #2999
* [ENHANCEMENT] Query-frontend: allow setting a separate limit on the total (before splitting/sharding) query length of range queries with the new experimental `-query-frontend.max-total-query-length` flag, which defaults to `-store.max-query-length` if unset or set to 0. #3058
* [ENHANCEMENT] Query-frontend: Lower TTL for cache entries overlapping the out-of-order samples ingestion window (re-using `-ingester.out-of-order-allowance` from ingesters). #2935
* [ENHANCEMENT] Ruler: added support to forcefully disable recording and/or alerting rules evaluation. The following new configuration options have been introduced, which can be overridden on a per-tenant basis in the runtime configuration: #3088
  * `-ruler.recording-rules-evaluation-enabled`
  * `-ruler.alerting-rules-evaluation-enabled`
* [ENHANCEMENT] Distributor: Improved error messages reported when the distributor fails to remote write to ingesters. #3055
* [ENHANCEMENT] Improved tracing spans tracked by distributors, ingesters and store-gateways. #2879 #3099 #3089
* [ENHANCEMENT] Ingester: improved the performance of label value cardinality endpoint. #3044
* [ENHANCEMENT] Ruler: use backoff retry on remote evaluation #3098
* [ENHANCEMENT] Query-frontend: Include multiple tenant IDs in query logs when present instead of dropping them. #3125
* [ENHANCEMENT] Query-frontend: truncate queries based on the configured blocks retention period (`-compactor.blocks-retention-period`) to avoid querying past this period. #3134
* [ENHANCEMENT] Alertmanager: reduced memory utilization in Mimir clusters with a large number of tenants. #3143
* [ENHANCEMENT] Store-gateway: added extra span logging to improve observability. #3131
* [ENHANCEMENT] Compactor: cleaning up different tenants' old blocks and updating bucket indexes is now more independent. This prevents a single tenant from delaying cleanup for other tenants. #2631
* [ENHANCEMENT] Distributor: request rate, ingestion rate, and inflight requests limits are now enforced before reading and parsing the body of the request. This makes the distributor more resilient against a burst of requests over those limit. #2419
* [BUGFIX] Querier: Fix 400 response while handling streaming remote read. #2963
* [BUGFIX] Fix a bug causing query-frontend, query-scheduler, and querier not failing if one of their internal components fail. #2978
* [BUGFIX] Querier: re-balance the querier worker connections when a query-frontend or query-scheduler is terminated. #3005
* [BUGFIX] Distributor: Now returns the quorum error from ingesters. For example, with replication_factor=3, two HTTP 400 errors and one HTTP 500 error, now the distributor will always return HTTP 400. Previously the behaviour was to return the error which the distributor first received. #2979
* [BUGFIX] Ruler: fix panic when ruler.external_url is explicitly set to an empty string ("") in YAML. #2915
* [BUGFIX] Alertmanager: Fix support for the Telegram API URL in the global settings. #3097
* [BUGFIX] Alertmanager: Fix parsing of label matchers without label value in the API used to retrieve alerts. #3097
* [BUGFIX] Ruler: Fix not restoring alert state for rule groups when other ruler replicas shut down. #3156
* [BUGFIX] Updated `golang.org/x/net` dependency to fix CVE-2022-27664. #3124
* [BUGFIX] Fix distributor from returning a `500` status code when a `400` was received from the ingester. #3211
* [BUGFIX] Fix incorrect OS value set in Mimir v2.3.* RPM packages. #3221

### Mixin

* [CHANGE] Alerts: MimirQuerierAutoscalerNotActive is now critical and fires after 1h instead of 15m. #2958
* [FEATURE] Dashboards: Added "Mimir / Overview" dashboards, providing an high level view over a Mimir cluster. #3122 #3147 #3155
* [ENHANCEMENT] Dashboards: Updated the "Writes" and "Rollout progress" dashboards to account for samples ingested via the new OTLP ingestion endpoint. #2919 #2938
* [ENHANCEMENT] Dashboards: Include per-tenant request rate in "Tenants" dashboard. #2874
* [ENHANCEMENT] Dashboards: Include inflight object store requests in "Reads" dashboard. #2914
* [ENHANCEMENT] Dashboards: Make queries used to find job, cluster and namespace for dropdown menus configurable. #2893
* [ENHANCEMENT] Dashboards: Include rate of label and series queries in "Reads" dashboard. #3065 #3074
* [ENHANCEMENT] Dashboards: Fix legend showing on per-pod panels. #2944
* [ENHANCEMENT] Dashboards: Use the "req/s" unit on panels showing the requests rate. #3118
* [ENHANCEMENT] Dashboards: Use a consistent color across dashboards for the error rate. #3154

### Jsonnet

* [FEATURE] Added support for query-scheduler ring-based service discovery. #3128
* [ENHANCEMENT] Querier autoscaling is now slower on scale downs: scale down 10% every 1m instead of 100%. #2962
* [BUGFIX] Memberlist: `gossip_member_label` is now set for ruler-queriers. #3141

### Mimirtool

* [ENHANCEMENT] mimirtool analyze: Store the query errors instead of exit during the analysis. #3052
* [BUGFIX] mimir-tool remote-read: fix returns where some conditions [return nil error even if there is error](https://github.com/grafana/cortex-tools/issues/260). #3053

### Documentation

* [ENHANCEMENT] Added documentation on how to configure storage retention. #2970
* [ENHANCEMENT] Improved gRPC clients config documentation. #3020
* [ENHANCEMENT] Added documentation on how to manage alerting and recording rules. #2983
* [ENHANCEMENT] Improved `MimirSchedulerQueriesStuck` runbook. #3006
* [ENHANCEMENT] Added "Cluster label verification" section to memberlist documentation. #3096
* [ENHANCEMENT] Mention compression in multi-zone replication documentation. #3107
* [BUGFIX] Fixed configuration option names in "Enabling zone-awareness via the Grafana Mimir Jsonnet". #3018
* [BUGFIX] Fixed `mimirtool analyze` parameters documentation. #3094
* [BUGFIX] Fixed YAML configuraton in the "Manage the configuration of Grafana Mimir with Helm" guide. #3042
* [BUGFIX] Fixed Alertmanager capacity planning documentation. #3132

### Tools

- [BUGFIX] trafficdump: Fixed panic occurring when `-success-only=true` and the captured request failed. #2863

## 2.3.1

### Grafana Mimir
* [BUGFIX] Query-frontend: query sharding took exponential time to map binary expressions. #3027
* [BUGFIX] Distributor: Stop panics on OTLP endpoint when a single metric has multiple timeseries. #3040

## 2.3.0

### Grafana Mimir

* [CHANGE] Ingester: Added user label to ingester metric `cortex_ingester_tsdb_out_of_order_samples_appended_total`. On multitenant clusters this helps us find the rate of appended out-of-order samples for a specific tenant. #2493
* [CHANGE] Compactor: delete source and output blocks from local disk on compaction failed, to reduce likelihood that subsequent compactions fail because of no space left on disk. #2261
* [CHANGE] Ruler: Remove unused CLI flags `-ruler.search-pending-for` and `-ruler.flush-period` (and their respective YAML config options). #2288
* [CHANGE] Successful gRPC requests are no longer logged (only affects internal API calls). #2309
* [CHANGE] Add new `-*.consul.cas-retry-delay` flags. They have a default value of `1s`, while previously there was no delay between retries. #2309
* [CHANGE] Store-gateway: Remove the experimental ability to run requests in a dedicated OS thread pool and associated CLI flag `-store-gateway.thread-pool-size`. #2423
* [CHANGE] Memberlist: disabled TCP-based ping fallback, because Mimir already uses a custom transport based on TCP. #2456
* [CHANGE] Change default value for `-distributor.ha-tracker.max-clusters` to `100` to provide a DoS protection. #2465
* [CHANGE] Experimental block upload API exposed by compactor has changed: Previous `/api/v1/upload/block/{block}` endpoint for starting block upload is now `/api/v1/upload/block/{block}/start`, and previous endpoint `/api/v1/upload/block/{block}?uploadComplete=true` for finishing block upload is now `/api/v1/upload/block/{block}/finish`. New API endpoint has been added: `/api/v1/upload/block/{block}/check`. #2486 #2548
* [CHANGE] Compactor: changed `-compactor.max-compaction-time` default from `0s` (disabled) to `1h`. When compacting blocks for a tenant, the compactor will move to compact blocks of another tenant or re-plan blocks to compact at least every 1h. #2514
* [CHANGE] Distributor: removed previously deprecated `extend_writes` (see #1856) YAML key and `-distributor.extend-writes` CLI flag from the distributor config. #2551
* [CHANGE] Ingester: removed previously deprecated `active_series_custom_trackers` (see #1188) YAML key from the ingester config. #2552
* [CHANGE] The tenant ID `__mimir_cluster` is reserved by Mimir and not allowed to store metrics. #2643
* [CHANGE] Purger: removed the purger component and moved its API endpoints `/purger/delete_tenant` and `/purger/delete_tenant_status` to the compactor at `/compactor/delete_tenant` and `/compactor/delete_tenant_status`. The new endpoints on the compactor are stable. #2644
* [CHANGE] Memberlist: Change the leave timeout duration (`-memberlist.leave-timeout duration`) from 5s to 20s and connection timeout (`-memberlist.packet-dial-timeout`) from 5s to 2s. This makes leave timeout 10x the connection timeout, so that we can communicate the leave to at least 1 node, if the first 9 we try to contact times out. #2669
* [CHANGE] Alertmanager: return status code `412 Precondition Failed` and log info message when alertmanager isn't configured for a tenant. #2635
* [CHANGE] Distributor: if forwarding rules are used to forward samples, exemplars are now removed from the request. #2710 #2725
* [CHANGE] Limits: change the default value of `max_global_series_per_metric` limit to `0` (disabled). Setting this limit by default does not provide much benefit because series are sharded by all labels. #2714
* [CHANGE] Ingester: experimental `-blocks-storage.tsdb.new-chunk-disk-mapper` has been removed, new chunk disk mapper is now always used, and is no longer marked experimental. Default value of `-blocks-storage.tsdb.head-chunks-write-queue-size` has changed to 1000000, this enables async chunk queue by default, which leads to improved latency on the write path when new chunks are created in ingesters. #2762
* [CHANGE] Ingester: removed deprecated `-blocks-storage.tsdb.isolation-enabled` option. TSDB-level isolation is now always disabled in Mimir. #2782
* [CHANGE] Compactor: `-compactor.partial-block-deletion-delay` must either be set to 0 (to disable partial blocks deletion) or a value higher than `4h`. #2787
* [CHANGE] Query-frontend: CLI flag `-query-frontend.align-querier-with-step` has been deprecated. Please use `-query-frontend.align-queries-with-step` instead. #2840
* [FEATURE] Compactor: Adds the ability to delete partial blocks after a configurable delay. This option can be configured per tenant. #2285
  - `-compactor.partial-block-deletion-delay`, as a duration string, allows you to set the delay since a partial block has been modified before marking it for deletion. A value of `0`, the default, disables this feature.
  - The metric `cortex_compactor_blocks_marked_for_deletion_total` has a new value for the `reason` label `reason="partial"`, when a block deletion marker is triggered by the partial block deletion delay.
* [FEATURE] Querier: enabled support for queries with negative offsets, which are not cached in the query results cache. #2429
* [FEATURE] EXPERIMENTAL: OpenTelemetry Metrics ingestion path on `/otlp/v1/metrics`. #695 #2436 #2461
* [FEATURE] Querier: Added support for tenant federation to metric metadata endpoint. #2467
* [FEATURE] Query-frontend: introduced experimental support to split instant queries by time. The instant query splitting can be enabled setting `-query-frontend.split-instant-queries-by-interval`. #2469 #2564 #2565 #2570 #2571 #2572 #2573 #2574 #2575 #2576 #2581 #2582 #2601 #2632 #2633 #2634 #2641 #2642 #2766
* [FEATURE] Introduced an experimental anonymous usage statistics tracking (disabled by default), to help Mimir maintainers make better decisions to support the open source community. The tracking system anonymously collects non-sensitive, non-personally identifiable information about the running Mimir cluster, and is disabled by default. #2643 #2662 #2685 #2732 #2733 #2735
* [FEATURE] Introduced an experimental deployment mode called read-write and running a fully featured Mimir cluster with three components: write, read and backend. The read-write deployment mode is a trade-off between the monolithic mode (only one component, no isolation) and the microservices mode (many components, high isolation). #2754 #2838
* [ENHANCEMENT] Distributor: Decreased distributor tests execution time. #2562
* [ENHANCEMENT] Alertmanager: Allow the HTTP `proxy_url` configuration option in the receiver's configuration. #2317
* [ENHANCEMENT] ring: optimize shuffle-shard computation when lookback is used, and all instances have registered timestamp within the lookback window. In that case we can immediately return origial ring, because we would select all instances anyway. #2309
* [ENHANCEMENT] Memberlist: added experimental memberlist cluster label support via `-memberlist.cluster-label` and `-memberlist.cluster-label-verification-disabled` CLI flags (and their respective YAML config options). #2354
* [ENHANCEMENT] Object storage can now be configured for all components using the `common` YAML config option key (or `-common.storage.*` CLI flags). #2330 #2347
* [ENHANCEMENT] Go: updated to go 1.18.4. #2400
* [ENHANCEMENT] Store-gateway, listblocks: list of blocks now includes stats from `meta.json` file: number of series, samples and chunks. #2425
* [ENHANCEMENT] Added more buckets to `cortex_ingester_client_request_duration_seconds` histogram metric, to correctly track requests taking longer than 1s (up until 16s). #2445
* [ENHANCEMENT] Azure client: Improve memory usage for large object storage downloads. #2408
* [ENHANCEMENT] Distributor: Add `-distributor.instance-limits.max-inflight-push-requests-bytes`. This limit protects the distributor against multiple large requests that together may cause an OOM, but are only a few, so do not trigger the `max-inflight-push-requests` limit. #2413
* [ENHANCEMENT] Distributor: Drop exemplars in distributor for tenants where exemplars are disabled. #2504
* [ENHANCEMENT] Runtime Config: Allow operator to specify multiple comma-separated yaml files in `-runtime-config.file` that will be merged in left to right order. #2583
* [ENHANCEMENT] Query sharding: shard binary operations only if it doesn't lead to non-shardable vector selectors in one of the operands. #2696
* [ENHANCEMENT] Add packaging for both debian based deb file and redhat based rpm file using FPM. #1803
* [ENHANCEMENT] Distributor: Add `cortex_distributor_query_ingester_chunks_deduped_total` and `cortex_distributor_query_ingester_chunks_total` metrics for determining how effective ingester chunk deduplication at query time is. #2713
* [ENHANCEMENT] Upgrade Docker base images to `alpine:3.16.2`. #2729
* [ENHANCEMENT] Ruler: Add `<prometheus-http-prefix>/api/v1/status/buildinfo` endpoint. #2724
* [ENHANCEMENT] Querier: Ensure all queries pulled from query-frontend or query-scheduler are immediately executed. The maximum workers concurrency in each querier is configured by `-querier.max-concurrent`. #2598
* [ENHANCEMENT] Distributor: Add `cortex_distributor_received_requests_total` and `cortex_distributor_requests_in_total` metrics to provide visiblity into appropriate per-tenant request limits. #2770
* [ENHANCEMENT] Distributor: Add single forwarding remote-write endpoint for a tenant (`forwarding_endpoint`), instead of using per-rule endpoints. This takes precendence over per-rule endpoints. #2801
* [ENHANCEMENT] Added `err-mimir-distributor-max-write-message-size` to the errors catalog. #2470
* [ENHANCEMENT] Add sanity check at startup to ensure the configured filesystem directories don't overlap for different components. #2828 #2947
* [BUGFIX] TSDB: Fixed a bug on the experimental out-of-order implementation that led to wrong query results. #2701
* [BUGFIX] Compactor: log the actual error on compaction failed. #2261
* [BUGFIX] Alertmanager: restore state from storage even when running a single replica. #2293
* [BUGFIX] Ruler: do not block "List Prometheus rules" API endpoint while syncing rules. #2289
* [BUGFIX] Ruler: return proper `*status.Status` error when running in remote operational mode. #2417
* [BUGFIX] Alertmanager: ensure the configured `-alertmanager.web.external-url` is either a path starting with `/`, or a full URL including the scheme and hostname. #2381 #2542
* [BUGFIX] Memberlist: fix problem with loss of some packets, typically ring updates when instances were removed from the ring during shutdown. #2418
* [BUGFIX] Ingester: fix misfiring `MimirIngesterHasUnshippedBlocks` and stale `cortex_ingester_oldest_unshipped_block_timestamp_seconds` when some block uploads fail. #2435
* [BUGFIX] Query-frontend: fix incorrect mapping of http status codes 429 to 500 when request queue is full. #2447
* [BUGFIX] Memberlist: Fix problem with ring being empty right after startup. Memberlist KV store now tries to "fast-join" the cluster to avoid serving empty KV store. #2505
* [BUGFIX] Compactor: Fix bug when using `-compactor.partial-block-deletion-delay`: compactor didn't correctly check for modification time of all block files. #2559
* [BUGFIX] Query-frontend: fix wrong query sharding results for queries with boolean result like `1 < bool 0`. #2558
* [BUGFIX] Fixed error messages related to per-instance limits incorrectly reporting they can be set on a per-tenant basis. #2610
* [BUGFIX] Perform HA-deduplication before forwarding samples according to forwarding rules in the distributor. #2603 #2709
* [BUGFIX] Fix reporting of tracing spans from PromQL engine. #2707
* [BUGFIX] Apply relabel and drop_label rules before forwarding rules in the distributor. #2703
* [BUGFIX] Distributor: Register `cortex_discarded_requests_total` metric, which previously was not registered and therefore not exported. #2712
* [BUGFIX] Ruler: fix not restoring alerts' state at startup. #2648
* [BUGFIX] Ingester: Fix disk filling up after restarting ingesters with out-of-order support disabled while it was enabled before. #2799
* [BUGFIX] Memberlist: retry joining memberlist cluster on startup when no nodes are resolved. #2837
* [BUGFIX] Query-frontend: fix incorrect mapping of http status codes 413 to 500 when request is too large. #2819
* [BUGFIX] Alertmanager: revert upstream alertmananger to v0.24.0 to fix panic when unmarshalling email headers #2924 #2925

### Mixin

* [CHANGE] Dashboards: "Slow Queries" dashboard no longer works with versions older than Grafana 9.0. #2223
* [CHANGE] Alerts: use RSS memory instead of working set memory in the `MimirAllocatingTooMuchMemory` alert for ingesters. #2480
* [CHANGE] Dashboards: remove the "Cache - Latency (old)" panel from the "Mimir / Queries" dashboard. #2796
* [FEATURE] Dashboards: added support to experimental read-write deployment mode. #2780
* [ENHANCEMENT] Dashboards: added missed rule evaluations to the "Evaluations per second" panel in the "Mimir / Ruler" dashboard. #2314
* [ENHANCEMENT] Dashboards: add k8s resource requests to CPU and memory panels. #2346
* [ENHANCEMENT] Dashboards: add RSS memory utilization panel for ingesters, store-gateways and compactors. #2479
* [ENHANCEMENT] Dashboards: allow to configure graph tooltip. #2647
* [ENHANCEMENT] Alerts: MimirFrontendQueriesStuck and MimirSchedulerQueriesStuck alerts are more reliable now as they consider all the intermediate samples in the minute prior to the evaluation. #2630
* [ENHANCEMENT] Alerts: added `RolloutOperatorNotReconciling` alert, firing if the optional rollout-operator is not successfully reconciling. #2700
* [ENHANCEMENT] Dashboards: added support to query-tee in front of ruler-query-frontend in the "Remote ruler reads" dashboard. #2761
* [ENHANCEMENT] Dashboards: Introduce support for baremetal deployment, setting `deployment_type: 'baremetal'` in the mixin `_config`. #2657
* [ENHANCEMENT] Dashboards: use timeseries panel to show exemplars. #2800
* [BUGFIX] Dashboards: fixed unit of latency panels in the "Mimir / Ruler" dashboard. #2312
* [BUGFIX] Dashboards: fixed "Intervals per query" panel in the "Mimir / Queries" dashboard. #2308
* [BUGFIX] Dashboards: Make "Slow Queries" dashboard works with Grafana 9.0. #2223
* [BUGFIX] Dashboards: add missing API routes to Ruler dashboard. #2412
* [BUGFIX] Dashboards: stop setting 'interval' in dashboards; it should be set on your datasource. #2802

### Jsonnet

* [CHANGE] query-scheduler is enabled by default. We advise to deploy the query-scheduler to improve the scalability of the query-frontend. #2431
* [CHANGE] Replaced anti-affinity rules with pod topology spread constraints for distributor, query-frontend, querier and ruler. #2517
  - The following configuration options have been removed:
    - `distributor_allow_multiple_replicas_on_same_node`
    - `query_frontend_allow_multiple_replicas_on_same_node`
    - `querier_allow_multiple_replicas_on_same_node`
    - `ruler_allow_multiple_replicas_on_same_node`
  - The following configuration options have been added:
    - `distributor_topology_spread_max_skew`
    - `query_frontend_topology_spread_max_skew`
    - `querier_topology_spread_max_skew`
    - `ruler_topology_spread_max_skew`
* [CHANGE] Change `max_global_series_per_metric` to 0 in all plans, and as a default value. #2669
* [FEATURE] Memberlist: added support for experimental memberlist cluster label, through the jsonnet configuration options `memberlist_cluster_label` and `memberlist_cluster_label_verification_disabled`. #2349
* [FEATURE] Added ruler-querier autoscaling support. It requires [KEDA](https://keda.sh) installed in the Kubernetes cluster. Ruler-querier autoscaler can be enabled and configure through the following options in the jsonnet config: #2545
  * `autoscaling_ruler_querier_enabled`: `true` to enable autoscaling.
  * `autoscaling_ruler_querier_min_replicas`: minimum number of ruler-querier replicas.
  * `autoscaling_ruler_querier_max_replicas`: maximum number of ruler-querier replicas.
  * `autoscaling_prometheus_url`: Prometheus base URL from which to scrape Mimir metrics (e.g. `http://prometheus.default:9090/prometheus`).
* [ENHANCEMENT] Memberlist now uses DNS service-discovery by default. #2549
* [ENHANCEMENT] Upgrade memcached image tag to `memcached:1.6.16-alpine`. #2740
* [ENHANCEMENT] Added `$._config.configmaps` and `$._config.runtime_config_files` to make it easy to add new configmaps or runtime config file to all components. #2748

### Mimirtool

* [ENHANCEMENT] Added `mimirtool backfill` command to upload Prometheus blocks using API available in the compactor. #1822
* [ENHANCEMENT] mimirtool bucket-validation: Verify existing objects can be overwritten by subsequent uploads. #2491
* [ENHANCEMENT] mimirtool config convert: Now supports migrating to the current version of Mimir. #2629
* [BUGFIX] mimirtool analyze: Fix dashboard JSON unmarshalling errors by using custom parsing. #2386
* [BUGFIX] Version checking no longer prompts for updating when already on latest version. #2723

### Mimir Continuous Test

* [ENHANCEMENT] Added basic authentication and bearer token support for when Mimir is behind a gateway authenticating the calls. #2717

### Query-tee

* [CHANGE] Renamed CLI flag `-server.service-port` to `-server.http-service-port`. #2683
* [CHANGE] Renamed metric `cortex_querytee_request_duration_seconds` to `cortex_querytee_backend_request_duration_seconds`. Metric `cortex_querytee_request_duration_seconds` is now reported without label `backend`. #2683
* [ENHANCEMENT] Added HTTP over gRPC support to `query-tee` to allow testing gRPC requests to Mimir instances. #2683

### Documentation

* [ENHANCEMENT] Referenced `mimirtool` commands in the HTTP API documentation. #2516
* [ENHANCEMENT] Improved DNS service discovery documentation. #2513

### Tools

* [ENHANCEMENT] `markblocks` now processes multiple blocks concurrently. #2677

## 2.2.0

### Grafana Mimir

* [CHANGE] Increased default configuration for `-server.grpc-max-recv-msg-size-bytes` and `-server.grpc-max-send-msg-size-bytes` from 4MB to 100MB. #1884
* [CHANGE] Default values have changed for the following settings. This improves query performance for recent data (within 12h) by only reading from ingesters: #1909 #1921
    - `-blocks-storage.bucket-store.ignore-blocks-within` now defaults to `10h` (previously `0`)
    - `-querier.query-store-after` now defaults to `12h` (previously `0`)
* [CHANGE] Alertmanager: removed support for migrating local files from Cortex 1.8 or earlier. Related to original Cortex PR https://github.com/cortexproject/cortex/pull/3910. #2253
* [CHANGE] The following settings are now classified as advanced because the defaults should work for most users and tuning them requires in-depth knowledge of how the read path works: #1929
    - `-querier.query-ingesters-within`
    - `-querier.query-store-after`
* [CHANGE] Config flag category overrides can be set dynamically at runtime. #1934
* [CHANGE] Ingester: deprecated `-ingester.ring.join-after`. Mimir now behaves as this setting is always set to 0s. This configuration option will be removed in Mimir 2.4.0. #1965
* [CHANGE] Blocks uploaded by ingester no longer contain `__org_id__` label. Compactor now ignores this label and will compact blocks with and without this label together. `mimirconvert` tool will remove the label from blocks as "unknown" label. #1972
* [CHANGE] Querier: deprecated `-querier.shuffle-sharding-ingesters-lookback-period`, instead adding `-querier.shuffle-sharding-ingesters-enabled` to enable or disable shuffle sharding on the read path. The value of `-querier.query-ingesters-within` is now used internally for shuffle sharding lookback. #2110
* [CHANGE] Memberlist: `-memberlist.abort-if-join-fails` now defaults to false. Previously it defaulted to true. #2168
* [CHANGE] Ruler: `/api/v1/rules*` and `/prometheus/rules*` configuration endpoints are removed. Use `/prometheus/config/v1/rules*`. #2182
* [CHANGE] Ingester: `-ingester.exemplars-update-period` has been renamed to `-ingester.tsdb-config-update-period`. You can use it to update multiple, per-tenant TSDB configurations. #2187
* [FEATURE] Ingester: (Experimental) Add the ability to ingest out-of-order samples up to an allowed limit. If you enable this feature, it requires additional memory and disk space. This feature also enables a write-behind log, which might lead to longer ingester-start replays. When this feature is disabled, there is no overhead on memory, disk space, or startup times. #2187
  * `-ingester.out-of-order-time-window`, as duration string, allows you to set how back in time a sample can be. The default is `0s`, where `s` is seconds.
  * `cortex_ingester_tsdb_out_of_order_samples_appended_total` metric tracks the total number of out-of-order samples ingested by the ingester.
  * `cortex_discarded_samples_total` has a new label `reason="sample-too-old"`, when the `-ingester.out-of-order-time-window` flag is greater than zero. The label tracks the number of samples that were discarded for being too old; they were out of order, but beyond the time window allowed. The labels `reason="sample-out-of-order"` and `reason="sample-out-of-bounds"` are not used when out-of-order ingestion is enabled.
* [ENHANCEMENT] Distributor: Added limit to prevent tenants from sending excessive number of requests: #1843
  * The following CLI flags (and their respective YAML config options) have been added:
    * `-distributor.request-rate-limit`
    * `-distributor.request-burst-limit`
  * The following metric is exposed to tell how many requests have been rejected:
    * `cortex_discarded_requests_total`
* [ENHANCEMENT] Store-gateway: Add the experimental ability to run requests in a dedicated OS thread pool. This feature can be configured using `-store-gateway.thread-pool-size` and is disabled by default. Replaces the ability to run index header operations in a dedicated thread pool. #1660 #1812
* [ENHANCEMENT] Improved error messages to make them easier to understand; each now have a unique, global identifier that you can use to look up in the runbooks for more information. #1907 #1919 #1888 #1939 #1984 #2009 #2056 #2066 #2104 #2150 #2234
* [ENHANCEMENT] Memberlist KV: incoming messages are now processed on per-key goroutine. This may reduce loss of "maintanance" packets in busy memberlist installations, but use more CPU. New `memberlist_client_received_broadcasts_dropped_total` counter tracks number of dropped per-key messages. #1912
* [ENHANCEMENT] Blocks Storage, Alertmanager, Ruler: add support a prefix to the bucket store (`*_storage.storage_prefix`). This enables using the same bucket for the three components. #1686 #1951
* [ENHANCEMENT] Upgrade Docker base images to `alpine:3.16.0`. #2028
* [ENHANCEMENT] Store-gateway: Add experimental configuration option for the store-gateway to attempt to pre-populate the file system cache when memory-mapping index-header files. Enabled with `-blocks-storage.bucket-store.index-header.map-populate-enabled=true`. Note this flag only has an effect when running on Linux. #2019 #2054
* [ENHANCEMENT] Chunk Mapper: reduce memory usage of async chunk mapper. #2043
* [ENHANCEMENT] Ingester: reduce sleep time when reading WAL. #2098
* [ENHANCEMENT] Compactor: Run sanity check on blocks storage configuration at startup. #2144
* [ENHANCEMENT] Compactor: Add HTTP API for uploading TSDB blocks. Enabled with `-compactor.block-upload-enabled`. #1694 #2126
* [ENHANCEMENT] Ingester: Enable querying overlapping blocks by default. #2187
* [ENHANCEMENT] Distributor: Auto-forget unhealthy distributors after ten failed ring heartbeats. #2154
* [ENHANCEMENT] Distributor: Add new metric `cortex_distributor_forward_errors_total` for error codes resulting from forwarding requests. #2077
* [ENHANCEMENT] `/ready` endpoint now returns and logs detailed services information. #2055
* [ENHANCEMENT] Memcached client: Reduce number of connections required to fetch cached keys from memcached. #1920
* [ENHANCEMENT] Improved error message returned when `-querier.query-store-after` validation fails. #1914
* [BUGFIX] Fix regexp parsing panic for regexp label matchers with start/end quantifiers. #1883
* [BUGFIX] Ingester: fixed deceiving error log "failed to update cached shipped blocks after shipper initialisation", occurring for each new tenant in the ingester. #1893
* [BUGFIX] Ring: fix bug where instances may appear unhealthy in the hash ring web UI even though they are not. #1933
* [BUGFIX] API: gzip is now enforced when identity encoding is explicitly rejected. #1864
* [BUGFIX] Fix panic at startup when Mimir is running in monolithic mode and query sharding is enabled. #2036
* [BUGFIX] Ruler: report `cortex_ruler_queries_failed_total` metric for any remote query error except 4xx when remote operational mode is enabled. #2053 #2143
* [BUGFIX] Ingester: fix slow rollout when using `-ingester.ring.unregister-on-shutdown=false` with long `-ingester.ring.heartbeat-period`. #2085
* [BUGFIX] Ruler: add timeout for remote rule evaluation queries to prevent rule group evaluations getting stuck indefinitely. The duration is configurable with `-querier.timeout` (default `2m`). #2090 #2222
* [BUGFIX] Limits: Active series custom tracker configuration has been named back from `active_series_custom_trackers_config` to `active_series_custom_trackers`. For backwards compatibility both version is going to be supported for until Mimir v2.4. When both fields are specified, `active_series_custom_trackers_config` takes precedence over `active_series_custom_trackers`. #2101
* [BUGFIX] Ingester: fixed the order of labels applied when incrementing the `cortex_discarded_metadata_total` metric. #2096
* [BUGFIX] Ingester: fixed bug where retrieving metadata for a metric with multiple metadata entries would return multiple copies of a single metadata entry rather than all available entries. #2096
* [BUGFIX] Distributor: canceled requests are no longer accounted as internal errors. #2157
* [BUGFIX] Memberlist: Fix typo in memberlist admin UI. #2202
* [BUGFIX] Ruler: fixed typo in error message when ruler failed to decode a rule group. #2151
* [BUGFIX] Active series custom tracker configuration is now displayed properly on `/runtime_config` page. #2065
* [BUGFIX] Query-frontend: `vector` and `time` functions were sharded, which made expressions like `vector(1) > 0 and vector(1)` fail. #2355

### Mixin

* [CHANGE] Split `mimir_queries` rules group into `mimir_queries` and `mimir_ingester_queries` to keep number of rules per group within the default per-tenant limit. #1885
* [CHANGE] Dashboards: Expose full image tag in "Mimir / Rollout progress" dashboard's "Pod per version panel." #1932
* [CHANGE] Dashboards: Disabled gateway panels by default, because most users don't have a gateway exposing the metrics expected by Mimir dashboards. You can re-enable it setting `gateway_enabled: true` in the mixin config and recompiling the mixin running `make build-mixin`. #1955
* [CHANGE] Alerts: adapt `MimirFrontendQueriesStuck` and `MimirSchedulerQueriesStuck` to consider ruler query path components. #1949
* [CHANGE] Alerts: Change `MimirRulerTooManyFailedQueries` severity to `critical`. #2165
* [ENHANCEMENT] Dashboards: Add config option `datasource_regex` to customise the regular expression used to select valid datasources for Mimir dashboards. #1802
* [ENHANCEMENT] Dashboards: Added "Mimir / Remote ruler reads" and "Mimir / Remote ruler reads resources" dashboards. #1911 #1937
* [ENHANCEMENT] Dashboards: Make networking panels work for pods created by the mimir-distributed helm chart. #1927
* [ENHANCEMENT] Alerts: Add `MimirStoreGatewayNoSyncedTenants` alert that fires when there is a store-gateway owning no tenants. #1882
* [ENHANCEMENT] Rules: Make `recording_rules_range_interval` configurable for cases where Mimir metrics are scraped less often that every 30 seconds. #2118
* [ENHANCEMENT] Added minimum Grafana version to mixin dashboards. #1943
* [BUGFIX] Fix `container_memory_usage_bytes:sum` recording rule. #1865
* [BUGFIX] Fix `MimirGossipMembersMismatch` alerts if Mimir alertmanager is activated. #1870
* [BUGFIX] Fix `MimirRulerMissedEvaluations` to show % of missed alerts as a value between 0 and 100 instead of 0 and 1. #1895
* [BUGFIX] Fix `MimirCompactorHasNotUploadedBlocks` alert false positive when Mimir is deployed in monolithic mode. #1902
* [BUGFIX] Fix `MimirGossipMembersMismatch` to make it less sensitive during rollouts and fire one alert per installation, not per job. #1926
* [BUGFIX] Do not trigger `MimirAllocatingTooMuchMemory` alerts if no container limits are supplied. #1905
* [BUGFIX] Dashboards: Remove empty "Chunks per query" panel from `Mimir / Queries` dashboard. #1928
* [BUGFIX] Dashboards: Use Grafana's `$__rate_interval` for rate queries in dashboards to support scrape intervals of >15s. #2011
* [BUGFIX] Alerts: Make each version of `MimirCompactorHasNotUploadedBlocks` distinct to avoid rule evaluation failures due to duplicate series being generated. #2197
* [BUGFIX] Fix `MimirGossipMembersMismatch` alert when using remote ruler evaluation. #2159

### Jsonnet

* [CHANGE] Remove use of `-querier.query-store-after`, `-querier.shuffle-sharding-ingesters-lookback-period`, `-blocks-storage.bucket-store.ignore-blocks-within`, and `-blocks-storage.tsdb.close-idle-tsdb-timeout` CLI flags since the values now match defaults. #1915 #1921
* [CHANGE] Change default value for `-blocks-storage.bucket-store.chunks-cache.memcached.timeout` to `450ms` to increase use of cached data. #2035
* [CHANGE] The `memberlist_ring_enabled` configuration now applies to Alertmanager. #2102 #2103 #2107
* [CHANGE] Default value for `memberlist_ring_enabled` is now true. It means that all hash rings use Memberlist as default KV store instead of Consul (previous default). #2161
* [CHANGE] Configure `-ingester.max-global-metadata-per-user` to correspond to 20% of the configured max number of series per tenant. #2250
* [CHANGE] Configure `-ingester.max-global-metadata-per-metric` to be 10. #2250
* [CHANGE] Change `_config.multi_zone_ingester_max_unavailable` to 25. #2251
* [FEATURE] Added querier autoscaling support. It requires [KEDA](https://keda.sh) installed in the Kubernetes cluster and query-scheduler enabled in the Mimir cluster. Querier autoscaler can be enabled and configure through the following options in the jsonnet config: #2013 #2023
  * `autoscaling_querier_enabled`: `true` to enable autoscaling.
  * `autoscaling_querier_min_replicas`: minimum number of querier replicas.
  * `autoscaling_querier_max_replicas`: maximum number of querier replicas.
  * `autoscaling_prometheus_url`: Prometheus base URL from which to scrape Mimir metrics (e.g. `http://prometheus.default:9090/prometheus`).
* [FEATURE] Jsonnet: Add support for ruler remote evaluation mode (`ruler_remote_evaluation_enabled`), which deploys and uses a dedicated query path for rule evaluation. This enables the benefits of the query-frontend for rule evaluation, such as query sharding. #2073
* [ENHANCEMENT] Added `compactor` service, that can be used to route requests directly to compactor (e.g. admin UI). #2063
* [ENHANCEMENT] Added a `consul_enabled` configuration option to provide the ability to disable consul. It is automatically set to false when `memberlist_ring_enabled` is true and `multikv_migration_enabled` (used for migration from Consul to memberlist) is not set. #2093 #2152
* [BUGFIX] Querier: Fix disabling shuffle sharding on the read path whilst keeping it enabled on write path. #2164

### Mimirtool

* [CHANGE] mimirtool rules: `--use-legacy-routes` now toggles between using `/prometheus/config/v1/rules` (default) and `/api/v1/rules` (legacy) endpoints. #2182
* [FEATURE] Added bearer token support for when Mimir is behind a gateway authenticating by bearer token. #2146
* [BUGFIX] mimirtool analyze: Fix dashboard JSON unmarshalling errors (#1840). #1973
* [BUGFIX] Make mimirtool build for Windows work again. #2273

### Mimir Continuous Test

* [ENHANCEMENT] Added the `-tests.smoke-test` flag to run the `mimir-continuous-test` suite once and immediately exit. #2047 #2094

### Documentation

* [ENHANCEMENT] Published Grafana Mimir runbooks as part of documentation. #1970
* [ENHANCEMENT] Improved ruler's "remote operational mode" documentation. #1906
* [ENHANCEMENT] Recommend fast disks for ingesters and store-gateways in production tips. #1903
* [ENHANCEMENT] Explain the runtime override of active series matchers. #1868
* [ENHANCEMENT] Clarify "Set rule group" API specification. #1869
* [ENHANCEMENT] Published Mimir jsonnet documentation. #2024
* [ENHANCEMENT] Documented required scrape interval for using alerting and recording rules from Mimir jsonnet. #2147
* [ENHANCEMENT] Runbooks: Mention memberlist as possible source of problems for various alerts. #2158
* [ENHANCEMENT] Added step-by-step article about migrating from Consul to Memberlist KV store using jsonnet without downtime. #2166
* [ENHANCEMENT] Documented `/memberlist` admin page. #2166
* [ENHANCEMENT] Documented how to configure Grafana Mimir's ruler with Jsonnet. #2127
* [ENHANCEMENT] Documented how to configure queriers’ autoscaling with Jsonnet. #2128
* [ENHANCEMENT] Updated mixin building instructions in "Installing Grafana Mimir dashboards and alerts" article. #2015 #2163
* [ENHANCEMENT] Fix location of "Monitoring Grafana Mimir" article in the documentation hierarchy. #2130
* [ENHANCEMENT] Runbook for `MimirRequestLatency` was expanded with more practical advice. #1967
* [BUGFIX] Fixed ruler configuration used in the getting started guide. #2052
* [BUGFIX] Fixed Mimir Alertmanager datasource in Grafana used by "Play with Grafana Mimir" tutorial. #2115
* [BUGFIX] Fixed typos in "Scaling out Grafana Mimir" article. #2170
* [BUGFIX] Added missing ring endpoint exposed by Ingesters. #1918

## 2.1.0

### Grafana Mimir

* [CHANGE] Compactor: No longer upload debug meta files to object storage. #1257
* [CHANGE] Default values have changed for the following settings: #1547
    - `-alertmanager.alertmanager-client.grpc-max-recv-msg-size` now defaults to 100 MiB (previously was not configurable and set to 16 MiB)
    - `-alertmanager.alertmanager-client.grpc-max-send-msg-size` now defaults to 100 MiB (previously was not configurable and set to 4 MiB)
    - `-alertmanager.max-recv-msg-size` now defaults to 100 MiB (previously was 16 MiB)
* [CHANGE] Ingester: Add `user` label to metrics `cortex_ingester_ingested_samples_total` and `cortex_ingester_ingested_samples_failures_total`. #1533
* [CHANGE] Ingester: Changed `-blocks-storage.tsdb.isolation-enabled` default from `true` to `false`. The config option has also been deprecated and will be removed in 2 minor version. #1655
* [CHANGE] Query-frontend: results cache keys are now versioned, this will cause cache to be re-filled when rolling out this version. #1631
* [CHANGE] Store-gateway: enabled attributes in-memory cache by default. New default configuration is `-blocks-storage.bucket-store.chunks-cache.attributes-in-memory-max-items=50000`. #1727
* [CHANGE] Compactor: Removed the metric `cortex_compactor_garbage_collected_blocks_total` since it duplicates `cortex_compactor_blocks_marked_for_deletion_total`. #1728
* [CHANGE] All: Logs that used the`org_id` label now use `user` label. #1634 #1758
* [CHANGE] Alertmanager: the following metrics are not exported for a given `user` and `integration` when the metric value is zero: #1783
  * `cortex_alertmanager_notifications_total`
  * `cortex_alertmanager_notifications_failed_total`
  * `cortex_alertmanager_notification_requests_total`
  * `cortex_alertmanager_notification_requests_failed_total`
  * `cortex_alertmanager_notification_rate_limited_total`
* [CHANGE] Removed the following metrics exposed by the Mimir hash rings: #1791
  * `cortex_member_ring_tokens_owned`
  * `cortex_member_ring_tokens_to_own`
  * `cortex_ring_tokens_owned`
  * `cortex_ring_member_ownership_percent`
* [CHANGE] Querier / Ruler: removed the following metrics tracking number of query requests send to each ingester. You can use `cortex_request_duration_seconds_count{route=~"/cortex.Ingester/(QueryStream|QueryExemplars)"}` instead. #1797
  * `cortex_distributor_ingester_queries_total`
  * `cortex_distributor_ingester_query_failures_total`
* [CHANGE] Distributor: removed the following metrics tracking the number of requests from a distributor to ingesters: #1799
  * `cortex_distributor_ingester_appends_total`
  * `cortex_distributor_ingester_append_failures_total`
* [CHANGE] Distributor / Ruler: deprecated `-distributor.extend-writes`. Now Mimir always behaves as if this setting was set to `false`, which we expect to be safe for every Mimir cluster setup. #1856
* [FEATURE] Querier: Added support for [streaming remote read](https://prometheus.io/blog/2019/10/10/remote-read-meets-streaming/). Should be noted that benefits of chunking the response are partial here, since in a typical `query-frontend` setup responses will be buffered until they've been completed. #1735
* [FEATURE] Ruler: Allow setting `evaluation_delay` for each rule group via rules group configuration file. #1474
* [FEATURE] Ruler: Added support for expression remote evaluation. #1536 #1818
  * The following CLI flags (and their respective YAML config options) have been added:
    * `-ruler.query-frontend.address`
    * `-ruler.query-frontend.grpc-client-config.grpc-max-recv-msg-size`
    * `-ruler.query-frontend.grpc-client-config.grpc-max-send-msg-size`
    * `-ruler.query-frontend.grpc-client-config.grpc-compression`
    * `-ruler.query-frontend.grpc-client-config.grpc-client-rate-limit`
    * `-ruler.query-frontend.grpc-client-config.grpc-client-rate-limit-burst`
    * `-ruler.query-frontend.grpc-client-config.backoff-on-ratelimits`
    * `-ruler.query-frontend.grpc-client-config.backoff-min-period`
    * `-ruler.query-frontend.grpc-client-config.backoff-max-period`
    * `-ruler.query-frontend.grpc-client-config.backoff-retries`
    * `-ruler.query-frontend.grpc-client-config.tls-enabled`
    * `-ruler.query-frontend.grpc-client-config.tls-ca-path`
    * `-ruler.query-frontend.grpc-client-config.tls-cert-path`
    * `-ruler.query-frontend.grpc-client-config.tls-key-path`
    * `-ruler.query-frontend.grpc-client-config.tls-server-name`
    * `-ruler.query-frontend.grpc-client-config.tls-insecure-skip-verify`
* [FEATURE] Distributor: Added the ability to forward specifics metrics to alternative remote_write API endpoints. #1052
* [FEATURE] Ingester: Active series custom trackers now supports runtime tenant-specific overrides. The configuration has been moved to limit config, the ingester config has been deprecated.  #1188
* [ENHANCEMENT] Alertmanager API: Concurrency limit for GET requests is now configurable using `-alertmanager.max-concurrent-get-requests-per-tenant`. #1547
* [ENHANCEMENT] Alertmanager: Added the ability to configure additional gRPC client settings for the Alertmanager distributor #1547
  - `-alertmanager.alertmanager-client.backoff-max-period`
  - `-alertmanager.alertmanager-client.backoff-min-period`
  - `-alertmanager.alertmanager-client.backoff-on-ratelimits`
  - `-alertmanager.alertmanager-client.backoff-retries`
  - `-alertmanager.alertmanager-client.grpc-client-rate-limit`
  - `-alertmanager.alertmanager-client.grpc-client-rate-limit-burst`
  - `-alertmanager.alertmanager-client.grpc-compression`
  - `-alertmanager.alertmanager-client.grpc-max-recv-msg-size`
  - `-alertmanager.alertmanager-client.grpc-max-send-msg-size`
* [ENHANCEMENT] Ruler: Add more detailed query information to ruler query stats logging. #1411
* [ENHANCEMENT] Admin: Admin API now has some styling. #1482 #1549 #1821 #1824
* [ENHANCEMENT] Alertmanager: added `insight=true` field to alertmanager dispatch logs. #1379
* [ENHANCEMENT] Store-gateway: Add the experimental ability to run index header operations in a dedicated thread pool. This feature can be configured using `-blocks-storage.bucket-store.index-header-thread-pool-size` and is disabled by default. #1660
* [ENHANCEMENT] Store-gateway: don't drop all blocks if instance finds itself as unhealthy or missing in the ring. #1806 #1823
* [ENHANCEMENT] Querier: wait until inflight queries are completed when shutting down queriers. #1756 #1767
* [BUGFIX] Query-frontend: do not shard queries with a subquery unless the subquery is inside a shardable aggregation function call. #1542
* [BUGFIX] Query-frontend: added `component=query-frontend` label to results cache memcached metrics to fix a panic when Mimir is running in single binary mode and results cache is enabled. #1704
* [BUGFIX] Mimir: services' status content-type is now correctly set to `text/html`. #1575
* [BUGFIX] Multikv: Fix panic when using using runtime config to set primary KV store used by `multi` KV. #1587
* [BUGFIX] Multikv: Fix watching for runtime config changes in `multi` KV store in ruler and querier. #1665
* [BUGFIX] Memcached: allow to use CNAME DNS records for the memcached backend addresses. #1654
* [BUGFIX] Querier: fixed temporary partial query results when shuffle sharding is enabled and hash ring backend storage is flushed / reset. #1829
* [BUGFIX] Alertmanager: prevent more file traversal cases related to template names. #1833
* [BUGFUX] Alertmanager: Allow usage with `-alertmanager-storage.backend=local`. Note that when using this storage type, the Alertmanager is not able persist state remotely, so it not recommended for production use. #1836
* [BUGFIX] Alertmanager: Do not validate alertmanager configuration if it's not running. #1835

### Mixin

* [CHANGE] Dashboards: Remove per-user series legends from Tenants dashboard. #1605
* [CHANGE] Dashboards: Show in-memory series and the per-user series limit on Tenants dashboard. #1613
* [CHANGE] Dashboards: Slow-queries dashboard now uses `user` label from logs instead of `org_id`. #1634
* [CHANGE] Dashboards: changed all Grafana dashboards UIDs to not conflict with Cortex ones, to let people install both while migrating from Cortex to Mimir: #1801 #1808
  * Alertmanager from `a76bee5913c97c918d9e56a3cc88cc28` to `b0d38d318bbddd80476246d4930f9e55`
  * Alertmanager Resources from `68b66aed90ccab448009089544a8d6c6` to `a6883fb22799ac74479c7db872451092`
  * Compactor from `9c408e1d55681ecb8a22c9fab46875cc` to `1b3443aea86db629e6efdb7d05c53823`
  * Compactor Resources from `df9added6f1f4332f95848cca48ebd99` to `09a5c49e9cdb2f2b24c6d184574a07fd`
  * Config from `61bb048ced9817b2d3e07677fb1c6290` to `5d9d0b4724c0f80d68467088ec61e003`
  * Object Store from `d5a3a4489d57c733b5677fb55370a723` to `e1324ee2a434f4158c00a9ee279d3292`
  * Overrides from `b5c95fee2e5e7c4b5930826ff6e89a12` to `1e2c358600ac53f09faea133f811b5bb`
  * Queries from `d9931b1054053c8b972d320774bb8f1d` to `b3abe8d5c040395cc36615cb4334c92d`
  * Reads from `8d6ba60eccc4b6eedfa329b24b1bd339` to `e327503188913dc38ad571c647eef643`
  * Reads Networking from `c0464f0d8bd026f776c9006b05910000` to `54b2a0a4748b3bd1aefa92ce5559a1c2`
  * Reads Resources from `2fd2cda9eea8d8af9fbc0a5960425120` to `cc86fd5aa9301c6528986572ad974db9`
  * Rollout Progress from `7544a3a62b1be6ffd919fc990ab8ba8f` to `7f0b5567d543a1698e695b530eb7f5de`
  * Ruler from `44d12bcb1f95661c6ab6bc946dfc3473` to `631e15d5d85afb2ca8e35d62984eeaa0`
  * Scaling from `88c041017b96856c9176e07cf557bdcf` to `64bbad83507b7289b514725658e10352`
  * Slow queries from `e6f3091e29d2636e3b8393447e925668` to `6089e1ce1e678788f46312a0a1e647e6`
  * Tenants from `35fa247ce651ba189debf33d7ae41611` to `35fa247ce651ba189debf33d7ae41611`
  * Top Tenants from `bc6e12d4fe540e4a1785b9d3ca0ffdd9` to `bc6e12d4fe540e4a1785b9d3ca0ffdd9`
  * Writes from `0156f6d15aa234d452a33a4f13c838e3` to `8280707b8f16e7b87b840fc1cc92d4c5`
  * Writes Networking from `681cd62b680b7154811fe73af55dcfd4` to `978c1cb452585c96697a238eaac7fe2d`
  * Writes Resources from `c0464f0d8bd026f776c9006b0591bb0b` to `bc9160e50b52e89e0e49c840fea3d379`
* [FEATURE] Alerts: added the following alerts on `mimir-continuous-test` tool: #1676
  - `MimirContinuousTestNotRunningOnWrites`
  - `MimirContinuousTestNotRunningOnReads`
  - `MimirContinuousTestFailed`
* [ENHANCEMENT] Added `per_cluster_label` support to allow to change the label name used to differentiate between Kubernetes clusters. #1651
* [ENHANCEMENT] Dashboards: Show QPS and latency of the Alertmanager Distributor. #1696
* [ENHANCEMENT] Playbooks: Add Alertmanager suggestions for `MimirRequestErrors` and `MimirRequestLatency` #1702
* [ENHANCEMENT] Dashboards: Allow custom datasources. #1749
* [ENHANCEMENT] Dashboards: Add config option `gateway_enabled` (defaults to `true`) to disable gateway panels from dashboards. #1761
* [ENHANCEMENT] Dashboards: Extend Top tenants dashboard with queries for tenants with highest sample rate, discard rate, and discard rate growth. #1842
* [ENHANCEMENT] Dashboards: Show ingestion rate limit and rule group limit on Tenants dashboard. #1845
* [ENHANCEMENT] Dashboards: Add "last successful run" panel to compactor dashboard. #1628
* [BUGFIX] Dashboards: Fix "Failed evaluation rate" panel on Tenants dashboard. #1629
* [BUGFIX] Honor the configured `per_instance_label` in all dashboards and alerts. #1697

### Jsonnet

* [FEATURE] Added support for `mimir-continuous-test`. To deploy `mimir-continuous-test` you can use the following configuration: #1675 #1850
  ```jsonnet
  _config+: {
    continuous_test_enabled: true,
    continuous_test_tenant_id: 'type-tenant-id',
    continuous_test_write_endpoint: 'http://type-write-path-hostname',
    continuous_test_read_endpoint: 'http://type-read-path-hostname/prometheus',
  },
  ```
* [ENHANCEMENT] Ingester anti-affinity can now be disabled by using `ingester_allow_multiple_replicas_on_same_node` configuration key. #1581
* [ENHANCEMENT] Added `node_selector` configuration option to select Kubernetes nodes where Mimir should run. #1596
* [ENHANCEMENT] Alertmanager: Added a `PodDisruptionBudget` of `withMaxUnavailable = 1`, to ensure we maintain quorum during rollouts. #1683
* [ENHANCEMENT] Store-gateway anti-affinity can now be enabled/disabled using `store_gateway_allow_multiple_replicas_on_same_node` configuration key. #1730
* [ENHANCEMENT] Added `store_gateway_zone_a_args`, `store_gateway_zone_b_args` and `store_gateway_zone_c_args` configuration options. #1807
* [BUGFIX] Pass primary and secondary multikv stores via CLI flags. Introduced new `multikv_switch_primary_secondary` config option to flip primary and secondary in runtime config.

### Mimirtool

* [BUGFIX] `config convert`: Retain Cortex defaults for `blocks_storage.backend`, `ruler_storage.backend`, `alertmanager_storage.backend`, `auth.type`, `activity_tracker.filepath`, `alertmanager.data_dir`, `blocks_storage.filesystem.dir`, `compactor.data_dir`, `ruler.rule_path`, `ruler_storage.filesystem.dir`, and `graphite.querier.schemas.backend`. #1626 #1762

### Tools

* [FEATURE] Added a `markblocks` tool that creates `no-compact` and `delete` marks for the blocks. #1551
* [FEATURE] Added `mimir-continuous-test` tool to continuously run smoke tests on live Mimir clusters. #1535 #1540 #1653 #1603 #1630 #1691 #1675 #1676 #1692 #1706 #1709 #1775 #1777 #1778 #1795
* [FEATURE] Added `mimir-rules-action` GitHub action, located at `operations/mimir-rules-action/`, used to lint, prepare, verify, diff, and sync rules to a Mimir cluster. #1723

## 2.0.0

### Grafana Mimir

_Changes since Cortex 1.10.0._

* [CHANGE] Remove chunks storage engine. #86 #119 #510 #545 #743 #744 #748 #753 #755 #757 #758 #759 #760 #762 #764 #789 #812 #813
  * The following CLI flags (and their respective YAML config options) have been removed:
    * `-store.engine`
    * `-schema-config-file`
    * `-ingester.checkpoint-duration`
    * `-ingester.checkpoint-enabled`
    * `-ingester.chunk-encoding`
    * `-ingester.chunk-age-jitter`
    * `-ingester.concurrent-flushes`
    * `-ingester.flush-on-shutdown-with-wal-enabled`
    * `-ingester.flush-op-timeout`
    * `-ingester.flush-period`
    * `-ingester.max-chunk-age`
    * `-ingester.max-chunk-idle`
    * `-ingester.max-series-per-query` (and `max_series_per_query` from runtime config)
    * `-ingester.max-stale-chunk-idle`
    * `-ingester.max-transfer-retries`
    * `-ingester.min-chunk-length`
    * `-ingester.recover-from-wal`
    * `-ingester.retain-period`
    * `-ingester.spread-flushes`
    * `-ingester.wal-dir`
    * `-ingester.wal-enabled`
    * `-querier.query-parallelism`
    * `-querier.second-store-engine`
    * `-querier.use-second-store-before-time`
    * `-flusher.wal-dir`
    * `-flusher.concurrent-flushes`
    * `-flusher.flush-op-timeout`
    * All `-table-manager.*` flags
    * All `-deletes.*` flags
    * All `-purger.*` flags
    * All `-metrics.*` flags
    * All `-dynamodb.*` flags
    * All `-s3.*` flags
    * All `-azure.*` flags
    * All `-bigtable.*` flags
    * All `-gcs.*` flags
    * All `-cassandra.*` flags
    * All `-boltdb.*` flags
    * All `-local.*` flags
    * All `-swift.*` flags
    * All `-store.*` flags except `-store.engine`, `-store.max-query-length`, `-store.max-labels-query-length`
    * All `-grpc-store.*` flags
  * The following API endpoints have been removed:
    * `/api/v1/chunks` and `/chunks`
  * The following metrics have been removed:
    * `cortex_ingester_flush_queue_length`
    * `cortex_ingester_queried_chunks`
    * `cortex_ingester_chunks_created_total`
    * `cortex_ingester_wal_replay_duration_seconds`
    * `cortex_ingester_wal_corruptions_total`
    * `cortex_ingester_sent_chunks`
    * `cortex_ingester_received_chunks`
    * `cortex_ingester_flush_series_in_progress`
    * `cortex_ingester_chunk_utilization`
    * `cortex_ingester_chunk_length`
    * `cortex_ingester_chunk_size_bytes`
    * `cortex_ingester_chunk_age_seconds`
    * `cortex_ingester_memory_chunks`
    * `cortex_ingester_flushing_enqueued_series_total`
    * `cortex_ingester_flushing_dequeued_series_total`
    * `cortex_ingester_dropped_chunks_total`
    * `cortex_oldest_unflushed_chunk_timestamp_seconds`
    * `prometheus_local_storage_chunk_ops_total`
    * `prometheus_local_storage_chunkdesc_ops_total`
    * `prometheus_local_storage_memory_chunkdescs`
* [CHANGE] Changed default storage backends from `s3` to `filesystem` #833
  This effects the following flags:
  * `-blocks-storage.backend` now defaults to `filesystem`
  * `-blocks-storage.filesystem.dir` now defaults to `blocks`
  * `-alertmanager-storage.backend` now defaults to `filesystem`
  * `-alertmanager-storage.filesystem.dir` now defaults to `alertmanager`
  * `-ruler-storage.backend` now defaults to `filesystem`
  * `-ruler-storage.filesystem.dir` now defaults to `ruler`
* [CHANGE] Renamed metric `cortex_experimental_features_in_use_total` as `cortex_experimental_features_used_total` and added `feature` label. #32 #658
* [CHANGE] Removed `log_messages_total` metric. #32
* [CHANGE] Some files and directories created by Mimir components on local disk now have stricter permissions, and are only readable by owner, but not group or others. #58
* [CHANGE] Memcached client DNS resolution switched from golang built-in to [`miekg/dns`](https://github.com/miekg/dns). #142
* [CHANGE] The metric `cortex_deprecated_flags_inuse_total` has been renamed to `deprecated_flags_inuse_total` as part of using grafana/dskit functionality. #185
* [CHANGE] API: The `-api.response-compression-enabled` flag has been removed, and GZIP response compression is always enabled except on `/api/v1/push` and `/push` endpoints. #880
* [CHANGE] Update Go version to 1.17.3. #480
* [CHANGE] The `status_code` label on gRPC client metrics has changed from '200' and '500' to '2xx', '5xx', '4xx', 'cancel' or 'error'. #537
* [CHANGE] Removed the deprecated `-<prefix>.fifocache.size` flag. #618
* [CHANGE] Enable index header lazy loading by default. #693
  * `-blocks-storage.bucket-store.index-header-lazy-loading-enabled` default from `false` to `true`
  * `-blocks-storage.bucket-store.index-header-lazy-loading-idle-timeout` default from `20m` to `1h`
* [CHANGE] Shuffle-sharding:
  * `-distributor.sharding-strategy` option has been removed, and shuffle sharding is enabled by default. Default shard size is set to 0, which disables shuffle sharding for the tenant (all ingesters will receive tenants's samples). #888
  * `-ruler.sharding-strategy` option has been removed from ruler. Ruler now uses shuffle-sharding by default, but respects `ruler_tenant_shard_size`, which defaults to 0 (ie. use all rulers for tenant). #889
  * `-store-gateway.sharding-strategy` option has been removed store-gateways. Store-gateway now uses shuffle-sharding by default, but respects `store_gateway_tenant_shard_size` for tenant, and this value defaults to 0. #891
* [CHANGE] Server: `-server.http-listen-port` (yaml: `server.http_listen_port`) now defaults to `8080` (previously `80`). #871
* [CHANGE] Changed the default value of `-blocks-storage.bucket-store.ignore-deletion-marks-delay` from 6h to 1h. #892
* [CHANGE] Changed default settings for memcached clients: #959 #1000
  * The default value for the following config options has changed from `10000` to `25000`:
    * `-blocks-storage.bucket-store.chunks-cache.memcached.max-async-buffer-size`
    * `-blocks-storage.bucket-store.index-cache.memcached.max-async-buffer-size`
    * `-blocks-storage.bucket-store.metadata-cache.memcached.max-async-buffer-size`
    * `-query-frontend.results-cache.memcached.max-async-buffer-size`
  * The default value for the following config options has changed from `0` (unlimited) to `100`:
    * `-blocks-storage.bucket-store.chunks-cache.memcached.max-get-multi-batch-size`
    * `-blocks-storage.bucket-store.index-cache.memcached.max-get-multi-batch-size`
    * `-blocks-storage.bucket-store.metadata-cache.memcached.max-get-multi-batch-size`
    * `-query-frontend.results-cache.memcached.max-get-multi-batch-size`
  * The default value for the following config options has changed from `16` to `100`:
    * `-blocks-storage.bucket-store.chunks-cache.memcached.max-idle-connections`
    * `-blocks-storage.bucket-store.index-cache.memcached.max-idle-connections`
    * `-blocks-storage.bucket-store.metadata-cache.memcached.max-idle-connections`
    * `-query-frontend.results-cache.memcached.max-idle-connections`
  * The default value for the following config options has changed from `100ms` to `200ms`:
    * `-blocks-storage.bucket-store.metadata-cache.memcached.timeout`
    * `-blocks-storage.bucket-store.index-cache.memcached.timeout`
    * `-blocks-storage.bucket-store.chunks-cache.memcached.timeout`
    * `-query-frontend.results-cache.memcached.timeout`
* [CHANGE] Changed the default value of `-blocks-storage.bucket-store.bucket-index.enabled` to `true`. The default configuration must now run the compactor in order to write the bucket index or else queries to long term storage will fail. #924
* [CHANGE] Option `-auth.enabled` has been renamed to `-auth.multitenancy-enabled`. #1130
* [CHANGE] Default tenant ID used with disabled auth (`-auth.multitenancy-enabled=false`) has changed from `fake` to `anonymous`. This tenant ID can now be changed with `-auth.no-auth-tenant` option. #1063
* [CHANGE] The default values for the following local directories have changed: #1072
  * `-alertmanager.storage.path` default value changed to `./data-alertmanager/`
  * `-compactor.data-dir` default value changed to `./data-compactor/`
  * `-ruler.rule-path` default value changed to `./data-ruler/`
* [CHANGE] The default value for gRPC max send message size has been changed from 16MB to 100MB. This affects the following parameters: #1152
  * `-query-frontend.grpc-client-config.grpc-max-send-msg-size`
  * `-ingester.client.grpc-max-send-msg-size`
  * `-querier.frontend-client.grpc-max-send-msg-size`
  * `-query-scheduler.grpc-client-config.grpc-max-send-msg-size`
  * `-ruler.client.grpc-max-send-msg-size`
* [CHANGE] Remove `-http.prefix` flag (and `http_prefix` config file option). #763
* [CHANGE] Remove legacy endpoints. Please use their alternatives listed below. As part of the removal process we are
  introducing two new sets of endpoints for the ruler configuration API: `<prometheus-http-prefix>/rules` and
  `<prometheus-http-prefix>/config/v1/rules/**`. We are also deprecating `<prometheus-http-prefix>/rules` and `/api/v1/rules`;
  and will remove them in Mimir 2.2.0. #763 #1222
  * Query endpoints

    | Legacy                                                  | Alternative                                                |
    | ------------------------------------------------------- | ---------------------------------------------------------- |
    | `/<legacy-http-prefix>/api/v1/query`                    | `<prometheus-http-prefix>/api/v1/query`                    |
    | `/<legacy-http-prefix>/api/v1/query_range`              | `<prometheus-http-prefix>/api/v1/query_range`              |
    | `/<legacy-http-prefix>/api/v1/query_exemplars`          | `<prometheus-http-prefix>/api/v1/query_exemplars`          |
    | `/<legacy-http-prefix>/api/v1/series`                   | `<prometheus-http-prefix>/api/v1/series`                   |
    | `/<legacy-http-prefix>/api/v1/labels`                   | `<prometheus-http-prefix>/api/v1/labels`                   |
    | `/<legacy-http-prefix>/api/v1/label/{name}/values`      | `<prometheus-http-prefix>/api/v1/label/{name}/values`      |
    | `/<legacy-http-prefix>/api/v1/metadata`                 | `<prometheus-http-prefix>/api/v1/metadata`                 |
    | `/<legacy-http-prefix>/api/v1/read`                     | `<prometheus-http-prefix>/api/v1/read`                     |
    | `/<legacy-http-prefix>/api/v1/cardinality/label_names`  | `<prometheus-http-prefix>/api/v1/cardinality/label_names`  |
    | `/<legacy-http-prefix>/api/v1/cardinality/label_values` | `<prometheus-http-prefix>/api/v1/cardinality/label_values` |
    | `/api/prom/user_stats`                                  | `/api/v1/user_stats`                                       |

  * Distributor endpoints

    | Legacy endpoint               | Alternative                   |
    | ----------------------------- | ----------------------------- |
    | `/<legacy-http-prefix>/push`  | `/api/v1/push`                |
    | `/all_user_stats`             | `/distributor/all_user_stats` |
    | `/ha-tracker`                 | `/distributor/ha_tracker`     |

  * Ingester endpoints

    | Legacy          | Alternative           |
    | --------------- | --------------------- |
    | `/ring`         | `/ingester/ring`      |
    | `/shutdown`     | `/ingester/shutdown`  |
    | `/flush`        | `/ingester/flush`     |
    | `/push`         | `/ingester/push`      |

  * Ruler endpoints

    | Legacy                                                | Alternative                                         | Alternative #2 (not available before Mimir 2.0.0)                    |
    | ----------------------------------------------------- | --------------------------------------------------- | ------------------------------------------------------------------- |
    | `/<legacy-http-prefix>/api/v1/rules`                  | `<prometheus-http-prefix>/api/v1/rules`             |                                                                     |
    | `/<legacy-http-prefix>/api/v1/alerts`                 | `<prometheus-http-prefix>/api/v1/alerts`            |                                                                     |
    | `/<legacy-http-prefix>/rules`                         | `/api/v1/rules` (see below)                         |  `<prometheus-http-prefix>/config/v1/rules`                         |
    | `/<legacy-http-prefix>/rules/{namespace}`             | `/api/v1/rules/{namespace}` (see below)             |  `<prometheus-http-prefix>/config/v1/rules/{namespace}`             |
    | `/<legacy-http-prefix>/rules/{namespace}/{groupName}` | `/api/v1/rules/{namespace}/{groupName}` (see below) |  `<prometheus-http-prefix>/config/v1/rules/{namespace}/{groupName}` |
    | `/<legacy-http-prefix>/rules/{namespace}`             | `/api/v1/rules/{namespace}` (see below)             |  `<prometheus-http-prefix>/config/v1/rules/{namespace}`             |
    | `/<legacy-http-prefix>/rules/{namespace}/{groupName}` | `/api/v1/rules/{namespace}/{groupName}` (see below) |  `<prometheus-http-prefix>/config/v1/rules/{namespace}/{groupName}` |
    | `/<legacy-http-prefix>/rules/{namespace}`             | `/api/v1/rules/{namespace}` (see below)             |  `<prometheus-http-prefix>/config/v1/rules/{namespace}`             |
    | `/ruler_ring`                                         | `/ruler/ring`                                       |                                                                     |

    > __Note:__ The `/api/v1/rules/**` endpoints are considered deprecated with Mimir 2.0.0 and will be removed
    in Mimir 2.2.0. After upgrading to 2.0.0 we recommend switching uses to the equivalent
    `/<prometheus-http-prefix>/config/v1/**` endpoints that Mimir 2.0.0 introduces.

  * Alertmanager endpoints

    | Legacy                      | Alternative                        |
    | --------------------------- | ---------------------------------- |
    | `/<legacy-http-prefix>`     | `/alertmanager`                    |
    | `/status`                   | `/multitenant_alertmanager/status` |

* [CHANGE] Ingester: changed `-ingester.stream-chunks-when-using-blocks` default value from `false` to `true`. #717
* [CHANGE] Ingester: default `-ingester.ring.min-ready-duration` reduced from 1m to 15s. #126
* [CHANGE] Ingester: `-ingester.ring.min-ready-duration` now start counting the delay after the ring's health checks have passed instead of when the ring client was started. #126
* [CHANGE] Ingester: allow experimental ingester max-exemplars setting to be changed dynamically #144
  * CLI flag `-blocks-storage.tsdb.max-exemplars` is renamed to `-ingester.max-global-exemplars-per-user`.
  * YAML `max_exemplars` is moved from `tsdb` to `overrides` and renamed to `max_global_exemplars_per_user`.
* [CHANGE] Ingester: active series metrics `cortex_ingester_active_series` and `cortex_ingester_active_series_custom_tracker` are now removed when their value is zero. #672 #690
* [CHANGE] Ingester: changed default value of `-blocks-storage.tsdb.retention-period` from `6h` to `24h`. #966
* [CHANGE] Ingester: changed default value of `-blocks-storage.tsdb.close-idle-tsdb-timeout` from `0` to `13h`. #967
* [CHANGE] Ingester: changed default value of `-ingester.ring.final-sleep` from `30s` to `0s`. #981
* [CHANGE] Ingester: the following low level settings have been removed: #1153
  * `-ingester-client.expected-labels`
  * `-ingester-client.expected-samples-per-series`
  * `-ingester-client.expected-timeseries`
* [CHANGE] Ingester: following command line options related to ingester ring were renamed: #1155
  * `-consul.*` changed to `-ingester.ring.consul.*`
  * `-etcd.*` changed to `-ingester.ring.etcd.*`
  * `-multi.*` changed to `-ingester.ring.multi.*`
  * `-distributor.excluded-zones` changed to `-ingester.ring.excluded-zones`
  * `-distributor.replication-factor` changed to `-ingester.ring.replication-factor`
  * `-distributor.zone-awareness-enabled` changed to `-ingester.ring.zone-awareness-enabled`
  * `-ingester.availability-zone` changed to `-ingester.ring.instance-availability-zone`
  * `-ingester.final-sleep` changed to `-ingester.ring.final-sleep`
  * `-ingester.heartbeat-period` changed to `-ingester.ring.heartbeat-period`
  * `-ingester.join-after` changed to `-ingester.ring.join-after`
  * `-ingester.lifecycler.ID` changed to `-ingester.ring.instance-id`
  * `-ingester.lifecycler.addr` changed to `-ingester.ring.instance-addr`
  * `-ingester.lifecycler.interface` changed to `-ingester.ring.instance-interface-names`
  * `-ingester.lifecycler.port` changed to `-ingester.ring.instance-port`
  * `-ingester.min-ready-duration` changed to `-ingester.ring.min-ready-duration`
  * `-ingester.num-tokens` changed to `-ingester.ring.num-tokens`
  * `-ingester.observe-period` changed to `-ingester.ring.observe-period`
  * `-ingester.readiness-check-ring-health` changed to `-ingester.ring.readiness-check-ring-health`
  * `-ingester.tokens-file-path` changed to `-ingester.ring.tokens-file-path`
  * `-ingester.unregister-on-shutdown` changed to `-ingester.ring.unregister-on-shutdown`
  * `-ring.heartbeat-timeout` changed to `-ingester.ring.heartbeat-timeout`
  * `-ring.prefix` changed to `-ingester.ring.prefix`
  * `-ring.store` changed to `-ingester.ring.store`
* [CHANGE] Ingester: fields in YAML configuration for ingester ring have been changed: #1155
  * `ingester.lifecycler` changed to `ingester.ring`
  * Fields from `ingester.lifecycler.ring` moved to `ingester.ring`
  * `ingester.lifecycler.address` changed to `ingester.ring.instance_addr`
  * `ingester.lifecycler.id` changed to `ingester.ring.instance_id`
  * `ingester.lifecycler.port` changed to `ingester.ring.instance_port`
  * `ingester.lifecycler.availability_zone` changed to `ingester.ring.instance_availability_zone`
  * `ingester.lifecycler.interface_names` changed to `ingester.ring.instance_interface_names`
* [CHANGE] Distributor: removed the `-distributor.shard-by-all-labels` configuration option. It is now assumed to be true. #698
* [CHANGE] Distributor: change default value of `-distributor.instance-limits.max-inflight-push-requests` to `2000`. #964
* [CHANGE] Distributor: change default value of `-distributor.remote-timeout` from `2s` to `20s`. #970
* [CHANGE] Distributor: removed the `-distributor.extra-query-delay` flag (and its respective YAML config option). #1048
* [CHANGE] Query-frontend: Enable query stats by default, they can still be disabled with `-query-frontend.query-stats-enabled=false`. #83
* [CHANGE] Query-frontend: the `cortex_frontend_mapped_asts_total` metric has been renamed to `cortex_frontend_query_sharding_rewrites_attempted_total`. #150
* [CHANGE] Query-frontend: added `sharded` label to `cortex_query_seconds_total` metric. #235
* [CHANGE] Query-frontend: changed the flag name for controlling query sharding total shards from `-querier.total-shards` to `-query-frontend.query-sharding-total-shards`. #230
* [CHANGE] Query-frontend: flag `-querier.parallelise-shardable-queries` has been renamed to `-query-frontend.parallelize-shardable-queries` #284
* [CHANGE] Query-frontend: removed the deprecated (and unused) `-frontend.cache-split-interval`. Use `-query-frontend.split-queries-by-interval` instead. #587
* [CHANGE] Query-frontend: range query response now omits the `data` field when it's empty (error case) like Prometheus does, previously it was `"data":{"resultType":"","result":null}`. #629
* [CHANGE] Query-frontend: instant queries now honor the `-query-frontend.max-retries-per-request` flag. #630
* [CHANGE] Query-frontend: removed in-memory and Redis cache support. Reason is that these caching backends were just supported by query-frontend, while all other Mimir services only support memcached. #796
  * The following CLI flags (and their respective YAML config options) have been removed:
    * `-frontend.cache.enable-fifocache`
    * `-frontend.redis.*`
    * `-frontend.fifocache.*`
  * The following metrics have been removed:
    * `querier_cache_added_total`
    * `querier_cache_added_new_total`
    * `querier_cache_evicted_total`
    * `querier_cache_entries`
    * `querier_cache_gets_total`
    * `querier_cache_misses_total`
    * `querier_cache_stale_gets_total`
    * `querier_cache_memory_bytes`
    * `cortex_rediscache_request_duration_seconds`
* [CHANGE] Query-frontend: migrated memcached backend client to the same one used in other components (memcached config and metrics are now consistent across all Mimir services). #821
  * The following CLI flags (and their respective YAML config options) have been added:
    * `-query-frontend.results-cache.backend` (set it to `memcached` if `-query-frontend.cache-results=true`)
  * The following CLI flags (and their respective YAML config options) have been changed:
    * `-frontend.memcached.hostname` and `-frontend.memcached.service` have been removed: use `-query-frontend.results-cache.memcached.addresses` instead
  * The following CLI flags (and their respective YAML config options) have been renamed:
    * `-frontend.background.write-back-concurrency` renamed to `-query-frontend.results-cache.memcached.max-async-concurrency`
    * `-frontend.background.write-back-buffer` renamed to `-query-frontend.results-cache.memcached.max-async-buffer-size`
    * `-frontend.memcached.batchsize` renamed to `-query-frontend.results-cache.memcached.max-get-multi-batch-size`
    * `-frontend.memcached.parallelism` renamed to `-query-frontend.results-cache.memcached.max-get-multi-concurrency`
    * `-frontend.memcached.timeout` renamed to `-query-frontend.results-cache.memcached.timeout`
    * `-frontend.memcached.max-item-size` renamed to `-query-frontend.results-cache.memcached.max-item-size`
    * `-frontend.memcached.max-idle-conns` renamed to `-query-frontend.results-cache.memcached.max-idle-connections`
    * `-frontend.compression` renamed to `-query-frontend.results-cache.compression`
  * The following CLI flags (and their respective YAML config options) have been removed:
    * `-frontend.memcached.circuit-breaker-consecutive-failures`: feature removed
    * `-frontend.memcached.circuit-breaker-timeout`: feature removed
    * `-frontend.memcached.circuit-breaker-interval`: feature removed
    * `-frontend.memcached.update-interval`: new setting is hardcoded to 30s
    * `-frontend.memcached.consistent-hash`: new setting is always enabled
    * `-frontend.default-validity` and `-frontend.memcached.expiration`: new setting is hardcoded to 7 days
  * The following metrics have been changed:
    * `cortex_cache_dropped_background_writes_total{name}` changed to `thanos_memcached_operation_skipped_total{name, operation, reason}`
    * `cortex_cache_value_size_bytes{name, method}` changed to `thanos_memcached_operation_data_size_bytes{name}`
    * `cortex_cache_request_duration_seconds{name, method, status_code}` changed to `thanos_memcached_operation_duration_seconds{name, operation}`
    * `cortex_cache_fetched_keys{name}` changed to `thanos_cache_memcached_requests_total{name}`
    * `cortex_cache_hits{name}` changed to `thanos_cache_memcached_hits_total{name}`
    * `cortex_memcache_request_duration_seconds{name, method, status_code}` changed to `thanos_memcached_operation_duration_seconds{name, operation}`
    * `cortex_memcache_client_servers{name}` changed to `thanos_memcached_dns_provider_results{name, addr}`
    * `cortex_memcache_client_set_skip_total{name}` changed to `thanos_memcached_operation_skipped_total{name, operation, reason}`
    * `cortex_dns_lookups_total` changed to `thanos_memcached_dns_lookups_total`
    * For all metrics the value of the "name" label has changed from `frontend.memcached` to `frontend-cache`
  * The following metrics have been removed:
    * `cortex_cache_background_queue_length{name}`
* [CHANGE] Query-frontend: merged `query_range` into `frontend` in the YAML config (keeping the same keys) and renamed flags: #825
  * `-querier.max-retries-per-request` renamed to `-query-frontend.max-retries-per-request`
  * `-querier.split-queries-by-interval` renamed to `-query-frontend.split-queries-by-interval`
  * `-querier.align-querier-with-step` renamed to `-query-frontend.align-querier-with-step`
  * `-querier.cache-results` renamed to `-query-frontend.cache-results`
  * `-querier.parallelise-shardable-queries` renamed to `-query-frontend.parallelize-shardable-queries`
* [CHANGE] Query-frontend: the default value of `-query-frontend.split-queries-by-interval` has changed from `0` to `24h`. #1131
* [CHANGE] Query-frontend: `-frontend.` flags were renamed to `-query-frontend.`: #1167
* [CHANGE] Query-frontend / Query-scheduler: classified the `-query-frontend.querier-forget-delay` and `-query-scheduler.querier-forget-delay` flags (and their respective YAML config options) as experimental. #1208
* [CHANGE] Querier / ruler: Change `-querier.max-fetched-chunks-per-query` configuration to limit to maximum number of chunks that can be fetched in a single query. The number of chunks fetched by ingesters AND long-term storare combined should not exceed the value configured on `-querier.max-fetched-chunks-per-query`. [#4260](https://github.com/cortexproject/cortex/pull/4260)
* [CHANGE] Querier / ruler: Option `-querier.ingester-streaming` has been removed. Querier/ruler now always use streaming method to query ingesters. #204
* [CHANGE] Querier: always fetch labels from store and respect start/end times in request; the option `-querier.query-store-for-labels-enabled` has been removed and is now always on. #518 #1132
* [CHANGE] Querier / ruler: removed the `-store.query-chunk-limit` flag (and its respective YAML config option `max_chunks_per_query`). `-querier.max-fetched-chunks-per-query` (and its respective YAML config option `max_fetched_chunks_per_query`) should be used instead. #705
* [CHANGE] Querier/Ruler: `-querier.active-query-tracker-dir` option has been removed. Active query tracking is now done via Activity tracker configured by `-activity-tracker.filepath` and enabled by default. Limit for max number of concurrent queries (`-querier.max-concurrent`) is now respected even if activity tracking is not enabled. #661 #822
* [CHANGE] Querier/ruler/query-frontend: the experimental `-querier.at-modifier-enabled` CLI flag has been removed and the PromQL `@` modifier is always enabled. #941
* [CHANGE] Querier: removed `-querier.worker-match-max-concurrent` and `-querier.worker-parallelism` CLI flags (and their respective YAML config options). Mimir now behaves like if `-querier.worker-match-max-concurrent` is always enabled and you should configure the max concurrency per querier process using `-querier.max-concurrent` instead. #958
* [CHANGE] Querier: changed default value of `-querier.query-ingesters-within` from `0` to `13h`. #967
* [CHANGE] Querier: rename metric `cortex_query_fetched_chunks_bytes_total` to `cortex_query_fetched_chunk_bytes_total` to be consistent with the limit name. #476
* [CHANGE] Ruler: add two new metrics `cortex_ruler_list_rules_seconds` and `cortex_ruler_load_rule_groups_seconds` to the ruler. #906
* [CHANGE] Ruler: endpoints for listing configured rules now return HTTP status code 200 and an empty map when there are no rules instead of an HTTP 404 and plain text error message. The following endpoints are affected: #456
  * `<prometheus-http-prefix>/config/v1/rules`
  * `<prometheus-http-prefix>/config/v1/rules/{namespace}`
  * `<prometheus-http-prefix>/rules` (deprecated)
  * `<prometheus-http-prefix>/rules/{namespace}` (deprecated)
  * `/api/v1/rules` (deprecated)
  * `/api/v1/rules/{namespace}` (deprecated)
* [CHANGE] Ruler: removed `configdb` support from Ruler backend storages. #15 #38 #819
* [CHANGE] Ruler: removed the support for the deprecated storage configuration via `-ruler.storage.*` CLI flags (and their respective YAML config options). Use `-ruler-storage.*` instead. #628
* [CHANGE] Ruler: set new default limits for rule groups: `-ruler.max-rules-per-rule-group` to 20 (previously 0, disabled) and `-ruler.max-rule-groups-per-tenant` to 70 (previously 0, disabled). #847
* [CHANGE] Ruler: removed `-ruler.enable-sharding` option, and changed default value of `-ruler.ring.store` to `memberlist`. #943
* [CHANGE] Ruler: `-ruler.alertmanager-use-v2` has been removed. The ruler will always use the `v2` endpoints. #954 #1100
* [CHANGE] Ruler: `-experimental.ruler.enable-api` flag has been renamed to `-ruler.enable-api` and is now stable. The default value has also changed from `false` to `true`, so both ruler and alertmanager API are enabled by default. #913 #1065
* [CHANGE] Ruler: add support for [DNS service discovery format](./docs/sources/configuration/arguments.md#dns-service-discovery) for `-ruler.alertmanager-url`. `-ruler.alertmanager-discovery` flag has been removed. URLs following the prior SRV format, will be treated as a static target. To continue using service discovery for these URLs prepend `dnssrvnoa+` to them. #993
  * The following metrics for Alertmanager DNS service discovery are replaced:
    * `prometheus_sd_dns_lookups_total` replaced by `cortex_dns_lookups_total{component="ruler"}`
    * `prometheus_sd_dns_lookup_failures_total` replaced by `cortex_dns_failures_total{component="ruler"}`
* [CHANGE] Ruler: deprecate `/api/v1/rules/**` and `<prometheus-http-prefix/rules/**` configuration API endpoints in favour of `/<prometheus-http-prefix>/config/v1/rules/**`. Deprecated endpoints will be removed in Mimir 2.2.0. Main configuration API endpoints are now `/<prometheus-http-prefix>/config/api/v1/rules/**` introduced in Mimir 2.0.0. #1222
* [CHANGE] Store-gateway: index cache now includes tenant in cache keys, this invalidates previous cached entries. #607
* [CHANGE] Store-gateway: increased memcached index caching TTL from 1 day to 7 days. #718
* [CHANGE] Store-gateway: options `-store-gateway.sharding-enabled` and `-querier.store-gateway-addresses` were removed. Default value of `-store-gateway.sharding-ring.store` is now `memberlist` and default value for `-store-gateway.sharding-ring.wait-stability-min-duration` changed from `1m` to `0` (disabled). #976
* [CHANGE] Compactor: compactor will no longer try to compact blocks that are already marked for deletion. Previously compactor would consider blocks marked for deletion within `-compactor.deletion-delay / 2` period as eligible for compaction. [#4328](https://github.com/cortexproject/cortex/pull/4328)
* [CHANGE] Compactor: Removed support for block deletion marks migration. If you're upgrading from Cortex < 1.7.0 to Mimir, you should upgrade the compactor to Cortex >= 1.7.0 first, run it at least once and then upgrade to Mimir. #122
* [CHANGE] Compactor: removed the `cortex_compactor_group_vertical_compactions_total` metric. #278
* [CHANGE] Compactor: no longer waits for initial blocks cleanup to finish before starting compactions. #282
* [CHANGE] Compactor: removed overlapping sources detection. Overlapping sources may exist due to edge cases (timing issues) when horizontally sharding compactor, but are correctly handled by compactor. #494
* [CHANGE] Compactor: compactor now uses deletion marks from `<tenant>/markers` location in the bucket. Marker files are no longer fetched, only listed. #550
* [CHANGE] Compactor: Default value of `-compactor.block-sync-concurrency` has changed from 20 to 8. This flag is now only used to control number of goroutines for downloading and uploading blocks during compaction. #552
* [CHANGE] Compactor is now included in `all` target (single-binary). #866
* [CHANGE] Compactor: Removed `-compactor.sharding-enabled` option. Sharding in compactor is now always enabled. Default value of `-compactor.ring.store` has changed from `consul` to `memberlist`. Default value of `-compactor.ring.wait-stability-min-duration` is now 0, which disables the feature. #956
* [CHANGE] Alertmanager: removed `-alertmanager.configs.auto-webhook-root` #977
* [CHANGE] Alertmanager: removed `configdb` support from Alertmanager backend storages. #15 #38 #819
* [CHANGE] Alertmanager: Don't count user-not-found errors from replicas as failures in the `cortex_alertmanager_state_fetch_replica_state_failed_total` metric. #190
* [CHANGE] Alertmanager: Use distributor for non-API routes. #213
* [CHANGE] Alertmanager: removed `-alertmanager.storage.*` configuration options, with the exception of the CLI flags `-alertmanager.storage.path` and `-alertmanager.storage.retention`. Use `-alertmanager-storage.*` instead. #632
* [CHANGE] Alertmanager: set default value for `-alertmanager.web.external-url=http://localhost:8080/alertmanager` to match the default configuration. #808 #1067
* [CHANGE] Alertmanager: `-experimental.alertmanager.enable-api` flag has been renamed to `-alertmanager.enable-api` and is now stable. #913
* [CHANGE] Alertmanager: now always runs with sharding enabled; other modes of operation are removed. #1044 #1126
  * The following configuration options are removed:
    * `-alertmanager.sharding-enabled`
    * `-alertmanager.cluster.advertise-address`
    * `-alertmanager.cluster.gossip-interval`
    * `-alertmanager.cluster.listen-address`
    * `-alertmanager.cluster.peers`
    * `-alertmanager.cluster.push-pull-interval`
  * The following configuration options are renamed:
    * `-alertmanager.cluster.peer-timeout` to `-alertmanager.peer-timeout`
* [CHANGE] Alertmanager: the default value of `-alertmanager.sharding-ring.store` is now `memberlist`. #1171
* [CHANGE] Ring: changed default value of `-distributor.ring.store` (Distributor ring) and `-ring.store` (Ingester ring) to `memberlist`. #1046
* [CHANGE] Memberlist: the `memberlist_kv_store_value_bytes` metric has been removed due to values no longer being stored in-memory as encoded bytes. [#4345](https://github.com/cortexproject/cortex/pull/4345)
* [CHANGE] Memberlist: forward only changes, not entire original message. [#4419](https://github.com/cortexproject/cortex/pull/4419)
* [CHANGE] Memberlist: don't accept old tombstones as incoming change, and don't forward such messages to other gossip members. [#4420](https://github.com/cortexproject/cortex/pull/4420)
* [CHANGE] Memberlist: changed probe interval from `1s` to `5s` and probe timeout from `500ms` to `2s`. #563
* [CHANGE] Memberlist: the `name` label on metrics `cortex_dns_failures_total`, `cortex_dns_lookups_total` and `cortex_dns_provider_results` was renamed to `component`. #993
* [CHANGE] Limits: removed deprecated limits for rejecting old samples #799
  This removes the following flags:
  * `-validation.reject-old-samples`
  * `-validation.reject-old-samples.max-age`
* [CHANGE] Limits: removed local limit-related flags in favor of global limits. #725
  The distributor ring is now required, and can be configured via the `distributor.ring.*` flags.
  This removes the following flags:
  * `-distributor.ingestion-rate-strategy` -> will now always use the "global" strategy
  * `-ingester.max-series-per-user` -> set `-ingester.max-global-series-per-user` to `N` times the existing value of `-ingester.max-series-per-user` instead
  * `-ingester.max-series-per-metric` -> set `-ingester.max-global-series-per-metric`  to `N` times the existing value of `-ingester.max-series-per-metric` instead
  * `-ingester.max-metadata-per-user` -> set `-ingester.max-global-metadata-per-user` to `N` times the existing value of `-ingester.max-metadata-per-user` instead
  * `-ingester.max-metadata-per-metric` -> set `-ingester.max-global-metadata-per-metric` to `N` times the existing value of `-ingester.max-metadata-per-metric` instead
  * In the above notes, `N` refers to the number of ingester replicas
  Additionally, default values for the following flags have changed:
  * `-ingester.max-global-series-per-user` from `0` to `150000`
  * `-ingester.max-global-series-per-metric` from `0` to `20000`
  * `-distributor.ingestion-rate-limit` from `25000` to `10000`
  * `-distributor.ingestion-burst-size` from `50000` to `200000`
* [CHANGE] Limits: removed limit `enforce_metric_name`, now behave as if set to `true` always. #686
* [CHANGE] Limits: Option `-ingester.max-samples-per-query` and its YAML field `max_samples_per_query` have been removed. It required `-querier.ingester-streaming` option to be set to false, but since `-querier.ingester-streaming` is removed (always defaulting to true), the limit using it was removed as well. #204 #1132
* [CHANGE] Limits: Set the default max number of inflight ingester push requests (`-ingester.instance-limits.max-inflight-push-requests`) to 30000 in order to prevent clusters from being overwhelmed by request volume or temporary slow-downs. #259
* [CHANGE] Overrides exporter: renamed metric `cortex_overrides` to `cortex_limits_overrides`. #173 #407
* [FEATURE] The following features have been moved from experimental to stable: #913 #1002
  * Alertmanager config API
  * Alertmanager receiver firewall
  * Alertmanager sharding
  * Azure blob storage support
  * Blocks storage bucket index
  * Disable the ring health check in the readiness endpoint (`-ingester.readiness-check-ring-health=false`)
  * Distributor: do not extend writes on unhealthy ingesters
  * Do not unregister ingesters from ring on shutdown (`-ingester.unregister-on-shutdown=false`)
  * HA Tracker: cleanup of old replicas from KV Store
  * Instance limits in ingester and distributor
  * OpenStack Swift storage support
  * Query-frontend: query stats tracking
  * Query-scheduler
  * Querier: tenant federation
  * Ruler config API
  * S3 Server Side Encryption (SSE) using KMS
  * TLS configuration for gRPC, HTTP and etcd clients
  * Zone-aware replication
  * `/labels` API using matchers
  * The following querier limits:
    * `-querier.max-fetched-chunks-per-query`
    * `-querier.max-fetched-chunk-bytes-per-query`
    * `-querier.max-fetched-series-per-query`
  * The following alertmanager limits:
    * Notification rate (`-alertmanager.notification-rate-limit` and `-alertmanager.notification-rate-limit-per-integration`)
    * Dispatcher groups (`-alertmanager.max-dispatcher-aggregation-groups`)
    * User config size (`-alertmanager.max-config-size-bytes`)
    * Templates count in user config (`-alertmanager.max-templates-count`)
    * Max template size (`-alertmanager.max-template-size-bytes`)
* [FEATURE] The endpoints `/api/v1/status/buildinfo`, `<prometheus-http-prefix>/api/v1/status/buildinfo`, and `<alertmanager-http-prefix>/api/v1/status/buildinfo` have been added to display build information and enabled features. #1219 #1240
* [FEATURE] PromQL: added `present_over_time` support. #139
* [FEATURE] Added "Activity tracker" feature which can log ongoing activities from previous Mimir run in case of a crash. It is enabled by default and controlled by the `-activity-tracker.filepath` flag. It can be disabled by setting this path to an empty string. Currently, the Store-gateway, Ruler, Querier, Query-frontend and Ingester components use this feature to track queries. #631 #782 #822 #1121
* [FEATURE] Divide configuration parameters into categories "basic", "advanced", and "experimental". Only flags in the basic category are shown when invoking `-help`, whereas `-help-all` will include flags in all categories (basic, advanced, experimental). #840
* [FEATURE] Querier: Added support for tenant federation to exemplar endpoints. #927
* [FEATURE] Ingester: can expose metrics on active series matching custom trackers configured via `-ingester.active-series-custom-trackers` (or its respective YAML config option). When configured, active series for custom trackers are exposed by the `cortex_ingester_active_series_custom_tracker` metric. #42 #672
* [FEATURE] Ingester: Enable snapshotting of in-memory TSDB on disk during shutdown via `-blocks-storage.tsdb.memory-snapshot-on-shutdown` (experimental). #249
* [FEATURE] Ingester: Added `-blocks-storage.tsdb.isolation-enabled` flag, which allows disabling TSDB isolation feature. This is enabled by default (per TSDB default), but disabling can improve performance of write requests. #512
* [FEATURE] Ingester: Added `-blocks-storage.tsdb.head-chunks-write-queue-size` flag, which allows setting the size of the queue used by the TSDB before m-mapping chunks (experimental). #591
  * Added `cortex_ingester_tsdb_mmap_chunk_write_queue_operations_total` metric to track different operations of this queue.
* [FEATURE] Distributor: Added `-api.skip-label-name-validation-header-enabled` option to allow skipping label name validation on the HTTP write path based on `X-Mimir-SkipLabelNameValidation` header being `true` or not. #390
* [FEATURE] Query-frontend: Add `cortex_query_fetched_series_total` and `cortex_query_fetched_chunks_bytes_total` per-user counters to expose the number of series and bytes fetched as part of queries. These metrics can be enabled with the `-frontend.query-stats-enabled` flag (or its respective YAML config option `query_stats_enabled`). [#4343](https://github.com/cortexproject/cortex/pull/4343)
* [FEATURE] Query-frontend: Add `cortex_query_fetched_chunks_total` per-user counter to expose the number of chunks fetched as part of queries. This metric can be enabled with the `-query-frontend.query-stats-enabled` flag (or its respective YAML config option `query_stats_enabled`). #31
* [FEATURE] Query-frontend: Add query sharding for instant and range queries. You can enable querysharding by setting `-query-frontend.parallelize-shardable-queries` to `true`. The following additional config and exported metrics have been added. #79 #80 #100 #124 #140 #148 #150 #151 #153 #154 #155 #156 #157 #158 #159 #160 #163 #169 #172 #196 #205 #225 #226 #227 #228 #230 #235 #240 #239 #246 #244 #319 #330 #371 #385 #400 #458 #586 #630 #660 #707 #1542
  * New config options:
    * `-query-frontend.query-sharding-total-shards`: The amount of shards to use when doing parallelisation via query sharding.
    * `-query-frontend.query-sharding-max-sharded-queries`: The max number of sharded queries that can be run for a given received query. 0 to disable limit.
    * `-blocks-storage.bucket-store.series-hash-cache-max-size-bytes`: Max size - in bytes - of the in-memory series hash cache in the store-gateway.
    * `-blocks-storage.tsdb.series-hash-cache-max-size-bytes`: Max size - in bytes - of the in-memory series hash cache in the ingester.
  * New exported metrics:
    * `cortex_bucket_store_series_hash_cache_requests_total`
    * `cortex_bucket_store_series_hash_cache_hits_total`
    * `cortex_frontend_query_sharding_rewrites_succeeded_total`
    * `cortex_frontend_sharded_queries_per_query`
  * Renamed metrics:
    * `cortex_frontend_mapped_asts_total` to `cortex_frontend_query_sharding_rewrites_attempted_total`
  * Modified metrics:
    * added `sharded` label to `cortex_query_seconds_total`
  * When query sharding is enabled, the following querier config must be set on query-frontend too:
    * `-querier.max-concurrent`
    * `-querier.timeout`
    * `-querier.max-samples`
    * `-querier.at-modifier-enabled`
    * `-querier.default-evaluation-interval`
    * `-querier.active-query-tracker-dir`
    * `-querier.lookback-delta`
  * Sharding can be dynamically controlled per request using the `Sharding-Control: 64` header. (0 to disable)
  * Sharding can be dynamically controlled per tenant using the limit `query_sharding_total_shards`. (0 to disable)
  * Added `sharded_queries` count to the "query stats" log.
  * The number of shards is adjusted to be compatible with number of compactor shards that are used by a split-and-merge compactor. The querier can use this to avoid querying blocks that cannot have series in a given query shard.
* [FEATURE] Query-Frontend: Added `-query-frontend.cache-unaligned-requests` option to cache responses for requests that do not have step-aligned start and end times. This can improve speed of repeated queries, but can also pollute cache with results that are never reused. #432
* [FEATURE] Querier: Added label names cardinality endpoint `<prefix>/api/v1/cardinality/label_names` that is disabled by default. Can be enabled/disabled via the CLI flag `-querier.cardinality-analysis-enabled` or its respective YAML config option. Configurable on a per-tenant basis. #301 #377 #474
* [FEATURE] Querier: Added label values cardinality endpoint `<prefix>/api/v1/cardinality/label_values` that is disabled by default. Can be enabled/disabled via the CLI flag `-querier.cardinality-analysis-enabled` or its respective YAML config option, and configurable on a per-tenant basis. The maximum number of label names allowed to be queried in a single API call can be controlled via `-querier.label-values-max-cardinality-label-names-per-request`. #332 #395 #474
* [FEATURE] Querier: Added `-store.max-labels-query-length` to restrict the range of `/series`, label-names and label-values requests. #507
* [FEATURE] Ruler: Add new `-ruler.query-stats-enabled` which when enabled will report the `cortex_ruler_query_seconds_total` as a per-user metric that tracks the sum of the wall time of executing queries in the ruler in seconds. [#4317](https://github.com/cortexproject/cortex/pull/4317)
* [FEATURE] Ruler: Added federated rule groups. #533
  * Added `-ruler.tenant-federation.enabled` config flag.
  * Added support for `source_tenants` field on rule groups.
* [FEATURE] Store-gateway: Added `/store-gateway/tenants` and `/store-gateway/tenant/{tenant}/blocks` endpoints that provide functionality that was provided by `tools/listblocks`. #911 #973
* [FEATURE] Compactor: compactor now uses new algorithm that we call "split-and-merge". Previous compaction strategy was removed. With the `split-and-merge` compactor source blocks for a given tenant are grouped into `-compactor.split-groups` number of groups. Each group of blocks is then compacted separately, and is split into `-compactor.split-and-merge-shards` shards (configurable on a per-tenant basis). Compaction of each tenant shards can be horizontally scaled. Number of compactors that work on jobs for single tenant can be limited by using `-compactor.compactor-tenant-shard-size` parameter, or per-tenant `compactor_tenant_shard_size` override.  #275 #281 #282 #283 #288 #290 #303 #307 #317 #323 #324 #328 #353 #368 #479 #820
* [FEATURE] Compactor: Added `-compactor.max-compaction-time` to control how long can compaction for a single tenant take. If compactions for a tenant take longer, no new compactions are started in the same compaction cycle. Running compactions are not stopped however, and may take much longer. #523
* [FEATURE] Compactor: When compactor finds blocks with out-of-order chunks, it will mark them for no-compaction. Blocks marked for no-compaction are ignored in future compactions too. Added metric `cortex_compactor_blocks_marked_for_no_compaction_total` to track number of blocks marked for no-compaction. Added `CortexCompactorSkippedBlocksWithOutOfOrderChunks` alert based on new metric. Markers are only checked from `<tenant>/markers` location, but uploaded to the block directory too. #520 #535 #550
* [FEATURE] Compactor: multiple blocks are now downloaded and uploaded at once, which can shorten compaction process. #552
* [ENHANCEMENT] Exemplars are now emitted for all gRPC calls and many operations tracked by histograms. #180
* [ENHANCEMENT] New options `-server.http-listen-network` and `-server.grpc-listen-network` allow binding as 'tcp4' or 'tcp6'. #180
* [ENHANCEMENT] Query federation: improve performance in MergeQueryable by memoizing labels. #312
* [ENHANCEMENT] Add histogram metrics `cortex_distributor_sample_delay_seconds` and `cortex_ingester_tsdb_sample_out_of_order_delta_seconds` #488
* [ENHANCEMENT] Check internal directory access before starting up. #1217
* [ENHANCEMENT] Azure client: expose option to configure MSI URL and user-assigned identity. #584
* [ENHANCEMENT] Added a new metric `mimir_build_info` to coincide with `cortex_build_info`. The metric `cortex_build_info` has not been removed. #1022
* [ENHANCEMENT] Mimir runs a sanity check of storage config at startup and will fail to start if the sanity check doesn't pass. This is done to find potential config issues before starting up. #1180
* [ENHANCEMENT] Validate alertmanager and ruler storage configurations to ensure they don't use same bucket name and region values as those configured for the blocks storage. #1214
* [ENHANCEMENT] Ingester: added option `-ingester.readiness-check-ring-health` to disable the ring health check in the readiness endpoint. When disabled, the health checks are run against only the ingester itself instead of all ingesters in the ring. #48 #126
* [ENHANCEMENT] Ingester: reduce CPU and memory utilization if remote write requests contains a large amount of "out of bounds" samples. #413
* [ENHANCEMENT] Ingester: reduce CPU and memory utilization when querying chunks from ingesters. #430
* [ENHANCEMENT] Ingester: Expose ingester ring page on ingesters. #654
* [ENHANCEMENT] Distributor: added option `-distributor.excluded-zones` to exclude ingesters running in specific zones both on write and read path. #51
* [ENHANCEMENT] Distributor: add tags to tracing span for distributor push with user, cluster and replica. #210
* [ENHANCEMENT] Distributor: performance optimisations. #212 #217 #242
* [ENHANCEMENT] Distributor: reduce latency when HA-Tracking by doing KVStore updates in the background. #271
* [ENHANCEMENT] Distributor: make distributor inflight push requests count include background calls to ingester. #398
* [ENHANCEMENT] Distributor: silently drop exemplars more than 5 minutes older than samples in the same batch. #544
* [ENHANCEMENT] Distributor: reject exemplars with blank label names or values. The `cortex_discarded_exemplars_total` metric will use the `exemplar_labels_blank` reason in this case. #873
* [ENHANCEMENT] Query-frontend: added `cortex_query_frontend_workers_enqueued_requests_total` metric to track the number of requests enqueued in each query-scheduler. #384
* [ENHANCEMENT] Query-frontend: added `cortex_query_frontend_non_step_aligned_queries_total` to track the total number of range queries with start/end not aligned to step. #347 #357 #582
* [ENHANCEMENT] Query-scheduler: exported summary `cortex_query_scheduler_inflight_requests` tracking total number of inflight requests (both enqueued and processing) in percentile buckets. #675
* [ENHANCEMENT] Querier: can use the `LabelNames` call with matchers, if matchers are provided in the `/labels` API call, instead of using the more expensive `MetricsForLabelMatchers` call as before. #3 #1186
* [ENHANCEMENT] Querier / store-gateway: optimized regex matchers. #319 #334 #355
* [ENHANCEMENT] Querier: when fetching data for specific query-shard, we can ignore some blocks based on compactor-shard ID, since sharding of series by query sharding and compactor is the same. Added metrics: #438 #450
  * `cortex_querier_blocks_found_total`
  * `cortex_querier_blocks_queried_total`
  * `cortex_querier_blocks_with_compactor_shard_but_incompatible_query_shard_total`
* [ENHANCEMENT] Querier / ruler: reduce cpu usage, latency and peak memory consumption. #459 #463 #589
* [ENHANCEMENT] Querier: labels requests now obey `-querier.query-ingesters-within`, making them a little more efficient. #518
* [ENHANCEMENT] Querier: retry store-gateway in case of unexpected failure, instead of failing the query. #1003
* [ENHANCEMENT] Querier / ruler: reduce memory used by streaming queries, particularly in ruler. [#4341](https://github.com/cortexproject/cortex/pull/4341)
* [ENHANCEMENT] Ruler: Using shuffle sharding subring on GetRules API. [#4466](https://github.com/cortexproject/cortex/pull/4466)
* [ENHANCEMENT] Ruler: wait for ruler ring client to self-detect during startup. #990
* [ENHANCEMENT] Store-gateway: added `cortex_bucket_store_sent_chunk_size_bytes` metric, tracking the size of chunks sent from store-gateway to querier. #123
* [ENHANCEMENT] Store-gateway: reduced CPU and memory utilization due to exported metrics aggregation for instances with a large number of tenants. #123 #142
* [ENHANCEMENT] Store-gateway: added an in-memory LRU cache for chunks attributes. Can be enabled setting `-blocks-storage.bucket-store.chunks-cache.attributes-in-memory-max-items=X` where `X` is the max number of items to keep in the in-memory cache. The following new metrics are exposed: #279 #415 #437
  * `cortex_cache_memory_requests_total`
  * `cortex_cache_memory_hits_total`
  * `cortex_cache_memory_items_count`
* [ENHANCEMENT] Store-gateway: log index cache requests to tracing spans. #419
* [ENHANCEMENT] Store-gateway: store-gateway can now ignore blocks with minimum time within `-blocks-storage.bucket-store.ignore-blocks-within` duration. Useful when used together with `-querier.query-store-after`. #502
* [ENHANCEMENT] Store-gateway: label values with matchers now doesn't preload or list series, reducing latency and memory consumption. #534
* [ENHANCEMENT] Store-gateway: the results of `LabelNames()`, `LabelValues()` and `Series(skipChunks=true)` calls are now cached in the index cache. #590
* [ENHANCEMENT] Store-gateway: Added `-store-gateway.sharding-ring.unregister-on-shutdown` option that allows store-gateway to stay in the ring even after shutdown. Defaults to `true`, which is the same as current behaviour. #610 #614
* [ENHANCEMENT] Store-gateway: wait for ring tokens stability instead of ring stability to speed up startup and tests. #620
* [ENHANCEMENT] Compactor: add timeout for waiting on compactor to become ACTIVE in the ring. [#4262](https://github.com/cortexproject/cortex/pull/4262)
* [ENHANCEMENT] Compactor: skip already planned compaction jobs if the tenant doesn't belong to the compactor instance anymore. #303
* [ENHANCEMENT] Compactor: Blocks cleaner will ignore users that it no longer "owns" when sharding is enabled, and user ownership has changed since last scan. #325
* [ENHANCEMENT] Compactor: added `-compactor.compaction-jobs-order` support to configure which compaction jobs should run first for a given tenant (in case there are multiple ones). Supported values are: `smallest-range-oldest-blocks-first` (default), `newest-blocks-first`. #364
* [ENHANCEMENT] Compactor: delete blocks marked for deletion faster. #490
* [ENHANCEMENT] Compactor: expose low-level concurrency options for compactor: `-compactor.max-opening-blocks-concurrency`, `-compactor.max-closing-blocks-concurrency`, `-compactor.symbols-flushers-concurrency`. #569 #701
* [ENHANCEMENT] Compactor: expand compactor logs to include total compaction job time, total time for uploads and block counts. #549
* [ENHANCEMENT] Ring: allow experimental configuration of disabling of heartbeat timeouts by setting the relevant configuration value to zero. Applies to the following: [#4342](https://github.com/cortexproject/cortex/pull/4342)
  * `-distributor.ring.heartbeat-timeout`
  * `-ingester.ring.heartbeat-timeout`
  * `-ruler.ring.heartbeat-timeout`
  * `-alertmanager.sharding-ring.heartbeat-timeout`
  * `-compactor.ring.heartbeat-timeout`
  * `-store-gateway.sharding-ring.heartbeat-timeout`
* [ENHANCEMENT] Ring: allow heartbeats to be explicitly disabled by setting the interval to zero. This is considered experimental. This applies to the following configuration options: [#4344](https://github.com/cortexproject/cortex/pull/4344)
  * `-distributor.ring.heartbeat-period`
  * `-ingester.ring.heartbeat-period`
  * `-ruler.ring.heartbeat-period`
  * `-alertmanager.sharding-ring.heartbeat-period`
  * `-compactor.ring.heartbeat-period`
  * `-store-gateway.sharding-ring.heartbeat-period`
* [ENHANCEMENT] Memberlist: optimized receive path for processing ring state updates, to help reduce CPU utilization in large clusters. [#4345](https://github.com/cortexproject/cortex/pull/4345)
* [ENHANCEMENT] Memberlist: expose configuration of memberlist packet compression via `-memberlist.compression-enabled`. [#4346](https://github.com/cortexproject/cortex/pull/4346)
* [ENHANCEMENT] Memberlist: Add `-memberlist.advertise-addr` and `-memberlist.advertise-port` options for setting the address to advertise to other members of the cluster to enable NAT traversal. #260
* [ENHANCEMENT] Memberlist: reduce CPU utilization for rings with a large number of members. #537 #563 #634
* [ENHANCEMENT] Overrides exporter: include additional limits in the per-tenant override exporter. The following limits have been added to the `cortex_limit_overrides` metric: #21
  * `max_fetched_series_per_query`
  * `max_fetched_chunk_bytes_per_query`
  * `ruler_max_rules_per_rule_group`
  * `ruler_max_rule_groups_per_tenant`
* [ENHANCEMENT] Overrides exporter: add a metrics `cortex_limits_defaults` to expose the default values of limits. #173
* [ENHANCEMENT] Overrides exporter: Add `max_fetched_chunks_per_query` and `max_global_exemplars_per_user` limits to the default and per-tenant limits exported as metrics. #471 #515
* [ENHANCEMENT] Upgrade Go to 1.17.8. #1347 #1381
* [ENHANCEMENT] Upgrade Docker base images to `alpine:3.15.0`. #1348
* [BUGFIX] Azure storage: only create HTTP client once, to reduce memory utilization. #605
* [BUGFIX] Ingester: fixed ingester stuck on start up (LEAVING ring state) when `-ingester.ring.heartbeat-period=0` and `-ingester.unregister-on-shutdown=false`. [#4366](https://github.com/cortexproject/cortex/pull/4366)
* [BUGFIX] Ingester: prevent any reads or writes while the ingester is stopping. This will prevent accessing TSDB blocks once they have been already closed. [#4304](https://github.com/cortexproject/cortex/pull/4304)
* [BUGFIX] Ingester: TSDB now waits for pending readers before truncating Head block, fixing the `chunk not found` error and preventing wrong query results. #16
* [BUGFIX] Ingester: don't create TSDB or appender if no samples are sent by a tenant. #162
* [BUGFIX] Ingester: fix out-of-order chunks in TSDB head in-memory series after WAL replay in case some samples were appended to TSDB WAL before series. #530
* [BUGFIX] Distributor: when cleaning up obsolete elected replicas from KV store, HA tracker didn't update number of cluster per user correctly. [#4336](https://github.com/cortexproject/cortex/pull/4336)
* [BUGFIX] Distributor: fix bug in query-exemplar where some results would get dropped. #583
* [BUGFIX] Query-frontend: Fixes @ modifier functions (start/end) when splitting queries by time. #206
* [BUGFIX] Query-frontend: Ensure query_range requests handled by the query-frontend return JSON formatted errors. #360 #499
* [BUGFIX] Query-frontend: don't reuse cached results for queries that are not step-aligned. #424
* [BUGFIX] Query-frontend: fix API error messages that were mentioning Prometheus `--enable-feature=promql-negative-offset` and `--enable-feature=promql-at-modifier` flags. #688
* [BUGFIX] Query-frontend: worker's cancellation channels are now buffered to ensure that all request cancellations are properly handled. #741
* [BUGFIX] Querier: fixed `/api/v1/user_stats` endpoint. When zone-aware replication is enabled, `MaxUnavailableZones` param is used instead of `MaxErrors`, so setting `MaxErrors = 0` doesn't make the Querier wait for all Ingesters responses. #474
* [BUGFIX] Querier: Disable query scheduler SRV DNS lookup. #689
* [BUGFIX] Ruler: fixed counting of PromQL evaluation errors as user-errors when updating `cortex_ruler_queries_failed_total`. [#4335](https://github.com/cortexproject/cortex/pull/4335)
* [BUGFIX] Ruler: fix formatting of rule groups in `/ruler/rule_groups` endpoint. #655
* [BUGFIX] Ruler: do not log `unable to read rules directory` at startup if the directory hasn't been created yet. #1058
* [BUGFIX] Ruler: enable Prometheus-compatible endpoints regardless of `-ruler.enable-api`. The flag now only controls the configuration API. This is what the config flag description stated, but not what was happening. #1216
* [BUGFIX] Compactor: fixed panic while collecting Prometheus metrics. #28
* [BUGFIX] Compactor: compactor should now be able to correctly mark blocks for deletion and no-compaction, if such marking was previously interrupted. #1015
* [BUGFIX] Alertmanager: remove stale template files. #4495
* [BUGFIX] Alertmanager: don't replace user configurations with blank fallback configurations (when enabled), particularly during scaling up/down instances when sharding is enabled. #224
* [BUGFIX] Ring: multi KV runtime config changes are now propagated to all rings, not just ingester ring. #1047
* [BUGFIX] Memberlist: fixed corrupted packets when sending compound messages with more than 255 messages or messages bigger than 64KB. #551
* [BUGFIX] Overrides exporter: successfully startup even if runtime config is not set. #1056
* [BUGFIX] Fix internal modules to wait for other modules depending on them before stopping. #1472

### Mixin

_Changes since `grafana/cortex-jsonnet` `1.9.0`._

* [CHANGE] Removed chunks storage support from mixin. #641 #643 #645 #811 #812 #813
  * Removed `tsdb.libsonnet`: no need to import it anymore (its content is already automatically included when using Jsonnet)
  * Removed the following fields from `_config`:
    * `storage_engine` (defaults to `blocks`)
    * `chunk_index_backend`
    * `chunk_store_backend`
  * Removed schema config map
  * Removed the following dashboards:
    * "Cortex / Chunks"
    * "Cortex / WAL"
    * "Cortex / Blocks vs Chunks"
  * Removed the following alerts:
    * `CortexOldChunkInMemory`
    * `CortexCheckpointCreationFailed`
    * `CortexCheckpointDeletionFailed`
    * `CortexProvisioningMemcachedTooSmall`
    * `CortexWALCorruption`
    * `CortexTableSyncFailure`
    * `CortexTransferFailed`
  * Removed the following recording rules:
    * `cortex_chunk_store_index_lookups_per_query`
    * `cortex_chunk_store_series_pre_intersection_per_query`
    * `cortex_chunk_store_series_post_intersection_per_query`
    * `cortex_chunk_store_chunks_per_query`
    * `cortex_bigtable_request_duration_seconds`
    * `cortex_cassandra_request_duration_seconds`
    * `cortex_dynamo_request_duration_seconds`
    * `cortex_database_request_duration_seconds`
    * `cortex_gcs_request_duration_seconds`
* [CHANGE] Update grafana-builder dependency: use $__rate_interval in qpsPanel and latencyPanel. [#372](https://github.com/grafana/cortex-jsonnet/pull/372)
* [CHANGE] `namespace` template variable in dashboards now only selects namespaces for selected clusters. [#311](https://github.com/grafana/cortex-jsonnet/pull/311)
* [CHANGE] `CortexIngesterRestarts` alert severity changed from `critical` to `warning`. [#321](https://github.com/grafana/cortex-jsonnet/pull/321)
* [CHANGE] Dashboards: added overridable `job_labels` and `cluster_labels` to the configuration object as label lists to uniquely identify jobs and clusters in the metric names and group-by lists in dashboards. [#319](https://github.com/grafana/cortex-jsonnet/pull/319)
* [CHANGE] Dashboards: `alert_aggregation_labels` has been removed from the configuration and overriding this value has been deprecated. Instead the labels are now defined by the `cluster_labels` list, and should be overridden accordingly through that list. [#319](https://github.com/grafana/cortex-jsonnet/pull/319)
* [CHANGE] Renamed `CortexCompactorHasNotUploadedBlocksSinceStart` to `CortexCompactorHasNotUploadedBlocks`. [#334](https://github.com/grafana/cortex-jsonnet/pull/334)
* [CHANGE] Renamed `CortexCompactorRunFailed` to `CortexCompactorHasNotSuccessfullyRunCompaction`. [#334](https://github.com/grafana/cortex-jsonnet/pull/334)
* [CHANGE] Renamed `CortexInconsistentConfig` alert to `CortexInconsistentRuntimeConfig` and increased severity to `critical`. [#335](https://github.com/grafana/cortex-jsonnet/pull/335)
* [CHANGE] Increased `CortexBadRuntimeConfig` alert severity to `critical` and removed support for `cortex_overrides_last_reload_successful` metric (was removed in Cortex 1.3.0). [#335](https://github.com/grafana/cortex-jsonnet/pull/335)
* [CHANGE] Grafana 'min step' changed to 15s so dashboard show better detail. [#340](https://github.com/grafana/cortex-jsonnet/pull/340)
* [CHANGE] Replace `CortexRulerFailedEvaluations` with two new alerts: `CortexRulerTooManyFailedPushes` and `CortexRulerTooManyFailedQueries`. [#347](https://github.com/grafana/cortex-jsonnet/pull/347)
* [CHANGE] Removed `CortexCacheRequestErrors` alert. This alert was not working because the legacy Cortex cache client instrumentation doesn't track errors. [#346](https://github.com/grafana/cortex-jsonnet/pull/346)
* [CHANGE] Removed `CortexQuerierCapacityFull` alert. [#342](https://github.com/grafana/cortex-jsonnet/pull/342)
* [CHANGE] Changes blocks storage alerts to group metrics by the configured `cluster_labels` (supporting the deprecated `alert_aggregation_labels`). [#351](https://github.com/grafana/cortex-jsonnet/pull/351)
* [CHANGE] Increased `CortexIngesterReachingSeriesLimit` critical alert threshold from 80% to 85%. [#363](https://github.com/grafana/cortex-jsonnet/pull/363)
* [CHANGE] Changed default `job_names` for query-frontend, query-scheduler and querier to match custom deployments too. [#376](https://github.com/grafana/cortex-jsonnet/pull/376)
* [CHANGE] Split `cortex_api` recording rule group into three groups. This is a workaround for large clusters where this group can become slow to evaluate. [#401](https://github.com/grafana/cortex-jsonnet/pull/401)
* [CHANGE] Increased `CortexIngesterReachingSeriesLimit` warning threshold from 70% to 80% and critical threshold from 85% to 90%. [#404](https://github.com/grafana/cortex-jsonnet/pull/404)
* [CHANGE] Raised `CortexKVStoreFailure` alert severity from warning to critical. #493
* [CHANGE] Increase `CortexRolloutStuck` alert "for" duration from 15m to 30m. #493 #573
* [CHANGE] The Alertmanager and Ruler compiled dashboards (`alertmanager.json` and `ruler.json`) have been respectively renamed to `mimir-alertmanager.json` and `mimir-ruler.json`. #869
* [CHANGE] Removed `cortex_overrides_metric` from `_config`. #871
* [CHANGE] Renamed recording rule groups (`cortex_` prefix changed to `mimir_`). #871
* [CHANGE] Alerts name prefix has been changed from `Cortex` to `Mimir` (eg. alert `CortexIngesterUnhealthy` has been renamed to `MimirIngesterUnhealthy`). #879
* [CHANGE] Enabled resources dashboards by default. Can be disabled setting `resources_dashboards_enabled` config field to `false`. #920
* [FEATURE] Added `Cortex / Overrides` dashboard, displaying default limits and per-tenant overrides applied to Mimir. #673
* [FEATURE] Added `Mimir / Tenants` and `Mimir / Top tenants` dashboards, displaying user-based metrics. #776
* [FEATURE] Added querier autoscaling panels and alerts. #1006 #1016
* [FEATURE] Mimir / Top tenants dashboard now has tenants ranked by rule group size and evaluation time. #1338
* [ENHANCEMENT] cortex-mixin: Make `cluster_namespace_deployment:kube_pod_container_resource_requests_{cpu_cores,memory_bytes}:sum` backwards compatible with `kube-state-metrics` v2.0.0. [#317](https://github.com/grafana/cortex-jsonnet/pull/317)
* [ENHANCEMENT] Cortex-mixin: Include `cortex-gw-internal` naming variation in default `gateway` job names. [#328](https://github.com/grafana/cortex-jsonnet/pull/328)
* [ENHANCEMENT] Ruler dashboard: added object storage metrics. [#354](https://github.com/grafana/cortex-jsonnet/pull/354)
* [ENHANCEMENT] Alertmanager dashboard: added object storage metrics. [#354](https://github.com/grafana/cortex-jsonnet/pull/354)
* [ENHANCEMENT] Added documentation text panels and descriptions to reads and writes dashboards. [#324](https://github.com/grafana/cortex-jsonnet/pull/324)
* [ENHANCEMENT] Dashboards: defined container functions for common resources panels: containerDiskWritesPanel, containerDiskReadsPanel, containerDiskSpaceUtilization. [#331](https://github.com/grafana/cortex-jsonnet/pull/331)
* [ENHANCEMENT] cortex-mixin: Added `alert_excluded_routes` config to exclude specific routes from alerts. [#338](https://github.com/grafana/cortex-jsonnet/pull/338)
* [ENHANCEMENT] Added `CortexMemcachedRequestErrors` alert. [#346](https://github.com/grafana/cortex-jsonnet/pull/346)
* [ENHANCEMENT] Ruler dashboard: added "Per route p99 latency" panel in the "Configuration API" row. [#353](https://github.com/grafana/cortex-jsonnet/pull/353)
* [ENHANCEMENT] Increased the `for` duration of the `CortexIngesterReachingSeriesLimit` warning alert to 3h. [#362](https://github.com/grafana/cortex-jsonnet/pull/362)
* [ENHANCEMENT] Added a new tier (`medium_small_user`) so we have another tier between 100K and 1Mil active series. [#364](https://github.com/grafana/cortex-jsonnet/pull/364)
* [ENHANCEMENT] Extend Alertmanager dashboard: [#313](https://github.com/grafana/cortex-jsonnet/pull/313)
  * "Tenants" stat panel - shows number of discovered tenant configurations.
  * "Replication" row - information about the replication of tenants/alerts/silences over instances.
  * "Tenant Configuration Sync" row - information about the configuration sync procedure.
  * "Sharding Initial State Sync" row - information about the initial state sync procedure when sharding is enabled.
  * "Sharding Runtime State Sync" row - information about various state operations which occur when sharding is enabled (replication, fetch, marge, persist).
* [ENHANCEMENT] Update gsutil command for `not healthy index found` playbook [#370](https://github.com/grafana/cortex-jsonnet/pull/370)
* [ENHANCEMENT] Added Alertmanager alerts and playbooks covering configuration syncs and sharding operation: [#377 [#378](https://github.com/grafana/cortex-jsonnet/pull/378)
  * `CortexAlertmanagerSyncConfigsFailing`
  * `CortexAlertmanagerRingCheckFailing`
  * `CortexAlertmanagerPartialStateMergeFailing`
  * `CortexAlertmanagerReplicationFailing`
  * `CortexAlertmanagerPersistStateFailing`
  * `CortexAlertmanagerInitialSyncFailed`
* [ENHANCEMENT] Add recording rules to improve responsiveness of Alertmanager dashboard. [#387](https://github.com/grafana/cortex-jsonnet/pull/387)
* [ENHANCEMENT] Add `CortexRolloutStuck` alert. [#405](https://github.com/grafana/cortex-jsonnet/pull/405)
* [ENHANCEMENT] Added `CortexKVStoreFailure` alert. [#406](https://github.com/grafana/cortex-jsonnet/pull/406)
* [ENHANCEMENT] Use configured `ruler` jobname for ruler dashboard panels. [#409](https://github.com/grafana/cortex-jsonnet/pull/409)
* [ENHANCEMENT] Add ability to override `datasource` for generated dashboards. [#407](https://github.com/grafana/cortex-jsonnet/pull/407)
* [ENHANCEMENT] Use alertmanager jobname for alertmanager dashboard panels [#411](https://github.com/grafana/cortex-jsonnet/pull/411)
* [ENHANCEMENT] Added `CortexDistributorReachingInflightPushRequestLimit` alert. [#408](https://github.com/grafana/cortex-jsonnet/pull/408)
* [ENHANCEMENT] Added `CortexReachingTCPConnectionsLimit` alert. #403
* [ENHANCEMENT] Added "Cortex / Writes Networking" and "Cortex / Reads Networking" dashboards. #405
* [ENHANCEMENT] Improved "Queue length" panel in "Cortex / Queries" dashboard. #408
* [ENHANCEMENT] Add `CortexDistributorReachingInflightPushRequestLimit` alert and playbook. #401
* [ENHANCEMENT] Added "Recover accidentally deleted blocks (Google Cloud specific)" playbook. #475
* [ENHANCEMENT] Added support to multi-zone store-gateway deployments. #608 #615
* [ENHANCEMENT] Show supplementary alertmanager services in the Rollout Progress dashboard. #738 #855
* [ENHANCEMENT] Added `mimir` to default job names. This makes dashboards and alerts working when Mimir is installed in single-binary mode and the deployment is named `mimir`. #921
* [ENHANCEMENT] Introduced a new alert for the Alertmanager: `MimirAlertmanagerAllocatingTooMuchMemory`. It has two severities based on the memory usage against limits, a `warning` level at 80% and a `critical` level at 90%. #1206
* [ENHANCEMENT] Faster memcached cache requests. #2720
* [BUGFIX] Fixed `CortexIngesterHasNotShippedBlocks` alert false positive in case an ingester instance had ingested samples in the past, then no traffic was received for a long period and then it started receiving samples again. [#308](https://github.com/grafana/cortex-jsonnet/pull/308)
* [BUGFIX] Fixed `CortexInconsistentRuntimeConfig` metric. [#335](https://github.com/grafana/cortex-jsonnet/pull/335)
* [BUGFIX] Fixed scaling dashboard to correctly work when a Cortex service deployment spans across multiple zones (a zone is expected to have the `zone-[a-z]` suffix). [#365](https://github.com/grafana/cortex-jsonnet/pull/365)
* [BUGFIX] Fixed rollout progress dashboard to correctly work when a Cortex service deployment spans across multiple zones (a zone is expected to have the `zone-[a-z]` suffix). [#366](https://github.com/grafana/cortex-jsonnet/pull/366)
* [BUGFIX] Fixed rollout progress dashboard to include query-scheduler too. [#376](https://github.com/grafana/cortex-jsonnet/pull/376)
* [BUGFIX] Upstream recording rule `node_namespace_pod_container:container_cpu_usage_seconds_total:sum_irate` renamed. [#379](https://github.com/grafana/cortex-jsonnet/pull/379)
* [BUGFIX] Fixed writes/reads/alertmanager resources dashboards to use `$._config.job_names.gateway`. [#403](https://github.com/grafana/cortex-jsonnet/pull/403)
* [BUGFIX] Span the annotation.message in alerts as YAML multiline strings. [#412](https://github.com/grafana/cortex-jsonnet/pull/412)
* [BUGFIX] Fixed "Instant queries / sec" in "Cortex / Reads" dashboard. #445
* [BUGFIX] Fixed and added missing KV store panels in Writes, Reads, Ruler and Compactor dashboards. #448
* [BUGFIX] Fixed Alertmanager dashboard when alertmanager is running as part of single binary. #1064
* [BUGFIX] Fixed Ruler dashboard when ruler is running as part of single binary. #1260
* [BUGFIX] Query-frontend: fixed bad querier status code mapping with query-sharding enabled. #1227

### Jsonnet

_Changes since `grafana/cortex-jsonnet` `1.9.0`._

* [CHANGE] Removed chunks storage support. #639
  * Removed the following fields from `_config`:
    * `storage_engine` (defaults to `blocks`)
    * `querier_second_storage_engine` (not supported anymore)
    * `table_manager_enabled`, `table_prefix`
    * `memcached_index_writes_enabled` and `memcached_index_writes_max_item_size_mb`
    * `storeMemcachedChunksConfig`
    * `storeConfig`
    * `max_chunk_idle`
    * `schema` (the schema configmap is still added for backward compatibility reasons)
    * `bigtable_instance` and `bigtable_project`
    * `client_configs`
    * `enabledBackends`
    * `storage_backend`
    * `cassandra_addresses`
    * `s3_bucket_name`
    * `ingester_deployment_without_wal` (was only used by chunks storage)
    * `ingester` (was only used to configure chunks storage WAL)
  * Removed the following CLI flags from `ingester_args`:
    * `ingester.max-chunk-age`
    * `ingester.max-stale-chunk-idle`
    * `ingester.max-transfer-retries`
    * `ingester.retain-period`
* [CHANGE] Changed `overrides-exporter.libsonnet` from being based on cortex-tools to Mimir `overrides-exporter` target. #646
* [CHANGE] Store gateway: set `-blocks-storage.bucket-store.index-cache.memcached.max-get-multi-concurrency`,
  `-blocks-storage.bucket-store.chunks-cache.memcached.max-get-multi-concurrency`,
  `-blocks-storage.bucket-store.metadata-cache.memcached.max-get-multi-concurrency`,
  `-blocks-storage.bucket-store.index-cache.memcached.max-idle-connections`,
  `-blocks-storage.bucket-store.chunks-cache.memcached.max-idle-connections`,
  `-blocks-storage.bucket-store.metadata-cache.memcached.max-idle-connections` to 100 [#414](https://github.com/grafana/cortex-jsonnet/pull/414)
* [CHANGE] Alertmanager: mounted overrides configmap to alertmanager too. [#315](https://github.com/grafana/cortex-jsonnet/pull/315)
* [CHANGE] Memcached: upgraded memcached from `1.5.17` to `1.6.9`. [#316](https://github.com/grafana/cortex-jsonnet/pull/316)
* [CHANGE] Store-gateway: increased memory request and limit respectively from 6GB / 6GB to 12GB / 18GB. [#322](https://github.com/grafana/cortex-jsonnet/pull/322)
* [CHANGE] Store-gateway: increased `-blocks-storage.bucket-store.max-chunk-pool-bytes` from 2GB (default) to 12GB. [#322](https://github.com/grafana/cortex-jsonnet/pull/322)
* [CHANGE] Ingester/Ruler: set `-server.grpc-max-send-msg-size-bytes` and `-server.grpc-max-send-msg-size-bytes` to sensible default values (10MB). [#326](https://github.com/grafana/cortex-jsonnet/pull/326)
* [CHANGE] Decreased `-server.grpc-max-concurrent-streams` from 100k to 10k. [#369](https://github.com/grafana/cortex-jsonnet/pull/369)
* [CHANGE] Decreased blocks storage ingesters graceful termination period from 80m to 20m. [#369](https://github.com/grafana/cortex-jsonnet/pull/369)
* [CHANGE] Increase the rules per group and rule groups limits on different tiers. [#396](https://github.com/grafana/cortex-jsonnet/pull/396)
* [CHANGE] Removed `max_samples_per_query` limit, since it only works with chunks and only when using `-distributor.shard-by-all-labels=false`. [#397](https://github.com/grafana/cortex-jsonnet/pull/397)
* [CHANGE] Removed chunks storage query sharding config support. The following config options have been removed: [#398](https://github.com/grafana/cortex-jsonnet/pull/398)
  * `_config` > `queryFrontend` > `shard_factor`
  * `_config` > `queryFrontend` > `sharded_queries_enabled`
  * `_config` > `queryFrontend` > `query_split_factor`
* [CHANGE] Rename ruler_s3_bucket_name and ruler_gcs_bucket_name to ruler_storage_bucket_name: [#415](https://github.com/grafana/cortex-jsonnet/pull/415)
* [CHANGE] Fine-tuned rolling update policy for distributor, querier, query-frontend, query-scheduler. [#420](https://github.com/grafana/cortex-jsonnet/pull/420)
* [CHANGE] Increased memcached metadata/chunks/index-queries max connections from 4k to 16k. [#420](https://github.com/grafana/cortex-jsonnet/pull/420)
* [CHANGE] Disabled step alignment in query-frontend to be compliant with PromQL. [#420](https://github.com/grafana/cortex-jsonnet/pull/420)
* [CHANGE] Do not limit compactor CPU and request a number of cores equal to the configured concurrency. [#420](https://github.com/grafana/cortex-jsonnet/pull/420)
* [CHANGE] Configured split-and-merge compactor. #853
  * The following CLI flags are set on compactor:
    * `-compactor.split-and-merge-shards=0`
    * `-compactor.compactor-tenant-shard-size=1`
    * `-compactor.split-groups=1`
    * `-compactor.max-opening-blocks-concurrency=4`
    * `-compactor.max-closing-blocks-concurrency=2`
    * `-compactor.symbols-flushers-concurrency=4`
  * The following per-tenant overrides have been set on `super_user` and `mega_user` classes:
    ```
    compactor_split_and_merge_shards: 2,
    compactor_tenant_shard_size: 2,
    compactor_split_groups: 2,
    ```
* [CHANGE] The entrypoint file to include has been renamed from `cortex.libsonnet` to `mimir.libsonnet`. #897
* [CHANGE] The default image config field has been renamed from `cortex` to `mimir`. #896
   ```
   {
     _images+:: {
       mimir: '...',
     },
   }
   ```
* [CHANGE] Removed `cortex_` prefix from config fields. #898
  * The following config fields have been renamed:
    * `cortex_bucket_index_enabled` renamed to `bucket_index_enabled`
    * `cortex_compactor_cleanup_interval` renamed to `compactor_cleanup_interval`
    * `cortex_compactor_data_disk_class` renamed to `compactor_data_disk_class`
    * `cortex_compactor_data_disk_size` renamed to `compactor_data_disk_size`
    * `cortex_compactor_max_concurrency` renamed to `compactor_max_concurrency`
    * `cortex_distributor_allow_multiple_replicas_on_same_node` renamed to `distributor_allow_multiple_replicas_on_same_node`
    * `cortex_ingester_data_disk_class` renamed to `ingester_data_disk_class`
    * `cortex_ingester_data_disk_size` renamed to `ingester_data_disk_size`
    * `cortex_querier_allow_multiple_replicas_on_same_node` renamed to `querier_allow_multiple_replicas_on_same_node`
    * `cortex_query_frontend_allow_multiple_replicas_on_same_node` renamed to `query_frontend_allow_multiple_replicas_on_same_node`
    * `cortex_query_sharding_enabled` renamed to `query_sharding_enabled`
    * `cortex_query_sharding_msg_size_factor` renamed to `query_sharding_msg_size_factor`
    * `cortex_ruler_allow_multiple_replicas_on_same_node` renamed to `ruler_allow_multiple_replicas_on_same_node`
    * `cortex_store_gateway_data_disk_class` renamed to `store_gateway_data_disk_class`
    * `cortex_store_gateway_data_disk_size` renamed to `store_gateway_data_disk_size`
* [CHANGE] The overrides configmap default mountpoint has changed from `/etc/cortex` to `/etc/mimir`. It can be customized via the `overrides_configmap_mountpoint` config field. #899
* [CHANGE] Enabled in the querier the features to query label names with matchers, PromQL at modifier and query long-term storage for labels. #905
* [CHANGE] Reduced TSDB blocks retention on ingesters disk from 96h to 24h. #905
* [CHANGE] Enabled closing of idle TSDB in ingesters. #905
* [CHANGE] Disabled TSDB isolation in ingesters for better performances. #905
* [CHANGE] Changed log level of querier, query-frontend, query-scheduler and alertmanager from `debug` to `info`. #905
* [CHANGE] Enabled attributes in-memory cache in store-gateway. #905
* [CHANGE] Configured store-gateway to not load blocks containing samples more recent than 10h (because such samples are queried from ingesters). #905
* [CHANGE] Dynamically compute `-compactor.deletion-delay` based on other settings, in order to reduce the deletion delay as much as possible and lower the number of live blocks in the storage. #907
* [CHANGE] The config field `distributorConfig` has been renamed to `ingesterRingClientConfig`. Config field `ringClient` has been removed in favor of `ingesterRingClientConfig`. #997 #1057
* [CHANGE] Gossip.libsonnet has been fixed to modify all ring configurations, not only the ingester ring config. Furthermore it now supports migration via multi KV store. #1057 #1099
* [CHANGE] Changed the default of `bucket_index_enabled` to `true`. #924
* [CHANGE] Remove the support for the test-exporter. #1133
* [CHANGE] Removed `$.distributor_deployment_labels`, `$.ingester_deployment_labels` and `$.querier_deployment_labels` fields, that were used by gossip.libsonnet to inject additional label. Now the label is injected directly into pods of statefulsets and deployments. #1297
* [CHANGE] Disabled `-ingester.readiness-check-ring-health`. #1352
* [CHANGE] Changed Alertmanager CPU request from `100m` to `2` cores, and memory request from `1Gi` to `10Gi`. Set Alertmanager memory limit to `15Gi`. #1206
* [CHANGE] gossip.libsonnet has been renamed to memberlist.libsonnet, and is now imported by default. Use of memberlist for ring is enabled by setting `_config.memberlist_ring_enabled` to true. #1526
* [FEATURE] Added query sharding support. It can be enabled setting `cortex_query_sharding_enabled: true` in the `_config` object. #653
* [FEATURE] Added shuffle-sharding support. It can be enabled and configured using the following config: #902
   ```
   _config+:: {
     shuffle_sharding:: {
       ingester_write_path_enabled: true,
       ingester_read_path_enabled: true,
       querier_enabled: true,
       ruler_enabled: true,
       store_gateway_enabled: true,
     },
   }
   ```
* [FEATURE] Added multi-zone ingesters and store-gateways support. #1352 #1552
* [ENHANCEMENT] Add overrides config to compactor. This allows setting retention configs per user. [#386](https://github.com/grafana/cortex-jsonnet/pull/386)
* [ENHANCEMENT] Added 256MB memory ballast to querier. [#369](https://github.com/grafana/cortex-jsonnet/pull/369)
* [ENHANCEMENT] Update `etcd-operator` to latest version (see https://github.com/grafana/jsonnet-libs/pull/480). [#263](https://github.com/grafana/cortex-jsonnet/pull/263)
* [ENHANCEMENT] Add support for Azure storage in Alertmanager configuration. [#381](https://github.com/grafana/cortex-jsonnet/pull/381)
* [ENHANCEMENT] Add support for running Alertmanager in sharding mode. [#394](https://github.com/grafana/cortex-jsonnet/pull/394)
* [ENHANCEMENT] Allow to customize PromQL engine settings via `queryEngineConfig`. [#399](https://github.com/grafana/cortex-jsonnet/pull/399)
* [ENHANCEMENT] Define Azure object storage ruler args. [#416](https://github.com/grafana/cortex-jsonnet/pull/416)
* [ENHANCEMENT] Added the following config options to allow to schedule multiple replicas of the same service on the same node: [#418](https://github.com/grafana/cortex-jsonnet/pull/418)
  * `cortex_distributor_allow_multiple_replicas_on_same_node`
  * `cortex_ruler_allow_multiple_replicas_on_same_node`
  * `cortex_querier_allow_multiple_replicas_on_same_node`
  * `cortex_query_frontend_allow_multiple_replicas_on_same_node`
* [BUGFIX] Alertmanager: fixed `--alertmanager.cluster.peers` CLI flag passed to alertmanager when HA is enabled. [#329](https://github.com/grafana/cortex-jsonnet/pull/329)
* [BUGFIX] Fixed `-distributor.extend-writes` setting on ruler when `unregister_ingesters_on_shutdown` is disabled. [#369](https://github.com/grafana/cortex-jsonnet/pull/369)
* [BUGFIX] Treat `compactor_blocks_retention_period` type as string rather than int.[#395](https://github.com/grafana/cortex-jsonnet/pull/395)
* [BUGFIX] Pass `-ruler-storage.s3.endpoint` to ruler when using S3. [#421](https://github.com/grafana/cortex-jsonnet/pull/421)
* [BUGFIX] Remove service selector on label `gossip_ring_member` from other services than `gossip-ring`. [#1008](https://github.com/grafana/mimir/pull/1008)
* [BUGFIX] Rename `-ingester.readiness-check-ring-health` to `-ingester.ring.readiness-check-ring-health`, to reflect current name of flag. #1460

### Mimirtool

_Changes since cortextool `0.10.7`._

* [CHANGE] The following environment variables have been renamed: #883
  * `CORTEX_ADDRESS` to `MIMIR_ADDRESS`
  * `CORTEX_API_USER` to `MIMIR_API_USER`
  * `CORTEX_API_KEY` to `MIMIR_API_KEY`
  * `CORTEX_TENANT_ID` to `MIMIR_TENANT_ID`
  * `CORTEX_TLS_CA_PATH` to `MIMIR_TLS_CA_PATH`
  * `CORTEX_TLS_CERT_PATH` to `MIMIR_TLS_CERT_PATH`
  * `CORTEX_TLS_KEY_PATH` to `MIMIR_TLS_KEY_PATH`
* [CHANGE] Change `cortex` backend to `mimir`. #883
* [CHANGE] Do not publish `mimirtool` binary for 386 windows architecture. #1263
* [CHANGE] `analyse` command has been renamed to `analyze`. #1318
* [FEATURE] Support Arm64 on Darwin for all binaries (benchtool etc). https://github.com/grafana/cortex-tools/pull/215
* [ENHANCEMENT] Correctly support federated rules. #823
* [BUGFIX] Fix `cortextool rules` legends displaying wrong symbols for updates and deletions. https://github.com/grafana/cortex-tools/pull/226

### Query-tee

_Changes since Cortex `1.10.0`._

* [ENHANCEMENT] Added `/api/v1/query_exemplars` API endpoint support (no results comparison). #168
* [ENHANCEMENT] Add a flag (`--proxy.compare-use-relative-error`) in the query-tee to compare floating point values using relative error. #208
* [ENHANCEMENT] Add a flag (`--proxy.compare-skip-recent-samples`) in the query-tee to skip comparing recent samples. By default samples not older than 1 minute are skipped. #234
* [BUGFIX] Fixes a panic in the query-tee when comparing result. #207
* [BUGFIX] Ensure POST requests are handled correctly #286

### Blocksconvert

_Changes since Cortex `1.10.0`._

* [CHANGE] Blocksconvert tool was removed from Mimir. #637

### Metaconvert

_Changes since Cortex `1.10.0`._

* [CHANGE] `thanosconvert` tool has been renamed to `metaconvert`. `-config.file` option has been removed, while it now requires `-tenant` option to work on single tenant only. It now also preserves labels recognized by Mimir. #1120

### Test-exporter

_Changes since Cortex `1.10.0`._

* [CHANGE] Removed the test-exporter tool. #1133

### Tools

_Changes since Cortex `1.10.0`._

* [CHANGE] Removed `query-audit`. You can use `query-tee` to compare query results and performances of two Grafana Mimir backends. #1380

## [Cortex 1.10.0 CHANGELOG](https://github.com/grafana/mimir/blob/a13959db5d38ff65c2b7ef52c56331d2f4dbc00c/CHANGELOG.md#cortex-1100--2021-08-03)<|MERGE_RESOLUTION|>--- conflicted
+++ resolved
@@ -52,14 +52,11 @@
 * [ENHANCEMENT] Ingester: Add two metrics tracking resource utilization calculated by utilization based limiter: #5496
   * `cortex_ingester_utilization_limiter_current_cpu_load`: The current exponential weighted moving average of the ingester's CPU load
   * `cortex_ingester_utilization_limiter_current_memory_usage_bytes`: The current ingester memory utilization
-<<<<<<< HEAD
-* [ENHANCEMENT] Distributor: improve performance ingesting OTLP payloads. #5531
-=======
 * [ENHANCEMENT] Distributor: add support for ingesting exponential histograms that are over the native histogram scale limit of 8 in OpenTelemetry format by downscaling them. #5532
 * [ENHANCEMENT] General: buffered logging: #5506
   * `-log.buffered`: Enable buffered logging
 * [ENHANCEMENT] Distributor: add more detailed information to traces generated while processing OTLP write requests. #5539
->>>>>>> bd6cdc40
+* [ENHANCEMENT] Distributor: improve performance ingesting OTLP payloads. #5531
 * [BUGFIX] Ingester: Handle when previous ring state is leaving and the number of tokens has changed. #5204
 * [BUGFIX] Querier: fix issue where queries that use the `timestamp()` function fail with `execution: attempted to read series at index 0 from stream, but the stream has already been exhausted` if streaming chunks from ingesters to queriers is enabled. #5370
 * [BUGFIX] memberlist: bring back `memberlist_client_kv_store_count` metric that used to exist in Cortex, but got lost during dskit updates before Mimir 2.0. #5377
