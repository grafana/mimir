# Changelog

## main / unreleased

### Grafana Mimir

* [CHANGE] Ingester: changed experimental CLI flag from `-out-of-order-blocks-external-label-enabled` to `-ingester.out-of-order-blocks-external-label-enabled` #4440
* [CHANGE] Store-gateway: The following metrics have been removed: #4332
    * `cortex_bucket_store_series_get_all_duration_seconds`
    * `cortex_bucket_store_series_merge_duration_seconds`
* [CHANGE] Ingester: changed default value of `-blocks-storage.tsdb.retention-period` from `24h` to `13h`. If you're running Mimir with a custom configuration and you're overriding `-querier.query-store-after` to a value greater than the default `12h` then you should increase `-blocks-storage.tsdb.retention-period` accordingly. #4382
* [CHANGE] Ingester: the configuration parameter `-blocks-storage.tsdb.max-tsdb-opening-concurrency-on-startup` has been deprecated and will be removed in Mimir 2.10. #4445
* [CHANGE] Query-frontend: Cached results now contain timestamp which allows Mimir to check if cached results are still valid based on current TTL configured for tenant. Results cached by previous Mimir version are used until they expire from cache, which can take up to 7 days. If you need to use per-tenant TTL sooner, please flush results cache manually. #4439
* [CHANGE] Ingester: the `cortex_ingester_tsdb_wal_replay_duration_seconds` metrics has been removed. #4465
* [CHANGE] Query-frontend: use protobuf internal query result payload format by default. This feature is no longer considered experimental. #4557
* [CHANGE] Ruler: reject creating federated rule groups while tenant federation is disabled. Previously the rule groups would be silently dropped during bucket sync. #4555
* [CHANGE] Compactor: the `/api/v1/upload/block/{block}/finish` endpoint now returns a `429` status code when the compactor has reached the limit specified by `-compactor.max-block-upload-validation-concurrency`. #4598
* [FEATURE] Cache: Introduce experimental support for using Redis for results, chunks, index, and metadata caches. #4371
* [FEATURE] Vault: Introduce experimental integration with Vault to fetch secrets used to configure TLS for clients. Server TLS secrets will still be read from a file. `tls-ca-path`, `tls-cert-path` and `tls-key-path` will denote the path in Vault for the following CLI flags when `-vault.enabled` is true: #4446.
  * `-distributor.ha-tracker.etcd.*`
  * `-distributor.ring.etcd.*`
  * `-distributor.forwarding.grpc-client.*`
  * `-querier.store-gateway-client.*`
  * `-ingester.client.*`
  * `-ingester.ring.etcd.*`
  * `-querier.frontend-client.*`
  * `-query-frontend.grpc-client-config.*`
  * `-query-frontend.results-cache.redis.*`
  * `-blocks-storage.bucket-store.index-cache.redis.*`
  * `-blocks-storage.bucket-store.chunks-cache.redis.*`
  * `-blocks-storage.bucket-store.metadata-cache.redis.*`
  * `-compactor.ring.etcd.*`
  * `-store-gateway.sharding-ring.etcd.*`
  * `-ruler.client.*`
  * `-ruler.alertmanager-client.*`
  * `-ruler.ring.etcd.*`
  * `-ruler.query-frontend.grpc-client-config.*`
  * `-alertmanager.sharding-ring.etcd.*`
  * `-alertmanager.alertmanager-client.*`
  * `-memberlist.*`
  * `-query-scheduler.grpc-client-config.*`
  * `-query-scheduler.ring.etcd.*`
  * `-overrides-exporter.ring.etcd.*`
* [FEATURE] Distributor, ingester, querier, query-frontend, store-gateway: add experimental support for native histograms. Requires that the experimental protobuf query result response format is enabled by `-query-frontend.query-result-response-format=protobuf` on the query frontend. #4286 #4352 #4354 #4376 #4377 #4387 #4396 #4425 #4442 #4494 #4512 #4513 #4526
<<<<<<< HEAD
* [FEATURE] Added `-<prefix>.s3.storage-class` flag to configure the S3 storage class for objects written to S3 buckets. #3438
=======
* [FEATURE] Add `freebsd` to the target OS when generating binaries for a Mimir release. #4654
>>>>>>> 9c8cc8a5
* [ENHANCEMENT] Add timezone information to Alpine Docker images. #4583
* [ENHANCEMENT] Ruler: Sync rules when ruler JOINING the ring instead of ACTIVE, In order to reducing missed rule iterations during ruler restarts. #4451
* [ENHANCEMENT] Allow to define service name used for tracing via `JAEGER_SERVICE_NAME` environment variable. #4394
* [ENHANCEMENT] Querier and query-frontend: add experimental, more performant protobuf query result response format enabled with `-query-frontend.query-result-response-format=protobuf`. #4304 #4318 #4375
* [ENHANCEMENT] Compactor: added experimental configuration parameter `-compactor.first-level-compaction-wait-period`, to configure how long the compactor should wait before compacting 1st level blocks (uploaded by ingesters). This configuration option allows to reduce the chances compactor begins compacting blocks before all ingesters have uploaded their blocks to the storage. #4401
* [ENHANCEMENT] Store-gateway: use more efficient chunks fetching and caching. #4255
* [ENHANCEMENT] Query-frontend and ruler: add experimental, more performant protobuf internal query result response format enabled with `-ruler.query-frontend.query-result-response-format=protobuf`. #4331
* [ENHANCEMENT] Ruler: increased tolerance for missed iterations on alerts, reducing the chances of flapping firing alerts during ruler restarts. #4432
* [ENHANCEMENT] Optimized `.*` and `.+` regular expression label matchers. #4432
* [ENHANCEMENT] Optimized regular expression label matchers with alternates (e.g. `a|b|c`). #4647
* [ENHANCEMENT] Added an in-memory cache for regular expression matchers, to avoid parsing and compiling the same expression multiple times when used in recurring queries. #4633
* [ENHANCEMENT] Query-frontend: results cache TTL is now configurable by using `-query-frontend.results-cache-ttl` and `-query-frontend.results-cache-ttl-for-out-of-order-time-window` options. These values can also be specified per tenant. Default values are unchanged (7 days and 10 minutes respectively). #4385
* [ENHANCEMENT] Ingester: added advanced configuration parameter `-blocks-storage.tsdb.wal-replay-concurrency` representing the maximum number of CPUs used during WAL replay. #4445
* [ENHANCEMENT] Ingester: added metrics `cortex_ingester_tsdb_open_duration_seconds_total` to measure the total time it takes to open all existing TSDBs. The time tracked by this metric also includes the TSDBs WAL replay duration. #4465
* [ENHANCEMENT] Store-gateway: use streaming implementation for LabelNames RPC. The batch size for streaming is controlled by `-blocks-storage.bucket-store.batch-series-size`. #4464
* [ENHANCEMENT] Memcached: Add support for TLS or mTLS connections to cache servers. #4535
* [ENHANCEMENT] Compactor: blocks index files are now validated for correctness for blocks uploaded via the TSDB block upload feature. #4503
* [ENHANCEMENT] Compactor: block chunks and segment files are now validated for correctness for blocks uploaded via the TSDB block upload feature. #4549
* [ENHANCEMENT] Ingester: added configuration options to configure the "postings for matchers" cache of each compacted block queried from ingesters: #4561
  * `-blocks-storage.tsdb.block-postings-for-matchers-cache-ttl`
  * `-blocks-storage.tsdb.block-postings-for-matchers-cache-size`
  * `-blocks-storage.tsdb.block-postings-for-matchers-cache-force`
* [ENHANCEMENT] Compactor: validation of blocks uploaded via the TSDB block upload feature is now configurable on a per tenant basis: #4585
  * `-compactor.block-upload-validation-enabled` has been added, `compactor_block_upload_validation_enabled` can be used to override per tenant
  * `-compactor.block-upload.block-validation-enabled` was the previous global flag and has been removed
* [ENHANCEMENT] TSDB Block Upload: block upload validation concurrency can now be limited with `-compactor.max-block-upload-validation-concurrency`. #4598
* [ENHANCEMENT] OTLP: Add support for converting OTel exponential histograms to Prometheus native histograms. The ingestion of native histograms must be enabled, please set `-ingester.native-histograms-ingestion-enabled` to `true`. #4063 #4639
* [ENHANCEMENT] Query-frontend: add metric `cortex_query_fetched_index_bytes_total` to measure TSDB index bytes fetched to execute a query. #4597
* [ENHANCEMENT] Query-frontend: add experimental limit to enforce a max query expression size in bytes via `-query-frontend.max-query-expression-size-bytes` or `max_query_expression_size_bytes`. #4604
* [ENHANCEMENT] Query-tee: improve message logged when comparing responses and one response contains a non-JSON payload. #4588
* [ENHANCEMENT] Distributor: add ability to set per-distributor limits via `distributor_limits` block in runtime configuration in addition to the existing configuration. #4619
* [ENHANCEMENT] Querier: reduce peak memory consumption for queries that touch a large number of chunks. #4625
* [ENHANCEMENT] Query-frontend: added experimental `-query-frontend.query-sharding-max-regexp-size-bytes` limit to query-frontend. When set to a value greater than 0, query-frontend disabled query sharding for any query with a regexp matcher longer than the configured limit. #4632
* [ENHANCEMENT] Query-frontend: improve readability of distributed tracing spans. #4656
* [BUGFIX] Querier: Streaming remote read will now continue to return multiple chunks per frame after the first frame. #4423
* [BUGFIX] Store-gateway: the values for `stage="processed"` for the metrics `cortex_bucket_store_series_data_touched` and  `cortex_bucket_store_series_data_size_touched_bytes` when using fine-grained chunks caching is now reporting the correct values of chunks held in memory. #4449
* [BUGFIX] Compactor: fixed reporting a compaction error when compactor is correctly shut down while populating blocks. #4580
* [BUGFIX] OTLP: Do not drop exemplars of the OTLP Monotonic Sum metric. #4063
* [BUGFIX] Packaging: flag `/etc/default/mimir` and `/etc/sysconfig/mimir` as config to prevent overwrite. #4587
* [BUGFIX] Query-frontend: don't retry queries which error inside PromQL. #4643

### Mixin

* [ENHANCEMENT] Queries: Display data touched per sec in bytes instead of number of items. #4492
* [ENHANCEMENT] `_config.job_names.<job>` values can now be arrays of regular expressions in addition to a single string. Strings are still supported and behave as before. #4543
* [ENHANCEMENT] Queries dashboard: remove mention to store-gateway "streaming enabled" in panels because store-gateway only support streaming series since Mimir 2.7. #4569
* [BUGFIX] Ruler dashboard: show data for reads from ingesters. #4543
* [BUGFIX] Pod selector regex for deployments: change `(.*-mimir-)` to `(.*mimir-)`. #4603

### Jsonnet

* [CHANGE] Ruler: changed ruler deployment max surge from `0` to `50%`, and max unavailable from `1` to `0`. #4381
* [CHANGE] Memcached connections parameters `-blocks-storage.bucket-store.index-cache.memcached.max-idle-connections`, `-blocks-storage.bucket-store.chunks-cache.memcached.max-idle-connections` and `-blocks-storage.bucket-store.metadata-cache.memcached.max-idle-connections` settings are now configured based on `max-get-multi-concurrency` and `max-async-concurrency`. #4591
* [CHANGE] Add support to use external Redis as cache. Following are some changes in the jsonnet config: #4386 #4640
  * Renamed `memcached_*_enabled` config options to `cache_*_enabled`
  * Renamed `memcached_*_max_item_size_mb` config options to `cache_*_max_item_size_mb`
  * Added `cache_*_backend` config options
* [ENHANCEMENT] Alertmanager: add `alertmanager_data_disk_size` and  `alertmanager_data_disk_class` configuration options, by default no storage class is set. #4389
* [ENHANCEMENT] Update `rollout-operator` to `v0.4.0`. #4524
* [ENHANCEMENT] Update memcached to `memcached:1.6.19-alpine`. #4581
* [ENHANCEMENT] Add support for mTLS connections to Memcached servers. #4553
* [ENHANCEMENT] Update the `memcached-exporter` to `v0.11.2`. #4570
* [ENHANCEMENT] Autoscaling: Add `autoscaling_query_frontend_memory_target_utilization`, `autoscaling_ruler_query_frontend_memory_target_utilization`, and `autoscaling_ruler_memory_target_utilization` configuration options, for controlling the corresponding autoscaler memory thresholds. Each has a default of 1, i.e. 100%. #4612
* [ENHANCEMENT] Distributor: add ability to set per-distributor limits via `distributor_instance_limits` using runtime configuration. #4627
* [BUGFIX] Add missing query sharding settings for user_24M and user_32M plans. #4374

### Mimirtool

* [ENHANCEMENT] Backfill: mimirtool will now sleep and retry if it receives a 429 response while trying to finish an upload due to validation concurrency limits. #4598

### Query-tee

### Documentation

* [CHANGE] Clarify what deprecation means in the lifecycle of configuration parameters. #4499
* [CHANGE] Update compactor `split-groups` and `split-and-merge-shards` recommendation on component page. #4623
* [FEATURE] Add instructions about how to configure native histograms. #4527
* [ENHANCEMENT] Runbook for MimirCompactorHasNotSuccessfullyRunCompaction extended to include scenario where compaction has fallen behind. #4609
* [ENHANCEMENT] Add explanation for QPS values for reads in remote ruler mode and writes generally, to the Ruler dashboard page. #4629
* [ENHANCEMENT] Expand zone-aware replication page to cover single physical availability zone deployments. #4631
* [FEATURE] Add instructions to use puppet module. #4610

### Tools

* [ENHANCEMENT] tsdb-index: iteration over index is now faster when any equal matcher is supplied. #4515

## 2.7.1

**Note**: During the release process, version 2.7.0 was tagged too early, before completing the release checklist and production testing. Release 2.7.1 doesn't include any code changes since 2.7.0, but now has proper release notes, published documentation, and has been fully tested in our production environment.

### Grafana Mimir

* [CHANGE] Ingester: the configuration parameter `-ingester.ring.readiness-check-ring-health` has been deprecated and will be removed in Mimir 2.9. #4422
* [CHANGE] Ruler: changed default value of `-ruler.evaluation-delay-duration` option from 0 to 1m. #4250
* [CHANGE] Querier: Errors with status code `422` coming from the store-gateway are propagated and not converted to the consistency check error anymore. #4100
* [CHANGE] Store-gateway: When a query hits `max_fetched_chunks_per_query` and `max_fetched_series_per_query` limits, an error with the status code `422` is created and returned. #4056
* [CHANGE] Packaging: Migrate FPM packaging solution to NFPM. Rationalize packages dependencies and add package for all binaries. #3911
* [CHANGE] Store-gateway: Deprecate flag `-blocks-storage.bucket-store.chunks-cache.subrange-size` since there's no benefit to changing the default of `16000`. #4135
* [CHANGE] Experimental support for ephemeral storage introduced in Mimir 2.6.0 has been removed. Following options are no longer available: #4252
  * `-blocks-storage.ephemeral-tsdb.*`
  * `-distributor.ephemeral-series-enabled`
  * `-distributor.ephemeral-series-matchers`
  * `-ingester.max-ephemeral-series-per-user`
  * `-ingester.instance-limits.max-ephemeral-series`
Querying with using `{__mimir_storage__="ephemeral"}` selector no longer works. All label values with `ephemeral-` prefix in `reason` label of `cortex_discarded_samples_total` metric are no longer available. Following metrics have been removed:
  * `cortex_ingester_ephemeral_series`
  * `cortex_ingester_ephemeral_series_created_total`
  * `cortex_ingester_ephemeral_series_removed_total`
  * `cortex_ingester_ingested_ephemeral_samples_total`
  * `cortex_ingester_ingested_ephemeral_samples_failures_total`
  * `cortex_ingester_memory_ephemeral_users`
  * `cortex_ingester_queries_ephemeral_total`
  * `cortex_ingester_queried_ephemeral_samples`
  * `cortex_ingester_queried_ephemeral_series`
* [CHANGE] Store-gateway: use mmap-less index-header reader by default and remove mmap-based index header reader. The following flags have changed: #4280
   * `-blocks-storage.bucket-store.index-header.map-populate-enabled` has been removed
   * `-blocks-storage.bucket-store.index-header.stream-reader-enabled` has been removed
   * `-blocks-storage.bucket-store.index-header.stream-reader-max-idle-file-handles` has been renamed to `-blocks-storage.bucket-store.index-header.max-idle-file-handles`, and the corresponding configuration file option has been renamed from `stream_reader_max_idle_file_handles` to `max_idle_file_handles`
* [CHANGE] Store-gateway: the streaming store-gateway is now enabled by default. The new default setting for `-blocks-storage.bucket-store.batch-series-size` is `5000`. #4330
* [CHANGE] Compactor: the configuration parameter `-compactor.consistency-delay` has been deprecated and will be removed in Mimir 2.9. #4409
* [CHANGE] Store-gateway: the configuration parameter `-blocks-storage.bucket-store.consistency-delay` has been deprecated and will be removed in Mimir 2.9. #4409
* [FEATURE] Ruler: added `keep_firing_for` support to alerting rules. #4099
* [FEATURE] Distributor, ingester: ingestion of native histograms. The new per-tenant limit `-ingester.native-histograms-ingestion-enabled` controls whether native histograms are stored or ignored. #4159
* [FEATURE] Query-frontend: Introduce experimental `-query-frontend.query-sharding-target-series-per-shard` to allow query sharding to take into account cardinality of similar requests executed previously. This feature uses the same cache that's used for results caching. #4121 #4177 #4188 #4254
* [ENHANCEMENT] Go: update go to 1.20.1. #4266
* [ENHANCEMENT] Ingester: added `out_of_order_blocks_external_label_enabled` shipper option to label out-of-order blocks before shipping them to cloud storage. #4182 #4297
* [ENHANCEMENT] Ruler: introduced concurrency when loading per-tenant rules configuration. This improvement is expected to speed up the ruler start up time in a Mimir cluster with a large number of tenants. #4258
* [ENHANCEMENT] Compactor: Add `reason` label to `cortex_compactor_runs_failed_total`. The value can be `shutdown` or `error`. #4012
* [ENHANCEMENT] Store-gateway: enforce `max_fetched_series_per_query`. #4056
* [ENHANCEMENT] Query-frontend: Disambiguate logs for failed queries. #4067
* [ENHANCEMENT] Query-frontend: log caller user agent in query stats logs. #4093
* [ENHANCEMENT] Store-gateway: add `data_type` label with values on `cortex_bucket_store_partitioner_extended_ranges_total`, `cortex_bucket_store_partitioner_expanded_ranges_total`, `cortex_bucket_store_partitioner_requested_ranges_total`, `cortex_bucket_store_partitioner_expanded_bytes_total`, `cortex_bucket_store_partitioner_requested_bytes_total` for `postings`, `series`, and `chunks`. #4095
* [ENHANCEMENT] Store-gateway: Reduce memory allocation rate when loading TSDB chunks from Memcached. #4074
* [ENHANCEMENT] Query-frontend: track `cortex_frontend_query_response_codec_duration_seconds` and `cortex_frontend_query_response_codec_payload_bytes` metrics to measure the time taken and bytes read / written while encoding and decoding query result payloads. #4110
* [ENHANCEMENT] Alertmanager: expose additional upstream metrics `cortex_alertmanager_dispatcher_aggregation_groups`, `cortex_alertmanager_dispatcher_alert_processing_duration_seconds`. #4151
* [ENHANCEMENT] Querier and query-frontend: add experimental, more performant protobuf internal query result response format enabled with `-query-frontend.query-result-response-format=protobuf`. #4153
* [ENHANCEMENT] Store-gateway: use more efficient chunks fetching and caching. This should reduce CPU, memory utilization, and receive bandwidth of a store-gateway. Enable with `-blocks-storage.bucket-store.chunks-cache.fine-grained-chunks-caching-enabled=true`. #4163 #4174 #4227
* [ENHANCEMENT] Query-frontend: Wait for in-flight queries to finish before shutting down. #4073 #4170
* [ENHANCEMENT] Store-gateway: added `encode` and `other` stage to `cortex_bucket_store_series_request_stage_duration_seconds` metric. #4179
* [ENHANCEMENT] Distributor: moves the distributor push wrappers from the API configuration into the distributor configuration. #4244
* [ENHANCEMENT] Ingester: log state of TSDB when shipping or forced compaction can't be done due to unexpected state of TSDB. #4211
* [ENHANCEMENT] Update Docker base images from `alpine:3.17.1` to `alpine:3.17.2`. #4240
* [ENHANCEMENT] Store-gateway: add a `stage` label to the metrics `cortex_bucket_store_series_data_fetched`, `cortex_bucket_store_series_data_size_fetched_bytes`, `cortex_bucket_store_series_data_touched`, `cortex_bucket_store_series_data_size_touched_bytes`. This label only applies to `data_type="chunks"`. For `fetched` metrics with `data_type="chunks"` the `stage` label has 2 values: `fetched` - the chunks or bytes that were fetched from the cache or the object store, `refetched` - the chunks or bytes that had to be refetched from the cache or the object store because their size was underestimated during the first fetch. For `touched` metrics with `data_type="chunks"` the `stage` label has 2 values: `processed` - the chunks or bytes that were read from the fetched chunks or bytes and were processed in memory, `returned` - the chunks or bytes that were selected from the processed bytes to satisfy the query. #4227 #4316
* [ENHANCEMENT] Compactor: improve the partial block check related to `compactor.partial-block-deletion-delay` to potentially issue less requests to object storage. #4246
* [ENHANCEMENT] Memcached: added `-*.memcached.min-idle-connections-headroom-percentage` support to configure the minimum number of idle connections to keep open as a percentage (0-100) of the number of recently used idle connections. This feature is disabled when set to a negative value (default), which means idle connections are kept open indefinitely. #4249
* [ENHANCEMENT] Querier and store-gateway: optimized regular expression label matchers with case insensitive alternate operator. #4340 #4357
* [ENHANCEMENT] Compactor: added the experimental flag `-compactor.block-upload.block-validation-enabled` with the default `true` to configure whether block validation occurs on backfilled blocks. #3411
* [ENHANCEMENT] Ingester: apply a jitter to the first TSDB head compaction interval configured via `-blocks-storage.tsdb.head-compaction-interval`. Subsequent checks will happen at the configured interval. This should help to spread the TSDB head compaction among different ingesters over the configured interval. #4364
* [ENHANCEMENT] Ingester: the maximum accepted value for `-blocks-storage.tsdb.head-compaction-interval` has been increased from 5m to 15m. #4364
* [BUGFIX] Store-gateway: return `Canceled` rather than `Aborted` or `Internal` error when the calling querier cancels a label names or values request, and return `Internal` if processing the request fails for another reason. #4061
* [BUGFIX] Querier: track canceled requests with status code `499` in the metrics instead of `503` or `422`. #4099
* [BUGFIX] Ingester: compact out-of-order data during `/ingester/flush` or when TSDB is idle. #4180
* [BUGFIX] Ingester: conversion of global limits `max-series-per-user`, `max-series-per-metric`, `max-metadata-per-user` and `max-metadata-per-metric` into corresponding local limits now takes into account the number of ingesters in each zone. #4238
* [BUGFIX] Ingester: track `cortex_ingester_memory_series` metric consistently with `cortex_ingester_memory_series_created_total` and `cortex_ingester_memory_series_removed_total`. #4312
* [BUGFIX] Querier: fixed a bug which was incorrectly matching series with regular expression label matchers with begin/end anchors in the middle of the regular expression. #4340

### Mixin

* [CHANGE] Move auto-scaling panel rows down beneath logical network path in Reads and Writes dashboards. #4049
* [CHANGE] Make distributor auto-scaling metric panels show desired number of replicas. #4218
* [CHANGE] Alerts: The alert `MimirMemcachedRequestErrors` has been renamed to `MimirCacheRequestErrors`. #4242
* [ENHANCEMENT] Alerts: Added `MimirAutoscalerKedaFailing` alert firing when a KEDA scaler is failing. #4045
* [ENHANCEMENT] Add auto-scaling panels to ruler dashboard. #4046
* [ENHANCEMENT] Add gateway auto-scaling panels to Reads and Writes dashboards. #4049 #4216
* [ENHANCEMENT] Dashboards: distinguish between label names and label values queries. #4065
* [ENHANCEMENT] Add query-frontend and ruler-query-frontend auto-scaling panels to Reads and Ruler dashboards. #4199
* [BUGFIX] Alerts: Fixed `MimirAutoscalerNotActive` to not fire if scaling metric does not exist, to avoid false positives on scaled objects with 0 min replicas. #4045
* [BUGFIX] Alerts: `MimirCompactorHasNotSuccessfullyRunCompaction` is no longer triggered by frequent compactor restarts. #4012
* [BUGFIX] Tenants dashboard: Correctly show the ruler-query-scheduler queue size. #4152

### Jsonnet

* [CHANGE] Create the `query-frontend-discovery` service only when Mimir is deployed in microservice mode without query-scheduler. #4353
* [CHANGE] Add results cache backend config to `ruler-query-frontend` configuration to allow cache reuse for cardinality-estimation based sharding. #4257
* [ENHANCEMENT] Add support for ruler auto-scaling. #4046
* [ENHANCEMENT] Add optional `weight` param to `newQuerierScaledObject` and `newRulerQuerierScaledObject` to allow running multiple querier deployments on different node types. #4141
* [ENHANCEMENT] Add support for query-frontend and ruler-query-frontend auto-scaling. #4199
* [BUGFIX] Shuffle sharding: when applying user class limits, honor the minimum shard size configured in `$._config.shuffle_sharding.*`. #4363

### Mimirtool

* [FEATURE] Added `keep_firing_for` support to rules configuration. #4099
* [ENHANCEMENT] Add `-tls-insecure-skip-verify` to rules, alertmanager and backfill commands. #4162

### Query-tee

* [CHANGE] Increase default value of `-backend.read-timeout` to 150s, to accommodate default querier and query frontend timeout of 120s. #4262
* [ENHANCEMENT] Log errors that occur while performing requests to compare two endpoints. #4262
* [ENHANCEMENT] When comparing two responses that both contain an error, only consider the comparison failed if the errors differ. Previously, if either response contained an error, the comparison always failed, even if both responses contained the same error. #4262
* [ENHANCEMENT] Include the value of the `X-Scope-OrgID` header when logging a comparison failure. #4262
* [BUGFIX] Parameters (expression, time range etc.) for a query request where the parameters are in the HTTP request body rather than in the URL are now logged correctly when responses differ. #4265

### Documentation

* [ENHANCEMENT] Add guide on alternative migration method for Thanos to Mimir #3554
* [ENHANCEMENT] Restore "Migrate from Cortex" for Jsonnet. #3929
* [ENHANCEMENT] Document migration from microservices to read-write deployment mode. #3951
* [ENHANCEMENT] Do not error when there is nothing to commit as part of a publish #4058
* [ENHANCEMENT] Explain how to run Mimir locally using docker-compose #4079
* [ENHANCEMENT] Docs: use long flag names in runbook commands. #4088
* [ENHANCEMENT] Clarify how ingester replication happens. #4101
* [ENHANCEMENT] Improvements to the Get Started guide. #4315
* [BUGFIX] Added indentation to Azure and SWIFT backend definition. #4263

### Tools

* [ENHANCEMENT] Adapt tsdb-print-chunk for native histograms. #4186
* [ENHANCEMENT] Adapt tsdb-index-health for blocks containing native histograms. #4186
* [ENHANCEMENT] Adapt tsdb-chunks tool to handle native histograms. #4186

## 2.6.0

### Grafana Mimir

* [CHANGE] Querier: Introduce `-querier.max-partial-query-length` to limit the time range for partial queries at the querier level and deprecate `-store.max-query-length`. #3825 #4017
* [CHANGE] Store-gateway: Remove experimental `-blocks-storage.bucket-store.max-concurrent-reject-over-limit` flag. #3706
* [CHANGE] Ingester: If shipping is enabled block retention will now be relative to the upload time to cloud storage. If shipping is disabled block retention will be relative to the creation time of the block instead of the mintime of the last block created. #3816
* [CHANGE] Query-frontend: Deprecated CLI flag `-query-frontend.align-querier-with-step` has been removed. #3982
* [CHANGE] Alertmanager: added default configuration for `-alertmanager.configs.fallback`. Allows tenants to send alerts without first uploading an Alertmanager configuration. #3541
* [FEATURE] Store-gateway: streaming of series. The store-gateway can now stream results back to the querier instead of buffering them. This is expected to greatly reduce peak memory consumption while keeping latency the same. You can enable this feature by setting `-blocks-storage.bucket-store.batch-series-size` to a value in the high thousands (5000-10000). This is still an experimental feature and is subject to a changing API and instability. #3540 #3546 #3587 #3606 #3611 #3620 #3645 #3355 #3697 #3666 #3687 #3728 #3739 #3751 #3779 #3839
* [FEATURE] Alertmanager: Added support for the Webex receiver. #3758
* [FEATURE] Limits: Added the `-validation.separate-metrics-group-label` flag. This allows further separation of the `cortex_discarded_samples_total` metric by an additional `group` label - which is configured by this flag to be the value of a specific label on an incoming timeseries. Active groups are tracked and inactive groups are cleaned up on a defined interval. The maximum number of groups tracked is controlled by the `-max-separate-metrics-groups-per-user` flag. #3439
* [FEATURE] Overrides-exporter: Added experimental ring support to overrides-exporter via `-overrides-exporter.ring.enabled`. When enabled, the ring is used to establish a leader replica for the export of limit override metrics. #3908 #3953
* [FEATURE] Ephemeral storage (experimental): Mimir can now accept samples into "ephemeral storage". Such samples are available for querying for a short amount of time (`-blocks-storage.ephemeral-tsdb.retention-period`, defaults to 10 minutes), and then removed from memory. To use ephemeral storage, distributor must be configured with `-distributor.ephemeral-series-enabled` option. Series matching `-distributor.ephemeral-series-matchers` will be marked for storing into ephemeral storage in ingesters. Each tenant needs to have ephemeral storage enabled by using `-ingester.max-ephemeral-series-per-user` limit, which defaults to 0 (no ephemeral storage). Ingesters have new `-ingester.instance-limits.max-ephemeral-series` limit for total number of series in ephemeral storage across all tenants. If ingestion of samples into ephemeral storage fails, `cortex_discarded_samples_total` metric will use values prefixed with `ephemeral-` for `reason` label. Querying of ephemeral storage is possible by using `{__mimir_storage__="ephemeral"}` as metric selector. Following new metrics related to ephemeral storage are introduced: #3897 #3922 #3961 #3997 #4004
  * `cortex_ingester_ephemeral_series`
  * `cortex_ingester_ephemeral_series_created_total`
  * `cortex_ingester_ephemeral_series_removed_total`
  * `cortex_ingester_ingested_ephemeral_samples_total`
  * `cortex_ingester_ingested_ephemeral_samples_failures_total`
  * `cortex_ingester_memory_ephemeral_users`
  * `cortex_ingester_queries_ephemeral_total`
  * `cortex_ingester_queried_ephemeral_samples`
  * `cortex_ingester_queried_ephemeral_series`
* [ENHANCEMENT] Added new metric `thanos_shipper_last_successful_upload_time`: Unix timestamp (in seconds) of the last successful TSDB block uploaded to the bucket. #3627
* [ENHANCEMENT] Ruler: Added `-ruler.alertmanager-client.tls-enabled` configuration for alertmanager client. #3432 #3597
* [ENHANCEMENT] Activity tracker logs now have `component=activity-tracker` label. #3556
* [ENHANCEMENT] Distributor: remove labels with empty values #2439
* [ENHANCEMENT] Query-frontend: track query HTTP requests in the Activity Tracker. #3561
* [ENHANCEMENT] Store-gateway: Add experimental alternate implementation of index-header reader that does not use memory mapped files. The index-header reader is expected to improve stability of the store-gateway. You can enable this implementation with the flag `-blocks-storage.bucket-store.index-header.stream-reader-enabled`. #3639 #3691 #3703 #3742 #3785 #3787 #3797
* [ENHANCEMENT] Query-scheduler: add `cortex_query_scheduler_cancelled_requests_total` metric to track the number of requests that are already cancelled when dequeued. #3696
* [ENHANCEMENT] Store-gateway: add `cortex_bucket_store_partitioner_extended_ranges_total` metric to keep track of the ranges that the partitioner decided to overextend and merge in order to save API call to the object storage. #3769
* [ENHANCEMENT] Compactor: Auto-forget unhealthy compactors after ten failed ring heartbeats. #3771
* [ENHANCEMENT] Ruler: change default value of `-ruler.for-grace-period` from `10m` to `2m` and update help text. The new default value reflects how we operate Mimir at Grafana Labs. #3817
* [ENHANCEMENT] Ingester: Added experimental flags to force usage of _postings for matchers cache_. These flags will be removed in the future and it's not recommended to change them. #3823
  * `-blocks-storage.tsdb.head-postings-for-matchers-cache-ttl`
  * `-blocks-storage.tsdb.head-postings-for-matchers-cache-size`
  * `-blocks-storage.tsdb.head-postings-for-matchers-cache-force`
* [ENHANCEMENT] Ingester: Improved series selection performance when some of the matchers do not match any series. #3827
* [ENHANCEMENT] Alertmanager: Add new additional template function `tenantID` returning id of the tenant owning the alert. #3758
* [ENHANCEMENT] Alertmanager: Add additional template function `grafanaExploreURL` returning URL to grafana explore with range query. #3849
* [ENHANCEMENT] Reduce overhead of debug logging when filtered out. #3875
* [ENHANCEMENT] Update Docker base images from `alpine:3.16.2` to `alpine:3.17.1`. #3898
* [ENHANCEMENT] Ingester: Add new `/ingester/tsdb_metrics` endpoint to return tenant-specific TSDB metrics. #3923
* [ENHANCEMENT] Query-frontend: CLI flag `-query-frontend.max-total-query-length` and its associated YAML configuration is now stable. #3882
* [ENHANCEMENT] Ruler: rule groups now support optional and experimental `align_evaluation_time_on_interval` field, which causes all evaluations to happen on interval-aligned timestamp. #4013
* [ENHANCEMENT] Query-scheduler: ring-based service discovery is now stable. #4028
* [ENHANCEMENT] Store-gateway: improved performance of prefix matching on the labels. #4055 #4080
* [BUGFIX] Log the names of services that are not yet running rather than `unsupported value type` when calling `/ready` and some services are not running. #3625
* [BUGFIX] Alertmanager: Fix template spurious deletion with relative data dir. #3604
* [BUGFIX] Security: update prometheus/exporter-toolkit for CVE-2022-46146. #3675
* [BUGFIX] Security: update golang.org/x/net for CVE-2022-41717. #3755
* [BUGFIX] Debian package: Fix post-install, environment file path and user creation. #3720
* [BUGFIX] memberlist: Fix panic during Mimir startup when Mimir receives gossip message before it's ready. #3746
* [BUGFIX] Store-gateway: fix `cortex_bucket_store_partitioner_requested_bytes_total` metric to not double count overlapping ranges. #3769
* [BUGFIX] Update `github.com/thanos-io/objstore` to address issue with Multipart PUT on s3-compatible Object Storage. #3802 #3821
* [BUGFIX] Distributor, Query-scheduler: Make sure ring metrics include a `cortex_` prefix as expected by dashboards. #3809
* [BUGFIX] Querier: canceled requests are no longer reported as "consistency check" failures. #3837 #3927
* [BUGFIX] Distributor: don't panic when `metric_relabel_configs` in overrides contains null element. #3868
* [BUGFIX] Distributor: don't panic when OTLP histograms don't have any buckets. #3853
* [BUGFIX] Ingester, Compactor: fix panic that can occur when compaction fails. #3955
* [BUGFIX] Store-gateway: return `Canceled` rather than `Aborted` error when the calling querier cancels the request. #4007

### Mixin

* [ENHANCEMENT] Alerts: Added `MimirIngesterInstanceHasNoTenants` alert that fires when an ingester replica is not receiving write requests for any tenant. #3681
* [ENHANCEMENT] Alerts: Extended `MimirAllocatingTooMuchMemory` to check read-write deployment containers. #3710
* [ENHANCEMENT] Alerts: Added `MimirAlertmanagerInstanceHasNoTenants` alert that fires when an alertmanager instance ows no tenants. #3826
* [ENHANCEMENT] Alerts: Added `MimirRulerInstanceHasNoRuleGroups` alert that fires when a ruler replica is not assigned any rule group to evaluate. #3723
* [ENHANCEMENT] Support for baremetal deployment for alerts and scaling recording rules. #3719
* [ENHANCEMENT] Dashboards: querier autoscaling now supports multiple scaled objects (configurable via `$._config.autoscale.querier.hpa_name`). #3962
* [BUGFIX] Alerts: Fixed `MimirIngesterRestarts` alert when Mimir is deployed in read-write mode. #3716
* [BUGFIX] Alerts: Fixed `MimirIngesterHasNotShippedBlocks` and `MimirIngesterHasNotShippedBlocksSinceStart` alerts for when Mimir is deployed in read-write or monolithic modes and updated them to use new `thanos_shipper_last_successful_upload_time` metric. #3627
* [BUGFIX] Alerts: Fixed `MimirMemoryMapAreasTooHigh` alert when Mimir is deployed in read-write mode. #3626
* [BUGFIX] Alerts: Fixed `MimirCompactorSkippedBlocksWithOutOfOrderChunks` matching on non-existent label. #3628
* [BUGFIX] Dashboards: Fix `Rollout Progress` dashboard incorrectly using Gateway metrics when Gateway was not enabled. #3709
* [BUGFIX] Tenants dashboard: Make it compatible with all deployment types. #3754
* [BUGFIX] Alerts: Fixed `MimirCompactorHasNotUploadedBlocks` to not fire if compactor has nothing to do. #3793
* [BUGFIX] Alerts: Fixed `MimirAutoscalerNotActive` to not fire if scaling metric is 0, to avoid false positives on scaled objects with 0 min replicas. #3999

### Jsonnet

* [CHANGE] Replaced the deprecated `policy/v1beta1` with `policy/v1` when configuring a PodDisruptionBudget for read-write deployment mode. #3811
* [CHANGE] Removed `-server.http-write-timeout` default option value from querier and query-frontend, as it defaults to a higher value in the code now, and cannot be lower than `-querier.timeout`. #3836
* [CHANGE] Replaced `-store.max-query-length` with `-query-frontend.max-total-query-length` in the query-frontend config. #3879
* [CHANGE] Changed default `mimir_backend_data_disk_size` from `100Gi` to `250Gi`. #3894
* [ENHANCEMENT] Update `rollout-operator` to `v0.2.0`. #3624
* [ENHANCEMENT] Add `user_24M` and `user_32M` classes to operations config. #3367
* [ENHANCEMENT] Update memcached image from `memcached:1.6.16-alpine` to `memcached:1.6.17-alpine`. #3914
* [ENHANCEMENT] Allow configuring the ring for overrides-exporter. #3995
* [BUGFIX] Apply ingesters and store-gateways per-zone CLI flags overrides to read-write deployment mode too. #3766
* [BUGFIX] Apply overrides-exporter CLI flags to mimir-backend when running Mimir in read-write deployment mode. #3790
* [BUGFIX] Fixed `mimir-write` and `mimir-read` Kubernetes service to correctly balance requests among pods. #3855 #3864 #3906
* [BUGFIX] Fixed `ruler-query-frontend` and `mimir-read` gRPC server configuration to force clients to periodically re-resolve the backend addresses. #3862
* [BUGFIX] Fixed `mimir-read` CLI flags to ensure query-frontend configuration takes precedence over querier configuration. #3877

### Mimirtool

* [ENHANCEMENT] Update `mimirtool config convert` to work with Mimir 2.4, 2.5, 2.6 changes. #3952
* [ENHANCEMENT] Mimirtool is now available to install through Homebrew with `brew install mimirtool`. #3776
* [ENHANCEMENT] Added `--concurrency` to `mimirtool rules sync` command. #3996
* [BUGFIX] Fix summary output from `mimirtool rules sync` to display correct number of groups created and updated. #3918

### Documentation

* [BUGFIX] Querier: Remove assertion that the `-querier.max-concurrent` flag must also be set for the query-frontend. #3678
* [ENHANCEMENT] Update migration from cortex documentation. #3662
* [ENHANCEMENT] Query-scheduler: documented how to migrate from DNS-based to ring-based service discovery. #4028

### Tools

## 2.5.0

### Grafana Mimir

* [CHANGE] Flag `-azure.msi-resource` is now ignored, and will be removed in Mimir 2.7. This setting is now made automatically by Azure. #2682
* [CHANGE] Experimental flag `-blocks-storage.tsdb.out-of-order-capacity-min` has been removed. #3261
* [CHANGE] Distributor: Wrap errors from pushing to ingesters with useful context, for example clarifying timeouts. #3307
* [CHANGE] The default value of `-server.http-write-timeout` has changed from 30s to 2m. #3346
* [CHANGE] Reduce period of health checks in connection pools for querier->store-gateway, ruler->ruler, and alertmanager->alertmanager clients to 10s. This reduces the time to fail a gRPC call when the remote stops responding. #3168
* [CHANGE] Hide TSDB block ranges period config from doc and mark it experimental. #3518
* [FEATURE] Alertmanager: added Discord support. #3309
* [ENHANCEMENT] Added `-server.tls-min-version` and `-server.tls-cipher-suites` flags to configure cipher suites and min TLS version supported by HTTP and gRPC servers. #2898
* [ENHANCEMENT] Distributor: Add age filter to forwarding functionality, to not forward samples which are older than defined duration. If such samples are not ingested, `cortex_discarded_samples_total{reason="forwarded-sample-too-old"}` is increased. #3049 #3113
* [ENHANCEMENT] Store-gateway: Reduce memory allocation when generating ids in index cache. #3179
* [ENHANCEMENT] Query-frontend: truncate queries based on the configured creation grace period (`--validation.create-grace-period`) to avoid querying too far into the future. #3172
* [ENHANCEMENT] Ingester: Reduce activity tracker memory allocation. #3203
* [ENHANCEMENT] Query-frontend: Log more detailed information in the case of a failed query. #3190
* [ENHANCEMENT] Added `-usage-stats.installation-mode` configuration to track the installation mode via the anonymous usage statistics. #3244
* [ENHANCEMENT] Compactor: Add new `cortex_compactor_block_max_time_delta_seconds` histogram for detecting if compaction of blocks is lagging behind. #3240 #3429
* [ENHANCEMENT] Ingester: reduced the memory footprint of active series custom trackers. #2568
* [ENHANCEMENT] Distributor: Include `X-Scope-OrgId` header in requests forwarded to configured forwarding endpoint. #3283 #3385
* [ENHANCEMENT] Alertmanager: reduced memory utilization in Mimir clusters with a large number of tenants. #3309
* [ENHANCEMENT] Add experimental flag `-shutdown-delay` to allow components to wait after receiving SIGTERM and before stopping. In this time the component returns 503 from /ready endpoint. #3298
* [ENHANCEMENT] Go: update to go 1.19.3. #3371
* [ENHANCEMENT] Alerts: added `RulerRemoteEvaluationFailing` alert, firing when communication between ruler and frontend fails in remote operational mode. #3177 #3389
* [ENHANCEMENT] Clarify which S3 signature versions are supported in the error "unsupported signature version". #3376
* [ENHANCEMENT] Store-gateway: improved index header reading performance. #3393 #3397 #3436
* [ENHANCEMENT] Store-gateway: improved performance of series matching. #3391
* [ENHANCEMENT] Move the validation of incoming series before the distributor's forwarding functionality, so that we don't forward invalid series. #3386 #3458
* [ENHANCEMENT] S3 bucket configuration now validates that the endpoint does not have the bucket name prefix. #3414
* [ENHANCEMENT] Query-frontend: added "fetched index bytes" to query statistics, so that the statistics contain the total bytes read by store-gateways from TSDB block indexes. #3206
* [ENHANCEMENT] Distributor: push wrapper should only receive unforwarded samples. #2980
* [ENHANCEMENT] Added `/api/v1/status/config` and `/api/v1/status/flags` APIs to maintain compatibility with prometheus. #3596 #3983
* [BUGFIX] Flusher: Add `Overrides` as a dependency to prevent panics when starting with `-target=flusher`. #3151
* [BUGFIX] Updated `golang.org/x/text` dependency to fix CVE-2022-32149. #3285
* [BUGFIX] Query-frontend: properly close gRPC streams to the query-scheduler to stop memory and goroutines leak. #3302
* [BUGFIX] Ruler: persist evaluation delay configured in the rulegroup. #3392
* [BUGFIX] Ring status pages: show 100% ownership as "100%", not "1e+02%". #3435
* [BUGFIX] Fix panics in OTLP ingest path when parse errors exist. #3538

### Mixin

* [CHANGE] Alerts: Change `MimirSchedulerQueriesStuck` `for` time to 7 minutes to account for the time it takes for HPA to scale up. #3223
* [CHANGE] Dashboards: Removed the `Querier > Stages` panel from the `Mimir / Queries` dashboard. #3311
* [CHANGE] Configuration: The format of the `autoscaling` section of the configuration has changed to support more components. #3378
  * Instead of specific config variables for each component, they are listed in a dictionary. For example, `autoscaling.querier_enabled` becomes `autoscaling.querier.enabled`.
* [FEATURE] Dashboards: Added "Mimir / Overview resources" dashboard, providing an high level view over a Mimir cluster resources utilization. #3481
* [FEATURE] Dashboards: Added "Mimir / Overview networking" dashboard, providing an high level view over a Mimir cluster network bandwidth, inflight requests and TCP connections. #3487
* [FEATURE] Compile baremetal mixin along k8s mixin. #3162 #3514
* [ENHANCEMENT] Alerts: Add MimirRingMembersMismatch firing when a component does not have the expected number of running jobs. #2404
* [ENHANCEMENT] Dashboards: Add optional row about the Distributor's metric forwarding feature to the `Mimir / Writes` dashboard. #3182 #3394 #3394 #3461
* [ENHANCEMENT] Dashboards: Remove the "Instance Mapper" row from the "Alertmanager Resources Dashboard". This is a Grafana Cloud specific service and not relevant for external users. #3152
* [ENHANCEMENT] Dashboards: Add "remote read", "metadata", and "exemplar" queries to "Mimir / Overview" dashboard. #3245
* [ENHANCEMENT] Dashboards: Use non-red colors for non-error series in the "Mimir / Overview" dashboard. #3246
* [ENHANCEMENT] Dashboards: Add support to multi-zone deployments for the experimental read-write deployment mode. #3256
* [ENHANCEMENT] Dashboards: If enabled, add new row to the `Mimir / Writes` for distributor autoscaling metrics. #3378
* [ENHANCEMENT] Dashboards: Add read path insights row to the "Mimir / Tenants" dashboard. #3326
* [ENHANCEMENT] Alerts: Add runbook urls for alerts. #3452
* [ENHANCEMENT] Configuration: Make it possible to configure namespace label, job label, and job prefix. #3482
* [ENHANCEMENT] Dashboards: improved resources and networking dashboards to work with read-write deployment mode too. #3497 #3504 #3519 #3531
* [ENHANCEMENT] Alerts: Added "MimirDistributorForwardingErrorRate" alert, which fires on high error rates in the distributor’s forwarding feature. #3200
* [ENHANCEMENT] Improve phrasing in Overview dashboard. #3488
* [BUGFIX] Dashboards: Fix legend showing `persistentvolumeclaim` when using `deployment_type=baremetal` for `Disk space utilization` panels. #3173 #3184
* [BUGFIX] Alerts: Fixed `MimirGossipMembersMismatch` alert when Mimir is deployed in read-write mode. #3489
* [BUGFIX] Dashboards: Remove "Inflight requests" from object store panels because the panel is not tracking the inflight requests to object storage. #3521

### Jsonnet

* [CHANGE] Replaced the deprecated `policy/v1beta1` with `policy/v1` when configuring a PodDisruptionBudget. #3284
* [CHANGE] [Common storage configuration](https://grafana.com/docs/mimir/v2.3.x/operators-guide/configure/configure-object-storage-backend/#common-configuration) is now used to configure object storage in all components. This is a breaking change in terms of Jsonnet manifests and also a CLI flag update for components that use object storage, so it will require a rollout of those components. The changes include: #3257
  * `blocks_storage_backend` was renamed to `storage_backend` and is now used as the common storage backend for all components.
    * So were the related `blocks_storage_azure_account_(name|key)` and `blocks_storage_s3_endpoint` configurations.
  * `storage_s3_endpoint` is now rendered by default using the `aws_region` configuration instead of a hardcoded `us-east-1`.
  * `ruler_client_type` and `alertmanager_client_type` were renamed to `ruler_storage_backend` and `alertmanager_storage_backend` respectively, and their corresponding CLI flags won't be rendered unless explicitly set to a value different from the one in `storage_backend` (like `local`).
  * `alertmanager_s3_bucket_name`, `alertmanager_gcs_bucket_name` and `alertmanager_azure_container_name` have been removed, and replaced by a single `alertmanager_storage_bucket_name` configuration used for all object storages.
  * `genericBlocksStorageConfig` configuration object was removed, and so any extensions to it will be now ignored. Use `blockStorageConfig` instead.
  * `rulerClientConfig` and `alertmanagerStorageClientConfig` configuration objects were renamed to `rulerStorageConfig` and `alertmanagerStorageConfig` respectively, and so any extensions to their previous names will be now ignored. Use the new names instead.
  * The CLI flags `*.s3.region` are no longer rendered as they are optional and the region can be inferred by Mimir by performing an initial API call to the endpoint.
  * The migration to this change should usually consist of:
    * Renaming `blocks_storage_backend` key to `storage_backend`.
    * For Azure/S3:
      * Renaming `blocks_storage_(azure|s3)_*` configurations to `storage_(azure|s3)_*`.
      * If `ruler_storage_(azure|s3)_*` and `alertmanager_storage_(azure|s3)_*` keys were different from the `block_storage_*` ones, they should be now provided using CLI flags, see [configuration reference](https://grafana.com/docs/mimir/v2.3.x/operators-guide/configure/reference-configuration-parameters/) for more details.
    * Removing `ruler_client_type` and `alertmanager_client_type` if their value match the `storage_backend`, or renaming them to their new names otherwise.
    * Reviewing any possible extensions to `genericBlocksStorageConfig`, `rulerClientConfig` and `alertmanagerStorageClientConfig` and moving them to the corresponding new options.
    * Renaming the alertmanager's bucket name configuration from provider-specific to the new `alertmanager_storage_bucket_name` key.
* [CHANGE] The `overrides-exporter.libsonnet` file is now always imported. The overrides-exporter can be enabled in jsonnet setting the following: #3379
  ```jsonnet
  {
    _config+:: {
      overrides_exporter_enabled: true,
    }
  }
  ```
* [FEATURE] Added support for experimental read-write deployment mode. Enabling the read-write deployment mode on a existing Mimir cluster is a destructive operation, because the cluster will be re-created. If you're creating a new Mimir cluster, you can deploy it in read-write mode adding the following configuration: #3379 #3475 #3405
  ```jsonnet
  {
    _config+:: {
      deployment_mode: 'read-write',

      // See operations/mimir/read-write-deployment.libsonnet for more configuration options.
      mimir_write_replicas: 3,
      mimir_read_replicas: 2,
      mimir_backend_replicas: 3,
    }
  }
  ```
* [ENHANCEMENT] Add autoscaling support to the `mimir-read` component when running the read-write-deployment model. #3419
* [ENHANCEMENT] Added `$._config.usageStatsConfig` to track the installation mode via the anonymous usage statistics. #3294
* [ENHANCEMENT] The query-tee node port (`$._config.query_tee_node_port`) is now optional. #3272
* [ENHANCEMENT] Add support for autoscaling distributors. #3378
* [ENHANCEMENT] Make auto-scaling logic ensure integer KEDA thresholds. #3512
* [BUGFIX] Fixed query-scheduler ring configuration for dedicated ruler's queries and query-frontends. #3237 #3239
* [BUGFIX] Jsonnet: Fix auto-scaling so that ruler-querier CPU threshold is a string-encoded integer millicores value. #3520

### Mimirtool

* [FEATURE] Added `mimirtool alertmanager verify` command to validate configuration without uploading. #3440
* [ENHANCEMENT] Added `mimirtool rules delete-namespace` command to delete all of the rule groups in a namespace including the namespace itself. #3136
* [ENHANCEMENT] Refactor `mimirtool analyze prometheus`: add concurrency and resiliency #3349
  * Add `--concurrency` flag. Default: number of logical CPUs
* [BUGFIX] `--log.level=debug` now correctly prints the response from the remote endpoint when a request fails. #3180

### Documentation

* [ENHANCEMENT] Documented how to configure HA deduplication using Consul in a Mimir Helm deployment. #2972
* [ENHANCEMENT] Improve `MimirQuerierAutoscalerNotActive` runbook. #3186
* [ENHANCEMENT] Improve `MimirSchedulerQueriesStuck` runbook to reflect debug steps with querier auto-scaling enabled. #3223
* [ENHANCEMENT] Use imperative for docs titles. #3178 #3332 #3343
* [ENHANCEMENT] Docs: mention gRPC compression in "Production tips". #3201
* [ENHANCEMENT] Update ADOPTERS.md. #3224 #3225
* [ENHANCEMENT] Add a note for jsonnet deploying. #3213
* [ENHANCEMENT] out-of-order runbook update with use case. #3253
* [ENHANCEMENT] Fixed TSDB retention mentioned in the "Recover source blocks from ingesters" runbook. #3280
* [ENHANCEMENT] Run Grafana Mimir in production using the Helm chart. #3072
* [ENHANCEMENT] Use common configuration in the tutorial. #3282
* [ENHANCEMENT] Updated detailed steps for migrating blocks from Thanos to Mimir. #3290
* [ENHANCEMENT] Add scheme to DNS service discovery docs. #3450
* [BUGFIX] Remove reference to file that no longer exists in contributing guide. #3404
* [BUGFIX] Fix some minor typos in the contributing guide and on the runbooks page. #3418
* [BUGFIX] Fix small typos in API reference. #3526
* [BUGFIX] Fixed TSDB retention mentioned in the "Recover source blocks from ingesters" runbook. #3278
* [BUGFIX] Fixed configuration example in the "Configuring the Grafana Mimir query-frontend to work with Prometheus" guide. #3374

### Tools

* [FEATURE] Add `copyblocks` tool, to copy Mimir blocks between two GCS buckets. #3264
* [ENHANCEMENT] copyblocks: copy no-compact global markers and optimize min time filter check. #3268
* [ENHANCEMENT] Mimir rules GitHub action: Added the ability to change default value of `label` when running `prepare` command. #3236
* [BUGFIX] Mimir rules Github action: Fix single line output. #3421

## 2.4.0

### Grafana Mimir

* [CHANGE] Distributor: change the default value of `-distributor.remote-timeout` to `2s` from `20s` and `-distributor.forwarding.request-timeout` to `2s` from `10s` to improve distributor resource usage when ingesters crash. #2728 #2912
* [CHANGE] Anonymous usage statistics tracking: added the `-ingester.ring.store` value. #2981
* [CHANGE] Series metadata `HELP` that is longer than `-validation.max-metadata-length` is now truncated silently, instead of being dropped with a 400 status code. #2993
* [CHANGE] Ingester: changed default setting for `-ingester.ring.readiness-check-ring-health` from `true` to `false`. #2953
* [CHANGE] Anonymous usage statistics tracking has been enabled by default, to help Mimir maintainers make better decisions to support the open source community. #2939 #3034
* [CHANGE] Anonymous usage statistics tracking: added the minimum and maximum value of `-ingester.out-of-order-time-window`. #2940
* [CHANGE] The default hash ring heartbeat period for distributors, ingesters, rulers and compactors has been increased from `5s` to `15s`. Now the default heartbeat period for all Mimir hash rings is `15s`. #3033
* [CHANGE] Reduce the default TSDB head compaction concurrency (`-blocks-storage.tsdb.head-compaction-concurrency`) from 5 to 1, in order to reduce CPU spikes. #3093
* [CHANGE] Ruler: the ruler's [remote evaluation mode](https://grafana.com/docs/mimir/latest/operators-guide/architecture/components/ruler/#remote) (`-ruler.query-frontend.address`) is now stable. #3109
* [CHANGE] Limits: removed the deprecated YAML configuration option `active_series_custom_trackers_config`. Please use `active_series_custom_trackers` instead. #3110
* [CHANGE] Ingester: removed the deprecated configuration option `-ingester.ring.join-after`. #3111
* [CHANGE] Querier: removed the deprecated configuration option `-querier.shuffle-sharding-ingesters-lookback-period`. The value of `-querier.query-ingesters-within` is now used internally for shuffle sharding lookback, while you can use `-querier.shuffle-sharding-ingesters-enabled` to enable or disable shuffle sharding on the read path. #3111
* [CHANGE] Memberlist: cluster label verification feature (`-memberlist.cluster-label` and `-memberlist.cluster-label-verification-disabled`) is now marked as stable. #3108
* [CHANGE] Distributor: only single per-tenant forwarding endpoint can be configured now. Support for per-rule endpoint has been removed. #3095
* [FEATURE] Query-scheduler: added an experimental ring-based service discovery support for the query-scheduler. Refer to [query-scheduler configuration](https://grafana.com/docs/mimir/next/operators-guide/architecture/components/query-scheduler/#configuration) for more information. #2957
* [FEATURE] Introduced the experimental endpoint `/api/v1/user_limits` exposed by all components that load runtime configuration. This endpoint exposes realtime limits for the authenticated tenant, in JSON format. #2864 #3017
* [FEATURE] Query-scheduler: added the experimental configuration option `-query-scheduler.max-used-instances` to restrict the number of query-schedulers effectively used regardless how many replicas are running. This feature can be useful when using the experimental read-write deployment mode. #3005
* [ENHANCEMENT] Go: updated to go 1.19.2. #2637 #3127 #3129
* [ENHANCEMENT] Runtime config: don't unmarshal runtime configuration files if they haven't changed. This can save a bit of CPU and memory on every component using runtime config. #2954
* [ENHANCEMENT] Query-frontend: Add `cortex_frontend_query_result_cache_skipped_total` and `cortex_frontend_query_result_cache_attempted_total` metrics to track the reason why query results are not cached. #2855
* [ENHANCEMENT] Distributor: pool more connections per host when forwarding request. Mark requests as idempotent so they can be retried under some conditions. #2968
* [ENHANCEMENT] Distributor: failure to send request to forwarding target now also increments `cortex_distributor_forward_errors_total`, with `status_code="failed"`. #2968
* [ENHANCEMENT] Distributor: added support forwarding push requests via gRPC, using `httpgrpc` messages from weaveworks/common library. #2996
* [ENHANCEMENT] Query-frontend / Querier: increase internal backoff period used to retry connections to query-frontend / query-scheduler. #3011
* [ENHANCEMENT] Querier: do not log "error processing requests from scheduler" when the query-scheduler is shutting down. #3012
* [ENHANCEMENT] Query-frontend: query sharding process is now time-bounded and it is cancelled if the request is aborted. #3028
* [ENHANCEMENT] Query-frontend: improved Prometheus response JSON encoding performance. #2450
* [ENHANCEMENT] TLS: added configuration parameters to configure the client's TLS cipher suites and minimum version. The following new CLI flags have been added: #3070
  * `-alertmanager.alertmanager-client.tls-cipher-suites`
  * `-alertmanager.alertmanager-client.tls-min-version`
  * `-alertmanager.sharding-ring.etcd.tls-cipher-suites`
  * `-alertmanager.sharding-ring.etcd.tls-min-version`
  * `-compactor.ring.etcd.tls-cipher-suites`
  * `-compactor.ring.etcd.tls-min-version`
  * `-distributor.forwarding.grpc-client.tls-cipher-suites`
  * `-distributor.forwarding.grpc-client.tls-min-version`
  * `-distributor.ha-tracker.etcd.tls-cipher-suites`
  * `-distributor.ha-tracker.etcd.tls-min-version`
  * `-distributor.ring.etcd.tls-cipher-suites`
  * `-distributor.ring.etcd.tls-min-version`
  * `-ingester.client.tls-cipher-suites`
  * `-ingester.client.tls-min-version`
  * `-ingester.ring.etcd.tls-cipher-suites`
  * `-ingester.ring.etcd.tls-min-version`
  * `-memberlist.tls-cipher-suites`
  * `-memberlist.tls-min-version`
  * `-querier.frontend-client.tls-cipher-suites`
  * `-querier.frontend-client.tls-min-version`
  * `-querier.store-gateway-client.tls-cipher-suites`
  * `-querier.store-gateway-client.tls-min-version`
  * `-query-frontend.grpc-client-config.tls-cipher-suites`
  * `-query-frontend.grpc-client-config.tls-min-version`
  * `-query-scheduler.grpc-client-config.tls-cipher-suites`
  * `-query-scheduler.grpc-client-config.tls-min-version`
  * `-query-scheduler.ring.etcd.tls-cipher-suites`
  * `-query-scheduler.ring.etcd.tls-min-version`
  * `-ruler.alertmanager-client.tls-cipher-suites`
  * `-ruler.alertmanager-client.tls-min-version`
  * `-ruler.client.tls-cipher-suites`
  * `-ruler.client.tls-min-version`
  * `-ruler.query-frontend.grpc-client-config.tls-cipher-suites`
  * `-ruler.query-frontend.grpc-client-config.tls-min-version`
  * `-ruler.ring.etcd.tls-cipher-suites`
  * `-ruler.ring.etcd.tls-min-version`
  * `-store-gateway.sharding-ring.etcd.tls-cipher-suites`
  * `-store-gateway.sharding-ring.etcd.tls-min-version`
* [ENHANCEMENT] Store-gateway: Add `-blocks-storage.bucket-store.max-concurrent-reject-over-limit` option to allow requests that exceed the max number of inflight object storage requests to be rejected. #2999
* [ENHANCEMENT] Query-frontend: allow setting a separate limit on the total (before splitting/sharding) query length of range queries with the new experimental `-query-frontend.max-total-query-length` flag, which defaults to `-store.max-query-length` if unset or set to 0. #3058
* [ENHANCEMENT] Query-frontend: Lower TTL for cache entries overlapping the out-of-order samples ingestion window (re-using `-ingester.out-of-order-allowance` from ingesters). #2935
* [ENHANCEMENT] Ruler: added support to forcefully disable recording and/or alerting rules evaluation. The following new configuration options have been introduced, which can be overridden on a per-tenant basis in the runtime configuration: #3088
  * `-ruler.recording-rules-evaluation-enabled`
  * `-ruler.alerting-rules-evaluation-enabled`
* [ENHANCEMENT] Distributor: Improved error messages reported when the distributor fails to remote write to ingesters. #3055
* [ENHANCEMENT] Improved tracing spans tracked by distributors, ingesters and store-gateways. #2879 #3099 #3089
* [ENHANCEMENT] Ingester: improved the performance of label value cardinality endpoint. #3044
* [ENHANCEMENT] Ruler: use backoff retry on remote evaluation #3098
* [ENHANCEMENT] Query-frontend: Include multiple tenant IDs in query logs when present instead of dropping them. #3125
* [ENHANCEMENT] Query-frontend: truncate queries based on the configured blocks retention period (`-compactor.blocks-retention-period`) to avoid querying past this period. #3134
* [ENHANCEMENT] Alertmanager: reduced memory utilization in Mimir clusters with a large number of tenants. #3143
* [ENHANCEMENT] Store-gateway: added extra span logging to improve observability. #3131
* [ENHANCEMENT] Compactor: cleaning up different tenants' old blocks and updating bucket indexes is now more independent. This prevents a single tenant from delaying cleanup for other tenants. #2631
* [ENHANCEMENT] Distributor: request rate, ingestion rate, and inflight requests limits are now enforced before reading and parsing the body of the request. This makes the distributor more resilient against a burst of requests over those limit. #2419
* [BUGFIX] Querier: Fix 400 response while handling streaming remote read. #2963
* [BUGFIX] Fix a bug causing query-frontend, query-scheduler, and querier not failing if one of their internal components fail. #2978
* [BUGFIX] Querier: re-balance the querier worker connections when a query-frontend or query-scheduler is terminated. #3005
* [BUGFIX] Distributor: Now returns the quorum error from ingesters. For example, with replication_factor=3, two HTTP 400 errors and one HTTP 500 error, now the distributor will always return HTTP 400. Previously the behaviour was to return the error which the distributor first received. #2979
* [BUGFIX] Ruler: fix panic when ruler.external_url is explicitly set to an empty string ("") in YAML. #2915
* [BUGFIX] Alertmanager: Fix support for the Telegram API URL in the global settings. #3097
* [BUGFIX] Alertmanager: Fix parsing of label matchers without label value in the API used to retrieve alerts. #3097
* [BUGFIX] Ruler: Fix not restoring alert state for rule groups when other ruler replicas shut down. #3156
* [BUGFIX] Updated `golang.org/x/net` dependency to fix CVE-2022-27664. #3124
* [BUGFIX] Fix distributor from returning a `500` status code when a `400` was received from the ingester. #3211
* [BUGFIX] Fix incorrect OS value set in Mimir v2.3.* RPM packages. #3221

### Mixin

* [CHANGE] Alerts: MimirQuerierAutoscalerNotActive is now critical and fires after 1h instead of 15m. #2958
* [FEATURE] Dashboards: Added "Mimir / Overview" dashboards, providing an high level view over a Mimir cluster. #3122 #3147 #3155
* [ENHANCEMENT] Dashboards: Updated the "Writes" and "Rollout progress" dashboards to account for samples ingested via the new OTLP ingestion endpoint. #2919 #2938
* [ENHANCEMENT] Dashboards: Include per-tenant request rate in "Tenants" dashboard. #2874
* [ENHANCEMENT] Dashboards: Include inflight object store requests in "Reads" dashboard. #2914
* [ENHANCEMENT] Dashboards: Make queries used to find job, cluster and namespace for dropdown menus configurable. #2893
* [ENHANCEMENT] Dashboards: Include rate of label and series queries in "Reads" dashboard. #3065 #3074
* [ENHANCEMENT] Dashboards: Fix legend showing on per-pod panels. #2944
* [ENHANCEMENT] Dashboards: Use the "req/s" unit on panels showing the requests rate. #3118
* [ENHANCEMENT] Dashboards: Use a consistent color across dashboards for the error rate. #3154

### Jsonnet

* [FEATURE] Added support for query-scheduler ring-based service discovery. #3128
* [ENHANCEMENT] Querier autoscaling is now slower on scale downs: scale down 10% every 1m instead of 100%. #2962
* [BUGFIX] Memberlist: `gossip_member_label` is now set for ruler-queriers. #3141

### Mimirtool

* [ENHANCEMENT] mimirtool analyze: Store the query errors instead of exit during the analysis. #3052
* [BUGFIX] mimir-tool remote-read: fix returns where some conditions [return nil error even if there is error](https://github.com/grafana/cortex-tools/issues/260). #3053

### Documentation

* [ENHANCEMENT] Added documentation on how to configure storage retention. #2970
* [ENHANCEMENT] Improved gRPC clients config documentation. #3020
* [ENHANCEMENT] Added documentation on how to manage alerting and recording rules. #2983
* [ENHANCEMENT] Improved `MimirSchedulerQueriesStuck` runbook. #3006
* [ENHANCEMENT] Added "Cluster label verification" section to memberlist documentation. #3096
* [ENHANCEMENT] Mention compression in multi-zone replication documentation. #3107
* [BUGFIX] Fixed configuration option names in "Enabling zone-awareness via the Grafana Mimir Jsonnet". #3018
* [BUGFIX] Fixed `mimirtool analyze` parameters documentation. #3094
* [BUGFIX] Fixed YAML configuraton in the "Manage the configuration of Grafana Mimir with Helm" guide. #3042
* [BUGFIX] Fixed Alertmanager capacity planning documentation. #3132

### Tools

- [BUGFIX] trafficdump: Fixed panic occurring when `-success-only=true` and the captured request failed. #2863

## 2.3.1

### Grafana Mimir
* [BUGFIX] Query-frontend: query sharding took exponential time to map binary expressions. #3027
* [BUGFIX] Distributor: Stop panics on OTLP endpoint when a single metric has multiple timeseries. #3040

## 2.3.0

### Grafana Mimir

* [CHANGE] Ingester: Added user label to ingester metric `cortex_ingester_tsdb_out_of_order_samples_appended_total`. On multitenant clusters this helps us find the rate of appended out-of-order samples for a specific tenant. #2493
* [CHANGE] Compactor: delete source and output blocks from local disk on compaction failed, to reduce likelihood that subsequent compactions fail because of no space left on disk. #2261
* [CHANGE] Ruler: Remove unused CLI flags `-ruler.search-pending-for` and `-ruler.flush-period` (and their respective YAML config options). #2288
* [CHANGE] Successful gRPC requests are no longer logged (only affects internal API calls). #2309
* [CHANGE] Add new `-*.consul.cas-retry-delay` flags. They have a default value of `1s`, while previously there was no delay between retries. #2309
* [CHANGE] Store-gateway: Remove the experimental ability to run requests in a dedicated OS thread pool and associated CLI flag `-store-gateway.thread-pool-size`. #2423
* [CHANGE] Memberlist: disabled TCP-based ping fallback, because Mimir already uses a custom transport based on TCP. #2456
* [CHANGE] Change default value for `-distributor.ha-tracker.max-clusters` to `100` to provide a DoS protection. #2465
* [CHANGE] Experimental block upload API exposed by compactor has changed: Previous `/api/v1/upload/block/{block}` endpoint for starting block upload is now `/api/v1/upload/block/{block}/start`, and previous endpoint `/api/v1/upload/block/{block}?uploadComplete=true` for finishing block upload is now `/api/v1/upload/block/{block}/finish`. New API endpoint has been added: `/api/v1/upload/block/{block}/check`. #2486 #2548
* [CHANGE] Compactor: changed `-compactor.max-compaction-time` default from `0s` (disabled) to `1h`. When compacting blocks for a tenant, the compactor will move to compact blocks of another tenant or re-plan blocks to compact at least every 1h. #2514
* [CHANGE] Distributor: removed previously deprecated `extend_writes` (see #1856) YAML key and `-distributor.extend-writes` CLI flag from the distributor config. #2551
* [CHANGE] Ingester: removed previously deprecated `active_series_custom_trackers` (see #1188) YAML key from the ingester config. #2552
* [CHANGE] The tenant ID `__mimir_cluster` is reserved by Mimir and not allowed to store metrics. #2643
* [CHANGE] Purger: removed the purger component and moved its API endpoints `/purger/delete_tenant` and `/purger/delete_tenant_status` to the compactor at `/compactor/delete_tenant` and `/compactor/delete_tenant_status`. The new endpoints on the compactor are stable. #2644
* [CHANGE] Memberlist: Change the leave timeout duration (`-memberlist.leave-timeout duration`) from 5s to 20s and connection timeout (`-memberlist.packet-dial-timeout`) from 5s to 2s. This makes leave timeout 10x the connection timeout, so that we can communicate the leave to at least 1 node, if the first 9 we try to contact times out. #2669
* [CHANGE] Alertmanager: return status code `412 Precondition Failed` and log info message when alertmanager isn't configured for a tenant. #2635
* [CHANGE] Distributor: if forwarding rules are used to forward samples, exemplars are now removed from the request. #2710 #2725
* [CHANGE] Limits: change the default value of `max_global_series_per_metric` limit to `0` (disabled). Setting this limit by default does not provide much benefit because series are sharded by all labels. #2714
* [CHANGE] Ingester: experimental `-blocks-storage.tsdb.new-chunk-disk-mapper` has been removed, new chunk disk mapper is now always used, and is no longer marked experimental. Default value of `-blocks-storage.tsdb.head-chunks-write-queue-size` has changed to 1000000, this enables async chunk queue by default, which leads to improved latency on the write path when new chunks are created in ingesters. #2762
* [CHANGE] Ingester: removed deprecated `-blocks-storage.tsdb.isolation-enabled` option. TSDB-level isolation is now always disabled in Mimir. #2782
* [CHANGE] Compactor: `-compactor.partial-block-deletion-delay` must either be set to 0 (to disable partial blocks deletion) or a value higher than `4h`. #2787
* [CHANGE] Query-frontend: CLI flag `-query-frontend.align-querier-with-step` has been deprecated. Please use `-query-frontend.align-queries-with-step` instead. #2840
* [FEATURE] Compactor: Adds the ability to delete partial blocks after a configurable delay. This option can be configured per tenant. #2285
  - `-compactor.partial-block-deletion-delay`, as a duration string, allows you to set the delay since a partial block has been modified before marking it for deletion. A value of `0`, the default, disables this feature.
  - The metric `cortex_compactor_blocks_marked_for_deletion_total` has a new value for the `reason` label `reason="partial"`, when a block deletion marker is triggered by the partial block deletion delay.
* [FEATURE] Querier: enabled support for queries with negative offsets, which are not cached in the query results cache. #2429
* [FEATURE] EXPERIMENTAL: OpenTelemetry Metrics ingestion path on `/otlp/v1/metrics`. #695 #2436 #2461
* [FEATURE] Querier: Added support for tenant federation to metric metadata endpoint. #2467
* [FEATURE] Query-frontend: introduced experimental support to split instant queries by time. The instant query splitting can be enabled setting `-query-frontend.split-instant-queries-by-interval`. #2469 #2564 #2565 #2570 #2571 #2572 #2573 #2574 #2575 #2576 #2581 #2582 #2601 #2632 #2633 #2634 #2641 #2642 #2766
* [FEATURE] Introduced an experimental anonymous usage statistics tracking (disabled by default), to help Mimir maintainers make better decisions to support the open source community. The tracking system anonymously collects non-sensitive, non-personally identifiable information about the running Mimir cluster, and is disabled by default. #2643 #2662 #2685 #2732 #2733 #2735
* [FEATURE] Introduced an experimental deployment mode called read-write and running a fully featured Mimir cluster with three components: write, read and backend. The read-write deployment mode is a trade-off between the monolithic mode (only one component, no isolation) and the microservices mode (many components, high isolation). #2754 #2838
* [ENHANCEMENT] Distributor: Decreased distributor tests execution time. #2562
* [ENHANCEMENT] Alertmanager: Allow the HTTP `proxy_url` configuration option in the receiver's configuration. #2317
* [ENHANCEMENT] ring: optimize shuffle-shard computation when lookback is used, and all instances have registered timestamp within the lookback window. In that case we can immediately return origial ring, because we would select all instances anyway. #2309
* [ENHANCEMENT] Memberlist: added experimental memberlist cluster label support via `-memberlist.cluster-label` and `-memberlist.cluster-label-verification-disabled` CLI flags (and their respective YAML config options). #2354
* [ENHANCEMENT] Object storage can now be configured for all components using the `common` YAML config option key (or `-common.storage.*` CLI flags). #2330 #2347
* [ENHANCEMENT] Go: updated to go 1.18.4. #2400
* [ENHANCEMENT] Store-gateway, listblocks: list of blocks now includes stats from `meta.json` file: number of series, samples and chunks. #2425
* [ENHANCEMENT] Added more buckets to `cortex_ingester_client_request_duration_seconds` histogram metric, to correctly track requests taking longer than 1s (up until 16s). #2445
* [ENHANCEMENT] Azure client: Improve memory usage for large object storage downloads. #2408
* [ENHANCEMENT] Distributor: Add `-distributor.instance-limits.max-inflight-push-requests-bytes`. This limit protects the distributor against multiple large requests that together may cause an OOM, but are only a few, so do not trigger the `max-inflight-push-requests` limit. #2413
* [ENHANCEMENT] Distributor: Drop exemplars in distributor for tenants where exemplars are disabled. #2504
* [ENHANCEMENT] Runtime Config: Allow operator to specify multiple comma-separated yaml files in `-runtime-config.file` that will be merged in left to right order. #2583
* [ENHANCEMENT] Query sharding: shard binary operations only if it doesn't lead to non-shardable vector selectors in one of the operands. #2696
* [ENHANCEMENT] Add packaging for both debian based deb file and redhat based rpm file using FPM. #1803
* [ENHANCEMENT] Distributor: Add `cortex_distributor_query_ingester_chunks_deduped_total` and `cortex_distributor_query_ingester_chunks_total` metrics for determining how effective ingester chunk deduplication at query time is. #2713
* [ENHANCEMENT] Upgrade Docker base images to `alpine:3.16.2`. #2729
* [ENHANCEMENT] Ruler: Add `<prometheus-http-prefix>/api/v1/status/buildinfo` endpoint. #2724
* [ENHANCEMENT] Querier: Ensure all queries pulled from query-frontend or query-scheduler are immediately executed. The maximum workers concurrency in each querier is configured by `-querier.max-concurrent`. #2598
* [ENHANCEMENT] Distributor: Add `cortex_distributor_received_requests_total` and `cortex_distributor_requests_in_total` metrics to provide visiblity into appropriate per-tenant request limits. #2770
* [ENHANCEMENT] Distributor: Add single forwarding remote-write endpoint for a tenant (`forwarding_endpoint`), instead of using per-rule endpoints. This takes precendence over per-rule endpoints. #2801
* [ENHANCEMENT] Added `err-mimir-distributor-max-write-message-size` to the errors catalog. #2470
* [ENHANCEMENT] Add sanity check at startup to ensure the configured filesystem directories don't overlap for different components. #2828 #2947
* [BUGFIX] TSDB: Fixed a bug on the experimental out-of-order implementation that led to wrong query results. #2701
* [BUGFIX] Compactor: log the actual error on compaction failed. #2261
* [BUGFIX] Alertmanager: restore state from storage even when running a single replica. #2293
* [BUGFIX] Ruler: do not block "List Prometheus rules" API endpoint while syncing rules. #2289
* [BUGFIX] Ruler: return proper `*status.Status` error when running in remote operational mode. #2417
* [BUGFIX] Alertmanager: ensure the configured `-alertmanager.web.external-url` is either a path starting with `/`, or a full URL including the scheme and hostname. #2381 #2542
* [BUGFIX] Memberlist: fix problem with loss of some packets, typically ring updates when instances were removed from the ring during shutdown. #2418
* [BUGFIX] Ingester: fix misfiring `MimirIngesterHasUnshippedBlocks` and stale `cortex_ingester_oldest_unshipped_block_timestamp_seconds` when some block uploads fail. #2435
* [BUGFIX] Query-frontend: fix incorrect mapping of http status codes 429 to 500 when request queue is full. #2447
* [BUGFIX] Memberlist: Fix problem with ring being empty right after startup. Memberlist KV store now tries to "fast-join" the cluster to avoid serving empty KV store. #2505
* [BUGFIX] Compactor: Fix bug when using `-compactor.partial-block-deletion-delay`: compactor didn't correctly check for modification time of all block files. #2559
* [BUGFIX] Query-frontend: fix wrong query sharding results for queries with boolean result like `1 < bool 0`. #2558
* [BUGFIX] Fixed error messages related to per-instance limits incorrectly reporting they can be set on a per-tenant basis. #2610
* [BUGFIX] Perform HA-deduplication before forwarding samples according to forwarding rules in the distributor. #2603 #2709
* [BUGFIX] Fix reporting of tracing spans from PromQL engine. #2707
* [BUGFIX] Apply relabel and drop_label rules before forwarding rules in the distributor. #2703
* [BUGFIX] Distributor: Register `cortex_discarded_requests_total` metric, which previously was not registered and therefore not exported. #2712
* [BUGFIX] Ruler: fix not restoring alerts' state at startup. #2648
* [BUGFIX] Ingester: Fix disk filling up after restarting ingesters with out-of-order support disabled while it was enabled before. #2799
* [BUGFIX] Memberlist: retry joining memberlist cluster on startup when no nodes are resolved. #2837
* [BUGFIX] Query-frontend: fix incorrect mapping of http status codes 413 to 500 when request is too large. #2819
* [BUGFIX] Alertmanager: revert upstream alertmananger to v0.24.0 to fix panic when unmarshalling email headers #2924 #2925

### Mixin

* [CHANGE] Dashboards: "Slow Queries" dashboard no longer works with versions older than Grafana 9.0. #2223
* [CHANGE] Alerts: use RSS memory instead of working set memory in the `MimirAllocatingTooMuchMemory` alert for ingesters. #2480
* [CHANGE] Dashboards: remove the "Cache - Latency (old)" panel from the "Mimir / Queries" dashboard. #2796
* [FEATURE] Dashboards: added support to experimental read-write deployment mode. #2780
* [ENHANCEMENT] Dashboards: added missed rule evaluations to the "Evaluations per second" panel in the "Mimir / Ruler" dashboard. #2314
* [ENHANCEMENT] Dashboards: add k8s resource requests to CPU and memory panels. #2346
* [ENHANCEMENT] Dashboards: add RSS memory utilization panel for ingesters, store-gateways and compactors. #2479
* [ENHANCEMENT] Dashboards: allow to configure graph tooltip. #2647
* [ENHANCEMENT] Alerts: MimirFrontendQueriesStuck and MimirSchedulerQueriesStuck alerts are more reliable now as they consider all the intermediate samples in the minute prior to the evaluation. #2630
* [ENHANCEMENT] Alerts: added `RolloutOperatorNotReconciling` alert, firing if the optional rollout-operator is not successfully reconciling. #2700
* [ENHANCEMENT] Dashboards: added support to query-tee in front of ruler-query-frontend in the "Remote ruler reads" dashboard. #2761
* [ENHANCEMENT] Dashboards: Introduce support for baremetal deployment, setting `deployment_type: 'baremetal'` in the mixin `_config`. #2657
* [ENHANCEMENT] Dashboards: use timeseries panel to show exemplars. #2800
* [BUGFIX] Dashboards: fixed unit of latency panels in the "Mimir / Ruler" dashboard. #2312
* [BUGFIX] Dashboards: fixed "Intervals per query" panel in the "Mimir / Queries" dashboard. #2308
* [BUGFIX] Dashboards: Make "Slow Queries" dashboard works with Grafana 9.0. #2223
* [BUGFIX] Dashboards: add missing API routes to Ruler dashboard. #2412
* [BUGFIX] Dashboards: stop setting 'interval' in dashboards; it should be set on your datasource. #2802

### Jsonnet

* [CHANGE] query-scheduler is enabled by default. We advise to deploy the query-scheduler to improve the scalability of the query-frontend. #2431
* [CHANGE] Replaced anti-affinity rules with pod topology spread constraints for distributor, query-frontend, querier and ruler. #2517
  - The following configuration options have been removed:
    - `distributor_allow_multiple_replicas_on_same_node`
    - `query_frontend_allow_multiple_replicas_on_same_node`
    - `querier_allow_multiple_replicas_on_same_node`
    - `ruler_allow_multiple_replicas_on_same_node`
  - The following configuration options have been added:
    - `distributor_topology_spread_max_skew`
    - `query_frontend_topology_spread_max_skew`
    - `querier_topology_spread_max_skew`
    - `ruler_topology_spread_max_skew`
* [CHANGE] Change `max_global_series_per_metric` to 0 in all plans, and as a default value. #2669
* [FEATURE] Memberlist: added support for experimental memberlist cluster label, through the jsonnet configuration options `memberlist_cluster_label` and `memberlist_cluster_label_verification_disabled`. #2349
* [FEATURE] Added ruler-querier autoscaling support. It requires [KEDA](https://keda.sh) installed in the Kubernetes cluster. Ruler-querier autoscaler can be enabled and configure through the following options in the jsonnet config: #2545
  * `autoscaling_ruler_querier_enabled`: `true` to enable autoscaling.
  * `autoscaling_ruler_querier_min_replicas`: minimum number of ruler-querier replicas.
  * `autoscaling_ruler_querier_max_replicas`: maximum number of ruler-querier replicas.
  * `autoscaling_prometheus_url`: Prometheus base URL from which to scrape Mimir metrics (e.g. `http://prometheus.default:9090/prometheus`).
* [ENHANCEMENT] Memberlist now uses DNS service-discovery by default. #2549
* [ENHANCEMENT] Upgrade memcached image tag to `memcached:1.6.16-alpine`. #2740
* [ENHANCEMENT] Added `$._config.configmaps` and `$._config.runtime_config_files` to make it easy to add new configmaps or runtime config file to all components. #2748

### Mimirtool

* [ENHANCEMENT] Added `mimirtool backfill` command to upload Prometheus blocks using API available in the compactor. #1822
* [ENHANCEMENT] mimirtool bucket-validation: Verify existing objects can be overwritten by subsequent uploads. #2491
* [ENHANCEMENT] mimirtool config convert: Now supports migrating to the current version of Mimir. #2629
* [BUGFIX] mimirtool analyze: Fix dashboard JSON unmarshalling errors by using custom parsing. #2386
* [BUGFIX] Version checking no longer prompts for updating when already on latest version. #2723

### Mimir Continuous Test

* [ENHANCEMENT] Added basic authentication and bearer token support for when Mimir is behind a gateway authenticating the calls. #2717

### Query-tee

* [CHANGE] Renamed CLI flag `-server.service-port` to `-server.http-service-port`. #2683
* [CHANGE] Renamed metric `cortex_querytee_request_duration_seconds` to `cortex_querytee_backend_request_duration_seconds`. Metric `cortex_querytee_request_duration_seconds` is now reported without label `backend`. #2683
* [ENHANCEMENT] Added HTTP over gRPC support to `query-tee` to allow testing gRPC requests to Mimir instances. #2683

### Documentation

* [ENHANCEMENT] Referenced `mimirtool` commands in the HTTP API documentation. #2516
* [ENHANCEMENT] Improved DNS service discovery documentation. #2513

### Tools

* [ENHANCEMENT] `markblocks` now processes multiple blocks concurrently. #2677

## 2.2.0

### Grafana Mimir

* [CHANGE] Increased default configuration for `-server.grpc-max-recv-msg-size-bytes` and `-server.grpc-max-send-msg-size-bytes` from 4MB to 100MB. #1884
* [CHANGE] Default values have changed for the following settings. This improves query performance for recent data (within 12h) by only reading from ingesters: #1909 #1921
    - `-blocks-storage.bucket-store.ignore-blocks-within` now defaults to `10h` (previously `0`)
    - `-querier.query-store-after` now defaults to `12h` (previously `0`)
* [CHANGE] Alertmanager: removed support for migrating local files from Cortex 1.8 or earlier. Related to original Cortex PR https://github.com/cortexproject/cortex/pull/3910. #2253
* [CHANGE] The following settings are now classified as advanced because the defaults should work for most users and tuning them requires in-depth knowledge of how the read path works: #1929
    - `-querier.query-ingesters-within`
    - `-querier.query-store-after`
* [CHANGE] Config flag category overrides can be set dynamically at runtime. #1934
* [CHANGE] Ingester: deprecated `-ingester.ring.join-after`. Mimir now behaves as this setting is always set to 0s. This configuration option will be removed in Mimir 2.4.0. #1965
* [CHANGE] Blocks uploaded by ingester no longer contain `__org_id__` label. Compactor now ignores this label and will compact blocks with and without this label together. `mimirconvert` tool will remove the label from blocks as "unknown" label. #1972
* [CHANGE] Querier: deprecated `-querier.shuffle-sharding-ingesters-lookback-period`, instead adding `-querier.shuffle-sharding-ingesters-enabled` to enable or disable shuffle sharding on the read path. The value of `-querier.query-ingesters-within` is now used internally for shuffle sharding lookback. #2110
* [CHANGE] Memberlist: `-memberlist.abort-if-join-fails` now defaults to false. Previously it defaulted to true. #2168
* [CHANGE] Ruler: `/api/v1/rules*` and `/prometheus/rules*` configuration endpoints are removed. Use `/prometheus/config/v1/rules*`. #2182
* [CHANGE] Ingester: `-ingester.exemplars-update-period` has been renamed to `-ingester.tsdb-config-update-period`. You can use it to update multiple, per-tenant TSDB configurations. #2187
* [FEATURE] Ingester: (Experimental) Add the ability to ingest out-of-order samples up to an allowed limit. If you enable this feature, it requires additional memory and disk space. This feature also enables a write-behind log, which might lead to longer ingester-start replays. When this feature is disabled, there is no overhead on memory, disk space, or startup times. #2187
  * `-ingester.out-of-order-time-window`, as duration string, allows you to set how back in time a sample can be. The default is `0s`, where `s` is seconds.
  * `cortex_ingester_tsdb_out_of_order_samples_appended_total` metric tracks the total number of out-of-order samples ingested by the ingester.
  * `cortex_discarded_samples_total` has a new label `reason="sample-too-old"`, when the `-ingester.out-of-order-time-window` flag is greater than zero. The label tracks the number of samples that were discarded for being too old; they were out of order, but beyond the time window allowed. The labels `reason="sample-out-of-order"` and `reason="sample-out-of-bounds"` are not used when out-of-order ingestion is enabled.
* [ENHANCEMENT] Distributor: Added limit to prevent tenants from sending excessive number of requests: #1843
  * The following CLI flags (and their respective YAML config options) have been added:
    * `-distributor.request-rate-limit`
    * `-distributor.request-burst-limit`
  * The following metric is exposed to tell how many requests have been rejected:
    * `cortex_discarded_requests_total`
* [ENHANCEMENT] Store-gateway: Add the experimental ability to run requests in a dedicated OS thread pool. This feature can be configured using `-store-gateway.thread-pool-size` and is disabled by default. Replaces the ability to run index header operations in a dedicated thread pool. #1660 #1812
* [ENHANCEMENT] Improved error messages to make them easier to understand; each now have a unique, global identifier that you can use to look up in the runbooks for more information. #1907 #1919 #1888 #1939 #1984 #2009 #2056 #2066 #2104 #2150 #2234
* [ENHANCEMENT] Memberlist KV: incoming messages are now processed on per-key goroutine. This may reduce loss of "maintanance" packets in busy memberlist installations, but use more CPU. New `memberlist_client_received_broadcasts_dropped_total` counter tracks number of dropped per-key messages. #1912
* [ENHANCEMENT] Blocks Storage, Alertmanager, Ruler: add support a prefix to the bucket store (`*_storage.storage_prefix`). This enables using the same bucket for the three components. #1686 #1951
* [ENHANCEMENT] Upgrade Docker base images to `alpine:3.16.0`. #2028
* [ENHANCEMENT] Store-gateway: Add experimental configuration option for the store-gateway to attempt to pre-populate the file system cache when memory-mapping index-header files. Enabled with `-blocks-storage.bucket-store.index-header.map-populate-enabled=true`. Note this flag only has an effect when running on Linux. #2019 #2054
* [ENHANCEMENT] Chunk Mapper: reduce memory usage of async chunk mapper. #2043
* [ENHANCEMENT] Ingester: reduce sleep time when reading WAL. #2098
* [ENHANCEMENT] Compactor: Run sanity check on blocks storage configuration at startup. #2144
* [ENHANCEMENT] Compactor: Add HTTP API for uploading TSDB blocks. Enabled with `-compactor.block-upload-enabled`. #1694 #2126
* [ENHANCEMENT] Ingester: Enable querying overlapping blocks by default. #2187
* [ENHANCEMENT] Distributor: Auto-forget unhealthy distributors after ten failed ring heartbeats. #2154
* [ENHANCEMENT] Distributor: Add new metric `cortex_distributor_forward_errors_total` for error codes resulting from forwarding requests. #2077
* [ENHANCEMENT] `/ready` endpoint now returns and logs detailed services information. #2055
* [ENHANCEMENT] Memcached client: Reduce number of connections required to fetch cached keys from memcached. #1920
* [ENHANCEMENT] Improved error message returned when `-querier.query-store-after` validation fails. #1914
* [BUGFIX] Fix regexp parsing panic for regexp label matchers with start/end quantifiers. #1883
* [BUGFIX] Ingester: fixed deceiving error log "failed to update cached shipped blocks after shipper initialisation", occurring for each new tenant in the ingester. #1893
* [BUGFIX] Ring: fix bug where instances may appear unhealthy in the hash ring web UI even though they are not. #1933
* [BUGFIX] API: gzip is now enforced when identity encoding is explicitly rejected. #1864
* [BUGFIX] Fix panic at startup when Mimir is running in monolithic mode and query sharding is enabled. #2036
* [BUGFIX] Ruler: report `cortex_ruler_queries_failed_total` metric for any remote query error except 4xx when remote operational mode is enabled. #2053 #2143
* [BUGFIX] Ingester: fix slow rollout when using `-ingester.ring.unregister-on-shutdown=false` with long `-ingester.ring.heartbeat-period`. #2085
* [BUGFIX] Ruler: add timeout for remote rule evaluation queries to prevent rule group evaluations getting stuck indefinitely. The duration is configurable with `-querier.timeout` (default `2m`). #2090 #2222
* [BUGFIX] Limits: Active series custom tracker configuration has been named back from `active_series_custom_trackers_config` to `active_series_custom_trackers`. For backwards compatibility both version is going to be supported for until Mimir v2.4. When both fields are specified, `active_series_custom_trackers_config` takes precedence over `active_series_custom_trackers`. #2101
* [BUGFIX] Ingester: fixed the order of labels applied when incrementing the `cortex_discarded_metadata_total` metric. #2096
* [BUGFIX] Ingester: fixed bug where retrieving metadata for a metric with multiple metadata entries would return multiple copies of a single metadata entry rather than all available entries. #2096
* [BUGFIX] Distributor: canceled requests are no longer accounted as internal errors. #2157
* [BUGFIX] Memberlist: Fix typo in memberlist admin UI. #2202
* [BUGFIX] Ruler: fixed typo in error message when ruler failed to decode a rule group. #2151
* [BUGFIX] Active series custom tracker configuration is now displayed properly on `/runtime_config` page. #2065
* [BUGFIX] Query-frontend: `vector` and `time` functions were sharded, which made expressions like `vector(1) > 0 and vector(1)` fail. #2355

### Mixin

* [CHANGE] Split `mimir_queries` rules group into `mimir_queries` and `mimir_ingester_queries` to keep number of rules per group within the default per-tenant limit. #1885
* [CHANGE] Dashboards: Expose full image tag in "Mimir / Rollout progress" dashboard's "Pod per version panel." #1932
* [CHANGE] Dashboards: Disabled gateway panels by default, because most users don't have a gateway exposing the metrics expected by Mimir dashboards. You can re-enable it setting `gateway_enabled: true` in the mixin config and recompiling the mixin running `make build-mixin`. #1955
* [CHANGE] Alerts: adapt `MimirFrontendQueriesStuck` and `MimirSchedulerQueriesStuck` to consider ruler query path components. #1949
* [CHANGE] Alerts: Change `MimirRulerTooManyFailedQueries` severity to `critical`. #2165
* [ENHANCEMENT] Dashboards: Add config option `datasource_regex` to customise the regular expression used to select valid datasources for Mimir dashboards. #1802
* [ENHANCEMENT] Dashboards: Added "Mimir / Remote ruler reads" and "Mimir / Remote ruler reads resources" dashboards. #1911 #1937
* [ENHANCEMENT] Dashboards: Make networking panels work for pods created by the mimir-distributed helm chart. #1927
* [ENHANCEMENT] Alerts: Add `MimirStoreGatewayNoSyncedTenants` alert that fires when there is a store-gateway owning no tenants. #1882
* [ENHANCEMENT] Rules: Make `recording_rules_range_interval` configurable for cases where Mimir metrics are scraped less often that every 30 seconds. #2118
* [ENHANCEMENT] Added minimum Grafana version to mixin dashboards. #1943
* [BUGFIX] Fix `container_memory_usage_bytes:sum` recording rule. #1865
* [BUGFIX] Fix `MimirGossipMembersMismatch` alerts if Mimir alertmanager is activated. #1870
* [BUGFIX] Fix `MimirRulerMissedEvaluations` to show % of missed alerts as a value between 0 and 100 instead of 0 and 1. #1895
* [BUGFIX] Fix `MimirCompactorHasNotUploadedBlocks` alert false positive when Mimir is deployed in monolithic mode. #1902
* [BUGFIX] Fix `MimirGossipMembersMismatch` to make it less sensitive during rollouts and fire one alert per installation, not per job. #1926
* [BUGFIX] Do not trigger `MimirAllocatingTooMuchMemory` alerts if no container limits are supplied. #1905
* [BUGFIX] Dashboards: Remove empty "Chunks per query" panel from `Mimir / Queries` dashboard. #1928
* [BUGFIX] Dashboards: Use Grafana's `$__rate_interval` for rate queries in dashboards to support scrape intervals of >15s. #2011
* [BUGFIX] Alerts: Make each version of `MimirCompactorHasNotUploadedBlocks` distinct to avoid rule evaluation failures due to duplicate series being generated. #2197
* [BUGFIX] Fix `MimirGossipMembersMismatch` alert when using remote ruler evaluation. #2159

### Jsonnet

* [CHANGE] Remove use of `-querier.query-store-after`, `-querier.shuffle-sharding-ingesters-lookback-period`, `-blocks-storage.bucket-store.ignore-blocks-within`, and `-blocks-storage.tsdb.close-idle-tsdb-timeout` CLI flags since the values now match defaults. #1915 #1921
* [CHANGE] Change default value for `-blocks-storage.bucket-store.chunks-cache.memcached.timeout` to `450ms` to increase use of cached data. #2035
* [CHANGE] The `memberlist_ring_enabled` configuration now applies to Alertmanager. #2102 #2103 #2107
* [CHANGE] Default value for `memberlist_ring_enabled` is now true. It means that all hash rings use Memberlist as default KV store instead of Consul (previous default). #2161
* [CHANGE] Configure `-ingester.max-global-metadata-per-user` to correspond to 20% of the configured max number of series per tenant. #2250
* [CHANGE] Configure `-ingester.max-global-metadata-per-metric` to be 10. #2250
* [CHANGE] Change `_config.multi_zone_ingester_max_unavailable` to 25. #2251
* [FEATURE] Added querier autoscaling support. It requires [KEDA](https://keda.sh) installed in the Kubernetes cluster and query-scheduler enabled in the Mimir cluster. Querier autoscaler can be enabled and configure through the following options in the jsonnet config: #2013 #2023
  * `autoscaling_querier_enabled`: `true` to enable autoscaling.
  * `autoscaling_querier_min_replicas`: minimum number of querier replicas.
  * `autoscaling_querier_max_replicas`: maximum number of querier replicas.
  * `autoscaling_prometheus_url`: Prometheus base URL from which to scrape Mimir metrics (e.g. `http://prometheus.default:9090/prometheus`).
* [FEATURE] Jsonnet: Add support for ruler remote evaluation mode (`ruler_remote_evaluation_enabled`), which deploys and uses a dedicated query path for rule evaluation. This enables the benefits of the query-frontend for rule evaluation, such as query sharding. #2073
* [ENHANCEMENT] Added `compactor` service, that can be used to route requests directly to compactor (e.g. admin UI). #2063
* [ENHANCEMENT] Added a `consul_enabled` configuration option to provide the ability to disable consul. It is automatically set to false when `memberlist_ring_enabled` is true and `multikv_migration_enabled` (used for migration from Consul to memberlist) is not set. #2093 #2152
* [BUGFIX] Querier: Fix disabling shuffle sharding on the read path whilst keeping it enabled on write path. #2164

### Mimirtool

* [CHANGE] mimirtool rules: `--use-legacy-routes` now toggles between using `/prometheus/config/v1/rules` (default) and `/api/v1/rules` (legacy) endpoints. #2182
* [FEATURE] Added bearer token support for when Mimir is behind a gateway authenticating by bearer token. #2146
* [BUGFIX] mimirtool analyze: Fix dashboard JSON unmarshalling errors (#1840). #1973
* [BUGFIX] Make mimirtool build for Windows work again. #2273

### Mimir Continuous Test

* [ENHANCEMENT] Added the `-tests.smoke-test` flag to run the `mimir-continuous-test` suite once and immediately exit. #2047 #2094

### Documentation

* [ENHANCEMENT] Published Grafana Mimir runbooks as part of documentation. #1970
* [ENHANCEMENT] Improved ruler's "remote operational mode" documentation. #1906
* [ENHANCEMENT] Recommend fast disks for ingesters and store-gateways in production tips. #1903
* [ENHANCEMENT] Explain the runtime override of active series matchers. #1868
* [ENHANCEMENT] Clarify "Set rule group" API specification. #1869
* [ENHANCEMENT] Published Mimir jsonnet documentation. #2024
* [ENHANCEMENT] Documented required scrape interval for using alerting and recording rules from Mimir jsonnet. #2147
* [ENHANCEMENT] Runbooks: Mention memberlist as possible source of problems for various alerts. #2158
* [ENHANCEMENT] Added step-by-step article about migrating from Consul to Memberlist KV store using jsonnet without downtime. #2166
* [ENHANCEMENT] Documented `/memberlist` admin page. #2166
* [ENHANCEMENT] Documented how to configure Grafana Mimir's ruler with Jsonnet. #2127
* [ENHANCEMENT] Documented how to configure queriers’ autoscaling with Jsonnet. #2128
* [ENHANCEMENT] Updated mixin building instructions in "Installing Grafana Mimir dashboards and alerts" article. #2015 #2163
* [ENHANCEMENT] Fix location of "Monitoring Grafana Mimir" article in the documentation hierarchy. #2130
* [ENHANCEMENT] Runbook for `MimirRequestLatency` was expanded with more practical advice. #1967
* [BUGFIX] Fixed ruler configuration used in the getting started guide. #2052
* [BUGFIX] Fixed Mimir Alertmanager datasource in Grafana used by "Play with Grafana Mimir" tutorial. #2115
* [BUGFIX] Fixed typos in "Scaling out Grafana Mimir" article. #2170
* [BUGFIX] Added missing ring endpoint exposed by Ingesters. #1918

## 2.1.0

### Grafana Mimir

* [CHANGE] Compactor: No longer upload debug meta files to object storage. #1257
* [CHANGE] Default values have changed for the following settings: #1547
    - `-alertmanager.alertmanager-client.grpc-max-recv-msg-size` now defaults to 100 MiB (previously was not configurable and set to 16 MiB)
    - `-alertmanager.alertmanager-client.grpc-max-send-msg-size` now defaults to 100 MiB (previously was not configurable and set to 4 MiB)
    - `-alertmanager.max-recv-msg-size` now defaults to 100 MiB (previously was 16 MiB)
* [CHANGE] Ingester: Add `user` label to metrics `cortex_ingester_ingested_samples_total` and `cortex_ingester_ingested_samples_failures_total`. #1533
* [CHANGE] Ingester: Changed `-blocks-storage.tsdb.isolation-enabled` default from `true` to `false`. The config option has also been deprecated and will be removed in 2 minor version. #1655
* [CHANGE] Query-frontend: results cache keys are now versioned, this will cause cache to be re-filled when rolling out this version. #1631
* [CHANGE] Store-gateway: enabled attributes in-memory cache by default. New default configuration is `-blocks-storage.bucket-store.chunks-cache.attributes-in-memory-max-items=50000`. #1727
* [CHANGE] Compactor: Removed the metric `cortex_compactor_garbage_collected_blocks_total` since it duplicates `cortex_compactor_blocks_marked_for_deletion_total`. #1728
* [CHANGE] All: Logs that used the`org_id` label now use `user` label. #1634 #1758
* [CHANGE] Alertmanager: the following metrics are not exported for a given `user` and `integration` when the metric value is zero: #1783
  * `cortex_alertmanager_notifications_total`
  * `cortex_alertmanager_notifications_failed_total`
  * `cortex_alertmanager_notification_requests_total`
  * `cortex_alertmanager_notification_requests_failed_total`
  * `cortex_alertmanager_notification_rate_limited_total`
* [CHANGE] Removed the following metrics exposed by the Mimir hash rings: #1791
  * `cortex_member_ring_tokens_owned`
  * `cortex_member_ring_tokens_to_own`
  * `cortex_ring_tokens_owned`
  * `cortex_ring_member_ownership_percent`
* [CHANGE] Querier / Ruler: removed the following metrics tracking number of query requests send to each ingester. You can use `cortex_request_duration_seconds_count{route=~"/cortex.Ingester/(QueryStream|QueryExemplars)"}` instead. #1797
  * `cortex_distributor_ingester_queries_total`
  * `cortex_distributor_ingester_query_failures_total`
* [CHANGE] Distributor: removed the following metrics tracking the number of requests from a distributor to ingesters: #1799
  * `cortex_distributor_ingester_appends_total`
  * `cortex_distributor_ingester_append_failures_total`
* [CHANGE] Distributor / Ruler: deprecated `-distributor.extend-writes`. Now Mimir always behaves as if this setting was set to `false`, which we expect to be safe for every Mimir cluster setup. #1856
* [FEATURE] Querier: Added support for [streaming remote read](https://prometheus.io/blog/2019/10/10/remote-read-meets-streaming/). Should be noted that benefits of chunking the response are partial here, since in a typical `query-frontend` setup responses will be buffered until they've been completed. #1735
* [FEATURE] Ruler: Allow setting `evaluation_delay` for each rule group via rules group configuration file. #1474
* [FEATURE] Ruler: Added support for expression remote evaluation. #1536 #1818
  * The following CLI flags (and their respective YAML config options) have been added:
    * `-ruler.query-frontend.address`
    * `-ruler.query-frontend.grpc-client-config.grpc-max-recv-msg-size`
    * `-ruler.query-frontend.grpc-client-config.grpc-max-send-msg-size`
    * `-ruler.query-frontend.grpc-client-config.grpc-compression`
    * `-ruler.query-frontend.grpc-client-config.grpc-client-rate-limit`
    * `-ruler.query-frontend.grpc-client-config.grpc-client-rate-limit-burst`
    * `-ruler.query-frontend.grpc-client-config.backoff-on-ratelimits`
    * `-ruler.query-frontend.grpc-client-config.backoff-min-period`
    * `-ruler.query-frontend.grpc-client-config.backoff-max-period`
    * `-ruler.query-frontend.grpc-client-config.backoff-retries`
    * `-ruler.query-frontend.grpc-client-config.tls-enabled`
    * `-ruler.query-frontend.grpc-client-config.tls-ca-path`
    * `-ruler.query-frontend.grpc-client-config.tls-cert-path`
    * `-ruler.query-frontend.grpc-client-config.tls-key-path`
    * `-ruler.query-frontend.grpc-client-config.tls-server-name`
    * `-ruler.query-frontend.grpc-client-config.tls-insecure-skip-verify`
* [FEATURE] Distributor: Added the ability to forward specifics metrics to alternative remote_write API endpoints. #1052
* [FEATURE] Ingester: Active series custom trackers now supports runtime tenant-specific overrides. The configuration has been moved to limit config, the ingester config has been deprecated.  #1188
* [ENHANCEMENT] Alertmanager API: Concurrency limit for GET requests is now configurable using `-alertmanager.max-concurrent-get-requests-per-tenant`. #1547
* [ENHANCEMENT] Alertmanager: Added the ability to configure additional gRPC client settings for the Alertmanager distributor #1547
  - `-alertmanager.alertmanager-client.backoff-max-period`
  - `-alertmanager.alertmanager-client.backoff-min-period`
  - `-alertmanager.alertmanager-client.backoff-on-ratelimits`
  - `-alertmanager.alertmanager-client.backoff-retries`
  - `-alertmanager.alertmanager-client.grpc-client-rate-limit`
  - `-alertmanager.alertmanager-client.grpc-client-rate-limit-burst`
  - `-alertmanager.alertmanager-client.grpc-compression`
  - `-alertmanager.alertmanager-client.grpc-max-recv-msg-size`
  - `-alertmanager.alertmanager-client.grpc-max-send-msg-size`
* [ENHANCEMENT] Ruler: Add more detailed query information to ruler query stats logging. #1411
* [ENHANCEMENT] Admin: Admin API now has some styling. #1482 #1549 #1821 #1824
* [ENHANCEMENT] Alertmanager: added `insight=true` field to alertmanager dispatch logs. #1379
* [ENHANCEMENT] Store-gateway: Add the experimental ability to run index header operations in a dedicated thread pool. This feature can be configured using `-blocks-storage.bucket-store.index-header-thread-pool-size` and is disabled by default. #1660
* [ENHANCEMENT] Store-gateway: don't drop all blocks if instance finds itself as unhealthy or missing in the ring. #1806 #1823
* [ENHANCEMENT] Querier: wait until inflight queries are completed when shutting down queriers. #1756 #1767
* [BUGFIX] Query-frontend: do not shard queries with a subquery unless the subquery is inside a shardable aggregation function call. #1542
* [BUGFIX] Query-frontend: added `component=query-frontend` label to results cache memcached metrics to fix a panic when Mimir is running in single binary mode and results cache is enabled. #1704
* [BUGFIX] Mimir: services' status content-type is now correctly set to `text/html`. #1575
* [BUGFIX] Multikv: Fix panic when using using runtime config to set primary KV store used by `multi` KV. #1587
* [BUGFIX] Multikv: Fix watching for runtime config changes in `multi` KV store in ruler and querier. #1665
* [BUGFIX] Memcached: allow to use CNAME DNS records for the memcached backend addresses. #1654
* [BUGFIX] Querier: fixed temporary partial query results when shuffle sharding is enabled and hash ring backend storage is flushed / reset. #1829
* [BUGFIX] Alertmanager: prevent more file traversal cases related to template names. #1833
* [BUGFUX] Alertmanager: Allow usage with `-alertmanager-storage.backend=local`. Note that when using this storage type, the Alertmanager is not able persist state remotely, so it not recommended for production use. #1836
* [BUGFIX] Alertmanager: Do not validate alertmanager configuration if it's not running. #1835

### Mixin

* [CHANGE] Dashboards: Remove per-user series legends from Tenants dashboard. #1605
* [CHANGE] Dashboards: Show in-memory series and the per-user series limit on Tenants dashboard. #1613
* [CHANGE] Dashboards: Slow-queries dashboard now uses `user` label from logs instead of `org_id`. #1634
* [CHANGE] Dashboards: changed all Grafana dashboards UIDs to not conflict with Cortex ones, to let people install both while migrating from Cortex to Mimir: #1801 #1808
  * Alertmanager from `a76bee5913c97c918d9e56a3cc88cc28` to `b0d38d318bbddd80476246d4930f9e55`
  * Alertmanager Resources from `68b66aed90ccab448009089544a8d6c6` to `a6883fb22799ac74479c7db872451092`
  * Compactor from `9c408e1d55681ecb8a22c9fab46875cc` to `1b3443aea86db629e6efdb7d05c53823`
  * Compactor Resources from `df9added6f1f4332f95848cca48ebd99` to `09a5c49e9cdb2f2b24c6d184574a07fd`
  * Config from `61bb048ced9817b2d3e07677fb1c6290` to `5d9d0b4724c0f80d68467088ec61e003`
  * Object Store from `d5a3a4489d57c733b5677fb55370a723` to `e1324ee2a434f4158c00a9ee279d3292`
  * Overrides from `b5c95fee2e5e7c4b5930826ff6e89a12` to `1e2c358600ac53f09faea133f811b5bb`
  * Queries from `d9931b1054053c8b972d320774bb8f1d` to `b3abe8d5c040395cc36615cb4334c92d`
  * Reads from `8d6ba60eccc4b6eedfa329b24b1bd339` to `e327503188913dc38ad571c647eef643`
  * Reads Networking from `c0464f0d8bd026f776c9006b05910000` to `54b2a0a4748b3bd1aefa92ce5559a1c2`
  * Reads Resources from `2fd2cda9eea8d8af9fbc0a5960425120` to `cc86fd5aa9301c6528986572ad974db9`
  * Rollout Progress from `7544a3a62b1be6ffd919fc990ab8ba8f` to `7f0b5567d543a1698e695b530eb7f5de`
  * Ruler from `44d12bcb1f95661c6ab6bc946dfc3473` to `631e15d5d85afb2ca8e35d62984eeaa0`
  * Scaling from `88c041017b96856c9176e07cf557bdcf` to `64bbad83507b7289b514725658e10352`
  * Slow queries from `e6f3091e29d2636e3b8393447e925668` to `6089e1ce1e678788f46312a0a1e647e6`
  * Tenants from `35fa247ce651ba189debf33d7ae41611` to `35fa247ce651ba189debf33d7ae41611`
  * Top Tenants from `bc6e12d4fe540e4a1785b9d3ca0ffdd9` to `bc6e12d4fe540e4a1785b9d3ca0ffdd9`
  * Writes from `0156f6d15aa234d452a33a4f13c838e3` to `8280707b8f16e7b87b840fc1cc92d4c5`
  * Writes Networking from `681cd62b680b7154811fe73af55dcfd4` to `978c1cb452585c96697a238eaac7fe2d`
  * Writes Resources from `c0464f0d8bd026f776c9006b0591bb0b` to `bc9160e50b52e89e0e49c840fea3d379`
* [FEATURE] Alerts: added the following alerts on `mimir-continuous-test` tool: #1676
  - `MimirContinuousTestNotRunningOnWrites`
  - `MimirContinuousTestNotRunningOnReads`
  - `MimirContinuousTestFailed`
* [ENHANCEMENT] Added `per_cluster_label` support to allow to change the label name used to differentiate between Kubernetes clusters. #1651
* [ENHANCEMENT] Dashboards: Show QPS and latency of the Alertmanager Distributor. #1696
* [ENHANCEMENT] Playbooks: Add Alertmanager suggestions for `MimirRequestErrors` and `MimirRequestLatency` #1702
* [ENHANCEMENT] Dashboards: Allow custom datasources. #1749
* [ENHANCEMENT] Dashboards: Add config option `gateway_enabled` (defaults to `true`) to disable gateway panels from dashboards. #1761
* [ENHANCEMENT] Dashboards: Extend Top tenants dashboard with queries for tenants with highest sample rate, discard rate, and discard rate growth. #1842
* [ENHANCEMENT] Dashboards: Show ingestion rate limit and rule group limit on Tenants dashboard. #1845
* [ENHANCEMENT] Dashboards: Add "last successful run" panel to compactor dashboard. #1628
* [BUGFIX] Dashboards: Fix "Failed evaluation rate" panel on Tenants dashboard. #1629
* [BUGFIX] Honor the configured `per_instance_label` in all dashboards and alerts. #1697

### Jsonnet

* [FEATURE] Added support for `mimir-continuous-test`. To deploy `mimir-continuous-test` you can use the following configuration: #1675 #1850
  ```jsonnet
  _config+: {
    continuous_test_enabled: true,
    continuous_test_tenant_id: 'type-tenant-id',
    continuous_test_write_endpoint: 'http://type-write-path-hostname',
    continuous_test_read_endpoint: 'http://type-read-path-hostname/prometheus',
  },
  ```
* [ENHANCEMENT] Ingester anti-affinity can now be disabled by using `ingester_allow_multiple_replicas_on_same_node` configuration key. #1581
* [ENHANCEMENT] Added `node_selector` configuration option to select Kubernetes nodes where Mimir should run. #1596
* [ENHANCEMENT] Alertmanager: Added a `PodDisruptionBudget` of `withMaxUnavailable = 1`, to ensure we maintain quorum during rollouts. #1683
* [ENHANCEMENT] Store-gateway anti-affinity can now be enabled/disabled using `store_gateway_allow_multiple_replicas_on_same_node` configuration key. #1730
* [ENHANCEMENT] Added `store_gateway_zone_a_args`, `store_gateway_zone_b_args` and `store_gateway_zone_c_args` configuration options. #1807
* [BUGFIX] Pass primary and secondary multikv stores via CLI flags. Introduced new `multikv_switch_primary_secondary` config option to flip primary and secondary in runtime config.

### Mimirtool

* [BUGFIX] `config convert`: Retain Cortex defaults for `blocks_storage.backend`, `ruler_storage.backend`, `alertmanager_storage.backend`, `auth.type`, `activity_tracker.filepath`, `alertmanager.data_dir`, `blocks_storage.filesystem.dir`, `compactor.data_dir`, `ruler.rule_path`, `ruler_storage.filesystem.dir`, and `graphite.querier.schemas.backend`. #1626 #1762

### Tools

* [FEATURE] Added a `markblocks` tool that creates `no-compact` and `delete` marks for the blocks. #1551
* [FEATURE] Added `mimir-continuous-test` tool to continuously run smoke tests on live Mimir clusters. #1535 #1540 #1653 #1603 #1630 #1691 #1675 #1676 #1692 #1706 #1709 #1775 #1777 #1778 #1795
* [FEATURE] Added `mimir-rules-action` GitHub action, located at `operations/mimir-rules-action/`, used to lint, prepare, verify, diff, and sync rules to a Mimir cluster. #1723

## 2.0.0

### Grafana Mimir

_Changes since Cortex 1.10.0._

* [CHANGE] Remove chunks storage engine. #86 #119 #510 #545 #743 #744 #748 #753 #755 #757 #758 #759 #760 #762 #764 #789 #812 #813
  * The following CLI flags (and their respective YAML config options) have been removed:
    * `-store.engine`
    * `-schema-config-file`
    * `-ingester.checkpoint-duration`
    * `-ingester.checkpoint-enabled`
    * `-ingester.chunk-encoding`
    * `-ingester.chunk-age-jitter`
    * `-ingester.concurrent-flushes`
    * `-ingester.flush-on-shutdown-with-wal-enabled`
    * `-ingester.flush-op-timeout`
    * `-ingester.flush-period`
    * `-ingester.max-chunk-age`
    * `-ingester.max-chunk-idle`
    * `-ingester.max-series-per-query` (and `max_series_per_query` from runtime config)
    * `-ingester.max-stale-chunk-idle`
    * `-ingester.max-transfer-retries`
    * `-ingester.min-chunk-length`
    * `-ingester.recover-from-wal`
    * `-ingester.retain-period`
    * `-ingester.spread-flushes`
    * `-ingester.wal-dir`
    * `-ingester.wal-enabled`
    * `-querier.query-parallelism`
    * `-querier.second-store-engine`
    * `-querier.use-second-store-before-time`
    * `-flusher.wal-dir`
    * `-flusher.concurrent-flushes`
    * `-flusher.flush-op-timeout`
    * All `-table-manager.*` flags
    * All `-deletes.*` flags
    * All `-purger.*` flags
    * All `-metrics.*` flags
    * All `-dynamodb.*` flags
    * All `-s3.*` flags
    * All `-azure.*` flags
    * All `-bigtable.*` flags
    * All `-gcs.*` flags
    * All `-cassandra.*` flags
    * All `-boltdb.*` flags
    * All `-local.*` flags
    * All `-swift.*` flags
    * All `-store.*` flags except `-store.engine`, `-store.max-query-length`, `-store.max-labels-query-length`
    * All `-grpc-store.*` flags
  * The following API endpoints have been removed:
    * `/api/v1/chunks` and `/chunks`
  * The following metrics have been removed:
    * `cortex_ingester_flush_queue_length`
    * `cortex_ingester_queried_chunks`
    * `cortex_ingester_chunks_created_total`
    * `cortex_ingester_wal_replay_duration_seconds`
    * `cortex_ingester_wal_corruptions_total`
    * `cortex_ingester_sent_chunks`
    * `cortex_ingester_received_chunks`
    * `cortex_ingester_flush_series_in_progress`
    * `cortex_ingester_chunk_utilization`
    * `cortex_ingester_chunk_length`
    * `cortex_ingester_chunk_size_bytes`
    * `cortex_ingester_chunk_age_seconds`
    * `cortex_ingester_memory_chunks`
    * `cortex_ingester_flushing_enqueued_series_total`
    * `cortex_ingester_flushing_dequeued_series_total`
    * `cortex_ingester_dropped_chunks_total`
    * `cortex_oldest_unflushed_chunk_timestamp_seconds`
    * `prometheus_local_storage_chunk_ops_total`
    * `prometheus_local_storage_chunkdesc_ops_total`
    * `prometheus_local_storage_memory_chunkdescs`
* [CHANGE] Changed default storage backends from `s3` to `filesystem` #833
  This effects the following flags:
  * `-blocks-storage.backend` now defaults to `filesystem`
  * `-blocks-storage.filesystem.dir` now defaults to `blocks`
  * `-alertmanager-storage.backend` now defaults to `filesystem`
  * `-alertmanager-storage.filesystem.dir` now defaults to `alertmanager`
  * `-ruler-storage.backend` now defaults to `filesystem`
  * `-ruler-storage.filesystem.dir` now defaults to `ruler`
* [CHANGE] Renamed metric `cortex_experimental_features_in_use_total` as `cortex_experimental_features_used_total` and added `feature` label. #32 #658
* [CHANGE] Removed `log_messages_total` metric. #32
* [CHANGE] Some files and directories created by Mimir components on local disk now have stricter permissions, and are only readable by owner, but not group or others. #58
* [CHANGE] Memcached client DNS resolution switched from golang built-in to [`miekg/dns`](https://github.com/miekg/dns). #142
* [CHANGE] The metric `cortex_deprecated_flags_inuse_total` has been renamed to `deprecated_flags_inuse_total` as part of using grafana/dskit functionality. #185
* [CHANGE] API: The `-api.response-compression-enabled` flag has been removed, and GZIP response compression is always enabled except on `/api/v1/push` and `/push` endpoints. #880
* [CHANGE] Update Go version to 1.17.3. #480
* [CHANGE] The `status_code` label on gRPC client metrics has changed from '200' and '500' to '2xx', '5xx', '4xx', 'cancel' or 'error'. #537
* [CHANGE] Removed the deprecated `-<prefix>.fifocache.size` flag. #618
* [CHANGE] Enable index header lazy loading by default. #693
  * `-blocks-storage.bucket-store.index-header-lazy-loading-enabled` default from `false` to `true`
  * `-blocks-storage.bucket-store.index-header-lazy-loading-idle-timeout` default from `20m` to `1h`
* [CHANGE] Shuffle-sharding:
  * `-distributor.sharding-strategy` option has been removed, and shuffle sharding is enabled by default. Default shard size is set to 0, which disables shuffle sharding for the tenant (all ingesters will receive tenants's samples). #888
  * `-ruler.sharding-strategy` option has been removed from ruler. Ruler now uses shuffle-sharding by default, but respects `ruler_tenant_shard_size`, which defaults to 0 (ie. use all rulers for tenant). #889
  * `-store-gateway.sharding-strategy` option has been removed store-gateways. Store-gateway now uses shuffle-sharding by default, but respects `store_gateway_tenant_shard_size` for tenant, and this value defaults to 0. #891
* [CHANGE] Server: `-server.http-listen-port` (yaml: `server.http_listen_port`) now defaults to `8080` (previously `80`). #871
* [CHANGE] Changed the default value of `-blocks-storage.bucket-store.ignore-deletion-marks-delay` from 6h to 1h. #892
* [CHANGE] Changed default settings for memcached clients: #959 #1000
  * The default value for the following config options has changed from `10000` to `25000`:
    * `-blocks-storage.bucket-store.chunks-cache.memcached.max-async-buffer-size`
    * `-blocks-storage.bucket-store.index-cache.memcached.max-async-buffer-size`
    * `-blocks-storage.bucket-store.metadata-cache.memcached.max-async-buffer-size`
    * `-query-frontend.results-cache.memcached.max-async-buffer-size`
  * The default value for the following config options has changed from `0` (unlimited) to `100`:
    * `-blocks-storage.bucket-store.chunks-cache.memcached.max-get-multi-batch-size`
    * `-blocks-storage.bucket-store.index-cache.memcached.max-get-multi-batch-size`
    * `-blocks-storage.bucket-store.metadata-cache.memcached.max-get-multi-batch-size`
    * `-query-frontend.results-cache.memcached.max-get-multi-batch-size`
  * The default value for the following config options has changed from `16` to `100`:
    * `-blocks-storage.bucket-store.chunks-cache.memcached.max-idle-connections`
    * `-blocks-storage.bucket-store.index-cache.memcached.max-idle-connections`
    * `-blocks-storage.bucket-store.metadata-cache.memcached.max-idle-connections`
    * `-query-frontend.results-cache.memcached.max-idle-connections`
  * The default value for the following config options has changed from `100ms` to `200ms`:
    * `-blocks-storage.bucket-store.metadata-cache.memcached.timeout`
    * `-blocks-storage.bucket-store.index-cache.memcached.timeout`
    * `-blocks-storage.bucket-store.chunks-cache.memcached.timeout`
    * `-query-frontend.results-cache.memcached.timeout`
* [CHANGE] Changed the default value of `-blocks-storage.bucket-store.bucket-index.enabled` to `true`. The default configuration must now run the compactor in order to write the bucket index or else queries to long term storage will fail. #924
* [CHANGE] Option `-auth.enabled` has been renamed to `-auth.multitenancy-enabled`. #1130
* [CHANGE] Default tenant ID used with disabled auth (`-auth.multitenancy-enabled=false`) has changed from `fake` to `anonymous`. This tenant ID can now be changed with `-auth.no-auth-tenant` option. #1063
* [CHANGE] The default values for the following local directories have changed: #1072
  * `-alertmanager.storage.path` default value changed to `./data-alertmanager/`
  * `-compactor.data-dir` default value changed to `./data-compactor/`
  * `-ruler.rule-path` default value changed to `./data-ruler/`
* [CHANGE] The default value for gRPC max send message size has been changed from 16MB to 100MB. This affects the following parameters: #1152
  * `-query-frontend.grpc-client-config.grpc-max-send-msg-size`
  * `-ingester.client.grpc-max-send-msg-size`
  * `-querier.frontend-client.grpc-max-send-msg-size`
  * `-query-scheduler.grpc-client-config.grpc-max-send-msg-size`
  * `-ruler.client.grpc-max-send-msg-size`
* [CHANGE] Remove `-http.prefix` flag (and `http_prefix` config file option). #763
* [CHANGE] Remove legacy endpoints. Please use their alternatives listed below. As part of the removal process we are
  introducing two new sets of endpoints for the ruler configuration API: `<prometheus-http-prefix>/rules` and
  `<prometheus-http-prefix>/config/v1/rules/**`. We are also deprecating `<prometheus-http-prefix>/rules` and `/api/v1/rules`;
  and will remove them in Mimir 2.2.0. #763 #1222
  * Query endpoints

    | Legacy                                                  | Alternative                                                |
    | ------------------------------------------------------- | ---------------------------------------------------------- |
    | `/<legacy-http-prefix>/api/v1/query`                    | `<prometheus-http-prefix>/api/v1/query`                    |
    | `/<legacy-http-prefix>/api/v1/query_range`              | `<prometheus-http-prefix>/api/v1/query_range`              |
    | `/<legacy-http-prefix>/api/v1/query_exemplars`          | `<prometheus-http-prefix>/api/v1/query_exemplars`          |
    | `/<legacy-http-prefix>/api/v1/series`                   | `<prometheus-http-prefix>/api/v1/series`                   |
    | `/<legacy-http-prefix>/api/v1/labels`                   | `<prometheus-http-prefix>/api/v1/labels`                   |
    | `/<legacy-http-prefix>/api/v1/label/{name}/values`      | `<prometheus-http-prefix>/api/v1/label/{name}/values`      |
    | `/<legacy-http-prefix>/api/v1/metadata`                 | `<prometheus-http-prefix>/api/v1/metadata`                 |
    | `/<legacy-http-prefix>/api/v1/read`                     | `<prometheus-http-prefix>/api/v1/read`                     |
    | `/<legacy-http-prefix>/api/v1/cardinality/label_names`  | `<prometheus-http-prefix>/api/v1/cardinality/label_names`  |
    | `/<legacy-http-prefix>/api/v1/cardinality/label_values` | `<prometheus-http-prefix>/api/v1/cardinality/label_values` |
    | `/api/prom/user_stats`                                  | `/api/v1/user_stats`                                       |

  * Distributor endpoints

    | Legacy endpoint               | Alternative                   |
    | ----------------------------- | ----------------------------- |
    | `/<legacy-http-prefix>/push`  | `/api/v1/push`                |
    | `/all_user_stats`             | `/distributor/all_user_stats` |
    | `/ha-tracker`                 | `/distributor/ha_tracker`     |

  * Ingester endpoints

    | Legacy          | Alternative           |
    | --------------- | --------------------- |
    | `/ring`         | `/ingester/ring`      |
    | `/shutdown`     | `/ingester/shutdown`  |
    | `/flush`        | `/ingester/flush`     |
    | `/push`         | `/ingester/push`      |

  * Ruler endpoints

    | Legacy                                                | Alternative                                         | Alternative #2 (not available before Mimir 2.0.0)                    |
    | ----------------------------------------------------- | --------------------------------------------------- | ------------------------------------------------------------------- |
    | `/<legacy-http-prefix>/api/v1/rules`                  | `<prometheus-http-prefix>/api/v1/rules`             |                                                                     |
    | `/<legacy-http-prefix>/api/v1/alerts`                 | `<prometheus-http-prefix>/api/v1/alerts`            |                                                                     |
    | `/<legacy-http-prefix>/rules`                         | `/api/v1/rules` (see below)                         |  `<prometheus-http-prefix>/config/v1/rules`                         |
    | `/<legacy-http-prefix>/rules/{namespace}`             | `/api/v1/rules/{namespace}` (see below)             |  `<prometheus-http-prefix>/config/v1/rules/{namespace}`             |
    | `/<legacy-http-prefix>/rules/{namespace}/{groupName}` | `/api/v1/rules/{namespace}/{groupName}` (see below) |  `<prometheus-http-prefix>/config/v1/rules/{namespace}/{groupName}` |
    | `/<legacy-http-prefix>/rules/{namespace}`             | `/api/v1/rules/{namespace}` (see below)             |  `<prometheus-http-prefix>/config/v1/rules/{namespace}`             |
    | `/<legacy-http-prefix>/rules/{namespace}/{groupName}` | `/api/v1/rules/{namespace}/{groupName}` (see below) |  `<prometheus-http-prefix>/config/v1/rules/{namespace}/{groupName}` |
    | `/<legacy-http-prefix>/rules/{namespace}`             | `/api/v1/rules/{namespace}` (see below)             |  `<prometheus-http-prefix>/config/v1/rules/{namespace}`             |
    | `/ruler_ring`                                         | `/ruler/ring`                                       |                                                                     |

    > __Note:__ The `/api/v1/rules/**` endpoints are considered deprecated with Mimir 2.0.0 and will be removed
    in Mimir 2.2.0. After upgrading to 2.0.0 we recommend switching uses to the equivalent
    `/<prometheus-http-prefix>/config/v1/**` endpoints that Mimir 2.0.0 introduces.

  * Alertmanager endpoints

    | Legacy                      | Alternative                        |
    | --------------------------- | ---------------------------------- |
    | `/<legacy-http-prefix>`     | `/alertmanager`                    |
    | `/status`                   | `/multitenant_alertmanager/status` |

* [CHANGE] Ingester: changed `-ingester.stream-chunks-when-using-blocks` default value from `false` to `true`. #717
* [CHANGE] Ingester: default `-ingester.ring.min-ready-duration` reduced from 1m to 15s. #126
* [CHANGE] Ingester: `-ingester.ring.min-ready-duration` now start counting the delay after the ring's health checks have passed instead of when the ring client was started. #126
* [CHANGE] Ingester: allow experimental ingester max-exemplars setting to be changed dynamically #144
  * CLI flag `-blocks-storage.tsdb.max-exemplars` is renamed to `-ingester.max-global-exemplars-per-user`.
  * YAML `max_exemplars` is moved from `tsdb` to `overrides` and renamed to `max_global_exemplars_per_user`.
* [CHANGE] Ingester: active series metrics `cortex_ingester_active_series` and `cortex_ingester_active_series_custom_tracker` are now removed when their value is zero. #672 #690
* [CHANGE] Ingester: changed default value of `-blocks-storage.tsdb.retention-period` from `6h` to `24h`. #966
* [CHANGE] Ingester: changed default value of `-blocks-storage.tsdb.close-idle-tsdb-timeout` from `0` to `13h`. #967
* [CHANGE] Ingester: changed default value of `-ingester.ring.final-sleep` from `30s` to `0s`. #981
* [CHANGE] Ingester: the following low level settings have been removed: #1153
  * `-ingester-client.expected-labels`
  * `-ingester-client.expected-samples-per-series`
  * `-ingester-client.expected-timeseries`
* [CHANGE] Ingester: following command line options related to ingester ring were renamed: #1155
  * `-consul.*` changed to `-ingester.ring.consul.*`
  * `-etcd.*` changed to `-ingester.ring.etcd.*`
  * `-multi.*` changed to `-ingester.ring.multi.*`
  * `-distributor.excluded-zones` changed to `-ingester.ring.excluded-zones`
  * `-distributor.replication-factor` changed to `-ingester.ring.replication-factor`
  * `-distributor.zone-awareness-enabled` changed to `-ingester.ring.zone-awareness-enabled`
  * `-ingester.availability-zone` changed to `-ingester.ring.instance-availability-zone`
  * `-ingester.final-sleep` changed to `-ingester.ring.final-sleep`
  * `-ingester.heartbeat-period` changed to `-ingester.ring.heartbeat-period`
  * `-ingester.join-after` changed to `-ingester.ring.join-after`
  * `-ingester.lifecycler.ID` changed to `-ingester.ring.instance-id`
  * `-ingester.lifecycler.addr` changed to `-ingester.ring.instance-addr`
  * `-ingester.lifecycler.interface` changed to `-ingester.ring.instance-interface-names`
  * `-ingester.lifecycler.port` changed to `-ingester.ring.instance-port`
  * `-ingester.min-ready-duration` changed to `-ingester.ring.min-ready-duration`
  * `-ingester.num-tokens` changed to `-ingester.ring.num-tokens`
  * `-ingester.observe-period` changed to `-ingester.ring.observe-period`
  * `-ingester.readiness-check-ring-health` changed to `-ingester.ring.readiness-check-ring-health`
  * `-ingester.tokens-file-path` changed to `-ingester.ring.tokens-file-path`
  * `-ingester.unregister-on-shutdown` changed to `-ingester.ring.unregister-on-shutdown`
  * `-ring.heartbeat-timeout` changed to `-ingester.ring.heartbeat-timeout`
  * `-ring.prefix` changed to `-ingester.ring.prefix`
  * `-ring.store` changed to `-ingester.ring.store`
* [CHANGE] Ingester: fields in YAML configuration for ingester ring have been changed: #1155
  * `ingester.lifecycler` changed to `ingester.ring`
  * Fields from `ingester.lifecycler.ring` moved to `ingester.ring`
  * `ingester.lifecycler.address` changed to `ingester.ring.instance_addr`
  * `ingester.lifecycler.id` changed to `ingester.ring.instance_id`
  * `ingester.lifecycler.port` changed to `ingester.ring.instance_port`
  * `ingester.lifecycler.availability_zone` changed to `ingester.ring.instance_availability_zone`
  * `ingester.lifecycler.interface_names` changed to `ingester.ring.instance_interface_names`
* [CHANGE] Distributor: removed the `-distributor.shard-by-all-labels` configuration option. It is now assumed to be true. #698
* [CHANGE] Distributor: change default value of `-distributor.instance-limits.max-inflight-push-requests` to `2000`. #964
* [CHANGE] Distributor: change default value of `-distributor.remote-timeout` from `2s` to `20s`. #970
* [CHANGE] Distributor: removed the `-distributor.extra-query-delay` flag (and its respective YAML config option). #1048
* [CHANGE] Query-frontend: Enable query stats by default, they can still be disabled with `-query-frontend.query-stats-enabled=false`. #83
* [CHANGE] Query-frontend: the `cortex_frontend_mapped_asts_total` metric has been renamed to `cortex_frontend_query_sharding_rewrites_attempted_total`. #150
* [CHANGE] Query-frontend: added `sharded` label to `cortex_query_seconds_total` metric. #235
* [CHANGE] Query-frontend: changed the flag name for controlling query sharding total shards from `-querier.total-shards` to `-query-frontend.query-sharding-total-shards`. #230
* [CHANGE] Query-frontend: flag `-querier.parallelise-shardable-queries` has been renamed to `-query-frontend.parallelize-shardable-queries` #284
* [CHANGE] Query-frontend: removed the deprecated (and unused) `-frontend.cache-split-interval`. Use `-query-frontend.split-queries-by-interval` instead. #587
* [CHANGE] Query-frontend: range query response now omits the `data` field when it's empty (error case) like Prometheus does, previously it was `"data":{"resultType":"","result":null}`. #629
* [CHANGE] Query-frontend: instant queries now honor the `-query-frontend.max-retries-per-request` flag. #630
* [CHANGE] Query-frontend: removed in-memory and Redis cache support. Reason is that these caching backends were just supported by query-frontend, while all other Mimir services only support memcached. #796
  * The following CLI flags (and their respective YAML config options) have been removed:
    * `-frontend.cache.enable-fifocache`
    * `-frontend.redis.*`
    * `-frontend.fifocache.*`
  * The following metrics have been removed:
    * `querier_cache_added_total`
    * `querier_cache_added_new_total`
    * `querier_cache_evicted_total`
    * `querier_cache_entries`
    * `querier_cache_gets_total`
    * `querier_cache_misses_total`
    * `querier_cache_stale_gets_total`
    * `querier_cache_memory_bytes`
    * `cortex_rediscache_request_duration_seconds`
* [CHANGE] Query-frontend: migrated memcached backend client to the same one used in other components (memcached config and metrics are now consistent across all Mimir services). #821
  * The following CLI flags (and their respective YAML config options) have been added:
    * `-query-frontend.results-cache.backend` (set it to `memcached` if `-query-frontend.cache-results=true`)
  * The following CLI flags (and their respective YAML config options) have been changed:
    * `-frontend.memcached.hostname` and `-frontend.memcached.service` have been removed: use `-query-frontend.results-cache.memcached.addresses` instead
  * The following CLI flags (and their respective YAML config options) have been renamed:
    * `-frontend.background.write-back-concurrency` renamed to `-query-frontend.results-cache.memcached.max-async-concurrency`
    * `-frontend.background.write-back-buffer` renamed to `-query-frontend.results-cache.memcached.max-async-buffer-size`
    * `-frontend.memcached.batchsize` renamed to `-query-frontend.results-cache.memcached.max-get-multi-batch-size`
    * `-frontend.memcached.parallelism` renamed to `-query-frontend.results-cache.memcached.max-get-multi-concurrency`
    * `-frontend.memcached.timeout` renamed to `-query-frontend.results-cache.memcached.timeout`
    * `-frontend.memcached.max-item-size` renamed to `-query-frontend.results-cache.memcached.max-item-size`
    * `-frontend.memcached.max-idle-conns` renamed to `-query-frontend.results-cache.memcached.max-idle-connections`
    * `-frontend.compression` renamed to `-query-frontend.results-cache.compression`
  * The following CLI flags (and their respective YAML config options) have been removed:
    * `-frontend.memcached.circuit-breaker-consecutive-failures`: feature removed
    * `-frontend.memcached.circuit-breaker-timeout`: feature removed
    * `-frontend.memcached.circuit-breaker-interval`: feature removed
    * `-frontend.memcached.update-interval`: new setting is hardcoded to 30s
    * `-frontend.memcached.consistent-hash`: new setting is always enabled
    * `-frontend.default-validity` and `-frontend.memcached.expiration`: new setting is hardcoded to 7 days
  * The following metrics have been changed:
    * `cortex_cache_dropped_background_writes_total{name}` changed to `thanos_memcached_operation_skipped_total{name, operation, reason}`
    * `cortex_cache_value_size_bytes{name, method}` changed to `thanos_memcached_operation_data_size_bytes{name}`
    * `cortex_cache_request_duration_seconds{name, method, status_code}` changed to `thanos_memcached_operation_duration_seconds{name, operation}`
    * `cortex_cache_fetched_keys{name}` changed to `thanos_cache_memcached_requests_total{name}`
    * `cortex_cache_hits{name}` changed to `thanos_cache_memcached_hits_total{name}`
    * `cortex_memcache_request_duration_seconds{name, method, status_code}` changed to `thanos_memcached_operation_duration_seconds{name, operation}`
    * `cortex_memcache_client_servers{name}` changed to `thanos_memcached_dns_provider_results{name, addr}`
    * `cortex_memcache_client_set_skip_total{name}` changed to `thanos_memcached_operation_skipped_total{name, operation, reason}`
    * `cortex_dns_lookups_total` changed to `thanos_memcached_dns_lookups_total`
    * For all metrics the value of the "name" label has changed from `frontend.memcached` to `frontend-cache`
  * The following metrics have been removed:
    * `cortex_cache_background_queue_length{name}`
* [CHANGE] Query-frontend: merged `query_range` into `frontend` in the YAML config (keeping the same keys) and renamed flags: #825
  * `-querier.max-retries-per-request` renamed to `-query-frontend.max-retries-per-request`
  * `-querier.split-queries-by-interval` renamed to `-query-frontend.split-queries-by-interval`
  * `-querier.align-querier-with-step` renamed to `-query-frontend.align-querier-with-step`
  * `-querier.cache-results` renamed to `-query-frontend.cache-results`
  * `-querier.parallelise-shardable-queries` renamed to `-query-frontend.parallelize-shardable-queries`
* [CHANGE] Query-frontend: the default value of `-query-frontend.split-queries-by-interval` has changed from `0` to `24h`. #1131
* [CHANGE] Query-frontend: `-frontend.` flags were renamed to `-query-frontend.`: #1167
* [CHANGE] Query-frontend / Query-scheduler: classified the `-query-frontend.querier-forget-delay` and `-query-scheduler.querier-forget-delay` flags (and their respective YAML config options) as experimental. #1208
* [CHANGE] Querier / ruler: Change `-querier.max-fetched-chunks-per-query` configuration to limit to maximum number of chunks that can be fetched in a single query. The number of chunks fetched by ingesters AND long-term storare combined should not exceed the value configured on `-querier.max-fetched-chunks-per-query`. [#4260](https://github.com/cortexproject/cortex/pull/4260)
* [CHANGE] Querier / ruler: Option `-querier.ingester-streaming` has been removed. Querier/ruler now always use streaming method to query ingesters. #204
* [CHANGE] Querier: always fetch labels from store and respect start/end times in request; the option `-querier.query-store-for-labels-enabled` has been removed and is now always on. #518 #1132
* [CHANGE] Querier / ruler: removed the `-store.query-chunk-limit` flag (and its respective YAML config option `max_chunks_per_query`). `-querier.max-fetched-chunks-per-query` (and its respective YAML config option `max_fetched_chunks_per_query`) should be used instead. #705
* [CHANGE] Querier/Ruler: `-querier.active-query-tracker-dir` option has been removed. Active query tracking is now done via Activity tracker configured by `-activity-tracker.filepath` and enabled by default. Limit for max number of concurrent queries (`-querier.max-concurrent`) is now respected even if activity tracking is not enabled. #661 #822
* [CHANGE] Querier/ruler/query-frontend: the experimental `-querier.at-modifier-enabled` CLI flag has been removed and the PromQL `@` modifier is always enabled. #941
* [CHANGE] Querier: removed `-querier.worker-match-max-concurrent` and `-querier.worker-parallelism` CLI flags (and their respective YAML config options). Mimir now behaves like if `-querier.worker-match-max-concurrent` is always enabled and you should configure the max concurrency per querier process using `-querier.max-concurrent` instead. #958
* [CHANGE] Querier: changed default value of `-querier.query-ingesters-within` from `0` to `13h`. #967
* [CHANGE] Querier: rename metric `cortex_query_fetched_chunks_bytes_total` to `cortex_query_fetched_chunk_bytes_total` to be consistent with the limit name. #476
* [CHANGE] Ruler: add two new metrics `cortex_ruler_list_rules_seconds` and `cortex_ruler_load_rule_groups_seconds` to the ruler. #906
* [CHANGE] Ruler: endpoints for listing configured rules now return HTTP status code 200 and an empty map when there are no rules instead of an HTTP 404 and plain text error message. The following endpoints are affected: #456
  * `<prometheus-http-prefix>/config/v1/rules`
  * `<prometheus-http-prefix>/config/v1/rules/{namespace}`
  * `<prometheus-http-prefix>/rules` (deprecated)
  * `<prometheus-http-prefix>/rules/{namespace}` (deprecated)
  * `/api/v1/rules` (deprecated)
  * `/api/v1/rules/{namespace}` (deprecated)
* [CHANGE] Ruler: removed `configdb` support from Ruler backend storages. #15 #38 #819
* [CHANGE] Ruler: removed the support for the deprecated storage configuration via `-ruler.storage.*` CLI flags (and their respective YAML config options). Use `-ruler-storage.*` instead. #628
* [CHANGE] Ruler: set new default limits for rule groups: `-ruler.max-rules-per-rule-group` to 20 (previously 0, disabled) and `-ruler.max-rule-groups-per-tenant` to 70 (previously 0, disabled). #847
* [CHANGE] Ruler: removed `-ruler.enable-sharding` option, and changed default value of `-ruler.ring.store` to `memberlist`. #943
* [CHANGE] Ruler: `-ruler.alertmanager-use-v2` has been removed. The ruler will always use the `v2` endpoints. #954 #1100
* [CHANGE] Ruler: `-experimental.ruler.enable-api` flag has been renamed to `-ruler.enable-api` and is now stable. The default value has also changed from `false` to `true`, so both ruler and alertmanager API are enabled by default. #913 #1065
* [CHANGE] Ruler: add support for [DNS service discovery format](./docs/sources/configuration/arguments.md#dns-service-discovery) for `-ruler.alertmanager-url`. `-ruler.alertmanager-discovery` flag has been removed. URLs following the prior SRV format, will be treated as a static target. To continue using service discovery for these URLs prepend `dnssrvnoa+` to them. #993
  * The following metrics for Alertmanager DNS service discovery are replaced:
    * `prometheus_sd_dns_lookups_total` replaced by `cortex_dns_lookups_total{component="ruler"}`
    * `prometheus_sd_dns_lookup_failures_total` replaced by `cortex_dns_failures_total{component="ruler"}`
* [CHANGE] Ruler: deprecate `/api/v1/rules/**` and `<prometheus-http-prefix/rules/**` configuration API endpoints in favour of `/<prometheus-http-prefix>/config/v1/rules/**`. Deprecated endpoints will be removed in Mimir 2.2.0. Main configuration API endpoints are now `/<prometheus-http-prefix>/config/api/v1/rules/**` introduced in Mimir 2.0.0. #1222
* [CHANGE] Store-gateway: index cache now includes tenant in cache keys, this invalidates previous cached entries. #607
* [CHANGE] Store-gateway: increased memcached index caching TTL from 1 day to 7 days. #718
* [CHANGE] Store-gateway: options `-store-gateway.sharding-enabled` and `-querier.store-gateway-addresses` were removed. Default value of `-store-gateway.sharding-ring.store` is now `memberlist` and default value for `-store-gateway.sharding-ring.wait-stability-min-duration` changed from `1m` to `0` (disabled). #976
* [CHANGE] Compactor: compactor will no longer try to compact blocks that are already marked for deletion. Previously compactor would consider blocks marked for deletion within `-compactor.deletion-delay / 2` period as eligible for compaction. [#4328](https://github.com/cortexproject/cortex/pull/4328)
* [CHANGE] Compactor: Removed support for block deletion marks migration. If you're upgrading from Cortex < 1.7.0 to Mimir, you should upgrade the compactor to Cortex >= 1.7.0 first, run it at least once and then upgrade to Mimir. #122
* [CHANGE] Compactor: removed the `cortex_compactor_group_vertical_compactions_total` metric. #278
* [CHANGE] Compactor: no longer waits for initial blocks cleanup to finish before starting compactions. #282
* [CHANGE] Compactor: removed overlapping sources detection. Overlapping sources may exist due to edge cases (timing issues) when horizontally sharding compactor, but are correctly handled by compactor. #494
* [CHANGE] Compactor: compactor now uses deletion marks from `<tenant>/markers` location in the bucket. Marker files are no longer fetched, only listed. #550
* [CHANGE] Compactor: Default value of `-compactor.block-sync-concurrency` has changed from 20 to 8. This flag is now only used to control number of goroutines for downloading and uploading blocks during compaction. #552
* [CHANGE] Compactor is now included in `all` target (single-binary). #866
* [CHANGE] Compactor: Removed `-compactor.sharding-enabled` option. Sharding in compactor is now always enabled. Default value of `-compactor.ring.store` has changed from `consul` to `memberlist`. Default value of `-compactor.ring.wait-stability-min-duration` is now 0, which disables the feature. #956
* [CHANGE] Alertmanager: removed `-alertmanager.configs.auto-webhook-root` #977
* [CHANGE] Alertmanager: removed `configdb` support from Alertmanager backend storages. #15 #38 #819
* [CHANGE] Alertmanager: Don't count user-not-found errors from replicas as failures in the `cortex_alertmanager_state_fetch_replica_state_failed_total` metric. #190
* [CHANGE] Alertmanager: Use distributor for non-API routes. #213
* [CHANGE] Alertmanager: removed `-alertmanager.storage.*` configuration options, with the exception of the CLI flags `-alertmanager.storage.path` and `-alertmanager.storage.retention`. Use `-alertmanager-storage.*` instead. #632
* [CHANGE] Alertmanager: set default value for `-alertmanager.web.external-url=http://localhost:8080/alertmanager` to match the default configuration. #808 #1067
* [CHANGE] Alertmanager: `-experimental.alertmanager.enable-api` flag has been renamed to `-alertmanager.enable-api` and is now stable. #913
* [CHANGE] Alertmanager: now always runs with sharding enabled; other modes of operation are removed. #1044 #1126
  * The following configuration options are removed:
    * `-alertmanager.sharding-enabled`
    * `-alertmanager.cluster.advertise-address`
    * `-alertmanager.cluster.gossip-interval`
    * `-alertmanager.cluster.listen-address`
    * `-alertmanager.cluster.peers`
    * `-alertmanager.cluster.push-pull-interval`
  * The following configuration options are renamed:
    * `-alertmanager.cluster.peer-timeout` to `-alertmanager.peer-timeout`
* [CHANGE] Alertmanager: the default value of `-alertmanager.sharding-ring.store` is now `memberlist`. #1171
* [CHANGE] Ring: changed default value of `-distributor.ring.store` (Distributor ring) and `-ring.store` (Ingester ring) to `memberlist`. #1046
* [CHANGE] Memberlist: the `memberlist_kv_store_value_bytes` metric has been removed due to values no longer being stored in-memory as encoded bytes. [#4345](https://github.com/cortexproject/cortex/pull/4345)
* [CHANGE] Memberlist: forward only changes, not entire original message. [#4419](https://github.com/cortexproject/cortex/pull/4419)
* [CHANGE] Memberlist: don't accept old tombstones as incoming change, and don't forward such messages to other gossip members. [#4420](https://github.com/cortexproject/cortex/pull/4420)
* [CHANGE] Memberlist: changed probe interval from `1s` to `5s` and probe timeout from `500ms` to `2s`. #563
* [CHANGE] Memberlist: the `name` label on metrics `cortex_dns_failures_total`, `cortex_dns_lookups_total` and `cortex_dns_provider_results` was renamed to `component`. #993
* [CHANGE] Limits: removed deprecated limits for rejecting old samples #799
  This removes the following flags:
  * `-validation.reject-old-samples`
  * `-validation.reject-old-samples.max-age`
* [CHANGE] Limits: removed local limit-related flags in favor of global limits. #725
  The distributor ring is now required, and can be configured via the `distributor.ring.*` flags.
  This removes the following flags:
  * `-distributor.ingestion-rate-strategy` -> will now always use the "global" strategy
  * `-ingester.max-series-per-user` -> set `-ingester.max-global-series-per-user` to `N` times the existing value of `-ingester.max-series-per-user` instead
  * `-ingester.max-series-per-metric` -> set `-ingester.max-global-series-per-metric`  to `N` times the existing value of `-ingester.max-series-per-metric` instead
  * `-ingester.max-metadata-per-user` -> set `-ingester.max-global-metadata-per-user` to `N` times the existing value of `-ingester.max-metadata-per-user` instead
  * `-ingester.max-metadata-per-metric` -> set `-ingester.max-global-metadata-per-metric` to `N` times the existing value of `-ingester.max-metadata-per-metric` instead
  * In the above notes, `N` refers to the number of ingester replicas
  Additionally, default values for the following flags have changed:
  * `-ingester.max-global-series-per-user` from `0` to `150000`
  * `-ingester.max-global-series-per-metric` from `0` to `20000`
  * `-distributor.ingestion-rate-limit` from `25000` to `10000`
  * `-distributor.ingestion-burst-size` from `50000` to `200000`
* [CHANGE] Limits: removed limit `enforce_metric_name`, now behave as if set to `true` always. #686
* [CHANGE] Limits: Option `-ingester.max-samples-per-query` and its YAML field `max_samples_per_query` have been removed. It required `-querier.ingester-streaming` option to be set to false, but since `-querier.ingester-streaming` is removed (always defaulting to true), the limit using it was removed as well. #204 #1132
* [CHANGE] Limits: Set the default max number of inflight ingester push requests (`-ingester.instance-limits.max-inflight-push-requests`) to 30000 in order to prevent clusters from being overwhelmed by request volume or temporary slow-downs. #259
* [CHANGE] Overrides exporter: renamed metric `cortex_overrides` to `cortex_limits_overrides`. #173 #407
* [FEATURE] The following features have been moved from experimental to stable: #913 #1002
  * Alertmanager config API
  * Alertmanager receiver firewall
  * Alertmanager sharding
  * Azure blob storage support
  * Blocks storage bucket index
  * Disable the ring health check in the readiness endpoint (`-ingester.readiness-check-ring-health=false`)
  * Distributor: do not extend writes on unhealthy ingesters
  * Do not unregister ingesters from ring on shutdown (`-ingester.unregister-on-shutdown=false`)
  * HA Tracker: cleanup of old replicas from KV Store
  * Instance limits in ingester and distributor
  * OpenStack Swift storage support
  * Query-frontend: query stats tracking
  * Query-scheduler
  * Querier: tenant federation
  * Ruler config API
  * S3 Server Side Encryption (SSE) using KMS
  * TLS configuration for gRPC, HTTP and etcd clients
  * Zone-aware replication
  * `/labels` API using matchers
  * The following querier limits:
    * `-querier.max-fetched-chunks-per-query`
    * `-querier.max-fetched-chunk-bytes-per-query`
    * `-querier.max-fetched-series-per-query`
  * The following alertmanager limits:
    * Notification rate (`-alertmanager.notification-rate-limit` and `-alertmanager.notification-rate-limit-per-integration`)
    * Dispatcher groups (`-alertmanager.max-dispatcher-aggregation-groups`)
    * User config size (`-alertmanager.max-config-size-bytes`)
    * Templates count in user config (`-alertmanager.max-templates-count`)
    * Max template size (`-alertmanager.max-template-size-bytes`)
* [FEATURE] The endpoints `/api/v1/status/buildinfo`, `<prometheus-http-prefix>/api/v1/status/buildinfo`, and `<alertmanager-http-prefix>/api/v1/status/buildinfo` have been added to display build information and enabled features. #1219 #1240
* [FEATURE] PromQL: added `present_over_time` support. #139
* [FEATURE] Added "Activity tracker" feature which can log ongoing activities from previous Mimir run in case of a crash. It is enabled by default and controlled by the `-activity-tracker.filepath` flag. It can be disabled by setting this path to an empty string. Currently, the Store-gateway, Ruler, Querier, Query-frontend and Ingester components use this feature to track queries. #631 #782 #822 #1121
* [FEATURE] Divide configuration parameters into categories "basic", "advanced", and "experimental". Only flags in the basic category are shown when invoking `-help`, whereas `-help-all` will include flags in all categories (basic, advanced, experimental). #840
* [FEATURE] Querier: Added support for tenant federation to exemplar endpoints. #927
* [FEATURE] Ingester: can expose metrics on active series matching custom trackers configured via `-ingester.active-series-custom-trackers` (or its respective YAML config option). When configured, active series for custom trackers are exposed by the `cortex_ingester_active_series_custom_tracker` metric. #42 #672
* [FEATURE] Ingester: Enable snapshotting of in-memory TSDB on disk during shutdown via `-blocks-storage.tsdb.memory-snapshot-on-shutdown` (experimental). #249
* [FEATURE] Ingester: Added `-blocks-storage.tsdb.isolation-enabled` flag, which allows disabling TSDB isolation feature. This is enabled by default (per TSDB default), but disabling can improve performance of write requests. #512
* [FEATURE] Ingester: Added `-blocks-storage.tsdb.head-chunks-write-queue-size` flag, which allows setting the size of the queue used by the TSDB before m-mapping chunks (experimental). #591
  * Added `cortex_ingester_tsdb_mmap_chunk_write_queue_operations_total` metric to track different operations of this queue.
* [FEATURE] Distributor: Added `-api.skip-label-name-validation-header-enabled` option to allow skipping label name validation on the HTTP write path based on `X-Mimir-SkipLabelNameValidation` header being `true` or not. #390
* [FEATURE] Query-frontend: Add `cortex_query_fetched_series_total` and `cortex_query_fetched_chunks_bytes_total` per-user counters to expose the number of series and bytes fetched as part of queries. These metrics can be enabled with the `-frontend.query-stats-enabled` flag (or its respective YAML config option `query_stats_enabled`). [#4343](https://github.com/cortexproject/cortex/pull/4343)
* [FEATURE] Query-frontend: Add `cortex_query_fetched_chunks_total` per-user counter to expose the number of chunks fetched as part of queries. This metric can be enabled with the `-query-frontend.query-stats-enabled` flag (or its respective YAML config option `query_stats_enabled`). #31
* [FEATURE] Query-frontend: Add query sharding for instant and range queries. You can enable querysharding by setting `-query-frontend.parallelize-shardable-queries` to `true`. The following additional config and exported metrics have been added. #79 #80 #100 #124 #140 #148 #150 #151 #153 #154 #155 #156 #157 #158 #159 #160 #163 #169 #172 #196 #205 #225 #226 #227 #228 #230 #235 #240 #239 #246 #244 #319 #330 #371 #385 #400 #458 #586 #630 #660 #707 #1542
  * New config options:
    * `-query-frontend.query-sharding-total-shards`: The amount of shards to use when doing parallelisation via query sharding.
    * `-query-frontend.query-sharding-max-sharded-queries`: The max number of sharded queries that can be run for a given received query. 0 to disable limit.
    * `-blocks-storage.bucket-store.series-hash-cache-max-size-bytes`: Max size - in bytes - of the in-memory series hash cache in the store-gateway.
    * `-blocks-storage.tsdb.series-hash-cache-max-size-bytes`: Max size - in bytes - of the in-memory series hash cache in the ingester.
  * New exported metrics:
    * `cortex_bucket_store_series_hash_cache_requests_total`
    * `cortex_bucket_store_series_hash_cache_hits_total`
    * `cortex_frontend_query_sharding_rewrites_succeeded_total`
    * `cortex_frontend_sharded_queries_per_query`
  * Renamed metrics:
    * `cortex_frontend_mapped_asts_total` to `cortex_frontend_query_sharding_rewrites_attempted_total`
  * Modified metrics:
    * added `sharded` label to `cortex_query_seconds_total`
  * When query sharding is enabled, the following querier config must be set on query-frontend too:
    * `-querier.max-concurrent`
    * `-querier.timeout`
    * `-querier.max-samples`
    * `-querier.at-modifier-enabled`
    * `-querier.default-evaluation-interval`
    * `-querier.active-query-tracker-dir`
    * `-querier.lookback-delta`
  * Sharding can be dynamically controlled per request using the `Sharding-Control: 64` header. (0 to disable)
  * Sharding can be dynamically controlled per tenant using the limit `query_sharding_total_shards`. (0 to disable)
  * Added `sharded_queries` count to the "query stats" log.
  * The number of shards is adjusted to be compatible with number of compactor shards that are used by a split-and-merge compactor. The querier can use this to avoid querying blocks that cannot have series in a given query shard.
* [FEATURE] Query-Frontend: Added `-query-frontend.cache-unaligned-requests` option to cache responses for requests that do not have step-aligned start and end times. This can improve speed of repeated queries, but can also pollute cache with results that are never reused. #432
* [FEATURE] Querier: Added label names cardinality endpoint `<prefix>/api/v1/cardinality/label_names` that is disabled by default. Can be enabled/disabled via the CLI flag `-querier.cardinality-analysis-enabled` or its respective YAML config option. Configurable on a per-tenant basis. #301 #377 #474
* [FEATURE] Querier: Added label values cardinality endpoint `<prefix>/api/v1/cardinality/label_values` that is disabled by default. Can be enabled/disabled via the CLI flag `-querier.cardinality-analysis-enabled` or its respective YAML config option, and configurable on a per-tenant basis. The maximum number of label names allowed to be queried in a single API call can be controlled via `-querier.label-values-max-cardinality-label-names-per-request`. #332 #395 #474
* [FEATURE] Querier: Added `-store.max-labels-query-length` to restrict the range of `/series`, label-names and label-values requests. #507
* [FEATURE] Ruler: Add new `-ruler.query-stats-enabled` which when enabled will report the `cortex_ruler_query_seconds_total` as a per-user metric that tracks the sum of the wall time of executing queries in the ruler in seconds. [#4317](https://github.com/cortexproject/cortex/pull/4317)
* [FEATURE] Ruler: Added federated rule groups. #533
  * Added `-ruler.tenant-federation.enabled` config flag.
  * Added support for `source_tenants` field on rule groups.
* [FEATURE] Store-gateway: Added `/store-gateway/tenants` and `/store-gateway/tenant/{tenant}/blocks` endpoints that provide functionality that was provided by `tools/listblocks`. #911 #973
* [FEATURE] Compactor: compactor now uses new algorithm that we call "split-and-merge". Previous compaction strategy was removed. With the `split-and-merge` compactor source blocks for a given tenant are grouped into `-compactor.split-groups` number of groups. Each group of blocks is then compacted separately, and is split into `-compactor.split-and-merge-shards` shards (configurable on a per-tenant basis). Compaction of each tenant shards can be horizontally scaled. Number of compactors that work on jobs for single tenant can be limited by using `-compactor.compactor-tenant-shard-size` parameter, or per-tenant `compactor_tenant_shard_size` override.  #275 #281 #282 #283 #288 #290 #303 #307 #317 #323 #324 #328 #353 #368 #479 #820
* [FEATURE] Compactor: Added `-compactor.max-compaction-time` to control how long can compaction for a single tenant take. If compactions for a tenant take longer, no new compactions are started in the same compaction cycle. Running compactions are not stopped however, and may take much longer. #523
* [FEATURE] Compactor: When compactor finds blocks with out-of-order chunks, it will mark them for no-compaction. Blocks marked for no-compaction are ignored in future compactions too. Added metric `cortex_compactor_blocks_marked_for_no_compaction_total` to track number of blocks marked for no-compaction. Added `CortexCompactorSkippedBlocksWithOutOfOrderChunks` alert based on new metric. Markers are only checked from `<tenant>/markers` location, but uploaded to the block directory too. #520 #535 #550
* [FEATURE] Compactor: multiple blocks are now downloaded and uploaded at once, which can shorten compaction process. #552
* [ENHANCEMENT] Exemplars are now emitted for all gRPC calls and many operations tracked by histograms. #180
* [ENHANCEMENT] New options `-server.http-listen-network` and `-server.grpc-listen-network` allow binding as 'tcp4' or 'tcp6'. #180
* [ENHANCEMENT] Query federation: improve performance in MergeQueryable by memoizing labels. #312
* [ENHANCEMENT] Add histogram metrics `cortex_distributor_sample_delay_seconds` and `cortex_ingester_tsdb_sample_out_of_order_delta_seconds` #488
* [ENHANCEMENT] Check internal directory access before starting up. #1217
* [ENHANCEMENT] Azure client: expose option to configure MSI URL and user-assigned identity. #584
* [ENHANCEMENT] Added a new metric `mimir_build_info` to coincide with `cortex_build_info`. The metric `cortex_build_info` has not been removed. #1022
* [ENHANCEMENT] Mimir runs a sanity check of storage config at startup and will fail to start if the sanity check doesn't pass. This is done to find potential config issues before starting up. #1180
* [ENHANCEMENT] Validate alertmanager and ruler storage configurations to ensure they don't use same bucket name and region values as those configured for the blocks storage. #1214
* [ENHANCEMENT] Ingester: added option `-ingester.readiness-check-ring-health` to disable the ring health check in the readiness endpoint. When disabled, the health checks are run against only the ingester itself instead of all ingesters in the ring. #48 #126
* [ENHANCEMENT] Ingester: reduce CPU and memory utilization if remote write requests contains a large amount of "out of bounds" samples. #413
* [ENHANCEMENT] Ingester: reduce CPU and memory utilization when querying chunks from ingesters. #430
* [ENHANCEMENT] Ingester: Expose ingester ring page on ingesters. #654
* [ENHANCEMENT] Distributor: added option `-distributor.excluded-zones` to exclude ingesters running in specific zones both on write and read path. #51
* [ENHANCEMENT] Distributor: add tags to tracing span for distributor push with user, cluster and replica. #210
* [ENHANCEMENT] Distributor: performance optimisations. #212 #217 #242
* [ENHANCEMENT] Distributor: reduce latency when HA-Tracking by doing KVStore updates in the background. #271
* [ENHANCEMENT] Distributor: make distributor inflight push requests count include background calls to ingester. #398
* [ENHANCEMENT] Distributor: silently drop exemplars more than 5 minutes older than samples in the same batch. #544
* [ENHANCEMENT] Distributor: reject exemplars with blank label names or values. The `cortex_discarded_exemplars_total` metric will use the `exemplar_labels_blank` reason in this case. #873
* [ENHANCEMENT] Query-frontend: added `cortex_query_frontend_workers_enqueued_requests_total` metric to track the number of requests enqueued in each query-scheduler. #384
* [ENHANCEMENT] Query-frontend: added `cortex_query_frontend_non_step_aligned_queries_total` to track the total number of range queries with start/end not aligned to step. #347 #357 #582
* [ENHANCEMENT] Query-scheduler: exported summary `cortex_query_scheduler_inflight_requests` tracking total number of inflight requests (both enqueued and processing) in percentile buckets. #675
* [ENHANCEMENT] Querier: can use the `LabelNames` call with matchers, if matchers are provided in the `/labels` API call, instead of using the more expensive `MetricsForLabelMatchers` call as before. #3 #1186
* [ENHANCEMENT] Querier / store-gateway: optimized regex matchers. #319 #334 #355
* [ENHANCEMENT] Querier: when fetching data for specific query-shard, we can ignore some blocks based on compactor-shard ID, since sharding of series by query sharding and compactor is the same. Added metrics: #438 #450
  * `cortex_querier_blocks_found_total`
  * `cortex_querier_blocks_queried_total`
  * `cortex_querier_blocks_with_compactor_shard_but_incompatible_query_shard_total`
* [ENHANCEMENT] Querier / ruler: reduce cpu usage, latency and peak memory consumption. #459 #463 #589
* [ENHANCEMENT] Querier: labels requests now obey `-querier.query-ingesters-within`, making them a little more efficient. #518
* [ENHANCEMENT] Querier: retry store-gateway in case of unexpected failure, instead of failing the query. #1003
* [ENHANCEMENT] Querier / ruler: reduce memory used by streaming queries, particularly in ruler. [#4341](https://github.com/cortexproject/cortex/pull/4341)
* [ENHANCEMENT] Ruler: Using shuffle sharding subring on GetRules API. [#4466](https://github.com/cortexproject/cortex/pull/4466)
* [ENHANCEMENT] Ruler: wait for ruler ring client to self-detect during startup. #990
* [ENHANCEMENT] Store-gateway: added `cortex_bucket_store_sent_chunk_size_bytes` metric, tracking the size of chunks sent from store-gateway to querier. #123
* [ENHANCEMENT] Store-gateway: reduced CPU and memory utilization due to exported metrics aggregation for instances with a large number of tenants. #123 #142
* [ENHANCEMENT] Store-gateway: added an in-memory LRU cache for chunks attributes. Can be enabled setting `-blocks-storage.bucket-store.chunks-cache.attributes-in-memory-max-items=X` where `X` is the max number of items to keep in the in-memory cache. The following new metrics are exposed: #279 #415 #437
  * `cortex_cache_memory_requests_total`
  * `cortex_cache_memory_hits_total`
  * `cortex_cache_memory_items_count`
* [ENHANCEMENT] Store-gateway: log index cache requests to tracing spans. #419
* [ENHANCEMENT] Store-gateway: store-gateway can now ignore blocks with minimum time within `-blocks-storage.bucket-store.ignore-blocks-within` duration. Useful when used together with `-querier.query-store-after`. #502
* [ENHANCEMENT] Store-gateway: label values with matchers now doesn't preload or list series, reducing latency and memory consumption. #534
* [ENHANCEMENT] Store-gateway: the results of `LabelNames()`, `LabelValues()` and `Series(skipChunks=true)` calls are now cached in the index cache. #590
* [ENHANCEMENT] Store-gateway: Added `-store-gateway.sharding-ring.unregister-on-shutdown` option that allows store-gateway to stay in the ring even after shutdown. Defaults to `true`, which is the same as current behaviour. #610 #614
* [ENHANCEMENT] Store-gateway: wait for ring tokens stability instead of ring stability to speed up startup and tests. #620
* [ENHANCEMENT] Compactor: add timeout for waiting on compactor to become ACTIVE in the ring. [#4262](https://github.com/cortexproject/cortex/pull/4262)
* [ENHANCEMENT] Compactor: skip already planned compaction jobs if the tenant doesn't belong to the compactor instance anymore. #303
* [ENHANCEMENT] Compactor: Blocks cleaner will ignore users that it no longer "owns" when sharding is enabled, and user ownership has changed since last scan. #325
* [ENHANCEMENT] Compactor: added `-compactor.compaction-jobs-order` support to configure which compaction jobs should run first for a given tenant (in case there are multiple ones). Supported values are: `smallest-range-oldest-blocks-first` (default), `newest-blocks-first`. #364
* [ENHANCEMENT] Compactor: delete blocks marked for deletion faster. #490
* [ENHANCEMENT] Compactor: expose low-level concurrency options for compactor: `-compactor.max-opening-blocks-concurrency`, `-compactor.max-closing-blocks-concurrency`, `-compactor.symbols-flushers-concurrency`. #569 #701
* [ENHANCEMENT] Compactor: expand compactor logs to include total compaction job time, total time for uploads and block counts. #549
* [ENHANCEMENT] Ring: allow experimental configuration of disabling of heartbeat timeouts by setting the relevant configuration value to zero. Applies to the following: [#4342](https://github.com/cortexproject/cortex/pull/4342)
  * `-distributor.ring.heartbeat-timeout`
  * `-ingester.ring.heartbeat-timeout`
  * `-ruler.ring.heartbeat-timeout`
  * `-alertmanager.sharding-ring.heartbeat-timeout`
  * `-compactor.ring.heartbeat-timeout`
  * `-store-gateway.sharding-ring.heartbeat-timeout`
* [ENHANCEMENT] Ring: allow heartbeats to be explicitly disabled by setting the interval to zero. This is considered experimental. This applies to the following configuration options: [#4344](https://github.com/cortexproject/cortex/pull/4344)
  * `-distributor.ring.heartbeat-period`
  * `-ingester.ring.heartbeat-period`
  * `-ruler.ring.heartbeat-period`
  * `-alertmanager.sharding-ring.heartbeat-period`
  * `-compactor.ring.heartbeat-period`
  * `-store-gateway.sharding-ring.heartbeat-period`
* [ENHANCEMENT] Memberlist: optimized receive path for processing ring state updates, to help reduce CPU utilization in large clusters. [#4345](https://github.com/cortexproject/cortex/pull/4345)
* [ENHANCEMENT] Memberlist: expose configuration of memberlist packet compression via `-memberlist.compression-enabled`. [#4346](https://github.com/cortexproject/cortex/pull/4346)
* [ENHANCEMENT] Memberlist: Add `-memberlist.advertise-addr` and `-memberlist.advertise-port` options for setting the address to advertise to other members of the cluster to enable NAT traversal. #260
* [ENHANCEMENT] Memberlist: reduce CPU utilization for rings with a large number of members. #537 #563 #634
* [ENHANCEMENT] Overrides exporter: include additional limits in the per-tenant override exporter. The following limits have been added to the `cortex_limit_overrides` metric: #21
  * `max_fetched_series_per_query`
  * `max_fetched_chunk_bytes_per_query`
  * `ruler_max_rules_per_rule_group`
  * `ruler_max_rule_groups_per_tenant`
* [ENHANCEMENT] Overrides exporter: add a metrics `cortex_limits_defaults` to expose the default values of limits. #173
* [ENHANCEMENT] Overrides exporter: Add `max_fetched_chunks_per_query` and `max_global_exemplars_per_user` limits to the default and per-tenant limits exported as metrics. #471 #515
* [ENHANCEMENT] Upgrade Go to 1.17.8. #1347 #1381
* [ENHANCEMENT] Upgrade Docker base images to `alpine:3.15.0`. #1348
* [BUGFIX] Azure storage: only create HTTP client once, to reduce memory utilization. #605
* [BUGFIX] Ingester: fixed ingester stuck on start up (LEAVING ring state) when `-ingester.ring.heartbeat-period=0` and `-ingester.unregister-on-shutdown=false`. [#4366](https://github.com/cortexproject/cortex/pull/4366)
* [BUGFIX] Ingester: prevent any reads or writes while the ingester is stopping. This will prevent accessing TSDB blocks once they have been already closed. [#4304](https://github.com/cortexproject/cortex/pull/4304)
* [BUGFIX] Ingester: TSDB now waits for pending readers before truncating Head block, fixing the `chunk not found` error and preventing wrong query results. #16
* [BUGFIX] Ingester: don't create TSDB or appender if no samples are sent by a tenant. #162
* [BUGFIX] Ingester: fix out-of-order chunks in TSDB head in-memory series after WAL replay in case some samples were appended to TSDB WAL before series. #530
* [BUGFIX] Distributor: when cleaning up obsolete elected replicas from KV store, HA tracker didn't update number of cluster per user correctly. [#4336](https://github.com/cortexproject/cortex/pull/4336)
* [BUGFIX] Distributor: fix bug in query-exemplar where some results would get dropped. #583
* [BUGFIX] Query-frontend: Fixes @ modifier functions (start/end) when splitting queries by time. #206
* [BUGFIX] Query-frontend: Ensure query_range requests handled by the query-frontend return JSON formatted errors. #360 #499
* [BUGFIX] Query-frontend: don't reuse cached results for queries that are not step-aligned. #424
* [BUGFIX] Query-frontend: fix API error messages that were mentioning Prometheus `--enable-feature=promql-negative-offset` and `--enable-feature=promql-at-modifier` flags. #688
* [BUGFIX] Query-frontend: worker's cancellation channels are now buffered to ensure that all request cancellations are properly handled. #741
* [BUGFIX] Querier: fixed `/api/v1/user_stats` endpoint. When zone-aware replication is enabled, `MaxUnavailableZones` param is used instead of `MaxErrors`, so setting `MaxErrors = 0` doesn't make the Querier wait for all Ingesters responses. #474
* [BUGFIX] Querier: Disable query scheduler SRV DNS lookup. #689
* [BUGFIX] Ruler: fixed counting of PromQL evaluation errors as user-errors when updating `cortex_ruler_queries_failed_total`. [#4335](https://github.com/cortexproject/cortex/pull/4335)
* [BUGFIX] Ruler: fix formatting of rule groups in `/ruler/rule_groups` endpoint. #655
* [BUGFIX] Ruler: do not log `unable to read rules directory` at startup if the directory hasn't been created yet. #1058
* [BUGFIX] Ruler: enable Prometheus-compatible endpoints regardless of `-ruler.enable-api`. The flag now only controls the configuration API. This is what the config flag description stated, but not what was happening. #1216
* [BUGFIX] Compactor: fixed panic while collecting Prometheus metrics. #28
* [BUGFIX] Compactor: compactor should now be able to correctly mark blocks for deletion and no-compaction, if such marking was previously interrupted. #1015
* [BUGFIX] Alertmanager: remove stale template files. #4495
* [BUGFIX] Alertmanager: don't replace user configurations with blank fallback configurations (when enabled), particularly during scaling up/down instances when sharding is enabled. #224
* [BUGFIX] Ring: multi KV runtime config changes are now propagated to all rings, not just ingester ring. #1047
* [BUGFIX] Memberlist: fixed corrupted packets when sending compound messages with more than 255 messages or messages bigger than 64KB. #551
* [BUGFIX] Overrides exporter: successfully startup even if runtime config is not set. #1056
* [BUGFIX] Fix internal modules to wait for other modules depending on them before stopping. #1472

### Mixin

_Changes since `grafana/cortex-jsonnet` `1.9.0`._

* [CHANGE] Removed chunks storage support from mixin. #641 #643 #645 #811 #812 #813
  * Removed `tsdb.libsonnet`: no need to import it anymore (its content is already automatically included when using Jsonnet)
  * Removed the following fields from `_config`:
    * `storage_engine` (defaults to `blocks`)
    * `chunk_index_backend`
    * `chunk_store_backend`
  * Removed schema config map
  * Removed the following dashboards:
    * "Cortex / Chunks"
    * "Cortex / WAL"
    * "Cortex / Blocks vs Chunks"
  * Removed the following alerts:
    * `CortexOldChunkInMemory`
    * `CortexCheckpointCreationFailed`
    * `CortexCheckpointDeletionFailed`
    * `CortexProvisioningMemcachedTooSmall`
    * `CortexWALCorruption`
    * `CortexTableSyncFailure`
    * `CortexTransferFailed`
  * Removed the following recording rules:
    * `cortex_chunk_store_index_lookups_per_query`
    * `cortex_chunk_store_series_pre_intersection_per_query`
    * `cortex_chunk_store_series_post_intersection_per_query`
    * `cortex_chunk_store_chunks_per_query`
    * `cortex_bigtable_request_duration_seconds`
    * `cortex_cassandra_request_duration_seconds`
    * `cortex_dynamo_request_duration_seconds`
    * `cortex_database_request_duration_seconds`
    * `cortex_gcs_request_duration_seconds`
* [CHANGE] Update grafana-builder dependency: use $__rate_interval in qpsPanel and latencyPanel. [#372](https://github.com/grafana/cortex-jsonnet/pull/372)
* [CHANGE] `namespace` template variable in dashboards now only selects namespaces for selected clusters. [#311](https://github.com/grafana/cortex-jsonnet/pull/311)
* [CHANGE] `CortexIngesterRestarts` alert severity changed from `critical` to `warning`. [#321](https://github.com/grafana/cortex-jsonnet/pull/321)
* [CHANGE] Dashboards: added overridable `job_labels` and `cluster_labels` to the configuration object as label lists to uniquely identify jobs and clusters in the metric names and group-by lists in dashboards. [#319](https://github.com/grafana/cortex-jsonnet/pull/319)
* [CHANGE] Dashboards: `alert_aggregation_labels` has been removed from the configuration and overriding this value has been deprecated. Instead the labels are now defined by the `cluster_labels` list, and should be overridden accordingly through that list. [#319](https://github.com/grafana/cortex-jsonnet/pull/319)
* [CHANGE] Renamed `CortexCompactorHasNotUploadedBlocksSinceStart` to `CortexCompactorHasNotUploadedBlocks`. [#334](https://github.com/grafana/cortex-jsonnet/pull/334)
* [CHANGE] Renamed `CortexCompactorRunFailed` to `CortexCompactorHasNotSuccessfullyRunCompaction`. [#334](https://github.com/grafana/cortex-jsonnet/pull/334)
* [CHANGE] Renamed `CortexInconsistentConfig` alert to `CortexInconsistentRuntimeConfig` and increased severity to `critical`. [#335](https://github.com/grafana/cortex-jsonnet/pull/335)
* [CHANGE] Increased `CortexBadRuntimeConfig` alert severity to `critical` and removed support for `cortex_overrides_last_reload_successful` metric (was removed in Cortex 1.3.0). [#335](https://github.com/grafana/cortex-jsonnet/pull/335)
* [CHANGE] Grafana 'min step' changed to 15s so dashboard show better detail. [#340](https://github.com/grafana/cortex-jsonnet/pull/340)
* [CHANGE] Replace `CortexRulerFailedEvaluations` with two new alerts: `CortexRulerTooManyFailedPushes` and `CortexRulerTooManyFailedQueries`. [#347](https://github.com/grafana/cortex-jsonnet/pull/347)
* [CHANGE] Removed `CortexCacheRequestErrors` alert. This alert was not working because the legacy Cortex cache client instrumentation doesn't track errors. [#346](https://github.com/grafana/cortex-jsonnet/pull/346)
* [CHANGE] Removed `CortexQuerierCapacityFull` alert. [#342](https://github.com/grafana/cortex-jsonnet/pull/342)
* [CHANGE] Changes blocks storage alerts to group metrics by the configured `cluster_labels` (supporting the deprecated `alert_aggregation_labels`). [#351](https://github.com/grafana/cortex-jsonnet/pull/351)
* [CHANGE] Increased `CortexIngesterReachingSeriesLimit` critical alert threshold from 80% to 85%. [#363](https://github.com/grafana/cortex-jsonnet/pull/363)
* [CHANGE] Changed default `job_names` for query-frontend, query-scheduler and querier to match custom deployments too. [#376](https://github.com/grafana/cortex-jsonnet/pull/376)
* [CHANGE] Split `cortex_api` recording rule group into three groups. This is a workaround for large clusters where this group can become slow to evaluate. [#401](https://github.com/grafana/cortex-jsonnet/pull/401)
* [CHANGE] Increased `CortexIngesterReachingSeriesLimit` warning threshold from 70% to 80% and critical threshold from 85% to 90%. [#404](https://github.com/grafana/cortex-jsonnet/pull/404)
* [CHANGE] Raised `CortexKVStoreFailure` alert severity from warning to critical. #493
* [CHANGE] Increase `CortexRolloutStuck` alert "for" duration from 15m to 30m. #493 #573
* [CHANGE] The Alertmanager and Ruler compiled dashboards (`alertmanager.json` and `ruler.json`) have been respectively renamed to `mimir-alertmanager.json` and `mimir-ruler.json`. #869
* [CHANGE] Removed `cortex_overrides_metric` from `_config`. #871
* [CHANGE] Renamed recording rule groups (`cortex_` prefix changed to `mimir_`). #871
* [CHANGE] Alerts name prefix has been changed from `Cortex` to `Mimir` (eg. alert `CortexIngesterUnhealthy` has been renamed to `MimirIngesterUnhealthy`). #879
* [CHANGE] Enabled resources dashboards by default. Can be disabled setting `resources_dashboards_enabled` config field to `false`. #920
* [FEATURE] Added `Cortex / Overrides` dashboard, displaying default limits and per-tenant overrides applied to Mimir. #673
* [FEATURE] Added `Mimir / Tenants` and `Mimir / Top tenants` dashboards, displaying user-based metrics. #776
* [FEATURE] Added querier autoscaling panels and alerts. #1006 #1016
* [FEATURE] Mimir / Top tenants dashboard now has tenants ranked by rule group size and evaluation time. #1338
* [ENHANCEMENT] cortex-mixin: Make `cluster_namespace_deployment:kube_pod_container_resource_requests_{cpu_cores,memory_bytes}:sum` backwards compatible with `kube-state-metrics` v2.0.0. [#317](https://github.com/grafana/cortex-jsonnet/pull/317)
* [ENHANCEMENT] Cortex-mixin: Include `cortex-gw-internal` naming variation in default `gateway` job names. [#328](https://github.com/grafana/cortex-jsonnet/pull/328)
* [ENHANCEMENT] Ruler dashboard: added object storage metrics. [#354](https://github.com/grafana/cortex-jsonnet/pull/354)
* [ENHANCEMENT] Alertmanager dashboard: added object storage metrics. [#354](https://github.com/grafana/cortex-jsonnet/pull/354)
* [ENHANCEMENT] Added documentation text panels and descriptions to reads and writes dashboards. [#324](https://github.com/grafana/cortex-jsonnet/pull/324)
* [ENHANCEMENT] Dashboards: defined container functions for common resources panels: containerDiskWritesPanel, containerDiskReadsPanel, containerDiskSpaceUtilization. [#331](https://github.com/grafana/cortex-jsonnet/pull/331)
* [ENHANCEMENT] cortex-mixin: Added `alert_excluded_routes` config to exclude specific routes from alerts. [#338](https://github.com/grafana/cortex-jsonnet/pull/338)
* [ENHANCEMENT] Added `CortexMemcachedRequestErrors` alert. [#346](https://github.com/grafana/cortex-jsonnet/pull/346)
* [ENHANCEMENT] Ruler dashboard: added "Per route p99 latency" panel in the "Configuration API" row. [#353](https://github.com/grafana/cortex-jsonnet/pull/353)
* [ENHANCEMENT] Increased the `for` duration of the `CortexIngesterReachingSeriesLimit` warning alert to 3h. [#362](https://github.com/grafana/cortex-jsonnet/pull/362)
* [ENHANCEMENT] Added a new tier (`medium_small_user`) so we have another tier between 100K and 1Mil active series. [#364](https://github.com/grafana/cortex-jsonnet/pull/364)
* [ENHANCEMENT] Extend Alertmanager dashboard: [#313](https://github.com/grafana/cortex-jsonnet/pull/313)
  * "Tenants" stat panel - shows number of discovered tenant configurations.
  * "Replication" row - information about the replication of tenants/alerts/silences over instances.
  * "Tenant Configuration Sync" row - information about the configuration sync procedure.
  * "Sharding Initial State Sync" row - information about the initial state sync procedure when sharding is enabled.
  * "Sharding Runtime State Sync" row - information about various state operations which occur when sharding is enabled (replication, fetch, marge, persist).
* [ENHANCEMENT] Update gsutil command for `not healthy index found` playbook [#370](https://github.com/grafana/cortex-jsonnet/pull/370)
* [ENHANCEMENT] Added Alertmanager alerts and playbooks covering configuration syncs and sharding operation: [#377 [#378](https://github.com/grafana/cortex-jsonnet/pull/378)
  * `CortexAlertmanagerSyncConfigsFailing`
  * `CortexAlertmanagerRingCheckFailing`
  * `CortexAlertmanagerPartialStateMergeFailing`
  * `CortexAlertmanagerReplicationFailing`
  * `CortexAlertmanagerPersistStateFailing`
  * `CortexAlertmanagerInitialSyncFailed`
* [ENHANCEMENT] Add recording rules to improve responsiveness of Alertmanager dashboard. [#387](https://github.com/grafana/cortex-jsonnet/pull/387)
* [ENHANCEMENT] Add `CortexRolloutStuck` alert. [#405](https://github.com/grafana/cortex-jsonnet/pull/405)
* [ENHANCEMENT] Added `CortexKVStoreFailure` alert. [#406](https://github.com/grafana/cortex-jsonnet/pull/406)
* [ENHANCEMENT] Use configured `ruler` jobname for ruler dashboard panels. [#409](https://github.com/grafana/cortex-jsonnet/pull/409)
* [ENHANCEMENT] Add ability to override `datasource` for generated dashboards. [#407](https://github.com/grafana/cortex-jsonnet/pull/407)
* [ENHANCEMENT] Use alertmanager jobname for alertmanager dashboard panels [#411](https://github.com/grafana/cortex-jsonnet/pull/411)
* [ENHANCEMENT] Added `CortexDistributorReachingInflightPushRequestLimit` alert. [#408](https://github.com/grafana/cortex-jsonnet/pull/408)
* [ENHANCEMENT] Added `CortexReachingTCPConnectionsLimit` alert. #403
* [ENHANCEMENT] Added "Cortex / Writes Networking" and "Cortex / Reads Networking" dashboards. #405
* [ENHANCEMENT] Improved "Queue length" panel in "Cortex / Queries" dashboard. #408
* [ENHANCEMENT] Add `CortexDistributorReachingInflightPushRequestLimit` alert and playbook. #401
* [ENHANCEMENT] Added "Recover accidentally deleted blocks (Google Cloud specific)" playbook. #475
* [ENHANCEMENT] Added support to multi-zone store-gateway deployments. #608 #615
* [ENHANCEMENT] Show supplementary alertmanager services in the Rollout Progress dashboard. #738 #855
* [ENHANCEMENT] Added `mimir` to default job names. This makes dashboards and alerts working when Mimir is installed in single-binary mode and the deployment is named `mimir`. #921
* [ENHANCEMENT] Introduced a new alert for the Alertmanager: `MimirAlertmanagerAllocatingTooMuchMemory`. It has two severities based on the memory usage against limits, a `warning` level at 80% and a `critical` level at 90%. #1206
* [ENHANCEMENT] Faster memcached cache requests. #2720
* [BUGFIX] Fixed `CortexIngesterHasNotShippedBlocks` alert false positive in case an ingester instance had ingested samples in the past, then no traffic was received for a long period and then it started receiving samples again. [#308](https://github.com/grafana/cortex-jsonnet/pull/308)
* [BUGFIX] Fixed `CortexInconsistentRuntimeConfig` metric. [#335](https://github.com/grafana/cortex-jsonnet/pull/335)
* [BUGFIX] Fixed scaling dashboard to correctly work when a Cortex service deployment spans across multiple zones (a zone is expected to have the `zone-[a-z]` suffix). [#365](https://github.com/grafana/cortex-jsonnet/pull/365)
* [BUGFIX] Fixed rollout progress dashboard to correctly work when a Cortex service deployment spans across multiple zones (a zone is expected to have the `zone-[a-z]` suffix). [#366](https://github.com/grafana/cortex-jsonnet/pull/366)
* [BUGFIX] Fixed rollout progress dashboard to include query-scheduler too. [#376](https://github.com/grafana/cortex-jsonnet/pull/376)
* [BUGFIX] Upstream recording rule `node_namespace_pod_container:container_cpu_usage_seconds_total:sum_irate` renamed. [#379](https://github.com/grafana/cortex-jsonnet/pull/379)
* [BUGFIX] Fixed writes/reads/alertmanager resources dashboards to use `$._config.job_names.gateway`. [#403](https://github.com/grafana/cortex-jsonnet/pull/403)
* [BUGFIX] Span the annotation.message in alerts as YAML multiline strings. [#412](https://github.com/grafana/cortex-jsonnet/pull/412)
* [BUGFIX] Fixed "Instant queries / sec" in "Cortex / Reads" dashboard. #445
* [BUGFIX] Fixed and added missing KV store panels in Writes, Reads, Ruler and Compactor dashboards. #448
* [BUGFIX] Fixed Alertmanager dashboard when alertmanager is running as part of single binary. #1064
* [BUGFIX] Fixed Ruler dashboard when ruler is running as part of single binary. #1260
* [BUGFIX] Query-frontend: fixed bad querier status code mapping with query-sharding enabled. #1227

### Jsonnet

_Changes since `grafana/cortex-jsonnet` `1.9.0`._

* [CHANGE] Removed chunks storage support. #639
  * Removed the following fields from `_config`:
    * `storage_engine` (defaults to `blocks`)
    * `querier_second_storage_engine` (not supported anymore)
    * `table_manager_enabled`, `table_prefix`
    * `memcached_index_writes_enabled` and `memcached_index_writes_max_item_size_mb`
    * `storeMemcachedChunksConfig`
    * `storeConfig`
    * `max_chunk_idle`
    * `schema` (the schema configmap is still added for backward compatibility reasons)
    * `bigtable_instance` and `bigtable_project`
    * `client_configs`
    * `enabledBackends`
    * `storage_backend`
    * `cassandra_addresses`
    * `s3_bucket_name`
    * `ingester_deployment_without_wal` (was only used by chunks storage)
    * `ingester` (was only used to configure chunks storage WAL)
  * Removed the following CLI flags from `ingester_args`:
    * `ingester.max-chunk-age`
    * `ingester.max-stale-chunk-idle`
    * `ingester.max-transfer-retries`
    * `ingester.retain-period`
* [CHANGE] Changed `overrides-exporter.libsonnet` from being based on cortex-tools to Mimir `overrides-exporter` target. #646
* [CHANGE] Store gateway: set `-blocks-storage.bucket-store.index-cache.memcached.max-get-multi-concurrency`,
  `-blocks-storage.bucket-store.chunks-cache.memcached.max-get-multi-concurrency`,
  `-blocks-storage.bucket-store.metadata-cache.memcached.max-get-multi-concurrency`,
  `-blocks-storage.bucket-store.index-cache.memcached.max-idle-connections`,
  `-blocks-storage.bucket-store.chunks-cache.memcached.max-idle-connections`,
  `-blocks-storage.bucket-store.metadata-cache.memcached.max-idle-connections` to 100 [#414](https://github.com/grafana/cortex-jsonnet/pull/414)
* [CHANGE] Alertmanager: mounted overrides configmap to alertmanager too. [#315](https://github.com/grafana/cortex-jsonnet/pull/315)
* [CHANGE] Memcached: upgraded memcached from `1.5.17` to `1.6.9`. [#316](https://github.com/grafana/cortex-jsonnet/pull/316)
* [CHANGE] Store-gateway: increased memory request and limit respectively from 6GB / 6GB to 12GB / 18GB. [#322](https://github.com/grafana/cortex-jsonnet/pull/322)
* [CHANGE] Store-gateway: increased `-blocks-storage.bucket-store.max-chunk-pool-bytes` from 2GB (default) to 12GB. [#322](https://github.com/grafana/cortex-jsonnet/pull/322)
* [CHANGE] Ingester/Ruler: set `-server.grpc-max-send-msg-size-bytes` and `-server.grpc-max-send-msg-size-bytes` to sensible default values (10MB). [#326](https://github.com/grafana/cortex-jsonnet/pull/326)
* [CHANGE] Decreased `-server.grpc-max-concurrent-streams` from 100k to 10k. [#369](https://github.com/grafana/cortex-jsonnet/pull/369)
* [CHANGE] Decreased blocks storage ingesters graceful termination period from 80m to 20m. [#369](https://github.com/grafana/cortex-jsonnet/pull/369)
* [CHANGE] Increase the rules per group and rule groups limits on different tiers. [#396](https://github.com/grafana/cortex-jsonnet/pull/396)
* [CHANGE] Removed `max_samples_per_query` limit, since it only works with chunks and only when using `-distributor.shard-by-all-labels=false`. [#397](https://github.com/grafana/cortex-jsonnet/pull/397)
* [CHANGE] Removed chunks storage query sharding config support. The following config options have been removed: [#398](https://github.com/grafana/cortex-jsonnet/pull/398)
  * `_config` > `queryFrontend` > `shard_factor`
  * `_config` > `queryFrontend` > `sharded_queries_enabled`
  * `_config` > `queryFrontend` > `query_split_factor`
* [CHANGE] Rename ruler_s3_bucket_name and ruler_gcs_bucket_name to ruler_storage_bucket_name: [#415](https://github.com/grafana/cortex-jsonnet/pull/415)
* [CHANGE] Fine-tuned rolling update policy for distributor, querier, query-frontend, query-scheduler. [#420](https://github.com/grafana/cortex-jsonnet/pull/420)
* [CHANGE] Increased memcached metadata/chunks/index-queries max connections from 4k to 16k. [#420](https://github.com/grafana/cortex-jsonnet/pull/420)
* [CHANGE] Disabled step alignment in query-frontend to be compliant with PromQL. [#420](https://github.com/grafana/cortex-jsonnet/pull/420)
* [CHANGE] Do not limit compactor CPU and request a number of cores equal to the configured concurrency. [#420](https://github.com/grafana/cortex-jsonnet/pull/420)
* [CHANGE] Configured split-and-merge compactor. #853
  * The following CLI flags are set on compactor:
    * `-compactor.split-and-merge-shards=0`
    * `-compactor.compactor-tenant-shard-size=1`
    * `-compactor.split-groups=1`
    * `-compactor.max-opening-blocks-concurrency=4`
    * `-compactor.max-closing-blocks-concurrency=2`
    * `-compactor.symbols-flushers-concurrency=4`
  * The following per-tenant overrides have been set on `super_user` and `mega_user` classes:
    ```
    compactor_split_and_merge_shards: 2,
    compactor_tenant_shard_size: 2,
    compactor_split_groups: 2,
    ```
* [CHANGE] The entrypoint file to include has been renamed from `cortex.libsonnet` to `mimir.libsonnet`. #897
* [CHANGE] The default image config field has been renamed from `cortex` to `mimir`. #896
   ```
   {
     _images+:: {
       mimir: '...',
     },
   }
   ```
* [CHANGE] Removed `cortex_` prefix from config fields. #898
  * The following config fields have been renamed:
    * `cortex_bucket_index_enabled` renamed to `bucket_index_enabled`
    * `cortex_compactor_cleanup_interval` renamed to `compactor_cleanup_interval`
    * `cortex_compactor_data_disk_class` renamed to `compactor_data_disk_class`
    * `cortex_compactor_data_disk_size` renamed to `compactor_data_disk_size`
    * `cortex_compactor_max_concurrency` renamed to `compactor_max_concurrency`
    * `cortex_distributor_allow_multiple_replicas_on_same_node` renamed to `distributor_allow_multiple_replicas_on_same_node`
    * `cortex_ingester_data_disk_class` renamed to `ingester_data_disk_class`
    * `cortex_ingester_data_disk_size` renamed to `ingester_data_disk_size`
    * `cortex_querier_allow_multiple_replicas_on_same_node` renamed to `querier_allow_multiple_replicas_on_same_node`
    * `cortex_query_frontend_allow_multiple_replicas_on_same_node` renamed to `query_frontend_allow_multiple_replicas_on_same_node`
    * `cortex_query_sharding_enabled` renamed to `query_sharding_enabled`
    * `cortex_query_sharding_msg_size_factor` renamed to `query_sharding_msg_size_factor`
    * `cortex_ruler_allow_multiple_replicas_on_same_node` renamed to `ruler_allow_multiple_replicas_on_same_node`
    * `cortex_store_gateway_data_disk_class` renamed to `store_gateway_data_disk_class`
    * `cortex_store_gateway_data_disk_size` renamed to `store_gateway_data_disk_size`
* [CHANGE] The overrides configmap default mountpoint has changed from `/etc/cortex` to `/etc/mimir`. It can be customized via the `overrides_configmap_mountpoint` config field. #899
* [CHANGE] Enabled in the querier the features to query label names with matchers, PromQL at modifier and query long-term storage for labels. #905
* [CHANGE] Reduced TSDB blocks retention on ingesters disk from 96h to 24h. #905
* [CHANGE] Enabled closing of idle TSDB in ingesters. #905
* [CHANGE] Disabled TSDB isolation in ingesters for better performances. #905
* [CHANGE] Changed log level of querier, query-frontend, query-scheduler and alertmanager from `debug` to `info`. #905
* [CHANGE] Enabled attributes in-memory cache in store-gateway. #905
* [CHANGE] Configured store-gateway to not load blocks containing samples more recent than 10h (because such samples are queried from ingesters). #905
* [CHANGE] Dynamically compute `-compactor.deletion-delay` based on other settings, in order to reduce the deletion delay as much as possible and lower the number of live blocks in the storage. #907
* [CHANGE] The config field `distributorConfig` has been renamed to `ingesterRingClientConfig`. Config field `ringClient` has been removed in favor of `ingesterRingClientConfig`. #997 #1057
* [CHANGE] Gossip.libsonnet has been fixed to modify all ring configurations, not only the ingester ring config. Furthermore it now supports migration via multi KV store. #1057 #1099
* [CHANGE] Changed the default of `bucket_index_enabled` to `true`. #924
* [CHANGE] Remove the support for the test-exporter. #1133
* [CHANGE] Removed `$.distributor_deployment_labels`, `$.ingester_deployment_labels` and `$.querier_deployment_labels` fields, that were used by gossip.libsonnet to inject additional label. Now the label is injected directly into pods of statefulsets and deployments. #1297
* [CHANGE] Disabled `-ingester.readiness-check-ring-health`. #1352
* [CHANGE] Changed Alertmanager CPU request from `100m` to `2` cores, and memory request from `1Gi` to `10Gi`. Set Alertmanager memory limit to `15Gi`. #1206
* [CHANGE] gossip.libsonnet has been renamed to memberlist.libsonnet, and is now imported by default. Use of memberlist for ring is enabled by setting `_config.memberlist_ring_enabled` to true. #1526
* [FEATURE] Added query sharding support. It can be enabled setting `cortex_query_sharding_enabled: true` in the `_config` object. #653
* [FEATURE] Added shuffle-sharding support. It can be enabled and configured using the following config: #902
   ```
   _config+:: {
     shuffle_sharding:: {
       ingester_write_path_enabled: true,
       ingester_read_path_enabled: true,
       querier_enabled: true,
       ruler_enabled: true,
       store_gateway_enabled: true,
     },
   }
   ```
* [FEATURE] Added multi-zone ingesters and store-gateways support. #1352 #1552
* [ENHANCEMENT] Add overrides config to compactor. This allows setting retention configs per user. [#386](https://github.com/grafana/cortex-jsonnet/pull/386)
* [ENHANCEMENT] Added 256MB memory ballast to querier. [#369](https://github.com/grafana/cortex-jsonnet/pull/369)
* [ENHANCEMENT] Update `etcd-operator` to latest version (see https://github.com/grafana/jsonnet-libs/pull/480). [#263](https://github.com/grafana/cortex-jsonnet/pull/263)
* [ENHANCEMENT] Add support for Azure storage in Alertmanager configuration. [#381](https://github.com/grafana/cortex-jsonnet/pull/381)
* [ENHANCEMENT] Add support for running Alertmanager in sharding mode. [#394](https://github.com/grafana/cortex-jsonnet/pull/394)
* [ENHANCEMENT] Allow to customize PromQL engine settings via `queryEngineConfig`. [#399](https://github.com/grafana/cortex-jsonnet/pull/399)
* [ENHANCEMENT] Define Azure object storage ruler args. [#416](https://github.com/grafana/cortex-jsonnet/pull/416)
* [ENHANCEMENT] Added the following config options to allow to schedule multiple replicas of the same service on the same node: [#418](https://github.com/grafana/cortex-jsonnet/pull/418)
  * `cortex_distributor_allow_multiple_replicas_on_same_node`
  * `cortex_ruler_allow_multiple_replicas_on_same_node`
  * `cortex_querier_allow_multiple_replicas_on_same_node`
  * `cortex_query_frontend_allow_multiple_replicas_on_same_node`
* [BUGFIX] Alertmanager: fixed `--alertmanager.cluster.peers` CLI flag passed to alertmanager when HA is enabled. [#329](https://github.com/grafana/cortex-jsonnet/pull/329)
* [BUGFIX] Fixed `-distributor.extend-writes` setting on ruler when `unregister_ingesters_on_shutdown` is disabled. [#369](https://github.com/grafana/cortex-jsonnet/pull/369)
* [BUGFIX] Treat `compactor_blocks_retention_period` type as string rather than int.[#395](https://github.com/grafana/cortex-jsonnet/pull/395)
* [BUGFIX] Pass `-ruler-storage.s3.endpoint` to ruler when using S3. [#421](https://github.com/grafana/cortex-jsonnet/pull/421)
* [BUGFIX] Remove service selector on label `gossip_ring_member` from other services than `gossip-ring`. [#1008](https://github.com/grafana/mimir/pull/1008)
* [BUGFIX] Rename `-ingester.readiness-check-ring-health` to `-ingester.ring.readiness-check-ring-health`, to reflect current name of flag. #1460

### Mimirtool

_Changes since cortextool `0.10.7`._

* [CHANGE] The following environment variables have been renamed: #883
  * `CORTEX_ADDRESS` to `MIMIR_ADDRESS`
  * `CORTEX_API_USER` to `MIMIR_API_USER`
  * `CORTEX_API_KEY` to `MIMIR_API_KEY`
  * `CORTEX_TENANT_ID` to `MIMIR_TENANT_ID`
  * `CORTEX_TLS_CA_PATH` to `MIMIR_TLS_CA_PATH`
  * `CORTEX_TLS_CERT_PATH` to `MIMIR_TLS_CERT_PATH`
  * `CORTEX_TLS_KEY_PATH` to `MIMIR_TLS_KEY_PATH`
* [CHANGE] Change `cortex` backend to `mimir`. #883
* [CHANGE] Do not publish `mimirtool` binary for 386 windows architecture. #1263
* [CHANGE] `analyse` command has been renamed to `analyze`. #1318
* [FEATURE] Support Arm64 on Darwin for all binaries (benchtool etc). https://github.com/grafana/cortex-tools/pull/215
* [ENHANCEMENT] Correctly support federated rules. #823
* [BUGFIX] Fix `cortextool rules` legends displaying wrong symbols for updates and deletions. https://github.com/grafana/cortex-tools/pull/226

### Query-tee

_Changes since Cortex `1.10.0`._

* [ENHANCEMENT] Added `/api/v1/query_exemplars` API endpoint support (no results comparison). #168
* [ENHANCEMENT] Add a flag (`--proxy.compare-use-relative-error`) in the query-tee to compare floating point values using relative error. #208
* [ENHANCEMENT] Add a flag (`--proxy.compare-skip-recent-samples`) in the query-tee to skip comparing recent samples. By default samples not older than 1 minute are skipped. #234
* [BUGFIX] Fixes a panic in the query-tee when comparing result. #207
* [BUGFIX] Ensure POST requests are handled correctly #286

### Blocksconvert

_Changes since Cortex `1.10.0`._

* [CHANGE] Blocksconvert tool was removed from Mimir. #637

### Metaconvert

_Changes since Cortex `1.10.0`._

* [CHANGE] `thanosconvert` tool has been renamed to `metaconvert`. `-config.file` option has been removed, while it now requires `-tenant` option to work on single tenant only. It now also preserves labels recognized by Mimir. #1120

### Test-exporter

_Changes since Cortex `1.10.0`._

* [CHANGE] Removed the test-exporter tool. #1133

### Tools

_Changes since Cortex `1.10.0`._

* [CHANGE] Removed `query-audit`. You can use `query-tee` to compare query results and performances of two Grafana Mimir backends. #1380

## [Cortex 1.10.0 CHANGELOG](https://github.com/grafana/mimir/blob/a13959db5d38ff65c2b7ef52c56331d2f4dbc00c/CHANGELOG.md#cortex-1100--2021-08-03)<|MERGE_RESOLUTION|>--- conflicted
+++ resolved
@@ -42,11 +42,8 @@
   * `-query-scheduler.ring.etcd.*`
   * `-overrides-exporter.ring.etcd.*`
 * [FEATURE] Distributor, ingester, querier, query-frontend, store-gateway: add experimental support for native histograms. Requires that the experimental protobuf query result response format is enabled by `-query-frontend.query-result-response-format=protobuf` on the query frontend. #4286 #4352 #4354 #4376 #4377 #4387 #4396 #4425 #4442 #4494 #4512 #4513 #4526
-<<<<<<< HEAD
 * [FEATURE] Added `-<prefix>.s3.storage-class` flag to configure the S3 storage class for objects written to S3 buckets. #3438
-=======
 * [FEATURE] Add `freebsd` to the target OS when generating binaries for a Mimir release. #4654
->>>>>>> 9c8cc8a5
 * [ENHANCEMENT] Add timezone information to Alpine Docker images. #4583
 * [ENHANCEMENT] Ruler: Sync rules when ruler JOINING the ring instead of ACTIVE, In order to reducing missed rule iterations during ruler restarts. #4451
 * [ENHANCEMENT] Allow to define service name used for tracing via `JAEGER_SERVICE_NAME` environment variable. #4394
