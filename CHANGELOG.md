# Changelog

## Grafana Mimir - main / unreleased

### Grafana Mimir

<<<<<<< HEAD
* [CHANGE] Query-frontend: truncate queries based on the configured creation grace period (`--validation.create-grace-period`) to avoid querying too far into the future. #3172
=======
* [ENHANCEMENT] Distributor: Add age filter to forwarding functionality, to not forward samples which are older than defined duration. If such samples are not ingested, `cortex_discarded_samples_total{reason="forwarded-sample-too-old"}` is increased. #3049 #3133
* [ENHANCEMENT] Store-gateway: Reduce memory allocation when generating ids in index cache. #3179
>>>>>>> 515171cd
* [BUGFIX] Flusher: Add `Overrides` as a dependency to prevent panics when starting with `-target=flusher`. #3151

### Mixin
* [BUGFIX] Dashboards: Fix legend showing `persistentvolumeclaim` when using `deployment_type=baremetal` for `Disk space utilization` panels. #3173

### Jsonnet

* [ENHANCEMENT] Dashboards: Remove the "Instance Mapper" row from the "Alertmanager Resources Dashboard". This is a Grafana Cloud specific service and not relevant for external users. #3152

### Mimirtool

* [ENHANCEMENT] Added `mimirtool rules delete-namespace` command to delete all of the rule groups in a namespace including the namespace itself. #3136

### Documentation

* [ENHANCEMENT] Improve `MimirQuerierAutoscalerNotActive` runbook. #3186

### Tools

## 2.4.0-rc.0

### Grafana Mimir

* [CHANGE] Distributor: change the default value of `-distributor.remote-timeout` to `2s` from `20s` and `-distributor.forwarding.request-timeout` to `2s` from `10s` to improve distributor resource usage when ingesters crash. #2728 #2912
* [CHANGE] Anonymous usage statistics tracking: added the `-ingester.ring.store` value. #2981
* [CHANGE] Series metadata `HELP` that is longer than `-validation.max-metadata-length` is now truncated silently, instead of being dropped with a 400 status code. #2993
* [CHANGE] Ingester: changed default setting for `-ingester.ring.readiness-check-ring-health` from `true` to `false`. #2953
* [CHANGE] Anonymous usage statistics tracking has been enabled by default, to help Mimir maintainers make better decisions to support the open source community. #2939 #3034
* [CHANGE] Anonymous usage statistics tracking: added the minimum and maximum value of `-ingester.out-of-order-time-window`. #2940
* [CHANGE] The default hash ring heartbeat period for distributors, ingesters, rulers and compactors has been increased from `5s` to `15s`. Now the default heartbeat period for all Mimir hash rings is `15s`. #3033
* [CHANGE] Reduce the default TSDB head compaction concurrency (`-blocks-storage.tsdb.head-compaction-concurrency`) from 5 to 1, in order to reduce CPU spikes. #3093
* [CHANGE] Ruler: the ruler's [remote evaluation mode](https://grafana.com/docs/mimir/latest/operators-guide/architecture/components/ruler/#remote) (`-ruler.query-frontend.address`) is now stable. #3109
* [CHANGE] Limits: removed the deprecated YAML configuration option `active_series_custom_trackers_config`. Please use `active_series_custom_trackers` instead. #3110
* [CHANGE] Ingester: removed the deprecated configuration option `-ingester.ring.join-after`. #3111
* [CHANGE] Querier: removed the deprecated configuration option `-querier.shuffle-sharding-ingesters-lookback-period`. The value of `-querier.query-ingesters-within` is now used internally for shuffle sharding lookback, while you can use `-querier.shuffle-sharding-ingesters-enabled` to enable or disable shuffle sharding on the read path. #3111
* [CHANGE] Memberlist: cluster label verification feature (`-memberlist.cluster-label` and `-memberlist.cluster-label-verification-disabled`) is now marked as stable. #3108
* [CHANGE] Distributor: only single per-tenant forwarding endpoint can be configured now. Support for per-rule endpoint has been removed. #3095
* [CHANGE] Query-frontend: truncate queries based on the configured blocks retention period (`-compactor.blocks-retention-period`) to avoid querying past this period. #3134
* [FEATURE] Query-scheduler: added an experimental ring-based service discovery support for the query-scheduler. Refer to [query-scheduler configuration](https://grafana.com/docs/mimir/next/operators-guide/architecture/components/query-scheduler/#configuration) for more information. #2957
* [FEATURE] Introduced the experimental endpoint `/api/v1/user_limits` exposed by all components that load runtime configuration. This endpoint exposes realtime limits for the authenticated tenant, in JSON format. #2864 #3017
* [FEATURE] Query-scheduler: added the experimental configuration option `-query-scheduler.max-used-instances` to restrict the number of query-schedulers effectively used regardless how many replicas are running. This feature can be useful when using the experimental read-write deployment mode. #3005
* [ENHANCEMENT] Go: updated to go 1.19.2. #2637 #3127 #3129
* [ENHANCEMENT] Runtime config: don't unmarshal runtime configuration files if they haven't changed. This can save a bit of CPU and memory on every component using runtime config. #2954
* [ENHANCEMENT] Query-frontend: Add `cortex_frontend_query_result_cache_skipped_total` and `cortex_frontend_query_result_cache_attempted_total` metrics to track the reason why query results are not cached. #2855
* [ENHANCEMENT] Distributor: pool more connections per host when forwarding request. Mark requests as idempotent so they can be retried under some conditions. #2968
* [ENHANCEMENT] Distributor: failure to send request to forwarding target now also increments `cortex_distributor_forward_errors_total`, with `status_code="failed"`. #2968
* [ENHANCEMENT] Distributor: added support forwarding push requests via gRPC, using `httpgrpc` messages from weaveworks/common library. #2996
* [ENHANCEMENT] Query-frontend / Querier: increase internal backoff period used to retry connections to query-frontend / query-scheduler. #3011
* [ENHANCEMENT] Querier: do not log "error processing requests from scheduler" when the query-scheduler is shutting down. #3012
* [ENHANCEMENT] Query-frontend: query sharding process is now time-bounded and it is cancelled if the request is aborted. #3028
* [ENHANCEMENT] Query-frontend: improved Prometheus response JSON encoding performance. #2450
* [ENHANCEMENT] TLS: added configuration parameters to configure the client's TLS cipher suites and minimum version. The following new CLI flags have been added: #3070
  * `-alertmanager.alertmanager-client.tls-cipher-suites`
  * `-alertmanager.alertmanager-client.tls-min-version`
  * `-alertmanager.sharding-ring.etcd.tls-cipher-suites`
  * `-alertmanager.sharding-ring.etcd.tls-min-version`
  * `-compactor.ring.etcd.tls-cipher-suites`
  * `-compactor.ring.etcd.tls-min-version`
  * `-distributor.forwarding.grpc-client.tls-cipher-suites`
  * `-distributor.forwarding.grpc-client.tls-min-version`
  * `-distributor.ha-tracker.etcd.tls-cipher-suites`
  * `-distributor.ha-tracker.etcd.tls-min-version`
  * `-distributor.ring.etcd.tls-cipher-suites`
  * `-distributor.ring.etcd.tls-min-version`
  * `-ingester.client.tls-cipher-suites`
  * `-ingester.client.tls-min-version`
  * `-ingester.ring.etcd.tls-cipher-suites`
  * `-ingester.ring.etcd.tls-min-version`
  * `-memberlist.tls-cipher-suites`
  * `-memberlist.tls-min-version`
  * `-querier.frontend-client.tls-cipher-suites`
  * `-querier.frontend-client.tls-min-version`
  * `-querier.store-gateway-client.tls-cipher-suites`
  * `-querier.store-gateway-client.tls-min-version`
  * `-query-frontend.grpc-client-config.tls-cipher-suites`
  * `-query-frontend.grpc-client-config.tls-min-version`
  * `-query-scheduler.grpc-client-config.tls-cipher-suites`
  * `-query-scheduler.grpc-client-config.tls-min-version`
  * `-query-scheduler.ring.etcd.tls-cipher-suites`
  * `-query-scheduler.ring.etcd.tls-min-version`
  * `-ruler.alertmanager-client.tls-cipher-suites`
  * `-ruler.alertmanager-client.tls-min-version`
  * `-ruler.client.tls-cipher-suites`
  * `-ruler.client.tls-min-version`
  * `-ruler.query-frontend.grpc-client-config.tls-cipher-suites`
  * `-ruler.query-frontend.grpc-client-config.tls-min-version`
  * `-ruler.ring.etcd.tls-cipher-suites`
  * `-ruler.ring.etcd.tls-min-version`
  * `-store-gateway.sharding-ring.etcd.tls-cipher-suites`
  * `-store-gateway.sharding-ring.etcd.tls-min-version`
* [ENHANCEMENT] Store-gateway: Add `-blocks-storage.bucket-store.max-concurrent-reject-over-limit` option to allow requests that exceed the max number of inflight object storage requests to be rejected. #2999
* [ENHANCEMENT] Query-frontend: allow setting a separate limit on the total (before splitting/sharding) query length of range queries with the new experimental `-query-frontend.max-total-query-length` flag, which defaults to `-store.max-query-length` if unset or set to 0. #3058
* [ENHANCEMENT] Query-frontend: Lower TTL for cache entries overlapping the out-of-order samples ingestion window (re-using `-ingester.out-of-order-allowance` from ingesters). #2935
* [ENHANCEMENT] Ruler: added support to forcefully disable recording and/or alerting rules evaluation. The following new configuration options have been introduced, which can be overridden on a per-tenant basis in the runtime configuration: #3088
  * `-ruler.recording-rules-evaluation-enabled`
  * `-ruler.alerting-rules-evaluation-enabled`
* [ENHANCEMENT] Distributor: Improved error messages reported when the distributor fails to remote write to ingesters. #3055
* [ENHANCEMENT] Improved tracing spans tracked by distributors, ingesters and store-gateways. #2879 #3099 #3089
* [ENHANCEMENT] Ingester: improved the performance of label value cardinality endpoint. #3044
* [ENHANCEMENT] Ruler: use backoff retry on remote evaluation #3098
* [ENHANCEMENT] Query-frontend: Include multiple tenant IDs in query logs when present instead of dropping them. #3125
* [ENHANCEMENT] Alertmanager: reduced memory utilization in Mimir clusters with a large number of tenants. #3143
* [ENHANCEMENT] Store-gateway: added extra span logging to improve observability. #3131
* [BUGFIX] Querier: Fix 400 response while handling streaming remote read. #2963
* [BUGFIX] Fix a bug causing query-frontend, query-scheduler, and querier not failing if one of their internal components fail. #2978
* [BUGFIX] Querier: re-balance the querier worker connections when a query-frontend or query-scheduler is terminated. #3005
* [BUGFIX] Distributor: Now returns the quorum error from ingesters. For example, with replication_factor=3, two HTTP 400 errors and one HTTP 500 error, now the distributor will always return HTTP 400. Previously the behaviour was to return the error which the distributor first received. #2979
* [BUGFIX] Ruler: fix panic when ruler.external_url is explicitly set to an empty string ("") in YAML. #2915
* [BUGFIX] Alertmanager: Fix support for the Telegram API URL in the global settings. #3097
* [BUGFIX] Alertmanager: Fix parsing of label matchers without label value in the API used to retrieve alerts. #3097
* [BUGFIX] Ruler: Fix not restoring alert state for rule groups when other ruler replicas shut down. #3156
* [BUGFIX] Updated `golang.org/x/net` dependency to fix CVE-2022-27664. #3124

### Mixin

* [CHANGE] Alerts: MimirQuerierAutoscalerNotActive is now critical and fires after 1h instead of 15m. #2958
* [FEATURE] Dashboards: Added "Mimir / Overview" dashboards, providing an high level view over a Mimir cluster. #3122 #3147 #3155
* [ENHANCEMENT] Dashboards: Updated the "Writes" and "Rollout progress" dashboards to account for samples ingested via the new OTLP ingestion endpoint. #2919 #2938
* [ENHANCEMENT] Dashboards: Include per-tenant request rate in "Tenants" dashboard. #2874
* [ENHANCEMENT] Dashboards: Include inflight object store requests in "Reads" dashboard. #2914
* [ENHANCEMENT] Dashboards: Make queries used to find job, cluster and namespace for dropdown menus configurable. #2893
* [ENHANCEMENT] Dashboards: Include rate of label and series queries in "Reads" dashboard. #3065 #3074
* [ENHANCEMENT] Dashboards: Fix legend showing on per-pod panels. #2944
* [ENHANCEMENT] Dashboards: Use the "req/s" unit on panels showing the requests rate. #3118
* [ENHANCEMENT] Dashboards: Use a consistent color across dashboards for the error rate. #3154

### Jsonnet

* [FEATURE] Added support for query-scheduler ring-based service discovery. #3128
* [ENHANCEMENT] Querier autoscaling is now slower on scale downs: scale down 10% every 1m instead of 100%. #2962
* [BUGFIX] Memberlist: `gossip_member_label` is now set for ruler-queriers. #3141

### Mimirtool

* [ENHANCEMENT] mimirtool analyze: Store the query errors instead of exit during the analysis. #3052
* [BUGFIX] mimir-tool remote-read: fix returns where some conditions [return nil error even if there is error](https://github.com/grafana/cortex-tools/issues/260). #3053

### Documentation

* [ENHANCEMENT] Added documentation on how to configure storage retention. #2970
* [ENHANCEMENT] Improved gRPC clients config documentation. #3020
* [ENHANCEMENT] Added documentation on how to manage alerting and recording rules. #2983
* [ENHANCEMENT] Improved `MimirSchedulerQueriesStuck` runbook. #3006
* [ENHANCEMENT] Added "Cluster label verification" section to memberlist documentation. #3096
* [ENHANCEMENT] Mention compression in multi-zone replication documentation. #3107
* [BUGFIX] Fixed configuration option names in "Enabling zone-awareness via the Grafana Mimir Jsonnet". #3018
* [BUGFIX] Fixed `mimirtool analyze` parameters documentation. #3094
* [BUGFIX] Fixed YAML configuraton in the "Manage the configuration of Grafana Mimir with Helm" guide. #3042
* [BUGFIX] Fixed Alertmanager capacity planning documentation. #3132

### Tools

- [BUGFIX] trafficdump: Fixed panic occurring when `-success-only=true` and the captured request failed. #2863

## 2.3.1

### Grafana Mimir
* [BUGFIX] Query-frontend: query sharding took exponential time to map binary expressions. #3027
* [BUGFIX] Distributor: Stop panics on OTLP endpoint when a single metric has multiple timeseries. #3040

## 2.3.0

### Grafana Mimir

* [CHANGE] Ingester: Added user label to ingester metric `cortex_ingester_tsdb_out_of_order_samples_appended_total`. On multitenant clusters this helps us find the rate of appended out-of-order samples for a specific tenant. #2493
* [CHANGE] Compactor: delete source and output blocks from local disk on compaction failed, to reduce likelihood that subsequent compactions fail because of no space left on disk. #2261
* [CHANGE] Ruler: Remove unused CLI flags `-ruler.search-pending-for` and `-ruler.flush-period` (and their respective YAML config options). #2288
* [CHANGE] Successful gRPC requests are no longer logged (only affects internal API calls). #2309
* [CHANGE] Add new `-*.consul.cas-retry-delay` flags. They have a default value of `1s`, while previously there was no delay between retries. #2309
* [CHANGE] Store-gateway: Remove the experimental ability to run requests in a dedicated OS thread pool and associated CLI flag `-store-gateway.thread-pool-size`. #2423
* [CHANGE] Memberlist: disabled TCP-based ping fallback, because Mimir already uses a custom transport based on TCP. #2456
* [CHANGE] Change default value for `-distributor.ha-tracker.max-clusters` to `100` to provide a DoS protection. #2465
* [CHANGE] Experimental block upload API exposed by compactor has changed: Previous `/api/v1/upload/block/{block}` endpoint for starting block upload is now `/api/v1/upload/block/{block}/start`, and previous endpoint `/api/v1/upload/block/{block}?uploadComplete=true` for finishing block upload is now `/api/v1/upload/block/{block}/finish`. New API endpoint has been added: `/api/v1/upload/block/{block}/check`. #2486 #2548
* [CHANGE] Compactor: changed `-compactor.max-compaction-time` default from `0s` (disabled) to `1h`. When compacting blocks for a tenant, the compactor will move to compact blocks of another tenant or re-plan blocks to compact at least every 1h. #2514
* [CHANGE] Distributor: removed previously deprecated `extend_writes` (see #1856) YAML key and `-distributor.extend-writes` CLI flag from the distributor config. #2551
* [CHANGE] Ingester: removed previously deprecated `active_series_custom_trackers` (see #1188) YAML key from the ingester config. #2552
* [CHANGE] The tenant ID `__mimir_cluster` is reserved by Mimir and not allowed to store metrics. #2643
* [CHANGE] Purger: removed the purger component and moved its API endpoints `/purger/delete_tenant` and `/purger/delete_tenant_status` to the compactor at `/compactor/delete_tenant` and `/compactor/delete_tenant_status`. The new endpoints on the compactor are stable. #2644
* [CHANGE] Memberlist: Change the leave timeout duration (`-memberlist.leave-timeout duration`) from 5s to 20s and connection timeout (`-memberlist.packet-dial-timeout`) from 5s to 2s. This makes leave timeout 10x the connection timeout, so that we can communicate the leave to at least 1 node, if the first 9 we try to contact times out. #2669
* [CHANGE] Alertmanager: return status code `412 Precondition Failed` and log info message when alertmanager isn't configured for a tenant. #2635
* [CHANGE] Distributor: if forwarding rules are used to forward samples, exemplars are now removed from the request. #2710 #2725
* [CHANGE] Limits: change the default value of `max_global_series_per_metric` limit to `0` (disabled). Setting this limit by default does not provide much benefit because series are sharded by all labels. #2714
* [CHANGE] Ingester: experimental `-blocks-storage.tsdb.new-chunk-disk-mapper` has been removed, new chunk disk mapper is now always used, and is no longer marked experimental. Default value of `-blocks-storage.tsdb.head-chunks-write-queue-size` has changed to 1000000, this enables async chunk queue by default, which leads to improved latency on the write path when new chunks are created in ingesters. #2762
* [CHANGE] Ingester: removed deprecated `-blocks-storage.tsdb.isolation-enabled` option. TSDB-level isolation is now always disabled in Mimir. #2782
* [CHANGE] Compactor: `-compactor.partial-block-deletion-delay` must either be set to 0 (to disable partial blocks deletion) or a value higher than `4h`. #2787
* [CHANGE] Query-frontend: CLI flag `-query-frontend.align-querier-with-step` has been deprecated. Please use `-query-frontend.align-queries-with-step` instead. #2840
* [FEATURE] Compactor: Adds the ability to delete partial blocks after a configurable delay. This option can be configured per tenant. #2285
  - `-compactor.partial-block-deletion-delay`, as a duration string, allows you to set the delay since a partial block has been modified before marking it for deletion. A value of `0`, the default, disables this feature.
  - The metric `cortex_compactor_blocks_marked_for_deletion_total` has a new value for the `reason` label `reason="partial"`, when a block deletion marker is triggered by the partial block deletion delay.
* [FEATURE] Querier: enabled support for queries with negative offsets, which are not cached in the query results cache. #2429
* [FEATURE] EXPERIMENTAL: OpenTelemetry Metrics ingestion path on `/otlp/v1/metrics`. #695 #2436 #2461
* [FEATURE] Querier: Added support for tenant federation to metric metadata endpoint. #2467
* [FEATURE] Query-frontend: introduced experimental support to split instant queries by time. The instant query splitting can be enabled setting `-query-frontend.split-instant-queries-by-interval`. #2469 #2564 #2565 #2570 #2571 #2572 #2573 #2574 #2575 #2576 #2581 #2582 #2601 #2632 #2633 #2634 #2641 #2642 #2766
* [FEATURE] Introduced an experimental anonymous usage statistics tracking (disabled by default), to help Mimir maintainers make better decisions to support the open source community. The tracking system anonymously collects non-sensitive, non-personally identifiable information about the running Mimir cluster, and is disabled by default. #2643 #2662 #2685 #2732 #2733 #2735
* [FEATURE] Introduced an experimental deployment mode called read-write and running a fully featured Mimir cluster with three components: write, read and backend. The read-write deployment mode is a trade-off between the monolithic mode (only one component, no isolation) and the microservices mode (many components, high isolation). #2754 #2838
* [ENHANCEMENT] Distributor: Decreased distributor tests execution time. #2562
* [ENHANCEMENT] Alertmanager: Allow the HTTP `proxy_url` configuration option in the receiver's configuration. #2317
* [ENHANCEMENT] ring: optimize shuffle-shard computation when lookback is used, and all instances have registered timestamp within the lookback window. In that case we can immediately return origial ring, because we would select all instances anyway. #2309
* [ENHANCEMENT] Memberlist: added experimental memberlist cluster label support via `-memberlist.cluster-label` and `-memberlist.cluster-label-verification-disabled` CLI flags (and their respective YAML config options). #2354
* [ENHANCEMENT] Object storage can now be configured for all components using the `common` YAML config option key (or `-common.storage.*` CLI flags). #2330 #2347
* [ENHANCEMENT] Go: updated to go 1.18.4. #2400
* [ENHANCEMENT] Store-gateway, listblocks: list of blocks now includes stats from `meta.json` file: number of series, samples and chunks. #2425
* [ENHANCEMENT] Added more buckets to `cortex_ingester_client_request_duration_seconds` histogram metric, to correctly track requests taking longer than 1s (up until 16s). #2445
* [ENHANCEMENT] Azure client: Improve memory usage for large object storage downloads. #2408
* [ENHANCEMENT] Distributor: Add `-distributor.instance-limits.max-inflight-push-requests-bytes`. This limit protects the distributor against multiple large requests that together may cause an OOM, but are only a few, so do not trigger the `max-inflight-push-requests` limit. #2413
* [ENHANCEMENT] Distributor: Drop exemplars in distributor for tenants where exemplars are disabled. #2504
* [ENHANCEMENT] Runtime Config: Allow operator to specify multiple comma-separated yaml files in `-runtime-config.file` that will be merged in left to right order. #2583
* [ENHANCEMENT] Query sharding: shard binary operations only if it doesn't lead to non-shardable vector selectors in one of the operands. #2696
* [ENHANCEMENT] Add packaging for both debian based deb file and redhat based rpm file using FPM. #1803
* [ENHANCEMENT] Distributor: Add `cortex_distributor_query_ingester_chunks_deduped_total` and `cortex_distributor_query_ingester_chunks_total` metrics for determining how effective ingester chunk deduplication at query time is. #2713
* [ENHANCEMENT] Upgrade Docker base images to `alpine:3.16.2`. #2729
* [ENHANCEMENT] Ruler: Add `<prometheus-http-prefix>/api/v1/status/buildinfo` endpoint. #2724
* [ENHANCEMENT] Querier: Ensure all queries pulled from query-frontend or query-scheduler are immediately executed. The maximum workers concurrency in each querier is configured by `-querier.max-concurrent`. #2598
* [ENHANCEMENT] Distributor: Add `cortex_distributor_received_requests_total` and `cortex_distributor_requests_in_total` metrics to provide visiblity into appropriate per-tenant request limits. #2770
* [ENHANCEMENT] Distributor: Add single forwarding remote-write endpoint for a tenant (`forwarding_endpoint`), instead of using per-rule endpoints. This takes precendence over per-rule endpoints. #2801
* [ENHANCEMENT] Added `err-mimir-distributor-max-write-message-size` to the errors catalog. #2470
* [ENHANCEMENT] Add sanity check at startup to ensure the configured filesystem directories don't overlap for different components. #2828 #2947
* [BUGFIX] TSDB: Fixed a bug on the experimental out-of-order implementation that led to wrong query results. #2701
* [BUGFIX] Compactor: log the actual error on compaction failed. #2261
* [BUGFIX] Alertmanager: restore state from storage even when running a single replica. #2293
* [BUGFIX] Ruler: do not block "List Prometheus rules" API endpoint while syncing rules. #2289
* [BUGFIX] Ruler: return proper `*status.Status` error when running in remote operational mode. #2417
* [BUGFIX] Alertmanager: ensure the configured `-alertmanager.web.external-url` is either a path starting with `/`, or a full URL including the scheme and hostname. #2381 #2542
* [BUGFIX] Memberlist: fix problem with loss of some packets, typically ring updates when instances were removed from the ring during shutdown. #2418
* [BUGFIX] Ingester: fix misfiring `MimirIngesterHasUnshippedBlocks` and stale `cortex_ingester_oldest_unshipped_block_timestamp_seconds` when some block uploads fail. #2435
* [BUGFIX] Query-frontend: fix incorrect mapping of http status codes 429 to 500 when request queue is full. #2447
* [BUGFIX] Memberlist: Fix problem with ring being empty right after startup. Memberlist KV store now tries to "fast-join" the cluster to avoid serving empty KV store. #2505
* [BUGFIX] Compactor: Fix bug when using `-compactor.partial-block-deletion-delay`: compactor didn't correctly check for modification time of all block files. #2559
* [BUGFIX] Query-frontend: fix wrong query sharding results for queries with boolean result like `1 < bool 0`. #2558
* [BUGFIX] Fixed error messages related to per-instance limits incorrectly reporting they can be set on a per-tenant basis. #2610
* [BUGFIX] Perform HA-deduplication before forwarding samples according to forwarding rules in the distributor. #2603 #2709
* [BUGFIX] Fix reporting of tracing spans from PromQL engine. #2707
* [BUGFIX] Apply relabel and drop_label rules before forwarding rules in the distributor. #2703
* [BUGFIX] Distributor: Register `cortex_discarded_requests_total` metric, which previously was not registered and therefore not exported. #2712
* [BUGFIX] Ruler: fix not restoring alerts' state at startup. #2648
* [BUGFIX] Ingester: Fix disk filling up after restarting ingesters with out-of-order support disabled while it was enabled before. #2799
* [BUGFIX] Memberlist: retry joining memberlist cluster on startup when no nodes are resolved. #2837
* [BUGFIX] Query-frontend: fix incorrect mapping of http status codes 413 to 500 when request is too large. #2819
* [BUGFIX] Alertmanager: revert upstream alertmananger to v0.24.0 to fix panic when unmarshalling email headers #2924 #2925

### Mixin

* [CHANGE] Dashboards: "Slow Queries" dashboard no longer works with versions older than Grafana 9.0. #2223
* [CHANGE] Alerts: use RSS memory instead of working set memory in the `MimirAllocatingTooMuchMemory` alert for ingesters. #2480
* [CHANGE] Dashboards: remove the "Cache - Latency (old)" panel from the "Mimir / Queries" dashboard. #2796
* [FEATURE] Dashboards: added support to experimental read-write deployment mode. #2780
* [ENHANCEMENT] Dashboards: added missed rule evaluations to the "Evaluations per second" panel in the "Mimir / Ruler" dashboard. #2314
* [ENHANCEMENT] Dashboards: add k8s resource requests to CPU and memory panels. #2346
* [ENHANCEMENT] Dashboards: add RSS memory utilization panel for ingesters, store-gateways and compactors. #2479
* [ENHANCEMENT] Dashboards: allow to configure graph tooltip. #2647
* [ENHANCEMENT] Alerts: MimirFrontendQueriesStuck and MimirSchedulerQueriesStuck alerts are more reliable now as they consider all the intermediate samples in the minute prior to the evaluation. #2630
* [ENHANCEMENT] Alerts: added `RolloutOperatorNotReconciling` alert, firing if the optional rollout-operator is not successfully reconciling. #2700
* [ENHANCEMENT] Dashboards: added support to query-tee in front of ruler-query-frontend in the "Remote ruler reads" dashboard. #2761
* [ENHANCEMENT] Dashboards: Introduce support for baremetal deployment, setting `deployment_type: 'baremetal'` in the mixin `_config`. #2657
* [ENHANCEMENT] Dashboards: use timeseries panel to show exemplars. #2800
* [BUGFIX] Dashboards: fixed unit of latency panels in the "Mimir / Ruler" dashboard. #2312
* [BUGFIX] Dashboards: fixed "Intervals per query" panel in the "Mimir / Queries" dashboard. #2308
* [BUGFIX] Dashboards: Make "Slow Queries" dashboard works with Grafana 9.0. #2223
* [BUGFIX] Dashboards: add missing API routes to Ruler dashboard. #2412
* [BUGFIX] Dashboards: stop setting 'interval' in dashboards; it should be set on your datasource. #2802

### Jsonnet

* [CHANGE] query-scheduler is enabled by default. We advise to deploy the query-scheduler to improve the scalability of the query-frontend. #2431
* [CHANGE] Replaced anti-affinity rules with pod topology spread constraints for distributor, query-frontend, querier and ruler. #2517
  - The following configuration options have been removed:
    - `distributor_allow_multiple_replicas_on_same_node`
    - `query_frontend_allow_multiple_replicas_on_same_node`
    - `querier_allow_multiple_replicas_on_same_node`
    - `ruler_allow_multiple_replicas_on_same_node`
  - The following configuration options have been added:
    - `distributor_topology_spread_max_skew`
    - `query_frontend_topology_spread_max_skew`
    - `querier_topology_spread_max_skew`
    - `ruler_topology_spread_max_skew`
* [CHANGE] Change `max_global_series_per_metric` to 0 in all plans, and as a default value. #2669
* [FEATURE] Memberlist: added support for experimental memberlist cluster label, through the jsonnet configuration options `memberlist_cluster_label` and `memberlist_cluster_label_verification_disabled`. #2349
* [FEATURE] Added ruler-querier autoscaling support. It requires [KEDA](https://keda.sh) installed in the Kubernetes cluster. Ruler-querier autoscaler can be enabled and configure through the following options in the jsonnet config: #2545
  * `autoscaling_ruler_querier_enabled`: `true` to enable autoscaling.
  * `autoscaling_ruler_querier_min_replicas`: minimum number of ruler-querier replicas.
  * `autoscaling_ruler_querier_max_replicas`: maximum number of ruler-querier replicas.
  * `autoscaling_prometheus_url`: Prometheus base URL from which to scrape Mimir metrics (e.g. `http://prometheus.default:9090/prometheus`).
* [ENHANCEMENT] Memberlist now uses DNS service-discovery by default. #2549
* [ENHANCEMENT] Upgrade memcached image tag to `memcached:1.6.16-alpine`. #2740
* [ENHANCEMENT] Added `$._config.configmaps` and `$._config.runtime_config_files` to make it easy to add new configmaps or runtime config file to all components. #2748

### Mimirtool

* [ENHANCEMENT] Added `mimirtool backfill` command to upload Prometheus blocks using API available in the compactor. #1822
* [ENHANCEMENT] mimirtool bucket-validation: Verify existing objects can be overwritten by subsequent uploads. #2491
* [ENHANCEMENT] mimirtool config convert: Now supports migrating to the current version of Mimir. #2629
* [BUGFIX] mimirtool analyze: Fix dashboard JSON unmarshalling errors by using custom parsing. #2386
* [BUGFIX] Version checking no longer prompts for updating when already on latest version. #2723

### Mimir Continuous Test

* [ENHANCEMENT] Added basic authentication and bearer token support for when Mimir is behind a gateway authenticating the calls. #2717

### Query-tee

* [CHANGE] Renamed CLI flag `-server.service-port` to `-server.http-service-port`. #2683
* [CHANGE] Renamed metric `cortex_querytee_request_duration_seconds` to `cortex_querytee_backend_request_duration_seconds`. Metric `cortex_querytee_request_duration_seconds` is now reported without label `backend`. #2683
* [ENHANCEMENT] Added HTTP over gRPC support to `query-tee` to allow testing gRPC requests to Mimir instances. #2683

### Documentation

* [ENHANCEMENT] Referenced `mimirtool` commands in the HTTP API documentation. #2516
* [ENHANCEMENT] Improved DNS service discovery documentation. #2513

### Tools

* [ENHANCEMENT] `markblocks` now processes multiple blocks concurrently. #2677

## 2.2.0

### Grafana Mimir

* [CHANGE] Increased default configuration for `-server.grpc-max-recv-msg-size-bytes` and `-server.grpc-max-send-msg-size-bytes` from 4MB to 100MB. #1884
* [CHANGE] Default values have changed for the following settings. This improves query performance for recent data (within 12h) by only reading from ingesters: #1909 #1921
    - `-blocks-storage.bucket-store.ignore-blocks-within` now defaults to `10h` (previously `0`)
    - `-querier.query-store-after` now defaults to `12h` (previously `0`)
* [CHANGE] Alertmanager: removed support for migrating local files from Cortex 1.8 or earlier. Related to original Cortex PR https://github.com/cortexproject/cortex/pull/3910. #2253
* [CHANGE] The following settings are now classified as advanced because the defaults should work for most users and tuning them requires in-depth knowledge of how the read path works: #1929
    - `-querier.query-ingesters-within`
    - `-querier.query-store-after`
* [CHANGE] Config flag category overrides can be set dynamically at runtime. #1934
* [CHANGE] Ingester: deprecated `-ingester.ring.join-after`. Mimir now behaves as this setting is always set to 0s. This configuration option will be removed in Mimir 2.4.0. #1965
* [CHANGE] Blocks uploaded by ingester no longer contain `__org_id__` label. Compactor now ignores this label and will compact blocks with and without this label together. `mimirconvert` tool will remove the label from blocks as "unknown" label. #1972
* [CHANGE] Querier: deprecated `-querier.shuffle-sharding-ingesters-lookback-period`, instead adding `-querier.shuffle-sharding-ingesters-enabled` to enable or disable shuffle sharding on the read path. The value of `-querier.query-ingesters-within` is now used internally for shuffle sharding lookback. #2110
* [CHANGE] Memberlist: `-memberlist.abort-if-join-fails` now defaults to false. Previously it defaulted to true. #2168
* [CHANGE] Ruler: `/api/v1/rules*` and `/prometheus/rules*` configuration endpoints are removed. Use `/prometheus/config/v1/rules*`. #2182
* [CHANGE] Ingester: `-ingester.exemplars-update-period` has been renamed to `-ingester.tsdb-config-update-period`. You can use it to update multiple, per-tenant TSDB configurations. #2187
* [FEATURE] Ingester: (Experimental) Add the ability to ingest out-of-order samples up to an allowed limit. If you enable this feature, it requires additional memory and disk space. This feature also enables a write-behind log, which might lead to longer ingester-start replays. When this feature is disabled, there is no overhead on memory, disk space, or startup times. #2187
  * `-ingester.out-of-order-time-window`, as duration string, allows you to set how back in time a sample can be. The default is `0s`, where `s` is seconds.
  * `cortex_ingester_tsdb_out_of_order_samples_appended_total` metric tracks the total number of out-of-order samples ingested by the ingester.
  * `cortex_discarded_samples_total` has a new label `reason="sample-too-old"`, when the `-ingester.out-of-order-time-window` flag is greater than zero. The label tracks the number of samples that were discarded for being too old; they were out of order, but beyond the time window allowed. The labels `reason="sample-out-of-order"` and `reason="sample-out-of-bounds"` are not used when out-of-order ingestion is enabled.
* [ENHANCEMENT] Distributor: Added limit to prevent tenants from sending excessive number of requests: #1843
  * The following CLI flags (and their respective YAML config options) have been added:
    * `-distributor.request-rate-limit`
    * `-distributor.request-burst-limit`
  * The following metric is exposed to tell how many requests have been rejected:
    * `cortex_discarded_requests_total`
* [ENHANCEMENT] Store-gateway: Add the experimental ability to run requests in a dedicated OS thread pool. This feature can be configured using `-store-gateway.thread-pool-size` and is disabled by default. Replaces the ability to run index header operations in a dedicated thread pool. #1660 #1812
* [ENHANCEMENT] Improved error messages to make them easier to understand; each now have a unique, global identifier that you can use to look up in the runbooks for more information. #1907 #1919 #1888 #1939 #1984 #2009 #2056 #2066 #2104 #2150 #2234
* [ENHANCEMENT] Memberlist KV: incoming messages are now processed on per-key goroutine. This may reduce loss of "maintanance" packets in busy memberlist installations, but use more CPU. New `memberlist_client_received_broadcasts_dropped_total` counter tracks number of dropped per-key messages. #1912
* [ENHANCEMENT] Blocks Storage, Alertmanager, Ruler: add support a prefix to the bucket store (`*_storage.storage_prefix`). This enables using the same bucket for the three components. #1686 #1951
* [ENHANCEMENT] Upgrade Docker base images to `alpine:3.16.0`. #2028
* [ENHANCEMENT] Store-gateway: Add experimental configuration option for the store-gateway to attempt to pre-populate the file system cache when memory-mapping index-header files. Enabled with `-blocks-storage.bucket-store.index-header.map-populate-enabled=true`. Note this flag only has an effect when running on Linux. #2019 #2054
* [ENHANCEMENT] Chunk Mapper: reduce memory usage of async chunk mapper. #2043
* [ENHANCEMENT] Ingester: reduce sleep time when reading WAL. #2098
* [ENHANCEMENT] Compactor: Run sanity check on blocks storage configuration at startup. #2144
* [ENHANCEMENT] Compactor: Add HTTP API for uploading TSDB blocks. Enabled with `-compactor.block-upload-enabled`. #1694 #2126
* [ENHANCEMENT] Ingester: Enable querying overlapping blocks by default. #2187
* [ENHANCEMENT] Distributor: Auto-forget unhealthy distributors after ten failed ring heartbeats. #2154
* [ENHANCEMENT] Distributor: Add new metric `cortex_distributor_forward_errors_total` for error codes resulting from forwarding requests. #2077
* [ENHANCEMENT] `/ready` endpoint now returns and logs detailed services information. #2055
* [ENHANCEMENT] Memcached client: Reduce number of connections required to fetch cached keys from memcached. #1920
* [ENHANCEMENT] Improved error message returned when `-querier.query-store-after` validation fails. #1914
* [BUGFIX] Fix regexp parsing panic for regexp label matchers with start/end quantifiers. #1883
* [BUGFIX] Ingester: fixed deceiving error log "failed to update cached shipped blocks after shipper initialisation", occurring for each new tenant in the ingester. #1893
* [BUGFIX] Ring: fix bug where instances may appear unhealthy in the hash ring web UI even though they are not. #1933
* [BUGFIX] API: gzip is now enforced when identity encoding is explicitly rejected. #1864
* [BUGFIX] Fix panic at startup when Mimir is running in monolithic mode and query sharding is enabled. #2036
* [BUGFIX] Ruler: report `cortex_ruler_queries_failed_total` metric for any remote query error except 4xx when remote operational mode is enabled. #2053 #2143
* [BUGFIX] Ingester: fix slow rollout when using `-ingester.ring.unregister-on-shutdown=false` with long `-ingester.ring.heartbeat-period`. #2085
* [BUGFIX] Ruler: add timeout for remote rule evaluation queries to prevent rule group evaluations getting stuck indefinitely. The duration is configurable with `-querier.timeout` (default `2m`). #2090 #2222
* [BUGFIX] Limits: Active series custom tracker configuration has been named back from `active_series_custom_trackers_config` to `active_series_custom_trackers`. For backwards compatibility both version is going to be supported for until Mimir v2.4. When both fields are specified, `active_series_custom_trackers_config` takes precedence over `active_series_custom_trackers`. #2101
* [BUGFIX] Ingester: fixed the order of labels applied when incrementing the `cortex_discarded_metadata_total` metric. #2096
* [BUGFIX] Ingester: fixed bug where retrieving metadata for a metric with multiple metadata entries would return multiple copies of a single metadata entry rather than all available entries. #2096
* [BUGFIX] Distributor: canceled requests are no longer accounted as internal errors. #2157
* [BUGFIX] Memberlist: Fix typo in memberlist admin UI. #2202
* [BUGFIX] Ruler: fixed typo in error message when ruler failed to decode a rule group. #2151
* [BUGFIX] Active series custom tracker configuration is now displayed properly on `/runtime_config` page. #2065
* [BUGFIX] Query-frontend: `vector` and `time` functions were sharded, which made expressions like `vector(1) > 0 and vector(1)` fail. #2355

### Mixin

* [CHANGE] Split `mimir_queries` rules group into `mimir_queries` and `mimir_ingester_queries` to keep number of rules per group within the default per-tenant limit. #1885
* [CHANGE] Dashboards: Expose full image tag in "Mimir / Rollout progress" dashboard's "Pod per version panel." #1932
* [CHANGE] Dashboards: Disabled gateway panels by default, because most users don't have a gateway exposing the metrics expected by Mimir dashboards. You can re-enable it setting `gateway_enabled: true` in the mixin config and recompiling the mixin running `make build-mixin`. #1955
* [CHANGE] Alerts: adapt `MimirFrontendQueriesStuck` and `MimirSchedulerQueriesStuck` to consider ruler query path components. #1949
* [CHANGE] Alerts: Change `MimirRulerTooManyFailedQueries` severity to `critical`. #2165
* [ENHANCEMENT] Dashboards: Add config option `datasource_regex` to customise the regular expression used to select valid datasources for Mimir dashboards. #1802
* [ENHANCEMENT] Dashboards: Added "Mimir / Remote ruler reads" and "Mimir / Remote ruler reads resources" dashboards. #1911 #1937
* [ENHANCEMENT] Dashboards: Make networking panels work for pods created by the mimir-distributed helm chart. #1927
* [ENHANCEMENT] Alerts: Add `MimirStoreGatewayNoSyncedTenants` alert that fires when there is a store-gateway owning no tenants. #1882
* [ENHANCEMENT] Rules: Make `recording_rules_range_interval` configurable for cases where Mimir metrics are scraped less often that every 30 seconds. #2118
* [ENHANCEMENT] Added minimum Grafana version to mixin dashboards. #1943
* [BUGFIX] Fix `container_memory_usage_bytes:sum` recording rule. #1865
* [BUGFIX] Fix `MimirGossipMembersMismatch` alerts if Mimir alertmanager is activated. #1870
* [BUGFIX] Fix `MimirRulerMissedEvaluations` to show % of missed alerts as a value between 0 and 100 instead of 0 and 1. #1895
* [BUGFIX] Fix `MimirCompactorHasNotUploadedBlocks` alert false positive when Mimir is deployed in monolithic mode. #1902
* [BUGFIX] Fix `MimirGossipMembersMismatch` to make it less sensitive during rollouts and fire one alert per installation, not per job. #1926
* [BUGFIX] Do not trigger `MimirAllocatingTooMuchMemory` alerts if no container limits are supplied. #1905
* [BUGFIX] Dashboards: Remove empty "Chunks per query" panel from `Mimir / Queries` dashboard. #1928
* [BUGFIX] Dashboards: Use Grafana's `$__rate_interval` for rate queries in dashboards to support scrape intervals of >15s. #2011
* [BUGFIX] Alerts: Make each version of `MimirCompactorHasNotUploadedBlocks` distinct to avoid rule evaluation failures due to duplicate series being generated. #2197
* [BUGFIX] Fix `MimirGossipMembersMismatch` alert when using remote ruler evaluation. #2159

### Jsonnet

* [CHANGE] Remove use of `-querier.query-store-after`, `-querier.shuffle-sharding-ingesters-lookback-period`, `-blocks-storage.bucket-store.ignore-blocks-within`, and `-blocks-storage.tsdb.close-idle-tsdb-timeout` CLI flags since the values now match defaults. #1915 #1921
* [CHANGE] Change default value for `-blocks-storage.bucket-store.chunks-cache.memcached.timeout` to `450ms` to increase use of cached data. #2035
* [CHANGE] The `memberlist_ring_enabled` configuration now applies to Alertmanager. #2102 #2103 #2107
* [CHANGE] Default value for `memberlist_ring_enabled` is now true. It means that all hash rings use Memberlist as default KV store instead of Consul (previous default). #2161
* [CHANGE] Configure `-ingester.max-global-metadata-per-user` to correspond to 20% of the configured max number of series per tenant. #2250
* [CHANGE] Configure `-ingester.max-global-metadata-per-metric` to be 10. #2250
* [CHANGE] Change `_config.multi_zone_ingester_max_unavailable` to 25. #2251
* [FEATURE] Added querier autoscaling support. It requires [KEDA](https://keda.sh) installed in the Kubernetes cluster and query-scheduler enabled in the Mimir cluster. Querier autoscaler can be enabled and configure through the following options in the jsonnet config: #2013 #2023
  * `autoscaling_querier_enabled`: `true` to enable autoscaling.
  * `autoscaling_querier_min_replicas`: minimum number of querier replicas.
  * `autoscaling_querier_max_replicas`: maximum number of querier replicas.
  * `autoscaling_prometheus_url`: Prometheus base URL from which to scrape Mimir metrics (e.g. `http://prometheus.default:9090/prometheus`).
* [FEATURE] Jsonnet: Add support for ruler remote evaluation mode (`ruler_remote_evaluation_enabled`), which deploys and uses a dedicated query path for rule evaluation. This enables the benefits of the query-frontend for rule evaluation, such as query sharding. #2073
* [ENHANCEMENT] Added `compactor` service, that can be used to route requests directly to compactor (e.g. admin UI). #2063
* [ENHANCEMENT] Added a `consul_enabled` configuration option to provide the ability to disable consul. It is automatically set to false when `memberlist_ring_enabled` is true and `multikv_migration_enabled` (used for migration from Consul to memberlist) is not set. #2093 #2152
* [BUGFIX] Querier: Fix disabling shuffle sharding on the read path whilst keeping it enabled on write path. #2164

### Mimirtool

* [CHANGE] mimirtool rules: `--use-legacy-routes` now toggles between using `/prometheus/config/v1/rules` (default) and `/api/v1/rules` (legacy) endpoints. #2182
* [FEATURE] Added bearer token support for when Mimir is behind a gateway authenticating by bearer token. #2146
* [BUGFIX] mimirtool analyze: Fix dashboard JSON unmarshalling errors (#1840). #1973
* [BUGFIX] Make mimirtool build for Windows work again. #2273

### Mimir Continuous Test

* [ENHANCEMENT] Added the `-tests.smoke-test` flag to run the `mimir-continuous-test` suite once and immediately exit. #2047 #2094

### Documentation

* [ENHANCEMENT] Published Grafana Mimir runbooks as part of documentation. #1970
* [ENHANCEMENT] Improved ruler's "remote operational mode" documentation. #1906
* [ENHANCEMENT] Recommend fast disks for ingesters and store-gateways in production tips. #1903
* [ENHANCEMENT] Explain the runtime override of active series matchers. #1868
* [ENHANCEMENT] Clarify "Set rule group" API specification. #1869
* [ENHANCEMENT] Published Mimir jsonnet documentation. #2024
* [ENHANCEMENT] Documented required scrape interval for using alerting and recording rules from Mimir jsonnet. #2147
* [ENHANCEMENT] Runbooks: Mention memberlist as possible source of problems for various alerts. #2158
* [ENHANCEMENT] Added step-by-step article about migrating from Consul to Memberlist KV store using jsonnet without downtime. #2166
* [ENHANCEMENT] Documented `/memberlist` admin page. #2166
* [ENHANCEMENT] Documented how to configure Grafana Mimir's ruler with Jsonnet. #2127
* [ENHANCEMENT] Documented how to configure queriers’ autoscaling with Jsonnet. #2128
* [ENHANCEMENT] Updated mixin building instructions in "Installing Grafana Mimir dashboards and alerts" article. #2015 #2163
* [ENHANCEMENT] Fix location of "Monitoring Grafana Mimir" article in the documentation hierarchy. #2130
* [ENHANCEMENT] Runbook for `MimirRequestLatency` was expanded with more practical advice. #1967
* [BUGFIX] Fixed ruler configuration used in the getting started guide. #2052
* [BUGFIX] Fixed Mimir Alertmanager datasource in Grafana used by "Play with Grafana Mimir" tutorial. #2115
* [BUGFIX] Fixed typos in "Scaling out Grafana Mimir" article. #2170
* [BUGFIX] Added missing ring endpoint exposed by Ingesters. #1918

## 2.1.0

### Grafana Mimir

* [CHANGE] Compactor: No longer upload debug meta files to object storage. #1257
* [CHANGE] Default values have changed for the following settings: #1547
    - `-alertmanager.alertmanager-client.grpc-max-recv-msg-size` now defaults to 100 MiB (previously was not configurable and set to 16 MiB)
    - `-alertmanager.alertmanager-client.grpc-max-send-msg-size` now defaults to 100 MiB (previously was not configurable and set to 4 MiB)
    - `-alertmanager.max-recv-msg-size` now defaults to 100 MiB (previously was 16 MiB)
* [CHANGE] Ingester: Add `user` label to metrics `cortex_ingester_ingested_samples_total` and `cortex_ingester_ingested_samples_failures_total`. #1533
* [CHANGE] Ingester: Changed `-blocks-storage.tsdb.isolation-enabled` default from `true` to `false`. The config option has also been deprecated and will be removed in 2 minor version. #1655
* [CHANGE] Query-frontend: results cache keys are now versioned, this will cause cache to be re-filled when rolling out this version. #1631
* [CHANGE] Store-gateway: enabled attributes in-memory cache by default. New default configuration is `-blocks-storage.bucket-store.chunks-cache.attributes-in-memory-max-items=50000`. #1727
* [CHANGE] Compactor: Removed the metric `cortex_compactor_garbage_collected_blocks_total` since it duplicates `cortex_compactor_blocks_marked_for_deletion_total`. #1728
* [CHANGE] All: Logs that used the`org_id` label now use `user` label. #1634 #1758
* [CHANGE] Alertmanager: the following metrics are not exported for a given `user` and `integration` when the metric value is zero: #1783
  * `cortex_alertmanager_notifications_total`
  * `cortex_alertmanager_notifications_failed_total`
  * `cortex_alertmanager_notification_requests_total`
  * `cortex_alertmanager_notification_requests_failed_total`
  * `cortex_alertmanager_notification_rate_limited_total`
* [CHANGE] Removed the following metrics exposed by the Mimir hash rings: #1791
  * `cortex_member_ring_tokens_owned`
  * `cortex_member_ring_tokens_to_own`
  * `cortex_ring_tokens_owned`
  * `cortex_ring_member_ownership_percent`
* [CHANGE] Querier / Ruler: removed the following metrics tracking number of query requests send to each ingester. You can use `cortex_request_duration_seconds_count{route=~"/cortex.Ingester/(QueryStream|QueryExemplars)"}` instead. #1797
  * `cortex_distributor_ingester_queries_total`
  * `cortex_distributor_ingester_query_failures_total`
* [CHANGE] Distributor: removed the following metrics tracking the number of requests from a distributor to ingesters: #1799
  * `cortex_distributor_ingester_appends_total`
  * `cortex_distributor_ingester_append_failures_total`
* [CHANGE] Distributor / Ruler: deprecated `-distributor.extend-writes`. Now Mimir always behaves as if this setting was set to `false`, which we expect to be safe for every Mimir cluster setup. #1856
* [FEATURE] Querier: Added support for [streaming remote read](https://prometheus.io/blog/2019/10/10/remote-read-meets-streaming/). Should be noted that benefits of chunking the response are partial here, since in a typical `query-frontend` setup responses will be buffered until they've been completed. #1735
* [FEATURE] Ruler: Allow setting `evaluation_delay` for each rule group via rules group configuration file. #1474
* [FEATURE] Ruler: Added support for expression remote evaluation. #1536 #1818
  * The following CLI flags (and their respective YAML config options) have been added:
    * `-ruler.query-frontend.address`
    * `-ruler.query-frontend.grpc-client-config.grpc-max-recv-msg-size`
    * `-ruler.query-frontend.grpc-client-config.grpc-max-send-msg-size`
    * `-ruler.query-frontend.grpc-client-config.grpc-compression`
    * `-ruler.query-frontend.grpc-client-config.grpc-client-rate-limit`
    * `-ruler.query-frontend.grpc-client-config.grpc-client-rate-limit-burst`
    * `-ruler.query-frontend.grpc-client-config.backoff-on-ratelimits`
    * `-ruler.query-frontend.grpc-client-config.backoff-min-period`
    * `-ruler.query-frontend.grpc-client-config.backoff-max-period`
    * `-ruler.query-frontend.grpc-client-config.backoff-retries`
    * `-ruler.query-frontend.grpc-client-config.tls-enabled`
    * `-ruler.query-frontend.grpc-client-config.tls-ca-path`
    * `-ruler.query-frontend.grpc-client-config.tls-cert-path`
    * `-ruler.query-frontend.grpc-client-config.tls-key-path`
    * `-ruler.query-frontend.grpc-client-config.tls-server-name`
    * `-ruler.query-frontend.grpc-client-config.tls-insecure-skip-verify`
* [FEATURE] Distributor: Added the ability to forward specifics metrics to alternative remote_write API endpoints. #1052
* [FEATURE] Ingester: Active series custom trackers now supports runtime tenant-specific overrides. The configuration has been moved to limit config, the ingester config has been deprecated.  #1188
* [ENHANCEMENT] Alertmanager API: Concurrency limit for GET requests is now configurable using `-alertmanager.max-concurrent-get-requests-per-tenant`. #1547
* [ENHANCEMENT] Alertmanager: Added the ability to configure additional gRPC client settings for the Alertmanager distributor #1547
  - `-alertmanager.alertmanager-client.backoff-max-period`
  - `-alertmanager.alertmanager-client.backoff-min-period`
  - `-alertmanager.alertmanager-client.backoff-on-ratelimits`
  - `-alertmanager.alertmanager-client.backoff-retries`
  - `-alertmanager.alertmanager-client.grpc-client-rate-limit`
  - `-alertmanager.alertmanager-client.grpc-client-rate-limit-burst`
  - `-alertmanager.alertmanager-client.grpc-compression`
  - `-alertmanager.alertmanager-client.grpc-max-recv-msg-size`
  - `-alertmanager.alertmanager-client.grpc-max-send-msg-size`
* [ENHANCEMENT] Ruler: Add more detailed query information to ruler query stats logging. #1411
* [ENHANCEMENT] Admin: Admin API now has some styling. #1482 #1549 #1821 #1824
* [ENHANCEMENT] Alertmanager: added `insight=true` field to alertmanager dispatch logs. #1379
* [ENHANCEMENT] Store-gateway: Add the experimental ability to run index header operations in a dedicated thread pool. This feature can be configured using `-blocks-storage.bucket-store.index-header-thread-pool-size` and is disabled by default. #1660
* [ENHANCEMENT] Store-gateway: don't drop all blocks if instance finds itself as unhealthy or missing in the ring. #1806 #1823
* [ENHANCEMENT] Querier: wait until inflight queries are completed when shutting down queriers. #1756 #1767
* [BUGFIX] Query-frontend: do not shard queries with a subquery unless the subquery is inside a shardable aggregation function call. #1542
* [BUGFIX] Query-frontend: added `component=query-frontend` label to results cache memcached metrics to fix a panic when Mimir is running in single binary mode and results cache is enabled. #1704
* [BUGFIX] Mimir: services' status content-type is now correctly set to `text/html`. #1575
* [BUGFIX] Multikv: Fix panic when using using runtime config to set primary KV store used by `multi` KV. #1587
* [BUGFIX] Multikv: Fix watching for runtime config changes in `multi` KV store in ruler and querier. #1665
* [BUGFIX] Memcached: allow to use CNAME DNS records for the memcached backend addresses. #1654
* [BUGFIX] Querier: fixed temporary partial query results when shuffle sharding is enabled and hash ring backend storage is flushed / reset. #1829
* [BUGFIX] Alertmanager: prevent more file traversal cases related to template names. #1833
* [BUGFUX] Alertmanager: Allow usage with `-alertmanager-storage.backend=local`. Note that when using this storage type, the Alertmanager is not able persist state remotely, so it not recommended for production use. #1836
* [BUGFIX] Alertmanager: Do not validate alertmanager configuration if it's not running. #1835

### Mixin

* [CHANGE] Dashboards: Remove per-user series legends from Tenants dashboard. #1605
* [CHANGE] Dashboards: Show in-memory series and the per-user series limit on Tenants dashboard. #1613
* [CHANGE] Dashboards: Slow-queries dashboard now uses `user` label from logs instead of `org_id`. #1634
* [CHANGE] Dashboards: changed all Grafana dashboards UIDs to not conflict with Cortex ones, to let people install both while migrating from Cortex to Mimir: #1801 #1808
  * Alertmanager from `a76bee5913c97c918d9e56a3cc88cc28` to `b0d38d318bbddd80476246d4930f9e55`
  * Alertmanager Resources from `68b66aed90ccab448009089544a8d6c6` to `a6883fb22799ac74479c7db872451092`
  * Compactor from `9c408e1d55681ecb8a22c9fab46875cc` to `1b3443aea86db629e6efdb7d05c53823`
  * Compactor Resources from `df9added6f1f4332f95848cca48ebd99` to `09a5c49e9cdb2f2b24c6d184574a07fd`
  * Config from `61bb048ced9817b2d3e07677fb1c6290` to `5d9d0b4724c0f80d68467088ec61e003`
  * Object Store from `d5a3a4489d57c733b5677fb55370a723` to `e1324ee2a434f4158c00a9ee279d3292`
  * Overrides from `b5c95fee2e5e7c4b5930826ff6e89a12` to `1e2c358600ac53f09faea133f811b5bb`
  * Queries from `d9931b1054053c8b972d320774bb8f1d` to `b3abe8d5c040395cc36615cb4334c92d`
  * Reads from `8d6ba60eccc4b6eedfa329b24b1bd339` to `e327503188913dc38ad571c647eef643`
  * Reads Networking from `c0464f0d8bd026f776c9006b05910000` to `54b2a0a4748b3bd1aefa92ce5559a1c2`
  * Reads Resources from `2fd2cda9eea8d8af9fbc0a5960425120` to `cc86fd5aa9301c6528986572ad974db9`
  * Rollout Progress from `7544a3a62b1be6ffd919fc990ab8ba8f` to `7f0b5567d543a1698e695b530eb7f5de`
  * Ruler from `44d12bcb1f95661c6ab6bc946dfc3473` to `631e15d5d85afb2ca8e35d62984eeaa0`
  * Scaling from `88c041017b96856c9176e07cf557bdcf` to `64bbad83507b7289b514725658e10352`
  * Slow queries from `e6f3091e29d2636e3b8393447e925668` to `6089e1ce1e678788f46312a0a1e647e6`
  * Tenants from `35fa247ce651ba189debf33d7ae41611` to `35fa247ce651ba189debf33d7ae41611`
  * Top Tenants from `bc6e12d4fe540e4a1785b9d3ca0ffdd9` to `bc6e12d4fe540e4a1785b9d3ca0ffdd9`
  * Writes from `0156f6d15aa234d452a33a4f13c838e3` to `8280707b8f16e7b87b840fc1cc92d4c5`
  * Writes Networking from `681cd62b680b7154811fe73af55dcfd4` to `978c1cb452585c96697a238eaac7fe2d`
  * Writes Resources from `c0464f0d8bd026f776c9006b0591bb0b` to `bc9160e50b52e89e0e49c840fea3d379`
* [FEATURE] Alerts: added the following alerts on `mimir-continuous-test` tool: #1676
  - `MimirContinuousTestNotRunningOnWrites`
  - `MimirContinuousTestNotRunningOnReads`
  - `MimirContinuousTestFailed`
* [ENHANCEMENT] Added `per_cluster_label` support to allow to change the label name used to differentiate between Kubernetes clusters. #1651
* [ENHANCEMENT] Dashboards: Show QPS and latency of the Alertmanager Distributor. #1696
* [ENHANCEMENT] Playbooks: Add Alertmanager suggestions for `MimirRequestErrors` and `MimirRequestLatency` #1702
* [ENHANCEMENT] Dashboards: Allow custom datasources. #1749
* [ENHANCEMENT] Dashboards: Add config option `gateway_enabled` (defaults to `true`) to disable gateway panels from dashboards. #1761
* [ENHANCEMENT] Dashboards: Extend Top tenants dashboard with queries for tenants with highest sample rate, discard rate, and discard rate growth. #1842
* [ENHANCEMENT] Dashboards: Show ingestion rate limit and rule group limit on Tenants dashboard. #1845
* [ENHANCEMENT] Dashboards: Add "last successful run" panel to compactor dashboard. #1628
* [BUGFIX] Dashboards: Fix "Failed evaluation rate" panel on Tenants dashboard. #1629
* [BUGFIX] Honor the configured `per_instance_label` in all dashboards and alerts. #1697

### Jsonnet

* [FEATURE] Added support for `mimir-continuous-test`. To deploy `mimir-continuous-test` you can use the following configuration: #1675 #1850
  ```jsonnet
  _config+: {
    continuous_test_enabled: true,
    continuous_test_tenant_id: 'type-tenant-id',
    continuous_test_write_endpoint: 'http://type-write-path-hostname',
    continuous_test_read_endpoint: 'http://type-read-path-hostname/prometheus',
  },
  ```
* [ENHANCEMENT] Ingester anti-affinity can now be disabled by using `ingester_allow_multiple_replicas_on_same_node` configuration key. #1581
* [ENHANCEMENT] Added `node_selector` configuration option to select Kubernetes nodes where Mimir should run. #1596
* [ENHANCEMENT] Alertmanager: Added a `PodDisruptionBudget` of `withMaxUnavailable = 1`, to ensure we maintain quorum during rollouts. #1683
* [ENHANCEMENT] Store-gateway anti-affinity can now be enabled/disabled using `store_gateway_allow_multiple_replicas_on_same_node` configuration key. #1730
* [ENHANCEMENT] Added `store_gateway_zone_a_args`, `store_gateway_zone_b_args` and `store_gateway_zone_c_args` configuration options. #1807
* [BUGFIX] Pass primary and secondary multikv stores via CLI flags. Introduced new `multikv_switch_primary_secondary` config option to flip primary and secondary in runtime config.

### Mimirtool

* [BUGFIX] `config convert`: Retain Cortex defaults for `blocks_storage.backend`, `ruler_storage.backend`, `alertmanager_storage.backend`, `auth.type`, `activity_tracker.filepath`, `alertmanager.data_dir`, `blocks_storage.filesystem.dir`, `compactor.data_dir`, `ruler.rule_path`, `ruler_storage.filesystem.dir`, and `graphite.querier.schemas.backend`. #1626 #1762

### Tools

* [FEATURE] Added a `markblocks` tool that creates `no-compact` and `delete` marks for the blocks. #1551
* [FEATURE] Added `mimir-continuous-test` tool to continuously run smoke tests on live Mimir clusters. #1535 #1540 #1653 #1603 #1630 #1691 #1675 #1676 #1692 #1706 #1709 #1775 #1777 #1778 #1795
* [FEATURE] Added `mimir-rules-action` GitHub action, located at `operations/mimir-rules-action/`, used to lint, prepare, verify, diff, and sync rules to a Mimir cluster. #1723

## 2.0.0

### Grafana Mimir

_Changes since Cortex 1.10.0._

* [CHANGE] Remove chunks storage engine. #86 #119 #510 #545 #743 #744 #748 #753 #755 #757 #758 #759 #760 #762 #764 #789 #812 #813
  * The following CLI flags (and their respective YAML config options) have been removed:
    * `-store.engine`
    * `-schema-config-file`
    * `-ingester.checkpoint-duration`
    * `-ingester.checkpoint-enabled`
    * `-ingester.chunk-encoding`
    * `-ingester.chunk-age-jitter`
    * `-ingester.concurrent-flushes`
    * `-ingester.flush-on-shutdown-with-wal-enabled`
    * `-ingester.flush-op-timeout`
    * `-ingester.flush-period`
    * `-ingester.max-chunk-age`
    * `-ingester.max-chunk-idle`
    * `-ingester.max-series-per-query` (and `max_series_per_query` from runtime config)
    * `-ingester.max-stale-chunk-idle`
    * `-ingester.max-transfer-retries`
    * `-ingester.min-chunk-length`
    * `-ingester.recover-from-wal`
    * `-ingester.retain-period`
    * `-ingester.spread-flushes`
    * `-ingester.wal-dir`
    * `-ingester.wal-enabled`
    * `-querier.query-parallelism`
    * `-querier.second-store-engine`
    * `-querier.use-second-store-before-time`
    * `-flusher.wal-dir`
    * `-flusher.concurrent-flushes`
    * `-flusher.flush-op-timeout`
    * All `-table-manager.*` flags
    * All `-deletes.*` flags
    * All `-purger.*` flags
    * All `-metrics.*` flags
    * All `-dynamodb.*` flags
    * All `-s3.*` flags
    * All `-azure.*` flags
    * All `-bigtable.*` flags
    * All `-gcs.*` flags
    * All `-cassandra.*` flags
    * All `-boltdb.*` flags
    * All `-local.*` flags
    * All `-swift.*` flags
    * All `-store.*` flags except `-store.engine`, `-store.max-query-length`, `-store.max-labels-query-length`
    * All `-grpc-store.*` flags
  * The following API endpoints have been removed:
    * `/api/v1/chunks` and `/chunks`
  * The following metrics have been removed:
    * `cortex_ingester_flush_queue_length`
    * `cortex_ingester_queried_chunks`
    * `cortex_ingester_chunks_created_total`
    * `cortex_ingester_wal_replay_duration_seconds`
    * `cortex_ingester_wal_corruptions_total`
    * `cortex_ingester_sent_chunks`
    * `cortex_ingester_received_chunks`
    * `cortex_ingester_flush_series_in_progress`
    * `cortex_ingester_chunk_utilization`
    * `cortex_ingester_chunk_length`
    * `cortex_ingester_chunk_size_bytes`
    * `cortex_ingester_chunk_age_seconds`
    * `cortex_ingester_memory_chunks`
    * `cortex_ingester_flushing_enqueued_series_total`
    * `cortex_ingester_flushing_dequeued_series_total`
    * `cortex_ingester_dropped_chunks_total`
    * `cortex_oldest_unflushed_chunk_timestamp_seconds`
    * `prometheus_local_storage_chunk_ops_total`
    * `prometheus_local_storage_chunkdesc_ops_total`
    * `prometheus_local_storage_memory_chunkdescs`
* [CHANGE] Changed default storage backends from `s3` to `filesystem` #833
  This effects the following flags:
  * `-blocks-storage.backend` now defaults to `filesystem`
  * `-blocks-storage.filesystem.dir` now defaults to `blocks`
  * `-alertmanager-storage.backend` now defaults to `filesystem`
  * `-alertmanager-storage.filesystem.dir` now defaults to `alertmanager`
  * `-ruler-storage.backend` now defaults to `filesystem`
  * `-ruler-storage.filesystem.dir` now defaults to `ruler`
* [CHANGE] Renamed metric `cortex_experimental_features_in_use_total` as `cortex_experimental_features_used_total` and added `feature` label. #32 #658
* [CHANGE] Removed `log_messages_total` metric. #32
* [CHANGE] Some files and directories created by Mimir components on local disk now have stricter permissions, and are only readable by owner, but not group or others. #58
* [CHANGE] Memcached client DNS resolution switched from golang built-in to [`miekg/dns`](https://github.com/miekg/dns). #142
* [CHANGE] The metric `cortex_deprecated_flags_inuse_total` has been renamed to `deprecated_flags_inuse_total` as part of using grafana/dskit functionality. #185
* [CHANGE] API: The `-api.response-compression-enabled` flag has been removed, and GZIP response compression is always enabled except on `/api/v1/push` and `/push` endpoints. #880
* [CHANGE] Update Go version to 1.17.3. #480
* [CHANGE] The `status_code` label on gRPC client metrics has changed from '200' and '500' to '2xx', '5xx', '4xx', 'cancel' or 'error'. #537
* [CHANGE] Removed the deprecated `-<prefix>.fifocache.size` flag. #618
* [CHANGE] Enable index header lazy loading by default. #693
  * `-blocks-storage.bucket-store.index-header-lazy-loading-enabled` default from `false` to `true`
  * `-blocks-storage.bucket-store.index-header-lazy-loading-idle-timeout` default from `20m` to `1h`
* [CHANGE] Shuffle-sharding:
  * `-distributor.sharding-strategy` option has been removed, and shuffle sharding is enabled by default. Default shard size is set to 0, which disables shuffle sharding for the tenant (all ingesters will receive tenants's samples). #888
  * `-ruler.sharding-strategy` option has been removed from ruler. Ruler now uses shuffle-sharding by default, but respects `ruler_tenant_shard_size`, which defaults to 0 (ie. use all rulers for tenant). #889
  * `-store-gateway.sharding-strategy` option has been removed store-gateways. Store-gateway now uses shuffle-sharding by default, but respects `store_gateway_tenant_shard_size` for tenant, and this value defaults to 0. #891
* [CHANGE] Server: `-server.http-listen-port` (yaml: `server.http_listen_port`) now defaults to `8080` (previously `80`). #871
* [CHANGE] Changed the default value of `-blocks-storage.bucket-store.ignore-deletion-marks-delay` from 6h to 1h. #892
* [CHANGE] Changed default settings for memcached clients: #959 #1000
  * The default value for the following config options has changed from `10000` to `25000`:
    * `-blocks-storage.bucket-store.chunks-cache.memcached.max-async-buffer-size`
    * `-blocks-storage.bucket-store.index-cache.memcached.max-async-buffer-size`
    * `-blocks-storage.bucket-store.metadata-cache.memcached.max-async-buffer-size`
    * `-query-frontend.results-cache.memcached.max-async-buffer-size`
  * The default value for the following config options has changed from `0` (unlimited) to `100`:
    * `-blocks-storage.bucket-store.chunks-cache.memcached.max-get-multi-batch-size`
    * `-blocks-storage.bucket-store.index-cache.memcached.max-get-multi-batch-size`
    * `-blocks-storage.bucket-store.metadata-cache.memcached.max-get-multi-batch-size`
    * `-query-frontend.results-cache.memcached.max-get-multi-batch-size`
  * The default value for the following config options has changed from `16` to `100`:
    * `-blocks-storage.bucket-store.chunks-cache.memcached.max-idle-connections`
    * `-blocks-storage.bucket-store.index-cache.memcached.max-idle-connections`
    * `-blocks-storage.bucket-store.metadata-cache.memcached.max-idle-connections`
    * `-query-frontend.results-cache.memcached.max-idle-connections`
  * The default value for the following config options has changed from `100ms` to `200ms`:
    * `-blocks-storage.bucket-store.metadata-cache.memcached.timeout`
    * `-blocks-storage.bucket-store.index-cache.memcached.timeout`
    * `-blocks-storage.bucket-store.chunks-cache.memcached.timeout`
    * `-query-frontend.results-cache.memcached.timeout`
* [CHANGE] Changed the default value of `-blocks-storage.bucket-store.bucket-index.enabled` to `true`. The default configuration must now run the compactor in order to write the bucket index or else queries to long term storage will fail. #924
* [CHANGE] Option `-auth.enabled` has been renamed to `-auth.multitenancy-enabled`. #1130
* [CHANGE] Default tenant ID used with disabled auth (`-auth.multitenancy-enabled=false`) has changed from `fake` to `anonymous`. This tenant ID can now be changed with `-auth.no-auth-tenant` option. #1063
* [CHANGE] The default values for the following local directories have changed: #1072
  * `-alertmanager.storage.path` default value changed to `./data-alertmanager/`
  * `-compactor.data-dir` default value changed to `./data-compactor/`
  * `-ruler.rule-path` default value changed to `./data-ruler/`
* [CHANGE] The default value for gRPC max send message size has been changed from 16MB to 100MB. This affects the following parameters: #1152
  * `-query-frontend.grpc-client-config.grpc-max-send-msg-size`
  * `-ingester.client.grpc-max-send-msg-size`
  * `-querier.frontend-client.grpc-max-send-msg-size`
  * `-query-scheduler.grpc-client-config.grpc-max-send-msg-size`
  * `-ruler.client.grpc-max-send-msg-size`
* [CHANGE] Remove `-http.prefix` flag (and `http_prefix` config file option). #763
* [CHANGE] Remove legacy endpoints. Please use their alternatives listed below. As part of the removal process we are
  introducing two new sets of endpoints for the ruler configuration API: `<prometheus-http-prefix>/rules` and
  `<prometheus-http-prefix>/config/v1/rules/**`. We are also deprecating `<prometheus-http-prefix>/rules` and `/api/v1/rules`;
  and will remove them in Mimir 2.2.0. #763 #1222
  * Query endpoints

    | Legacy                                                  | Alternative                                                |
    | ------------------------------------------------------- | ---------------------------------------------------------- |
    | `/<legacy-http-prefix>/api/v1/query`                    | `<prometheus-http-prefix>/api/v1/query`                    |
    | `/<legacy-http-prefix>/api/v1/query_range`              | `<prometheus-http-prefix>/api/v1/query_range`              |
    | `/<legacy-http-prefix>/api/v1/query_exemplars`          | `<prometheus-http-prefix>/api/v1/query_exemplars`          |
    | `/<legacy-http-prefix>/api/v1/series`                   | `<prometheus-http-prefix>/api/v1/series`                   |
    | `/<legacy-http-prefix>/api/v1/labels`                   | `<prometheus-http-prefix>/api/v1/labels`                   |
    | `/<legacy-http-prefix>/api/v1/label/{name}/values`      | `<prometheus-http-prefix>/api/v1/label/{name}/values`      |
    | `/<legacy-http-prefix>/api/v1/metadata`                 | `<prometheus-http-prefix>/api/v1/metadata`                 |
    | `/<legacy-http-prefix>/api/v1/read`                     | `<prometheus-http-prefix>/api/v1/read`                     |
    | `/<legacy-http-prefix>/api/v1/cardinality/label_names`  | `<prometheus-http-prefix>/api/v1/cardinality/label_names`  |
    | `/<legacy-http-prefix>/api/v1/cardinality/label_values` | `<prometheus-http-prefix>/api/v1/cardinality/label_values` |
    | `/api/prom/user_stats`                                  | `/api/v1/user_stats`                                       |

  * Distributor endpoints

    | Legacy endpoint               | Alternative                   |
    | ----------------------------- | ----------------------------- |
    | `/<legacy-http-prefix>/push`  | `/api/v1/push`                |
    | `/all_user_stats`             | `/distributor/all_user_stats` |
    | `/ha-tracker`                 | `/distributor/ha_tracker`     |

  * Ingester endpoints

    | Legacy          | Alternative           |
    | --------------- | --------------------- |
    | `/ring`         | `/ingester/ring`      |
    | `/shutdown`     | `/ingester/shutdown`  |
    | `/flush`        | `/ingester/flush`     |
    | `/push`         | `/ingester/push`      |

  * Ruler endpoints

    | Legacy                                                | Alternative                                         | Alternative #2 (not available before Mimir 2.0.0)                    |
    | ----------------------------------------------------- | --------------------------------------------------- | ------------------------------------------------------------------- |
    | `/<legacy-http-prefix>/api/v1/rules`                  | `<prometheus-http-prefix>/api/v1/rules`             |                                                                     |
    | `/<legacy-http-prefix>/api/v1/alerts`                 | `<prometheus-http-prefix>/api/v1/alerts`            |                                                                     |
    | `/<legacy-http-prefix>/rules`                         | `/api/v1/rules` (see below)                         |  `<prometheus-http-prefix>/config/v1/rules`                         |
    | `/<legacy-http-prefix>/rules/{namespace}`             | `/api/v1/rules/{namespace}` (see below)             |  `<prometheus-http-prefix>/config/v1/rules/{namespace}`             |
    | `/<legacy-http-prefix>/rules/{namespace}/{groupName}` | `/api/v1/rules/{namespace}/{groupName}` (see below) |  `<prometheus-http-prefix>/config/v1/rules/{namespace}/{groupName}` |
    | `/<legacy-http-prefix>/rules/{namespace}`             | `/api/v1/rules/{namespace}` (see below)             |  `<prometheus-http-prefix>/config/v1/rules/{namespace}`             |
    | `/<legacy-http-prefix>/rules/{namespace}/{groupName}` | `/api/v1/rules/{namespace}/{groupName}` (see below) |  `<prometheus-http-prefix>/config/v1/rules/{namespace}/{groupName}` |
    | `/<legacy-http-prefix>/rules/{namespace}`             | `/api/v1/rules/{namespace}` (see below)             |  `<prometheus-http-prefix>/config/v1/rules/{namespace}`             |
    | `/ruler_ring`                                         | `/ruler/ring`                                       |                                                                     |

    > __Note:__ The `/api/v1/rules/**` endpoints are considered deprecated with Mimir 2.0.0 and will be removed
    in Mimir 2.2.0. After upgrading to 2.0.0 we recommend switching uses to the equivalent
    `/<prometheus-http-prefix>/config/v1/**` endpoints that Mimir 2.0.0 introduces.

  * Alertmanager endpoints

    | Legacy                      | Alternative                        |
    | --------------------------- | ---------------------------------- |
    | `/<legacy-http-prefix>`     | `/alertmanager`                    |
    | `/status`                   | `/multitenant_alertmanager/status` |

* [CHANGE] Ingester: changed `-ingester.stream-chunks-when-using-blocks` default value from `false` to `true`. #717
* [CHANGE] Ingester: default `-ingester.ring.min-ready-duration` reduced from 1m to 15s. #126
* [CHANGE] Ingester: `-ingester.ring.min-ready-duration` now start counting the delay after the ring's health checks have passed instead of when the ring client was started. #126
* [CHANGE] Ingester: allow experimental ingester max-exemplars setting to be changed dynamically #144
  * CLI flag `-blocks-storage.tsdb.max-exemplars` is renamed to `-ingester.max-global-exemplars-per-user`.
  * YAML `max_exemplars` is moved from `tsdb` to `overrides` and renamed to `max_global_exemplars_per_user`.
* [CHANGE] Ingester: active series metrics `cortex_ingester_active_series` and `cortex_ingester_active_series_custom_tracker` are now removed when their value is zero. #672 #690
* [CHANGE] Ingester: changed default value of `-blocks-storage.tsdb.retention-period` from `6h` to `24h`. #966
* [CHANGE] Ingester: changed default value of `-blocks-storage.tsdb.close-idle-tsdb-timeout` from `0` to `13h`. #967
* [CHANGE] Ingester: changed default value of `-ingester.ring.final-sleep` from `30s` to `0s`. #981
* [CHANGE] Ingester: the following low level settings have been removed: #1153
  * `-ingester-client.expected-labels`
  * `-ingester-client.expected-samples-per-series`
  * `-ingester-client.expected-timeseries`
* [CHANGE] Ingester: following command line options related to ingester ring were renamed: #1155
  * `-consul.*` changed to `-ingester.ring.consul.*`
  * `-etcd.*` changed to `-ingester.ring.etcd.*`
  * `-multi.*` changed to `-ingester.ring.multi.*`
  * `-distributor.excluded-zones` changed to `-ingester.ring.excluded-zones`
  * `-distributor.replication-factor` changed to `-ingester.ring.replication-factor`
  * `-distributor.zone-awareness-enabled` changed to `-ingester.ring.zone-awareness-enabled`
  * `-ingester.availability-zone` changed to `-ingester.ring.instance-availability-zone`
  * `-ingester.final-sleep` changed to `-ingester.ring.final-sleep`
  * `-ingester.heartbeat-period` changed to `-ingester.ring.heartbeat-period`
  * `-ingester.join-after` changed to `-ingester.ring.join-after`
  * `-ingester.lifecycler.ID` changed to `-ingester.ring.instance-id`
  * `-ingester.lifecycler.addr` changed to `-ingester.ring.instance-addr`
  * `-ingester.lifecycler.interface` changed to `-ingester.ring.instance-interface-names`
  * `-ingester.lifecycler.port` changed to `-ingester.ring.instance-port`
  * `-ingester.min-ready-duration` changed to `-ingester.ring.min-ready-duration`
  * `-ingester.num-tokens` changed to `-ingester.ring.num-tokens`
  * `-ingester.observe-period` changed to `-ingester.ring.observe-period`
  * `-ingester.readiness-check-ring-health` changed to `-ingester.ring.readiness-check-ring-health`
  * `-ingester.tokens-file-path` changed to `-ingester.ring.tokens-file-path`
  * `-ingester.unregister-on-shutdown` changed to `-ingester.ring.unregister-on-shutdown`
  * `-ring.heartbeat-timeout` changed to `-ingester.ring.heartbeat-timeout`
  * `-ring.prefix` changed to `-ingester.ring.prefix`
  * `-ring.store` changed to `-ingester.ring.store`
* [CHANGE] Ingester: fields in YAML configuration for ingester ring have been changed: #1155
  * `ingester.lifecycler` changed to `ingester.ring`
  * Fields from `ingester.lifecycler.ring` moved to `ingester.ring`
  * `ingester.lifecycler.address` changed to `ingester.ring.instance_addr`
  * `ingester.lifecycler.id` changed to `ingester.ring.instance_id`
  * `ingester.lifecycler.port` changed to `ingester.ring.instance_port`
  * `ingester.lifecycler.availability_zone` changed to `ingester.ring.instance_availability_zone`
  * `ingester.lifecycler.interface_names` changed to `ingester.ring.instance_interface_names`
* [CHANGE] Distributor: removed the `-distributor.shard-by-all-labels` configuration option. It is now assumed to be true. #698
* [CHANGE] Distributor: change default value of `-distributor.instance-limits.max-inflight-push-requests` to `2000`. #964
* [CHANGE] Distributor: change default value of `-distributor.remote-timeout` from `2s` to `20s`. #970
* [CHANGE] Distributor: removed the `-distributor.extra-query-delay` flag (and its respective YAML config option). #1048
* [CHANGE] Query-frontend: Enable query stats by default, they can still be disabled with `-query-frontend.query-stats-enabled=false`. #83
* [CHANGE] Query-frontend: the `cortex_frontend_mapped_asts_total` metric has been renamed to `cortex_frontend_query_sharding_rewrites_attempted_total`. #150
* [CHANGE] Query-frontend: added `sharded` label to `cortex_query_seconds_total` metric. #235
* [CHANGE] Query-frontend: changed the flag name for controlling query sharding total shards from `-querier.total-shards` to `-query-frontend.query-sharding-total-shards`. #230
* [CHANGE] Query-frontend: flag `-querier.parallelise-shardable-queries` has been renamed to `-query-frontend.parallelize-shardable-queries` #284
* [CHANGE] Query-frontend: removed the deprecated (and unused) `-frontend.cache-split-interval`. Use `-query-frontend.split-queries-by-interval` instead. #587
* [CHANGE] Query-frontend: range query response now omits the `data` field when it's empty (error case) like Prometheus does, previously it was `"data":{"resultType":"","result":null}`. #629
* [CHANGE] Query-frontend: instant queries now honor the `-query-frontend.max-retries-per-request` flag. #630
* [CHANGE] Query-frontend: removed in-memory and Redis cache support. Reason is that these caching backends were just supported by query-frontend, while all other Mimir services only support memcached. #796
  * The following CLI flags (and their respective YAML config options) have been removed:
    * `-frontend.cache.enable-fifocache`
    * `-frontend.redis.*`
    * `-frontend.fifocache.*`
  * The following metrics have been removed:
    * `querier_cache_added_total`
    * `querier_cache_added_new_total`
    * `querier_cache_evicted_total`
    * `querier_cache_entries`
    * `querier_cache_gets_total`
    * `querier_cache_misses_total`
    * `querier_cache_stale_gets_total`
    * `querier_cache_memory_bytes`
    * `cortex_rediscache_request_duration_seconds`
* [CHANGE] Query-frontend: migrated memcached backend client to the same one used in other components (memcached config and metrics are now consistent across all Mimir services). #821
  * The following CLI flags (and their respective YAML config options) have been added:
    * `-query-frontend.results-cache.backend` (set it to `memcached` if `-query-frontend.cache-results=true`)
  * The following CLI flags (and their respective YAML config options) have been changed:
    * `-frontend.memcached.hostname` and `-frontend.memcached.service` have been removed: use `-query-frontend.results-cache.memcached.addresses` instead
  * The following CLI flags (and their respective YAML config options) have been renamed:
    * `-frontend.background.write-back-concurrency` renamed to `-query-frontend.results-cache.memcached.max-async-concurrency`
    * `-frontend.background.write-back-buffer` renamed to `-query-frontend.results-cache.memcached.max-async-buffer-size`
    * `-frontend.memcached.batchsize` renamed to `-query-frontend.results-cache.memcached.max-get-multi-batch-size`
    * `-frontend.memcached.parallelism` renamed to `-query-frontend.results-cache.memcached.max-get-multi-concurrency`
    * `-frontend.memcached.timeout` renamed to `-query-frontend.results-cache.memcached.timeout`
    * `-frontend.memcached.max-item-size` renamed to `-query-frontend.results-cache.memcached.max-item-size`
    * `-frontend.memcached.max-idle-conns` renamed to `-query-frontend.results-cache.memcached.max-idle-connections`
    * `-frontend.compression` renamed to `-query-frontend.results-cache.compression`
  * The following CLI flags (and their respective YAML config options) have been removed:
    * `-frontend.memcached.circuit-breaker-consecutive-failures`: feature removed
    * `-frontend.memcached.circuit-breaker-timeout`: feature removed
    * `-frontend.memcached.circuit-breaker-interval`: feature removed
    * `-frontend.memcached.update-interval`: new setting is hardcoded to 30s
    * `-frontend.memcached.consistent-hash`: new setting is always enabled
    * `-frontend.default-validity` and `-frontend.memcached.expiration`: new setting is hardcoded to 7 days
  * The following metrics have been changed:
    * `cortex_cache_dropped_background_writes_total{name}` changed to `thanos_memcached_operation_skipped_total{name, operation, reason}`
    * `cortex_cache_value_size_bytes{name, method}` changed to `thanos_memcached_operation_data_size_bytes{name}`
    * `cortex_cache_request_duration_seconds{name, method, status_code}` changed to `thanos_memcached_operation_duration_seconds{name, operation}`
    * `cortex_cache_fetched_keys{name}` changed to `thanos_cache_memcached_requests_total{name}`
    * `cortex_cache_hits{name}` changed to `thanos_cache_memcached_hits_total{name}`
    * `cortex_memcache_request_duration_seconds{name, method, status_code}` changed to `thanos_memcached_operation_duration_seconds{name, operation}`
    * `cortex_memcache_client_servers{name}` changed to `thanos_memcached_dns_provider_results{name, addr}`
    * `cortex_memcache_client_set_skip_total{name}` changed to `thanos_memcached_operation_skipped_total{name, operation, reason}`
    * `cortex_dns_lookups_total` changed to `thanos_memcached_dns_lookups_total`
    * For all metrics the value of the "name" label has changed from `frontend.memcached` to `frontend-cache`
  * The following metrics have been removed:
    * `cortex_cache_background_queue_length{name}`
* [CHANGE] Query-frontend: merged `query_range` into `frontend` in the YAML config (keeping the same keys) and renamed flags: #825
  * `-querier.max-retries-per-request` renamed to `-query-frontend.max-retries-per-request`
  * `-querier.split-queries-by-interval` renamed to `-query-frontend.split-queries-by-interval`
  * `-querier.align-querier-with-step` renamed to `-query-frontend.align-querier-with-step`
  * `-querier.cache-results` renamed to `-query-frontend.cache-results`
  * `-querier.parallelise-shardable-queries` renamed to `-query-frontend.parallelize-shardable-queries`
* [CHANGE] Query-frontend: the default value of `-query-frontend.split-queries-by-interval` has changed from `0` to `24h`. #1131
* [CHANGE] Query-frontend: `-frontend.` flags were renamed to `-query-frontend.`: #1167
* [CHANGE] Query-frontend / Query-scheduler: classified the `-query-frontend.querier-forget-delay` and `-query-scheduler.querier-forget-delay` flags (and their respective YAML config options) as experimental. #1208
* [CHANGE] Querier / ruler: Change `-querier.max-fetched-chunks-per-query` configuration to limit to maximum number of chunks that can be fetched in a single query. The number of chunks fetched by ingesters AND long-term storare combined should not exceed the value configured on `-querier.max-fetched-chunks-per-query`. [#4260](https://github.com/cortexproject/cortex/pull/4260)
* [CHANGE] Querier / ruler: Option `-querier.ingester-streaming` has been removed. Querier/ruler now always use streaming method to query ingesters. #204
* [CHANGE] Querier: always fetch labels from store and respect start/end times in request; the option `-querier.query-store-for-labels-enabled` has been removed and is now always on. #518 #1132
* [CHANGE] Querier / ruler: removed the `-store.query-chunk-limit` flag (and its respective YAML config option `max_chunks_per_query`). `-querier.max-fetched-chunks-per-query` (and its respective YAML config option `max_fetched_chunks_per_query`) should be used instead. #705
* [CHANGE] Querier/Ruler: `-querier.active-query-tracker-dir` option has been removed. Active query tracking is now done via Activity tracker configured by `-activity-tracker.filepath` and enabled by default. Limit for max number of concurrent queries (`-querier.max-concurrent`) is now respected even if activity tracking is not enabled. #661 #822
* [CHANGE] Querier/ruler/query-frontend: the experimental `-querier.at-modifier-enabled` CLI flag has been removed and the PromQL `@` modifier is always enabled. #941
* [CHANGE] Querier: removed `-querier.worker-match-max-concurrent` and `-querier.worker-parallelism` CLI flags (and their respective YAML config options). Mimir now behaves like if `-querier.worker-match-max-concurrent` is always enabled and you should configure the max concurrency per querier process using `-querier.max-concurrent` instead. #958
* [CHANGE] Querier: changed default value of `-querier.query-ingesters-within` from `0` to `13h`. #967
* [CHANGE] Querier: rename metric `cortex_query_fetched_chunks_bytes_total` to `cortex_query_fetched_chunk_bytes_total` to be consistent with the limit name. #476
* [CHANGE] Ruler: add two new metrics `cortex_ruler_list_rules_seconds` and `cortex_ruler_load_rule_groups_seconds` to the ruler. #906
* [CHANGE] Ruler: endpoints for listing configured rules now return HTTP status code 200 and an empty map when there are no rules instead of an HTTP 404 and plain text error message. The following endpoints are affected: #456
  * `<prometheus-http-prefix>/config/v1/rules`
  * `<prometheus-http-prefix>/config/v1/rules/{namespace}`
  * `<prometheus-http-prefix>/rules` (deprecated)
  * `<prometheus-http-prefix>/rules/{namespace}` (deprecated)
  * `/api/v1/rules` (deprecated)
  * `/api/v1/rules/{namespace}` (deprecated)
* [CHANGE] Ruler: removed `configdb` support from Ruler backend storages. #15 #38 #819
* [CHANGE] Ruler: removed the support for the deprecated storage configuration via `-ruler.storage.*` CLI flags (and their respective YAML config options). Use `-ruler-storage.*` instead. #628
* [CHANGE] Ruler: set new default limits for rule groups: `-ruler.max-rules-per-rule-group` to 20 (previously 0, disabled) and `-ruler.max-rule-groups-per-tenant` to 70 (previously 0, disabled). #847
* [CHANGE] Ruler: removed `-ruler.enable-sharding` option, and changed default value of `-ruler.ring.store` to `memberlist`. #943
* [CHANGE] Ruler: `-ruler.alertmanager-use-v2` has been removed. The ruler will always use the `v2` endpoints. #954 #1100
* [CHANGE] Ruler: `-experimental.ruler.enable-api` flag has been renamed to `-ruler.enable-api` and is now stable. The default value has also changed from `false` to `true`, so both ruler and alertmanager API are enabled by default. #913 #1065
* [CHANGE] Ruler: add support for [DNS service discovery format](./docs/sources/configuration/arguments.md#dns-service-discovery) for `-ruler.alertmanager-url`. `-ruler.alertmanager-discovery` flag has been removed. URLs following the prior SRV format, will be treated as a static target. To continue using service discovery for these URLs prepend `dnssrvnoa+` to them. #993
  * The following metrics for Alertmanager DNS service discovery are replaced:
    * `prometheus_sd_dns_lookups_total` replaced by `cortex_dns_lookups_total{component="ruler"}`
    * `prometheus_sd_dns_lookup_failures_total` replaced by `cortex_dns_failures_total{component="ruler"}`
* [CHANGE] Ruler: deprecate `/api/v1/rules/**` and `<prometheus-http-prefix/rules/**` configuration API endpoints in favour of `/<prometheus-http-prefix>/config/v1/rules/**`. Deprecated endpoints will be removed in Mimir 2.2.0. Main configuration API endpoints are now `/<prometheus-http-prefix>/config/api/v1/rules/**` introduced in Mimir 2.0.0. #1222
* [CHANGE] Store-gateway: index cache now includes tenant in cache keys, this invalidates previous cached entries. #607
* [CHANGE] Store-gateway: increased memcached index caching TTL from 1 day to 7 days. #718
* [CHANGE] Store-gateway: options `-store-gateway.sharding-enabled` and `-querier.store-gateway-addresses` were removed. Default value of `-store-gateway.sharding-ring.store` is now `memberlist` and default value for `-store-gateway.sharding-ring.wait-stability-min-duration` changed from `1m` to `0` (disabled). #976
* [CHANGE] Compactor: compactor will no longer try to compact blocks that are already marked for deletion. Previously compactor would consider blocks marked for deletion within `-compactor.deletion-delay / 2` period as eligible for compaction. [#4328](https://github.com/cortexproject/cortex/pull/4328)
* [CHANGE] Compactor: Removed support for block deletion marks migration. If you're upgrading from Cortex < 1.7.0 to Mimir, you should upgrade the compactor to Cortex >= 1.7.0 first, run it at least once and then upgrade to Mimir. #122
* [CHANGE] Compactor: removed the `cortex_compactor_group_vertical_compactions_total` metric. #278
* [CHANGE] Compactor: no longer waits for initial blocks cleanup to finish before starting compactions. #282
* [CHANGE] Compactor: removed overlapping sources detection. Overlapping sources may exist due to edge cases (timing issues) when horizontally sharding compactor, but are correctly handled by compactor. #494
* [CHANGE] Compactor: compactor now uses deletion marks from `<tenant>/markers` location in the bucket. Marker files are no longer fetched, only listed. #550
* [CHANGE] Compactor: Default value of `-compactor.block-sync-concurrency` has changed from 20 to 8. This flag is now only used to control number of goroutines for downloading and uploading blocks during compaction. #552
* [CHANGE] Compactor is now included in `all` target (single-binary). #866
* [CHANGE] Compactor: Removed `-compactor.sharding-enabled` option. Sharding in compactor is now always enabled. Default value of `-compactor.ring.store` has changed from `consul` to `memberlist`. Default value of `-compactor.ring.wait-stability-min-duration` is now 0, which disables the feature. #956
* [CHANGE] Alertmanager: removed `-alertmanager.configs.auto-webhook-root` #977
* [CHANGE] Alertmanager: removed `configdb` support from Alertmanager backend storages. #15 #38 #819
* [CHANGE] Alertmanager: Don't count user-not-found errors from replicas as failures in the `cortex_alertmanager_state_fetch_replica_state_failed_total` metric. #190
* [CHANGE] Alertmanager: Use distributor for non-API routes. #213
* [CHANGE] Alertmanager: removed `-alertmanager.storage.*` configuration options, with the exception of the CLI flags `-alertmanager.storage.path` and `-alertmanager.storage.retention`. Use `-alertmanager-storage.*` instead. #632
* [CHANGE] Alertmanager: set default value for `-alertmanager.web.external-url=http://localhost:8080/alertmanager` to match the default configuration. #808 #1067
* [CHANGE] Alertmanager: `-experimental.alertmanager.enable-api` flag has been renamed to `-alertmanager.enable-api` and is now stable. #913
* [CHANGE] Alertmanager: now always runs with sharding enabled; other modes of operation are removed. #1044 #1126
  * The following configuration options are removed:
    * `-alertmanager.sharding-enabled`
    * `-alertmanager.cluster.advertise-address`
    * `-alertmanager.cluster.gossip-interval`
    * `-alertmanager.cluster.listen-address`
    * `-alertmanager.cluster.peers`
    * `-alertmanager.cluster.push-pull-interval`
  * The following configuration options are renamed:
    * `-alertmanager.cluster.peer-timeout` to `-alertmanager.peer-timeout`
* [CHANGE] Alertmanager: the default value of `-alertmanager.sharding-ring.store` is now `memberlist`. #1171
* [CHANGE] Ring: changed default value of `-distributor.ring.store` (Distributor ring) and `-ring.store` (Ingester ring) to `memberlist`. #1046
* [CHANGE] Memberlist: the `memberlist_kv_store_value_bytes` metric has been removed due to values no longer being stored in-memory as encoded bytes. [#4345](https://github.com/cortexproject/cortex/pull/4345)
* [CHANGE] Memberlist: forward only changes, not entire original message. [#4419](https://github.com/cortexproject/cortex/pull/4419)
* [CHANGE] Memberlist: don't accept old tombstones as incoming change, and don't forward such messages to other gossip members. [#4420](https://github.com/cortexproject/cortex/pull/4420)
* [CHANGE] Memberlist: changed probe interval from `1s` to `5s` and probe timeout from `500ms` to `2s`. #563
* [CHANGE] Memberlist: the `name` label on metrics `cortex_dns_failures_total`, `cortex_dns_lookups_total` and `cortex_dns_provider_results` was renamed to `component`. #993
* [CHANGE] Limits: removed deprecated limits for rejecting old samples #799
  This removes the following flags:
  * `-validation.reject-old-samples`
  * `-validation.reject-old-samples.max-age`
* [CHANGE] Limits: removed local limit-related flags in favor of global limits. #725
  The distributor ring is now required, and can be configured via the `distributor.ring.*` flags.
  This removes the following flags:
  * `-distributor.ingestion-rate-strategy` -> will now always use the "global" strategy
  * `-ingester.max-series-per-user` -> set `-ingester.max-global-series-per-user` to `N` times the existing value of `-ingester.max-series-per-user` instead
  * `-ingester.max-series-per-metric` -> set `-ingester.max-global-series-per-metric`  to `N` times the existing value of `-ingester.max-series-per-metric` instead
  * `-ingester.max-metadata-per-user` -> set `-ingester.max-global-metadata-per-user` to `N` times the existing value of `-ingester.max-metadata-per-user` instead
  * `-ingester.max-metadata-per-metric` -> set `-ingester.max-global-metadata-per-metric` to `N` times the existing value of `-ingester.max-metadata-per-metric` instead
  * In the above notes, `N` refers to the number of ingester replicas
  Additionally, default values for the following flags have changed:
  * `-ingester.max-global-series-per-user` from `0` to `150000`
  * `-ingester.max-global-series-per-metric` from `0` to `20000`
  * `-distributor.ingestion-rate-limit` from `25000` to `10000`
  * `-distributor.ingestion-burst-size` from `50000` to `200000`
* [CHANGE] Limits: removed limit `enforce_metric_name`, now behave as if set to `true` always. #686
* [CHANGE] Limits: Option `-ingester.max-samples-per-query` and its YAML field `max_samples_per_query` have been removed. It required `-querier.ingester-streaming` option to be set to false, but since `-querier.ingester-streaming` is removed (always defaulting to true), the limit using it was removed as well. #204 #1132
* [CHANGE] Limits: Set the default max number of inflight ingester push requests (`-ingester.instance-limits.max-inflight-push-requests`) to 30000 in order to prevent clusters from being overwhelmed by request volume or temporary slow-downs. #259
* [CHANGE] Overrides exporter: renamed metric `cortex_overrides` to `cortex_limits_overrides`. #173 #407
* [FEATURE] The following features have been moved from experimental to stable: #913 #1002
  * Alertmanager config API
  * Alertmanager receiver firewall
  * Alertmanager sharding
  * Azure blob storage support
  * Blocks storage bucket index
  * Disable the ring health check in the readiness endpoint (`-ingester.readiness-check-ring-health=false`)
  * Distributor: do not extend writes on unhealthy ingesters
  * Do not unregister ingesters from ring on shutdown (`-ingester.unregister-on-shutdown=false`)
  * HA Tracker: cleanup of old replicas from KV Store
  * Instance limits in ingester and distributor
  * OpenStack Swift storage support
  * Query-frontend: query stats tracking
  * Query-scheduler
  * Querier: tenant federation
  * Ruler config API
  * S3 Server Side Encryption (SSE) using KMS
  * TLS configuration for gRPC, HTTP and etcd clients
  * Zone-aware replication
  * `/labels` API using matchers
  * The following querier limits:
    * `-querier.max-fetched-chunks-per-query`
    * `-querier.max-fetched-chunk-bytes-per-query`
    * `-querier.max-fetched-series-per-query`
  * The following alertmanager limits:
    * Notification rate (`-alertmanager.notification-rate-limit` and `-alertmanager.notification-rate-limit-per-integration`)
    * Dispatcher groups (`-alertmanager.max-dispatcher-aggregation-groups`)
    * User config size (`-alertmanager.max-config-size-bytes`)
    * Templates count in user config (`-alertmanager.max-templates-count`)
    * Max template size (`-alertmanager.max-template-size-bytes`)
* [FEATURE] The endpoints `/api/v1/status/buildinfo`, `<prometheus-http-prefix>/api/v1/status/buildinfo`, and `<alertmanager-http-prefix>/api/v1/status/buildinfo` have been added to display build information and enabled features. #1219 #1240
* [FEATURE] PromQL: added `present_over_time` support. #139
* [FEATURE] Added "Activity tracker" feature which can log ongoing activities from previous Mimir run in case of a crash. It is enabled by default and controlled by the `-activity-tracker.filepath` flag. It can be disabled by setting this path to an empty string. Currently, the Store-gateway, Ruler, Querier, Query-frontend and Ingester components use this feature to track queries. #631 #782 #822 #1121
* [FEATURE] Divide configuration parameters into categories "basic", "advanced", and "experimental". Only flags in the basic category are shown when invoking `-help`, whereas `-help-all` will include flags in all categories (basic, advanced, experimental). #840
* [FEATURE] Querier: Added support for tenant federation to exemplar endpoints. #927
* [FEATURE] Ingester: can expose metrics on active series matching custom trackers configured via `-ingester.active-series-custom-trackers` (or its respective YAML config option). When configured, active series for custom trackers are exposed by the `cortex_ingester_active_series_custom_tracker` metric. #42 #672
* [FEATURE] Ingester: Enable snapshotting of in-memory TSDB on disk during shutdown via `-blocks-storage.tsdb.memory-snapshot-on-shutdown` (experimental). #249
* [FEATURE] Ingester: Added `-blocks-storage.tsdb.isolation-enabled` flag, which allows disabling TSDB isolation feature. This is enabled by default (per TSDB default), but disabling can improve performance of write requests. #512
* [FEATURE] Ingester: Added `-blocks-storage.tsdb.head-chunks-write-queue-size` flag, which allows setting the size of the queue used by the TSDB before m-mapping chunks (experimental). #591
  * Added `cortex_ingester_tsdb_mmap_chunk_write_queue_operations_total` metric to track different operations of this queue.
* [FEATURE] Distributor: Added `-api.skip-label-name-validation-header-enabled` option to allow skipping label name validation on the HTTP write path based on `X-Mimir-SkipLabelNameValidation` header being `true` or not. #390
* [FEATURE] Query-frontend: Add `cortex_query_fetched_series_total` and `cortex_query_fetched_chunks_bytes_total` per-user counters to expose the number of series and bytes fetched as part of queries. These metrics can be enabled with the `-frontend.query-stats-enabled` flag (or its respective YAML config option `query_stats_enabled`). [#4343](https://github.com/cortexproject/cortex/pull/4343)
* [FEATURE] Query-frontend: Add `cortex_query_fetched_chunks_total` per-user counter to expose the number of chunks fetched as part of queries. This metric can be enabled with the `-query-frontend.query-stats-enabled` flag (or its respective YAML config option `query_stats_enabled`). #31
* [FEATURE] Query-frontend: Add query sharding for instant and range queries. You can enable querysharding by setting `-query-frontend.parallelize-shardable-queries` to `true`. The following additional config and exported metrics have been added. #79 #80 #100 #124 #140 #148 #150 #151 #153 #154 #155 #156 #157 #158 #159 #160 #163 #169 #172 #196 #205 #225 #226 #227 #228 #230 #235 #240 #239 #246 #244 #319 #330 #371 #385 #400 #458 #586 #630 #660 #707 #1542
  * New config options:
    * `-query-frontend.query-sharding-total-shards`: The amount of shards to use when doing parallelisation via query sharding.
    * `-query-frontend.query-sharding-max-sharded-queries`: The max number of sharded queries that can be run for a given received query. 0 to disable limit.
    * `-blocks-storage.bucket-store.series-hash-cache-max-size-bytes`: Max size - in bytes - of the in-memory series hash cache in the store-gateway.
    * `-blocks-storage.tsdb.series-hash-cache-max-size-bytes`: Max size - in bytes - of the in-memory series hash cache in the ingester.
  * New exported metrics:
    * `cortex_bucket_store_series_hash_cache_requests_total`
    * `cortex_bucket_store_series_hash_cache_hits_total`
    * `cortex_frontend_query_sharding_rewrites_succeeded_total`
    * `cortex_frontend_sharded_queries_per_query`
  * Renamed metrics:
    * `cortex_frontend_mapped_asts_total` to `cortex_frontend_query_sharding_rewrites_attempted_total`
  * Modified metrics:
    * added `sharded` label to `cortex_query_seconds_total`
  * When query sharding is enabled, the following querier config must be set on query-frontend too:
    * `-querier.max-concurrent`
    * `-querier.timeout`
    * `-querier.max-samples`
    * `-querier.at-modifier-enabled`
    * `-querier.default-evaluation-interval`
    * `-querier.active-query-tracker-dir`
    * `-querier.lookback-delta`
  * Sharding can be dynamically controlled per request using the `Sharding-Control: 64` header. (0 to disable)
  * Sharding can be dynamically controlled per tenant using the limit `query_sharding_total_shards`. (0 to disable)
  * Added `sharded_queries` count to the "query stats" log.
  * The number of shards is adjusted to be compatible with number of compactor shards that are used by a split-and-merge compactor. The querier can use this to avoid querying blocks that cannot have series in a given query shard.
* [FEATURE] Query-Frontend: Added `-query-frontend.cache-unaligned-requests` option to cache responses for requests that do not have step-aligned start and end times. This can improve speed of repeated queries, but can also pollute cache with results that are never reused. #432
* [FEATURE] Querier: Added label names cardinality endpoint `<prefix>/api/v1/cardinality/label_names` that is disabled by default. Can be enabled/disabled via the CLI flag `-querier.cardinality-analysis-enabled` or its respective YAML config option. Configurable on a per-tenant basis. #301 #377 #474
* [FEATURE] Querier: Added label values cardinality endpoint `<prefix>/api/v1/cardinality/label_values` that is disabled by default. Can be enabled/disabled via the CLI flag `-querier.cardinality-analysis-enabled` or its respective YAML config option, and configurable on a per-tenant basis. The maximum number of label names allowed to be queried in a single API call can be controlled via `-querier.label-values-max-cardinality-label-names-per-request`. #332 #395 #474
* [FEATURE] Querier: Added `-store.max-labels-query-length` to restrict the range of `/series`, label-names and label-values requests. #507
* [FEATURE] Ruler: Add new `-ruler.query-stats-enabled` which when enabled will report the `cortex_ruler_query_seconds_total` as a per-user metric that tracks the sum of the wall time of executing queries in the ruler in seconds. [#4317](https://github.com/cortexproject/cortex/pull/4317)
* [FEATURE] Ruler: Added federated rule groups. #533
  * Added `-ruler.tenant-federation.enabled` config flag.
  * Added support for `source_tenants` field on rule groups.
* [FEATURE] Store-gateway: Added `/store-gateway/tenants` and `/store-gateway/tenant/{tenant}/blocks` endpoints that provide functionality that was provided by `tools/listblocks`. #911 #973
* [FEATURE] Compactor: compactor now uses new algorithm that we call "split-and-merge". Previous compaction strategy was removed. With the `split-and-merge` compactor source blocks for a given tenant are grouped into `-compactor.split-groups` number of groups. Each group of blocks is then compacted separately, and is split into `-compactor.split-and-merge-shards` shards (configurable on a per-tenant basis). Compaction of each tenant shards can be horizontally scaled. Number of compactors that work on jobs for single tenant can be limited by using `-compactor.compactor-tenant-shard-size` parameter, or per-tenant `compactor_tenant_shard_size` override.  #275 #281 #282 #283 #288 #290 #303 #307 #317 #323 #324 #328 #353 #368 #479 #820
* [FEATURE] Compactor: Added `-compactor.max-compaction-time` to control how long can compaction for a single tenant take. If compactions for a tenant take longer, no new compactions are started in the same compaction cycle. Running compactions are not stopped however, and may take much longer. #523
* [FEATURE] Compactor: When compactor finds blocks with out-of-order chunks, it will mark them for no-compaction. Blocks marked for no-compaction are ignored in future compactions too. Added metric `cortex_compactor_blocks_marked_for_no_compaction_total` to track number of blocks marked for no-compaction. Added `CortexCompactorSkippedBlocksWithOutOfOrderChunks` alert based on new metric. Markers are only checked from `<tenant>/markers` location, but uploaded to the block directory too. #520 #535 #550
* [FEATURE] Compactor: multiple blocks are now downloaded and uploaded at once, which can shorten compaction process. #552
* [ENHANCEMENT] Exemplars are now emitted for all gRPC calls and many operations tracked by histograms. #180
* [ENHANCEMENT] New options `-server.http-listen-network` and `-server.grpc-listen-network` allow binding as 'tcp4' or 'tcp6'. #180
* [ENHANCEMENT] Query federation: improve performance in MergeQueryable by memoizing labels. #312
* [ENHANCEMENT] Add histogram metrics `cortex_distributor_sample_delay_seconds` and `cortex_ingester_tsdb_sample_out_of_order_delta_seconds` #488
* [ENHANCEMENT] Check internal directory access before starting up. #1217
* [ENHANCEMENT] Azure client: expose option to configure MSI URL and user-assigned identity. #584
* [ENHANCEMENT] Added a new metric `mimir_build_info` to coincide with `cortex_build_info`. The metric `cortex_build_info` has not been removed. #1022
* [ENHANCEMENT] Mimir runs a sanity check of storage config at startup and will fail to start if the sanity check doesn't pass. This is done to find potential config issues before starting up. #1180
* [ENHANCEMENT] Validate alertmanager and ruler storage configurations to ensure they don't use same bucket name and region values as those configured for the blocks storage. #1214
* [ENHANCEMENT] Ingester: added option `-ingester.readiness-check-ring-health` to disable the ring health check in the readiness endpoint. When disabled, the health checks are run against only the ingester itself instead of all ingesters in the ring. #48 #126
* [ENHANCEMENT] Ingester: reduce CPU and memory utilization if remote write requests contains a large amount of "out of bounds" samples. #413
* [ENHANCEMENT] Ingester: reduce CPU and memory utilization when querying chunks from ingesters. #430
* [ENHANCEMENT] Ingester: Expose ingester ring page on ingesters. #654
* [ENHANCEMENT] Distributor: added option `-distributor.excluded-zones` to exclude ingesters running in specific zones both on write and read path. #51
* [ENHANCEMENT] Distributor: add tags to tracing span for distributor push with user, cluster and replica. #210
* [ENHANCEMENT] Distributor: performance optimisations. #212 #217 #242
* [ENHANCEMENT] Distributor: reduce latency when HA-Tracking by doing KVStore updates in the background. #271
* [ENHANCEMENT] Distributor: make distributor inflight push requests count include background calls to ingester. #398
* [ENHANCEMENT] Distributor: silently drop exemplars more than 5 minutes older than samples in the same batch. #544
* [ENHANCEMENT] Distributor: reject exemplars with blank label names or values. The `cortex_discarded_exemplars_total` metric will use the `exemplar_labels_blank` reason in this case. #873
* [ENHANCEMENT] Query-frontend: added `cortex_query_frontend_workers_enqueued_requests_total` metric to track the number of requests enqueued in each query-scheduler. #384
* [ENHANCEMENT] Query-frontend: added `cortex_query_frontend_non_step_aligned_queries_total` to track the total number of range queries with start/end not aligned to step. #347 #357 #582
* [ENHANCEMENT] Query-scheduler: exported summary `cortex_query_scheduler_inflight_requests` tracking total number of inflight requests (both enqueued and processing) in percentile buckets. #675
* [ENHANCEMENT] Querier: can use the `LabelNames` call with matchers, if matchers are provided in the `/labels` API call, instead of using the more expensive `MetricsForLabelMatchers` call as before. #3 #1186
* [ENHANCEMENT] Querier / store-gateway: optimized regex matchers. #319 #334 #355
* [ENHANCEMENT] Querier: when fetching data for specific query-shard, we can ignore some blocks based on compactor-shard ID, since sharding of series by query sharding and compactor is the same. Added metrics: #438 #450
  * `cortex_querier_blocks_found_total`
  * `cortex_querier_blocks_queried_total`
  * `cortex_querier_blocks_with_compactor_shard_but_incompatible_query_shard_total`
* [ENHANCEMENT] Querier / ruler: reduce cpu usage, latency and peak memory consumption. #459 #463 #589
* [ENHANCEMENT] Querier: labels requests now obey `-querier.query-ingesters-within`, making them a little more efficient. #518
* [ENHANCEMENT] Querier: retry store-gateway in case of unexpected failure, instead of failing the query. #1003
* [ENHANCEMENT] Querier / ruler: reduce memory used by streaming queries, particularly in ruler. [#4341](https://github.com/cortexproject/cortex/pull/4341)
* [ENHANCEMENT] Ruler: Using shuffle sharding subring on GetRules API. [#4466](https://github.com/cortexproject/cortex/pull/4466)
* [ENHANCEMENT] Ruler: wait for ruler ring client to self-detect during startup. #990
* [ENHANCEMENT] Store-gateway: added `cortex_bucket_store_sent_chunk_size_bytes` metric, tracking the size of chunks sent from store-gateway to querier. #123
* [ENHANCEMENT] Store-gateway: reduced CPU and memory utilization due to exported metrics aggregation for instances with a large number of tenants. #123 #142
* [ENHANCEMENT] Store-gateway: added an in-memory LRU cache for chunks attributes. Can be enabled setting `-blocks-storage.bucket-store.chunks-cache.attributes-in-memory-max-items=X` where `X` is the max number of items to keep in the in-memory cache. The following new metrics are exposed: #279 #415 #437
  * `cortex_cache_memory_requests_total`
  * `cortex_cache_memory_hits_total`
  * `cortex_cache_memory_items_count`
* [ENHANCEMENT] Store-gateway: log index cache requests to tracing spans. #419
* [ENHANCEMENT] Store-gateway: store-gateway can now ignore blocks with minimum time within `-blocks-storage.bucket-store.ignore-blocks-within` duration. Useful when used together with `-querier.query-store-after`. #502
* [ENHANCEMENT] Store-gateway: label values with matchers now doesn't preload or list series, reducing latency and memory consumption. #534
* [ENHANCEMENT] Store-gateway: the results of `LabelNames()`, `LabelValues()` and `Series(skipChunks=true)` calls are now cached in the index cache. #590
* [ENHANCEMENT] Store-gateway: Added `-store-gateway.sharding-ring.unregister-on-shutdown` option that allows store-gateway to stay in the ring even after shutdown. Defaults to `true`, which is the same as current behaviour. #610 #614
* [ENHANCEMENT] Store-gateway: wait for ring tokens stability instead of ring stability to speed up startup and tests. #620
* [ENHANCEMENT] Compactor: add timeout for waiting on compactor to become ACTIVE in the ring. [#4262](https://github.com/cortexproject/cortex/pull/4262)
* [ENHANCEMENT] Compactor: skip already planned compaction jobs if the tenant doesn't belong to the compactor instance anymore. #303
* [ENHANCEMENT] Compactor: Blocks cleaner will ignore users that it no longer "owns" when sharding is enabled, and user ownership has changed since last scan. #325
* [ENHANCEMENT] Compactor: added `-compactor.compaction-jobs-order` support to configure which compaction jobs should run first for a given tenant (in case there are multiple ones). Supported values are: `smallest-range-oldest-blocks-first` (default), `newest-blocks-first`. #364
* [ENHANCEMENT] Compactor: delete blocks marked for deletion faster. #490
* [ENHANCEMENT] Compactor: expose low-level concurrency options for compactor: `-compactor.max-opening-blocks-concurrency`, `-compactor.max-closing-blocks-concurrency`, `-compactor.symbols-flushers-concurrency`. #569 #701
* [ENHANCEMENT] Compactor: expand compactor logs to include total compaction job time, total time for uploads and block counts. #549
* [ENHANCEMENT] Ring: allow experimental configuration of disabling of heartbeat timeouts by setting the relevant configuration value to zero. Applies to the following: [#4342](https://github.com/cortexproject/cortex/pull/4342)
  * `-distributor.ring.heartbeat-timeout`
  * `-ingester.ring.heartbeat-timeout`
  * `-ruler.ring.heartbeat-timeout`
  * `-alertmanager.sharding-ring.heartbeat-timeout`
  * `-compactor.ring.heartbeat-timeout`
  * `-store-gateway.sharding-ring.heartbeat-timeout`
* [ENHANCEMENT] Ring: allow heartbeats to be explicitly disabled by setting the interval to zero. This is considered experimental. This applies to the following configuration options: [#4344](https://github.com/cortexproject/cortex/pull/4344)
  * `-distributor.ring.heartbeat-period`
  * `-ingester.ring.heartbeat-period`
  * `-ruler.ring.heartbeat-period`
  * `-alertmanager.sharding-ring.heartbeat-period`
  * `-compactor.ring.heartbeat-period`
  * `-store-gateway.sharding-ring.heartbeat-period`
* [ENHANCEMENT] Memberlist: optimized receive path for processing ring state updates, to help reduce CPU utilization in large clusters. [#4345](https://github.com/cortexproject/cortex/pull/4345)
* [ENHANCEMENT] Memberlist: expose configuration of memberlist packet compression via `-memberlist.compression-enabled`. [#4346](https://github.com/cortexproject/cortex/pull/4346)
* [ENHANCEMENT] Memberlist: Add `-memberlist.advertise-addr` and `-memberlist.advertise-port` options for setting the address to advertise to other members of the cluster to enable NAT traversal. #260
* [ENHANCEMENT] Memberlist: reduce CPU utilization for rings with a large number of members. #537 #563 #634
* [ENHANCEMENT] Overrides exporter: include additional limits in the per-tenant override exporter. The following limits have been added to the `cortex_limit_overrides` metric: #21
  * `max_fetched_series_per_query`
  * `max_fetched_chunk_bytes_per_query`
  * `ruler_max_rules_per_rule_group`
  * `ruler_max_rule_groups_per_tenant`
* [ENHANCEMENT] Overrides exporter: add a metrics `cortex_limits_defaults` to expose the default values of limits. #173
* [ENHANCEMENT] Overrides exporter: Add `max_fetched_chunks_per_query` and `max_global_exemplars_per_user` limits to the default and per-tenant limits exported as metrics. #471 #515
* [ENHANCEMENT] Upgrade Go to 1.17.8. #1347 #1381
* [ENHANCEMENT] Upgrade Docker base images to `alpine:3.15.0`. #1348
* [BUGFIX] Azure storage: only create HTTP client once, to reduce memory utilization. #605
* [BUGFIX] Ingester: fixed ingester stuck on start up (LEAVING ring state) when `-ingester.ring.heartbeat-period=0` and `-ingester.unregister-on-shutdown=false`. [#4366](https://github.com/cortexproject/cortex/pull/4366)
* [BUGFIX] Ingester: prevent any reads or writes while the ingester is stopping. This will prevent accessing TSDB blocks once they have been already closed. [#4304](https://github.com/cortexproject/cortex/pull/4304)
* [BUGFIX] Ingester: TSDB now waits for pending readers before truncating Head block, fixing the `chunk not found` error and preventing wrong query results. #16
* [BUGFIX] Ingester: don't create TSDB or appender if no samples are sent by a tenant. #162
* [BUGFIX] Ingester: fix out-of-order chunks in TSDB head in-memory series after WAL replay in case some samples were appended to TSDB WAL before series. #530
* [BUGFIX] Distributor: when cleaning up obsolete elected replicas from KV store, HA tracker didn't update number of cluster per user correctly. [#4336](https://github.com/cortexproject/cortex/pull/4336)
* [BUGFIX] Distributor: fix bug in query-exemplar where some results would get dropped. #583
* [BUGFIX] Query-frontend: Fixes @ modifier functions (start/end) when splitting queries by time. #206
* [BUGFIX] Query-frontend: Ensure query_range requests handled by the query-frontend return JSON formatted errors. #360 #499
* [BUGFIX] Query-frontend: don't reuse cached results for queries that are not step-aligned. #424
* [BUGFIX] Query-frontend: fix API error messages that were mentioning Prometheus `--enable-feature=promql-negative-offset` and `--enable-feature=promql-at-modifier` flags. #688
* [BUGFIX] Query-frontend: worker's cancellation channels are now buffered to ensure that all request cancellations are properly handled. #741
* [BUGFIX] Querier: fixed `/api/v1/user_stats` endpoint. When zone-aware replication is enabled, `MaxUnavailableZones` param is used instead of `MaxErrors`, so setting `MaxErrors = 0` doesn't make the Querier wait for all Ingesters responses. #474
* [BUGFIX] Querier: Disable query scheduler SRV DNS lookup. #689
* [BUGFIX] Ruler: fixed counting of PromQL evaluation errors as user-errors when updating `cortex_ruler_queries_failed_total`. [#4335](https://github.com/cortexproject/cortex/pull/4335)
* [BUGFIX] Ruler: fix formatting of rule groups in `/ruler/rule_groups` endpoint. #655
* [BUGFIX] Ruler: do not log `unable to read rules directory` at startup if the directory hasn't been created yet. #1058
* [BUGFIX] Ruler: enable Prometheus-compatible endpoints regardless of `-ruler.enable-api`. The flag now only controls the configuration API. This is what the config flag description stated, but not what was happening. #1216
* [BUGFIX] Compactor: fixed panic while collecting Prometheus metrics. #28
* [BUGFIX] Compactor: compactor should now be able to correctly mark blocks for deletion and no-compaction, if such marking was previously interrupted. #1015
* [BUGFIX] Alertmanager: remove stale template files. #4495
* [BUGFIX] Alertmanager: don't replace user configurations with blank fallback configurations (when enabled), particularly during scaling up/down instances when sharding is enabled. #224
* [BUGFIX] Ring: multi KV runtime config changes are now propagated to all rings, not just ingester ring. #1047
* [BUGFIX] Memberlist: fixed corrupted packets when sending compound messages with more than 255 messages or messages bigger than 64KB. #551
* [BUGFIX] Overrides exporter: successfully startup even if runtime config is not set. #1056
* [BUGFIX] Fix internal modules to wait for other modules depending on them before stopping. #1472

### Mixin

_Changes since `grafana/cortex-jsonnet` `1.9.0`._

* [CHANGE] Removed chunks storage support from mixin. #641 #643 #645 #811 #812 #813
  * Removed `tsdb.libsonnet`: no need to import it anymore (its content is already automatically included when using Jsonnet)
  * Removed the following fields from `_config`:
    * `storage_engine` (defaults to `blocks`)
    * `chunk_index_backend`
    * `chunk_store_backend`
  * Removed schema config map
  * Removed the following dashboards:
    * "Cortex / Chunks"
    * "Cortex / WAL"
    * "Cortex / Blocks vs Chunks"
  * Removed the following alerts:
    * `CortexOldChunkInMemory`
    * `CortexCheckpointCreationFailed`
    * `CortexCheckpointDeletionFailed`
    * `CortexProvisioningMemcachedTooSmall`
    * `CortexWALCorruption`
    * `CortexTableSyncFailure`
    * `CortexTransferFailed`
  * Removed the following recording rules:
    * `cortex_chunk_store_index_lookups_per_query`
    * `cortex_chunk_store_series_pre_intersection_per_query`
    * `cortex_chunk_store_series_post_intersection_per_query`
    * `cortex_chunk_store_chunks_per_query`
    * `cortex_bigtable_request_duration_seconds`
    * `cortex_cassandra_request_duration_seconds`
    * `cortex_dynamo_request_duration_seconds`
    * `cortex_database_request_duration_seconds`
    * `cortex_gcs_request_duration_seconds`
* [CHANGE] Update grafana-builder dependency: use $__rate_interval in qpsPanel and latencyPanel. [#372](https://github.com/grafana/cortex-jsonnet/pull/372)
* [CHANGE] `namespace` template variable in dashboards now only selects namespaces for selected clusters. [#311](https://github.com/grafana/cortex-jsonnet/pull/311)
* [CHANGE] `CortexIngesterRestarts` alert severity changed from `critical` to `warning`. [#321](https://github.com/grafana/cortex-jsonnet/pull/321)
* [CHANGE] Dashboards: added overridable `job_labels` and `cluster_labels` to the configuration object as label lists to uniquely identify jobs and clusters in the metric names and group-by lists in dashboards. [#319](https://github.com/grafana/cortex-jsonnet/pull/319)
* [CHANGE] Dashboards: `alert_aggregation_labels` has been removed from the configuration and overriding this value has been deprecated. Instead the labels are now defined by the `cluster_labels` list, and should be overridden accordingly through that list. [#319](https://github.com/grafana/cortex-jsonnet/pull/319)
* [CHANGE] Renamed `CortexCompactorHasNotUploadedBlocksSinceStart` to `CortexCompactorHasNotUploadedBlocks`. [#334](https://github.com/grafana/cortex-jsonnet/pull/334)
* [CHANGE] Renamed `CortexCompactorRunFailed` to `CortexCompactorHasNotSuccessfullyRunCompaction`. [#334](https://github.com/grafana/cortex-jsonnet/pull/334)
* [CHANGE] Renamed `CortexInconsistentConfig` alert to `CortexInconsistentRuntimeConfig` and increased severity to `critical`. [#335](https://github.com/grafana/cortex-jsonnet/pull/335)
* [CHANGE] Increased `CortexBadRuntimeConfig` alert severity to `critical` and removed support for `cortex_overrides_last_reload_successful` metric (was removed in Cortex 1.3.0). [#335](https://github.com/grafana/cortex-jsonnet/pull/335)
* [CHANGE] Grafana 'min step' changed to 15s so dashboard show better detail. [#340](https://github.com/grafana/cortex-jsonnet/pull/340)
* [CHANGE] Replace `CortexRulerFailedEvaluations` with two new alerts: `CortexRulerTooManyFailedPushes` and `CortexRulerTooManyFailedQueries`. [#347](https://github.com/grafana/cortex-jsonnet/pull/347)
* [CHANGE] Removed `CortexCacheRequestErrors` alert. This alert was not working because the legacy Cortex cache client instrumentation doesn't track errors. [#346](https://github.com/grafana/cortex-jsonnet/pull/346)
* [CHANGE] Removed `CortexQuerierCapacityFull` alert. [#342](https://github.com/grafana/cortex-jsonnet/pull/342)
* [CHANGE] Changes blocks storage alerts to group metrics by the configured `cluster_labels` (supporting the deprecated `alert_aggregation_labels`). [#351](https://github.com/grafana/cortex-jsonnet/pull/351)
* [CHANGE] Increased `CortexIngesterReachingSeriesLimit` critical alert threshold from 80% to 85%. [#363](https://github.com/grafana/cortex-jsonnet/pull/363)
* [CHANGE] Changed default `job_names` for query-frontend, query-scheduler and querier to match custom deployments too. [#376](https://github.com/grafana/cortex-jsonnet/pull/376)
* [CHANGE] Split `cortex_api` recording rule group into three groups. This is a workaround for large clusters where this group can become slow to evaluate. [#401](https://github.com/grafana/cortex-jsonnet/pull/401)
* [CHANGE] Increased `CortexIngesterReachingSeriesLimit` warning threshold from 70% to 80% and critical threshold from 85% to 90%. [#404](https://github.com/grafana/cortex-jsonnet/pull/404)
* [CHANGE] Raised `CortexKVStoreFailure` alert severity from warning to critical. #493
* [CHANGE] Increase `CortexRolloutStuck` alert "for" duration from 15m to 30m. #493 #573
* [CHANGE] The Alertmanager and Ruler compiled dashboards (`alertmanager.json` and `ruler.json`) have been respectively renamed to `mimir-alertmanager.json` and `mimir-ruler.json`. #869
* [CHANGE] Removed `cortex_overrides_metric` from `_config`. #871
* [CHANGE] Renamed recording rule groups (`cortex_` prefix changed to `mimir_`). #871
* [CHANGE] Alerts name prefix has been changed from `Cortex` to `Mimir` (eg. alert `CortexIngesterUnhealthy` has been renamed to `MimirIngesterUnhealthy`). #879
* [CHANGE] Enabled resources dashboards by default. Can be disabled setting `resources_dashboards_enabled` config field to `false`. #920
* [FEATURE] Added `Cortex / Overrides` dashboard, displaying default limits and per-tenant overrides applied to Mimir. #673
* [FEATURE] Added `Mimir / Tenants` and `Mimir / Top tenants` dashboards, displaying user-based metrics. #776
* [FEATURE] Added querier autoscaling panels and alerts. #1006 #1016
* [FEATURE] Mimir / Top tenants dashboard now has tenants ranked by rule group size and evaluation time. #1338
* [ENHANCEMENT] cortex-mixin: Make `cluster_namespace_deployment:kube_pod_container_resource_requests_{cpu_cores,memory_bytes}:sum` backwards compatible with `kube-state-metrics` v2.0.0. [#317](https://github.com/grafana/cortex-jsonnet/pull/317)
* [ENHANCEMENT] Cortex-mixin: Include `cortex-gw-internal` naming variation in default `gateway` job names. [#328](https://github.com/grafana/cortex-jsonnet/pull/328)
* [ENHANCEMENT] Ruler dashboard: added object storage metrics. [#354](https://github.com/grafana/cortex-jsonnet/pull/354)
* [ENHANCEMENT] Alertmanager dashboard: added object storage metrics. [#354](https://github.com/grafana/cortex-jsonnet/pull/354)
* [ENHANCEMENT] Added documentation text panels and descriptions to reads and writes dashboards. [#324](https://github.com/grafana/cortex-jsonnet/pull/324)
* [ENHANCEMENT] Dashboards: defined container functions for common resources panels: containerDiskWritesPanel, containerDiskReadsPanel, containerDiskSpaceUtilization. [#331](https://github.com/grafana/cortex-jsonnet/pull/331)
* [ENHANCEMENT] cortex-mixin: Added `alert_excluded_routes` config to exclude specific routes from alerts. [#338](https://github.com/grafana/cortex-jsonnet/pull/338)
* [ENHANCEMENT] Added `CortexMemcachedRequestErrors` alert. [#346](https://github.com/grafana/cortex-jsonnet/pull/346)
* [ENHANCEMENT] Ruler dashboard: added "Per route p99 latency" panel in the "Configuration API" row. [#353](https://github.com/grafana/cortex-jsonnet/pull/353)
* [ENHANCEMENT] Increased the `for` duration of the `CortexIngesterReachingSeriesLimit` warning alert to 3h. [#362](https://github.com/grafana/cortex-jsonnet/pull/362)
* [ENHANCEMENT] Added a new tier (`medium_small_user`) so we have another tier between 100K and 1Mil active series. [#364](https://github.com/grafana/cortex-jsonnet/pull/364)
* [ENHANCEMENT] Extend Alertmanager dashboard: [#313](https://github.com/grafana/cortex-jsonnet/pull/313)
  * "Tenants" stat panel - shows number of discovered tenant configurations.
  * "Replication" row - information about the replication of tenants/alerts/silences over instances.
  * "Tenant Configuration Sync" row - information about the configuration sync procedure.
  * "Sharding Initial State Sync" row - information about the initial state sync procedure when sharding is enabled.
  * "Sharding Runtime State Sync" row - information about various state operations which occur when sharding is enabled (replication, fetch, marge, persist).
* [ENHANCEMENT] Update gsutil command for `not healthy index found` playbook [#370](https://github.com/grafana/cortex-jsonnet/pull/370)
* [ENHANCEMENT] Added Alertmanager alerts and playbooks covering configuration syncs and sharding operation: [#377 [#378](https://github.com/grafana/cortex-jsonnet/pull/378)
  * `CortexAlertmanagerSyncConfigsFailing`
  * `CortexAlertmanagerRingCheckFailing`
  * `CortexAlertmanagerPartialStateMergeFailing`
  * `CortexAlertmanagerReplicationFailing`
  * `CortexAlertmanagerPersistStateFailing`
  * `CortexAlertmanagerInitialSyncFailed`
* [ENHANCEMENT] Add recording rules to improve responsiveness of Alertmanager dashboard. [#387](https://github.com/grafana/cortex-jsonnet/pull/387)
* [ENHANCEMENT] Add `CortexRolloutStuck` alert. [#405](https://github.com/grafana/cortex-jsonnet/pull/405)
* [ENHANCEMENT] Added `CortexKVStoreFailure` alert. [#406](https://github.com/grafana/cortex-jsonnet/pull/406)
* [ENHANCEMENT] Use configured `ruler` jobname for ruler dashboard panels. [#409](https://github.com/grafana/cortex-jsonnet/pull/409)
* [ENHANCEMENT] Add ability to override `datasource` for generated dashboards. [#407](https://github.com/grafana/cortex-jsonnet/pull/407)
* [ENHANCEMENT] Use alertmanager jobname for alertmanager dashboard panels [#411](https://github.com/grafana/cortex-jsonnet/pull/411)
* [ENHANCEMENT] Added `CortexDistributorReachingInflightPushRequestLimit` alert. [#408](https://github.com/grafana/cortex-jsonnet/pull/408)
* [ENHANCEMENT] Added `CortexReachingTCPConnectionsLimit` alert. #403
* [ENHANCEMENT] Added "Cortex / Writes Networking" and "Cortex / Reads Networking" dashboards. #405
* [ENHANCEMENT] Improved "Queue length" panel in "Cortex / Queries" dashboard. #408
* [ENHANCEMENT] Add `CortexDistributorReachingInflightPushRequestLimit` alert and playbook. #401
* [ENHANCEMENT] Added "Recover accidentally deleted blocks (Google Cloud specific)" playbook. #475
* [ENHANCEMENT] Added support to multi-zone store-gateway deployments. #608 #615
* [ENHANCEMENT] Show supplementary alertmanager services in the Rollout Progress dashboard. #738 #855
* [ENHANCEMENT] Added `mimir` to default job names. This makes dashboards and alerts working when Mimir is installed in single-binary mode and the deployment is named `mimir`. #921
* [ENHANCEMENT] Introduced a new alert for the Alertmanager: `MimirAlertmanagerAllocatingTooMuchMemory`. It has two severities based on the memory usage against limits, a `warning` level at 80% and a `critical` level at 90%. #1206
* [ENHANCEMENT] Faster memcached cache requests. #2720
* [BUGFIX] Fixed `CortexIngesterHasNotShippedBlocks` alert false positive in case an ingester instance had ingested samples in the past, then no traffic was received for a long period and then it started receiving samples again. [#308](https://github.com/grafana/cortex-jsonnet/pull/308)
* [BUGFIX] Fixed `CortexInconsistentRuntimeConfig` metric. [#335](https://github.com/grafana/cortex-jsonnet/pull/335)
* [BUGFIX] Fixed scaling dashboard to correctly work when a Cortex service deployment spans across multiple zones (a zone is expected to have the `zone-[a-z]` suffix). [#365](https://github.com/grafana/cortex-jsonnet/pull/365)
* [BUGFIX] Fixed rollout progress dashboard to correctly work when a Cortex service deployment spans across multiple zones (a zone is expected to have the `zone-[a-z]` suffix). [#366](https://github.com/grafana/cortex-jsonnet/pull/366)
* [BUGFIX] Fixed rollout progress dashboard to include query-scheduler too. [#376](https://github.com/grafana/cortex-jsonnet/pull/376)
* [BUGFIX] Upstream recording rule `node_namespace_pod_container:container_cpu_usage_seconds_total:sum_irate` renamed. [#379](https://github.com/grafana/cortex-jsonnet/pull/379)
* [BUGFIX] Fixed writes/reads/alertmanager resources dashboards to use `$._config.job_names.gateway`. [#403](https://github.com/grafana/cortex-jsonnet/pull/403)
* [BUGFIX] Span the annotation.message in alerts as YAML multiline strings. [#412](https://github.com/grafana/cortex-jsonnet/pull/412)
* [BUGFIX] Fixed "Instant queries / sec" in "Cortex / Reads" dashboard. #445
* [BUGFIX] Fixed and added missing KV store panels in Writes, Reads, Ruler and Compactor dashboards. #448
* [BUGFIX] Fixed Alertmanager dashboard when alertmanager is running as part of single binary. #1064
* [BUGFIX] Fixed Ruler dashboard when ruler is running as part of single binary. #1260
* [BUGFIX] Query-frontend: fixed bad querier status code mapping with query-sharding enabled. #1227

### Jsonnet

_Changes since `grafana/cortex-jsonnet` `1.9.0`._

* [CHANGE] Removed chunks storage support. #639
  * Removed the following fields from `_config`:
    * `storage_engine` (defaults to `blocks`)
    * `querier_second_storage_engine` (not supported anymore)
    * `table_manager_enabled`, `table_prefix`
    * `memcached_index_writes_enabled` and `memcached_index_writes_max_item_size_mb`
    * `storeMemcachedChunksConfig`
    * `storeConfig`
    * `max_chunk_idle`
    * `schema` (the schema configmap is still added for backward compatibility reasons)
    * `bigtable_instance` and `bigtable_project`
    * `client_configs`
    * `enabledBackends`
    * `storage_backend`
    * `cassandra_addresses`
    * `s3_bucket_name`
    * `ingester_deployment_without_wal` (was only used by chunks storage)
    * `ingester` (was only used to configure chunks storage WAL)
  * Removed the following CLI flags from `ingester_args`:
    * `ingester.max-chunk-age`
    * `ingester.max-stale-chunk-idle`
    * `ingester.max-transfer-retries`
    * `ingester.retain-period`
* [CHANGE] Changed `overrides-exporter.libsonnet` from being based on cortex-tools to Mimir `overrides-exporter` target. #646
* [CHANGE] Store gateway: set `-blocks-storage.bucket-store.index-cache.memcached.max-get-multi-concurrency`,
  `-blocks-storage.bucket-store.chunks-cache.memcached.max-get-multi-concurrency`,
  `-blocks-storage.bucket-store.metadata-cache.memcached.max-get-multi-concurrency`,
  `-blocks-storage.bucket-store.index-cache.memcached.max-idle-connections`,
  `-blocks-storage.bucket-store.chunks-cache.memcached.max-idle-connections`,
  `-blocks-storage.bucket-store.metadata-cache.memcached.max-idle-connections` to 100 [#414](https://github.com/grafana/cortex-jsonnet/pull/414)
* [CHANGE] Alertmanager: mounted overrides configmap to alertmanager too. [#315](https://github.com/grafana/cortex-jsonnet/pull/315)
* [CHANGE] Memcached: upgraded memcached from `1.5.17` to `1.6.9`. [#316](https://github.com/grafana/cortex-jsonnet/pull/316)
* [CHANGE] Store-gateway: increased memory request and limit respectively from 6GB / 6GB to 12GB / 18GB. [#322](https://github.com/grafana/cortex-jsonnet/pull/322)
* [CHANGE] Store-gateway: increased `-blocks-storage.bucket-store.max-chunk-pool-bytes` from 2GB (default) to 12GB. [#322](https://github.com/grafana/cortex-jsonnet/pull/322)
* [CHANGE] Ingester/Ruler: set `-server.grpc-max-send-msg-size-bytes` and `-server.grpc-max-send-msg-size-bytes` to sensible default values (10MB). [#326](https://github.com/grafana/cortex-jsonnet/pull/326)
* [CHANGE] Decreased `-server.grpc-max-concurrent-streams` from 100k to 10k. [#369](https://github.com/grafana/cortex-jsonnet/pull/369)
* [CHANGE] Decreased blocks storage ingesters graceful termination period from 80m to 20m. [#369](https://github.com/grafana/cortex-jsonnet/pull/369)
* [CHANGE] Increase the rules per group and rule groups limits on different tiers. [#396](https://github.com/grafana/cortex-jsonnet/pull/396)
* [CHANGE] Removed `max_samples_per_query` limit, since it only works with chunks and only when using `-distributor.shard-by-all-labels=false`. [#397](https://github.com/grafana/cortex-jsonnet/pull/397)
* [CHANGE] Removed chunks storage query sharding config support. The following config options have been removed: [#398](https://github.com/grafana/cortex-jsonnet/pull/398)
  * `_config` > `queryFrontend` > `shard_factor`
  * `_config` > `queryFrontend` > `sharded_queries_enabled`
  * `_config` > `queryFrontend` > `query_split_factor`
* [CHANGE] Rename ruler_s3_bucket_name and ruler_gcs_bucket_name to ruler_storage_bucket_name: [#415](https://github.com/grafana/cortex-jsonnet/pull/415)
* [CHANGE] Fine-tuned rolling update policy for distributor, querier, query-frontend, query-scheduler. [#420](https://github.com/grafana/cortex-jsonnet/pull/420)
* [CHANGE] Increased memcached metadata/chunks/index-queries max connections from 4k to 16k. [#420](https://github.com/grafana/cortex-jsonnet/pull/420)
* [CHANGE] Disabled step alignment in query-frontend to be compliant with PromQL. [#420](https://github.com/grafana/cortex-jsonnet/pull/420)
* [CHANGE] Do not limit compactor CPU and request a number of cores equal to the configured concurrency. [#420](https://github.com/grafana/cortex-jsonnet/pull/420)
* [CHANGE] Configured split-and-merge compactor. #853
  * The following CLI flags are set on compactor:
    * `-compactor.split-and-merge-shards=0`
    * `-compactor.compactor-tenant-shard-size=1`
    * `-compactor.split-groups=1`
    * `-compactor.max-opening-blocks-concurrency=4`
    * `-compactor.max-closing-blocks-concurrency=2`
    * `-compactor.symbols-flushers-concurrency=4`
  * The following per-tenant overrides have been set on `super_user` and `mega_user` classes:
    ```
    compactor_split_and_merge_shards: 2,
    compactor_tenant_shard_size: 2,
    compactor_split_groups: 2,
    ```
* [CHANGE] The entrypoint file to include has been renamed from `cortex.libsonnet` to `mimir.libsonnet`. #897
* [CHANGE] The default image config field has been renamed from `cortex` to `mimir`. #896
   ```
   {
     _images+:: {
       mimir: '...',
     },
   }
   ```
* [CHANGE] Removed `cortex_` prefix from config fields. #898
  * The following config fields have been renamed:
    * `cortex_bucket_index_enabled` renamed to `bucket_index_enabled`
    * `cortex_compactor_cleanup_interval` renamed to `compactor_cleanup_interval`
    * `cortex_compactor_data_disk_class` renamed to `compactor_data_disk_class`
    * `cortex_compactor_data_disk_size` renamed to `compactor_data_disk_size`
    * `cortex_compactor_max_concurrency` renamed to `compactor_max_concurrency`
    * `cortex_distributor_allow_multiple_replicas_on_same_node` renamed to `distributor_allow_multiple_replicas_on_same_node`
    * `cortex_ingester_data_disk_class` renamed to `ingester_data_disk_class`
    * `cortex_ingester_data_disk_size` renamed to `ingester_data_disk_size`
    * `cortex_querier_allow_multiple_replicas_on_same_node` renamed to `querier_allow_multiple_replicas_on_same_node`
    * `cortex_query_frontend_allow_multiple_replicas_on_same_node` renamed to `query_frontend_allow_multiple_replicas_on_same_node`
    * `cortex_query_sharding_enabled` renamed to `query_sharding_enabled`
    * `cortex_query_sharding_msg_size_factor` renamed to `query_sharding_msg_size_factor`
    * `cortex_ruler_allow_multiple_replicas_on_same_node` renamed to `ruler_allow_multiple_replicas_on_same_node`
    * `cortex_store_gateway_data_disk_class` renamed to `store_gateway_data_disk_class`
    * `cortex_store_gateway_data_disk_size` renamed to `store_gateway_data_disk_size`
* [CHANGE] The overrides configmap default mountpoint has changed from `/etc/cortex` to `/etc/mimir`. It can be customized via the `overrides_configmap_mountpoint` config field. #899
* [CHANGE] Enabled in the querier the features to query label names with matchers, PromQL at modifier and query long-term storage for labels. #905
* [CHANGE] Reduced TSDB blocks retention on ingesters disk from 96h to 24h. #905
* [CHANGE] Enabled closing of idle TSDB in ingesters. #905
* [CHANGE] Disabled TSDB isolation in ingesters for better performances. #905
* [CHANGE] Changed log level of querier, query-frontend, query-scheduler and alertmanager from `debug` to `info`. #905
* [CHANGE] Enabled attributes in-memory cache in store-gateway. #905
* [CHANGE] Configured store-gateway to not load blocks containing samples more recent than 10h (because such samples are queried from ingesters). #905
* [CHANGE] Dynamically compute `-compactor.deletion-delay` based on other settings, in order to reduce the deletion delay as much as possible and lower the number of live blocks in the storage. #907
* [CHANGE] The config field `distributorConfig` has been renamed to `ingesterRingClientConfig`. Config field `ringClient` has been removed in favor of `ingesterRingClientConfig`. #997 #1057
* [CHANGE] Gossip.libsonnet has been fixed to modify all ring configurations, not only the ingester ring config. Furthermore it now supports migration via multi KV store. #1057 #1099
* [CHANGE] Changed the default of `bucket_index_enabled` to `true`. #924
* [CHANGE] Remove the support for the test-exporter. #1133
* [CHANGE] Removed `$.distributor_deployment_labels`, `$.ingester_deployment_labels` and `$.querier_deployment_labels` fields, that were used by gossip.libsonnet to inject additional label. Now the label is injected directly into pods of statefulsets and deployments. #1297
* [CHANGE] Disabled `-ingester.readiness-check-ring-health`. #1352
* [CHANGE] Changed Alertmanager CPU request from `100m` to `2` cores, and memory request from `1Gi` to `10Gi`. Set Alertmanager memory limit to `15Gi`. #1206
* [CHANGE] gossip.libsonnet has been renamed to memberlist.libsonnet, and is now imported by default. Use of memberlist for ring is enabled by setting `_config.memberlist_ring_enabled` to true. #1526
* [FEATURE] Added query sharding support. It can be enabled setting `cortex_query_sharding_enabled: true` in the `_config` object. #653
* [FEATURE] Added shuffle-sharding support. It can be enabled and configured using the following config: #902
   ```
   _config+:: {
     shuffle_sharding:: {
       ingester_write_path_enabled: true,
       ingester_read_path_enabled: true,
       querier_enabled: true,
       ruler_enabled: true,
       store_gateway_enabled: true,
     },
   }
   ```
* [FEATURE] Added multi-zone ingesters and store-gateways support. #1352 #1552
* [ENHANCEMENT] Add overrides config to compactor. This allows setting retention configs per user. [#386](https://github.com/grafana/cortex-jsonnet/pull/386)
* [ENHANCEMENT] Added 256MB memory ballast to querier. [#369](https://github.com/grafana/cortex-jsonnet/pull/369)
* [ENHANCEMENT] Update `etcd-operator` to latest version (see https://github.com/grafana/jsonnet-libs/pull/480). [#263](https://github.com/grafana/cortex-jsonnet/pull/263)
* [ENHANCEMENT] Add support for Azure storage in Alertmanager configuration. [#381](https://github.com/grafana/cortex-jsonnet/pull/381)
* [ENHANCEMENT] Add support for running Alertmanager in sharding mode. [#394](https://github.com/grafana/cortex-jsonnet/pull/394)
* [ENHANCEMENT] Allow to customize PromQL engine settings via `queryEngineConfig`. [#399](https://github.com/grafana/cortex-jsonnet/pull/399)
* [ENHANCEMENT] Define Azure object storage ruler args. [#416](https://github.com/grafana/cortex-jsonnet/pull/416)
* [ENHANCEMENT] Added the following config options to allow to schedule multiple replicas of the same service on the same node: [#418](https://github.com/grafana/cortex-jsonnet/pull/418)
  * `cortex_distributor_allow_multiple_replicas_on_same_node`
  * `cortex_ruler_allow_multiple_replicas_on_same_node`
  * `cortex_querier_allow_multiple_replicas_on_same_node`
  * `cortex_query_frontend_allow_multiple_replicas_on_same_node`
* [BUGFIX] Alertmanager: fixed `--alertmanager.cluster.peers` CLI flag passed to alertmanager when HA is enabled. [#329](https://github.com/grafana/cortex-jsonnet/pull/329)
* [BUGFIX] Fixed `-distributor.extend-writes` setting on ruler when `unregister_ingesters_on_shutdown` is disabled. [#369](https://github.com/grafana/cortex-jsonnet/pull/369)
* [BUGFIX] Treat `compactor_blocks_retention_period` type as string rather than int.[#395](https://github.com/grafana/cortex-jsonnet/pull/395)
* [BUGFIX] Pass `-ruler-storage.s3.endpoint` to ruler when using S3. [#421](https://github.com/grafana/cortex-jsonnet/pull/421)
* [BUGFIX] Remove service selector on label `gossip_ring_member` from other services than `gossip-ring`. [#1008](https://github.com/grafana/mimir/pull/1008)
* [BUGFIX] Rename `-ingester.readiness-check-ring-health` to `-ingester.ring.readiness-check-ring-health`, to reflect current name of flag. #1460

### Mimirtool

_Changes since cortextool `0.10.7`._

* [CHANGE] The following environment variables have been renamed: #883
  * `CORTEX_ADDRESS` to `MIMIR_ADDRESS`
  * `CORTEX_API_USER` to `MIMIR_API_USER`
  * `CORTEX_API_KEY` to `MIMIR_API_KEY`
  * `CORTEX_TENANT_ID` to `MIMIR_TENANT_ID`
  * `CORTEX_TLS_CA_PATH` to `MIMIR_TLS_CA_PATH`
  * `CORTEX_TLS_CERT_PATH` to `MIMIR_TLS_CERT_PATH`
  * `CORTEX_TLS_KEY_PATH` to `MIMIR_TLS_KEY_PATH`
* [CHANGE] Change `cortex` backend to `mimir`. #883
* [CHANGE] Do not publish `mimirtool` binary for 386 windows architecture. #1263
* [CHANGE] `analyse` command has been renamed to `analyze`. #1318
* [FEATURE] Support Arm64 on Darwin for all binaries (benchtool etc). https://github.com/grafana/cortex-tools/pull/215
* [ENHANCEMENT] Correctly support federated rules. #823
* [BUGFIX] Fix `cortextool rules` legends displaying wrong symbols for updates and deletions. https://github.com/grafana/cortex-tools/pull/226

### Query-tee

_Changes since Cortex `1.10.0`._

* [ENHANCEMENT] Added `/api/v1/query_exemplars` API endpoint support (no results comparison). #168
* [ENHANCEMENT] Add a flag (`--proxy.compare-use-relative-error`) in the query-tee to compare floating point values using relative error. #208
* [ENHANCEMENT] Add a flag (`--proxy.compare-skip-recent-samples`) in the query-tee to skip comparing recent samples. By default samples not older than 1 minute are skipped. #234
* [BUGFIX] Fixes a panic in the query-tee when comparing result. #207
* [BUGFIX] Ensure POST requests are handled correctly #286

### Blocksconvert

_Changes since Cortex `1.10.0`._

* [CHANGE] Blocksconvert tool was removed from Mimir. #637

### Metaconvert

_Changes since Cortex `1.10.0`._

* [CHANGE] `thanosconvert` tool has been renamed to `metaconvert`. `-config.file` option has been removed, while it now requires `-tenant` option to work on single tenant only. It now also preserves labels recognized by Mimir. #1120

### Test-exporter

_Changes since Cortex `1.10.0`._

* [CHANGE] Removed the test-exporter tool. #1133

### Tools

_Changes since Cortex `1.10.0`._

* [CHANGE] Removed `query-audit`. You can use `query-tee` to compare query results and performances of two Grafana Mimir backends. #1380

## [Cortex 1.10.0 CHANGELOG](https://github.com/grafana/mimir/blob/a13959db5d38ff65c2b7ef52c56331d2f4dbc00c/CHANGELOG.md#cortex-1100--2021-08-03)<|MERGE_RESOLUTION|>--- conflicted
+++ resolved
@@ -4,12 +4,10 @@
 
 ### Grafana Mimir
 
-<<<<<<< HEAD
 * [CHANGE] Query-frontend: truncate queries based on the configured creation grace period (`--validation.create-grace-period`) to avoid querying too far into the future. #3172
-=======
 * [ENHANCEMENT] Distributor: Add age filter to forwarding functionality, to not forward samples which are older than defined duration. If such samples are not ingested, `cortex_discarded_samples_total{reason="forwarded-sample-too-old"}` is increased. #3049 #3133
 * [ENHANCEMENT] Store-gateway: Reduce memory allocation when generating ids in index cache. #3179
->>>>>>> 515171cd
+
 * [BUGFIX] Flusher: Add `Overrides` as a dependency to prevent panics when starting with `-target=flusher`. #3151
 
 ### Mixin
