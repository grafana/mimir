# Changelog

## main / unreleased

### Grafana Mimir

* [FEATURE] Ingester/Distributor: Add support for exporting cost attribution metrics (`cortex_ingester_attributed_active_series`, `cortex_distributor_received_attributed_samples_total`, and `cortex_discarded_attributed_samples_total`) with labels specified by customers to a custom Prometheus registry. This feature enables more flexible billing data tracking. #10269
* [CHANGE] Querier: pass context to queryable `IsApplicable` hook. #10451
* [CHANGE] Distributor: OTLP and push handler replace all non-UTF8 characters with the unicode replacement character `\uFFFD` in error messages before propagating them. #10236
* [CHANGE] Querier: pass query matchers to queryable `IsApplicable` hook. #10256
* [CHANGE] Build: removed Mimir Alpine Docker image and related CI tests. #10469
* [CHANGE] Query-frontend: Add `topic` label to `cortex_ingest_storage_strong_consistency_requests_total`, `cortex_ingest_storage_strong_consistency_failures_total`, and `cortex_ingest_storage_strong_consistency_wait_duration_seconds` metrics. #10220
* [CHANGE] Ruler: cap the rate of retries for remote query evaluation to 170/sec. This is configurable via `-ruler.query-frontend.max-retries-rate`. #10375 #10403
* [CHANGE] Query-frontend: Add `topic` label to `cortex_ingest_storage_reader_last_produced_offset_requests_total`, `cortex_ingest_storage_reader_last_produced_offset_failures_total`, `cortex_ingest_storage_reader_last_produced_offset_request_duration_seconds`, `cortex_ingest_storage_reader_partition_start_offset_requests_total`, `cortex_ingest_storage_reader_partition_start_offset_failures_total`, `cortex_ingest_storage_reader_partition_start_offset_request_duration_seconds` metrics. #10462
* [CHANGE] Ingester: Set `-ingester.ooo-native-histograms-ingestion-enabled` to true by default. #10483
* [FEATURE] Distributor: Add experimental Influx handler. #10153
* [ENHANCEMENT] Compactor: Expose `cortex_bucket_index_last_successful_update_timestamp_seconds` for all tenants assigned to the compactor before starting the block cleanup job. #10569
* [ENHANCEMENT] Query Frontend: Return server-side `samples_processed` statistics. #10103
* [ENHANCEMENT] Distributor: OTLP receiver now converts also metric metadata. See also https://github.com/prometheus/prometheus/pull/15416. #10168
* [ENHANCEMENT] Distributor: discard float and histogram samples with duplicated timestamps from each timeseries in a request before the request is forwarded to ingesters. Discarded samples are tracked by `cortex_discarded_samples_total` metrics with the reason `sample_duplicate_timestamp`. #10145 #10430
* [ENHANCEMENT] Ruler: Add `cortex_prometheus_rule_group_last_rule_duration_sum_seconds` metric to track the total evaluation duration of a rule group regardless of concurrency #10189
* [ENHANCEMENT] Distributor: Add native histogram support for `electedReplicaPropagationTime` metric in ha_tracker. #10264
* [ENHANCEMENT] Ingester: More efficient CPU/memory utilization-based read request limiting. #10325
* [ENHANCEMENT] Dashboards: Add Query-Scheduler <-> Querier Inflight Requests row to Query Reads and Remote Ruler reads dashboards. #10290
* [ENHANCEMENT] OTLP: In addition to the flag `-distributor.otel-created-timestamp-zero-ingestion-enabled` there is now `-distributor.otel-start-time-quiet-zero` to convert OTel start timestamps to Prometheus QuietZeroNaNs. This flag is to make the change rollout safe between Ingesters and Distributors. #10238
* [ENHANCEMENT] Ruler: When rule concurrency is enabled for a rule group, its rules will now be reordered and run in batches based on their dependencies. This increases the number of rules that can potentially run concurrently. Note that the global and tenant-specific limits still apply #10400
* [ENHANCEMENT] Query-frontend: include more information about read consistency in trace spans produced when using experimental ingest storage. #10412
* [ENHANCEMENT] Ingester: Hide tokens in ingester ring status page when ingest storage is enabled #10399
* [ENHANCEMENT] Ingester: add `active_series_additional_custom_trackers` configuration, in addition to the already existing `active_series_custom_trackers`. The `active_series_additional_custom_trackers` configuration allows you to configure additional custom trackers that get merged with `active_series_custom_trackers` at runtime. #10428
* [ENHANCEMENT] Query-frontend: Allow blocking raw http requests with the `blocked_requests` configuration. Requests can be blocked based on their path, method or query parameters #10484
* [ENHANCEMENT] Ingester: Added the following metrics exported by `PostingsForMatchers` cache: #10500 #10525
* [ENHANCEMENT] Add support for the HTTP header `X-Filter-Queryables` which allows callers to decide which queryables should be used by the querier, useful for debugging and testing queryables in isolation. #10552 #10594
  * `cortex_ingester_tsdb_head_postings_for_matchers_cache_hits_total`
  * `cortex_ingester_tsdb_head_postings_for_matchers_cache_misses_total`
  * `cortex_ingester_tsdb_head_postings_for_matchers_cache_requests_total`
  * `cortex_ingester_tsdb_head_postings_for_matchers_cache_skips_total`
  * `cortex_ingester_tsdb_head_postings_for_matchers_cache_evictions_total`
  * `cortex_ingester_tsdb_block_postings_for_matchers_cache_hits_total`
  * `cortex_ingester_tsdb_block_postings_for_matchers_cache_misses_total`
  * `cortex_ingester_tsdb_block_postings_for_matchers_cache_requests_total`
  * `cortex_ingester_tsdb_block_postings_for_matchers_cache_skips_total`
  * `cortex_ingester_tsdb_block_postings_for_matchers_cache_evictions_total`
* [ENHANCEMENT] Compactor: Shuffle users' order in `BlocksCleaner`. Prevents bucket indexes from going an extended period without cleanup during compactor restarts. #10513
* [ENHANCEMENT] Distributor, querier, ingester and store-gateway: Add support for `limit` parameter for label names and values requests. #10410
* [ENHANCEMENT] Query-frontend: Allow adjustment of queries looking into the future to a maximum duration with experimental `-query-frontend.max-future-query-window` flag. #10547
* [BUGFIX] Distributor: Use a boolean to track changes while merging the ReplicaDesc components, rather than comparing the objects directly. #10185
* [BUGFIX] Querier: fix timeout responding to query-frontend when response size is very close to `-querier.frontend-client.grpc-max-send-msg-size`. #10154
* [BUGFIX] Query-frontend and querier: show warning/info annotations in some cases where they were missing (if a lazy querier was used). #10277
* [BUGFIX] Query-frontend: Fix an issue where transient errors could be inadvertently cached. #10537
* [BUGFIX] Ruler: fix indeterminate rules being always run concurrently (instead of never) when `-ruler.max-independent-rule-evaluation-concurrency` is set. https://github.com/prometheus/prometheus/pull/15560 #10258
* [BUGFIX] PromQL: Fix various UTF-8 bugs related to quoting. https://github.com/prometheus/prometheus/pull/15531 #10258
* [BUGFIX] Ruler: Fixed an issue when using the experimental `-ruler.max-independent-rule-evaluation-concurrency` feature, where if a rule group was eligible for concurrency, it would flap between running concurrently or not based on the time it took after running concurrently. #9726 #10189
* [BUGFIX] Mimirtool: `remote-read` commands will now return data. #10286
* [BUGFIX] PromQL: Fix deriv, predict_linear and double_exponential_smoothing with histograms https://github.com/prometheus/prometheus/pull/15686 #10383
* [BUGFIX] MQE: Fix deriv with histograms #10383
* [BUGFIX] PromQL: Fix <aggr_over_time> functions with histograms https://github.com/prometheus/prometheus/pull/15711 #10400
* [BUGFIX] MQE: Fix <aggr_over_time> functions with histograms #10400
* [BUGFIX] Distributor: return HTTP status 415 Unsupported Media Type instead of 200 Success for Remote Write 2.0 until we support it. #10423
* [BUGFIX] Query-frontend: Add flag `-query-frontend.prom2-range-compat` and corresponding YAML to rewrite queries with ranges that worked in Prometheus 2 but are invalid in Prometheus 3. #10445 #10461 #10502
* [BUGFIX] Distributor: Fix edge case at the HA-tracker with memberlist as KVStore, where when a replica in the KVStore is marked as deleted but not yet removed, it fails to update the KVStore. #10443
* [BUGFIX] Distributor: Fix panics in `DurationWithJitter` util functions when computed variance is zero. #10507
* [BUGFIX] Ingester: Fixed a race condition in the `PostingsForMatchers` cache that may have infrequently returned expired cached postings. #10500

### Mixin

<<<<<<< HEAD
* [ENHANCEMENT] Dashboards: clarify that the ingester and store-gateway panels on the 'Reads' dashboard show data from all query requests to that component, not just requests from the main query path (ie. requests from the ruler query path are included as well). #10598
* [ENHANCEMENT] Dashboards: add ingester and store-gateway panels from the 'Reads' dashboard to the 'Remote ruler reads' dashboard as well. #10598
* [ENHANCEMENT] Dashboards: add ingester and store-gateway panels showing only requests from the respective dashboard's query path to the 'Reads' and 'Remote ruler reads' dashboards. For example, the 'Remote ruler reads' dashboard now has panels showing the ingester query request rate from ruler-queriers. #10598
=======
* [ENHANCEMENT] Dashboards: 'Writes' dashboard: show write requests broken down by request type. #10599
>>>>>>> a3ff103c
* [BUGFIX] Dashboards: fix how we switch between classic and native histograms. #10018
* [BUGFIX] Alerts: Ignore cache errors performing `delete` operations since these are expected to fail when keys don't exist. #10287
* [BUGFIX] Dashboards: fix "Mimir / Rollout Progress" latency comparison when gateway is enabled. #10495
* [BUGFIX] Dashboards: fix autoscaling panels when Mimir is deployed using Helm. #10473
* [BUGFIX] Alerts: fix `MimirAutoscalerNotActive` alert. #10564

### Jsonnet

* [CHANGE] Update rollout-operator version to 0.22.0. #10229
* [CHANGE] Memcached: Update to Memcached 1.6.34. #10318
* [ENHANCEMENT] Enforce `persistentVolumeClaimRetentionPolicy` `Retain` policy on partition ingesters during migration to experimental ingest storage. #10395
* [ENHANCEMENT] Allow to not configure `topologySpreadConstraints` by setting the following configuration options to a negative value: #10540
  * `distributor_topology_spread_max_skew`
  * `query_frontend_topology_spread_max_skew`
  * `querier_topology_spread_max_skew`
  * `ruler_topology_spread_max_skew`
  * `ruler_querier_topology_spread_max_skew`
* [BUGFIX] Ports in container rollout-operator. #10273
* [BUGFIX] When downscaling is enabled, the components must annotate `prepare-downscale-http-port` with the value set in `$._config.server_http_port`. #10367

### Mimirtool

* [BUGFIX] Fix issue where `MIMIR_HTTP_PREFIX` environment variable was ignored and the value from `MIMIR_MIMIR_HTTP_PREFIX` was used instead. #10207
* [ENHANCEMENT] Unify mimirtool authentication options and add extra-headers support for commands that depend on MimirClient. #10178

### Mimir Continuous Test

### Query-tee

### Documentation

* [CHANGE] Add production tips related to cache size, heavy multi-tenancy and latency spikes. #9978
* [ENHANCEMENT] Update `MimirAutoscalerNotActive` and `MimirAutoscalerKedaFailing` runbooks, with an instruction to check whether Prometheus has enough CPU allocated. #10257

### Tools

* [CHANGE] `copyblocks`: Remove /pprof endpoint. #10329

## 2.15.0

### Grafana Mimir

* [CHANGE] Alertmanager: the following metrics are not exported for a given `user` when the metric value is zero: #9359
  * `cortex_alertmanager_alerts_received_total`
  * `cortex_alertmanager_alerts_invalid_total`
  * `cortex_alertmanager_partial_state_merges_total`
  * `cortex_alertmanager_partial_state_merges_failed_total`
  * `cortex_alertmanager_state_replication_total`
  * `cortex_alertmanager_state_replication_failed_total`
  * `cortex_alertmanager_alerts`
  * `cortex_alertmanager_silences`
* [CHANGE] Distributor: Drop experimental `-distributor.direct-otlp-translation-enabled` flag, since direct OTLP translation is well tested at this point. #9647
* [CHANGE] Ingester: Change `-initial-delay` for circuit breakers to begin when the first request is received, rather than at breaker activation. #9842
* [CHANGE] Query-frontend: apply query pruning before query sharding instead of after. #9913
* [CHANGE] Ingester: remove experimental flags `-ingest-storage.kafka.ongoing-records-per-fetch` and `-ingest-storage.kafka.startup-records-per-fetch`. They are removed in favour of `-ingest-storage.kafka.max-buffered-bytes`. #9906
* [CHANGE] Ingester: Replace `cortex_discarded_samples_total` label from `sample-out-of-bounds` to `sample-timestamp-too-old`. #9885
* [CHANGE] Ruler: the `/prometheus/config/v1/rules` does not return an error anymore if a rule group is missing in the object storage after been successfully returned by listing the storage, because it could have been deleted in the meanwhile. #9936
* [CHANGE] Querier: The `.` pattern in regular expressions in PromQL matches newline characters. With this change regular expressions like `.*` match strings that include `\n`. To maintain the old behaviour, you will have to change regular expressions by replacing all `.` patterns with `[^\n]`, e.g. `foo[^\n]*`. This upgrades PromQL compatibility from Prometheus 2.0 to 3.0. #9844
* [CHANGE] Querier: Lookback and range selectors are left open and right closed (previously left closed and right closed). This change affects queries and subqueries when the evaluation time perfectly aligns with the sample timestamps. For example assume querying a timeseries with evenly spaced samples exactly 1 minute apart. Previously, a range query with `5m` would usually return 5 samples, or 6 samples if the query evaluation aligns perfectly with a scrape. Now, queries like this will always return 5 samples. This upgrades PromQL compatibility from Prometheus 2.0 to 3.0. #9844 #10188
* [CHANGE] Querier: promql(native histograms): Introduce exponential interpolation. #9844
* [CHANGE] Remove deprecated `api.get-request-for-ingester-shutdown-enabled` setting, which scheduled for removal in 2.15. #10197
* [FEATURE] Querier: add experimental streaming PromQL engine, enabled with `-querier.query-engine=mimir`. #10067
* [FEATURE] Distributor: Add support for `lz4` OTLP compression. #9763
* [FEATURE] Query-frontend: added experimental configuration options `query-frontend.cache-errors` and `query-frontend.results-cache-ttl-for-errors` to allow non-transient responses to be cached. When set to `true` error responses from hitting limits or bad data are cached for a short TTL. #9028
* [FEATURE] Query-frontend: add middleware to control access to specific PromQL experimental functions on a per-tenant basis. #9798
* [FEATURE] gRPC: Support S2 compression. #9322
  * `-alertmanager.alertmanager-client.grpc-compression=s2`
  * `-ingester.client.grpc-compression=s2`
  * `-querier.frontend-client.grpc-compression=s2`
  * `-querier.scheduler-client.grpc-compression=s2`
  * `-query-frontend.grpc-client-config.grpc-compression=s2`
  * `-query-scheduler.grpc-client-config.grpc-compression=s2`
  * `-ruler.client.grpc-compression=s2`
  * `-ruler.query-frontend.grpc-client-config.grpc-compression=s2`
* [FEATURE] Alertmanager: limit added for maximum size of the Grafana state (`-alertmanager.max-grafana-state-size-bytes`). #9475
* [FEATURE] Alertmanager: limit added for maximum size of the Grafana configuration (`-alertmanager.max-config-size-bytes`). #9402
* [FEATURE] Ingester: Experimental support for ingesting out-of-order native histograms. This is disabled by default and can be enabled by setting `-ingester.ooo-native-histograms-ingestion-enabled` to `true`. #7175
* [FEATURE] Distributor: Added `-api.skip-label-count-validation-header-enabled` option to allow skipping label count validation on the HTTP write path based on `X-Mimir-SkipLabelCountValidation` header being `true` or not. #9576
* [FEATURE] Ruler: Add experimental support for caching the contents of rule groups. This is disabled by default and can be enabled by setting `-ruler-storage.cache.rule-group-enabled`. #9595 #10024
* [FEATURE] PromQL: Add experimental `info` function. Experimental functions are disabled by default, but can be enabled setting `-querier.promql-experimental-functions-enabled=true` in the query-frontend and querier. #9879
* [FEATURE] Distributor: Support promotion of OTel resource attributes to labels. #8271
* [FEATURE] Querier: Add experimental `double_exponential_smoothing` PromQL function. Experimental functions are disabled by default, but can be enabled by setting `-querier.promql-experimental-functions-enabled=true` in the query-frontend and querier. #9844
* [FEATURE] Distributor: Add experimental `memberlist` KV store for ha_tracker. You can enable it using the `-distributor.ha-tracker.kvstore.store` flag. You can configure Memberlist parameters via the `-memberlist-*` flags. #10054
* [FEATURE] Distributor: Add experimental `-distributor.otel-keep-identifying-resource-attributes` option to allow keeping `service.instance.id`, `service.name` and `service.namespace` in `target_info` on top of converting them to the `instance` and `job` labels. #10216
* [ENHANCEMENT] Query Frontend: Return server-side `bytes_processed` statistics following Server-Timing format. #9645 #9985
* [ENHANCEMENT] mimirtool: Adds bearer token support for mimirtool's analyze ruler/prometheus commands. #9587
* [ENHANCEMENT] Ruler: Support `exclude_alerts` parameter in `<prometheus-http-prefix>/api/v1/rules` endpoint. #9300
* [ENHANCEMENT] Distributor: add a metric to track tenants who are sending newlines in their label values called `cortex_distributor_label_values_with_newlines_total`. #9400
* [ENHANCEMENT] Ingester: improve performance of reading the WAL. #9508
* [ENHANCEMENT] Query-scheduler: improve the errors and traces emitted by query-schedulers when communicating with queriers. #9519
* [ENHANCEMENT] Compactor: uploaded blocks cannot be bigger than max configured compactor time range, and cannot cross the boundary for given time range. #9524
* [ENHANCEMENT] The distributor now validates that received label values only contain allowed characters. #9185
* [ENHANCEMENT] Add SASL plain authentication support to Kafka client used by the experimental ingest storage. Configure SASL credentials via the following settings: #9584
  * `-ingest-storage.kafka.sasl-password`
  * `-ingest-storage.kafka.sasl-username`
* [ENHANCEMENT] memberlist: TCP transport write path is now non-blocking, and is configurable by new flags: #9594
  * `-memberlist.max-concurrent-writes`
  * `-memberlist.acquire-writer-timeout`
* [ENHANCEMENT] memberlist: Notifications can now be processed once per interval specified by `-memberlist.notify-interval` to reduce notify storm CPU activity in large clusters. #9594
* [ENHANCEMENT] Query-scheduler: Remove the experimental `query-scheduler.prioritize-query-components` flag. Request queues always prioritize query component dequeuing above tenant fairness. #9703
* [ENHANCEMENT] Ingester: Emit traces for block syncing, to join up block-upload traces. #9656
* [ENHANCEMENT] Querier: Enable the optional querying of additional storage queryables. #9712
* [ENHANCEMENT] Ingester: Disable the push circuit breaker when ingester is in read-only mode. #9760
* [ENHANCEMENT] Ingester: Reduced lock contention in the `PostingsForMatchers` cache. #9773
* [ENHANCEMENT] Storage: Allow HTTP client settings to be tuned for GCS and Azure backends via an `http` block or corresponding CLI flags. This was already supported by the S3 backend. #9778
* [ENHANCEMENT] Ruler: Support `group_limit` and `group_next_token` parameters in the `<prometheus-http-prefix>/api/v1/rules` endpoint. #9563
* [ENHANCEMENT] Ingester: improved lock contention affecting read and write latencies during TSDB head compaction. #9822
* [ENHANCEMENT] Distributor: when a label value fails validation due to invalid UTF-8 characters, don't include the invalid characters in the returned error. #9828
* [ENHANCEMENT] Ingester: when experimental ingest storage is enabled, do not buffer records in the Kafka client when fetch concurrency is in use. #9838 #9850
* [ENHANCEMENT] Compactor: refresh deletion marks when updating the bucket index concurrently. This speeds up updating the bucket index by up to 16 times when there is a lot of blocks churn (thousands of blocks churning every cleanup cycle). #9881
* [ENHANCEMENT] PromQL: make `sort_by_label` stable. #9879
* [ENHANCEMENT] Distributor: Initialize ha_tracker cache before ha_tracker and distributor reach running state and begin serving writes. #9826 #9976
* [ENHANCEMENT] Ingester: `-ingest-storage.kafka.max-buffered-bytes` to limit the memory for buffered records when using concurrent fetching. #9892
* [ENHANCEMENT] Querier: improve performance and memory consumption of queries that select many series. #9914
* [ENHANCEMENT] Ruler: Support OAuth2 and proxies in Alertmanager client #9945 #10030
* [ENHANCEMENT] Ingester: Add `-blocks-storage.tsdb.bigger-out-of-order-blocks-for-old-samples` to build 24h blocks for out-of-order data belonging to the previous days instead of building smaller 2h blocks. This reduces pressure on compactors and ingesters when the out-of-order samples span multiple days in the past. #9844 #10033 #10035
* [ENHANCEMENT] Distributor: allow a different limit for info series (series ending in `_info`) label count, via `-validation.max-label-names-per-info-series`. #10028
* [ENHANCEMENT] Ingester: do not reuse labels, samples and histograms slices in the write request if there are more entries than 10x the pre-allocated size. This should help to reduce the in-use memory in case of few requests with a very large number of labels, samples or histograms. #10040
* [ENHANCEMENT] Query-Frontend: prune `<subquery> and on() (vector(x)==y)` style queries and stop pruning `<subquery> < -Inf`. Triggered by https://github.com/prometheus/prometheus/pull/15245. #10026
* [ENHANCEMENT] Query-Frontend: perform request format validation before processing the request. #10093
* [BUGFIX] Fix issue where functions such as `rate()` over native histograms could return incorrect values if a float stale marker was present in the selected range. #9508
* [BUGFIX] Fix issue where negation of native histograms (eg. `-some_native_histogram_series`) did nothing. #9508
* [BUGFIX] Fix issue where `metric might not be a counter, name does not end in _total/_sum/_count/_bucket` annotation would be emitted even if `rate` or `increase` did not have enough samples to compute a result. #9508
* [BUGFIX] Fix issue where sharded queries could return annotations with incorrect or confusing position information. #9536
* [BUGFIX] Fix issue where downstream consumers may not generate correct cache keys for experimental error caching. #9644
* [BUGFIX] Fix issue where active series requests error when encountering a stale posting. #9580
* [BUGFIX] Fix pooling buffer reuse logic when `-distributor.max-request-pool-buffer-size` is set. #9666
* [BUGFIX] Fix issue when using the experimental `-ruler.max-independent-rule-evaluation-concurrency` feature, where the ruler could panic as it updates a running ruleset or shutdowns. #9726
* [BUGFIX] Always return unknown hint for first sample in non-gauge native histograms chunk to avoid incorrect counter reset hints when merging chunks from different sources. #10033
* [BUGFIX] Ensure native histograms counter reset hints are corrected when merging results from different sources. #9909
* [BUGFIX] Ingester: Fix race condition in per-tenant TSDB creation. #9708
* [BUGFIX] Ingester: Fix race condition in exemplar adding. #9765
* [BUGFIX] Ingester: Fix race condition in native histogram appending. #9765
* [BUGFIX] Ingester: Fix bug in concurrent fetching where a failure to list topics on startup would cause to use an invalid topic ID (0x00000000000000000000000000000000). #9883
* [BUGFIX] Ingester: Fix data loss bug in the experimental ingest storage when a Kafka Fetch is split into multiple requests and some of them return an error. #9963 #9964
* [BUGFIX] PromQL: `round` now removes the metric name again. #9879
* [BUGFIX] Query-Frontend: fix `QueryFrontendCodec` module initialization to set lookback delta from `-querier.lookback-delta`. #9984
* [BUGFIX] OTLP: Support integer exemplar value type. #9844
* [BUGFIX] Querier: Correct the behaviour of binary operators between native histograms and floats. #9844
* [BUGFIX] Querier: Fix stddev+stdvar aggregations to always ignore native histograms. #9844
* [BUGFIX] Querier: Fix stddev+stdvar aggregations to treat Infinity consistently. #9844
* [BUGFIX] Ingester: Chunks could have one unnecessary zero byte at the end. #9844
* [BUGFIX] OTLP receiver: Preserve colons and combine multiple consecutive underscores into one when generating metric names in suffix adding mode (`-distributor.otel-metric-suffixes-enabled`). #10075
* [BUGFIX] PromQL: Ignore native histograms in `clamp`, `clamp_max` and `clamp_min` functions. #10136
* [BUGFIX] PromQL: Ignore native histograms in `max`, `min`, `stdvar`, `stddev` aggregation operators and instead return an info annotation. #10136
* [BUGFIX] PromQL: Ignore native histograms when compared to float values with `==`, `!=`, `<`, `>`, `<=`, `>=` and instead return an info annotation. #10136
* [BUGFIX] PromQL: Return an info annotation if the `quantile` function is used on a float series that does not have `le` label. #10136
* [BUGFIX] PromQL: Fix `count_values` to take into account native histograms. #10168
* [BUGFIX] PromQL: Ignore native histograms in time functions `day_of_month`, `day_of_week`, `day_of_year`, `days_in_month`, `hour`, `minute`, `month` and `year`, which means they no longer yield any value when encountering a native histograms series. #10188
* [BUGFIX] PromQL: Ignore native histograms in `topk` and `bottomk` functions and return info annotation instead. #10188
* [BUGFIX] PromQL: Let `limitk` and `limit_ratio` include native histograms if applicable. #10188
* [BUGFIX] PromQL: Fix `changes` and `resets` functions to count switch between float and native histograms sample type as change and reset. #10188

### Mixin

* [CHANGE] Remove backwards compatibility for `thanos_memcached_` prefixed metrics in dashboards and alerts removed in 2.12. #9674 #9758
* [CHANGE] Reworked the alert `MimirIngesterStuckProcessingRecordsFromKafka` to also work when concurrent fetching is enabled. #9855
* [ENHANCEMENT] Unify ingester autoscaling panels on 'Mimir / Writes' dashboard to work for both ingest-storage and non-ingest-storage autoscaling. #9617
* [ENHANCEMENT] Alerts: Enable configuring job prefix for alerts to prevent clashes with metrics from Loki/Tempo. #9659
* [ENHANCEMENT] Dashboards: visualize the age of source blocks in the "Mimir / Compactor" dashboard. #9697
* [ENHANCEMENT] Dashboards: Include block compaction level on queried blocks in 'Mimir / Queries' dashboard. #9706
* [ENHANCEMENT] Alerts: add `MimirIngesterMissedRecordsFromKafka` to detect gaps in consumed records in the ingester when using the experimental Kafka-based storage. #9921 #9972
* [ENHANCEMENT] Dashboards: Add more panels to 'Mimir / Writes' for concurrent ingestion and fetching when using ingest storage. #10021
* [BUGFIX] Dashboards: Fix autoscaling metrics joins when series churn. #9412 #9450 #9432
* [BUGFIX] Alerts: Fix autoscaling metrics joins in `MimirAutoscalerNotActive` when series churn. #9412
* [BUGFIX] Alerts: Exclude failed cache "add" operations from alerting since failures are expected in normal operation. #9658
* [BUGFIX] Alerts: Exclude read-only replicas from `IngesterInstanceHasNoTenants` alert. #9843
* [BUGFIX] Alerts: Use resident set memory for the `EtcdAllocatingTooMuchMemory` alert so that ephemeral file cache memory doesn't cause the alert to misfire. #9997
* [BUGFIX] Query-frontend: support `X-Read-Consistency-Offsets` on labels queries too.

### Jsonnet

* [CHANGE] Remove support to set Redis as a cache backend from jsonnet. #9677
* [CHANGE] Rollout-operator now defaults to storing scaling operation metadata in a Kubernetes ConfigMap. This avoids recursively invoking the admission webhook in some Kubernetes environments. #9699
* [CHANGE] Update rollout-operator version to 0.20.0. #9995
* [CHANGE] Remove the `track_sizes` feature for Memcached pods since it is unused. #10032
* [CHANGE] The configuration options `autoscaling_distributor_min_replicas` and `autoscaling_distributor_max_replicas` has been renamed to `autoscaling_distributor_min_replicas_per_zone` and `autoscaling_distributor_max_replicas_per_zone` respectively. #10019
* [FEATURE] Add support to deploy distributors in multi availability zones. #9548
* [FEATURE] Add configuration settings to set the number of Memcached replicas for each type of cache (`memcached_frontend_replicas`, `memcached_index_queries_replicas`, `memcached_chunks_replicas`, `memcached_metadata_replicas`). #9679
* [ENHANCEMENT] Add `ingest_storage_ingester_autoscaling_triggers` option to specify multiple triggers in ScaledObject created for ingest-store ingester autoscaling. #9422
* [ENHANCEMENT] Add `ingest_storage_ingester_autoscaling_scale_up_stabilization_window_seconds` and `ingest_storage_ingester_autoscaling_scale_down_stabilization_window_seconds` config options to make stabilization window for ingester autoscaling when using ingest-storage configurable. #9445
* [ENHANCEMENT] Make label-selector in ReplicaTemplate/ingester-zone-a object configurable when using ingest-storage. #9480
* [ENHANCEMENT] Add `querier_only_args` option to specify CLI flags that apply only to queriers but not ruler-queriers. #9503
* [ENHANCEMENT] Validate the Kafka client ID configured when ingest storage is enabled. #9573
* [ENHANCEMENT] Configure pod anti-affinity and tolerations to run etcd pods multi-AZ when `_config.multi_zone_etcd_enabled` is set to `true`. #9725

### Mimirtool

### Mimir Continuous Test

### Query-tee

* [FEATURE] Added `-proxy.compare-skip-samples-before` to skip samples before the given time when comparing responses. The time can be in RFC3339 format (or) RFC3339 without the timezone and seconds (or) date only. #9515
* [FEATURE] Add `-backend.config-file` for a YAML configuration file for per-backend options. Currently, it only supports additional HTTP request headers. #10081
* [ENHANCEMENT] Added human-readable timestamps to comparison failure messages. #9665

### Documentation

* [BUGFIX] Send native histograms: update the migration guide with the corrected dashboard query for switching between classic and native histograms queries. #10052

### Tools

* [FEATURE] `splitblocks`: add new tool to split blocks larger than a specified duration into multiple blocks. #9517, #9779
* [ENHANCEMENT] `copyblocks`: add `--skip-no-compact-block-duration-check`, which defaults to `false`, to simplify targeting blocks that are not awaiting compaction. #9439
* [ENHANCEMENT] `copyblocks`: add `--user-mapping` to support copying blocks between users. #10110
* [ENHANCEMENT] `kafkatool`: add SASL plain authentication support. The following new CLI flags have been added: #9584
  * `--kafka-sasl-username`
  * `--kafka-sasl-password`
* [ENHANCEMENT] `kafkatool`: add `dump print` command to print the content of write requests from a dump. #9942
* [ENHANCEMENT] Updated `KubePersistentVolumeFillingUp` runbook, including a sample command to debug the distroless image. #9802

## 2.14.3

### Grafana Mimir

* [BUGFIX] Update `golang.org/x/crypto` to address [CVE-2024-45337](https://github.com/advisories/GHSA-v778-237x-gjrc). #10251
* [BUGFIX] Update `golang.org/x/net` to address [CVE-2024-45338](https://github.com/advisories/GHSA-w32m-9786-jp63). #10298

## 2.14.2

### Grafana Mimir

* [BUGFIX] Query-frontend: Do not break scheduler connection on malformed queries. #9833

## 2.14.1

### Grafana Mimir

* [BUGFIX] Update objstore library to resolve issues observed for some S3-compatible object stores, which respond to `StatObject` with `Range` incorrectly. #9625

## 2.14.0

### Grafana Mimir

* [CHANGE] Update minimal supported version of Go to 1.22. #9134
* [CHANGE] Store-gateway / querier: enable streaming chunks from store-gateways to queriers by default. #6646
* [CHANGE] Querier: honor the start/end time range specified in the read hints when executing a remote read request. #8431
* [CHANGE] Querier: return only samples within the queried start/end time range when executing a remote read request using "SAMPLES" mode. Previously, samples outside of the range could have been returned. Samples outside of the queried time range may still be returned when executing a remote read request using "STREAMED_XOR_CHUNKS" mode. #8463
* [CHANGE] Querier: Set minimum for `-querier.max-concurrent` to four to prevent queue starvation with querier-worker queue prioritization algorithm; values below the minimum four are ignored and set to the minimum. #9054
* [CHANGE] Store-gateway: enabled `-blocks-storage.bucket-store.max-concurrent-queue-timeout` by default with a timeout of 5 seconds. #8496
* [CHANGE] Store-gateway: enabled `-blocks-storage.bucket-store.index-header.lazy-loading-concurrency-queue-timeout` by default with a timeout of 5 seconds . #8667
* [CHANGE] Distributor: Incoming OTLP requests were previously size-limited by using limit from `-distributor.max-recv-msg-size` option. We have added option `-distributor.max-otlp-request-size` for limiting OTLP requests, with default value of 100 MiB. #8574
* [CHANGE] Distributor: remove metric `cortex_distributor_sample_delay_seconds`. #8698
* [CHANGE] Query-frontend: Remove deprecated `frontend.align_queries_with_step` YAML configuration. The configuration option has been moved to per-tenant and default `limits` since Mimir 2.12. #8733 #8735
* [CHANGE] Store-gateway: Change default of `-blocks-storage.bucket-store.max-concurrent` to 200. #8768
* [CHANGE] Added new metric `cortex_compactor_disk_out_of_space_errors_total` which counts how many times a compaction failed due to the compactor being out of disk, alert if there is a single increase. #8237 #8278
* [CHANGE] Store-gateway: Remove experimental parameter `-blocks-storage.bucket-store.series-selection-strategy`. The default strategy is now `worst-case`. #8702
* [CHANGE] Store-gateway: Rename `-blocks-storage.bucket-store.series-selection-strategies.worst-case-series-preference` to `-blocks-storage.bucket-store.series-fetch-preference` and promote to stable. #8702
* [CHANGE] Querier, store-gateway: remove deprecated `-querier.prefer-streaming-chunks-from-store-gateways=true`. Streaming from store-gateways is now always enabled. #8696
* [CHANGE] Ingester: remove deprecated `-ingester.return-only-grpc-errors`. #8699 #8828
* [CHANGE] Distributor, ruler: remove deprecated `-ingester.client.report-grpc-codes-in-instrumentation-label-enabled`. #8700
* [CHANGE] Ingester client: experimental support for client-side circuit breakers, their configuration options (`-ingester.client.circuit-breaker.*`) and metrics (`cortex_ingester_client_circuit_breaker_results_total`, `cortex_ingester_client_circuit_breaker_transitions_total`) were removed. #8802
* [CHANGE] Ingester: circuit breakers do not open in case of per-instance limit errors anymore. Opening can be triggered only in case of push and pull requests exceeding the configured duration. #8854
* [CHANGE] Query-frontend: Return `413 Request Entity Too Large` if a response shard for an `/active_series` request is too large. #8861
* [CHANGE] Distributor: Promote replying with `Retry-After` header on retryable errors to stable and set `-distributor.retry-after-header.enabled=true` by default. #8694
* [CHANGE] Distributor: Replace `-distributor.retry-after-header.max-backoff-exponent` and `-distributor.retry-after-header.base-seconds` with `-distributor.retry-after-header.min-backoff` and `-distributor.retry-after-header.max-backoff` for easier configuration. #8694
* [CHANGE] Ingester: increase the default inactivity timeout of active series (`-ingester.active-series-metrics-idle-timeout`) from `10m` to `20m`. #8975
* [CHANGE] Distributor: Remove `-distributor.enable-otlp-metadata-storage` flag, which was deprecated in version 2.12. #9069
* [CHANGE] Ruler: Removed `-ruler.drain-notification-queue-on-shutdown` option, which is now enabled by default. #9115
* [CHANGE] Querier: allow wrapping errors with context errors only when the former actually correspond to `context.Canceled` and `context.DeadlineExceeded`. #9175
* [CHANGE] Query-scheduler: Remove the experimental `-query-scheduler.use-multi-algorithm-query-queue` flag. The new multi-algorithm tree queue is always used for the scheduler. #9210
* [CHANGE] Distributor: reject incoming requests until the distributor service has started. #9317
* [CHANGE] Ingester, Distributor: Remove deprecated `-ingester.limit-inflight-requests-using-grpc-method-limiter` and `-distributor.limit-inflight-requests-using-grpc-method-limiter`. The feature was deprecated and enabled by default in Mimir 2.12. #9407
* [CHANGE] Querier: Remove deprecated `-querier.max-query-into-future`. The feature was deprecated in Mimir 2.12. #9407
* [CHANGE] Cache: Deprecate experimental support for Redis as a cache backend. The support is set to be removed in the next major release. #9453
* [FEATURE] Alertmanager: Added `-alertmanager.log-parsing-label-matchers` to control logging when parsing label matchers. This flag is intended to be used with `-alertmanager.utf8-strict-mode-enabled` to validate UTF-8 strict mode is working as intended. The default value is `false`. #9173
* [FEATURE] Alertmanager: Added `-alertmanager.utf8-migration-logging-enabled` to enable logging of tenant configurations that are incompatible with UTF-8 strict mode. The default value is `false`. #9174
* [FEATURE] Querier: add experimental streaming PromQL engine, enabled with `-querier.query-engine=mimir`. #8422 #8430 #8454 #8455 #8360 #8490 #8508 #8577 #8660 #8671 #8677 #8747 #8850 #8872 #8838 #8911 #8909 #8923 #8924 #8925 #8932 #8933 #8934 #8962 #8986 #8993 #8995 #9008 #9017 #9018 #9019 #9120 #9121 #9136 #9139 #9140 #9145 #9191 #9192 #9194 #9196 #9201 #9212 #9225 #9260 #9272 #9277 #9278 #9280 #9281 #9342 #9343 #9371 #9859 #9858
* [FEATURE] Experimental Kafka-based ingest storage. #6888 #6894 #6929 #6940 #6951 #6974 #6982 #7029 #7030 #7091 #7142 #7147 #7148 #7153 #7160 #7193 #7349 #7376 #7388 #7391 #7393 #7394 #7402 #7404 #7423 #7424 #7437 #7486 #7503 #7508 #7540 #7621 #7682 #7685 #7694 #7695 #7696 #7697 #7701 #7733 #7734 #7741 #7752 #7838 #7851 #7871 #7877 #7880 #7882 #7887 #7891 #7925 #7955 #7967 #8031 #8063 #8077 #8088 #8135 #8176 #8184 #8194 #8216 #8217 #8222 #8233 #8503 #8542 #8579 #8657 #8686 #8688 #8703 #8706 #8708 #8738 #8750 #8778 #8808 #8809 #8841 #8842 #8845 #8853 #8886 #8988
  * What it is:
    * When the new ingest storage architecture is enabled, distributors write incoming write requests to a Kafka-compatible backend, and the ingesters asynchronously replay ingested data from Kafka. In this architecture, the write and read path are de-coupled through a Kafka-compatible backend. The write path and Kafka load is a function of the incoming write traffic, the read path load is a function of received queries. Whatever the load on the read path, it doesn't affect the write path.
  * New configuration options:
    * `-ingest-storage.enabled`
    * `-ingest-storage.kafka.*`: configures Kafka-compatible backend and how clients interact with it.
    * `-ingest-storage.ingestion-partition-tenant-shard-size`: configures the per-tenant shuffle-sharding shard size used by partitions ring.
    * `-ingest-storage.read-consistency`: configures the default read consistency.
    * `-ingest-storage.migration.distributor-send-to-ingesters-enabled`: enabled tee-ing writes to classic ingesters and Kafka, used during a live migration to the new ingest storage architecture.
    * `-ingester.partition-ring.*`: configures partitions ring backend.
* [FEATURE] Querier: added support for `limitk()` and `limit_ratio()` experimental PromQL functions. Experimental functions are disabled by default, but can be enabled setting `-querier.promql-experimental-functions-enabled=true` in the query-frontend and querier. #8632
* [FEATURE] Querier: experimental support for `X-Mimir-Chunk-Info-Logger` header that triggers logging information about TSDB chunks loaded from ingesters and store-gateways in the querier. The header should contain the comma separated list of labels for which their value will be included in the logs. #8599
* [FEATURE] Query frontend: added new query pruning middleware to enable pruning dead code (eg. expressions that cannot produce any results) and simplifying expressions (eg. expressions that can be evaluated immediately) in queries. #9086
* [FEATURE] Ruler: added experimental configuration, `-ruler.rule-evaluation-write-enabled`, to disable writing the result of rule evaluation to ingesters. This feature can be used for testing purposes. #9060
* [FEATURE] Ingester: added experimental configuration `ingester.ignore-ooo-exemplars`. When set to `true` out of order exemplars are no longer reported to the remote write client. #9151
* [ENHANCEMENT] Compactor: Add `cortex_compactor_compaction_job_duration_seconds` and `cortex_compactor_compaction_job_blocks` histogram metrics to track duration of individual compaction jobs and number of blocks per job. #8371
* [ENHANCEMENT] Rules: Added per namespace max rules per rule group limit. The maximum number of rules per rule groups for all namespaces continues to be configured by `-ruler.max-rules-per-rule-group`, but now, this can be superseded by the new `-ruler.max-rules-per-rule-group-by-namespace` option on a per namespace basis. This new limit can be overridden using the overrides mechanism to be applied per-tenant. #8378
* [ENHANCEMENT] Rules: Added per namespace max rule groups per tenant limit. The maximum number of rule groups per rule tenant for all namespaces continues to be configured by `-ruler.max-rule-groups-per-tenant`, but now, this can be superseded by the new `-ruler.max-rule-groups-per-tenant-by-namespace` option on a per namespace basis. This new limit can be overridden using the overrides mechanism to be applied per-tenant. #8425
* [ENHANCEMENT] Ruler: Added support to protect rules namespaces from modification. The `-ruler.protected-namespaces` flag can be used to specify namespaces that are protected from rule modifications. The header `X-Mimir-Ruler-Override-Namespace-Protection` can be used to override the protection. #8444
* [ENHANCEMENT] Query-frontend: be able to block remote read queries via the per tenant runtime override `blocked_queries`. #8372 #8415
* [ENHANCEMENT] Query-frontend: added `remote_read` to `op` supported label values for the `cortex_query_frontend_queries_total` metric. #8412
* [ENHANCEMENT] Query-frontend: log the overall length and start, end time offset from current time for remote read requests. The start and end times are calculated as the miminum and maximum times of the individual queries in the remote read request. #8404
* [ENHANCEMENT] Storage Provider: Added option `-<prefix>.s3.dualstack-enabled` that allows disabling S3 client from resolving AWS S3 endpoint into dual-stack IPv4/IPv6 endpoint. Defaults to true. #8405
* [ENHANCEMENT] HA Tracker: Added reporting of most recent elected replica change via `cortex_ha_tracker_last_election_timestamp_seconds` gauge, logging, and a new column in the HA Tracker status page. #8507
* [ENHANCEMENT] Use sd_notify to send events to systemd at start and stop of mimir services. Default systemd mimir.service config now wait for those events with a configurable timeout `TimeoutStartSec` default is 3 min to handle long start time (ex. store-gateway). #8220 #8555 #8658
* [ENHANCEMENT] Alertmanager: Reloading config and templates no longer needs to hit the disk. #4967
* [ENHANCEMENT] Compactor: Added experimental `-compactor.in-memory-tenant-meta-cache-size` option to set size of in-memory cache (in number of items) for parsed meta.json files. This can help when a tenant has many meta.json files and their parsing before each compaction cycle is using a lot of CPU time. #8544
* [ENHANCEMENT] Distributor: Interrupt OTLP write request translation when context is canceled or has timed out. #8524
* [ENHANCEMENT] Ingester, store-gateway: optimised regular expression matching for patterns like `1.*|2.*|3.*|...|1000.*`. #8632
* [ENHANCEMENT] Query-frontend: Add `header_cache_control` to query stats. #8590
* [ENHANCEMENT] Query-scheduler: Introduce `query-scheduler.use-multi-algorithm-query-queue`, which allows use of an experimental queue structure, with no change in external queue behavior. #7873
* [ENHANCEMENT] Query-scheduler: Improve CPU/memory performance of experimental query-scheduler. #8871
* [ENHANCEMENT] Expose a new `s3.trace.enabled` configuration option to enable detailed logging of operations against S3-compatible object stores. #8690
* [ENHANCEMENT] memberlist: locally-generated messages (e.g. ring updates) are sent to gossip network before forwarded messages. Introduced `-memberlist.broadcast-timeout-for-local-updates-on-shutdown` option to modify how long to wait until queue with locally-generated messages is empty when shutting down. Previously this was hard-coded to 10s, and wait included all messages (locally-generated and forwarded). Now it defaults to 10s, 0 means no timeout. Increasing this value may help to avoid problem when ring updates on shutdown are not propagated to other nodes, and ring entry is left in a wrong state. #8761
* [ENHANCEMENT] Querier: allow using both raw numbers of seconds and duration literals in queries where previously only one or the other was permitted. For example, `predict_linear` now accepts a duration literal (eg. `predict_linear(..., 4h)`), and range vector selectors now accept a number of seconds (eg. `rate(metric[2])`). #8780
* [ENHANCEMENT] Ruler: Add `ruler.max-independent-rule-evaluation-concurrency` to allow independent rules of a tenant to be run concurrently. You can control the amount of concurrency per tenant is controlled via the `-ruler.max-independent-rule-evaluation-concurrency-per-tenan` as a limit. Use a `-ruler.max-independent-rule-evaluation-concurrency` value of `0` can be used to disable the feature for all tenants. By default, this feature is disabled. A rule is eligible for concurrency as long as it doesn't depend on any other rules, doesn't have any other rules that depend on it, and has a total rule group runtime that exceeds 50% of its interval by default. The threshold can can be adjusted with `-ruler.independent-rule-evaluation-concurrency-min-duration-percentage`. #8146 #8858 #8880 #8884
  * This work introduces the following metrics:
    * `cortex_ruler_independent_rule_evaluation_concurrency_slots_in_use`
    * `cortex_ruler_independent_rule_evaluation_concurrency_attempts_started_total`
    * `cortex_ruler_independent_rule_evaluation_concurrency_attempts_incomplete_total`
    * `cortex_ruler_independent_rule_evaluation_concurrency_attempts_completed_total`
* [ENHANCEMENT] Expose a new `s3.session-token` configuration option to enable using temporary security credentials. #8952
* [ENHANCEMENT] Add HA deduplication features to the `mimir-microservices-mode` development environment. #9012
* [ENHANCEMENT] Remove experimental `-query-frontend.additional-query-queue-dimensions-enabled` and `-query-scheduler.additional-query-queue-dimensions-enabled`. Mimir now always includes "query components" as a queue dimension. #8984 #9135
* [ENHANCEMENT] Add a new ingester endpoint to prepare instances to downscale. #8956
* [ENHANCEMENT] Query-scheduler: Add `query-scheduler.prioritize-query-components` which, when enabled, will primarily prioritize dequeuing fairly across queue components, and secondarily prioritize dequeuing fairly across tenants. When disabled, tenant fairness is primarily prioritized. `query-scheduler.use-multi-algorithm-query-queue` must be enabled in order to use this flag. #9016 #9071
* [ENHANCEMENT] Update runtime configuration to read gzip-compressed files with `.gz` extension. #9074
* [ENHANCEMENT] Ingester: add `cortex_lifecycler_read_only` metric which is set to 1 when ingester's lifecycler is set to read-only mode. #9095
* [ENHANCEMENT] Add a new field, `encode_time_seconds` to query stats log messages, to record the amount of time it takes the query-frontend to encode a response. This does not include any serialization time for downstream components. #9062
* [ENHANCEMENT] OTLP: If the flag `-distributor.otel-created-timestamp-zero-ingestion-enabled` is true, OTel start timestamps are converted to Prometheus zero samples to mark series start. #9131 #10053
* [ENHANCEMENT] Querier: attach logs emitted during query consistency check to trace span for query. #9213
* [ENHANCEMENT] Query-scheduler: Experimental `-query-scheduler.prioritize-query-components` flag enables the querier-worker queue priority algorithm to take precedence over tenant rotation when dequeuing requests. #9220
* [ENHANCEMENT] Add application credential arguments for Openstack Swift storage backend. #9181
* [ENHANCEMENT] Make MemberlistKV module targetable (can be run through `-target=memberlist-kv`). #9940
* [BUGFIX] Ruler: add support for draining any outstanding alert notifications before shutting down. This can be enabled with the `-ruler.drain-notification-queue-on-shutdown=true` CLI flag. #8346
* [BUGFIX] Query-frontend: fix `-querier.max-query-lookback` enforcement when `-compactor.blocks-retention-period` is not set, and viceversa. #8388
* [BUGFIX] Ingester: fix sporadic `not found` error causing an internal server error if label names are queried with matchers during head compaction. #8391
* [BUGFIX] Ingester, store-gateway: fix case insensitive regular expressions not matching correctly some Unicode characters. #8391
* [BUGFIX] Query-frontend: "query stats" log now includes the actual `status_code` when the request fails due to an error occurring in the query-frontend itself. #8407
* [BUGFIX] Store-gateway: fixed a case where, on a quick subsequent restart, the previous lazy-loaded index header snapshot was overwritten by a partially loaded one. #8281
* [BUGFIX] Ingester: fixed timestamp reported in the "the sample has been rejected because its timestamp is too old" error when the write request contains only histograms. #8462
* [BUGFIX] Store-gateway: store sparse index headers atomically to disk. #8485
* [BUGFIX] Query scheduler: fix a panic in request queueing. #8451
* [BUGFIX] Querier: fix issue where "context canceled" is logged for trace spans for requests to store-gateways that return no series when chunks streaming is enabled. #8510
* [BUGFIX] Alertmanager: Fix per-tenant silence limits not reloaded during runtime. #8456
* [BUGFIX] Alertmanager: Fixes a number of bugs in silences which could cause an existing silence to be deleted/expired when updating the silence failed. This could happen when the replacing silence was invalid or exceeded limits. #8525
* [BUGFIX] Alertmanager: Fix help message for utf-8-strict-mode. #8572
* [BUGFIX] Query-frontend: Ensure that internal errors result in an HTTP 500 response code instead of 422. #8595 #8666
* [BUGFIX] Configuration: Multi line envs variables are flatten during injection to be compatible with YAML syntax
* [BUGFIX] Querier: fix issue where queries can return incorrect results if a single store-gateway returns overlapping chunks for a series. #8827
* [BUGFIX] HA Tracker: store correct timestamp for last received request from elected replica. #8821
* [BUGFIX] Querier: do not return `grpc: the client connection is closing` errors as HTTP `499`. #8865 #8888
* [BUGFIX] Compactor: fix a race condition between different compactor replicas that may cause a deleted block to be still referenced as non-deleted in the bucket index. #8905
* [BUGFIX] Querier: fix issue where some native histogram-related warnings were not emitted when `rate()` was used over native histograms. #8918
* [BUGFIX] Ruler: map invalid org-id errors to 400 status code. #8935
* [BUGFIX] Querier: Fix invalid query results when multiple chunks are being merged. #8992
* [BUGFIX] Query-frontend: return annotations generated during evaluation of sharded queries. #9138
* [BUGFIX] Querier: Support optional start and end times on `/prometheus/api/v1/labels`, `/prometheus/api/v1/label/<label>/values`, and `/prometheus/api/v1/series` when `max_query_into_future: 0`. #9129
* [BUGFIX] Alertmanager: Fix config validation gap around unreferenced templates. #9207
* [BUGFIX] Alertmanager: Fix goroutine leak when stored config fails to apply and there is no existing tenant alertmanager #9211
* [BUGFIX] Querier: fix issue where both recently compacted blocks and their source blocks can be skipped during querying if store-gateways are restarting. #9224
* [BUGFIX] Alertmanager: fix receiver firewall to detect `0.0.0.0` and IPv6 interface-local multicast address as local addresses. #9308

### Mixin

* [CHANGE] Dashboards: set default auto-refresh rate to 5m. #8758
* [ENHANCEMENT] Dashboards: allow switching between using classic or native histograms in dashboards.
  * Overview dashboard: status, read/write latency and queries/ingestion per sec panels, `cortex_request_duration_seconds` metric. #7674 #8502 #8791
  * Writes dashboard: `cortex_request_duration_seconds` metric. #8757 #8791
  * Reads dashboard: `cortex_request_duration_seconds` metric. #8752
  * Rollout progress dashboard: `cortex_request_duration_seconds` metric. #8779
  * Alertmanager dashboard: `cortex_request_duration_seconds` metric. #8792
  * Ruler dashboard: `cortex_request_duration_seconds` metric. #8795
  * Queries dashboard: `cortex_request_duration_seconds` metric. #8800
  * Remote ruler reads dashboard: `cortex_request_duration_seconds` metric. #8801
* [ENHANCEMENT] Alerts: `MimirRunningIngesterReceiveDelayTooHigh` alert has been tuned to be more reactive to high receive delay. #8538
* [ENHANCEMENT] Dashboards: improve end-to-end latency and strong read consistency panels when experimental ingest storage is enabled. #8543 #8830
* [ENHANCEMENT] Dashboards: Add panels for monitoring ingester autoscaling when not using ingest-storage. These panels are disabled by default, but can be enabled using the `autoscaling.ingester.enabled: true` config option. #8484
* [ENHANCEMENT] Dashboards: Add panels for monitoring store-gateway autoscaling. These panels are disabled by default, but can be enabled using the `autoscaling.store_gateway.enabled: true` config option. #8824
* [ENHANCEMENT] Dashboards: add panels to show writes to experimental ingest storage backend in the "Mimir / Ruler" dashboard, when `_config.show_ingest_storage_panels` is enabled. #8732
* [ENHANCEMENT] Dashboards: show all series in tooltips on time series dashboard panels. #8748
* [ENHANCEMENT] Dashboards: add compactor autoscaling panels to "Mimir / Compactor" dashboard. The panels are disabled by default, but can be enabled setting `_config.autoscaling.compactor.enabled` to `true`. #8777
* [ENHANCEMENT] Alerts: added `MimirKafkaClientBufferedProduceBytesTooHigh` alert. #8763
* [ENHANCEMENT] Dashboards: added "Kafka produced records / sec" panel to "Mimir / Writes" dashboard. #8763
* [ENHANCEMENT] Alerts: added `MimirStrongConsistencyOffsetNotPropagatedToIngesters` alert, and rename `MimirIngesterFailsEnforceStrongConsistencyOnReadPath` alert to `MimirStrongConsistencyEnforcementFailed`. #8831
* [ENHANCEMENT] Dashboards: remove "All" option for namespace dropdown in dashboards. #8829
* [ENHANCEMENT] Dashboards: add Kafka end-to-end latency outliers panel in the "Mimir / Writes" dashboard. #8948
* [ENHANCEMENT] Dashboards: add "Out-of-order samples appended" panel to "Mimir / Tenants" dashboard. #8939
* [ENHANCEMENT] Alerts: `RequestErrors` and `RulerRemoteEvaluationFailing` have been enriched with a native histogram version. #9004
* [ENHANCEMENT] Dashboards: add 'Read path' selector to 'Mimir / Queries' dashboard. #8878
* [ENHANCEMENT] Dashboards: add annotation indicating active series are being reloaded to 'Mimir / Tenants' dashboard. #9257
* [ENHANCEMENT] Dashboards: limit results on the 'Failed evaluations rate' panel of the 'Mimir / Tenants' dashboard to 50 to avoid crashing the page when there are many failing groups. #9262
* [FEATURE] Alerts: add `MimirGossipMembersEndpointsOutOfSync` alert. #9347
* [BUGFIX] Dashboards: fix "current replicas" in autoscaling panels when HPA is not active. #8566
* [BUGFIX] Alerts: do not fire `MimirRingMembersMismatch` during the migration to experimental ingest storage. #8727
* [BUGFIX] Dashboards: avoid over-counting of ingesters metrics when migrating to experimental ingest storage. #9170
* [BUGFIX] Dashboards: fix `job_prefix` not utilized in `jobSelector`. #9155

### Jsonnet

* [CHANGE] Changed the following config options when the experimental ingest storage is enabled: #8874
  * `ingest_storage_ingester_autoscaling_min_replicas` changed to `ingest_storage_ingester_autoscaling_min_replicas_per_zone`
  * `ingest_storage_ingester_autoscaling_max_replicas` changed to `ingest_storage_ingester_autoscaling_max_replicas_per_zone`
* [CHANGE] Changed the overrides configmap generation to remove any field with `null` value. #9116
* [CHANGE] `$.replicaTemplate` function now takes replicas and labelSelector parameter. #9248
* [CHANGE] Renamed `ingest_storage_ingester_autoscaling_replica_template_custom_resource_definition_enabled` to `replica_template_custom_resource_definition_enabled`. #9248
* [FEATURE] Add support for automatically deleting compactor, store-gateway, ingester and read-write mode backend PVCs when the corresponding StatefulSet is scaled down. #8382 #8736
* [FEATURE] Automatically set GOMAXPROCS on ingesters. #9273
* [ENHANCEMENT] Added the following config options to set the number of partition ingester replicas when migrating to experimental ingest storage. #8517
  * `ingest_storage_migration_partition_ingester_zone_a_replicas`
  * `ingest_storage_migration_partition_ingester_zone_b_replicas`
  * `ingest_storage_migration_partition_ingester_zone_c_replicas`
* [ENHANCEMENT] Distributor: increase `-distributor.remote-timeout` when the experimental ingest storage is enabled. #8518
* [ENHANCEMENT] Memcached: Update to Memcached 1.6.28 and memcached-exporter 0.14.4. #8557
* [ENHANCEMENT] Rollout-operator: Allow the rollout-operator to be used as Kubernetes statefulset webhook to enable `no-downscale` and `prepare-downscale` annotations to be used on ingesters or store-gateways. #8743
* [ENHANCEMENT] Do not deploy ingester-zone-c when experimental ingest storage is enabled and `ingest_storage_ingester_zones` is configured to `2`. #8776
* [ENHANCEMENT] Added the config option `ingest_storage_migration_classic_ingesters_no_scale_down_delay` to disable the downscale delay on classic ingesters when migrating to experimental ingest storage. #8775 #8873
* [ENHANCEMENT] Configure experimental ingest storage on query-frontend too when enabled. #8843
* [ENHANCEMENT] Allow to override Kafka client ID on a per-component basis. #9026
* [ENHANCEMENT] Rollout-operator's access to ReplicaTemplate is now configured via config option `rollout_operator_replica_template_access_enabled`. #9252
* [ENHANCEMENT] Added support for new way of downscaling ingesters, using rollout-operator's resource-mirroring feature and read-only mode of ingesters. This can be enabled by using `ingester_automated_downscale_v2_enabled` config option. This is mutually exclusive with both `ingester_automated_downscale_enabled` (previous downscale mode) and `ingest_storage_ingester_autoscaling_enabled` (autoscaling for ingest-storage).
* [ENHANCEMENT] Update rollout-operator to `v0.19.1`. #9388
* [BUGFIX] Added missing node affinity matchers to write component. #8910

### Mimirtool

* [CHANGE] Disable colored output on mimirtool when the output is not to a terminal. #9423
* [CHANGE] Add `--force-color` flag to be able to enable colored output when the output is not to a terminal. #9423
* [CHANGE] Analyze Rules: Count recording rules used in rules group as used. #6133
* [CHANGE] Remove deprecated `--rule-files` flag in favor of CLI arguments for the following commands: #8701
  * `mimirtool rules load`
  * `mimirtool rules sync`
  * `mimirtool rules diff`
  * `mimirtool rules check`
  * `mimirtool rules prepare`
* [ENHANCEMENT] Remote read and backfill now supports the experimental native histograms. #9156

### Mimir Continuous Test

* [CHANGE] Use test metrics that do not pass through 0 to make identifying incorrect results easier. #8630
* [CHANGE] Allowed authentication to Mimir using both Tenant ID and basic/bearer auth. #9038
* [FEATURE] Experimental support for the `-tests.send-chunks-debugging-header` boolean flag to send the `X-Mimir-Chunk-Info-Logger: series_id` header with queries. #8599
* [ENHANCEMENT] Include human-friendly timestamps in diffs logged when a test fails. #8630
* [ENHANCEMENT] Add histograms to measure latency of read and write requests. #8583
* [ENHANCEMENT] Log successful test runs in addition to failed test runs. #8817
* [ENHANCEMENT] Series emitted by continuous-test now distribute more uniformly across ingesters. #9218 #9243
* [ENHANCEMENT] Configure `User-Agent` header for the Mimir client via `-tests.client.user-agent`. #9338
* [BUGFIX] Initialize test result metrics to 0 at startup so that alerts can correctly identify the first failure after startup. #8630

### Query-tee

* [CHANGE] If a preferred backend is configured, then query-tee always returns its response, regardless of the response status code. Previously, query-tee would only return the response from the preferred backend if it did not have a 5xx status code. #8634
* [ENHANCEMENT] Emit trace spans from query-tee. #8419
* [ENHANCEMENT] Log trace ID (if present) with all log messages written while processing a request. #8419
* [ENHANCEMENT] Log user agent when processing a request. #8419
* [ENHANCEMENT] Add `time` parameter to proxied instant queries if it is not included in the incoming request. This is optional but enabled by default, and can be disabled with `-proxy.add-missing-time-parameter-to-instant-queries=false`. #8419
* [ENHANCEMENT] Add support for sending only a proportion of requests to all backends, with the remainder only sent to the preferred backend. The default behaviour is to send all requests to all backends. This can be configured with `-proxy.secondary-backends-request-proportion`. #8532
* [ENHANCEMENT] Check annotations emitted by both backends are the same when comparing responses from two backends. #8660
* [ENHANCEMENT] Compare native histograms in query results when comparing results between two backends. #8724
* [ENHANCEMENT] Don't consider responses to be different during response comparison if both backends' responses contain different series, but all samples are within the recent sample window. #8749 #8894
* [ENHANCEMENT] When the expected and actual response for a matrix series is different, the full set of samples for that series from both backends will now be logged. #8947
* [ENHANCEMENT] Wait up to `-server.graceful-shutdown-timeout` for inflight requests to finish when shutting down, rather than immediately terminating inflight requests on shutdown. #8985
* [ENHANCEMENT] Optionally consider equivalent error messages the same when comparing responses. Enabled by default, disable with `-proxy.require-exact-error-match=true`. #9143 #9350 #9366
* [BUGFIX] Ensure any errors encountered while forwarding a request to a backend (eg. DNS resolution failures) are logged. #8419
* [BUGFIX] The comparison of the results should not fail when either side contains extra samples from within SkipRecentSamples duration. #8920
* [BUGFIX] When `-proxy.compare-skip-recent-samples` is enabled, compare sample timestamps with the time the query requests were made, rather than the time at which the comparison is occurring. #9416

### Documentation

* [ENHANCEMENT] Specify in which component the configuration flags `-compactor.blocks-retention-period`, `-querier.max-query-lookback`, `-query-frontend.max-total-query-length`, `-query-frontend.max-query-expression-size-bytes` are applied and that they are applied to remote read as well. #8433
* [ENHANCEMENT] Provide more detailed recommendations on how to migrate from classic to native histograms. #8864
* [ENHANCEMENT] Clarify that `{namespace}` and `{groupName}` path segments in the ruler config API should be URL-escaped. #8969
* [ENHANCEMENT] Include stalled compactor network drive information in runbooks. #9297
* [ENHANCEMENT] Document `/ingester/prepare-partition-downscale` and `/ingester/prepare-instance-ring-downscale` endpoints. #9132
* [ENHANCEMENT] Describe read-only mode of ingesters in component documentation. #9132

### Tools

* [CHANGE] `wal-reader`: Renamed `-series-entries` to `-print-series`. Renamed `-print-series-with-samples` to `-print-samples`. #8568
* [FEATURE] `query-bucket-index`: add new tool to query a bucket index file and print the blocks that would be used for a given query time range. #8818
* [FEATURE] `kafkatool`: add new CLI tool to operate Kafka. Supported commands: #9000
  * `brokers list-leaders-by-partition`
  * `consumer-group commit-offset`
  * `consumer-group copy-offset`
  * `consumer-group list-offsets`
  * `create-partitions`
* [ENHANCEMENT] `wal-reader`: References to unknown series from Samples, Exemplars, histogram or tombstones records are now always logged. #8568
* [ENHANCEMENT] `tsdb-series`: added `-stats` option to print min/max time of chunks, total number of samples and DPM for each series. #8420
* [ENHANCEMENT] `tsdb-print-chunk`: print counter reset information for native histograms. #8812
* [ENHANCEMENT] `grpcurl-query-ingesters`: print counter reset information for native histograms. #8820
* [ENHANCEMENT] `grpcurl-query-ingesters`: concurrently query ingesters. #9102
* [ENHANCEMENT] `grpcurl-query-ingesters`: sort series and chunks in output. #9180
* [ENHANCEMENT] `grpcurl-query-ingesters`: print full chunk timestamps, not just time component. #9180
* [ENHANCEMENT] `tsdb-series`: Added `-json` option to generate JSON output for easier post-processing. #8844
* [ENHANCEMENT] `tsdb-series`: Added `-min-time` and `-max-time` options to filter samples that are used for computing data-points per minute. #8844
* [ENHANCEMENT] `mimir-rules-action`: Added new input to support matching target namespaces by regex. #9244
* [ENHANCEMENT] `mimir-rules-action`: Added new inputs to support ignoring namespaces and ignoring namespaces by regex. #9258 #9324
* [BUGFIX] `copyblocks`, `undelete-blocks`, `copyprefix`: use a multipart upload to server-side copy objects greater than 5GiB in size on S3. #9357

## 2.13.1

### Grafana Mimir

* [BUGFIX] Upgrade Go to 1.22.9 to address [CVE-2024-34156](https://nvd.nist.gov/vuln/detail/CVE-2024-34156). #10097
* [BUGFIX] Update module google.golang.org/grpc to v1.64.1 to address [GHSA-xr7q-jx4m-x55m](https://github.com/advisories/GHSA-xr7q-jx4m-x55m). #8717
* [BUGFIX] Upgrade github.com/rs/cors to v1.11.0 address [GHSA-mh55-gqvf-xfwm](https://github.com/advisories/GHSA-mh55-gqvf-xfwm). #8611

## 2.13.0

### Grafana Mimir

* [CHANGE] Build: `grafana/mimir` docker image is now based on `gcr.io/distroless/static-debian12` image. Alpine-based docker image is still available as `grafana/mimir-alpine`, until Mimir 2.15. #8204 #8235
* [CHANGE] Ingester: `/ingester/flush` endpoint is now only allowed to execute only while the ingester is in `Running` state. The 503 status code is returned if the endpoint is called while the ingester is not in `Running` state. #7486
* [CHANGE] Distributor: Include label name in `err-mimir-label-value-too-long` error message: #7740
* [CHANGE] Ingester: enabled 1 out 10 errors log sampling by default. All the discarded samples will still be tracked by the `cortex_discarded_samples_total` metric. The feature can be configured via `-ingester.error-sample-rate` (0 to log all errors). #7807
* [CHANGE] Query-frontend: Query results caching and experimental query blocking now utilize the PromQL string-formatted query format rather than the unvalidated query as submitted to the frontend. #7742
  * Query results caching should be more stable as all equivalent queries receive the same cache key, but there may be cache churn on first deploy with the updated format
  * Query blocking can no longer be circumvented with an equivalent query in a different format; see [Configure queries to block](https://grafana.com/docs/mimir/latest/configure/configure-blocked-queries/)
* [CHANGE] Query-frontend: stop using `-validation.create-grace-period` to clamp how far into the future a query can span. #8075
* [CHANGE] Clamp [`GOMAXPROCS`](https://pkg.go.dev/runtime#GOMAXPROCS) to [`runtime.NumCPU`](https://pkg.go.dev/runtime#NumCPU). #8201
* [CHANGE] Anonymous usage statistics tracking: add CPU usage percentage tracking. #8282
* [CHANGE] Added new metric `cortex_compactor_disk_out_of_space_errors_total` which counts how many times a compaction failed due to the compactor being out of disk. #8237
* [CHANGE] Anonymous usage statistics tracking: report active series in addition to in-memory series. #8279
* [CHANGE] Ruler: `evaluation_delay` field in the rule group configuration has been deprecated. Please use `query_offset` instead (it has the same exact meaning and behaviour). #8295
* [CHANGE] General: remove `-log.buffered`. The configuration option has been enabled by default and deprecated since Mimir 2.11. #8395
* [CHANGE] Ruler: promote tenant federation from experimental to stable. #8400
* [CHANGE] Ruler: promote `-ruler.recording-rules-evaluation-enabled` and `-ruler.alerting-rules-evaluation-enabled` from experimental to stable. #8400
* [CHANGE] General: promote `-tenant-federation.max-tenants` from experimental to stable. #8400
* [FEATURE] Continuous-test: now runable as a module with `mimir -target=continuous-test`. #7747
* [FEATURE] Store-gateway: Allow specific tenants to be enabled or disabled via `-store-gateway.enabled-tenants` or `-store-gateway.disabled-tenants` CLI flags or their corresponding YAML settings. #7653
* [FEATURE] New `-<prefix>.s3.bucket-lookup-type` flag configures lookup style type, used to access bucket in s3 compatible providers. #7684
* [FEATURE] Querier: add experimental streaming PromQL engine, enabled with `-querier.promql-engine=mimir`. #7693 #7898 #7899 #8023 #8058 #8096 #8121 #8197 #8230 #8247 #8270 #8276 #8277 #8291 #8303 #8340 #8256 #8348
* [FEATURE] New `/ingester/unregister-on-shutdown` HTTP endpoint allows dynamic access to ingesters' `-ingester.ring.unregister-on-shutdown` configuration. #7739
* [FEATURE] Server: added experimental [PROXY protocol support](https://www.haproxy.org/download/2.3/doc/proxy-protocol.txt). The PROXY protocol support can be enabled via `-server.proxy-protocol-enabled=true`. When enabled, the support is added both to HTTP and gRPC listening ports. #7698
* [FEATURE] Query-frontend, querier: new experimental `/cardinality/active_native_histogram_metrics` API to get active native histogram metric names with statistics about active native histogram buckets. #7982 #7986 #8008
* [FEATURE] Alertmanager: Added `-alertmanager.max-silences-count` and `-alertmanager.max-silence-size-bytes` to set limits on per tenant silences. Disabled by default. #8241 #8249
* [FEATURE] Ingester: add experimental support for the server-side circuit breakers when writing to and reading from ingesters. This can be enabled using `-ingester.push-circuit-breaker.enabled` and `-ingester.read-circuit-breaker.enabled` options. Further `-ingester.push-circuit-breaker.*` and `-ingester.read-circuit-breaker.*` options for configuring circuit-breaker are available. Added metrics `cortex_ingester_circuit_breaker_results_total`,  `cortex_ingester_circuit_breaker_transitions_total`, `cortex_ingester_circuit_breaker_current_state` and `cortex_ingester_circuit_breaker_request_timeouts_total`. #8180 #8285 #8315 #8446
* [FEATURE] Distributor, ingester: add new setting `-validation.past-grace-period` to limit how old (based on the wall clock minus OOO window) the ingested samples can be. The default 0 value disables this limit. #8262
* [ENHANCEMENT] Distributor: add metrics `cortex_distributor_samples_per_request` and `cortex_distributor_exemplars_per_request` to track samples/exemplars per request. #8265
* [ENHANCEMENT] Reduced memory allocations in functions used to propagate contextual information between gRPC calls. #7529
* [ENHANCEMENT] Distributor: add experimental limit for exemplars per series per request, enabled with `-distributor.max-exemplars-per-series-per-request`, the number of discarded exemplars are tracked with `cortex_discarded_exemplars_total{reason="too_many_exemplars_per_series_per_request"}` #7989 #8010
* [ENHANCEMENT] Store-gateway: merge series from different blocks concurrently. #7456
* [ENHANCEMENT] Store-gateway: Add `stage="wait_max_concurrent"` to `cortex_bucket_store_series_request_stage_duration_seconds` which records how long the query had to wait for its turn for `-blocks-storage.bucket-store.max-concurrent`. #7609
* [ENHANCEMENT] Querier: add `cortex_querier_federation_upstream_query_wait_duration_seconds` to observe time from when a querier picks up a cross-tenant query to when work begins on its single-tenant counterparts. #7209
* [ENHANCEMENT] Compactor: Add `cortex_compactor_block_compaction_delay_seconds` metric to track how long it takes to compact blocks since the blocks are created. #7635
* [ENHANCEMENT] Store-gateway: add `outcome` label to `cortex_bucket_stores_gate_duration_seconds` histogram metric. Possible values for the `outcome` label are: `rejected_canceled`, `rejected_deadline_exceeded`, `rejected_other`, and `permitted`. #7784
* [ENHANCEMENT] Query-frontend: use zero-allocation experimental decoder for active series queries via `-query-frontend.use-active-series-decoder`. #7665
* [ENHANCEMENT] Go: updated to 1.22.2. #7802
* [ENHANCEMENT] Query-frontend: support `limit` parameter on `/prometheus/api/v1/label/{name}/values` and `/prometheus/api/v1/labels` endpoints. #7722
* [ENHANCEMENT] Expose TLS configuration for the S3 backend client. #7959
* [ENHANCEMENT] Rules: Support expansion of native histogram values when using rule templates #7974
* [ENHANCEMENT] Rules: Add metric `cortex_prometheus_rule_group_last_restore_duration_seconds` which measures how long it takes to restore rule groups using the `ALERTS_FOR_STATE` series #7974
* [ENHANCEMENT] OTLP: Improve remote write format translation performance by using label set hashes for metric identifiers instead of string based ones. #8012
* [ENHANCEMENT] Querying: Remove OpEmptyMatch from regex concatenations. #8012
* [ENHANCEMENT] Store-gateway: add `-blocks-storage.bucket-store.max-concurrent-queue-timeout`. When set, queries at the store-gateway's query gate will not wait longer than that to execute. If a query reaches the wait timeout, then the querier will retry the blocks on a different store-gateway. If all store-gateways are unavailable, then the query will fail with `err-mimir-store-consistency-check-failed`. #7777 #8149
* [ENHANCEMENT] Store-gateway: add `-blocks-storage.bucket-store.index-header.lazy-loading-concurrency-queue-timeout`. When set, loads of index-headers at the store-gateway's index-header lazy load gate will not wait longer than that to execute. If a load reaches the wait timeout, then the querier will retry the blocks on a different store-gateway. If all store-gateways are unavailable, then the query will fail with `err-mimir-store-consistency-check-failed`. #8138
* [ENHANCEMENT] Ingester: Optimize querying with regexp matchers. #8106
* [ENHANCEMENT] Distributor: Introduce `-distributor.max-request-pool-buffer-size` to allow configuring the maximum size of the request pool buffers. #8082
* [ENHANCEMENT] Store-gateway: improve performance when streaming chunks to queriers is enabled (`-querier.prefer-streaming-chunks-from-store-gateways=true`) and the query selects fewer than `-blocks-storage.bucket-store.batch-series-size` series (defaults to 5000 series). #8039
* [ENHANCEMENT] Ingester: active series are now updated along with owned series. They decrease when series change ownership between ingesters. This helps provide a more accurate total of active series when ingesters are added. This is only enabled when `-ingester.track-ingester-owned-series` or `-ingester.use-ingester-owned-series-for-limits` are enabled. #8084
* [ENHANCEMENT] Query-frontend: include route name in query stats log lines. #8191
* [ENHANCEMENT] OTLP: Speed up conversion from OTel to Mimir format by about 8% and reduce memory consumption by about 30%. Can be disabled via `-distributor.direct-otlp-translation-enabled=false` #7957
* [ENHANCEMENT] Ingester/Querier: Optimise regexps with long lists of alternates. #8221, #8234
* [ENHANCEMENT] Ingester: Include more detail in tracing of queries. #8242
* [ENHANCEMENT] Distributor: add `insight=true` to remote-write and OTLP write handlers when the HTTP response status code is 4xx. #8294
* [ENHANCEMENT] Ingester: reduce locked time while matching postings for a label, improving the write latency and compaction speed. #8327
* [ENHANCEMENT] Ingester: reduce the amount of locks taken during the Head compaction's garbage-collection process, improving the write latency and compaction speed. #8327
* [ENHANCEMENT] Query-frontend: log the start, end time and matchers for remote read requests to the query stats logs. #8326 #8370 #8373
* [BUGFIX] Distributor: prometheus retry on 5xx and 429 errors, while otlp collector only retry on 429, 502, 503 and 504, mapping other 5xx errors to the retryable ones in otlp endpoint. #8324 #8339
* [BUGFIX] Distributor: make OTLP endpoint return marshalled proto bytes as response body for 4xx/5xx errors. #8227
* [BUGFIX] Rules: improve error handling when querier is local to the ruler. #7567
* [BUGFIX] Querier, store-gateway: Protect against panics raised during snappy encoding. #7520
* [BUGFIX] Ingester: Prevent timely compaction of empty blocks. #7624
* [BUGFIX] Querier: Don't cache context.Canceled errors for bucket index. #7620
* [BUGFIX] Store-gateway: account for `"other"` time in LabelValues and LabelNames requests. #7622
* [BUGFIX] Query-frontend: Don't panic when using the `-query-frontend.downstream-url` flag. #7651
* [BUGFIX] Ingester: when receiving multiple exemplars for a native histogram via remote write, sort them and only report an error if all are older than the latest exemplar as this could be a partial update. #7640 #7948 #8014
* [BUGFIX] Ingester: don't retain blocks if they finish exactly on the boundary of the retention window. #7656
* [BUGFIX] Bug-fixes and improvements to experimental native histograms. #7744 #7813
* [BUGFIX] Querier: return an error when a query uses `label_join` with an invalid destination label name. #7744
* [BUGFIX] Compactor: correct outstanding job estimation in metrics and `compaction-planner` tool when block labels differ. #7745
* [BUGFIX] Ingester: turn native histogram validation errors in TSDB into soft ingester errors that result in returning 4xx to the end-user instead of 5xx. In the case of TSDB validation errors, the counter `cortex_discarded_samples_total` will be increased with the `reason` label set to `"invalid-native-histogram"`. #7736 #7773
* [BUGFIX] Do not wrap error message with `sampled 1/<frequency>` if it's not actually sampled. #7784
* [BUGFIX] Store-gateway: do not track cortex_querier_blocks_consistency_checks_failed_total metric if query has been canceled or interrued due to any error not related to blocks consistency check failed. #7752
* [BUGFIX] Ingester: ignore instances with no tokens when calculating local limits to prevent discards during ingester scale-up #7881
* [BUGFIX] Ingester: do not reuse exemplars slice in the write request if there are more than 10 exemplars per series. This should help to reduce the in-use memory in case of few requests with a very large number of exemplars. #7936
* [BUGFIX] Distributor: fix down scaling of native histograms in the distributor when timeseries unmarshal cache is in use. #7947
* [BUGFIX] Distributor: fix cardinality API to return more accurate number of in-memory series when number of zones is larger than replication factor. #7984
* [BUGFIX] All: fix config validation for non-ingester modules, when ingester's ring is configured with spread-minimizing token generation strategy. #7990
* [BUGFIX] Ingester: copy LabelValues strings out of mapped memory to avoid a segmentation fault if the region becomes unmapped before the result is marshaled. #8003
* [BUGFIX] OTLP: Don't generate target_info unless at least one identifying label is defined. #8012
* [BUGFIX] OTLP: Don't generate target_info unless there are metrics. #8012
* [BUGFIX] Query-frontend: Experimental query queue splitting: fix issue where offset and range selector duration were not considered when predicting query component. #7742
* [BUGFIX] Querying: Empty matrix results were incorrectly returning `null` instead of `[]`. #8029
* [BUGFIX] All: don't increment `thanos_objstore_bucket_operation_failures_total` metric for cancelled requests. #8072
* [BUGFIX] Query-frontend: fix empty metric name matcher not being applied under certain conditions. #8076
* [BUGFIX] Querying: Fix regex matching of multibyte runes with dot operator. #8089
* [BUGFIX] Querying: matrix results returned from instant queries were not sorted by series. #8113
* [BUGFIX] Query scheduler: Fix a crash in result marshaling. #8140
* [BUGFIX] Store-gateway: Allow long-running index scans to be interrupted. #8154
* [BUGFIX] Query-frontend: fix splitting of queries using `@ start()` and `@end()` modifiers on a subquery. Previously the `start()` and `end()` would be evaluated using the start end end of the split query instead of the original query. #8162
* [BUGFIX] Distributor: Don't discard time series with invalid exemplars, just drop affected exemplars. #8224
* [BUGFIX] Ingester: fixed in-memory series count when replaying a corrupted WAL. #8295
* [BUGFIX] Ingester: fix context cancellation handling when a query is busy looking up series in the TSDB index and `-blocks-storage.tsdb.head-postings-for-matchers-cache*` or `-blocks-storage.tsdb.block-postings-for-matchers-cache*` are in use. #8337
* [BUGFIX] Querier: fix edge case where bucket indexes are sometimes cached forever instead of with the expected TTL. #8343
* [BUGFIX] OTLP handler: fix errors returned by OTLP handler when used via httpgrpc tunneling. #8363
* [BUGFIX] Update `github.com/hashicorp/go-retryablehttp` to address [CVE-2024-6104](https://github.com/advisories/GHSA-v6v8-xj6m-xwqh). #8539
* [BUGFIX] Alertmanager: Fixes a number of bugs in silences which could cause an existing silence to be deleted/expired when updating the silence failed. This could happen when the replacing silence was invalid or exceeded limits. #8525
* [BUGFIX] Alertmanager: Fix per-tenant silence limits not reloaded during runtime. #8456
* [BUGFIX] Alertmanager: Fix help message for utf-8-strict-mode. #8572
* [BUGFIX] Upgrade golang to 1.22.5 to address [CVE-2024-24791](https://nvd.nist.gov/vuln/detail/CVE-2024-24791). #8600

### Mixin

* [CHANGE] Alerts: Removed obsolete `MimirQueriesIncorrect` alert that used test-exporter metrics. Test-exporter support was however removed in Mimir 2.0 release. #7774
* [CHANGE] Alerts: Change threshold for `MimirBucketIndexNotUpdated` alert to fire before queries begin to fail due to bucket index age. #7879
* [FEATURE] Dashboards: added 'Remote ruler reads networking' dashboard. #7751
* [FEATURE] Alerts: Add `MimirIngesterStuckProcessingRecordsFromKafka` alert. #8147
* [ENHANCEMENT] Alerts: allow configuring alerts range interval via `_config.base_alerts_range_interval_minutes`. #7591
* [ENHANCEMENT] Dashboards: Add panels for monitoring distributor and ingester when using ingest-storage. These panels are disabled by default, but can be enabled using `show_ingest_storage_panels: true` config option. Similarly existing panels used when distributors and ingesters use gRPC for forwarding requests can be disabled by setting `show_grpc_ingestion_panels: false`. #7670 #7699
* [ENHANCEMENT] Alerts: add the following alerts when using ingest-storage: #7699 #7702 #7867
  * `MimirIngesterLastConsumedOffsetCommitFailed`
  * `MimirIngesterFailedToReadRecordsFromKafka`
  * `MimirIngesterKafkaFetchErrorsRateTooHigh`
  * `MimirStartingIngesterKafkaReceiveDelayIncreasing`
  * `MimirRunningIngesterReceiveDelayTooHigh`
  * `MimirIngesterFailsToProcessRecordsFromKafka`
  * `MimirIngesterFailsEnforceStrongConsistencyOnReadPath`
* [ENHANCEMENT] Dashboards: add in-flight queries scaling metric panel for ruler-querier. #7749
* [ENHANCEMENT] Dashboards: renamed rows in the "Remote ruler reads" and "Remote ruler reads resources" dashboards to match the actual component names. #7750
* [ENHANCEMENT] Dashboards: allow switching between using classic of native histograms in dashboards. #7627
  * Overview dashboard, Status panel, `cortex_request_duration_seconds` metric.
* [ENHANCEMENT] Alerts: exclude `529` and `598` status codes from failure codes in `MimirRequestsError`. #7889
* [ENHANCEMENT] Dashboards: renamed "TCP Connections" panel to "Ingress TCP Connections" in the networking dashboards. #8092
* [ENHANCEMENT] Dashboards: update the use of deprecated "table (old)" panels to "table". #8181
* [ENHANCEMENT] Dashboards: added a `component` variable to "Slow queries" dashboard to allow checking the slow queries of the remote ruler evaluation query path. #8309
* [BUGFIX] Dashboards: fix regular expression for matching read-path gRPC ingester methods to include querying of exemplars, label-related queries, or active series queries. #7676
* [BUGFIX] Dashboards: fix user id abbreviations and column heads for Top Tenants dashboard. #7724
* [BUGFIX] Dashboards: fix incorrect query used for "queue length" panel on "Ruler" dashboard. #8006
* [BUGFIX] Dashboards: fix disk space utilization panels when running with a recent version of kube-state-metrics. #8212

### Jsonnet

* [CHANGE] Memcached: Change default read timeout for chunks and index caches to `750ms` from `450ms`. #7778
* [CHANGE] Fine-tuned `terminationGracePeriodSeconds` for the following components: #7364
  * Querier: changed from `30` to `180`
  * Query-scheduler: changed from `30` to `180`
* [CHANGE] Change TCP port exposed by `mimir-continuous-test` deployment to match with updated defaults of its container image (see changes below). #7958
* [FEATURE] Add support to deploy Mimir with experimental ingest storage enabled. #8028 #8222
* [ENHANCEMENT] Compactor: add `$._config.cortex_compactor_concurrent_rollout_enabled` option (disabled by default) that makes use of rollout-operator to speed up the rollout of compactors. #7783 #7878
* [ENHANCEMENT] Shuffle-sharding: add `$._config.shuffle_sharding.ingest_storage_partitions_enabled` and `$._config.shuffle_sharding.ingester_partitions_shard_size` options, that allow configuring partitions shard size in ingest-storage mode. #7804
* [ENHANCEMENT] Update rollout-operator to `v0.17.0`. #8399
* [ENHANCEMENT] Add `_config.autoscaling_querier_predictive_scaling_enabled` to scale querier based on inflight queries 7 days ago. #7775
* [ENHANCEMENT] Add support to autoscale ruler-querier replicas based on in-flight queries too (in addition to CPU and memory based scaling). #8060 #8188
* [ENHANCEMENT] Distributor: improved distributor HPA scaling metric to only take in account ready pods. This requires the metric `kube_pod_status_ready` to be available in the data source used by KEDA to query scaling metrics (configured via `_config.autoscaling_prometheus_url`). #8251
* [BUGFIX] Guard against missing samples in KEDA queries. #7691 #10013
* [BUGFIX] Alertmanager: Set -server.http-idle-timeout to avoid EOF errors in ruler. #8192

### Mimirtool

* [CHANGE] Deprecated `--rule-files` flag in favor of CLI arguments. #7756
* [FEATURE] mimirtool: Add `runtime-config verify` sub-command, for verifying Mimir runtime config files. #8123
* [ENHANCEMENT] `mimirtool promql format`: Format PromQL query with Prometheus' string or pretty-print formatter. #7742
* [ENHANCEMENT] Add `mimir-http-prefix` configuration to set the Mimir URL prefix when using legacy routes. #8069
* [ENHANCEMENT] Add option `--output-dir` to `mimirtool rules get` and `mimirtool rules print` to allow persisting rule groups to a file for edit and re-upload. #8142
* [BUGFIX] Fix panic in `loadgen` subcommand. #7629
* [BUGFIX] `mimirtool rules prepare`: do not add aggregation label to `on()` clause if already present in `group_left()` or `group_right()`. #7839
* [BUGFIX] Analyze Grafana: fix parsing queries with variables. #8062
* [BUGFIX] `mimirtool rules sync`: detect a change when the `query_offset` or the deprecated `evaluation_delay` configuration changes. #8297

### Mimir Continuous Test

* [CHANGE] `mimir-continuous-test` has been deprecated and replaced by a Mimir module that can be run as a target from the `mimir` binary using `mimir -target=continuous-test`. #7753
* [CHANGE] `-server.metrics-port` flag is no longer available for use in the module run of mimir-continuous-test, including the grafana/mimir-continuous-test Docker image which uses the new module. Configuring this port is still possible in the binary, which is deprecated. #7747
* [CHANGE] Allowed authenticatication to Mimir using both Tenant ID and basic/bearer auth #7619.
* [BUGFIX] Set `User-Agent` header for all requests sent from the testing client. #7607

### Query-tee

* [ENHANCEMENT] Log queries that take longer than `proxy.log-slow-query-response-threshold` when compared to other backends. #7346
* [ENHANCEMENT] Add two new metrics for measuring the relative duration between backends: #7782 #8013 #8330
  * `cortex_querytee_backend_response_relative_duration_seconds`
  * `cortex_querytee_backend_response_relative_duration_proportional`

### Documentation

* [CHANGE] Note that the _Play with Grafana Mimir_ tutorial directory path changed after the release of the video. #8319
* [ENHANCEMENT] Clarify Compactor and its storage volume when configured under Kubernetes. #7675
* [ENHANCEMENT] Add OTLP route to _Mimir routes by path_ runbooks section. #8074
* [ENHANCEMENT] Document option server.log-source-ips-full. #8268

### Tools

* [ENHANCEMENT] ulidtime: add option to show random part of ULID, timestamp in milliseconds and header. #7615
* [ENHANCEMENT] copyblocks: add a flag to configure part-size for multipart uploads in s3 client-side copying. #8292
* [ENHANCEMENT] copyblocks: enable pprof HTTP endpoints. #8292

## 2.12.0

### Grafana Mimir

* [CHANGE] Alertmanager: Deprecates the `v1` API. All `v1` API endpoints now respond with a JSON deprecation notice and a status code of `410`. All endpoints have a `v2` equivalent. The list of endpoints is: #7103
  * `<alertmanager-web.external-url>/api/v1/alerts`
  * `<alertmanager-web.external-url>/api/v1/receivers`
  * `<alertmanager-web.external-url>/api/v1/silence/{id}`
  * `<alertmanager-web.external-url>/api/v1/silences`
  * `<alertmanager-web.external-url>/api/v1/status`
* [CHANGE] Ingester: Increase default value of `-blocks-storage.tsdb.head-postings-for-matchers-cache-max-bytes` and `-blocks-storage.tsdb.block-postings-for-matchers-cache-max-bytes` to 100 MiB (previous default value was 10 MiB). #6764
* [CHANGE] Validate tenant IDs according to [documented behavior](https://grafana.com/docs/mimir/latest/configure/about-tenant-ids/) even when tenant federation is not enabled. Note that this will cause some previously accepted tenant IDs to be rejected such as those longer than 150 bytes or containing `|` characters. #6959
* [CHANGE] Ruler: don't use backoff retry on remote evaluation in case of `4xx` errors. #7004
* [CHANGE] Server: responses with HTTP 4xx status codes are now treated as errors and used in `status_code` label of request duration metric. #7045
* [CHANGE] Memberlist: change default for `-memberlist.stream-timeout` from `10s` to `2s`. #7076
* [CHANGE] Memcached: remove legacy `thanos_cache_memcached_*` and `thanos_memcached_*` prefixed metrics. Instead, Memcached and Redis cache clients now emit `thanos_cache_*` prefixed metrics with a `backend` label. #7076
* [CHANGE] Ruler: the following metrics, exposed when the ruler is configured to discover Alertmanager instances via service discovery, have been renamed: #7057
  * `prometheus_sd_failed_configs` renamed to `cortex_prometheus_sd_failed_configs`
  * `prometheus_sd_discovered_targets` renamed to `cortex_prometheus_sd_discovered_targets`
  * `prometheus_sd_received_updates_total` renamed to `cortex_prometheus_sd_received_updates_total`
  * `prometheus_sd_updates_delayed_total` renamed to `cortex_prometheus_sd_updates_delayed_total`
  * `prometheus_sd_updates_total` renamed to `cortex_prometheus_sd_updates_total`
  * `prometheus_sd_refresh_failures_total` renamed to `cortex_prometheus_sd_refresh_failures_total`
  * `prometheus_sd_refresh_duration_seconds` renamed to `cortex_prometheus_sd_refresh_duration_seconds`
* [CHANGE] Query-frontend: the default value for `-query-frontend.not-running-timeout` has been changed from 0 (disabled) to 2s. The configuration option has also been moved from "experimental" to "advanced". #7127
* [CHANGE] Store-gateway: to reduce disk contention on HDDs the default value for `blocks-storage.bucket-store.tenant-sync-concurrency` has been changed from `10` to `1` and the default value for `blocks-storage.bucket-store.block-sync-concurrency` has been changed from `20` to `4`. #7136
* [CHANGE] Store-gateway: Remove deprecated CLI flags `-blocks-storage.bucket-store.index-header-lazy-loading-enabled` and `-blocks-storage.bucket-store.index-header-lazy-loading-idle-timeout` and their corresponding YAML settings. Instead, use `-blocks-storage.bucket-store.index-header.lazy-loading-enabled` and `-blocks-storage.bucket-store.index-header.lazy-loading-idle-timeout`. #7521
* [CHANGE] Store-gateway: Mark experimental CLI flag `-blocks-storage.bucket-store.index-header.lazy-loading-concurrency` and its corresponding YAML settings as advanced. #7521
* [CHANGE] Store-gateway: Remove experimental CLI flag `-blocks-storage.bucket-store.index-header.sparse-persistence-enabled` since this is now the default behavior. #7535
* [CHANGE] All: set `-server.report-grpc-codes-in-instrumentation-label-enabled` to `true` by default, which enables reporting gRPC status codes as `status_code` labels in the `cortex_request_duration_seconds` metric. #7144
* [CHANGE] Distributor: report gRPC status codes as `status_code` labels in the `cortex_ingester_client_request_duration_seconds` metric by default. #7144
* [CHANGE] Distributor: CLI flag `-ingester.client.report-grpc-codes-in-instrumentation-label-enabled` has been deprecated, and its default value is set to `true`. #7144
* [CHANGE] Ingester: CLI flag `-ingester.return-only-grpc-errors` has been deprecated, and its default value is set to `true`. To ensure backwards compatibility, during a migration from a version prior to 2.11.0 to 2.12 or later, `-ingester.return-only-grpc-errors` should be set to `false`. Once all the components are migrated, the flag can be removed.   #7151
* [CHANGE] Ingester: the following CLI flags have been moved from "experimental" to "advanced": #7169
  * `-ingester.ring.token-generation-strategy`
  * `-ingester.ring.spread-minimizing-zones`
  * `-ingester.ring.spread-minimizing-join-ring-in-order`
* [CHANGE] Query-frontend: the default value of the CLI flag `-query-frontend.max-cache-freshness` (and its respective YAML configuration parameter) has been changed from `1m` to `10m`. #7161
* [CHANGE] Distributor: default the optimization `-distributor.write-requests-buffer-pooling-enabled` to `true`. #7165
* [CHANGE] Tracing: Move query information to span attributes instead of span logs. #7046
* [CHANGE] Distributor: the default value of circuit breaker's CLI flag `-ingester.client.circuit-breaker.cooldown-period` has been changed from `1m` to `10s`. #7310
* [CHANGE] Store-gateway: remove `cortex_bucket_store_blocks_loaded_by_duration`. `cortex_bucket_store_series_blocks_queried` is better suited for detecting when compactors are not able to keep up with the number of blocks to compact. #7309
* [CHANGE] Ingester, Distributor: the support for rejecting push requests received via gRPC before reading them into memory, enabled via `-ingester.limit-inflight-requests-using-grpc-method-limiter` and `-distributor.limit-inflight-requests-using-grpc-method-limiter`, is now stable and enabled by default. The configuration options have been deprecated and will be removed in Mimir 2.14. #7360
* [CHANGE] Distributor: Change`-distributor.enable-otlp-metadata-storage` flag's default to true, and deprecate it. The flag will be removed in Mimir 2.14. #7366
* [CHANGE] Store-gateway: Use a shorter TTL for cached items related to temporary blocks. #7407 #7534
* [CHANGE] Standardise exemplar label as "trace_id". #7475
* [CHANGE] The configuration option `-querier.max-query-into-future` has been deprecated and will be removed in Mimir 2.14. #7496
* [CHANGE] Distributor: the metric `cortex_distributor_sample_delay_seconds` has been deprecated and will be removed in Mimir 2.14. #7516
* [CHANGE] Query-frontend: The deprecated YAML setting `frontend.cache_unaligned_requests` has been moved to `limits.cache_unaligned_requests`. #7519
* [CHANGE] Querier: the CLI flag `-querier.minimize-ingester-requests` has been moved from "experimental" to "advanced". #7638
* [CHANGE] Ingester: allow only POST method on `/ingester/shutdown`, as previously it was too easy to accidentally trigger through GET requests. At the same time, add an option to keep the existing behavior by introducing an `-api.get-request-for-ingester-shutdown-enabled` flag. This flag will be removed in Mimir 2.15. #7707
* [FEATURE] Introduce `-server.log-source-ips-full` option to log all IPs from `Forwarded`, `X-Real-IP`, `X-Forwarded-For` headers. #7250
* [FEATURE] Introduce `-tenant-federation.max-tenants` option to limit the max number of tenants allowed for requests when federation is enabled. #6959
* [FEATURE] Cardinality API: added a new `count_method` parameter which enables counting active label names. #7085
* [FEATURE] Querier / query-frontend: added `-querier.promql-experimental-functions-enabled` CLI flag (and respective YAML config option) to enable experimental PromQL functions. The experimental functions introduced are: `mad_over_time()`, `sort_by_label()` and `sort_by_label_desc()`. #7057
* [FEATURE] Alertmanager API: added `-alertmanager.grafana-alertmanager-compatibility-enabled` CLI flag (and respective YAML config option) to enable an experimental API endpoints that support the migration of the Grafana Alertmanager. #7057
* [FEATURE] Alertmanager: Added `-alertmanager.utf8-strict-mode-enabled` to control support for any UTF-8 character as part of Alertmanager configuration/API matchers and labels. It's default value is set to `false`. #6898
* [FEATURE] Querier: added `histogram_avg()` function support to PromQL. #7293
* [FEATURE] Ingester: added `-blocks-storage.tsdb.timely-head-compaction` flag, which enables more timely head compaction, and defaults to `false`. #7372
* [FEATURE] Compactor: Added `/compactor/tenants` and `/compactor/tenant/{tenant}/planned_jobs` endpoints that provide functionality that was provided by `tools/compaction-planner` -- listing of planned compaction jobs based on tenants' bucket index. #7381
* [FEATURE] Add experimental support for streaming response bodies from queriers to frontends via `-querier.response-streaming-enabled`. This is currently only supported for the `/api/v1/cardinality/active_series` endpoint. #7173
* [FEATURE] Release: Added mimir distroless docker image. #7371
* [FEATURE] Add support for the new grammar of `{"metric_name", "l1"="val"}` to promql and some of the exposition formats. #7475 #7541
* [ENHANCEMENT] Distributor: Add a new metric `cortex_distributor_otlp_requests_total` to track the total number of OTLP requests. #7385
* [ENHANCEMENT] Vault: add lifecycle manager for token used to authenticate to Vault. This ensures the client token is always valid. Includes a gauge (`cortex_vault_token_lease_renewal_active`) to check whether token renewal is active, and the counters `cortex_vault_token_lease_renewal_success_total` and `cortex_vault_auth_success_total` to see the total number of successful lease renewals / authentications. #7337
* [ENHANCEMENT] Store-gateway: add no-compact details column on store-gateway tenants admin UI. #6848
* [ENHANCEMENT] PromQL: ignore small errors for bucketQuantile #6766
* [ENHANCEMENT] Distributor: improve efficiency of some errors #6785
* [ENHANCEMENT] Ruler: exclude vector queries from being tracked in `cortex_ruler_queries_zero_fetched_series_total`. #6544
* [ENHANCEMENT] Ruler: local storage backend now supports reading a rule group via `/config/api/v1/rules/{namespace}/{groupName}` configuration API endpoint. #6632
* [ENHANCEMENT] Query-Frontend and Query-Scheduler: split tenant query request queues by query component with `query-frontend.additional-query-queue-dimensions-enabled` and `query-scheduler.additional-query-queue-dimensions-enabled`. #6772
* [ENHANCEMENT] Distributor: support disabling metric relabel rules per-tenant via the flag `-distributor.metric-relabeling-enabled` or associated YAML. #6970
* [ENHANCEMENT] Distributor: `-distributor.remote-timeout` is now accounted from the first ingester push request being sent. #6972
* [ENHANCEMENT] Storage Provider: `-<prefix>.s3.sts-endpoint` sets a custom endpoint for AWS Security Token Service (AWS STS) in s3 storage provider. #6172
* [ENHANCEMENT] Querier: add `cortex_querier_queries_storage_type_total ` metric that indicates how many queries have executed for a source, ingesters or store-gateways. Add `cortex_querier_query_storegateway_chunks_total` metric to count the number of chunks fetched from a store gateway. #7099,#7145
* [ENHANCEMENT] Query-frontend: add experimental support for sharding active series queries via `-query-frontend.shard-active-series-queries`. #6784
* [ENHANCEMENT] Distributor: set `-distributor.reusable-ingester-push-workers=2000` by default and mark feature as `advanced`. #7128
* [ENHANCEMENT] All: set `-server.grpc.num-workers=100` by default and mark feature as `advanced`. #7131
* [ENHANCEMENT] Distributor: invalid metric name error message gets cleaned up to not include non-ascii strings. #7146
* [ENHANCEMENT] Store-gateway: add `source`, `level`, and `out_or_order` to `cortex_bucket_store_series_blocks_queried` metric that indicates the number of blocks that were queried from store gateways by block metadata. #7112 #7262 #7267
* [ENHANCEMENT] Compactor: After updating bucket-index, compactor now also computes estimated number of compaction jobs based on current bucket-index, and reports the result in `cortex_bucket_index_estimated_compaction_jobs` metric. If computation of jobs fails, `cortex_bucket_index_estimated_compaction_jobs_errors_total` is updated instead. #7299
* [ENHANCEMENT] Mimir: Integrate profiling into tracing instrumentation. #7363
* [ENHANCEMENT] Alertmanager: Adds metric `cortex_alertmanager_notifications_suppressed_total` that counts the total number of notifications suppressed for being silenced, inhibited, outside of active time intervals or within muted time intervals. #7384
* [ENHANCEMENT] Query-scheduler: added more buckets to `cortex_query_scheduler_queue_duration_seconds` histogram metric, in order to better track queries staying in the queue for longer than 10s. #7470
* [ENHANCEMENT] A `type` label is added to `prometheus_tsdb_head_out_of_order_samples_appended_total` metric. #7475
* [ENHANCEMENT] Distributor: Optimize OTLP endpoint. #7475
* [ENHANCEMENT] API: Use github.com/klauspost/compress for faster gzip and deflate compression of API responses. #7475
* [ENHANCEMENT] Ingester: Limiting on owned series (`-ingester.use-ingester-owned-series-for-limits`) now prevents discards in cases where a tenant is sharded across all ingesters (or shuffle sharding is disabled) and the ingester count increases. #7411
* [ENHANCEMENT] Block upload: include converted timestamps in the error message if block is from the future. #7538
* [ENHANCEMENT] Query-frontend: Introduce `-query-frontend.active-series-write-timeout` to allow configuring the server-side write timeout for active series requests. #7553 #7569
* [BUGFIX] Ingester: don't ignore errors encountered while iterating through chunks or samples in response to a query request. #6451
* [BUGFIX] Fix issue where queries can fail or omit OOO samples if OOO head compaction occurs between creating a querier and reading chunks #6766
* [BUGFIX] Fix issue where concatenatingChunkIterator can obscure errors #6766
* [BUGFIX] Fix panic during tsdb Commit #6766
* [BUGFIX] tsdb/head: wlog exemplars after samples #6766
* [BUGFIX] Ruler: fix issue where "failed to remotely evaluate query expression, will retry" messages are logged without context such as the trace ID and do not appear in trace events. #6789
* [BUGFIX] Ruler: do not retry requests to remote querier when server's response exceeds its configured max payload size. #7216
* [BUGFIX] Querier: fix issue where spans in query request traces were not nested correctly. #6893
* [BUGFIX] Fix issue where all incoming HTTP requests have duplicate trace spans. #6920
* [BUGFIX] Querier: do not retry requests to store-gateway when a query gets canceled. #6934
* [BUGFIX] Querier: return 499 status code instead of 500 when a request to remote read endpoint gets canceled. #6934
* [BUGFIX] Querier: fix issue where `-querier.max-fetched-series-per-query` is not applied to `/series` endpoint if the series are loaded from ingesters. #7055
* [BUGFIX] Distributor: fix issue where `-distributor.metric-relabeling-enabled` may cause distributors to panic #7176
* [BUGFIX] Distributor: fix issue where `-distributor.metric-relabeling-enabled` may cause distributors to write unsorted labels and corrupt blocks #7326
* [BUGFIX] Query-frontend: the `cortex_query_frontend_queries_total` report incorrectly reported `op="query"` for any request which wasn't a range query. Now the `op` label value can be one of the following: #7207
  * `query`: instant query
  * `query_range`: range query
  * `cardinality`: cardinality query
  * `label_names_and_values`: label names / values query
  * `active_series`: active series query
  * `other`: any other request
* [BUGFIX] Fix performance regression introduced in Mimir 2.11.0 when uploading blocks to AWS S3. #7240
* [BUGFIX] Query-frontend: fix race condition when sharding active series is enabled (see above) and response is compressed with snappy. #7290
* [BUGFIX] Query-frontend: "query stats" log unsuccessful replies from downstream as "failed". #7296
* [BUGFIX] Packaging: remove reload from systemd file as mimir does not take into account SIGHUP. #7345
* [BUGFIX] Compactor: do not allow out-of-order blocks to prevent timely compaction. #7342
* [BUGFIX] Update `google.golang.org/grpc` to resolve occasional issues with gRPC server closing its side of connection before it was drained by the client. #7380
* [BUGFIX] Query-frontend: abort response streaming for `active_series` requests when the request context is canceled. #7378
* [BUGFIX] Compactor: improve compaction of sporadic blocks. #7329
* [BUGFIX] Ruler: fix regression that caused client errors to be tracked in `cortex_ruler_write_requests_failed_total` metric. #7472
* [BUGFIX] promql: Fix Range selectors with an @ modifier are wrongly scoped in range queries. #7475
* [BUGFIX] Fix metadata API using wrong JSON field names. #7475
* [BUGFIX] Ruler: fix native histogram recording rule result corruption. #7552
* [BUGFIX] Querier: fix HTTP status code translations for remote read requests. Previously, remote-read had conflicting behaviours: when returning samples all internal errors were translated to HTTP 400; when returning chunks all internal errors were translated to HTTP 500. #7487
* [BUGFIX] Query-frontend: Fix memory leak on every request. #7654

### Mixin

* [CHANGE] The `job` label matcher for distributor and gateway have been extended to include any deployment matching `distributor.*` and `cortex-gw.*` respectively. This change allows to match custom and multi-zone distributor and gateway deployments too. #6817
* [ENHANCEMENT] Dashboards: Add panels for alertmanager activity of a tenant #6826
* [ENHANCEMENT] Dashboards: Add graphs to "Slow Queries" dashboard. #6880
* [ENHANCEMENT] Dashboards: Update all deprecated "graph" panels to "timeseries" panels. #6864 #7413 #7457
* [ENHANCEMENT] Dashboards: Make most columns in "Slow Queries" sortable. #7000
* [ENHANCEMENT] Dashboards: Render graph panels at full resolution as opposed to at half resolution. #7027
* [ENHANCEMENT] Dashboards: show query-scheduler queue length on "Reads" and "Remote Ruler Reads" dashboards. #7088
* [ENHANCEMENT] Dashboards: Add estimated number of compaction jobs to "Compactor", "Tenants" and "Top tenants" dashboards. #7449 #7481
* [ENHANCEMENT] Recording rules: add native histogram recording rules to `cortex_request_duration_seconds`. #7528
* [ENHANCEMENT] Dashboards: Add total owned series, and per-ingester in-memory and owned series to "Tenants" dashboard. #7511
* [BUGFIX] Dashboards: drop `step` parameter from targets as it is not supported. #7157
* [BUGFIX] Recording rules: drop rules for metrics removed in 2.0: `cortex_memcache_request_duration_seconds` and `cortex_cache_request_duration_seconds`. #7514

### Jsonnet

* [CHANGE] Distributor: Increase `JAEGER_REPORTER_MAX_QUEUE_SIZE` from the default (100) to 1000, to avoid dropping tracing spans. #7259
* [CHANGE] Querier: Increase `JAEGER_REPORTER_MAX_QUEUE_SIZE` from 1000 to 5000, to avoid dropping tracing spans. #6764
* [CHANGE] rollout-operator: remove default CPU limit. #7066
* [CHANGE] Store-gateway: Increase `JAEGER_REPORTER_MAX_QUEUE_SIZE` from the default (100) to 1000, to avoid dropping tracing spans. #7068
* [CHANGE] Query-frontend, ingester, ruler, backend and write instances: Increase `JAEGER_REPORTER_MAX_QUEUE_SIZE` from the default (100), to avoid dropping tracing spans. #7086
* [CHANGE] Ring: relaxed the hash ring heartbeat period and timeout for distributor, ingester, store-gateway and compactor: #6860
  * `-distributor.ring.heartbeat-period` set to `1m`
  * `-distributor.ring.heartbeat-timeout` set to `4m`
  * `-ingester.ring.heartbeat-period` set to `2m`
  * `-store-gateway.sharding-ring.heartbeat-period` set to `1m`
  * `-store-gateway.sharding-ring.heartbeat-timeout` set to `4m`
  * `-compactor.ring.heartbeat-period` set to `1m`
  * `-compactor.ring.heartbeat-timeout` set to `4m`
* [CHANGE] Ruler-querier: the topology spread constrain max skew is now configured through the configuration option `ruler_querier_topology_spread_max_skew` instead of `querier_topology_spread_max_skew`. #7204
* [CHANGE] Distributor: `-server.grpc.keepalive.max-connection-age` lowered from `2m` to `60s` and configured `-shutdown-delay=90s` and termination grace period to `100` seconds in order to reduce the chances of failed gRPC write requests when distributors gracefully shutdown. #7361
* [FEATURE] Added support for the following root-level settings to configure the list of matchers to apply to node affinity: #6782 #6829
  * `alertmanager_node_affinity_matchers`
  * `compactor_node_affinity_matchers`
  * `continuous_test_node_affinity_matchers`
  * `distributor_node_affinity_matchers`
  * `ingester_node_affinity_matchers`
  * `ingester_zone_a_node_affinity_matchers`
  * `ingester_zone_b_node_affinity_matchers`
  * `ingester_zone_c_node_affinity_matchers`
  * `mimir_backend_node_affinity_matchers`
  * `mimir_backend_zone_a_node_affinity_matchers`
  * `mimir_backend_zone_b_node_affinity_matchers`
  * `mimir_backend_zone_c_node_affinity_matchers`
  * `mimir_read_node_affinity_matchers`
  * `mimir_write_node_affinity_matchers`
  * `mimir_write_zone_a_node_affinity_matchers`
  * `mimir_write_zone_b_node_affinity_matchers`
  * `mimir_write_zone_c_node_affinity_matchers`
  * `overrides_exporter_node_affinity_matchers`
  * `querier_node_affinity_matchers`
  * `query_frontend_node_affinity_matchers`
  * `query_scheduler_node_affinity_matchers`
  * `rollout_operator_node_affinity_matchers`
  * `ruler_node_affinity_matchers`
  * `ruler_node_affinity_matchers`
  * `ruler_querier_node_affinity_matchers`
  * `ruler_query_frontend_node_affinity_matchers`
  * `ruler_query_scheduler_node_affinity_matchers`
  * `store_gateway_node_affinity_matchers`
  * `store_gateway_node_affinity_matchers`
  * `store_gateway_zone_a_node_affinity_matchers`
  * `store_gateway_zone_b_node_affinity_matchers`
  * `store_gateway_zone_c_node_affinity_matchers`
* [FEATURE] Ingester: Allow automated zone-by-zone downscaling, that can be enabled via the `ingester_automated_downscale_enabled` flag. It is disabled by default. #6850
* [ENHANCEMENT] Alerts: Add `MimirStoreGatewayTooManyFailedOperations` warning alert that triggers when Mimir store-gateway report error when interacting with the object storage. #6831
* [ENHANCEMENT] Querier HPA: improved scaling metric and scaling policies, in order to scale up and down more gradually. #6971
* [ENHANCEMENT] Rollout-operator: upgraded to v0.13.0. #7469
* [ENHANCEMENT] Rollout-operator: add tracing configuration to rollout-operator container (when tracing is enabled and configured). #7469
* [ENHANCEMENT] Query-frontend: configured `-shutdown-delay`, `-server.grpc.keepalive.max-connection-age` and termination grace period to reduce the likelihood of queries hitting terminated query-frontends. #7129
* [ENHANCEMENT] Autoscaling: add support for KEDA's `ignoreNullValues` option for Prometheus scaler. #7471
* [BUGFIX] Update memcached-exporter to 0.14.1 due to CVE-2023-39325. #6861

### Mimirtool

* [FEATURE] Add command `migrate-utf8` to migrate Alertmanager configurations for Alertmanager versions 0.27.0 and later. #7383
* [ENHANCEMENT] Add template render command to render locally a template. #7325
* [ENHANCEMENT] Add `--extra-headers` option to `mimirtool rules` command to add extra headers to requests for auth. #7141
* [ENHANCEMENT] Analyze Prometheus: set tenant header. #6737
* [ENHANCEMENT] Add argument `--output-dir` to `mimirtool alertmanager get` where the config and templates will be written to and can be loaded via `mimirtool alertmanager load` #6760
* [BUGFIX] Analyze rule-file: .metricsUsed field wasn't populated. #6953

### Mimir Continuous Test

* [ENHANCEMENT] Include comparison of all expected and actual values when any float sample does not match. #6756

### Query-tee

* [BUGFIX] Fix issue where `Host` HTTP header was not being correctly changed for the proxy targets. #7386
* [ENHANCEMENT] Allow using the value of X-Scope-OrgID for basic auth username in the forwarded request if URL username is set as `__REQUEST_HEADER_X_SCOPE_ORGID__`. #7452

### Documentation

* [CHANGE] No longer mark OTLP distributor endpoint as experimental. #7348
* [ENHANCEMENT] Added runbook for `KubePersistentVolumeFillingUp` alert. #7297
* [ENHANCEMENT] Add Grafana Cloud recommendations to OTLP documentation. #7375
* [BUGFIX] Fixed typo on single zone->zone aware replication Helm page. #7327

### Tools

* [CHANGE] copyblocks: The flags for copyblocks have been changed to align more closely with other tools. #6607
* [CHANGE] undelete-blocks: undelete-blocks-gcs has been removed and replaced with undelete-blocks, which supports recovering deleted blocks in versioned buckets from ABS, GCS, and S3-compatible object storage. #6607
* [FEATURE] copyprefix: Add tool to copy objects between prefixes. Supports ABS, GCS, and S3-compatible object storage. #6607

## 2.11.0

### Grafana Mimir

* [CHANGE] The following deprecated configurations have been removed: #6673 #6779 #6808 #6814
  * `-querier.iterators`
  * `-querier.batch-iterators`
  * `-blocks-storage.bucket-store.max-chunk-pool-bytes`
  * `-blocks-storage.bucket-store.chunk-pool-min-bucket-size-bytes`
  * `-blocks-storage.bucket-store.chunk-pool-max-bucket-size-bytes`
  * `-blocks-storage.bucket-store.bucket-index.enabled`
* [CHANGE] Querier: Split worker GRPC config into separate client configs for the frontend and scheduler to allow TLS to be configured correctly when specifying the `tls_server_name`. The GRPC config specified under `-querier.frontend-client.*` will no longer apply to the scheduler client, and will need to be set explicitly under `-querier.scheduler-client.*`. #6445 #6573
* [CHANGE] Store-gateway: enable sparse index headers by default. Sparse index headers reduce the time to load an index header up to 90%. #6005
* [CHANGE] Store-gateway: lazy-loading concurrency limit default value is now 4. #6004
* [CHANGE] General: enabled `-log.buffered` by default. The `-log.buffered` has been deprecated and will be removed in Mimir 2.13. #6131
* [CHANGE] Ingester: changed default `-blocks-storage.tsdb.series-hash-cache-max-size-bytes` setting from `1GB` to `350MB`. The new default cache size is enough to store the hashes for all series in a ingester, assuming up to 2M in-memory series per ingester and using the default 13h retention period for local TSDB blocks in the ingesters. #6130
* [CHANGE] Query-frontend: removed `cortex_query_frontend_workers_enqueued_requests_total`. Use `cortex_query_frontend_enqueue_duration_seconds_count` instead. #6121
* [CHANGE] Ingester / querier: enable ingester to querier chunks streaming by default and mark it as stable. #6174
* [CHANGE] Ingester / querier: enable ingester query request minimisation by default and mark it as stable. #6174
* [CHANGE] Ingester: changed the default value for the experimental configuration parameter `-blocks-storage.tsdb.early-head-compaction-min-estimated-series-reduction-percentage` from 10 to 15. #6186
* [CHANGE] Ingester: `/ingester/push` HTTP endpoint has been removed. This endpoint was added for testing and troubleshooting, but was never documented or used for anything. #6299
* [CHANGE] Experimental setting `-log.rate-limit-logs-per-second-burst` renamed to `-log.rate-limit-logs-burst-size`. #6230
* [CHANGE] Ingester: by setting the newly introduced experimental CLI flag `-ingester.return-only-grpc-errors` to true, ingester will return only gRPC errors. #6443 #6680 #6723
* [CHANGE] Upgrade Node.js to v20. #6540
* [CHANGE] Querier: `cortex_querier_blocks_consistency_checks_failed_total` is now incremented when a block couldn't be queried from any attempted store-gateway as opposed to incremented after each attempt. Also `cortex_querier_blocks_consistency_checks_total` is incremented once per query as opposed to once per attempt (with 3 attempts). #6590
* [CHANGE] Ingester: Modify utilization based read path limiter to base memory usage on Go heap size. #6584
* [FEATURE] Distributor: added option `-distributor.retry-after-header.enabled` to include the `Retry-After` header in recoverable error responses. #6608
* [FEATURE] Query-frontend: add experimental support for query blocking. Queries are blocked on a per-tenant basis and is configured via the limit `blocked_queries`. #5609
* [FEATURE] Vault: Added support for new Vault authentication methods: `AppRole`, `Kubernetes`, `UserPass` and `Token`. #6143
* [FEATURE] Add experimental endpoint `/api/v1/cardinality/active_series` to return the set of active series for a given selector. #6536 #6619 #6651 #6667 #6717
* [FEATURE] Added `-<prefix>.s3.part-size` flag to configure the S3 minimum file size in bytes used for multipart uploads. #6592
* [FEATURE] Add the experimental `-<prefix>.s3.send-content-md5` flag (defaults to `false`) to configure S3 Put Object requests to send a `Content-MD5` header. Setting this flag is not recommended unless your object storage does not support checksums. #6622
* [FEATURE] Distributor: add an experimental flag `-distributor.reusable-ingester-push-worker` that can be used to pre-allocate a pool of workers to be used to send push requests to the ingesters. #6660
* [FEATURE] Distributor: Support enabling of automatically generated name suffixes for metrics ingested via OTLP, through the flag `-distributor.otel-metric-suffixes-enabled`. #6542
* [FEATURE] Ingester: ingester can now track which of the user's series the ingester actually owns according to the ring, and only consider owned series when checking for user series limit. This helps to avoid hitting the user's series limit when scaling up ingesters or changing user's ingester shard size. Feature is currently experimental, and disabled by default. It can be enabled by setting `-ingester.use-ingester-owned-series-for-limits` (to use owned series for limiting). This is currently limited to multi-zone ingester setup, with replication factor being equal to number of zones. #6718 #7087
* [ENHANCEMENT] Query-frontend: don't treat cancel as an error. #4648
* [ENHANCEMENT] Ingester: exported summary `cortex_ingester_inflight_push_requests_summary` tracking total number of inflight requests in percentile buckets. #5845
* [ENHANCEMENT] Query-scheduler: add `cortex_query_scheduler_enqueue_duration_seconds` metric that records the time taken to enqueue or reject a query request. #5879
* [ENHANCEMENT] Query-frontend: add `cortex_query_frontend_enqueue_duration_seconds` metric that records the time taken to enqueue or reject a query request. When query-scheduler is in use, the metric has the `scheduler_address` label to differentiate the enqueue duration by query-scheduler backend. #5879 #6087 #6120
* [ENHANCEMENT] Store-gateway: add metric `cortex_bucket_store_blocks_loaded_by_duration` for counting the loaded number of blocks based on their duration. #6074  #6129
* [ENHANCEMENT] Expose `/sync/mutex/wait/total:seconds` Go runtime metric as `go_sync_mutex_wait_total_seconds_total` from all components. #5879
* [ENHANCEMENT] Query-scheduler: improve latency with many concurrent queriers. #5880
* [ENHANCEMENT] Ruler: add new per-tenant `cortex_ruler_queries_zero_fetched_series_total` metric to track rules that fetched no series. #5925
* [ENHANCEMENT] Implement support for `limit`, `limit_per_metric` and `metric` parameters for `<Prometheus HTTP prefix>/api/v1/metadata` endpoint. #5890
* [ENHANCEMENT] Distributor: add experimental support for storing metadata when ingesting metrics via OTLP. This makes metrics description and type available when ingesting metrics via OTLP. Enable with `-distributor.enable-otlp-metadata-storage=true`. #5693 #6035 #6254
* [ENHANCEMENT] Ingester: added support for sampling errors, which can be enabled by setting `-ingester.error-sample-rate`. This way each error will be logged once in the configured number of times. All the discarded samples will still be tracked by the `cortex_discarded_samples_total` metric. #5584 #6014
* [ENHANCEMENT] Ruler: Fetch secrets used to configure TLS on the Alertmanager client from Vault when `-vault.enabled` is true. #5239
* [ENHANCEMENT] Query-frontend: added query-sharding support for `group by` aggregation queries. #6024
* [ENHANCEMENT] Fetch secrets used to configure server-side TLS from Vault when `-vault.enabled` is true. #6052.
* [ENHANCEMENT] Packaging: add logrotate config file. #6142
* [ENHANCEMENT] Ingester: add the experimental configuration options `-blocks-storage.tsdb.head-postings-for-matchers-cache-max-bytes` and `-blocks-storage.tsdb.block-postings-for-matchers-cache-max-bytes` to enforce a limit in bytes on the `PostingsForMatchers()` cache used by ingesters (the cache limit is per TSDB head and block basis, not a global one). The experimental configuration options `-blocks-storage.tsdb.head-postings-for-matchers-cache-size` and `-blocks-storage.tsdb.block-postings-for-matchers-cache-size` have been deprecated. #6151
* [ENHANCEMENT] Ingester: use the `PostingsForMatchers()` in-memory cache for label values queries with matchers too. #6151
* [ENHANCEMENT] Ingester / store-gateway: optimized regex matchers. #6168 #6250
* [ENHANCEMENT] Distributor: Include ingester IDs in circuit breaker related metrics and logs. #6206
* [ENHANCEMENT] Querier: improve errors and logging when streaming chunks from ingesters and store-gateways. #6194 #6309
* [ENHANCEMENT] Querier: Add `cortex_querier_federation_exemplar_tenants_queried` and `cortex_querier_federation_tenants_queried` metrics to track the number of tenants queried by multi-tenant queries. #6374 #6409
* [ENHANCEMENT] All: added an experimental `-server.grpc.num-workers` flag that configures the number of long-living workers used to process gRPC requests. This could decrease the CPU usage by reducing the number of stack allocations. #6311
* [ENHANCEMENT] All: improved IPv6 support by using the proper host:port formatting. #6311
* [ENHANCEMENT] Querier: always return error encountered during chunks streaming, rather than `the stream has already been exhausted`. #6345 #6433
* [ENHANCEMENT] Query-frontend: add `instance_enable_ipv6` to support IPv6. #6111
* [ENHANCEMENT] Store-gateway: return same detailed error messages as queriers when chunks or series limits are reached. #6347
* [ENHANCEMENT] Querier: reduce memory consumed for queries that hit store-gateways. #6348
* [ENHANCEMENT] Ruler: include corresponding trace ID with log messages associated with rule evaluation. #6379 #6520
* [ENHANCEMENT] Querier: clarify log messages and span events emitted while querying ingesters, and include both ingester name and address when relevant. #6381
* [ENHANCEMENT] Memcached: introduce new experimental configuration parameters `-<prefix>.memcached.write-buffer-size-bytes` `-<prefix>.memcached.read-buffer-size-bytes` to customise the memcached client write and read buffer size (the buffer is allocated for each memcached connection). #6468
* [ENHANCEMENT] Ingester, Distributor: added experimental support for rejecting push requests received via gRPC before reading them into memory, if ingester or distributor is unable to accept the request. This is activated by using `-ingester.limit-inflight-requests-using-grpc-method-limiter` for ingester, and `-distributor.limit-inflight-requests-using-grpc-method-limiter` for distributor. #5976 #6300
* [ENHANCEMENT] Add capability in store-gateways to accept number of tokens through config. `-store-gateway.sharding-ring.num-tokens`, `default-value=512` #4863
* [ENHANCEMENT] Query-frontend: return warnings generated during query evaluation. #6391
* [ENHANCEMENT] Server: Add the option `-server.http-read-header-timeout` to enable specifying a timeout for reading HTTP request headers. It defaults to 0, in which case reading of headers can take up to `-server.http-read-timeout`, leaving no time for reading body, if there's any. #6517
* [ENHANCEMENT] Add connection-string option, `-<prefix>.azure.connection-string`, for Azure Blob Storage. #6487
* [ENHANCEMENT] Ingester: Add `-ingester.instance-limits.max-inflight-push-requests-bytes`. This limit protects the ingester against requests that together may cause an OOM. #6492
* [ENHANCEMENT] Ingester: add new per-tenant `cortex_ingester_local_limits` metric to expose the calculated local per-tenant limits seen at each ingester. Exports the local per-tenant series limit with label `{limit="max_global_series_per_user"}` #6403
* [ENHANCEMENT] Query-frontend: added "queue_time_seconds" field to "query stats" log. This is total time that query and subqueries spent in the queue, before queriers picked it up. #6537
* [ENHANCEMENT] Server: Add `-server.report-grpc-codes-in-instrumentation-label-enabled` CLI flag to specify whether gRPC status codes should be used in `status_code` label of `cortex_request_duration_seconds` metric. It defaults to false, meaning that successful and erroneous gRPC status codes are represented with `success` and `error` respectively. #6562
* [ENHANCEMENT] Server: Add `-ingester.client.report-grpc-codes-in-instrumentation-label-enabled` CLI flag to specify whether gRPC status codes should be used in `status_code` label of `cortex_ingester_client_request_duration_seconds` metric. It defaults to false, meaning that successful and erroneous gRPC status codes are represented with `2xx` and `error` respectively. #6562
* [ENHANCEMENT] Server: Add `-server.http-log-closed-connections-without-response-enabled` option to log details about connections to HTTP server that were closed before any data was sent back. This can happen if client doesn't manage to send complete HTTP headers before timeout. #6612
* [ENHANCEMENT] Query-frontend: include length of query, time since the earliest and latest points of a query, time since the earliest and latest points of a query, cached/uncached bytes in "query stats" logs. Time parameters (start/end/time) are always formatted as RFC3339 now. #6473 #6477 #6709 #6710
* [ENHANCEMENT] Query-frontend: `-query-frontend.align-queries-with-step` has been moved from a global flag to a per-tenant override. #6714
* [ENHANCEMENT] Distributor: added support for reducing the resolution of native histogram samples upon ingestion if the sample has too many buckets compared to `-validation.max-native-histogram-buckets`. This is enabled by default and can be turned off by setting `-validation.reduce-native-histogram-over-max-buckets` to `false`. #6535
* [ENHANCEMENT] Query-frontend: optionally wait for the frontend to complete startup if requests are received while the frontend is still starting. Disabled by default, set `-query-frontend.not-running-timeout` to a non-zero value to enable. #6621
* [ENHANCEMENT] Distributor: Include source IPs in OTLP push handler logs. #6652
* [ENHANCEMENT] Query-frontend: return clearer error message when a query request is received while shutting down. #6675
* [ENHANCEMENT] Querier: return clearer error message when a query request is cancelled by the caller. #6697
* [ENHANCEMENT] Compactor: Mark corrupted blocks for no-compaction to avoid blocking compactor future runs. #6588
* [ENHANCEMENT] Distributor: Added an experimental configuration option `distributor.ingestion-burst-factor` that overrides the `distributor.ingestion-burst-size` option if set. The `distributor.ingestion-burst-factor` is used to set the underlying ingestion rate limiter token bucket's burst size to a multiple of the per distributor `distributor.ingestion-rate-limit` and the `distributor.ingestion-burst-factor`. This is disabled by default. #6662
* [ENHANCEMENT] Add debug message to track tenants sending queries that are not able to benefit from caches. #6732
* [BUGFIX] Distributor: return server overload error in the event of exceeding the ingestion rate limit. #6549
* [BUGFIX] Ring: Ensure network addresses used for component hash rings are formatted correctly when using IPv6. #6068
* [BUGFIX] Query-scheduler: don't retain connections from queriers that have shut down, leading to gradually increasing enqueue latency over time. #6100 #6145
* [BUGFIX] Ingester: prevent query logic from continuing to execute after queries are canceled. #6085
* [BUGFIX] Ensure correct nesting of children of the `querier.Select` tracing span. #6085
* [BUGFIX] Packaging: fix preremove script preventing upgrades on RHEL based OS. #6067
* [BUGFIX] Querier: return actual error rather than `attempted to read series at index XXX from stream, but the stream has already been exhausted` (or even no error at all) when streaming chunks from ingesters or store-gateways is enabled and an error occurs while streaming chunks. #6346
* [BUGFIX] Querier: reduce log volume when querying ingesters with zone-awareness enabled and one or more instances in a single zone unavailable. #6381
* [BUGFIX] Querier: don't try to query further ingesters if ingester query request minimization is enabled and a query limit is reached as a result of the responses from the initial set of ingesters. #6402
* [BUGFIX] Ingester: Don't cache context cancellation error when querying. #6446
* [BUGFIX] Ingester: don't ignore errors encountered while iterating through chunks or samples in response to a query request. #6469
* [BUGFIX] All: fix issue where traces for some inter-component gRPC calls would incorrectly show the call as failing due to cancellation. #6470
* [BUGFIX] Querier: correctly mark streaming requests to ingesters or store-gateways as successful, not cancelled, in metrics and traces. #6471 #6505
* [BUGFIX] Querier: fix issue where queries fail with "context canceled" error when an ingester or store-gateway fails healthcheck while the query is in progress. #6550
* [BUGFIX] Tracing: When creating an OpenTelemetry tracing span, add it to the context for later retrieval. #6614
* [BUGFIX] Querier: always report query results to query-frontends, even when cancelled, to ensure query-frontends don't wait for results that will otherwise never arrive. #6703
* [BUGFIX] Querier: attempt to query ingesters in PENDING state, to reduce the likelihood that scaling up the number of ingesters in multiple zones simultaneously causes a read outage. #6726 #6727
* [BUGFIX] Querier: don't cancel inflight queries from a query-scheduler if the stream between the querier and query-scheduler is broken. #6728
* [BUGFIX] Store-gateway: Fix double-counting of some duration metrics. #6616
* [BUGFIX] Fixed possible series matcher corruption leading to wrong series being included in query results. #6884

### Mixin

* [CHANGE] Dashboards: enabled reporting gRPC codes as `status_code` label in Mimir dashboards. In case of gRPC calls, the successful `status_code` label on `cortex_request_duration_seconds` and gRPC client request duration metrics has changed from 'success' and '2xx' to 'OK'. #6561
* [CHANGE] Alerts: remove `MimirGossipMembersMismatch` alert and replace it with `MimirGossipMembersTooHigh` and `MimirGossipMembersTooLow` alerts that should have a higher signal-to-noise ratio. #6508
* [ENHANCEMENT] Dashboards: Optionally show rejected requests on Mimir Writes dashboard. Useful when used together with "early request rejection" in ingester and distributor. #6132 #6556
* [ENHANCEMENT] Alerts: added a critical alert for `CompactorSkippedBlocksWithOutOfOrderChunks` when multiple blocks are affected. #6410
* [ENHANCEMENT] Dashboards: Added the min-replicas for autoscaling dashboards. #6528
* [ENHANCEMENT] Dashboards: Show queries per second for the `/api/v1/cardinality/` endpoints on the "Overview" dashboard. #6720
* [BUGFIX] Alerts: fixed issue where `GossipMembersMismatch` warning message referred to per-instance labels that were not produced by the alert query. #6146
* [BUGFIX] Dashboards: Fix autoscaling dashboard panels for KEDA > 2.9. [Requires scraping the KEDA operator for metrics since they moved](https://github.com/kedacore/keda/issues/3972). #6528
* [BUGFIX] Alerts: Fix autoscaling alerts for KEDA > 2.9. [Requires scraping the KEDA operator for metrics since they moved](https://github.com/kedacore/keda/issues/3972). #6528

### Jsonnet

* [CHANGE] Ingester: reduce `-server.grpc-max-concurrent-streams` to 500. #5666
* [CHANGE] Changed default `_config.cluster_domain` from `cluster.local` to `cluster.local.` to reduce the number of DNS lookups made by Mimir. #6389
* [CHANGE] Query-frontend: changed default `_config.autoscaling_query_frontend_cpu_target_utilization` from `1` to `0.75`. #6395
* [CHANGE] Distributor: Increase HPA scale down period such that distributors are slower to scale down after autoscaling up. #6589
* [CHANGE] Store-gateway: Change the default timeout used for index-queries caches from `200ms` to `450ms`. #6786
* [FEATURE] Store-gateway: Allow automated zone-by-zone downscaling, that can be enabled via the `store_gateway_automated_downscale_enabled` flag. It is disabled by default. #6149
* [FEATURE] Ingester: Allow to configure TSDB Head early compaction using the following `_config` parameters: #6181
  * `ingester_tsdb_head_early_compaction_enabled` (disabled by default)
  * `ingester_tsdb_head_early_compaction_reduction_percentage`
  * `ingester_tsdb_head_early_compaction_min_in_memory_series`
* [ENHANCEMENT] Double the amount of rule groups for each user tier. #5897
* [ENHANCEMENT] Set `maxUnavailable` to 0 for `distributor`, `overrides-exporter`, `querier`, `query-frontend`, `query-scheduler` `ruler-querier`, `ruler-query-frontend`, `ruler-query-scheduler` and `consul` deployments, to ensure they don't become completely unavailable during a rollout. #5924
* [ENHANCEMENT] Update rollout-operator to `v0.9.0`. #6022 #6110 #6558 #6681
* [ENHANCEMENT] Update memcached to `memcached:1.6.22-alpine`. #6585
* [ENHANCEMENT] Store-gateway: replaced the following deprecated CLI flags: #6319
  * `-blocks-storage.bucket-store.index-header-lazy-loading-enabled` replaced with `-blocks-storage.bucket-store.index-header.lazy-loading-enabled`
  * `-blocks-storage.bucket-store.index-header-lazy-loading-idle-timeout` replaced with `-blocks-storage.bucket-store.index-header.lazy-loading-idle-timeout`
* [ENHANCEMENT] Store-gateway: Allow selective enablement of store-gateway automated scaling on a per-zone basis. #6302
* [BUGFIX] Autoscaling: KEDA > 2.9 removed the ability to set metricName in the trigger metadata. To help discern which metric is used by the HPA, we set the trigger name to what was the metricName. This is available as the `scaler` label on `keda_*` metrics. #6528

### Mimirtool

* [ENHANCEMENT] Analyze Grafana: Improve support for variables in range. #6657
* [BUGFIX] Fix out of bounds error on export with large timespans and/or series count. #5700
* [BUGFIX] Fix the issue where `--read-timeout` was applied to the entire `mimirtool analyze grafana` invocation rather than to individual Grafana API calls. #5915
* [BUGFIX] Fix incorrect remote-read path joining for `mimirtool remote-read` commands on Windows. #6011
* [BUGFIX] Fix template files full path being sent in `mimirtool alertmanager load` command. #6138
* [BUGFIX] Analyze rule-file: .metricsUsed field wasn't populated. #6953

### Mimir Continuous Test

### Query-tee

### Documentation

* [ENHANCEMENT] Document the concept of native histograms and how to send them to Mimir, migration path. #5956 #6488 #6539 #6752
* [ENHANCEMENT] Document native histograms query and visualization. #6231

### Tools

* [CHANGE] tsdb-index: Rename tool to tsdb-series. #6317
* [FEATURE] tsdb-labels: Add tool to print label names and values of a TSDB block. #6317
* [ENHANCEMENT] trafficdump: Trafficdump can now parse OTEL requests. Entire request is dumped to output, there's no filtering of fields or matching of series done. #6108

## 2.10.5

### Grafana Mimir

* [ENHANCEMENT] Update Docker base images from `alpine:3.18.3` to `alpine:3.18.5`. #6897
* [BUGFIX] Fixed possible series matcher corruption leading to wrong series being included in query results. #6886

### Documentation

* [ENHANCEMENT] Document the concept of native histograms and how to send them to Mimir, migration path. #6757
* [ENHANCEMENT] Document native histograms query and visualization. #6757

## 2.10.4

### Grafana Mimir

* [BUGFIX] Update otelhttp library to v0.44.0 as a mitigation for CVE-2023-45142. #6634

## 2.10.3

### Grafana Mimir

* [BUGFIX] Update grpc-go library to 1.57.2-dev that includes a fix for a bug introduced in 1.57.1. #6419

## 2.10.2

### Grafana Mimir

* [BUGFIX] Update grpc-go library to 1.57.1 and `golang.org/x/net` to `0.17`, which include fix for CVE-2023-44487. #6349

## 2.10.1

### Grafana Mimir

* [CHANGE] Update Go version to 1.21.3. #6244 #6325
* [BUGFIX] Query-frontend: Don't retry read requests rejected by the ingester due to utilization based read path limiting. #6032
* [BUGFIX] Ingester: fix panic in WAL replay of certain native histograms. #6086

## 2.10.0

### Grafana Mimir

* [CHANGE] Store-gateway: skip verifying index header integrity upon loading. To enable verification set `blocks_storage.bucket_store.index_header.verify_on_load: true`. #5174
* [CHANGE] Querier: change the default value of the experimental `-querier.streaming-chunks-per-ingester-buffer-size` flag to 256. #5203
* [CHANGE] Querier: only initiate query requests to ingesters in the `ACTIVE` state in the ring. #5342
* [CHANGE] Querier: renamed `-querier.prefer-streaming-chunks` to `-querier.prefer-streaming-chunks-from-ingesters` to enable streaming chunks from ingesters to queriers. #5182
* [CHANGE] Querier: `-query-frontend.cache-unaligned-requests` has been moved from a global flag to a per-tenant override. #5312
* [CHANGE] Ingester: removed `cortex_ingester_shipper_dir_syncs_total` and `cortex_ingester_shipper_dir_sync_failures_total` metrics. The former metric was not much useful, and the latter was never incremented. #5396
* [CHANGE] Ingester: removed logging of errors related to hitting per-instance limits to reduce resource usage when ingesters are under pressure. #5585
* [CHANGE] gRPC clients: use default connect timeout of 5s, and therefore enable default connect backoff max delay of 5s. #5562
* [CHANGE] Ingester: the `-validation.create-grace-period` is now enforced in the ingester too, other than distributor and query-frontend. If you've configured `-validation.create-grace-period` then make sure the configuration is applied to ingesters too. #5712
* [CHANGE] Distributor: the `-validation.create-grace-period` is now enforced for examplars too in the distributor. If an examplar has timestamp greater than "now + grace_period", then the exemplar will be dropped and the metric `cortex_discarded_exemplars_total{reason="exemplar_too_far_in_future",user="..."}` increased. #5761
* [CHANGE] Query-frontend: the `-validation.create-grace-period` is now enforced in the query-frontend even when the configured value is 0. When the value is 0, the query end time range is truncated to the current real-world time. #5829
* [CHANGE] Store-gateway: deprecated configuration parameters for index header under `blocks-storage.bucket-store` and use a new configurations in `blocks-storage.bucket-store.index-header`, deprecated configuration will be removed in Mimir 2.12. Configuration changes: #5726
  * `-blocks-storage.bucket-store.index-header-lazy-loading-enabled` is deprecated, use the new configuration `-blocks-storage.bucket-store.index-header.lazy-loading-enabled`
  * `-blocks-storage.bucket-store.index-header-lazy-loading-idle-timeout` is deprecated, use the new configuration `-blocks-storage.bucket-store.index-header.lazy-loading-idle-timeout`
  * `-blocks-storage.bucket-store.index-header-lazy-loading-concurrency` is deprecated, use the new configuration `-blocks-storage.bucket-store.index-header.lazy-loading-concurrency`
* [CHANGE] Store-gateway: remove experimental fine-grained chunks caching. The following experimental configuration parameters have been removed `-blocks-storage.bucket-store.chunks-cache.fine-grained-chunks-caching-enabled`, `-blocks-storage.bucket-store.fine-grained-chunks-caching-ranges-per-series`. #5816 #5875
* [CHANGE] Ingester: remove deprecated `blocks-storage.tsdb.max-tsdb-opening-concurrency-on-startup`. #5850
* [FEATURE] Introduced `-distributor.service-overload-status-code-on-rate-limit-enabled` flag for configuring status code to 529 instead of 429 upon rate limit exhaustion. #5752
* [FEATURE] Cardinality API: added a new `count_method` parameter which enables counting active series. #5136
* [FEATURE] Query-frontend: added experimental support to cache cardinality, label names and label values query responses. The cache will be used when `-query-frontend.cache-results` is enabled, and `-query-frontend.results-cache-ttl-for-cardinality-query` or `-query-frontend.results-cache-ttl-for-labels-query` set to a value greater than 0. The following metrics have been added to track the query results cache hit ratio per `request_type`: #5212 #5235 #5426 #5524
  * `cortex_frontend_query_result_cache_requests_total{request_type="query_range|cardinality|label_names_and_values"}`
  * `cortex_frontend_query_result_cache_hits_total{request_type="query_range|cardinality|label_names_and_values"}`
* [FEATURE] Added `-<prefix>.s3.list-objects-version` flag to configure the S3 list objects version. #5099
* [FEATURE] Ingester: add optional CPU/memory utilization based read request limiting, considered experimental. Disabled by default, enable by configuring limits via both of the following flags: #5012 #5392 #5394 #5526 #5508 #5704
  * `-ingester.read-path-cpu-utilization-limit`
  * `-ingester.read-path-memory-utilization-limit`
  * `-ingester.log-utilization-based-limiter-cpu-samples`
* [FEATURE] Ruler: support filtering results from rule status endpoint by `file`, `rule_group` and `rule_name`. #5291
* [FEATURE] Ingester: add experimental support for creating tokens by using spread minimizing strategy. This can be enabled with `-ingester.ring.token-generation-strategy: spread-minimizing` and `-ingester.ring.spread-minimizing-zones: <all available zones>`. In that case `-ingester.ring.tokens-file-path` must be empty. #5308 #5324
* [FEATURE] Storegateway: Persist sparse index-headers to disk and read from disk on index-header loads instead of reconstructing. #5465 #5651 #5726
* [FEATURE] Ingester: add experimental CLI flag `-ingester.ring.spread-minimizing-join-ring-in-order` that allows an ingester to register tokens in the ring only after all previous ingesters (with ID lower than its own ID) have already been registered. #5541
* [FEATURE] Ingester: add experimental support to compact the TSDB Head when the number of in-memory series is equal or greater than `-blocks-storage.tsdb.early-head-compaction-min-in-memory-series`, and the ingester estimates that the per-tenant TSDB Head compaction will reduce in-memory series by at least `-blocks-storage.tsdb.early-head-compaction-min-estimated-series-reduction-percentage`. #5371
* [FEATURE] Ingester: add new metrics for tracking native histograms in active series: `cortex_ingester_active_native_histogram_series`, `cortex_ingester_active_native_histogram_series_custom_tracker`, `cortex_ingester_active_native_histogram_buckets`, `cortex_ingester_active_native_histogram_buckets_custom_tracker`. The first 2 are the subsets of the existing and unmodified `cortex_ingester_active_series` and `cortex_ingester_active_series_custom_tracker` respectively, only tracking native histogram series, and the last 2 are the equivalents for tracking the number of buckets in native histogram series. #5318
* [FEATURE] Add experimental CLI flag `-<prefix>.s3.native-aws-auth-enabled` that allows to enable the default credentials provider chain of the AWS SDK. #5636
* [FEATURE] Distributor: add experimental support for circuit breaking when writing to ingesters via `-ingester.client.circuit-breaker.enabled`, `-ingester.client.circuit-breaker.failure-threshold`, or `-ingester.client.circuit-breaker.cooldown-period` or their corresponding YAML. #5650
* [FEATURE] The following features are no longer considered experimental. #5701 #5872
  * Ruler storage cache (`-ruler-storage.cache.*`)
  * Exclude ingesters running in specific zones (`-ingester.ring.excluded-zones`)
  * Cardinality-based query sharding (`-query-frontend.query-sharding-target-series-per-shard`)
  * Cardinality query result caching (`-query-frontend.results-cache-ttl-for-cardinality-query`)
  * Label names and values query result caching (`-query-frontend.results-cache-ttl-for-labels-query`)
  * Query expression size limit (`-query-frontend.max-query-expression-size-bytes`)
  * Peer discovery / tenant sharding for overrides exporters (`-overrides-exporter.ring.enabled`)
  * Configuring enabled metrics in overrides exporter (`-overrides-exporter.enabled-metrics`)
  * Per-tenant results cache TTL (`-query-frontend.results-cache-ttl`, `-query-frontend.results-cache-ttl-for-out-of-order-time-window`)
  * Shutdown delay (`-shutdown-delay`)
* [FEATURE] Querier: add experimental CLI flag `-tenant-federation.max-concurrent` to adjust the max number of per-tenant queries that can be run at a time when executing a single multi-tenant query. #5874
* [FEATURE] Alertmanager: add Microsoft Teams as a supported integration. #5840
* [ENHANCEMENT] Overrides-exporter: Add new metrics for write path and alertmanager (`max_global_metadata_per_user`, `max_global_metadata_per_metric`, `request_rate`, `request_burst_size`, `alertmanager_notification_rate_limit`, `alertmanager_max_dispatcher_aggregation_groups`, `alertmanager_max_alerts_count`, `alertmanager_max_alerts_size_bytes`) and added flag `-overrides-exporter.enabled-metrics` to explicitly configure desired metrics, e.g. `-overrides-exporter.enabled-metrics=request_rate,ingestion_rate`. Default value for this flag is: `ingestion_rate,ingestion_burst_size,max_global_series_per_user,max_global_series_per_metric,max_global_exemplars_per_user,max_fetched_chunks_per_query,max_fetched_series_per_query,ruler_max_rules_per_rule_group,ruler_max_rule_groups_per_tenant`. #5376
* [ENHANCEMENT] Cardinality API: when zone aware replication is enabled, the label values cardinality API can now tolerate single zone failure #5178
* [ENHANCEMENT] Distributor: optimize sending requests to ingesters when incoming requests don't need to be modified. For now this feature can be disabled by setting `-timeseries-unmarshal-caching-optimization-enabled=false`. #5137
* [ENHANCEMENT] Add advanced CLI flags to control gRPC client behaviour: #5161
  * `-<prefix>.connect-timeout`
  * `-<prefix>.connect-backoff-base-delay`
  * `-<prefix>.connect-backoff-max-delay`
  * `-<prefix>.initial-stream-window-size`
  * `-<prefix>.initial-connection-window-size`
* [ENHANCEMENT] Query-frontend: added "response_size_bytes" field to "query stats" log. #5196
* [ENHANCEMENT] Querier: refine error messages for per-tenant query limits, informing the user of the preferred strategy for not hitting the limit, in addition to how they may tweak the limit. #5059
* [ENHANCEMENT] Distributor: optimize sending of requests to ingesters by reusing memory buffers for marshalling requests. This optimization can be enabled by setting `-distributor.write-requests-buffer-pooling-enabled` to `true`. #5195 #5805 #5830
* [ENHANCEMENT] Querier: add experimental `-querier.minimize-ingester-requests` option to initially query only the minimum set of ingesters required to reach quorum. #5202 #5259 #5263
* [ENHANCEMENT] Querier: improve error message when streaming chunks from ingesters to queriers and a query limit is reached. #5245
* [ENHANCEMENT] Use new data structure for labels, to reduce memory consumption. #3555 #5731
* [ENHANCEMENT] Update alpine base image to 3.18.2. #5276
* [ENHANCEMENT] Ruler: add `cortex_ruler_sync_rules_duration_seconds` metric, tracking the time spent syncing all rule groups owned by the ruler instance. #5311
* [ENHANCEMENT] Store-gateway: add experimental `blocks-storage.bucket-store.index-header-lazy-loading-concurrency` config option to limit the number of concurrent index-headers loads when lazy loading. #5313 #5605
* [ENHANCEMENT] Ingester and querier: improve level of detail in traces emitted for queries that hit ingesters. #5315
* [ENHANCEMENT] Querier: add `cortex_querier_queries_rejected_total` metric that counts the number of queries rejected due to hitting a limit (eg. max series per query or max chunks per query). #5316 #5440 #5450
* [ENHANCEMENT] Querier: add experimental `-querier.minimize-ingester-requests-hedging-delay` option to initiate requests to further ingesters when request minimisation is enabled and not all initial requests have completed. #5368
* [ENHANCEMENT] Clarify docs for `-ingester.client.*` flags to make it clear that these are used by both queriers and distributors. #5375
* [ENHANCEMENT] Querier and store-gateway: add experimental support for streaming chunks from store-gateways to queriers while evaluating queries. This can be enabled with `-querier.prefer-streaming-chunks-from-store-gateways=true`. #5182
* [ENHANCEMENT] Querier: enforce `max-chunks-per-query` limit earlier in query processing when streaming chunks from ingesters to queriers to avoid unnecessarily consuming resources for queries that will be aborted. #5369 #5447
* [ENHANCEMENT] Ingester: added `cortex_ingester_shipper_last_successful_upload_timestamp_seconds` metric tracking the last successful TSDB block uploaded to the bucket (unix timestamp in seconds). #5396
* [ENHANCEMENT] Ingester: add two metrics tracking resource utilization calculated by utilization based limiter: #5496
  * `cortex_ingester_utilization_limiter_current_cpu_load`: The current exponential weighted moving average of the ingester's CPU load
  * `cortex_ingester_utilization_limiter_current_memory_usage_bytes`: The current ingester memory utilization
* [ENHANCEMENT] Ruler: added `insight=true` field to ruler's prometheus component for rule evaluation logs. #5510
* [ENHANCEMENT] Distributor Ingester: add metrics to count the number of requests rejected for hitting per-instance limits, `cortex_distributor_instance_rejected_requests_total` and `cortex_ingester_instance_rejected_requests_total` respectively. #5551
* [ENHANCEMENT] Distributor: add support for ingesting exponential histograms that are over the native histogram scale limit of 8 in OpenTelemetry format by downscaling them. #5532 #5607
* [ENHANCEMENT] General: buffered logging: #5506
  * `-log.buffered` CLI flag enable buffered logging.
* [ENHANCEMENT] Distributor: add more detailed information to traces generated while processing OTLP write requests. #5539
* [ENHANCEMENT] Distributor: improve performance ingesting OTLP payloads. #5531 #5607 #5616
* [ENHANCEMENT] Ingester: optimize label-values with matchers call when number of matched series is small. #5600
* [ENHANCEMENT] Compactor: delete bucket-index, markers and debug files if there are no blocks left in the bucket index. This cleanup must be enabled by using `-compactor.no-blocks-file-cleanup-enabled` option. #5648
* [ENHANCEMENT] Ingester: reduce memory usage of active series tracker. #5665
* [ENHANCEMENT] Store-gateway: added `-store-gateway.sharding-ring.auto-forget-enabled` configuration parameter to control whether store-gateway auto-forget feature should be enabled or disabled (enabled by default). #5702
* [ENHANCEMENT] Compactor: added per tenant block upload counters `cortex_block_upload_api_blocks_total`, `cortex_block_upload_api_bytes_total`, and `cortex_block_upload_api_files_total`. #5738
* [ENHANCEMENT] Compactor: verify time range of compacted block(s) matches the time range of input blocks. #5760
* [ENHANCEMENT] Querier: improved observability of calls to ingesters during queries. #5724
* [ENHANCEMENT] Compactor: block backfilling logging is now more verbose. #5711
* [ENHANCEMENT] Added support to rate limit application logs: #5764
  * `-log.rate-limit-enabled`
  * `-log.rate-limit-logs-per-second`
  * `-log.rate-limit-logs-per-second-burst`
* [ENHANCEMENT] Ingester: added `cortex_ingester_tsdb_head_min_timestamp_seconds` and `cortex_ingester_tsdb_head_max_timestamp_seconds` metrics which return min and max time of all TSDB Heads open in an ingester. #5786 #5815
* [ENHANCEMENT] Querier: cancel query requests to ingesters in a zone upon first error received from the zone, to reduce wasted effort spent computing results that won't be used #5764
* [ENHANCEMENT] All: improve tracing of internal HTTP requests sent over httpgrpc. #5782
* [ENHANCEMENT] Querier: add experimental per-query chunks limit based on an estimate of the number of chunks that will be sent from ingesters and store-gateways that is enforced earlier during query evaluation. This limit is disabled by default and can be configured with `-querier.max-estimated-fetched-chunks-per-query-multiplier`. #5765
* [ENHANCEMENT] Ingester: add UI for listing tenants with TSDB on given ingester and viewing details of tenants's TSDB on given ingester. #5803 #5824
* [ENHANCEMENT] Querier: improve observability of calls to store-gateways during queries. #5809
* [ENHANCEMENT] Query-frontend: improve tracing of interactions with query-scheduler. #5818
* [ENHANCEMENT] Query-scheduler: improve tracing of requests when request is rejected by query-scheduler. #5848
* [ENHANCEMENT] Ingester: avoid logging some errors that could cause logging contention. #5494 #5581
* [ENHANCEMENT] Store-gateway: wait for query gate after loading blocks. #5507
* [ENHANCEMENT] Store-gateway: always include `__name__` posting group in selection in order to reduce the number of object storage API calls. #5246
* [ENHANCEMENT] Ingester: track active series by ref instead of hash/labels to reduce memory usage. #5134 #5193
* [ENHANCEMENT] Go: updated to 1.21.1. #5955 #5960
* [ENHANCEMENT] Alertmanager: updated to alertmanager 0.26.0. #5840
* [BUGFIX] Ingester: Handle when previous ring state is leaving and the number of tokens has changed. #5204
* [BUGFIX] Querier: fix issue where queries that use the `timestamp()` function fail with `execution: attempted to read series at index 0 from stream, but the stream has already been exhausted` if streaming chunks from ingesters to queriers is enabled. #5370
* [BUGFIX] memberlist: bring back `memberlist_client_kv_store_count` metric that used to exist in Cortex, but got lost during dskit updates before Mimir 2.0. #5377
* [BUGFIX] Querier: pass on HTTP 503 query response code. #5364
* [BUGFIX] Store-gateway: Fix issue where stopping a store-gateway could cause all store-gateways to unload all blocks. #5464
* [BUGFIX] Allocate ballast in smaller blocks to avoid problem when entire ballast was kept in memory working set. #5565
* [BUGFIX] Querier: retry frontend result notification when an error is returned. #5591
* [BUGFIX] Querier: fix issue where `cortex_ingester_client_request_duration_seconds` metric did not include streaming query requests that did not return any series. #5695
* [BUGFIX] Ingester: fix ActiveSeries tracker double-counting series that have been deleted from the Head while still being active and then recreated again. #5678
* [BUGFIX] Ingester: don't set "last update time" of TSDB into the future when opening TSDB. This could prevent detecting of idle TSDB for a long time, if sample in distant future was ingested. #5787
* [BUGFIX] Store-gateway: fix bug when lazy index header could be closed prematurely even when still in use. #5795
* [BUGFIX] Ruler: gracefully shut down rule evaluations. #5778
* [BUGFIX] Querier: fix performance when ingesters stream samples. #5836
* [BUGFIX] Ingester: fix spurious `not found` errors on label values API during head compaction. #5957
* [BUGFIX] All: updated Minio object storage client from 7.0.62 to 7.0.63 to fix auto-detection of AWS GovCloud environments. #5905

### Mixin

* [CHANGE] Dashboards: show all workloads in selected namespace on "rollout progress" dashboard. #5113
* [CHANGE] Dashboards: show the number of updated and ready pods for each workload in the "rollout progress" panel on the "rollout progress" dashboard. #5113
* [CHANGE] Dashboards: removed "Query results cache misses" panel on the "Mimir / Queries" dashboard. #5423
* [CHANGE] Dashboards: default to shared crosshair on all dashboards. #5489
* [CHANGE] Dashboards: sort variable drop-down lists from A to Z, rather than Z to A. #5490
* [CHANGE] Alerts: removed `MimirProvisioningTooManyActiveSeries` alert. You should configure `-ingester.instance-limits.max-series` and rely on `MimirIngesterReachingSeriesLimit` alert instead. #5593
* [CHANGE] Alerts: removed `MimirProvisioningTooManyWrites` alert. The alerting threshold used in this alert was chosen arbitrarily and ingesters receiving an higher number of samples / sec don't necessarily have any issue. You should rely on SLOs metrics and alerts instead. #5706
* [CHANGE] Alerts: don't raise `MimirRequestErrors` or `MimirRequestLatency` alert for the `/debug/pprof` endpoint. #5826
* [ENHANCEMENT] Dashboards: adjust layout of "rollout progress" dashboard panels so that the "rollout progress" panel doesn't require scrolling. #5113
* [ENHANCEMENT] Dashboards: show container name first in "pods count per version" panel on "rollout progress" dashboard. #5113
* [ENHANCEMENT] Dashboards: show time spend waiting for turn when lazy loading index headers in the "index-header lazy load gate latency" panel on the "queries" dashboard. #5313
* [ENHANCEMENT] Dashboards: split query results cache hit ratio by request type in "Query results cache hit ratio" panel on the "Mimir / Queries" dashboard. #5423
* [ENHANCEMENT] Dashboards: add "rejected queries" panel to "queries" dashboard. #5429
* [ENHANCEMENT] Dashboards: add native histogram active series and active buckets to "tenants" dashboard. #5543
* [ENHANCEMENT] Dashboards: add panels to "Mimir / Writes" for requests rejected for per-instance limits. #5638
* [ENHANCEMENT] Dashboards: rename "Blocks currently loaded" to "Blocks currently owned" in the "Mimir / Queries" dashboard. #5705
* [ENHANCEMENT] Alerts: Add `MimirIngestedDataTooFarInTheFuture` warning alert that triggers when Mimir ingests sample with timestamp more than 1h in the future. #5822
* [BUGFIX] Alerts: fix `MimirIngesterRestarts` to fire only when the ingester container is restarted, excluding the cases the pod is rescheduled. #5397
* [BUGFIX] Dashboards: fix "unhealthy pods" panel on "rollout progress" dashboard showing only a number rather than the name of the workload and the number of unhealthy pods if only one workload has unhealthy pods. #5113 #5200
* [BUGFIX] Alerts: fixed `MimirIngesterHasNotShippedBlocks` and `MimirIngesterHasNotShippedBlocksSinceStart` alerts. #5396
* [BUGFIX] Alerts: Fix `MimirGossipMembersMismatch` to include `admin-api` and custom compactor pods. `admin-api` is a GEM component. #5641 #5797
* [BUGFIX] Dashboards: fix autoscaling dashboard panels that could show multiple series for a single component. #5810
* [BUGFIX] Dashboards: fix ruler-querier scaling metric panel query and split into CPU and memory scaling metric panels. #5739

### Jsonnet

* [CHANGE] Removed `_config.querier.concurrency` configuration option and replaced it with `_config.querier_max_concurrency` and `_config.ruler_querier_max_concurrency` to allow to easily fine tune it for different querier deployments. #5322
* [CHANGE] Change `_config.multi_zone_ingester_max_unavailable` to 50. #5327
* [CHANGE] Change distributors rolling update strategy configuration: `maxSurge` and `maxUnavailable` are set to `15%` and `0`. #5714
* [FEATURE] Alertmanager: Add horizontal pod autoscaler config, that can be enabled using `autoscaling_alertmanager_enabled: true`. #5194 #5249
* [ENHANCEMENT] Enable the `track_sizes` feature for Memcached pods to help determine cache efficiency. #5209
* [ENHANCEMENT] Add per-container map for environment variables. #5181
* [ENHANCEMENT] Add `PodDisruptionBudget`s for compactor, continuous-test, distributor, overrides-exporter, querier, query-frontend, query-scheduler, rollout-operator, ruler, ruler-querier, ruler-query-frontend, ruler-query-scheduler, and all memcached workloads. #5098
* [ENHANCEMENT] Ruler: configure the ruler storage cache when the metadata cache is enabled. #5326 #5334
* [ENHANCEMENT] Shuffle-sharding: ingester shards in user-classes can now be configured to target different series and limit percentage utilization through `_config.shuffle_sharding.target_series_per_ingester` and `_config.shuffle_sharding.target_utilization_percentage` values. #5470
* [ENHANCEMENT] Distributor: allow adjustment of the targeted CPU usage as a percentage of requested CPU. This can be adjusted with `_config.autoscaling_distributor_cpu_target_utilization`. #5525
* [ENHANCEMENT] Ruler: add configuration option `_config.ruler_remote_evaluation_max_query_response_size_bytes` to easily set the maximum query response size allowed (in bytes). #5592
* [ENHANCEMENT] Distributor: dynamically set `GOMAXPROCS` based on the CPU request. This should reduce distributor CPU utilization, assuming the CPU request is set to a value close to the actual utilization. #5588
* [ENHANCEMENT] Querier: dynamically set `GOMAXPROCS` based on the CPU request. This should reduce noisy neighbour issues created by the querier, whose CPU utilization could eventually saturate the Kubernetes node if unbounded. #5646 #5658
* [ENHANCEMENT] Allow to remove an entry from the configured environment variable for a given component, setting the environment value to `null` in the `*_env_map` objects (e.g. `store_gateway_env_map+:: { 'field': null}`). #5599
* [ENHANCEMENT] Allow overriding the default number of replicas for `etcd`. #5589
* [ENHANCEMENT] Memcached: reduce memory request for results, chunks and metadata caches. The requested memory is 5% greater than the configured memcached max cache size. #5661
* [ENHANCEMENT] Autoscaling: Add the following configuration options to fine tune autoscaler target utilization: #5679 #5682 #5689
  * `autoscaling_querier_target_utilization` (defaults to `0.75`)
  * `autoscaling_mimir_read_target_utilization` (defaults to `0.75`)
  * `autoscaling_ruler_querier_cpu_target_utilization` (defaults to `1`)
  * `autoscaling_distributor_memory_target_utilization` (defaults to `1`)
  * `autoscaling_ruler_cpu_target_utilization` (defaults to `1`)
  * `autoscaling_query_frontend_cpu_target_utilization` (defaults to `1`)
  * `autoscaling_ruler_query_frontend_cpu_target_utilization` (defaults to `1`)
  * `autoscaling_alertmanager_cpu_target_utilization` (defaults to `1`)
* [ENHANCEMENT] Gossip-ring: add appProtocol for istio compatibility. #5680
* [ENHANCEMENT] Add _config.commonConfig to allow adding common configuration parameters for all Mimir components. #5703
* [ENHANCEMENT] Update rollout-operator to `v0.7.0`. #5718
* [ENHANCEMENT] Increase the default rollout speed for store-gateway when lazy loading is disabled. #5823
* [ENHANCEMENT] Add autoscaling on memory for ruler-queriers. #5739
* [ENHANCEMENT] Deduplicate scaled object creation for most objects that scale on CPU and memory. #6411
* [BUGFIX] Fix compilation when index, chunks or metadata caches are disabled. #5710
* [BUGFIX] Autoscaling: treat OOMing containers as though they are using their full memory request. #5739
* [BUGFIX] Autoscaling: if no containers are up, report 0 memory usage instead of no data. #6411

### Mimirtool

* [ENHANCEMENT] Mimirtool uses paging to fetch all dashboards from Grafana when running `mimirtool analyse grafana`. This allows the tool to work correctly when running against Grafana instances with more than a 1000 dashboards. #5825
* [ENHANCEMENT] Extract metric name from queries that have a `__name__` matcher. #5911
* [BUGFIX] Mimirtool no longer parses label names as metric names when handling templating variables that are populated using `label_values(<label_name>)` when running `mimirtool analyse grafana`. #5832
* [BUGFIX] Fix panic when analyzing a grafana dashboard with multiline queries in templating variables. #5911

### Query-tee

* [CHANGE] Proxy `Content-Type` response header from backend. Previously `Content-Type: text/plain; charset=utf-8` was returned on all requests. #5183
* [CHANGE] Increase default value of `-proxy.compare-skip-recent-samples` to avoid racing with recording rule evaluation. #5561
* [CHANGE] Add `-backend.skip-tls-verify` to optionally skip TLS verification on backends. #5656

### Documentation

* [CHANGE] Fix reference to `get-started` documentation directory. #5476
* [CHANGE] Fix link to external OTLP/HTTP documentation.
* [ENHANCEMENT] Improved `MimirRulerTooManyFailedQueries` runbook. #5586
* [ENHANCEMENT] Improved "Recover accidentally deleted blocks" runbook. #5620
* [ENHANCEMENT] Documented options and trade-offs to query label names and values. #5582
* [ENHANCEMENT] Improved `MimirRequestErrors` runbook for alertmanager. #5694

### Tools

* [CHANGE] copyblocks: add support for S3 and the ability to copy between different object storage services. Due to this, the `-source-service` and `-destination-service` flags are now required and the `-service` flag has been removed. #5486
* [FEATURE] undelete-block-gcs: Added new tool for undeleting blocks on GCS storage. #5610 #5855
* [FEATURE] wal-reader: Added new tool for printing entries in TSDB WAL. #5780
* [ENHANCEMENT] ulidtime: add -seconds flag to print timestamps as Unix timestamps. #5621
* [ENHANCEMENT] ulidtime: exit with status code 1 if some ULIDs can't be parsed. #5621
* [ENHANCEMENT] tsdb-index-toc: added index-header size estimates. #5652
* [BUGFIX] Stop tools from panicking when `-help` flag is passed. #5412
* [BUGFIX] Remove github.com/golang/glog command line flags from tools. #5413

## 2.9.4

### Grafana Mimir

* [ENHANCEMENT] Update Docker base images from `alpine:3.18.3` to `alpine:3.18.5`. #6895

## 2.9.3

### Grafana Mimir

* [BUGFIX] Update `go.opentelemetry.io/contrib/instrumentation/net/http/otelhttp` to `0.44` which includes a fix for CVE-2023-45142. #6637

## 2.9.2

### Grafana Mimir

* [BUGFIX] Update grpc-go library to 1.56.3 and `golang.org/x/net` to `0.17`, which include fix for CVE-2023-44487. #6353 #6364

## 2.9.1

### Grafana Mimir

* [ENHANCEMENT] Update alpine base image to 3.18.3. #6021

## 2.9.0

### Grafana Mimir

* [CHANGE] Store-gateway: change expanded postings, postings, and label values index cache key format. These caches will be invalidated when rolling out the new Mimir version. #4770 #4978 #5037
* [CHANGE] Distributor: remove the "forwarding" feature as it isn't necessary anymore. #4876
* [CHANGE] Query-frontend: Change the default value of `-query-frontend.query-sharding-max-regexp-size-bytes` from `0` to `4096`. #4932
* [CHANGE] Querier: `-querier.query-ingesters-within` has been moved from a global flag to a per-tenant override. #4287
* [CHANGE] Querier: Use `-blocks-storage.tsdb.retention-period` instead of `-querier.query-ingesters-within` for calculating the lookback period for shuffle sharded ingesters. Setting `-querier.query-ingesters-within=0` no longer disables shuffle sharding on the read path. #4287
* [CHANGE] Block upload: `/api/v1/upload/block/{block}/files` endpoint now allows file uploads with no `Content-Length`. #4956
* [CHANGE] Store-gateway: deprecate configuration parameters for chunk pooling, they will be removed in Mimir 2.11. The following options are now also ignored: #4996
  * `-blocks-storage.bucket-store.max-chunk-pool-bytes`
  * `-blocks-storage.bucket-store.chunk-pool-min-bucket-size-bytes`
  * `-blocks-storage.bucket-store.chunk-pool-max-bucket-size-bytes`
* [CHANGE] Store-gateway: remove metrics `cortex_bucket_store_chunk_pool_requested_bytes_total` and `cortex_bucket_store_chunk_pool_returned_bytes_total`. #4996
* [CHANGE] Compactor: change default of `-compactor.partial-block-deletion-delay` to `1d`. This will automatically clean up partial blocks that were a result of failed block upload or deletion. #5026
* [CHANGE] Compactor: the deprecated configuration parameter `-compactor.consistency-delay` has been removed. #5050
* [CHANGE] Store-gateway: the deprecated configuration parameter `-blocks-storage.bucket-store.consistency-delay` has been removed. #5050
* [CHANGE] The configuration parameter `-blocks-storage.bucket-store.bucket-index.enabled` has been deprecated and will be removed in Mimir 2.11. Mimir is running by default with the bucket index enabled since version 2.0, and starting from the version 2.11 it will not be possible to disable it. #5051
* [CHANGE] The configuration parameters `-querier.iterators` and `-query.batch-iterators` have been deprecated and will be removed in Mimir 2.11. Mimir runs by default with `-querier.batch-iterators=true`, and starting from version 2.11 it will not be possible to change this. #5114
* [CHANGE] Compactor: change default of `-compactor.first-level-compaction-wait-period` to 25m. #5128
* [CHANGE] Ruler: changed default of `-ruler.poll-interval` from `1m` to `10m`. Starting from this release, the configured rule groups will also be re-synced each time they're modified calling the ruler configuration API. #5170
* [FEATURE] Query-frontend: add `-query-frontend.log-query-request-headers` to enable logging of request headers in query logs. #5030
* [FEATURE] Store-gateway: add experimental feature to retain lazy-loaded index headers between restarts by eagerly loading them during startup. This is disabled by default and can only be enabled if lazy loading is enabled. To enable this set the following: #5606
  * `-blocks-storage.bucket-store.index-header-lazy-loading-enabled` must be set to true
  * `-blocks-storage.bucket-store.index-header.eager-loading-startup-enabled` must be set to true
* [ENHANCEMENT] Add per-tenant limit `-validation.max-native-histogram-buckets` to be able to ignore native histogram samples that have too many buckets. #4765
* [ENHANCEMENT] Store-gateway: reduce memory usage in some LabelValues calls. #4789
* [ENHANCEMENT] Store-gateway: add a `stage` label to the metric `cortex_bucket_store_series_data_touched`. This label now applies to `data_type="chunks"` and `data_type="series"`. The `stage` label has 2 values: `processed` - the number of series that parsed - and `returned` - the number of series selected from the processed bytes to satisfy the query. #4797 #4830
* [ENHANCEMENT] Distributor: make `__meta_tenant_id` label available in relabeling rules configured via `metric_relabel_configs`. #4725
* [ENHANCEMENT] Compactor: added the configurable limit `compactor.block-upload-max-block-size-bytes` or `compactor_block_upload_max_block_size_bytes` to limit the byte size of uploaded or validated blocks. #4680
* [ENHANCEMENT] Querier: reduce CPU utilisation when shuffle sharding is enabled with large shard sizes. #4851
* [ENHANCEMENT] Packaging: facilitate configuration management by instructing systemd to start mimir with a configuration file. #4810
* [ENHANCEMENT] Store-gateway: reduce memory allocations when looking up postings from cache. #4861 #4869 #4962 #5047
* [ENHANCEMENT] Store-gateway: retain only necessary bytes when reading series from the bucket. #4926
* [ENHANCEMENT] Ingester, store-gateway: clear the shutdown marker after a successful shutdown to enable reusing their persistent volumes in case the ingester or store-gateway is restarted. #4985
* [ENHANCEMENT] Store-gateway, query-frontend: Reduced memory allocations when looking up cached entries from Memcached. #4862
* [ENHANCEMENT] Alertmanager: Add additional template function `queryFromGeneratorURL` returning query URL decoded query from the `GeneratorURL` field of an alert. #4301
* [ENHANCEMENT] Ruler: added experimental ruler storage cache support. The cache should reduce the number of "list objects" API calls issued to the object storage when there are 2+ ruler replicas running in a Mimir cluster. The cache can be configured setting `-ruler-storage.cache.*` CLI flags or their respective YAML config options. #4950 #5054
* [ENHANCEMENT] Store-gateway: added HTTP `/store-gateway/prepare-shutdown` endpoint for gracefully scaling down of store-gateways. A gauge `cortex_store_gateway_prepare_shutdown_requested` has been introduced for tracing this process. #4955
* [ENHANCEMENT] Updated Kuberesolver dependency (github.com/sercand/kuberesolver) from v2.4.0 to v4.0.0 and gRPC dependency (google.golang.org/grpc) from v1.47.0 to v1.53.0. #4922
* [ENHANCEMENT] Introduced new options for logging HTTP request headers: `-server.log-request-headers` enables logging HTTP request headers, `-server.log-request-headers-exclude-list` lists headers which should not be logged. #4922
* [ENHANCEMENT] Block upload: `/api/v1/upload/block/{block}/files` endpoint now disables read and write HTTP timeout, overriding `-server.http-read-timeout` and `-server.http-write-timeout` values. This is done to allow large file uploads to succeed. #4956
* [ENHANCEMENT] Alertmanager: Introduce new metrics from upstream. #4918
  * `cortex_alertmanager_notifications_failed_total` (added `reason` label)
  * `cortex_alertmanager_nflog_maintenance_total`
  * `cortex_alertmanager_nflog_maintenance_errors_total`
  * `cortex_alertmanager_silences_maintenance_total`
  * `cortex_alertmanager_silences_maintenance_errors_total`
* [ENHANCEMENT] Add native histogram support for `cortex_request_duration_seconds` metric family. #4987
* [ENHANCEMENT] Ruler: do not list rule groups in the object storage for disabled tenants. #5004
* [ENHANCEMENT] Query-frontend and querier: add HTTP API endpoint `<prometheus-http-prefix>/api/v1/format_query` to format a PromQL query. #4373
* [ENHANCEMENT] Query-frontend: Add `cortex_query_frontend_regexp_matcher_count` and `cortex_query_frontend_regexp_matcher_optimized_count` metrics to track optimization of regular expression label matchers. #4813
* [ENHANCEMENT] Alertmanager: Add configuration option to enable or disable the deletion of alertmanager state from object storage. This is useful when migrating alertmanager tenants from one cluster to another, because it avoids a condition where the state object is copied but then deleted before the configuration object is copied. #4989
* [ENHANCEMENT] Querier: only use the minimum set of chunks from ingesters when querying, and cancel unnecessary requests to ingesters sooner if we know their results won't be used. #5016
* [ENHANCEMENT] Add `-enable-go-runtime-metrics` flag to expose all go runtime metrics as Prometheus metrics. #5009
* [ENHANCEMENT] Ruler: trigger a synchronization of tenant's rule groups as soon as they change the rules configuration via API. This synchronization is in addition of the periodic syncing done every `-ruler.poll-interval`. The new behavior is enabled by default, but can be disabled with `-ruler.sync-rules-on-changes-enabled=false` (configurable on a per-tenant basis too). If you disable the new behaviour, then you may want to revert `-ruler.poll-interval` to `1m`. #4975 #5053 #5115 #5170
* [ENHANCEMENT] Distributor: Improve invalid tenant shard size error message. #5024
* [ENHANCEMENT] Store-gateway: record index header loading time separately in `cortex_bucket_store_series_request_stage_duration_seconds{stage="load_index_header"}`. Now index header loading will be visible in the "Mimir / Queries" dashboard in the "Series request p99/average latency" panels. #5011 #5062
* [ENHANCEMENT] Querier and ingester: add experimental support for streaming chunks from ingesters to queriers while evaluating queries. This can be enabled with `-querier.prefer-streaming-chunks=true`. #4886 #5078 #5094 #5126
* [ENHANCEMENT] Update Docker base images from `alpine:3.17.3` to `alpine:3.18.0`. #5065
* [ENHANCEMENT] Compactor: reduced the number of "object exists" API calls issued by the compactor to the object storage when syncing block's `meta.json` files. #5063
* [ENHANCEMENT] Distributor: Push request rate limits (`-distributor.request-rate-limit` and `-distributor.request-burst-size`) and their associated YAML configuration are now stable. #5124
* [ENHANCEMENT] Go: updated to 1.20.5. #5185
* [ENHANCEMENT] Update alpine base image to 3.18.2. #5274 #5276
* [BUGFIX] Metadata API: Mimir will now return an empty object when no metadata is available, matching Prometheus. #4782
* [BUGFIX] Store-gateway: add collision detection on expanded postings and individual postings cache keys. #4770
* [BUGFIX] Ruler: Support the `type=alert|record` query parameter for the API endpoint `<prometheus-http-prefix>/api/v1/rules`. #4302
* [BUGFIX] Backend: Check that alertmanager's data-dir doesn't overlap with bucket-sync dir. #4921
* [BUGFIX] Alertmanager: Allow to rate-limit webex, telegram and discord notifications. #4979
* [BUGFIX] Store-gateway: panics when decoding LabelValues responses that contain more than 655360 values. These responses are no longer cached. #5021
* [BUGFIX] Querier: don't leak memory when processing query requests from query-frontends (ie. when the query-scheduler is disabled). #5199

### Documentation

* [ENHANCEMENT] Improve `MimirIngesterReachingTenantsLimit` runbook. #4744 #4752
* [ENHANCEMENT] Add `symbol table size exceeds` case to `MimirCompactorHasNotSuccessfullyRunCompaction` runbook. #4945
* [ENHANCEMENT] Clarify which APIs use query sharding. #4948

### Mixin

* [CHANGE] Alerts: Remove `MimirQuerierHighRefetchRate`. #4980
* [CHANGE] Alerts: Remove `MimirTenantHasPartialBlocks`. This is obsoleted by the changed default of `-compactor.partial-block-deletion-delay` to `1d`, which will auto remediate this alert. #5026
* [ENHANCEMENT] Alertmanager dashboard: display active aggregation groups #4772
* [ENHANCEMENT] Alerts: `MimirIngesterTSDBWALCorrupted` now only fires when there are more than one corrupted WALs in single-zone deployments and when there are more than two zones affected in multi-zone deployments. #4920
* [ENHANCEMENT] Alerts: added labels to duplicated `MimirRolloutStuck` and `MimirCompactorHasNotUploadedBlocks` rules in order to distinguish them. #5023
* [ENHANCEMENT] Dashboards: fix holes in graph for lightly loaded clusters #4915
* [ENHANCEMENT] Dashboards: allow configuring additional services for the Rollout Progress dashboard. #5007
* [ENHANCEMENT] Alerts: do not fire `MimirAllocatingTooMuchMemory` alert for any matching container outside of namespaces where Mimir is running. #5089
* [BUGFIX] Dashboards: show cancelled requests in a different color to successful requests in throughput panels on dashboards. #5039
* [BUGFIX] Dashboards: fix dashboard panels that showed percentages with axes from 0 to 10000%. #5084
* [BUGFIX] Remove dependency on upstream Kubernetes mixin. #4732

### Jsonnet

* [CHANGE] Ruler: changed ruler autoscaling policy, extended scale down period from 60s to 600s. #4786
* [CHANGE] Update to v0.5.0 rollout-operator. #4893
* [CHANGE] Backend: add `alertmanager_args` to `mimir-backend` when running in read-write deployment mode. Remove hardcoded `filesystem` alertmanager storage. This moves alertmanager's data-dir to `/data/alertmanager` by default. #4907 #4921
* [CHANGE] Remove `-pdb` suffix from `PodDisruptionBudget` names. This will create new `PodDisruptionBudget` resources. Make sure to prune the old resources; otherwise, rollouts will be blocked. #5109
* [CHANGE] Query-frontend: enable query sharding for cardinality estimation via `-query-frontend.query-sharding-target-series-per-shard` by default if the results cache is enabled. #5128
* [ENHANCEMENT] Ingester: configure `-blocks-storage.tsdb.head-compaction-interval=15m` to spread TSDB head compaction over a wider time range. #4870
* [ENHANCEMENT] Ingester: configure `-blocks-storage.tsdb.wal-replay-concurrency` to CPU request minus 1. #4864
* [ENHANCEMENT] Compactor: configure `-compactor.first-level-compaction-wait-period` to TSDB head compaction interval plus 10 minutes. #4872
* [ENHANCEMENT] Store-gateway: set `GOMEMLIMIT` to the memory request value. This should reduce the likelihood the store-gateway may go out of memory, at the cost of an higher CPU utilization due to more frequent garbage collections when the memory utilization gets closer or above the configured requested memory. #4971
* [ENHANCEMENT] Store-gateway: dynamically set `GOMAXPROCS` based on the CPU request. This should reduce the likelihood a high load on the store-gateway will slow down the entire Kubernetes node. #5104
* [ENHANCEMENT] Store-gateway: add `store_gateway_lazy_loading_enabled` configuration option which combines disabled lazy-loading and reducing blocks sync concurrency. Reducing blocks sync concurrency improves startup times with disabled lazy loading on HDDs. #5025
* [ENHANCEMENT] Update `rollout-operator` image to `v0.6.0`. #5155
* [BUGFIX] Backend: configure `-ruler.alertmanager-url` to `mimir-backend` when running in read-write deployment mode. #4892
* [ENHANCEMENT] Memcached: don't overwrite upsteam memcached statefulset jsonnet to allow chosing between antiAffinity and topologySpreadConstraints.

### Mimirtool

* [CHANGE] check rules: will fail on duplicate rules when `--strict` is provided. #5035
* [FEATURE] sync/diff can now include/exclude namespaces based on a regular expression using `--namespaces-regex` and `--ignore-namespaces-regex`. #5100
* [ENHANCEMENT] analyze prometheus: allow to specify `-prometheus-http-prefix`. #4966
* [ENHANCEMENT] analyze grafana: allow to specify `--folder-title` to limit dashboards analysis based on their exact folder title. #4973

### Tools

* [CHANGE] copyblocks: copying between Azure Blob Storage buckets is now supported in addition to copying between Google Cloud Storage buckets. As a result, the `--service` flag is now required to be specified (accepted values are `gcs` or `abs`). #4756

## 2.8.0

### Grafana Mimir

* [CHANGE] Ingester: changed experimental CLI flag from `-out-of-order-blocks-external-label-enabled` to `-ingester.out-of-order-blocks-external-label-enabled` #4440
* [CHANGE] Store-gateway: The following metrics have been removed: #4332
  * `cortex_bucket_store_series_get_all_duration_seconds`
  * `cortex_bucket_store_series_merge_duration_seconds`
* [CHANGE] Ingester: changed default value of `-blocks-storage.tsdb.retention-period` from `24h` to `13h`. If you're running Mimir with a custom configuration and you're overriding `-querier.query-store-after` to a value greater than the default `12h` then you should increase `-blocks-storage.tsdb.retention-period` accordingly. #4382
* [CHANGE] Ingester: the configuration parameter `-blocks-storage.tsdb.max-tsdb-opening-concurrency-on-startup` has been deprecated and will be removed in Mimir 2.10. #4445
* [CHANGE] Query-frontend: Cached results now contain timestamp which allows Mimir to check if cached results are still valid based on current TTL configured for tenant. Results cached by previous Mimir version are used until they expire from cache, which can take up to 7 days. If you need to use per-tenant TTL sooner, please flush results cache manually. #4439
* [CHANGE] Ingester: the `cortex_ingester_tsdb_wal_replay_duration_seconds` metrics has been removed. #4465
* [CHANGE] Query-frontend and ruler: use protobuf internal query result payload format by default. This feature is no longer considered experimental. #4557 #4709
* [CHANGE] Ruler: reject creating federated rule groups while tenant federation is disabled. Previously the rule groups would be silently dropped during bucket sync. #4555
* [CHANGE] Compactor: the `/api/v1/upload/block/{block}/finish` endpoint now returns a `429` status code when the compactor has reached the limit specified by `-compactor.max-block-upload-validation-concurrency`. #4598
* [CHANGE] Compactor: when starting a block upload the maximum byte size of the block metadata provided in the request body is now limited to 1 MiB. If this limit is exceeded a `413` status code is returned. #4683
* [CHANGE] Store-gateway: cache key format for expanded postings has changed. This will invalidate the expanded postings in the index cache when deployed. #4667
* [FEATURE] Cache: Introduce experimental support for using Redis for results, chunks, index, and metadata caches. #4371
* [FEATURE] Vault: Introduce experimental integration with Vault to fetch secrets used to configure TLS for clients. Server TLS secrets will still be read from a file. `tls-ca-path`, `tls-cert-path` and `tls-key-path` will denote the path in Vault for the following CLI flags when `-vault.enabled` is true: #4446.
  * `-distributor.ha-tracker.etcd.*`
  * `-distributor.ring.etcd.*`
  * `-distributor.forwarding.grpc-client.*`
  * `-querier.store-gateway-client.*`
  * `-ingester.client.*`
  * `-ingester.ring.etcd.*`
  * `-querier.frontend-client.*`
  * `-query-frontend.grpc-client-config.*`
  * `-query-frontend.results-cache.redis.*`
  * `-blocks-storage.bucket-store.index-cache.redis.*`
  * `-blocks-storage.bucket-store.chunks-cache.redis.*`
  * `-blocks-storage.bucket-store.metadata-cache.redis.*`
  * `-compactor.ring.etcd.*`
  * `-store-gateway.sharding-ring.etcd.*`
  * `-ruler.client.*`
  * `-ruler.alertmanager-client.*`
  * `-ruler.ring.etcd.*`
  * `-ruler.query-frontend.grpc-client-config.*`
  * `-alertmanager.sharding-ring.etcd.*`
  * `-alertmanager.alertmanager-client.*`
  * `-memberlist.*`
  * `-query-scheduler.grpc-client-config.*`
  * `-query-scheduler.ring.etcd.*`
  * `-overrides-exporter.ring.etcd.*`
* [FEATURE] Distributor, ingester, querier, query-frontend, store-gateway: add experimental support for native histograms. Requires that the experimental protobuf query result response format is enabled by `-query-frontend.query-result-response-format=protobuf` on the query frontend. #4286 #4352 #4354 #4376 #4377 #4387 #4396 #4425 #4442 #4494 #4512 #4513 #4526
* [FEATURE] Added `-<prefix>.s3.storage-class` flag to configure the S3 storage class for objects written to S3 buckets. #4300
* [FEATURE] Add `freebsd` to the target OS when generating binaries for a Mimir release. #4654
* [FEATURE] Ingester: Add `prepare-shutdown` endpoint which can be used as part of Kubernetes scale down automations. #4718
* [ENHANCEMENT] Add timezone information to Alpine Docker images. #4583
* [ENHANCEMENT] Ruler: Sync rules when ruler JOINING the ring instead of ACTIVE, In order to reducing missed rule iterations during ruler restarts. #4451
* [ENHANCEMENT] Allow to define service name used for tracing via `JAEGER_SERVICE_NAME` environment variable. #4394
* [ENHANCEMENT] Querier and query-frontend: add experimental, more performant protobuf query result response format enabled with `-query-frontend.query-result-response-format=protobuf`. #4304 #4318 #4375
* [ENHANCEMENT] Compactor: added experimental configuration parameter `-compactor.first-level-compaction-wait-period`, to configure how long the compactor should wait before compacting 1st level blocks (uploaded by ingesters). This configuration option allows to reduce the chances compactor begins compacting blocks before all ingesters have uploaded their blocks to the storage. #4401
* [ENHANCEMENT] Store-gateway: use more efficient chunks fetching and caching. #4255
* [ENHANCEMENT] Query-frontend and ruler: add experimental, more performant protobuf internal query result response format enabled with `-ruler.query-frontend.query-result-response-format=protobuf`. #4331
* [ENHANCEMENT] Ruler: increased tolerance for missed iterations on alerts, reducing the chances of flapping firing alerts during ruler restarts. #4432
* [ENHANCEMENT] Optimized `.*` and `.+` regular expression label matchers. #4432
* [ENHANCEMENT] Optimized regular expression label matchers with alternates (e.g. `a|b|c`). #4647
* [ENHANCEMENT] Added an in-memory cache for regular expression matchers, to avoid parsing and compiling the same expression multiple times when used in recurring queries. #4633
* [ENHANCEMENT] Query-frontend: results cache TTL is now configurable by using `-query-frontend.results-cache-ttl` and `-query-frontend.results-cache-ttl-for-out-of-order-time-window` options. These values can also be specified per tenant. Default values are unchanged (7 days and 10 minutes respectively). #4385
* [ENHANCEMENT] Ingester: added advanced configuration parameter `-blocks-storage.tsdb.wal-replay-concurrency` representing the maximum number of CPUs used during WAL replay. #4445
* [ENHANCEMENT] Ingester: added metrics `cortex_ingester_tsdb_open_duration_seconds_total` to measure the total time it takes to open all existing TSDBs. The time tracked by this metric also includes the TSDBs WAL replay duration. #4465
* [ENHANCEMENT] Store-gateway: use streaming implementation for LabelNames RPC. The batch size for streaming is controlled by `-blocks-storage.bucket-store.batch-series-size`. #4464
* [ENHANCEMENT] Memcached: Add support for TLS or mTLS connections to cache servers. #4535
* [ENHANCEMENT] Compactor: blocks index files are now validated for correctness for blocks uploaded via the TSDB block upload feature. #4503
* [ENHANCEMENT] Compactor: block chunks and segment files are now validated for correctness for blocks uploaded via the TSDB block upload feature. #4549
* [ENHANCEMENT] Ingester: added configuration options to configure the "postings for matchers" cache of each compacted block queried from ingesters: #4561
  * `-blocks-storage.tsdb.block-postings-for-matchers-cache-ttl`
  * `-blocks-storage.tsdb.block-postings-for-matchers-cache-size`
  * `-blocks-storage.tsdb.block-postings-for-matchers-cache-force`
* [ENHANCEMENT] Compactor: validation of blocks uploaded via the TSDB block upload feature is now configurable on a per tenant basis: #4585
  * `-compactor.block-upload-validation-enabled` has been added, `compactor_block_upload_validation_enabled` can be used to override per tenant
  * `-compactor.block-upload.block-validation-enabled` was the previous global flag and has been removed
* [ENHANCEMENT] TSDB Block Upload: block upload validation concurrency can now be limited with `-compactor.max-block-upload-validation-concurrency`. #4598
* [ENHANCEMENT] OTLP: Add support for converting OTel exponential histograms to Prometheus native histograms. The ingestion of native histograms must be enabled, please set `-ingester.native-histograms-ingestion-enabled` to `true`. #4063 #4639
* [ENHANCEMENT] Query-frontend: add metric `cortex_query_fetched_index_bytes_total` to measure TSDB index bytes fetched to execute a query. #4597
* [ENHANCEMENT] Query-frontend: add experimental limit to enforce a max query expression size in bytes via `-query-frontend.max-query-expression-size-bytes` or `max_query_expression_size_bytes`. #4604
* [ENHANCEMENT] Query-tee: improve message logged when comparing responses and one response contains a non-JSON payload. #4588
* [ENHANCEMENT] Distributor: add ability to set per-distributor limits via `distributor_limits` block in runtime configuration in addition to the existing configuration. #4619
* [ENHANCEMENT] Querier: reduce peak memory consumption for queries that touch a large number of chunks. #4625
* [ENHANCEMENT] Query-frontend: added experimental `-query-frontend.query-sharding-max-regexp-size-bytes` limit to query-frontend. When set to a value greater than 0, query-frontend disabled query sharding for any query with a regexp matcher longer than the configured limit. #4632
* [ENHANCEMENT] Store-gateway: include statistics from LabelValues and LabelNames calls in `cortex_bucket_store_series*` metrics. #4673
* [ENHANCEMENT] Query-frontend: improve readability of distributed tracing spans. #4656
* [ENHANCEMENT] Update Docker base images from `alpine:3.17.2` to `alpine:3.17.3`. #4685
* [ENHANCEMENT] Querier: improve performance when shuffle sharding is enabled and the shard size is large. #4711
* [ENHANCEMENT] Ingester: improve performance when Active Series Tracker is in use. #4717
* [ENHANCEMENT] Store-gateway: optionally select `-blocks-storage.bucket-store.series-selection-strategy`, which can limit the impact of large posting lists (when many series share the same label name and value). #4667 #4695 #4698
* [ENHANCEMENT] Querier: Cache the converted float histogram from chunk iterator, hence there is no need to lookup chunk every time to get the converted float histogram. #4684
* [ENHANCEMENT] Ruler: Improve rule upload performance when not enforcing per-tenant rule group limits. #4828
* [ENHANCEMENT] Improved memory limit on the in-memory cache used for regular expression matchers. #4751
* [BUGFIX] Querier: Streaming remote read will now continue to return multiple chunks per frame after the first frame. #4423
* [BUGFIX] Store-gateway: the values for `stage="processed"` for the metrics `cortex_bucket_store_series_data_touched` and  `cortex_bucket_store_series_data_size_touched_bytes` when using fine-grained chunks caching is now reporting the correct values of chunks held in memory. #4449
* [BUGFIX] Compactor: fixed reporting a compaction error when compactor is correctly shut down while populating blocks. #4580
* [BUGFIX] OTLP: Do not drop exemplars of the OTLP Monotonic Sum metric. #4063
* [BUGFIX] Packaging: flag `/etc/default/mimir` and `/etc/sysconfig/mimir` as config to prevent overwrite. #4587
* [BUGFIX] Query-frontend: don't retry queries which error inside PromQL. #4643
* [BUGFIX] Store-gateway & query-frontend: report more consistent statistics for fetched index bytes. #4671
* [BUGFIX] Native histograms: fix how IsFloatHistogram determines if mimirpb.Histogram is a float histogram. #4706
* [BUGFIX] Query-frontend: fix query sharding for native histograms. #4666
* [BUGFIX] Ring status page: fixed the owned tokens percentage value displayed. #4730
* [BUGFIX] Querier: fixed chunk iterator that can return sample with wrong timestamp. #4450
* [BUGFIX] Packaging: fix preremove script preventing upgrades. #4801
* [BUGFIX] Security: updates Go to version 1.20.4 to fix CVE-2023-24539, CVE-2023-24540, CVE-2023-29400. #4903

### Mixin

* [ENHANCEMENT] Queries: Display data touched per sec in bytes instead of number of items. #4492
* [ENHANCEMENT] `_config.job_names.<job>` values can now be arrays of regular expressions in addition to a single string. Strings are still supported and behave as before. #4543
* [ENHANCEMENT] Queries dashboard: remove mention to store-gateway "streaming enabled" in panels because store-gateway only support streaming series since Mimir 2.7. #4569
* [ENHANCEMENT] Ruler: Add panel description for Read QPS panel in Ruler dashboard to explain values when in remote ruler mode. #4675
* [BUGFIX] Ruler dashboard: show data for reads from ingesters. #4543
* [BUGFIX] Pod selector regex for deployments: change `(.*-mimir-)` to `(.*mimir-)`. #4603

### Jsonnet

* [CHANGE] Ruler: changed ruler deployment max surge from `0` to `50%`, and max unavailable from `1` to `0`. #4381
* [CHANGE] Memcached connections parameters `-blocks-storage.bucket-store.index-cache.memcached.max-idle-connections`, `-blocks-storage.bucket-store.chunks-cache.memcached.max-idle-connections` and `-blocks-storage.bucket-store.metadata-cache.memcached.max-idle-connections` settings are now configured based on `max-get-multi-concurrency` and `max-async-concurrency`. #4591
* [CHANGE] Add support to use external Redis as cache. Following are some changes in the jsonnet config: #4386 #4640
  * Renamed `memcached_*_enabled` config options to `cache_*_enabled`
  * Renamed `memcached_*_max_item_size_mb` config options to `cache_*_max_item_size_mb`
  * Added `cache_*_backend` config options
* [CHANGE] Store-gateway StatefulSets with disabled multi-zone deployment are also unregistered from the ring on shutdown. This eliminated resharding during rollouts, at the cost of extra effort during scaling down store-gateways. For more information see [Scaling down store-gateways](https://grafana.com/docs/mimir/v2.7.x/operators-guide/run-production-environment/scaling-out/#scaling-down-store-gateways). #4713
* [CHANGE] Removed `$._config.querier.replicas` and `$._config.queryFrontend.replicas`. If you need to customize the number of querier or query-frontend replicas, and autoscaling is disabled, please set an override as is done for other stateless components (e.g. distributors). #5130
* [ENHANCEMENT] Alertmanager: add `alertmanager_data_disk_size` and  `alertmanager_data_disk_class` configuration options, by default no storage class is set. #4389
* [ENHANCEMENT] Update `rollout-operator` to `v0.4.0`. #4524
* [ENHANCEMENT] Update memcached to `memcached:1.6.19-alpine`. #4581
* [ENHANCEMENT] Add support for mTLS connections to Memcached servers. #4553
* [ENHANCEMENT] Update the `memcached-exporter` to `v0.11.2`. #4570
* [ENHANCEMENT] Autoscaling: Add `autoscaling_query_frontend_memory_target_utilization`, `autoscaling_ruler_query_frontend_memory_target_utilization`, and `autoscaling_ruler_memory_target_utilization` configuration options, for controlling the corresponding autoscaler memory thresholds. Each has a default of 1, i.e. 100%. #4612
* [ENHANCEMENT] Distributor: add ability to set per-distributor limits via `distributor_instance_limits` using runtime configuration. #4627
* [BUGFIX] Add missing query sharding settings for user_24M and user_32M plans. #4374

### Mimirtool

* [ENHANCEMENT] Backfill: mimirtool will now sleep and retry if it receives a 429 response while trying to finish an upload due to validation concurrency limits. #4598
* [ENHANCEMENT] `gauge` panel type is supported now in `mimirtool analyze dashboard`. #4679
* [ENHANCEMENT] Set a `User-Agent` header on requests to Mimir or Prometheus servers. #4700

### Mimir Continuous Test

* [FEATURE] Allow continuous testing of native histograms as well by enabling the flag `-tests.write-read-series-test.histogram-samples-enabled`. The metrics exposed by the tool will now have a new label called `type` with possible values of `float`, `histogram_float_counter`, `histogram_float_gauge`, `histogram_int_counter`, `histogram_int_gauge`, the list of metrics impacted: #4457
  * `mimir_continuous_test_writes_total`
  * `mimir_continuous_test_writes_failed_total`
  * `mimir_continuous_test_queries_total`
  * `mimir_continuous_test_queries_failed_total`
  * `mimir_continuous_test_query_result_checks_total`
  * `mimir_continuous_test_query_result_checks_failed_total`
* [ENHANCEMENT] Added a new metric `mimir_continuous_test_build_info` that reports version information, similar to the existing `cortex_build_info` metric exposed by other Mimir components. #4712
* [ENHANCEMENT] Add coherency for the selected ranges and instants of test queries. #4704

### Query-tee

### Documentation

* [CHANGE] Clarify what deprecation means in the lifecycle of configuration parameters. #4499
* [CHANGE] Update compactor `split-groups` and `split-and-merge-shards` recommendation on component page. #4623
* [FEATURE] Add instructions about how to configure native histograms. #4527
* [ENHANCEMENT] Runbook for MimirCompactorHasNotSuccessfullyRunCompaction extended to include scenario where compaction has fallen behind. #4609
* [ENHANCEMENT] Add explanation for QPS values for reads in remote ruler mode and writes generally, to the Ruler dashboard page. #4629
* [ENHANCEMENT] Expand zone-aware replication page to cover single physical availability zone deployments. #4631
* [FEATURE] Add instructions to use puppet module. #4610
* [FEATURE] Add documentation on how deploy mixin with terraform. #4161

### Tools

* [ENHANCEMENT] tsdb-index: iteration over index is now faster when any equal matcher is supplied. #4515

## 2.7.3

### Grafana Mimir

* [BUGFIX] Security: updates Go to version 1.20.4 to fix CVE-2023-24539, CVE-2023-24540, CVE-2023-29400. #4905

## 2.7.2

### Grafana Mimir

* [BUGFIX] Security: updated Go version to 1.20.3 to fix CVE-2023-24538 #4795

## 2.7.1

**Note**: During the release process, version 2.7.0 was tagged too early, before completing the release checklist and production testing. Release 2.7.1 doesn't include any code changes since 2.7.0, but now has proper release notes, published documentation, and has been fully tested in our production environment.

### Grafana Mimir

* [CHANGE] Ingester: the configuration parameter `-ingester.ring.readiness-check-ring-health` has been deprecated and will be removed in Mimir 2.9. #4422
* [CHANGE] Ruler: changed default value of `-ruler.evaluation-delay-duration` option from 0 to 1m. #4250
* [CHANGE] Querier: Errors with status code `422` coming from the store-gateway are propagated and not converted to the consistency check error anymore. #4100
* [CHANGE] Store-gateway: When a query hits `max_fetched_chunks_per_query` and `max_fetched_series_per_query` limits, an error with the status code `422` is created and returned. #4056
* [CHANGE] Packaging: Migrate FPM packaging solution to NFPM. Rationalize packages dependencies and add package for all binaries. #3911
* [CHANGE] Store-gateway: Deprecate flag `-blocks-storage.bucket-store.chunks-cache.subrange-size` since there's no benefit to changing the default of `16000`. #4135
* [CHANGE] Experimental support for ephemeral storage introduced in Mimir 2.6.0 has been removed. Following options are no longer available: #4252
  * `-blocks-storage.ephemeral-tsdb.*`
  * `-distributor.ephemeral-series-enabled`
  * `-distributor.ephemeral-series-matchers`
  * `-ingester.max-ephemeral-series-per-user`
  * `-ingester.instance-limits.max-ephemeral-series`
Querying with using `{__mimir_storage__="ephemeral"}` selector no longer works. All label values with `ephemeral-` prefix in `reason` label of `cortex_discarded_samples_total` metric are no longer available. Following metrics have been removed:
  * `cortex_ingester_ephemeral_series`
  * `cortex_ingester_ephemeral_series_created_total`
  * `cortex_ingester_ephemeral_series_removed_total`
  * `cortex_ingester_ingested_ephemeral_samples_total`
  * `cortex_ingester_ingested_ephemeral_samples_failures_total`
  * `cortex_ingester_memory_ephemeral_users`
  * `cortex_ingester_queries_ephemeral_total`
  * `cortex_ingester_queried_ephemeral_samples`
  * `cortex_ingester_queried_ephemeral_series`
* [CHANGE] Store-gateway: use mmap-less index-header reader by default and remove mmap-based index header reader. The following flags have changed: #4280
   * `-blocks-storage.bucket-store.index-header.map-populate-enabled` has been removed
   * `-blocks-storage.bucket-store.index-header.stream-reader-enabled` has been removed
   * `-blocks-storage.bucket-store.index-header.stream-reader-max-idle-file-handles` has been renamed to `-blocks-storage.bucket-store.index-header.max-idle-file-handles`, and the corresponding configuration file option has been renamed from `stream_reader_max_idle_file_handles` to `max_idle_file_handles`
* [CHANGE] Store-gateway: the streaming store-gateway is now enabled by default. The new default setting for `-blocks-storage.bucket-store.batch-series-size` is `5000`. #4330
* [CHANGE] Compactor: the configuration parameter `-compactor.consistency-delay` has been deprecated and will be removed in Mimir 2.9. #4409
* [CHANGE] Store-gateway: the configuration parameter `-blocks-storage.bucket-store.consistency-delay` has been deprecated and will be removed in Mimir 2.9. #4409
* [FEATURE] Ruler: added `keep_firing_for` support to alerting rules. #4099
* [FEATURE] Distributor, ingester: ingestion of native histograms. The new per-tenant limit `-ingester.native-histograms-ingestion-enabled` controls whether native histograms are stored or ignored. #4159
* [FEATURE] Query-frontend: Introduce experimental `-query-frontend.query-sharding-target-series-per-shard` to allow query sharding to take into account cardinality of similar requests executed previously. This feature uses the same cache that's used for results caching. #4121 #4177 #4188 #4254
* [ENHANCEMENT] Go: update go to 1.20.1. #4266
* [ENHANCEMENT] Ingester: added `out_of_order_blocks_external_label_enabled` shipper option to label out-of-order blocks before shipping them to cloud storage. #4182 #4297
* [ENHANCEMENT] Ruler: introduced concurrency when loading per-tenant rules configuration. This improvement is expected to speed up the ruler start up time in a Mimir cluster with a large number of tenants. #4258
* [ENHANCEMENT] Compactor: Add `reason` label to `cortex_compactor_runs_failed_total`. The value can be `shutdown` or `error`. #4012
* [ENHANCEMENT] Store-gateway: enforce `max_fetched_series_per_query`. #4056
* [ENHANCEMENT] Query-frontend: Disambiguate logs for failed queries. #4067
* [ENHANCEMENT] Query-frontend: log caller user agent in query stats logs. #4093
* [ENHANCEMENT] Store-gateway: add `data_type` label with values on `cortex_bucket_store_partitioner_extended_ranges_total`, `cortex_bucket_store_partitioner_expanded_ranges_total`, `cortex_bucket_store_partitioner_requested_ranges_total`, `cortex_bucket_store_partitioner_expanded_bytes_total`, `cortex_bucket_store_partitioner_requested_bytes_total` for `postings`, `series`, and `chunks`. #4095
* [ENHANCEMENT] Store-gateway: Reduce memory allocation rate when loading TSDB chunks from Memcached. #4074
* [ENHANCEMENT] Query-frontend: track `cortex_frontend_query_response_codec_duration_seconds` and `cortex_frontend_query_response_codec_payload_bytes` metrics to measure the time taken and bytes read / written while encoding and decoding query result payloads. #4110
* [ENHANCEMENT] Alertmanager: expose additional upstream metrics `cortex_alertmanager_dispatcher_aggregation_groups`, `cortex_alertmanager_dispatcher_alert_processing_duration_seconds`. #4151
* [ENHANCEMENT] Querier and query-frontend: add experimental, more performant protobuf internal query result response format enabled with `-query-frontend.query-result-response-format=protobuf`. #4153
* [ENHANCEMENT] Store-gateway: use more efficient chunks fetching and caching. This should reduce CPU, memory utilization, and receive bandwidth of a store-gateway. Enable with `-blocks-storage.bucket-store.chunks-cache.fine-grained-chunks-caching-enabled=true`. #4163 #4174 #4227
* [ENHANCEMENT] Query-frontend: Wait for in-flight queries to finish before shutting down. #4073 #4170
* [ENHANCEMENT] Store-gateway: added `encode` and `other` stage to `cortex_bucket_store_series_request_stage_duration_seconds` metric. #4179
* [ENHANCEMENT] Ingester: log state of TSDB when shipping or forced compaction can't be done due to unexpected state of TSDB. #4211
* [ENHANCEMENT] Update Docker base images from `alpine:3.17.1` to `alpine:3.17.2`. #4240
* [ENHANCEMENT] Store-gateway: add a `stage` label to the metrics `cortex_bucket_store_series_data_fetched`, `cortex_bucket_store_series_data_size_fetched_bytes`, `cortex_bucket_store_series_data_touched`, `cortex_bucket_store_series_data_size_touched_bytes`. This label only applies to `data_type="chunks"`. For `fetched` metrics with `data_type="chunks"` the `stage` label has 2 values: `fetched` - the chunks or bytes that were fetched from the cache or the object store, `refetched` - the chunks or bytes that had to be refetched from the cache or the object store because their size was underestimated during the first fetch. For `touched` metrics with `data_type="chunks"` the `stage` label has 2 values: `processed` - the chunks or bytes that were read from the fetched chunks or bytes and were processed in memory, `returned` - the chunks or bytes that were selected from the processed bytes to satisfy the query. #4227 #4316
* [ENHANCEMENT] Compactor: improve the partial block check related to `compactor.partial-block-deletion-delay` to potentially issue less requests to object storage. #4246
* [ENHANCEMENT] Memcached: added `-*.memcached.min-idle-connections-headroom-percentage` support to configure the minimum number of idle connections to keep open as a percentage (0-100) of the number of recently used idle connections. This feature is disabled when set to a negative value (default), which means idle connections are kept open indefinitely. #4249
* [ENHANCEMENT] Querier and store-gateway: optimized regular expression label matchers with case insensitive alternate operator. #4340 #4357
* [ENHANCEMENT] Compactor: added the experimental flag `-compactor.block-upload.block-validation-enabled` with the default `true` to configure whether block validation occurs on backfilled blocks. #3411
* [ENHANCEMENT] Ingester: apply a jitter to the first TSDB head compaction interval configured via `-blocks-storage.tsdb.head-compaction-interval`. Subsequent checks will happen at the configured interval. This should help to spread the TSDB head compaction among different ingesters over the configured interval. #4364
* [ENHANCEMENT] Ingester: the maximum accepted value for `-blocks-storage.tsdb.head-compaction-interval` has been increased from 5m to 15m. #4364
* [BUGFIX] Store-gateway: return `Canceled` rather than `Aborted` or `Internal` error when the calling querier cancels a label names or values request, and return `Internal` if processing the request fails for another reason. #4061
* [BUGFIX] Querier: track canceled requests with status code `499` in the metrics instead of `503` or `422`. #4099
* [BUGFIX] Ingester: compact out-of-order data during `/ingester/flush` or when TSDB is idle. #4180
* [BUGFIX] Ingester: conversion of global limits `max-series-per-user`, `max-series-per-metric`, `max-metadata-per-user` and `max-metadata-per-metric` into corresponding local limits now takes into account the number of ingesters in each zone. #4238
* [BUGFIX] Ingester: track `cortex_ingester_memory_series` metric consistently with `cortex_ingester_memory_series_created_total` and `cortex_ingester_memory_series_removed_total`. #4312
* [BUGFIX] Querier: fixed a bug which was incorrectly matching series with regular expression label matchers with begin/end anchors in the middle of the regular expression. #4340

### Mixin

* [CHANGE] Move auto-scaling panel rows down beneath logical network path in Reads and Writes dashboards. #4049
* [CHANGE] Make distributor auto-scaling metric panels show desired number of replicas. #4218
* [CHANGE] Alerts: The alert `MimirMemcachedRequestErrors` has been renamed to `MimirCacheRequestErrors`. #4242
* [ENHANCEMENT] Alerts: Added `MimirAutoscalerKedaFailing` alert firing when a KEDA scaler is failing. #4045
* [ENHANCEMENT] Add auto-scaling panels to ruler dashboard. #4046
* [ENHANCEMENT] Add gateway auto-scaling panels to Reads and Writes dashboards. #4049 #4216
* [ENHANCEMENT] Dashboards: distinguish between label names and label values queries. #4065
* [ENHANCEMENT] Add query-frontend and ruler-query-frontend auto-scaling panels to Reads and Ruler dashboards. #4199
* [BUGFIX] Alerts: Fixed `MimirAutoscalerNotActive` to not fire if scaling metric does not exist, to avoid false positives on scaled objects with 0 min replicas. #4045
* [BUGFIX] Alerts: `MimirCompactorHasNotSuccessfullyRunCompaction` is no longer triggered by frequent compactor restarts. #4012
* [BUGFIX] Tenants dashboard: Correctly show the ruler-query-scheduler queue size. #4152

### Jsonnet

* [CHANGE] Create the `query-frontend-discovery` service only when Mimir is deployed in microservice mode without query-scheduler. #4353
* [CHANGE] Add results cache backend config to `ruler-query-frontend` configuration to allow cache reuse for cardinality-estimation based sharding. #4257
* [ENHANCEMENT] Add support for ruler auto-scaling. #4046
* [ENHANCEMENT] Add optional `weight` param to `newQuerierScaledObject` and `newRulerQuerierScaledObject` to allow running multiple querier deployments on different node types. #4141
* [ENHANCEMENT] Add support for query-frontend and ruler-query-frontend auto-scaling. #4199
* [BUGFIX] Shuffle sharding: when applying user class limits, honor the minimum shard size configured in `$._config.shuffle_sharding.*`. #4363

### Mimirtool

* [FEATURE] Added `keep_firing_for` support to rules configuration. #4099
* [ENHANCEMENT] Add `-tls-insecure-skip-verify` to rules, alertmanager and backfill commands. #4162

### Query-tee

* [CHANGE] Increase default value of `-backend.read-timeout` to 150s, to accommodate default querier and query frontend timeout of 120s. #4262
* [ENHANCEMENT] Log errors that occur while performing requests to compare two endpoints. #4262
* [ENHANCEMENT] When comparing two responses that both contain an error, only consider the comparison failed if the errors differ. Previously, if either response contained an error, the comparison always failed, even if both responses contained the same error. #4262
* [ENHANCEMENT] Include the value of the `X-Scope-OrgID` header when logging a comparison failure. #4262
* [BUGFIX] Parameters (expression, time range etc.) for a query request where the parameters are in the HTTP request body rather than in the URL are now logged correctly when responses differ. #4265

### Documentation

* [ENHANCEMENT] Add guide on alternative migration method for Thanos to Mimir #3554
* [ENHANCEMENT] Restore "Migrate from Cortex" for Jsonnet. #3929
* [ENHANCEMENT] Document migration from microservices to read-write deployment mode. #3951
* [ENHANCEMENT] Do not error when there is nothing to commit as part of a publish #4058
* [ENHANCEMENT] Explain how to run Mimir locally using docker-compose #4079
* [ENHANCEMENT] Docs: use long flag names in runbook commands. #4088
* [ENHANCEMENT] Clarify how ingester replication happens. #4101
* [ENHANCEMENT] Improvements to the Get Started guide. #4315
* [BUGFIX] Added indentation to Azure and SWIFT backend definition. #4263

### Tools

* [ENHANCEMENT] Adapt tsdb-print-chunk for native histograms. #4186
* [ENHANCEMENT] Adapt tsdb-index-health for blocks containing native histograms. #4186
* [ENHANCEMENT] Adapt tsdb-chunks tool to handle native histograms. #4186

## 2.6.2

* [BUGFIX] Security: updates Go to version 1.20.4 to fix CVE-2023-24539, CVE-2023-24540, CVE-2023-29400. #4903

## 2.6.1

### Grafana Mimir

* [BUGFIX] Security: updates Go to version 1.20.3 to fix CVE-2023-24538 #4798

## 2.6.0

### Grafana Mimir

* [CHANGE] Querier: Introduce `-querier.max-partial-query-length` to limit the time range for partial queries at the querier level and deprecate `-store.max-query-length`. #3825 #4017
* [CHANGE] Store-gateway: Remove experimental `-blocks-storage.bucket-store.max-concurrent-reject-over-limit` flag. #3706
* [CHANGE] Ingester: If shipping is enabled block retention will now be relative to the upload time to cloud storage. If shipping is disabled block retention will be relative to the creation time of the block instead of the mintime of the last block created. #3816
* [CHANGE] Query-frontend: Deprecated CLI flag `-query-frontend.align-querier-with-step` has been removed. #3982
* [CHANGE] Alertmanager: added default configuration for `-alertmanager.configs.fallback`. Allows tenants to send alerts without first uploading an Alertmanager configuration. #3541
* [FEATURE] Store-gateway: streaming of series. The store-gateway can now stream results back to the querier instead of buffering them. This is expected to greatly reduce peak memory consumption while keeping latency the same. You can enable this feature by setting `-blocks-storage.bucket-store.batch-series-size` to a value in the high thousands (5000-10000). This is still an experimental feature and is subject to a changing API and instability. #3540 #3546 #3587 #3606 #3611 #3620 #3645 #3355 #3697 #3666 #3687 #3728 #3739 #3751 #3779 #3839
* [FEATURE] Alertmanager: Added support for the Webex receiver. #3758
* [FEATURE] Limits: Added the `-validation.separate-metrics-group-label` flag. This allows further separation of the `cortex_discarded_samples_total` metric by an additional `group` label - which is configured by this flag to be the value of a specific label on an incoming timeseries. Active groups are tracked and inactive groups are cleaned up on a defined interval. The maximum number of groups tracked is controlled by the `-max-separate-metrics-groups-per-user` flag. #3439
* [FEATURE] Overrides-exporter: Added experimental ring support to overrides-exporter via `-overrides-exporter.ring.enabled`. When enabled, the ring is used to establish a leader replica for the export of limit override metrics. #3908 #3953
* [FEATURE] Ephemeral storage (experimental): Mimir can now accept samples into "ephemeral storage". Such samples are available for querying for a short amount of time (`-blocks-storage.ephemeral-tsdb.retention-period`, defaults to 10 minutes), and then removed from memory. To use ephemeral storage, distributor must be configured with `-distributor.ephemeral-series-enabled` option. Series matching `-distributor.ephemeral-series-matchers` will be marked for storing into ephemeral storage in ingesters. Each tenant needs to have ephemeral storage enabled by using `-ingester.max-ephemeral-series-per-user` limit, which defaults to 0 (no ephemeral storage). Ingesters have new `-ingester.instance-limits.max-ephemeral-series` limit for total number of series in ephemeral storage across all tenants. If ingestion of samples into ephemeral storage fails, `cortex_discarded_samples_total` metric will use values prefixed with `ephemeral-` for `reason` label. Querying of ephemeral storage is possible by using `{__mimir_storage__="ephemeral"}` as metric selector. Following new metrics related to ephemeral storage are introduced: #3897 #3922 #3961 #3997 #4004
  * `cortex_ingester_ephemeral_series`
  * `cortex_ingester_ephemeral_series_created_total`
  * `cortex_ingester_ephemeral_series_removed_total`
  * `cortex_ingester_ingested_ephemeral_samples_total`
  * `cortex_ingester_ingested_ephemeral_samples_failures_total`
  * `cortex_ingester_memory_ephemeral_users`
  * `cortex_ingester_queries_ephemeral_total`
  * `cortex_ingester_queried_ephemeral_samples`
  * `cortex_ingester_queried_ephemeral_series`
* [ENHANCEMENT] Added new metric `thanos_shipper_last_successful_upload_time`: Unix timestamp (in seconds) of the last successful TSDB block uploaded to the bucket. #3627
* [ENHANCEMENT] Ruler: Added `-ruler.alertmanager-client.tls-enabled` configuration for alertmanager client. #3432 #3597
* [ENHANCEMENT] Activity tracker logs now have `component=activity-tracker` label. #3556
* [ENHANCEMENT] Distributor: remove labels with empty values #2439
* [ENHANCEMENT] Query-frontend: track query HTTP requests in the Activity Tracker. #3561
* [ENHANCEMENT] Store-gateway: Add experimental alternate implementation of index-header reader that does not use memory mapped files. The index-header reader is expected to improve stability of the store-gateway. You can enable this implementation with the flag `-blocks-storage.bucket-store.index-header.stream-reader-enabled`. #3639 #3691 #3703 #3742 #3785 #3787 #3797
* [ENHANCEMENT] Query-scheduler: add `cortex_query_scheduler_cancelled_requests_total` metric to track the number of requests that are already cancelled when dequeued. #3696
* [ENHANCEMENT] Store-gateway: add `cortex_bucket_store_partitioner_extended_ranges_total` metric to keep track of the ranges that the partitioner decided to overextend and merge in order to save API call to the object storage. #3769
* [ENHANCEMENT] Compactor: Auto-forget unhealthy compactors after ten failed ring heartbeats. #3771
* [ENHANCEMENT] Ruler: change default value of `-ruler.for-grace-period` from `10m` to `2m` and update help text. The new default value reflects how we operate Mimir at Grafana Labs. #3817
* [ENHANCEMENT] Ingester: Added experimental flags to force usage of _postings for matchers cache_. These flags will be removed in the future and it's not recommended to change them. #3823
  * `-blocks-storage.tsdb.head-postings-for-matchers-cache-ttl`
  * `-blocks-storage.tsdb.head-postings-for-matchers-cache-size`
  * `-blocks-storage.tsdb.head-postings-for-matchers-cache-force`
* [ENHANCEMENT] Ingester: Improved series selection performance when some of the matchers do not match any series. #3827
* [ENHANCEMENT] Alertmanager: Add new additional template function `tenantID` returning id of the tenant owning the alert. #3758
* [ENHANCEMENT] Alertmanager: Add additional template function `grafanaExploreURL` returning URL to grafana explore with range query. #3849
* [ENHANCEMENT] Reduce overhead of debug logging when filtered out. #3875
* [ENHANCEMENT] Update Docker base images from `alpine:3.16.2` to `alpine:3.17.1`. #3898
* [ENHANCEMENT] Ingester: Add new `/ingester/tsdb_metrics` endpoint to return tenant-specific TSDB metrics. #3923
* [ENHANCEMENT] Query-frontend: CLI flag `-query-frontend.max-total-query-length` and its associated YAML configuration is now stable. #3882
* [ENHANCEMENT] Ruler: rule groups now support optional and experimental `align_evaluation_time_on_interval` field, which causes all evaluations to happen on interval-aligned timestamp. #4013
* [ENHANCEMENT] Query-scheduler: ring-based service discovery is now stable. #4028
* [ENHANCEMENT] Store-gateway: improved performance of prefix matching on the labels. #4055 #4080
* [BUGFIX] Log the names of services that are not yet running rather than `unsupported value type` when calling `/ready` and some services are not running. #3625
* [BUGFIX] Alertmanager: Fix template spurious deletion with relative data dir. #3604
* [BUGFIX] Security: update prometheus/exporter-toolkit for CVE-2022-46146. #3675
* [BUGFIX] Security: update golang.org/x/net for CVE-2022-41717. #3755
* [BUGFIX] Debian package: Fix post-install, environment file path and user creation. #3720
* [BUGFIX] memberlist: Fix panic during Mimir startup when Mimir receives gossip message before it's ready. #3746
* [BUGFIX] Store-gateway: fix `cortex_bucket_store_partitioner_requested_bytes_total` metric to not double count overlapping ranges. #3769
* [BUGFIX] Update `github.com/thanos-io/objstore` to address issue with Multipart PUT on s3-compatible Object Storage. #3802 #3821
* [BUGFIX] Distributor, Query-scheduler: Make sure ring metrics include a `cortex_` prefix as expected by dashboards. #3809
* [BUGFIX] Querier: canceled requests are no longer reported as "consistency check" failures. #3837 #3927
* [BUGFIX] Distributor: don't panic when `metric_relabel_configs` in overrides contains null element. #3868
* [BUGFIX] Distributor: don't panic when OTLP histograms don't have any buckets. #3853
* [BUGFIX] Ingester, Compactor: fix panic that can occur when compaction fails. #3955
* [BUGFIX] Store-gateway: return `Canceled` rather than `Aborted` error when the calling querier cancels the request. #4007

### Mixin

* [ENHANCEMENT] Alerts: Added `MimirIngesterInstanceHasNoTenants` alert that fires when an ingester replica is not receiving write requests for any tenant. #3681
* [ENHANCEMENT] Alerts: Extended `MimirAllocatingTooMuchMemory` to check read-write deployment containers. #3710
* [ENHANCEMENT] Alerts: Added `MimirAlertmanagerInstanceHasNoTenants` alert that fires when an alertmanager instance ows no tenants. #3826
* [ENHANCEMENT] Alerts: Added `MimirRulerInstanceHasNoRuleGroups` alert that fires when a ruler replica is not assigned any rule group to evaluate. #3723
* [ENHANCEMENT] Support for baremetal deployment for alerts and scaling recording rules. #3719
* [ENHANCEMENT] Dashboards: querier autoscaling now supports multiple scaled objects (configurable via `$._config.autoscale.querier.hpa_name`). #3962
* [BUGFIX] Alerts: Fixed `MimirIngesterRestarts` alert when Mimir is deployed in read-write mode. #3716
* [BUGFIX] Alerts: Fixed `MimirIngesterHasNotShippedBlocks` and `MimirIngesterHasNotShippedBlocksSinceStart` alerts for when Mimir is deployed in read-write or monolithic modes and updated them to use new `thanos_shipper_last_successful_upload_time` metric. #3627
* [BUGFIX] Alerts: Fixed `MimirMemoryMapAreasTooHigh` alert when Mimir is deployed in read-write mode. #3626
* [BUGFIX] Alerts: Fixed `MimirCompactorSkippedBlocksWithOutOfOrderChunks` matching on non-existent label. #3628
* [BUGFIX] Dashboards: Fix `Rollout Progress` dashboard incorrectly using Gateway metrics when Gateway was not enabled. #3709
* [BUGFIX] Tenants dashboard: Make it compatible with all deployment types. #3754
* [BUGFIX] Alerts: Fixed `MimirCompactorHasNotUploadedBlocks` to not fire if compactor has nothing to do. #3793
* [BUGFIX] Alerts: Fixed `MimirAutoscalerNotActive` to not fire if scaling metric is 0, to avoid false positives on scaled objects with 0 min replicas. #3999

### Jsonnet

* [CHANGE] Replaced the deprecated `policy/v1beta1` with `policy/v1` when configuring a PodDisruptionBudget for read-write deployment mode. #3811
* [CHANGE] Removed `-server.http-write-timeout` default option value from querier and query-frontend, as it defaults to a higher value in the code now, and cannot be lower than `-querier.timeout`. #3836
* [CHANGE] Replaced `-store.max-query-length` with `-query-frontend.max-total-query-length` in the query-frontend config. #3879
* [CHANGE] Changed default `mimir_backend_data_disk_size` from `100Gi` to `250Gi`. #3894
* [ENHANCEMENT] Update `rollout-operator` to `v0.2.0`. #3624
* [ENHANCEMENT] Add `user_24M` and `user_32M` classes to operations config. #3367
* [ENHANCEMENT] Update memcached image from `memcached:1.6.16-alpine` to `memcached:1.6.17-alpine`. #3914
* [ENHANCEMENT] Allow configuring the ring for overrides-exporter. #3995
* [BUGFIX] Apply ingesters and store-gateways per-zone CLI flags overrides to read-write deployment mode too. #3766
* [BUGFIX] Apply overrides-exporter CLI flags to mimir-backend when running Mimir in read-write deployment mode. #3790
* [BUGFIX] Fixed `mimir-write` and `mimir-read` Kubernetes service to correctly balance requests among pods. #3855 #3864 #3906
* [BUGFIX] Fixed `ruler-query-frontend` and `mimir-read` gRPC server configuration to force clients to periodically re-resolve the backend addresses. #3862
* [BUGFIX] Fixed `mimir-read` CLI flags to ensure query-frontend configuration takes precedence over querier configuration. #3877

### Mimirtool

* [ENHANCEMENT] Update `mimirtool config convert` to work with Mimir 2.4, 2.5, 2.6 changes. #3952
* [ENHANCEMENT] Mimirtool is now available to install through Homebrew with `brew install mimirtool`. #3776
* [ENHANCEMENT] Added `--concurrency` to `mimirtool rules sync` command. #3996
* [BUGFIX] Fix summary output from `mimirtool rules sync` to display correct number of groups created and updated. #3918

### Documentation

* [BUGFIX] Querier: Remove assertion that the `-querier.max-concurrent` flag must also be set for the query-frontend. #3678
* [ENHANCEMENT] Update migration from cortex documentation. #3662
* [ENHANCEMENT] Query-scheduler: documented how to migrate from DNS-based to ring-based service discovery. #4028

### Tools

## 2.5.0

### Grafana Mimir

* [CHANGE] Flag `-azure.msi-resource` is now ignored, and will be removed in Mimir 2.7. This setting is now made automatically by Azure. #2682
* [CHANGE] Experimental flag `-blocks-storage.tsdb.out-of-order-capacity-min` has been removed. #3261
* [CHANGE] Distributor: Wrap errors from pushing to ingesters with useful context, for example clarifying timeouts. #3307
* [CHANGE] The default value of `-server.http-write-timeout` has changed from 30s to 2m. #3346
* [CHANGE] Reduce period of health checks in connection pools for querier->store-gateway, ruler->ruler, and alertmanager->alertmanager clients to 10s. This reduces the time to fail a gRPC call when the remote stops responding. #3168
* [CHANGE] Hide TSDB block ranges period config from doc and mark it experimental. #3518
* [FEATURE] Alertmanager: added Discord support. #3309
* [ENHANCEMENT] Added `-server.tls-min-version` and `-server.tls-cipher-suites` flags to configure cipher suites and min TLS version supported by HTTP and gRPC servers. #2898
* [ENHANCEMENT] Distributor: Add age filter to forwarding functionality, to not forward samples which are older than defined duration. If such samples are not ingested, `cortex_discarded_samples_total{reason="forwarded-sample-too-old"}` is increased. #3049 #3113
* [ENHANCEMENT] Store-gateway: Reduce memory allocation when generating ids in index cache. #3179
* [ENHANCEMENT] Query-frontend: truncate queries based on the configured creation grace period (`--validation.create-grace-period`) to avoid querying too far into the future. #3172
* [ENHANCEMENT] Ingester: Reduce activity tracker memory allocation. #3203
* [ENHANCEMENT] Query-frontend: Log more detailed information in the case of a failed query. #3190
* [ENHANCEMENT] Added `-usage-stats.installation-mode` configuration to track the installation mode via the anonymous usage statistics. #3244
* [ENHANCEMENT] Compactor: Add new `cortex_compactor_block_max_time_delta_seconds` histogram for detecting if compaction of blocks is lagging behind. #3240 #3429
* [ENHANCEMENT] Ingester: reduced the memory footprint of active series custom trackers. #2568
* [ENHANCEMENT] Distributor: Include `X-Scope-OrgId` header in requests forwarded to configured forwarding endpoint. #3283 #3385
* [ENHANCEMENT] Alertmanager: reduced memory utilization in Mimir clusters with a large number of tenants. #3309
* [ENHANCEMENT] Add experimental flag `-shutdown-delay` to allow components to wait after receiving SIGTERM and before stopping. In this time the component returns 503 from /ready endpoint. #3298
* [ENHANCEMENT] Go: update to go 1.19.3. #3371
* [ENHANCEMENT] Alerts: added `RulerRemoteEvaluationFailing` alert, firing when communication between ruler and frontend fails in remote operational mode. #3177 #3389
* [ENHANCEMENT] Clarify which S3 signature versions are supported in the error "unsupported signature version". #3376
* [ENHANCEMENT] Store-gateway: improved index header reading performance. #3393 #3397 #3436
* [ENHANCEMENT] Store-gateway: improved performance of series matching. #3391
* [ENHANCEMENT] Move the validation of incoming series before the distributor's forwarding functionality, so that we don't forward invalid series. #3386 #3458
* [ENHANCEMENT] S3 bucket configuration now validates that the endpoint does not have the bucket name prefix. #3414
* [ENHANCEMENT] Query-frontend: added "fetched index bytes" to query statistics, so that the statistics contain the total bytes read by store-gateways from TSDB block indexes. #3206
* [ENHANCEMENT] Distributor: push wrapper should only receive unforwarded samples. #2980
* [ENHANCEMENT] Added `/api/v1/status/config` and `/api/v1/status/flags` APIs to maintain compatibility with prometheus. #3596 #3983
* [BUGFIX] Flusher: Add `Overrides` as a dependency to prevent panics when starting with `-target=flusher`. #3151
* [BUGFIX] Updated `golang.org/x/text` dependency to fix CVE-2022-32149. #3285
* [BUGFIX] Query-frontend: properly close gRPC streams to the query-scheduler to stop memory and goroutines leak. #3302
* [BUGFIX] Ruler: persist evaluation delay configured in the rulegroup. #3392
* [BUGFIX] Ring status pages: show 100% ownership as "100%", not "1e+02%". #3435
* [BUGFIX] Fix panics in OTLP ingest path when parse errors exist. #3538

### Mixin

* [CHANGE] Alerts: Change `MimirSchedulerQueriesStuck` `for` time to 7 minutes to account for the time it takes for HPA to scale up. #3223
* [CHANGE] Dashboards: Removed the `Querier > Stages` panel from the `Mimir / Queries` dashboard. #3311
* [CHANGE] Configuration: The format of the `autoscaling` section of the configuration has changed to support more components. #3378
  * Instead of specific config variables for each component, they are listed in a dictionary. For example, `autoscaling.querier_enabled` becomes `autoscaling.querier.enabled`.
* [FEATURE] Dashboards: Added "Mimir / Overview resources" dashboard, providing an high level view over a Mimir cluster resources utilization. #3481
* [FEATURE] Dashboards: Added "Mimir / Overview networking" dashboard, providing an high level view over a Mimir cluster network bandwidth, inflight requests and TCP connections. #3487
* [FEATURE] Compile baremetal mixin along k8s mixin. #3162 #3514
* [ENHANCEMENT] Alerts: Add MimirRingMembersMismatch firing when a component does not have the expected number of running jobs. #2404
* [ENHANCEMENT] Dashboards: Add optional row about the Distributor's metric forwarding feature to the `Mimir / Writes` dashboard. #3182 #3394 #3394 #3461
* [ENHANCEMENT] Dashboards: Remove the "Instance Mapper" row from the "Alertmanager Resources Dashboard". This is a Grafana Cloud specific service and not relevant for external users. #3152
* [ENHANCEMENT] Dashboards: Add "remote read", "metadata", and "exemplar" queries to "Mimir / Overview" dashboard. #3245
* [ENHANCEMENT] Dashboards: Use non-red colors for non-error series in the "Mimir / Overview" dashboard. #3246
* [ENHANCEMENT] Dashboards: Add support to multi-zone deployments for the experimental read-write deployment mode. #3256
* [ENHANCEMENT] Dashboards: If enabled, add new row to the `Mimir / Writes` for distributor autoscaling metrics. #3378
* [ENHANCEMENT] Dashboards: Add read path insights row to the "Mimir / Tenants" dashboard. #3326
* [ENHANCEMENT] Alerts: Add runbook urls for alerts. #3452
* [ENHANCEMENT] Configuration: Make it possible to configure namespace label, job label, and job prefix. #3482
* [ENHANCEMENT] Dashboards: improved resources and networking dashboards to work with read-write deployment mode too. #3497 #3504 #3519 #3531
* [ENHANCEMENT] Alerts: Added "MimirDistributorForwardingErrorRate" alert, which fires on high error rates in the distributor’s forwarding feature. #3200
* [ENHANCEMENT] Improve phrasing in Overview dashboard. #3488
* [BUGFIX] Dashboards: Fix legend showing `persistentvolumeclaim` when using `deployment_type=baremetal` for `Disk space utilization` panels. #3173 #3184
* [BUGFIX] Alerts: Fixed `MimirGossipMembersMismatch` alert when Mimir is deployed in read-write mode. #3489
* [BUGFIX] Dashboards: Remove "Inflight requests" from object store panels because the panel is not tracking the inflight requests to object storage. #3521

### Jsonnet

* [CHANGE] Replaced the deprecated `policy/v1beta1` with `policy/v1` when configuring a PodDisruptionBudget. #3284
* [CHANGE] [Common storage configuration](https://grafana.com/docs/mimir/v2.3.x/operators-guide/configure/configure-object-storage-backend/#common-configuration) is now used to configure object storage in all components. This is a breaking change in terms of Jsonnet manifests and also a CLI flag update for components that use object storage, so it will require a rollout of those components. The changes include: #3257
  * `blocks_storage_backend` was renamed to `storage_backend` and is now used as the common storage backend for all components.
    * So were the related `blocks_storage_azure_account_(name|key)` and `blocks_storage_s3_endpoint` configurations.
  * `storage_s3_endpoint` is now rendered by default using the `aws_region` configuration instead of a hardcoded `us-east-1`.
  * `ruler_client_type` and `alertmanager_client_type` were renamed to `ruler_storage_backend` and `alertmanager_storage_backend` respectively, and their corresponding CLI flags won't be rendered unless explicitly set to a value different from the one in `storage_backend` (like `local`).
  * `alertmanager_s3_bucket_name`, `alertmanager_gcs_bucket_name` and `alertmanager_azure_container_name` have been removed, and replaced by a single `alertmanager_storage_bucket_name` configuration used for all object storages.
  * `genericBlocksStorageConfig` configuration object was removed, and so any extensions to it will be now ignored. Use `blockStorageConfig` instead.
  * `rulerClientConfig` and `alertmanagerStorageClientConfig` configuration objects were renamed to `rulerStorageConfig` and `alertmanagerStorageConfig` respectively, and so any extensions to their previous names will be now ignored. Use the new names instead.
  * The CLI flags `*.s3.region` are no longer rendered as they are optional and the region can be inferred by Mimir by performing an initial API call to the endpoint.
  * The migration to this change should usually consist of:
    * Renaming `blocks_storage_backend` key to `storage_backend`.
    * For Azure/S3:
      * Renaming `blocks_storage_(azure|s3)_*` configurations to `storage_(azure|s3)_*`.
      * If `ruler_storage_(azure|s3)_*` and `alertmanager_storage_(azure|s3)_*` keys were different from the `block_storage_*` ones, they should be now provided using CLI flags, see [configuration reference](https://grafana.com/docs/mimir/v2.3.x/operators-guide/configure/reference-configuration-parameters/) for more details.
    * Removing `ruler_client_type` and `alertmanager_client_type` if their value match the `storage_backend`, or renaming them to their new names otherwise.
    * Reviewing any possible extensions to `genericBlocksStorageConfig`, `rulerClientConfig` and `alertmanagerStorageClientConfig` and moving them to the corresponding new options.
    * Renaming the alertmanager's bucket name configuration from provider-specific to the new `alertmanager_storage_bucket_name` key.
* [CHANGE] The `overrides-exporter.libsonnet` file is now always imported. The overrides-exporter can be enabled in jsonnet setting the following: #3379
  ```jsonnet
  {
    _config+:: {
      overrides_exporter_enabled: true,
    }
  }
  ```
* [FEATURE] Added support for experimental read-write deployment mode. Enabling the read-write deployment mode on a existing Mimir cluster is a destructive operation, because the cluster will be re-created. If you're creating a new Mimir cluster, you can deploy it in read-write mode adding the following configuration: #3379 #3475 #3405
  ```jsonnet
  {
    _config+:: {
      deployment_mode: 'read-write',

      // See operations/mimir/read-write-deployment.libsonnet for more configuration options.
      mimir_write_replicas: 3,
      mimir_read_replicas: 2,
      mimir_backend_replicas: 3,
    }
  }
  ```
* [ENHANCEMENT] Add autoscaling support to the `mimir-read` component when running the read-write-deployment model. #3419
* [ENHANCEMENT] Added `$._config.usageStatsConfig` to track the installation mode via the anonymous usage statistics. #3294
* [ENHANCEMENT] The query-tee node port (`$._config.query_tee_node_port`) is now optional. #3272
* [ENHANCEMENT] Add support for autoscaling distributors. #3378
* [ENHANCEMENT] Make auto-scaling logic ensure integer KEDA thresholds. #3512
* [BUGFIX] Fixed query-scheduler ring configuration for dedicated ruler's queries and query-frontends. #3237 #3239
* [BUGFIX] Jsonnet: Fix auto-scaling so that ruler-querier CPU threshold is a string-encoded integer millicores value. #3520

### Mimirtool

* [FEATURE] Added `mimirtool alertmanager verify` command to validate configuration without uploading. #3440
* [ENHANCEMENT] Added `mimirtool rules delete-namespace` command to delete all of the rule groups in a namespace including the namespace itself. #3136
* [ENHANCEMENT] Refactor `mimirtool analyze prometheus`: add concurrency and resiliency #3349
  * Add `--concurrency` flag. Default: number of logical CPUs
* [BUGFIX] `--log.level=debug` now correctly prints the response from the remote endpoint when a request fails. #3180

### Documentation

* [ENHANCEMENT] Documented how to configure HA deduplication using Consul in a Mimir Helm deployment. #2972
* [ENHANCEMENT] Improve `MimirQuerierAutoscalerNotActive` runbook. #3186
* [ENHANCEMENT] Improve `MimirSchedulerQueriesStuck` runbook to reflect debug steps with querier auto-scaling enabled. #3223
* [ENHANCEMENT] Use imperative for docs titles. #3178 #3332 #3343
* [ENHANCEMENT] Docs: mention gRPC compression in "Production tips". #3201
* [ENHANCEMENT] Update ADOPTERS.md. #3224 #3225
* [ENHANCEMENT] Add a note for jsonnet deploying. #3213
* [ENHANCEMENT] out-of-order runbook update with use case. #3253
* [ENHANCEMENT] Fixed TSDB retention mentioned in the "Recover source blocks from ingesters" runbook. #3280
* [ENHANCEMENT] Run Grafana Mimir in production using the Helm chart. #3072
* [ENHANCEMENT] Use common configuration in the tutorial. #3282
* [ENHANCEMENT] Updated detailed steps for migrating blocks from Thanos to Mimir. #3290
* [ENHANCEMENT] Add scheme to DNS service discovery docs. #3450
* [BUGFIX] Remove reference to file that no longer exists in contributing guide. #3404
* [BUGFIX] Fix some minor typos in the contributing guide and on the runbooks page. #3418
* [BUGFIX] Fix small typos in API reference. #3526
* [BUGFIX] Fixed TSDB retention mentioned in the "Recover source blocks from ingesters" runbook. #3278
* [BUGFIX] Fixed configuration example in the "Configuring the Grafana Mimir query-frontend to work with Prometheus" guide. #3374

### Tools

* [FEATURE] Add `copyblocks` tool, to copy Mimir blocks between two GCS buckets. #3264
* [ENHANCEMENT] copyblocks: copy no-compact global markers and optimize min time filter check. #3268
* [ENHANCEMENT] Mimir rules GitHub action: Added the ability to change default value of `label` when running `prepare` command. #3236
* [BUGFIX] Mimir rules Github action: Fix single line output. #3421

## 2.4.0

### Grafana Mimir

* [CHANGE] Distributor: change the default value of `-distributor.remote-timeout` to `2s` from `20s` and `-distributor.forwarding.request-timeout` to `2s` from `10s` to improve distributor resource usage when ingesters crash. #2728 #2912
* [CHANGE] Anonymous usage statistics tracking: added the `-ingester.ring.store` value. #2981
* [CHANGE] Series metadata `HELP` that is longer than `-validation.max-metadata-length` is now truncated silently, instead of being dropped with a 400 status code. #2993
* [CHANGE] Ingester: changed default setting for `-ingester.ring.readiness-check-ring-health` from `true` to `false`. #2953
* [CHANGE] Anonymous usage statistics tracking has been enabled by default, to help Mimir maintainers make better decisions to support the open source community. #2939 #3034
* [CHANGE] Anonymous usage statistics tracking: added the minimum and maximum value of `-ingester.out-of-order-time-window`. #2940
* [CHANGE] The default hash ring heartbeat period for distributors, ingesters, rulers and compactors has been increased from `5s` to `15s`. Now the default heartbeat period for all Mimir hash rings is `15s`. #3033
* [CHANGE] Reduce the default TSDB head compaction concurrency (`-blocks-storage.tsdb.head-compaction-concurrency`) from 5 to 1, in order to reduce CPU spikes. #3093
* [CHANGE] Ruler: the ruler's [remote evaluation mode](https://grafana.com/docs/mimir/latest/operators-guide/architecture/components/ruler/#remote) (`-ruler.query-frontend.address`) is now stable. #3109
* [CHANGE] Limits: removed the deprecated YAML configuration option `active_series_custom_trackers_config`. Please use `active_series_custom_trackers` instead. #3110
* [CHANGE] Ingester: removed the deprecated configuration option `-ingester.ring.join-after`. #3111
* [CHANGE] Querier: removed the deprecated configuration option `-querier.shuffle-sharding-ingesters-lookback-period`. The value of `-querier.query-ingesters-within` is now used internally for shuffle sharding lookback, while you can use `-querier.shuffle-sharding-ingesters-enabled` to enable or disable shuffle sharding on the read path. #3111
* [CHANGE] Memberlist: cluster label verification feature (`-memberlist.cluster-label` and `-memberlist.cluster-label-verification-disabled`) is now marked as stable. #3108
* [CHANGE] Distributor: only single per-tenant forwarding endpoint can be configured now. Support for per-rule endpoint has been removed. #3095
* [FEATURE] Query-scheduler: added an experimental ring-based service discovery support for the query-scheduler. Refer to [query-scheduler configuration](https://grafana.com/docs/mimir/next/operators-guide/architecture/components/query-scheduler/#configuration) for more information. #2957
* [FEATURE] Introduced the experimental endpoint `/api/v1/user_limits` exposed by all components that load runtime configuration. This endpoint exposes realtime limits for the authenticated tenant, in JSON format. #2864 #3017
* [FEATURE] Query-scheduler: added the experimental configuration option `-query-scheduler.max-used-instances` to restrict the number of query-schedulers effectively used regardless how many replicas are running. This feature can be useful when using the experimental read-write deployment mode. #3005
* [ENHANCEMENT] Go: updated to go 1.19.2. #2637 #3127 #3129
* [ENHANCEMENT] Runtime config: don't unmarshal runtime configuration files if they haven't changed. This can save a bit of CPU and memory on every component using runtime config. #2954
* [ENHANCEMENT] Query-frontend: Add `cortex_frontend_query_result_cache_skipped_total` and `cortex_frontend_query_result_cache_attempted_total` metrics to track the reason why query results are not cached. #2855
* [ENHANCEMENT] Distributor: pool more connections per host when forwarding request. Mark requests as idempotent so they can be retried under some conditions. #2968
* [ENHANCEMENT] Distributor: failure to send request to forwarding target now also increments `cortex_distributor_forward_errors_total`, with `status_code="failed"`. #2968
* [ENHANCEMENT] Distributor: added support forwarding push requests via gRPC, using `httpgrpc` messages from weaveworks/common library. #2996
* [ENHANCEMENT] Query-frontend / Querier: increase internal backoff period used to retry connections to query-frontend / query-scheduler. #3011
* [ENHANCEMENT] Querier: do not log "error processing requests from scheduler" when the query-scheduler is shutting down. #3012
* [ENHANCEMENT] Query-frontend: query sharding process is now time-bounded and it is cancelled if the request is aborted. #3028
* [ENHANCEMENT] Query-frontend: improved Prometheus response JSON encoding performance. #2450
* [ENHANCEMENT] TLS: added configuration parameters to configure the client's TLS cipher suites and minimum version. The following new CLI flags have been added: #3070
  * `-alertmanager.alertmanager-client.tls-cipher-suites`
  * `-alertmanager.alertmanager-client.tls-min-version`
  * `-alertmanager.sharding-ring.etcd.tls-cipher-suites`
  * `-alertmanager.sharding-ring.etcd.tls-min-version`
  * `-compactor.ring.etcd.tls-cipher-suites`
  * `-compactor.ring.etcd.tls-min-version`
  * `-distributor.forwarding.grpc-client.tls-cipher-suites`
  * `-distributor.forwarding.grpc-client.tls-min-version`
  * `-distributor.ha-tracker.etcd.tls-cipher-suites`
  * `-distributor.ha-tracker.etcd.tls-min-version`
  * `-distributor.ring.etcd.tls-cipher-suites`
  * `-distributor.ring.etcd.tls-min-version`
  * `-ingester.client.tls-cipher-suites`
  * `-ingester.client.tls-min-version`
  * `-ingester.ring.etcd.tls-cipher-suites`
  * `-ingester.ring.etcd.tls-min-version`
  * `-memberlist.tls-cipher-suites`
  * `-memberlist.tls-min-version`
  * `-querier.frontend-client.tls-cipher-suites`
  * `-querier.frontend-client.tls-min-version`
  * `-querier.store-gateway-client.tls-cipher-suites`
  * `-querier.store-gateway-client.tls-min-version`
  * `-query-frontend.grpc-client-config.tls-cipher-suites`
  * `-query-frontend.grpc-client-config.tls-min-version`
  * `-query-scheduler.grpc-client-config.tls-cipher-suites`
  * `-query-scheduler.grpc-client-config.tls-min-version`
  * `-query-scheduler.ring.etcd.tls-cipher-suites`
  * `-query-scheduler.ring.etcd.tls-min-version`
  * `-ruler.alertmanager-client.tls-cipher-suites`
  * `-ruler.alertmanager-client.tls-min-version`
  * `-ruler.client.tls-cipher-suites`
  * `-ruler.client.tls-min-version`
  * `-ruler.query-frontend.grpc-client-config.tls-cipher-suites`
  * `-ruler.query-frontend.grpc-client-config.tls-min-version`
  * `-ruler.ring.etcd.tls-cipher-suites`
  * `-ruler.ring.etcd.tls-min-version`
  * `-store-gateway.sharding-ring.etcd.tls-cipher-suites`
  * `-store-gateway.sharding-ring.etcd.tls-min-version`
* [ENHANCEMENT] Store-gateway: Add `-blocks-storage.bucket-store.max-concurrent-reject-over-limit` option to allow requests that exceed the max number of inflight object storage requests to be rejected. #2999
* [ENHANCEMENT] Query-frontend: allow setting a separate limit on the total (before splitting/sharding) query length of range queries with the new experimental `-query-frontend.max-total-query-length` flag, which defaults to `-store.max-query-length` if unset or set to 0. #3058
* [ENHANCEMENT] Query-frontend: Lower TTL for cache entries overlapping the out-of-order samples ingestion window (re-using `-ingester.out-of-order-allowance` from ingesters). #2935
* [ENHANCEMENT] Ruler: added support to forcefully disable recording and/or alerting rules evaluation. The following new configuration options have been introduced, which can be overridden on a per-tenant basis in the runtime configuration: #3088
  * `-ruler.recording-rules-evaluation-enabled`
  * `-ruler.alerting-rules-evaluation-enabled`
* [ENHANCEMENT] Distributor: Improved error messages reported when the distributor fails to remote write to ingesters. #3055
* [ENHANCEMENT] Improved tracing spans tracked by distributors, ingesters and store-gateways. #2879 #3099 #3089
* [ENHANCEMENT] Ingester: improved the performance of label value cardinality endpoint. #3044
* [ENHANCEMENT] Ruler: use backoff retry on remote evaluation #3098
* [ENHANCEMENT] Query-frontend: Include multiple tenant IDs in query logs when present instead of dropping them. #3125
* [ENHANCEMENT] Query-frontend: truncate queries based on the configured blocks retention period (`-compactor.blocks-retention-period`) to avoid querying past this period. #3134
* [ENHANCEMENT] Alertmanager: reduced memory utilization in Mimir clusters with a large number of tenants. #3143
* [ENHANCEMENT] Store-gateway: added extra span logging to improve observability. #3131
* [ENHANCEMENT] Compactor: cleaning up different tenants' old blocks and updating bucket indexes is now more independent. This prevents a single tenant from delaying cleanup for other tenants. #2631
* [ENHANCEMENT] Distributor: request rate, ingestion rate, and inflight requests limits are now enforced before reading and parsing the body of the request. This makes the distributor more resilient against a burst of requests over those limit. #2419
* [BUGFIX] Querier: Fix 400 response while handling streaming remote read. #2963
* [BUGFIX] Fix a bug causing query-frontend, query-scheduler, and querier not failing if one of their internal components fail. #2978
* [BUGFIX] Querier: re-balance the querier worker connections when a query-frontend or query-scheduler is terminated. #3005
* [BUGFIX] Distributor: Now returns the quorum error from ingesters. For example, with replication_factor=3, two HTTP 400 errors and one HTTP 500 error, now the distributor will always return HTTP 400. Previously the behaviour was to return the error which the distributor first received. #2979
* [BUGFIX] Ruler: fix panic when ruler.external_url is explicitly set to an empty string ("") in YAML. #2915
* [BUGFIX] Alertmanager: Fix support for the Telegram API URL in the global settings. #3097
* [BUGFIX] Alertmanager: Fix parsing of label matchers without label value in the API used to retrieve alerts. #3097
* [BUGFIX] Ruler: Fix not restoring alert state for rule groups when other ruler replicas shut down. #3156
* [BUGFIX] Updated `golang.org/x/net` dependency to fix CVE-2022-27664. #3124
* [BUGFIX] Fix distributor from returning a `500` status code when a `400` was received from the ingester. #3211
* [BUGFIX] Fix incorrect OS value set in Mimir v2.3.* RPM packages. #3221

### Mixin

* [CHANGE] Alerts: MimirQuerierAutoscalerNotActive is now critical and fires after 1h instead of 15m. #2958
* [FEATURE] Dashboards: Added "Mimir / Overview" dashboards, providing an high level view over a Mimir cluster. #3122 #3147 #3155
* [ENHANCEMENT] Dashboards: Updated the "Writes" and "Rollout progress" dashboards to account for samples ingested via the new OTLP ingestion endpoint. #2919 #2938
* [ENHANCEMENT] Dashboards: Include per-tenant request rate in "Tenants" dashboard. #2874
* [ENHANCEMENT] Dashboards: Include inflight object store requests in "Reads" dashboard. #2914
* [ENHANCEMENT] Dashboards: Make queries used to find job, cluster and namespace for dropdown menus configurable. #2893
* [ENHANCEMENT] Dashboards: Include rate of label and series queries in "Reads" dashboard. #3065 #3074
* [ENHANCEMENT] Dashboards: Fix legend showing on per-pod panels. #2944
* [ENHANCEMENT] Dashboards: Use the "req/s" unit on panels showing the requests rate. #3118
* [ENHANCEMENT] Dashboards: Use a consistent color across dashboards for the error rate. #3154

### Jsonnet

* [FEATURE] Added support for query-scheduler ring-based service discovery. #3128
* [ENHANCEMENT] Querier autoscaling is now slower on scale downs: scale down 10% every 1m instead of 100%. #2962
* [BUGFIX] Memberlist: `gossip_member_label` is now set for ruler-queriers. #3141

### Mimirtool

* [ENHANCEMENT] mimirtool analyze: Store the query errors instead of exit during the analysis. #3052
* [BUGFIX] mimir-tool remote-read: fix returns where some conditions [return nil error even if there is error](https://github.com/grafana/cortex-tools/issues/260). #3053

### Documentation

* [ENHANCEMENT] Added documentation on how to configure storage retention. #2970
* [ENHANCEMENT] Improved gRPC clients config documentation. #3020
* [ENHANCEMENT] Added documentation on how to manage alerting and recording rules. #2983
* [ENHANCEMENT] Improved `MimirSchedulerQueriesStuck` runbook. #3006
* [ENHANCEMENT] Added "Cluster label verification" section to memberlist documentation. #3096
* [ENHANCEMENT] Mention compression in multi-zone replication documentation. #3107
* [BUGFIX] Fixed configuration option names in "Enabling zone-awareness via the Grafana Mimir Jsonnet". #3018
* [BUGFIX] Fixed `mimirtool analyze` parameters documentation. #3094
* [BUGFIX] Fixed YAML configuraton in the "Manage the configuration of Grafana Mimir with Helm" guide. #3042
* [BUGFIX] Fixed Alertmanager capacity planning documentation. #3132

### Tools

- [BUGFIX] trafficdump: Fixed panic occurring when `-success-only=true` and the captured request failed. #2863

## 2.3.1

### Grafana Mimir
* [BUGFIX] Query-frontend: query sharding took exponential time to map binary expressions. #3027
* [BUGFIX] Distributor: Stop panics on OTLP endpoint when a single metric has multiple timeseries. #3040

## 2.3.0

### Grafana Mimir

* [CHANGE] Ingester: Added user label to ingester metric `cortex_ingester_tsdb_out_of_order_samples_appended_total`. On multitenant clusters this helps us find the rate of appended out-of-order samples for a specific tenant. #2493
* [CHANGE] Compactor: delete source and output blocks from local disk on compaction failed, to reduce likelihood that subsequent compactions fail because of no space left on disk. #2261
* [CHANGE] Ruler: Remove unused CLI flags `-ruler.search-pending-for` and `-ruler.flush-period` (and their respective YAML config options). #2288
* [CHANGE] Successful gRPC requests are no longer logged (only affects internal API calls). #2309
* [CHANGE] Add new `-*.consul.cas-retry-delay` flags. They have a default value of `1s`, while previously there was no delay between retries. #2309
* [CHANGE] Store-gateway: Remove the experimental ability to run requests in a dedicated OS thread pool and associated CLI flag `-store-gateway.thread-pool-size`. #2423
* [CHANGE] Memberlist: disabled TCP-based ping fallback, because Mimir already uses a custom transport based on TCP. #2456
* [CHANGE] Change default value for `-distributor.ha-tracker.max-clusters` to `100` to provide a DoS protection. #2465
* [CHANGE] Experimental block upload API exposed by compactor has changed: Previous `/api/v1/upload/block/{block}` endpoint for starting block upload is now `/api/v1/upload/block/{block}/start`, and previous endpoint `/api/v1/upload/block/{block}?uploadComplete=true` for finishing block upload is now `/api/v1/upload/block/{block}/finish`. New API endpoint has been added: `/api/v1/upload/block/{block}/check`. #2486 #2548
* [CHANGE] Compactor: changed `-compactor.max-compaction-time` default from `0s` (disabled) to `1h`. When compacting blocks for a tenant, the compactor will move to compact blocks of another tenant or re-plan blocks to compact at least every 1h. #2514
* [CHANGE] Distributor: removed previously deprecated `extend_writes` (see #1856) YAML key and `-distributor.extend-writes` CLI flag from the distributor config. #2551
* [CHANGE] Ingester: removed previously deprecated `active_series_custom_trackers` (see #1188) YAML key from the ingester config. #2552
* [CHANGE] The tenant ID `__mimir_cluster` is reserved by Mimir and not allowed to store metrics. #2643
* [CHANGE] Purger: removed the purger component and moved its API endpoints `/purger/delete_tenant` and `/purger/delete_tenant_status` to the compactor at `/compactor/delete_tenant` and `/compactor/delete_tenant_status`. The new endpoints on the compactor are stable. #2644
* [CHANGE] Memberlist: Change the leave timeout duration (`-memberlist.leave-timeout duration`) from 5s to 20s and connection timeout (`-memberlist.packet-dial-timeout`) from 5s to 2s. This makes leave timeout 10x the connection timeout, so that we can communicate the leave to at least 1 node, if the first 9 we try to contact times out. #2669
* [CHANGE] Alertmanager: return status code `412 Precondition Failed` and log info message when alertmanager isn't configured for a tenant. #2635
* [CHANGE] Distributor: if forwarding rules are used to forward samples, exemplars are now removed from the request. #2710 #2725
* [CHANGE] Limits: change the default value of `max_global_series_per_metric` limit to `0` (disabled). Setting this limit by default does not provide much benefit because series are sharded by all labels. #2714
* [CHANGE] Ingester: experimental `-blocks-storage.tsdb.new-chunk-disk-mapper` has been removed, new chunk disk mapper is now always used, and is no longer marked experimental. Default value of `-blocks-storage.tsdb.head-chunks-write-queue-size` has changed to 1000000, this enables async chunk queue by default, which leads to improved latency on the write path when new chunks are created in ingesters. #2762
* [CHANGE] Ingester: removed deprecated `-blocks-storage.tsdb.isolation-enabled` option. TSDB-level isolation is now always disabled in Mimir. #2782
* [CHANGE] Compactor: `-compactor.partial-block-deletion-delay` must either be set to 0 (to disable partial blocks deletion) or a value higher than `4h`. #2787
* [CHANGE] Query-frontend: CLI flag `-query-frontend.align-querier-with-step` has been deprecated. Please use `-query-frontend.align-queries-with-step` instead. #2840
* [FEATURE] Compactor: Adds the ability to delete partial blocks after a configurable delay. This option can be configured per tenant. #2285
  - `-compactor.partial-block-deletion-delay`, as a duration string, allows you to set the delay since a partial block has been modified before marking it for deletion. A value of `0`, the default, disables this feature.
  - The metric `cortex_compactor_blocks_marked_for_deletion_total` has a new value for the `reason` label `reason="partial"`, when a block deletion marker is triggered by the partial block deletion delay.
* [FEATURE] Querier: enabled support for queries with negative offsets, which are not cached in the query results cache. #2429
* [FEATURE] EXPERIMENTAL: OpenTelemetry Metrics ingestion path on `/otlp/v1/metrics`. #695 #2436 #2461
* [FEATURE] Querier: Added support for tenant federation to metric metadata endpoint. #2467
* [FEATURE] Query-frontend: introduced experimental support to split instant queries by time. The instant query splitting can be enabled setting `-query-frontend.split-instant-queries-by-interval`. #2469 #2564 #2565 #2570 #2571 #2572 #2573 #2574 #2575 #2576 #2581 #2582 #2601 #2632 #2633 #2634 #2641 #2642 #2766
* [FEATURE] Introduced an experimental anonymous usage statistics tracking (disabled by default), to help Mimir maintainers make better decisions to support the open source community. The tracking system anonymously collects non-sensitive, non-personally identifiable information about the running Mimir cluster, and is disabled by default. #2643 #2662 #2685 #2732 #2733 #2735
* [FEATURE] Introduced an experimental deployment mode called read-write and running a fully featured Mimir cluster with three components: write, read and backend. The read-write deployment mode is a trade-off between the monolithic mode (only one component, no isolation) and the microservices mode (many components, high isolation). #2754 #2838
* [ENHANCEMENT] Distributor: Decreased distributor tests execution time. #2562
* [ENHANCEMENT] Alertmanager: Allow the HTTP `proxy_url` configuration option in the receiver's configuration. #2317
* [ENHANCEMENT] ring: optimize shuffle-shard computation when lookback is used, and all instances have registered timestamp within the lookback window. In that case we can immediately return origial ring, because we would select all instances anyway. #2309
* [ENHANCEMENT] Memberlist: added experimental memberlist cluster label support via `-memberlist.cluster-label` and `-memberlist.cluster-label-verification-disabled` CLI flags (and their respective YAML config options). #2354
* [ENHANCEMENT] Object storage can now be configured for all components using the `common` YAML config option key (or `-common.storage.*` CLI flags). #2330 #2347
* [ENHANCEMENT] Go: updated to go 1.18.4. #2400
* [ENHANCEMENT] Store-gateway, listblocks: list of blocks now includes stats from `meta.json` file: number of series, samples and chunks. #2425
* [ENHANCEMENT] Added more buckets to `cortex_ingester_client_request_duration_seconds` histogram metric, to correctly track requests taking longer than 1s (up until 16s). #2445
* [ENHANCEMENT] Azure client: Improve memory usage for large object storage downloads. #2408
* [ENHANCEMENT] Distributor: Add `-distributor.instance-limits.max-inflight-push-requests-bytes`. This limit protects the distributor against multiple large requests that together may cause an OOM, but are only a few, so do not trigger the `max-inflight-push-requests` limit. #2413
* [ENHANCEMENT] Distributor: Drop exemplars in distributor for tenants where exemplars are disabled. #2504
* [ENHANCEMENT] Runtime Config: Allow operator to specify multiple comma-separated yaml files in `-runtime-config.file` that will be merged in left to right order. #2583
* [ENHANCEMENT] Query sharding: shard binary operations only if it doesn't lead to non-shardable vector selectors in one of the operands. #2696
* [ENHANCEMENT] Add packaging for both debian based deb file and redhat based rpm file using FPM. #1803
* [ENHANCEMENT] Distributor: Add `cortex_distributor_query_ingester_chunks_deduped_total` and `cortex_distributor_query_ingester_chunks_total` metrics for determining how effective ingester chunk deduplication at query time is. #2713
* [ENHANCEMENT] Upgrade Docker base images to `alpine:3.16.2`. #2729
* [ENHANCEMENT] Ruler: Add `<prometheus-http-prefix>/api/v1/status/buildinfo` endpoint. #2724
* [ENHANCEMENT] Querier: Ensure all queries pulled from query-frontend or query-scheduler are immediately executed. The maximum workers concurrency in each querier is configured by `-querier.max-concurrent`. #2598
* [ENHANCEMENT] Distributor: Add `cortex_distributor_received_requests_total` and `cortex_distributor_requests_in_total` metrics to provide visiblity into appropriate per-tenant request limits. #2770
* [ENHANCEMENT] Distributor: Add single forwarding remote-write endpoint for a tenant (`forwarding_endpoint`), instead of using per-rule endpoints. This takes precendence over per-rule endpoints. #2801
* [ENHANCEMENT] Added `err-mimir-distributor-max-write-message-size` to the errors catalog. #2470
* [ENHANCEMENT] Add sanity check at startup to ensure the configured filesystem directories don't overlap for different components. #2828 #2947
* [BUGFIX] TSDB: Fixed a bug on the experimental out-of-order implementation that led to wrong query results. #2701
* [BUGFIX] Compactor: log the actual error on compaction failed. #2261
* [BUGFIX] Alertmanager: restore state from storage even when running a single replica. #2293
* [BUGFIX] Ruler: do not block "List Prometheus rules" API endpoint while syncing rules. #2289
* [BUGFIX] Ruler: return proper `*status.Status` error when running in remote operational mode. #2417
* [BUGFIX] Alertmanager: ensure the configured `-alertmanager.web.external-url` is either a path starting with `/`, or a full URL including the scheme and hostname. #2381 #2542
* [BUGFIX] Memberlist: fix problem with loss of some packets, typically ring updates when instances were removed from the ring during shutdown. #2418
* [BUGFIX] Ingester: fix misfiring `MimirIngesterHasUnshippedBlocks` and stale `cortex_ingester_oldest_unshipped_block_timestamp_seconds` when some block uploads fail. #2435
* [BUGFIX] Query-frontend: fix incorrect mapping of http status codes 429 to 500 when request queue is full. #2447
* [BUGFIX] Memberlist: Fix problem with ring being empty right after startup. Memberlist KV store now tries to "fast-join" the cluster to avoid serving empty KV store. #2505
* [BUGFIX] Compactor: Fix bug when using `-compactor.partial-block-deletion-delay`: compactor didn't correctly check for modification time of all block files. #2559
* [BUGFIX] Query-frontend: fix wrong query sharding results for queries with boolean result like `1 < bool 0`. #2558
* [BUGFIX] Fixed error messages related to per-instance limits incorrectly reporting they can be set on a per-tenant basis. #2610
* [BUGFIX] Perform HA-deduplication before forwarding samples according to forwarding rules in the distributor. #2603 #2709
* [BUGFIX] Fix reporting of tracing spans from PromQL engine. #2707
* [BUGFIX] Apply relabel and drop_label rules before forwarding rules in the distributor. #2703
* [BUGFIX] Distributor: Register `cortex_discarded_requests_total` metric, which previously was not registered and therefore not exported. #2712
* [BUGFIX] Ruler: fix not restoring alerts' state at startup. #2648
* [BUGFIX] Ingester: Fix disk filling up after restarting ingesters with out-of-order support disabled while it was enabled before. #2799
* [BUGFIX] Memberlist: retry joining memberlist cluster on startup when no nodes are resolved. #2837
* [BUGFIX] Query-frontend: fix incorrect mapping of http status codes 413 to 500 when request is too large. #2819
* [BUGFIX] Alertmanager: revert upstream alertmananger to v0.24.0 to fix panic when unmarshalling email headers #2924 #2925

### Mixin

* [CHANGE] Dashboards: "Slow Queries" dashboard no longer works with versions older than Grafana 9.0. #2223
* [CHANGE] Alerts: use RSS memory instead of working set memory in the `MimirAllocatingTooMuchMemory` alert for ingesters. #2480
* [CHANGE] Dashboards: remove the "Cache - Latency (old)" panel from the "Mimir / Queries" dashboard. #2796
* [FEATURE] Dashboards: added support to experimental read-write deployment mode. #2780
* [ENHANCEMENT] Dashboards: added missed rule evaluations to the "Evaluations per second" panel in the "Mimir / Ruler" dashboard. #2314
* [ENHANCEMENT] Dashboards: add k8s resource requests to CPU and memory panels. #2346
* [ENHANCEMENT] Dashboards: add RSS memory utilization panel for ingesters, store-gateways and compactors. #2479
* [ENHANCEMENT] Dashboards: allow to configure graph tooltip. #2647
* [ENHANCEMENT] Alerts: MimirFrontendQueriesStuck and MimirSchedulerQueriesStuck alerts are more reliable now as they consider all the intermediate samples in the minute prior to the evaluation. #2630
* [ENHANCEMENT] Alerts: added `RolloutOperatorNotReconciling` alert, firing if the optional rollout-operator is not successfully reconciling. #2700
* [ENHANCEMENT] Dashboards: added support to query-tee in front of ruler-query-frontend in the "Remote ruler reads" dashboard. #2761
* [ENHANCEMENT] Dashboards: Introduce support for baremetal deployment, setting `deployment_type: 'baremetal'` in the mixin `_config`. #2657
* [ENHANCEMENT] Dashboards: use timeseries panel to show exemplars. #2800
* [BUGFIX] Dashboards: fixed unit of latency panels in the "Mimir / Ruler" dashboard. #2312
* [BUGFIX] Dashboards: fixed "Intervals per query" panel in the "Mimir / Queries" dashboard. #2308
* [BUGFIX] Dashboards: Make "Slow Queries" dashboard works with Grafana 9.0. #2223
* [BUGFIX] Dashboards: add missing API routes to Ruler dashboard. #2412
* [BUGFIX] Dashboards: stop setting 'interval' in dashboards; it should be set on your datasource. #2802

### Jsonnet

* [CHANGE] query-scheduler is enabled by default. We advise to deploy the query-scheduler to improve the scalability of the query-frontend. #2431
* [CHANGE] Replaced anti-affinity rules with pod topology spread constraints for distributor, query-frontend, querier and ruler. #2517
  - The following configuration options have been removed:
    - `distributor_allow_multiple_replicas_on_same_node`
    - `query_frontend_allow_multiple_replicas_on_same_node`
    - `querier_allow_multiple_replicas_on_same_node`
    - `ruler_allow_multiple_replicas_on_same_node`
  - The following configuration options have been added:
    - `distributor_topology_spread_max_skew`
    - `query_frontend_topology_spread_max_skew`
    - `querier_topology_spread_max_skew`
    - `ruler_topology_spread_max_skew`
* [CHANGE] Change `max_global_series_per_metric` to 0 in all plans, and as a default value. #2669
* [FEATURE] Memberlist: added support for experimental memberlist cluster label, through the jsonnet configuration options `memberlist_cluster_label` and `memberlist_cluster_label_verification_disabled`. #2349
* [FEATURE] Added ruler-querier autoscaling support. It requires [KEDA](https://keda.sh) installed in the Kubernetes cluster. Ruler-querier autoscaler can be enabled and configure through the following options in the jsonnet config: #2545
  * `autoscaling_ruler_querier_enabled`: `true` to enable autoscaling.
  * `autoscaling_ruler_querier_min_replicas`: minimum number of ruler-querier replicas.
  * `autoscaling_ruler_querier_max_replicas`: maximum number of ruler-querier replicas.
  * `autoscaling_prometheus_url`: Prometheus base URL from which to scrape Mimir metrics (e.g. `http://prometheus.default:9090/prometheus`).
* [ENHANCEMENT] Memberlist now uses DNS service-discovery by default. #2549
* [ENHANCEMENT] Upgrade memcached image tag to `memcached:1.6.16-alpine`. #2740
* [ENHANCEMENT] Added `$._config.configmaps` and `$._config.runtime_config_files` to make it easy to add new configmaps or runtime config file to all components. #2748

### Mimirtool

* [ENHANCEMENT] Added `mimirtool backfill` command to upload Prometheus blocks using API available in the compactor. #1822
* [ENHANCEMENT] mimirtool bucket-validation: Verify existing objects can be overwritten by subsequent uploads. #2491
* [ENHANCEMENT] mimirtool config convert: Now supports migrating to the current version of Mimir. #2629
* [BUGFIX] mimirtool analyze: Fix dashboard JSON unmarshalling errors by using custom parsing. #2386
* [BUGFIX] Version checking no longer prompts for updating when already on latest version. #2723

### Mimir Continuous Test

* [ENHANCEMENT] Added basic authentication and bearer token support for when Mimir is behind a gateway authenticating the calls. #2717

### Query-tee

* [CHANGE] Renamed CLI flag `-server.service-port` to `-server.http-service-port`. #2683
* [CHANGE] Renamed metric `cortex_querytee_request_duration_seconds` to `cortex_querytee_backend_request_duration_seconds`. Metric `cortex_querytee_request_duration_seconds` is now reported without label `backend`. #2683
* [ENHANCEMENT] Added HTTP over gRPC support to `query-tee` to allow testing gRPC requests to Mimir instances. #2683

### Documentation

* [ENHANCEMENT] Referenced `mimirtool` commands in the HTTP API documentation. #2516
* [ENHANCEMENT] Improved DNS service discovery documentation. #2513

### Tools

* [ENHANCEMENT] `markblocks` now processes multiple blocks concurrently. #2677

## 2.2.0

### Grafana Mimir

* [CHANGE] Increased default configuration for `-server.grpc-max-recv-msg-size-bytes` and `-server.grpc-max-send-msg-size-bytes` from 4MB to 100MB. #1884
* [CHANGE] Default values have changed for the following settings. This improves query performance for recent data (within 12h) by only reading from ingesters: #1909 #1921
    - `-blocks-storage.bucket-store.ignore-blocks-within` now defaults to `10h` (previously `0`)
    - `-querier.query-store-after` now defaults to `12h` (previously `0`)
* [CHANGE] Alertmanager: removed support for migrating local files from Cortex 1.8 or earlier. Related to original Cortex PR https://github.com/cortexproject/cortex/pull/3910. #2253
* [CHANGE] The following settings are now classified as advanced because the defaults should work for most users and tuning them requires in-depth knowledge of how the read path works: #1929
    - `-querier.query-ingesters-within`
    - `-querier.query-store-after`
* [CHANGE] Config flag category overrides can be set dynamically at runtime. #1934
* [CHANGE] Ingester: deprecated `-ingester.ring.join-after`. Mimir now behaves as this setting is always set to 0s. This configuration option will be removed in Mimir 2.4.0. #1965
* [CHANGE] Blocks uploaded by ingester no longer contain `__org_id__` label. Compactor now ignores this label and will compact blocks with and without this label together. `mimirconvert` tool will remove the label from blocks as "unknown" label. #1972
* [CHANGE] Querier: deprecated `-querier.shuffle-sharding-ingesters-lookback-period`, instead adding `-querier.shuffle-sharding-ingesters-enabled` to enable or disable shuffle sharding on the read path. The value of `-querier.query-ingesters-within` is now used internally for shuffle sharding lookback. #2110
* [CHANGE] Memberlist: `-memberlist.abort-if-join-fails` now defaults to false. Previously it defaulted to true. #2168
* [CHANGE] Ruler: `/api/v1/rules*` and `/prometheus/rules*` configuration endpoints are removed. Use `/prometheus/config/v1/rules*`. #2182
* [CHANGE] Ingester: `-ingester.exemplars-update-period` has been renamed to `-ingester.tsdb-config-update-period`. You can use it to update multiple, per-tenant TSDB configurations. #2187
* [FEATURE] Ingester: (Experimental) Add the ability to ingest out-of-order samples up to an allowed limit. If you enable this feature, it requires additional memory and disk space. This feature also enables a write-behind log, which might lead to longer ingester-start replays. When this feature is disabled, there is no overhead on memory, disk space, or startup times. #2187
  * `-ingester.out-of-order-time-window`, as duration string, allows you to set how back in time a sample can be. The default is `0s`, where `s` is seconds.
  * `cortex_ingester_tsdb_out_of_order_samples_appended_total` metric tracks the total number of out-of-order samples ingested by the ingester.
  * `cortex_discarded_samples_total` has a new label `reason="sample-too-old"`, when the `-ingester.out-of-order-time-window` flag is greater than zero. The label tracks the number of samples that were discarded for being too old; they were out of order, but beyond the time window allowed. The labels `reason="sample-out-of-order"` and `reason="sample-out-of-bounds"` are not used when out-of-order ingestion is enabled.
* [ENHANCEMENT] Distributor: Added limit to prevent tenants from sending excessive number of requests: #1843
  * The following CLI flags (and their respective YAML config options) have been added:
    * `-distributor.request-rate-limit`
    * `-distributor.request-burst-limit`
  * The following metric is exposed to tell how many requests have been rejected:
    * `cortex_discarded_requests_total`
* [ENHANCEMENT] Store-gateway: Add the experimental ability to run requests in a dedicated OS thread pool. This feature can be configured using `-store-gateway.thread-pool-size` and is disabled by default. Replaces the ability to run index header operations in a dedicated thread pool. #1660 #1812
* [ENHANCEMENT] Improved error messages to make them easier to understand; each now have a unique, global identifier that you can use to look up in the runbooks for more information. #1907 #1919 #1888 #1939 #1984 #2009 #2056 #2066 #2104 #2150 #2234
* [ENHANCEMENT] Memberlist KV: incoming messages are now processed on per-key goroutine. This may reduce loss of "maintanance" packets in busy memberlist installations, but use more CPU. New `memberlist_client_received_broadcasts_dropped_total` counter tracks number of dropped per-key messages. #1912
* [ENHANCEMENT] Blocks Storage, Alertmanager, Ruler: add support a prefix to the bucket store (`*_storage.storage_prefix`). This enables using the same bucket for the three components. #1686 #1951
* [ENHANCEMENT] Upgrade Docker base images to `alpine:3.16.0`. #2028
* [ENHANCEMENT] Store-gateway: Add experimental configuration option for the store-gateway to attempt to pre-populate the file system cache when memory-mapping index-header files. Enabled with `-blocks-storage.bucket-store.index-header.map-populate-enabled=true`. Note this flag only has an effect when running on Linux. #2019 #2054
* [ENHANCEMENT] Chunk Mapper: reduce memory usage of async chunk mapper. #2043
* [ENHANCEMENT] Ingester: reduce sleep time when reading WAL. #2098
* [ENHANCEMENT] Compactor: Run sanity check on blocks storage configuration at startup. #2144
* [ENHANCEMENT] Compactor: Add HTTP API for uploading TSDB blocks. Enabled with `-compactor.block-upload-enabled`. #1694 #2126
* [ENHANCEMENT] Ingester: Enable querying overlapping blocks by default. #2187
* [ENHANCEMENT] Distributor: Auto-forget unhealthy distributors after ten failed ring heartbeats. #2154
* [ENHANCEMENT] Distributor: Add new metric `cortex_distributor_forward_errors_total` for error codes resulting from forwarding requests. #2077
* [ENHANCEMENT] `/ready` endpoint now returns and logs detailed services information. #2055
* [ENHANCEMENT] Memcached client: Reduce number of connections required to fetch cached keys from memcached. #1920
* [ENHANCEMENT] Improved error message returned when `-querier.query-store-after` validation fails. #1914
* [BUGFIX] Fix regexp parsing panic for regexp label matchers with start/end quantifiers. #1883
* [BUGFIX] Ingester: fixed deceiving error log "failed to update cached shipped blocks after shipper initialisation", occurring for each new tenant in the ingester. #1893
* [BUGFIX] Ring: fix bug where instances may appear unhealthy in the hash ring web UI even though they are not. #1933
* [BUGFIX] API: gzip is now enforced when identity encoding is explicitly rejected. #1864
* [BUGFIX] Fix panic at startup when Mimir is running in monolithic mode and query sharding is enabled. #2036
* [BUGFIX] Ruler: report `cortex_ruler_queries_failed_total` metric for any remote query error except 4xx when remote operational mode is enabled. #2053 #2143
* [BUGFIX] Ingester: fix slow rollout when using `-ingester.ring.unregister-on-shutdown=false` with long `-ingester.ring.heartbeat-period`. #2085
* [BUGFIX] Ruler: add timeout for remote rule evaluation queries to prevent rule group evaluations getting stuck indefinitely. The duration is configurable with `-querier.timeout` (default `2m`). #2090 #2222
* [BUGFIX] Limits: Active series custom tracker configuration has been named back from `active_series_custom_trackers_config` to `active_series_custom_trackers`. For backwards compatibility both version is going to be supported for until Mimir v2.4. When both fields are specified, `active_series_custom_trackers_config` takes precedence over `active_series_custom_trackers`. #2101
* [BUGFIX] Ingester: fixed the order of labels applied when incrementing the `cortex_discarded_metadata_total` metric. #2096
* [BUGFIX] Ingester: fixed bug where retrieving metadata for a metric with multiple metadata entries would return multiple copies of a single metadata entry rather than all available entries. #2096
* [BUGFIX] Distributor: canceled requests are no longer accounted as internal errors. #2157
* [BUGFIX] Memberlist: Fix typo in memberlist admin UI. #2202
* [BUGFIX] Ruler: fixed typo in error message when ruler failed to decode a rule group. #2151
* [BUGFIX] Active series custom tracker configuration is now displayed properly on `/runtime_config` page. #2065
* [BUGFIX] Query-frontend: `vector` and `time` functions were sharded, which made expressions like `vector(1) > 0 and vector(1)` fail. #2355

### Mixin

* [CHANGE] Split `mimir_queries` rules group into `mimir_queries` and `mimir_ingester_queries` to keep number of rules per group within the default per-tenant limit. #1885
* [CHANGE] Dashboards: Expose full image tag in "Mimir / Rollout progress" dashboard's "Pod per version panel." #1932
* [CHANGE] Dashboards: Disabled gateway panels by default, because most users don't have a gateway exposing the metrics expected by Mimir dashboards. You can re-enable it setting `gateway_enabled: true` in the mixin config and recompiling the mixin running `make build-mixin`. #1955
* [CHANGE] Alerts: adapt `MimirFrontendQueriesStuck` and `MimirSchedulerQueriesStuck` to consider ruler query path components. #1949
* [CHANGE] Alerts: Change `MimirRulerTooManyFailedQueries` severity to `critical`. #2165
* [ENHANCEMENT] Dashboards: Add config option `datasource_regex` to customise the regular expression used to select valid datasources for Mimir dashboards. #1802
* [ENHANCEMENT] Dashboards: Added "Mimir / Remote ruler reads" and "Mimir / Remote ruler reads resources" dashboards. #1911 #1937
* [ENHANCEMENT] Dashboards: Make networking panels work for pods created by the mimir-distributed helm chart. #1927
* [ENHANCEMENT] Alerts: Add `MimirStoreGatewayNoSyncedTenants` alert that fires when there is a store-gateway owning no tenants. #1882
* [ENHANCEMENT] Rules: Make `recording_rules_range_interval` configurable for cases where Mimir metrics are scraped less often that every 30 seconds. #2118
* [ENHANCEMENT] Added minimum Grafana version to mixin dashboards. #1943
* [BUGFIX] Fix `container_memory_usage_bytes:sum` recording rule. #1865
* [BUGFIX] Fix `MimirGossipMembersMismatch` alerts if Mimir alertmanager is activated. #1870
* [BUGFIX] Fix `MimirRulerMissedEvaluations` to show % of missed alerts as a value between 0 and 100 instead of 0 and 1. #1895
* [BUGFIX] Fix `MimirCompactorHasNotUploadedBlocks` alert false positive when Mimir is deployed in monolithic mode. #1902
* [BUGFIX] Fix `MimirGossipMembersMismatch` to make it less sensitive during rollouts and fire one alert per installation, not per job. #1926
* [BUGFIX] Do not trigger `MimirAllocatingTooMuchMemory` alerts if no container limits are supplied. #1905
* [BUGFIX] Dashboards: Remove empty "Chunks per query" panel from `Mimir / Queries` dashboard. #1928
* [BUGFIX] Dashboards: Use Grafana's `$__rate_interval` for rate queries in dashboards to support scrape intervals of >15s. #2011
* [BUGFIX] Alerts: Make each version of `MimirCompactorHasNotUploadedBlocks` distinct to avoid rule evaluation failures due to duplicate series being generated. #2197
* [BUGFIX] Fix `MimirGossipMembersMismatch` alert when using remote ruler evaluation. #2159

### Jsonnet

* [CHANGE] Remove use of `-querier.query-store-after`, `-querier.shuffle-sharding-ingesters-lookback-period`, `-blocks-storage.bucket-store.ignore-blocks-within`, and `-blocks-storage.tsdb.close-idle-tsdb-timeout` CLI flags since the values now match defaults. #1915 #1921
* [CHANGE] Change default value for `-blocks-storage.bucket-store.chunks-cache.memcached.timeout` to `450ms` to increase use of cached data. #2035
* [CHANGE] The `memberlist_ring_enabled` configuration now applies to Alertmanager. #2102 #2103 #2107
* [CHANGE] Default value for `memberlist_ring_enabled` is now true. It means that all hash rings use Memberlist as default KV store instead of Consul (previous default). #2161
* [CHANGE] Configure `-ingester.max-global-metadata-per-user` to correspond to 20% of the configured max number of series per tenant. #2250
* [CHANGE] Configure `-ingester.max-global-metadata-per-metric` to be 10. #2250
* [CHANGE] Change `_config.multi_zone_ingester_max_unavailable` to 25. #2251
* [FEATURE] Added querier autoscaling support. It requires [KEDA](https://keda.sh) installed in the Kubernetes cluster and query-scheduler enabled in the Mimir cluster. Querier autoscaler can be enabled and configure through the following options in the jsonnet config: #2013 #2023
  * `autoscaling_querier_enabled`: `true` to enable autoscaling.
  * `autoscaling_querier_min_replicas`: minimum number of querier replicas.
  * `autoscaling_querier_max_replicas`: maximum number of querier replicas.
  * `autoscaling_prometheus_url`: Prometheus base URL from which to scrape Mimir metrics (e.g. `http://prometheus.default:9090/prometheus`).
* [FEATURE] Jsonnet: Add support for ruler remote evaluation mode (`ruler_remote_evaluation_enabled`), which deploys and uses a dedicated query path for rule evaluation. This enables the benefits of the query-frontend for rule evaluation, such as query sharding. #2073
* [ENHANCEMENT] Added `compactor` service, that can be used to route requests directly to compactor (e.g. admin UI). #2063
* [ENHANCEMENT] Added a `consul_enabled` configuration option to provide the ability to disable consul. It is automatically set to false when `memberlist_ring_enabled` is true and `multikv_migration_enabled` (used for migration from Consul to memberlist) is not set. #2093 #2152
* [BUGFIX] Querier: Fix disabling shuffle sharding on the read path whilst keeping it enabled on write path. #2164

### Mimirtool

* [CHANGE] mimirtool rules: `--use-legacy-routes` now toggles between using `/prometheus/config/v1/rules` (default) and `/api/v1/rules` (legacy) endpoints. #2182
* [FEATURE] Added bearer token support for when Mimir is behind a gateway authenticating by bearer token. #2146
* [BUGFIX] mimirtool analyze: Fix dashboard JSON unmarshalling errors (#1840). #1973
* [BUGFIX] Make mimirtool build for Windows work again. #2273

### Mimir Continuous Test

* [ENHANCEMENT] Added the `-tests.smoke-test` flag to run the `mimir-continuous-test` suite once and immediately exit. #2047 #2094
* [ENHANCEMENT] Added the `-tests.write-protocol` flag to write using the `prometheus` remote write protocol or `otlp-http` in the `mimir-continuous-test` suite. #5719

### Documentation

* [ENHANCEMENT] Published Grafana Mimir runbooks as part of documentation. #1970
* [ENHANCEMENT] Improved ruler's "remote operational mode" documentation. #1906
* [ENHANCEMENT] Recommend fast disks for ingesters and store-gateways in production tips. #1903
* [ENHANCEMENT] Explain the runtime override of active series matchers. #1868
* [ENHANCEMENT] Clarify "Set rule group" API specification. #1869
* [ENHANCEMENT] Published Mimir jsonnet documentation. #2024
* [ENHANCEMENT] Documented required scrape interval for using alerting and recording rules from Mimir jsonnet. #2147
* [ENHANCEMENT] Runbooks: Mention memberlist as possible source of problems for various alerts. #2158
* [ENHANCEMENT] Added step-by-step article about migrating from Consul to Memberlist KV store using jsonnet without downtime. #2166
* [ENHANCEMENT] Documented `/memberlist` admin page. #2166
* [ENHANCEMENT] Documented how to configure Grafana Mimir's ruler with Jsonnet. #2127
* [ENHANCEMENT] Documented how to configure queriers’ autoscaling with Jsonnet. #2128
* [ENHANCEMENT] Updated mixin building instructions in "Installing Grafana Mimir dashboards and alerts" article. #2015 #2163
* [ENHANCEMENT] Fix location of "Monitoring Grafana Mimir" article in the documentation hierarchy. #2130
* [ENHANCEMENT] Runbook for `MimirRequestLatency` was expanded with more practical advice. #1967
* [BUGFIX] Fixed ruler configuration used in the getting started guide. #2052
* [BUGFIX] Fixed Mimir Alertmanager datasource in Grafana used by "Play with Grafana Mimir" tutorial. #2115
* [BUGFIX] Fixed typos in "Scaling out Grafana Mimir" article. #2170
* [BUGFIX] Added missing ring endpoint exposed by Ingesters. #1918

## 2.1.0

### Grafana Mimir

* [CHANGE] Compactor: No longer upload debug meta files to object storage. #1257
* [CHANGE] Default values have changed for the following settings: #1547
    - `-alertmanager.alertmanager-client.grpc-max-recv-msg-size` now defaults to 100 MiB (previously was not configurable and set to 16 MiB)
    - `-alertmanager.alertmanager-client.grpc-max-send-msg-size` now defaults to 100 MiB (previously was not configurable and set to 4 MiB)
    - `-alertmanager.max-recv-msg-size` now defaults to 100 MiB (previously was 16 MiB)
* [CHANGE] Ingester: Add `user` label to metrics `cortex_ingester_ingested_samples_total` and `cortex_ingester_ingested_samples_failures_total`. #1533
* [CHANGE] Ingester: Changed `-blocks-storage.tsdb.isolation-enabled` default from `true` to `false`. The config option has also been deprecated and will be removed in 2 minor version. #1655
* [CHANGE] Query-frontend: results cache keys are now versioned, this will cause cache to be re-filled when rolling out this version. #1631
* [CHANGE] Store-gateway: enabled attributes in-memory cache by default. New default configuration is `-blocks-storage.bucket-store.chunks-cache.attributes-in-memory-max-items=50000`. #1727
* [CHANGE] Compactor: Removed the metric `cortex_compactor_garbage_collected_blocks_total` since it duplicates `cortex_compactor_blocks_marked_for_deletion_total`. #1728
* [CHANGE] All: Logs that used the`org_id` label now use `user` label. #1634 #1758
* [CHANGE] Alertmanager: the following metrics are not exported for a given `user` and `integration` when the metric value is zero: #1783
  * `cortex_alertmanager_notifications_total`
  * `cortex_alertmanager_notifications_failed_total`
  * `cortex_alertmanager_notification_requests_total`
  * `cortex_alertmanager_notification_requests_failed_total`
  * `cortex_alertmanager_notification_rate_limited_total`
* [CHANGE] Removed the following metrics exposed by the Mimir hash rings: #1791
  * `cortex_member_ring_tokens_owned`
  * `cortex_member_ring_tokens_to_own`
  * `cortex_ring_tokens_owned`
  * `cortex_ring_member_ownership_percent`
* [CHANGE] Querier / Ruler: removed the following metrics tracking number of query requests send to each ingester. You can use `cortex_request_duration_seconds_count{route=~"/cortex.Ingester/(QueryStream|QueryExemplars)"}` instead. #1797
  * `cortex_distributor_ingester_queries_total`
  * `cortex_distributor_ingester_query_failures_total`
* [CHANGE] Distributor: removed the following metrics tracking the number of requests from a distributor to ingesters: #1799
  * `cortex_distributor_ingester_appends_total`
  * `cortex_distributor_ingester_append_failures_total`
* [CHANGE] Distributor / Ruler: deprecated `-distributor.extend-writes`. Now Mimir always behaves as if this setting was set to `false`, which we expect to be safe for every Mimir cluster setup. #1856
* [FEATURE] Querier: Added support for [streaming remote read](https://prometheus.io/blog/2019/10/10/remote-read-meets-streaming/). Should be noted that benefits of chunking the response are partial here, since in a typical `query-frontend` setup responses will be buffered until they've been completed. #1735
* [FEATURE] Ruler: Allow setting `evaluation_delay` for each rule group via rules group configuration file. #1474
* [FEATURE] Ruler: Added support for expression remote evaluation. #1536 #1818
  * The following CLI flags (and their respective YAML config options) have been added:
    * `-ruler.query-frontend.address`
    * `-ruler.query-frontend.grpc-client-config.grpc-max-recv-msg-size`
    * `-ruler.query-frontend.grpc-client-config.grpc-max-send-msg-size`
    * `-ruler.query-frontend.grpc-client-config.grpc-compression`
    * `-ruler.query-frontend.grpc-client-config.grpc-client-rate-limit`
    * `-ruler.query-frontend.grpc-client-config.grpc-client-rate-limit-burst`
    * `-ruler.query-frontend.grpc-client-config.backoff-on-ratelimits`
    * `-ruler.query-frontend.grpc-client-config.backoff-min-period`
    * `-ruler.query-frontend.grpc-client-config.backoff-max-period`
    * `-ruler.query-frontend.grpc-client-config.backoff-retries`
    * `-ruler.query-frontend.grpc-client-config.tls-enabled`
    * `-ruler.query-frontend.grpc-client-config.tls-ca-path`
    * `-ruler.query-frontend.grpc-client-config.tls-cert-path`
    * `-ruler.query-frontend.grpc-client-config.tls-key-path`
    * `-ruler.query-frontend.grpc-client-config.tls-server-name`
    * `-ruler.query-frontend.grpc-client-config.tls-insecure-skip-verify`
* [FEATURE] Distributor: Added the ability to forward specifics metrics to alternative remote_write API endpoints. #1052
* [FEATURE] Ingester: Active series custom trackers now supports runtime tenant-specific overrides. The configuration has been moved to limit config, the ingester config has been deprecated.  #1188
* [ENHANCEMENT] Alertmanager API: Concurrency limit for GET requests is now configurable using `-alertmanager.max-concurrent-get-requests-per-tenant`. #1547
* [ENHANCEMENT] Alertmanager: Added the ability to configure additional gRPC client settings for the Alertmanager distributor #1547
  - `-alertmanager.alertmanager-client.backoff-max-period`
  - `-alertmanager.alertmanager-client.backoff-min-period`
  - `-alertmanager.alertmanager-client.backoff-on-ratelimits`
  - `-alertmanager.alertmanager-client.backoff-retries`
  - `-alertmanager.alertmanager-client.grpc-client-rate-limit`
  - `-alertmanager.alertmanager-client.grpc-client-rate-limit-burst`
  - `-alertmanager.alertmanager-client.grpc-compression`
  - `-alertmanager.alertmanager-client.grpc-max-recv-msg-size`
  - `-alertmanager.alertmanager-client.grpc-max-send-msg-size`
* [ENHANCEMENT] Ruler: Add more detailed query information to ruler query stats logging. #1411
* [ENHANCEMENT] Admin: Admin API now has some styling. #1482 #1549 #1821 #1824
* [ENHANCEMENT] Alertmanager: added `insight=true` field to alertmanager dispatch logs. #1379
* [ENHANCEMENT] Store-gateway: Add the experimental ability to run index header operations in a dedicated thread pool. This feature can be configured using `-blocks-storage.bucket-store.index-header-thread-pool-size` and is disabled by default. #1660
* [ENHANCEMENT] Store-gateway: don't drop all blocks if instance finds itself as unhealthy or missing in the ring. #1806 #1823
* [ENHANCEMENT] Querier: wait until inflight queries are completed when shutting down queriers. #1756 #1767
* [BUGFIX] Query-frontend: do not shard queries with a subquery unless the subquery is inside a shardable aggregation function call. #1542
* [BUGFIX] Query-frontend: added `component=query-frontend` label to results cache memcached metrics to fix a panic when Mimir is running in single binary mode and results cache is enabled. #1704
* [BUGFIX] Mimir: services' status content-type is now correctly set to `text/html`. #1575
* [BUGFIX] Multikv: Fix panic when using using runtime config to set primary KV store used by `multi` KV. #1587
* [BUGFIX] Multikv: Fix watching for runtime config changes in `multi` KV store in ruler and querier. #1665
* [BUGFIX] Memcached: allow to use CNAME DNS records for the memcached backend addresses. #1654
* [BUGFIX] Querier: fixed temporary partial query results when shuffle sharding is enabled and hash ring backend storage is flushed / reset. #1829
* [BUGFIX] Alertmanager: prevent more file traversal cases related to template names. #1833
* [BUGFUX] Alertmanager: Allow usage with `-alertmanager-storage.backend=local`. Note that when using this storage type, the Alertmanager is not able persist state remotely, so it not recommended for production use. #1836
* [BUGFIX] Alertmanager: Do not validate alertmanager configuration if it's not running. #1835

### Mixin

* [CHANGE] Dashboards: Remove per-user series legends from Tenants dashboard. #1605
* [CHANGE] Dashboards: Show in-memory series and the per-user series limit on Tenants dashboard. #1613
* [CHANGE] Dashboards: Slow-queries dashboard now uses `user` label from logs instead of `org_id`. #1634
* [CHANGE] Dashboards: changed all Grafana dashboards UIDs to not conflict with Cortex ones, to let people install both while migrating from Cortex to Mimir: #1801 #1808
  * Alertmanager from `a76bee5913c97c918d9e56a3cc88cc28` to `b0d38d318bbddd80476246d4930f9e55`
  * Alertmanager Resources from `68b66aed90ccab448009089544a8d6c6` to `a6883fb22799ac74479c7db872451092`
  * Compactor from `9c408e1d55681ecb8a22c9fab46875cc` to `1b3443aea86db629e6efdb7d05c53823`
  * Compactor Resources from `df9added6f1f4332f95848cca48ebd99` to `09a5c49e9cdb2f2b24c6d184574a07fd`
  * Config from `61bb048ced9817b2d3e07677fb1c6290` to `5d9d0b4724c0f80d68467088ec61e003`
  * Object Store from `d5a3a4489d57c733b5677fb55370a723` to `e1324ee2a434f4158c00a9ee279d3292`
  * Overrides from `b5c95fee2e5e7c4b5930826ff6e89a12` to `1e2c358600ac53f09faea133f811b5bb`
  * Queries from `d9931b1054053c8b972d320774bb8f1d` to `b3abe8d5c040395cc36615cb4334c92d`
  * Reads from `8d6ba60eccc4b6eedfa329b24b1bd339` to `e327503188913dc38ad571c647eef643`
  * Reads Networking from `c0464f0d8bd026f776c9006b05910000` to `54b2a0a4748b3bd1aefa92ce5559a1c2`
  * Reads Resources from `2fd2cda9eea8d8af9fbc0a5960425120` to `cc86fd5aa9301c6528986572ad974db9`
  * Rollout Progress from `7544a3a62b1be6ffd919fc990ab8ba8f` to `7f0b5567d543a1698e695b530eb7f5de`
  * Ruler from `44d12bcb1f95661c6ab6bc946dfc3473` to `631e15d5d85afb2ca8e35d62984eeaa0`
  * Scaling from `88c041017b96856c9176e07cf557bdcf` to `64bbad83507b7289b514725658e10352`
  * Slow queries from `e6f3091e29d2636e3b8393447e925668` to `6089e1ce1e678788f46312a0a1e647e6`
  * Tenants from `35fa247ce651ba189debf33d7ae41611` to `35fa247ce651ba189debf33d7ae41611`
  * Top Tenants from `bc6e12d4fe540e4a1785b9d3ca0ffdd9` to `bc6e12d4fe540e4a1785b9d3ca0ffdd9`
  * Writes from `0156f6d15aa234d452a33a4f13c838e3` to `8280707b8f16e7b87b840fc1cc92d4c5`
  * Writes Networking from `681cd62b680b7154811fe73af55dcfd4` to `978c1cb452585c96697a238eaac7fe2d`
  * Writes Resources from `c0464f0d8bd026f776c9006b0591bb0b` to `bc9160e50b52e89e0e49c840fea3d379`
* [FEATURE] Alerts: added the following alerts on `mimir-continuous-test` tool: #1676
  - `MimirContinuousTestNotRunningOnWrites`
  - `MimirContinuousTestNotRunningOnReads`
  - `MimirContinuousTestFailed`
* [ENHANCEMENT] Added `per_cluster_label` support to allow to change the label name used to differentiate between Kubernetes clusters. #1651
* [ENHANCEMENT] Dashboards: Show QPS and latency of the Alertmanager Distributor. #1696
* [ENHANCEMENT] Playbooks: Add Alertmanager suggestions for `MimirRequestErrors` and `MimirRequestLatency` #1702
* [ENHANCEMENT] Dashboards: Allow custom datasources. #1749
* [ENHANCEMENT] Dashboards: Add config option `gateway_enabled` (defaults to `true`) to disable gateway panels from dashboards. #1761
* [ENHANCEMENT] Dashboards: Extend Top tenants dashboard with queries for tenants with highest sample rate, discard rate, and discard rate growth. #1842
* [ENHANCEMENT] Dashboards: Show ingestion rate limit and rule group limit on Tenants dashboard. #1845
* [ENHANCEMENT] Dashboards: Add "last successful run" panel to compactor dashboard. #1628
* [BUGFIX] Dashboards: Fix "Failed evaluation rate" panel on Tenants dashboard. #1629
* [BUGFIX] Honor the configured `per_instance_label` in all dashboards and alerts. #1697

### Jsonnet

* [FEATURE] Added support for `mimir-continuous-test`. To deploy `mimir-continuous-test` you can use the following configuration: #1675 #1850
  ```jsonnet
  _config+: {
    continuous_test_enabled: true,
    continuous_test_tenant_id: 'type-tenant-id',
    continuous_test_write_endpoint: 'http://type-write-path-hostname',
    continuous_test_read_endpoint: 'http://type-read-path-hostname/prometheus',
  },
  ```
* [ENHANCEMENT] Ingester anti-affinity can now be disabled by using `ingester_allow_multiple_replicas_on_same_node` configuration key. #1581
* [ENHANCEMENT] Added `node_selector` configuration option to select Kubernetes nodes where Mimir should run. #1596
* [ENHANCEMENT] Alertmanager: Added a `PodDisruptionBudget` of `withMaxUnavailable = 1`, to ensure we maintain quorum during rollouts. #1683
* [ENHANCEMENT] Store-gateway anti-affinity can now be enabled/disabled using `store_gateway_allow_multiple_replicas_on_same_node` configuration key. #1730
* [ENHANCEMENT] Added `store_gateway_zone_a_args`, `store_gateway_zone_b_args` and `store_gateway_zone_c_args` configuration options. #1807
* [BUGFIX] Pass primary and secondary multikv stores via CLI flags. Introduced new `multikv_switch_primary_secondary` config option to flip primary and secondary in runtime config.

### Mimirtool

* [BUGFIX] `config convert`: Retain Cortex defaults for `blocks_storage.backend`, `ruler_storage.backend`, `alertmanager_storage.backend`, `auth.type`, `activity_tracker.filepath`, `alertmanager.data_dir`, `blocks_storage.filesystem.dir`, `compactor.data_dir`, `ruler.rule_path`, `ruler_storage.filesystem.dir`, and `graphite.querier.schemas.backend`. #1626 #1762

### Tools

* [FEATURE] Added a `markblocks` tool that creates `no-compact` and `delete` marks for the blocks. #1551
* [FEATURE] Added `mimir-continuous-test` tool to continuously run smoke tests on live Mimir clusters. #1535 #1540 #1653 #1603 #1630 #1691 #1675 #1676 #1692 #1706 #1709 #1775 #1777 #1778 #1795
* [FEATURE] Added `mimir-rules-action` GitHub action, located at `operations/mimir-rules-action/`, used to lint, prepare, verify, diff, and sync rules to a Mimir cluster. #1723

## 2.0.0

### Grafana Mimir

_Changes since Cortex 1.10.0._

* [CHANGE] Remove chunks storage engine. #86 #119 #510 #545 #743 #744 #748 #753 #755 #757 #758 #759 #760 #762 #764 #789 #812 #813
  * The following CLI flags (and their respective YAML config options) have been removed:
    * `-store.engine`
    * `-schema-config-file`
    * `-ingester.checkpoint-duration`
    * `-ingester.checkpoint-enabled`
    * `-ingester.chunk-encoding`
    * `-ingester.chunk-age-jitter`
    * `-ingester.concurrent-flushes`
    * `-ingester.flush-on-shutdown-with-wal-enabled`
    * `-ingester.flush-op-timeout`
    * `-ingester.flush-period`
    * `-ingester.max-chunk-age`
    * `-ingester.max-chunk-idle`
    * `-ingester.max-series-per-query` (and `max_series_per_query` from runtime config)
    * `-ingester.max-stale-chunk-idle`
    * `-ingester.max-transfer-retries`
    * `-ingester.min-chunk-length`
    * `-ingester.recover-from-wal`
    * `-ingester.retain-period`
    * `-ingester.spread-flushes`
    * `-ingester.wal-dir`
    * `-ingester.wal-enabled`
    * `-querier.query-parallelism`
    * `-querier.second-store-engine`
    * `-querier.use-second-store-before-time`
    * `-flusher.wal-dir`
    * `-flusher.concurrent-flushes`
    * `-flusher.flush-op-timeout`
    * All `-table-manager.*` flags
    * All `-deletes.*` flags
    * All `-purger.*` flags
    * All `-metrics.*` flags
    * All `-dynamodb.*` flags
    * All `-s3.*` flags
    * All `-azure.*` flags
    * All `-bigtable.*` flags
    * All `-gcs.*` flags
    * All `-cassandra.*` flags
    * All `-boltdb.*` flags
    * All `-local.*` flags
    * All `-swift.*` flags
    * All `-store.*` flags except `-store.engine`, `-store.max-query-length`, `-store.max-labels-query-length`
    * All `-grpc-store.*` flags
  * The following API endpoints have been removed:
    * `/api/v1/chunks` and `/chunks`
  * The following metrics have been removed:
    * `cortex_ingester_flush_queue_length`
    * `cortex_ingester_queried_chunks`
    * `cortex_ingester_chunks_created_total`
    * `cortex_ingester_wal_replay_duration_seconds`
    * `cortex_ingester_wal_corruptions_total`
    * `cortex_ingester_sent_chunks`
    * `cortex_ingester_received_chunks`
    * `cortex_ingester_flush_series_in_progress`
    * `cortex_ingester_chunk_utilization`
    * `cortex_ingester_chunk_length`
    * `cortex_ingester_chunk_size_bytes`
    * `cortex_ingester_chunk_age_seconds`
    * `cortex_ingester_memory_chunks`
    * `cortex_ingester_flushing_enqueued_series_total`
    * `cortex_ingester_flushing_dequeued_series_total`
    * `cortex_ingester_dropped_chunks_total`
    * `cortex_oldest_unflushed_chunk_timestamp_seconds`
    * `prometheus_local_storage_chunk_ops_total`
    * `prometheus_local_storage_chunkdesc_ops_total`
    * `prometheus_local_storage_memory_chunkdescs`
* [CHANGE] Changed default storage backends from `s3` to `filesystem` #833
  This effects the following flags:
  * `-blocks-storage.backend` now defaults to `filesystem`
  * `-blocks-storage.filesystem.dir` now defaults to `blocks`
  * `-alertmanager-storage.backend` now defaults to `filesystem`
  * `-alertmanager-storage.filesystem.dir` now defaults to `alertmanager`
  * `-ruler-storage.backend` now defaults to `filesystem`
  * `-ruler-storage.filesystem.dir` now defaults to `ruler`
* [CHANGE] Renamed metric `cortex_experimental_features_in_use_total` as `cortex_experimental_features_used_total` and added `feature` label. #32 #658
* [CHANGE] Removed `log_messages_total` metric. #32
* [CHANGE] Some files and directories created by Mimir components on local disk now have stricter permissions, and are only readable by owner, but not group or others. #58
* [CHANGE] Memcached client DNS resolution switched from golang built-in to [`miekg/dns`](https://github.com/miekg/dns). #142
* [CHANGE] The metric `cortex_deprecated_flags_inuse_total` has been renamed to `deprecated_flags_inuse_total` as part of using grafana/dskit functionality. #185
* [CHANGE] API: The `-api.response-compression-enabled` flag has been removed, and GZIP response compression is always enabled except on `/api/v1/push` and `/push` endpoints. #880
* [CHANGE] Update Go version to 1.17.3. #480
* [CHANGE] The `status_code` label on gRPC client metrics has changed from '200' and '500' to '2xx', '5xx', '4xx', 'cancel' or 'error'. #537
* [CHANGE] Removed the deprecated `-<prefix>.fifocache.size` flag. #618
* [CHANGE] Enable index header lazy loading by default. #693
  * `-blocks-storage.bucket-store.index-header-lazy-loading-enabled` default from `false` to `true`
  * `-blocks-storage.bucket-store.index-header-lazy-loading-idle-timeout` default from `20m` to `1h`
* [CHANGE] Shuffle-sharding:
  * `-distributor.sharding-strategy` option has been removed, and shuffle sharding is enabled by default. Default shard size is set to 0, which disables shuffle sharding for the tenant (all ingesters will receive tenants's samples). #888
  * `-ruler.sharding-strategy` option has been removed from ruler. Ruler now uses shuffle-sharding by default, but respects `ruler_tenant_shard_size`, which defaults to 0 (ie. use all rulers for tenant). #889
  * `-store-gateway.sharding-strategy` option has been removed store-gateways. Store-gateway now uses shuffle-sharding by default, but respects `store_gateway_tenant_shard_size` for tenant, and this value defaults to 0. #891
* [CHANGE] Server: `-server.http-listen-port` (yaml: `server.http_listen_port`) now defaults to `8080` (previously `80`). #871
* [CHANGE] Changed the default value of `-blocks-storage.bucket-store.ignore-deletion-marks-delay` from 6h to 1h. #892
* [CHANGE] Changed default settings for memcached clients: #959 #1000
  * The default value for the following config options has changed from `10000` to `25000`:
    * `-blocks-storage.bucket-store.chunks-cache.memcached.max-async-buffer-size`
    * `-blocks-storage.bucket-store.index-cache.memcached.max-async-buffer-size`
    * `-blocks-storage.bucket-store.metadata-cache.memcached.max-async-buffer-size`
    * `-query-frontend.results-cache.memcached.max-async-buffer-size`
  * The default value for the following config options has changed from `0` (unlimited) to `100`:
    * `-blocks-storage.bucket-store.chunks-cache.memcached.max-get-multi-batch-size`
    * `-blocks-storage.bucket-store.index-cache.memcached.max-get-multi-batch-size`
    * `-blocks-storage.bucket-store.metadata-cache.memcached.max-get-multi-batch-size`
    * `-query-frontend.results-cache.memcached.max-get-multi-batch-size`
  * The default value for the following config options has changed from `16` to `100`:
    * `-blocks-storage.bucket-store.chunks-cache.memcached.max-idle-connections`
    * `-blocks-storage.bucket-store.index-cache.memcached.max-idle-connections`
    * `-blocks-storage.bucket-store.metadata-cache.memcached.max-idle-connections`
    * `-query-frontend.results-cache.memcached.max-idle-connections`
  * The default value for the following config options has changed from `100ms` to `200ms`:
    * `-blocks-storage.bucket-store.metadata-cache.memcached.timeout`
    * `-blocks-storage.bucket-store.index-cache.memcached.timeout`
    * `-blocks-storage.bucket-store.chunks-cache.memcached.timeout`
    * `-query-frontend.results-cache.memcached.timeout`
* [CHANGE] Changed the default value of `-blocks-storage.bucket-store.bucket-index.enabled` to `true`. The default configuration must now run the compactor in order to write the bucket index or else queries to long term storage will fail. #924
* [CHANGE] Option `-auth.enabled` has been renamed to `-auth.multitenancy-enabled`. #1130
* [CHANGE] Default tenant ID used with disabled auth (`-auth.multitenancy-enabled=false`) has changed from `fake` to `anonymous`. This tenant ID can now be changed with `-auth.no-auth-tenant` option. #1063
* [CHANGE] The default values for the following local directories have changed: #1072
  * `-alertmanager.storage.path` default value changed to `./data-alertmanager/`
  * `-compactor.data-dir` default value changed to `./data-compactor/`
  * `-ruler.rule-path` default value changed to `./data-ruler/`
* [CHANGE] The default value for gRPC max send message size has been changed from 16MB to 100MB. This affects the following parameters: #1152
  * `-query-frontend.grpc-client-config.grpc-max-send-msg-size`
  * `-ingester.client.grpc-max-send-msg-size`
  * `-querier.frontend-client.grpc-max-send-msg-size`
  * `-query-scheduler.grpc-client-config.grpc-max-send-msg-size`
  * `-ruler.client.grpc-max-send-msg-size`
* [CHANGE] Remove `-http.prefix` flag (and `http_prefix` config file option). #763
* [CHANGE] Remove legacy endpoints. Please use their alternatives listed below. As part of the removal process we are
  introducing two new sets of endpoints for the ruler configuration API: `<prometheus-http-prefix>/rules` and
  `<prometheus-http-prefix>/config/v1/rules/**`. We are also deprecating `<prometheus-http-prefix>/rules` and `/api/v1/rules`;
  and will remove them in Mimir 2.2.0. #763 #1222
  * Query endpoints

    | Legacy                                                  | Alternative                                                |
    | ------------------------------------------------------- | ---------------------------------------------------------- |
    | `/<legacy-http-prefix>/api/v1/query`                    | `<prometheus-http-prefix>/api/v1/query`                    |
    | `/<legacy-http-prefix>/api/v1/query_range`              | `<prometheus-http-prefix>/api/v1/query_range`              |
    | `/<legacy-http-prefix>/api/v1/query_exemplars`          | `<prometheus-http-prefix>/api/v1/query_exemplars`          |
    | `/<legacy-http-prefix>/api/v1/series`                   | `<prometheus-http-prefix>/api/v1/series`                   |
    | `/<legacy-http-prefix>/api/v1/labels`                   | `<prometheus-http-prefix>/api/v1/labels`                   |
    | `/<legacy-http-prefix>/api/v1/label/{name}/values`      | `<prometheus-http-prefix>/api/v1/label/{name}/values`      |
    | `/<legacy-http-prefix>/api/v1/metadata`                 | `<prometheus-http-prefix>/api/v1/metadata`                 |
    | `/<legacy-http-prefix>/api/v1/read`                     | `<prometheus-http-prefix>/api/v1/read`                     |
    | `/<legacy-http-prefix>/api/v1/cardinality/label_names`  | `<prometheus-http-prefix>/api/v1/cardinality/label_names`  |
    | `/<legacy-http-prefix>/api/v1/cardinality/label_values` | `<prometheus-http-prefix>/api/v1/cardinality/label_values` |
    | `/api/prom/user_stats`                                  | `/api/v1/user_stats`                                       |

  * Distributor endpoints

    | Legacy endpoint               | Alternative                   |
    | ----------------------------- | ----------------------------- |
    | `/<legacy-http-prefix>/push`  | `/api/v1/push`                |
    | `/all_user_stats`             | `/distributor/all_user_stats` |
    | `/ha-tracker`                 | `/distributor/ha_tracker`     |

  * Ingester endpoints

    | Legacy          | Alternative           |
    | --------------- | --------------------- |
    | `/ring`         | `/ingester/ring`      |
    | `/shutdown`     | `/ingester/shutdown`  |
    | `/flush`        | `/ingester/flush`     |
    | `/push`         | `/ingester/push`      |

  * Ruler endpoints

    | Legacy                                                | Alternative                                         | Alternative #2 (not available before Mimir 2.0.0)                    |
    | ----------------------------------------------------- | --------------------------------------------------- | ------------------------------------------------------------------- |
    | `/<legacy-http-prefix>/api/v1/rules`                  | `<prometheus-http-prefix>/api/v1/rules`             |                                                                     |
    | `/<legacy-http-prefix>/api/v1/alerts`                 | `<prometheus-http-prefix>/api/v1/alerts`            |                                                                     |
    | `/<legacy-http-prefix>/rules`                         | `/api/v1/rules` (see below)                         |  `<prometheus-http-prefix>/config/v1/rules`                         |
    | `/<legacy-http-prefix>/rules/{namespace}`             | `/api/v1/rules/{namespace}` (see below)             |  `<prometheus-http-prefix>/config/v1/rules/{namespace}`             |
    | `/<legacy-http-prefix>/rules/{namespace}/{groupName}` | `/api/v1/rules/{namespace}/{groupName}` (see below) |  `<prometheus-http-prefix>/config/v1/rules/{namespace}/{groupName}` |
    | `/<legacy-http-prefix>/rules/{namespace}`             | `/api/v1/rules/{namespace}` (see below)             |  `<prometheus-http-prefix>/config/v1/rules/{namespace}`             |
    | `/<legacy-http-prefix>/rules/{namespace}/{groupName}` | `/api/v1/rules/{namespace}/{groupName}` (see below) |  `<prometheus-http-prefix>/config/v1/rules/{namespace}/{groupName}` |
    | `/<legacy-http-prefix>/rules/{namespace}`             | `/api/v1/rules/{namespace}` (see below)             |  `<prometheus-http-prefix>/config/v1/rules/{namespace}`             |
    | `/ruler_ring`                                         | `/ruler/ring`                                       |                                                                     |

    > __Note:__ The `/api/v1/rules/**` endpoints are considered deprecated with Mimir 2.0.0 and will be removed
    in Mimir 2.2.0. After upgrading to 2.0.0 we recommend switching uses to the equivalent
    `/<prometheus-http-prefix>/config/v1/**` endpoints that Mimir 2.0.0 introduces.

  * Alertmanager endpoints

    | Legacy                      | Alternative                        |
    | --------------------------- | ---------------------------------- |
    | `/<legacy-http-prefix>`     | `/alertmanager`                    |
    | `/status`                   | `/multitenant_alertmanager/status` |

* [CHANGE] Ingester: changed `-ingester.stream-chunks-when-using-blocks` default value from `false` to `true`. #717
* [CHANGE] Ingester: default `-ingester.ring.min-ready-duration` reduced from 1m to 15s. #126
* [CHANGE] Ingester: `-ingester.ring.min-ready-duration` now start counting the delay after the ring's health checks have passed instead of when the ring client was started. #126
* [CHANGE] Ingester: allow experimental ingester max-exemplars setting to be changed dynamically #144
  * CLI flag `-blocks-storage.tsdb.max-exemplars` is renamed to `-ingester.max-global-exemplars-per-user`.
  * YAML `max_exemplars` is moved from `tsdb` to `overrides` and renamed to `max_global_exemplars_per_user`.
* [CHANGE] Ingester: active series metrics `cortex_ingester_active_series` and `cortex_ingester_active_series_custom_tracker` are now removed when their value is zero. #672 #690
* [CHANGE] Ingester: changed default value of `-blocks-storage.tsdb.retention-period` from `6h` to `24h`. #966
* [CHANGE] Ingester: changed default value of `-blocks-storage.tsdb.close-idle-tsdb-timeout` from `0` to `13h`. #967
* [CHANGE] Ingester: changed default value of `-ingester.ring.final-sleep` from `30s` to `0s`. #981
* [CHANGE] Ingester: the following low level settings have been removed: #1153
  * `-ingester-client.expected-labels`
  * `-ingester-client.expected-samples-per-series`
  * `-ingester-client.expected-timeseries`
* [CHANGE] Ingester: following command line options related to ingester ring were renamed: #1155
  * `-consul.*` changed to `-ingester.ring.consul.*`
  * `-etcd.*` changed to `-ingester.ring.etcd.*`
  * `-multi.*` changed to `-ingester.ring.multi.*`
  * `-distributor.excluded-zones` changed to `-ingester.ring.excluded-zones`
  * `-distributor.replication-factor` changed to `-ingester.ring.replication-factor`
  * `-distributor.zone-awareness-enabled` changed to `-ingester.ring.zone-awareness-enabled`
  * `-ingester.availability-zone` changed to `-ingester.ring.instance-availability-zone`
  * `-ingester.final-sleep` changed to `-ingester.ring.final-sleep`
  * `-ingester.heartbeat-period` changed to `-ingester.ring.heartbeat-period`
  * `-ingester.join-after` changed to `-ingester.ring.join-after`
  * `-ingester.lifecycler.ID` changed to `-ingester.ring.instance-id`
  * `-ingester.lifecycler.addr` changed to `-ingester.ring.instance-addr`
  * `-ingester.lifecycler.interface` changed to `-ingester.ring.instance-interface-names`
  * `-ingester.lifecycler.port` changed to `-ingester.ring.instance-port`
  * `-ingester.min-ready-duration` changed to `-ingester.ring.min-ready-duration`
  * `-ingester.num-tokens` changed to `-ingester.ring.num-tokens`
  * `-ingester.observe-period` changed to `-ingester.ring.observe-period`
  * `-ingester.readiness-check-ring-health` changed to `-ingester.ring.readiness-check-ring-health`
  * `-ingester.tokens-file-path` changed to `-ingester.ring.tokens-file-path`
  * `-ingester.unregister-on-shutdown` changed to `-ingester.ring.unregister-on-shutdown`
  * `-ring.heartbeat-timeout` changed to `-ingester.ring.heartbeat-timeout`
  * `-ring.prefix` changed to `-ingester.ring.prefix`
  * `-ring.store` changed to `-ingester.ring.store`
* [CHANGE] Ingester: fields in YAML configuration for ingester ring have been changed: #1155
  * `ingester.lifecycler` changed to `ingester.ring`
  * Fields from `ingester.lifecycler.ring` moved to `ingester.ring`
  * `ingester.lifecycler.address` changed to `ingester.ring.instance_addr`
  * `ingester.lifecycler.id` changed to `ingester.ring.instance_id`
  * `ingester.lifecycler.port` changed to `ingester.ring.instance_port`
  * `ingester.lifecycler.availability_zone` changed to `ingester.ring.instance_availability_zone`
  * `ingester.lifecycler.interface_names` changed to `ingester.ring.instance_interface_names`
* [CHANGE] Distributor: removed the `-distributor.shard-by-all-labels` configuration option. It is now assumed to be true. #698
* [CHANGE] Distributor: change default value of `-distributor.instance-limits.max-inflight-push-requests` to `2000`. #964
* [CHANGE] Distributor: change default value of `-distributor.remote-timeout` from `2s` to `20s`. #970
* [CHANGE] Distributor: removed the `-distributor.extra-query-delay` flag (and its respective YAML config option). #1048
* [CHANGE] Query-frontend: Enable query stats by default, they can still be disabled with `-query-frontend.query-stats-enabled=false`. #83
* [CHANGE] Query-frontend: the `cortex_frontend_mapped_asts_total` metric has been renamed to `cortex_frontend_query_sharding_rewrites_attempted_total`. #150
* [CHANGE] Query-frontend: added `sharded` label to `cortex_query_seconds_total` metric. #235
* [CHANGE] Query-frontend: changed the flag name for controlling query sharding total shards from `-querier.total-shards` to `-query-frontend.query-sharding-total-shards`. #230
* [CHANGE] Query-frontend: flag `-querier.parallelise-shardable-queries` has been renamed to `-query-frontend.parallelize-shardable-queries` #284
* [CHANGE] Query-frontend: removed the deprecated (and unused) `-frontend.cache-split-interval`. Use `-query-frontend.split-queries-by-interval` instead. #587
* [CHANGE] Query-frontend: range query response now omits the `data` field when it's empty (error case) like Prometheus does, previously it was `"data":{"resultType":"","result":null}`. #629
* [CHANGE] Query-frontend: instant queries now honor the `-query-frontend.max-retries-per-request` flag. #630
* [CHANGE] Query-frontend: removed in-memory and Redis cache support. Reason is that these caching backends were just supported by query-frontend, while all other Mimir services only support memcached. #796
  * The following CLI flags (and their respective YAML config options) have been removed:
    * `-frontend.cache.enable-fifocache`
    * `-frontend.redis.*`
    * `-frontend.fifocache.*`
  * The following metrics have been removed:
    * `querier_cache_added_total`
    * `querier_cache_added_new_total`
    * `querier_cache_evicted_total`
    * `querier_cache_entries`
    * `querier_cache_gets_total`
    * `querier_cache_misses_total`
    * `querier_cache_stale_gets_total`
    * `querier_cache_memory_bytes`
    * `cortex_rediscache_request_duration_seconds`
* [CHANGE] Query-frontend: migrated memcached backend client to the same one used in other components (memcached config and metrics are now consistent across all Mimir services). #821
  * The following CLI flags (and their respective YAML config options) have been added:
    * `-query-frontend.results-cache.backend` (set it to `memcached` if `-query-frontend.cache-results=true`)
  * The following CLI flags (and their respective YAML config options) have been changed:
    * `-frontend.memcached.hostname` and `-frontend.memcached.service` have been removed: use `-query-frontend.results-cache.memcached.addresses` instead
  * The following CLI flags (and their respective YAML config options) have been renamed:
    * `-frontend.background.write-back-concurrency` renamed to `-query-frontend.results-cache.memcached.max-async-concurrency`
    * `-frontend.background.write-back-buffer` renamed to `-query-frontend.results-cache.memcached.max-async-buffer-size`
    * `-frontend.memcached.batchsize` renamed to `-query-frontend.results-cache.memcached.max-get-multi-batch-size`
    * `-frontend.memcached.parallelism` renamed to `-query-frontend.results-cache.memcached.max-get-multi-concurrency`
    * `-frontend.memcached.timeout` renamed to `-query-frontend.results-cache.memcached.timeout`
    * `-frontend.memcached.max-item-size` renamed to `-query-frontend.results-cache.memcached.max-item-size`
    * `-frontend.memcached.max-idle-conns` renamed to `-query-frontend.results-cache.memcached.max-idle-connections`
    * `-frontend.compression` renamed to `-query-frontend.results-cache.compression`
  * The following CLI flags (and their respective YAML config options) have been removed:
    * `-frontend.memcached.circuit-breaker-consecutive-failures`: feature removed
    * `-frontend.memcached.circuit-breaker-timeout`: feature removed
    * `-frontend.memcached.circuit-breaker-interval`: feature removed
    * `-frontend.memcached.update-interval`: new setting is hardcoded to 30s
    * `-frontend.memcached.consistent-hash`: new setting is always enabled
    * `-frontend.default-validity` and `-frontend.memcached.expiration`: new setting is hardcoded to 7 days
  * The following metrics have been changed:
    * `cortex_cache_dropped_background_writes_total{name}` changed to `thanos_memcached_operation_skipped_total{name, operation, reason}`
    * `cortex_cache_value_size_bytes{name, method}` changed to `thanos_memcached_operation_data_size_bytes{name}`
    * `cortex_cache_request_duration_seconds{name, method, status_code}` changed to `thanos_memcached_operation_duration_seconds{name, operation}`
    * `cortex_cache_fetched_keys{name}` changed to `thanos_cache_memcached_requests_total{name}`
    * `cortex_cache_hits{name}` changed to `thanos_cache_memcached_hits_total{name}`
    * `cortex_memcache_request_duration_seconds{name, method, status_code}` changed to `thanos_memcached_operation_duration_seconds{name, operation}`
    * `cortex_memcache_client_servers{name}` changed to `thanos_memcached_dns_provider_results{name, addr}`
    * `cortex_memcache_client_set_skip_total{name}` changed to `thanos_memcached_operation_skipped_total{name, operation, reason}`
    * `cortex_dns_lookups_total` changed to `thanos_memcached_dns_lookups_total`
    * For all metrics the value of the "name" label has changed from `frontend.memcached` to `frontend-cache`
  * The following metrics have been removed:
    * `cortex_cache_background_queue_length{name}`
* [CHANGE] Query-frontend: merged `query_range` into `frontend` in the YAML config (keeping the same keys) and renamed flags: #825
  * `-querier.max-retries-per-request` renamed to `-query-frontend.max-retries-per-request`
  * `-querier.split-queries-by-interval` renamed to `-query-frontend.split-queries-by-interval`
  * `-querier.align-querier-with-step` renamed to `-query-frontend.align-querier-with-step`
  * `-querier.cache-results` renamed to `-query-frontend.cache-results`
  * `-querier.parallelise-shardable-queries` renamed to `-query-frontend.parallelize-shardable-queries`
* [CHANGE] Query-frontend: the default value of `-query-frontend.split-queries-by-interval` has changed from `0` to `24h`. #1131
* [CHANGE] Query-frontend: `-frontend.` flags were renamed to `-query-frontend.`: #1167
* [CHANGE] Query-frontend / Query-scheduler: classified the `-query-frontend.querier-forget-delay` and `-query-scheduler.querier-forget-delay` flags (and their respective YAML config options) as experimental. #1208
* [CHANGE] Querier / ruler: Change `-querier.max-fetched-chunks-per-query` configuration to limit to maximum number of chunks that can be fetched in a single query. The number of chunks fetched by ingesters AND long-term storare combined should not exceed the value configured on `-querier.max-fetched-chunks-per-query`. [#4260](https://github.com/cortexproject/cortex/pull/4260)
* [CHANGE] Querier / ruler: Option `-querier.ingester-streaming` has been removed. Querier/ruler now always use streaming method to query ingesters. #204
* [CHANGE] Querier: always fetch labels from store and respect start/end times in request; the option `-querier.query-store-for-labels-enabled` has been removed and is now always on. #518 #1132
* [CHANGE] Querier / ruler: removed the `-store.query-chunk-limit` flag (and its respective YAML config option `max_chunks_per_query`). `-querier.max-fetched-chunks-per-query` (and its respective YAML config option `max_fetched_chunks_per_query`) should be used instead. #705
* [CHANGE] Querier/Ruler: `-querier.active-query-tracker-dir` option has been removed. Active query tracking is now done via Activity tracker configured by `-activity-tracker.filepath` and enabled by default. Limit for max number of concurrent queries (`-querier.max-concurrent`) is now respected even if activity tracking is not enabled. #661 #822
* [CHANGE] Querier/ruler/query-frontend: the experimental `-querier.at-modifier-enabled` CLI flag has been removed and the PromQL `@` modifier is always enabled. #941
* [CHANGE] Querier: removed `-querier.worker-match-max-concurrent` and `-querier.worker-parallelism` CLI flags (and their respective YAML config options). Mimir now behaves like if `-querier.worker-match-max-concurrent` is always enabled and you should configure the max concurrency per querier process using `-querier.max-concurrent` instead. #958
* [CHANGE] Querier: changed default value of `-querier.query-ingesters-within` from `0` to `13h`. #967
* [CHANGE] Querier: rename metric `cortex_query_fetched_chunks_bytes_total` to `cortex_query_fetched_chunk_bytes_total` to be consistent with the limit name. #476
* [CHANGE] Ruler: add two new metrics `cortex_ruler_list_rules_seconds` and `cortex_ruler_load_rule_groups_seconds` to the ruler. #906
* [CHANGE] Ruler: endpoints for listing configured rules now return HTTP status code 200 and an empty map when there are no rules instead of an HTTP 404 and plain text error message. The following endpoints are affected: #456
  * `<prometheus-http-prefix>/config/v1/rules`
  * `<prometheus-http-prefix>/config/v1/rules/{namespace}`
  * `<prometheus-http-prefix>/rules` (deprecated)
  * `<prometheus-http-prefix>/rules/{namespace}` (deprecated)
  * `/api/v1/rules` (deprecated)
  * `/api/v1/rules/{namespace}` (deprecated)
* [CHANGE] Ruler: removed `configdb` support from Ruler backend storages. #15 #38 #819
* [CHANGE] Ruler: removed the support for the deprecated storage configuration via `-ruler.storage.*` CLI flags (and their respective YAML config options). Use `-ruler-storage.*` instead. #628
* [CHANGE] Ruler: set new default limits for rule groups: `-ruler.max-rules-per-rule-group` to 20 (previously 0, disabled) and `-ruler.max-rule-groups-per-tenant` to 70 (previously 0, disabled). #847
* [CHANGE] Ruler: removed `-ruler.enable-sharding` option, and changed default value of `-ruler.ring.store` to `memberlist`. #943
* [CHANGE] Ruler: `-ruler.alertmanager-use-v2` has been removed. The ruler will always use the `v2` endpoints. #954 #1100
* [CHANGE] Ruler: `-experimental.ruler.enable-api` flag has been renamed to `-ruler.enable-api` and is now stable. The default value has also changed from `false` to `true`, so both ruler and alertmanager API are enabled by default. #913 #1065
* [CHANGE] Ruler: add support for [DNS service discovery format](./docs/sources/configuration/arguments.md#dns-service-discovery) for `-ruler.alertmanager-url`. `-ruler.alertmanager-discovery` flag has been removed. URLs following the prior SRV format, will be treated as a static target. To continue using service discovery for these URLs prepend `dnssrvnoa+` to them. #993
  * The following metrics for Alertmanager DNS service discovery are replaced:
    * `prometheus_sd_dns_lookups_total` replaced by `cortex_dns_lookups_total{component="ruler"}`
    * `prometheus_sd_dns_lookup_failures_total` replaced by `cortex_dns_failures_total{component="ruler"}`
* [CHANGE] Ruler: deprecate `/api/v1/rules/**` and `<prometheus-http-prefix/rules/**` configuration API endpoints in favour of `/<prometheus-http-prefix>/config/v1/rules/**`. Deprecated endpoints will be removed in Mimir 2.2.0. Main configuration API endpoints are now `/<prometheus-http-prefix>/config/api/v1/rules/**` introduced in Mimir 2.0.0. #1222
* [CHANGE] Store-gateway: index cache now includes tenant in cache keys, this invalidates previous cached entries. #607
* [CHANGE] Store-gateway: increased memcached index caching TTL from 1 day to 7 days. #718
* [CHANGE] Store-gateway: options `-store-gateway.sharding-enabled` and `-querier.store-gateway-addresses` were removed. Default value of `-store-gateway.sharding-ring.store` is now `memberlist` and default value for `-store-gateway.sharding-ring.wait-stability-min-duration` changed from `1m` to `0` (disabled). #976
* [CHANGE] Compactor: compactor will no longer try to compact blocks that are already marked for deletion. Previously compactor would consider blocks marked for deletion within `-compactor.deletion-delay / 2` period as eligible for compaction. [#4328](https://github.com/cortexproject/cortex/pull/4328)
* [CHANGE] Compactor: Removed support for block deletion marks migration. If you're upgrading from Cortex < 1.7.0 to Mimir, you should upgrade the compactor to Cortex >= 1.7.0 first, run it at least once and then upgrade to Mimir. #122
* [CHANGE] Compactor: removed the `cortex_compactor_group_vertical_compactions_total` metric. #278
* [CHANGE] Compactor: no longer waits for initial blocks cleanup to finish before starting compactions. #282
* [CHANGE] Compactor: removed overlapping sources detection. Overlapping sources may exist due to edge cases (timing issues) when horizontally sharding compactor, but are correctly handled by compactor. #494
* [CHANGE] Compactor: compactor now uses deletion marks from `<tenant>/markers` location in the bucket. Marker files are no longer fetched, only listed. #550
* [CHANGE] Compactor: Default value of `-compactor.block-sync-concurrency` has changed from 20 to 8. This flag is now only used to control number of goroutines for downloading and uploading blocks during compaction. #552
* [CHANGE] Compactor is now included in `all` target (single-binary). #866
* [CHANGE] Compactor: Removed `-compactor.sharding-enabled` option. Sharding in compactor is now always enabled. Default value of `-compactor.ring.store` has changed from `consul` to `memberlist`. Default value of `-compactor.ring.wait-stability-min-duration` is now 0, which disables the feature. #956
* [CHANGE] Alertmanager: removed `-alertmanager.configs.auto-webhook-root` #977
* [CHANGE] Alertmanager: removed `configdb` support from Alertmanager backend storages. #15 #38 #819
* [CHANGE] Alertmanager: Don't count user-not-found errors from replicas as failures in the `cortex_alertmanager_state_fetch_replica_state_failed_total` metric. #190
* [CHANGE] Alertmanager: Use distributor for non-API routes. #213
* [CHANGE] Alertmanager: removed `-alertmanager.storage.*` configuration options, with the exception of the CLI flags `-alertmanager.storage.path` and `-alertmanager.storage.retention`. Use `-alertmanager-storage.*` instead. #632
* [CHANGE] Alertmanager: set default value for `-alertmanager.web.external-url=http://localhost:8080/alertmanager` to match the default configuration. #808 #1067
* [CHANGE] Alertmanager: `-experimental.alertmanager.enable-api` flag has been renamed to `-alertmanager.enable-api` and is now stable. #913
* [CHANGE] Alertmanager: now always runs with sharding enabled; other modes of operation are removed. #1044 #1126
  * The following configuration options are removed:
    * `-alertmanager.sharding-enabled`
    * `-alertmanager.cluster.advertise-address`
    * `-alertmanager.cluster.gossip-interval`
    * `-alertmanager.cluster.listen-address`
    * `-alertmanager.cluster.peers`
    * `-alertmanager.cluster.push-pull-interval`
  * The following configuration options are renamed:
    * `-alertmanager.cluster.peer-timeout` to `-alertmanager.peer-timeout`
* [CHANGE] Alertmanager: the default value of `-alertmanager.sharding-ring.store` is now `memberlist`. #1171
* [CHANGE] Ring: changed default value of `-distributor.ring.store` (Distributor ring) and `-ring.store` (Ingester ring) to `memberlist`. #1046
* [CHANGE] Memberlist: the `memberlist_kv_store_value_bytes` metric has been removed due to values no longer being stored in-memory as encoded bytes. [#4345](https://github.com/cortexproject/cortex/pull/4345)
* [CHANGE] Memberlist: forward only changes, not entire original message. [#4419](https://github.com/cortexproject/cortex/pull/4419)
* [CHANGE] Memberlist: don't accept old tombstones as incoming change, and don't forward such messages to other gossip members. [#4420](https://github.com/cortexproject/cortex/pull/4420)
* [CHANGE] Memberlist: changed probe interval from `1s` to `5s` and probe timeout from `500ms` to `2s`. #563
* [CHANGE] Memberlist: the `name` label on metrics `cortex_dns_failures_total`, `cortex_dns_lookups_total` and `cortex_dns_provider_results` was renamed to `component`. #993
* [CHANGE] Limits: removed deprecated limits for rejecting old samples #799
  This removes the following flags:
  * `-validation.reject-old-samples`
  * `-validation.reject-old-samples.max-age`
* [CHANGE] Limits: removed local limit-related flags in favor of global limits. #725
  The distributor ring is now required, and can be configured via the `distributor.ring.*` flags.
  This removes the following flags:
  * `-distributor.ingestion-rate-strategy` -> will now always use the "global" strategy
  * `-ingester.max-series-per-user` -> set `-ingester.max-global-series-per-user` to `N` times the existing value of `-ingester.max-series-per-user` instead
  * `-ingester.max-series-per-metric` -> set `-ingester.max-global-series-per-metric`  to `N` times the existing value of `-ingester.max-series-per-metric` instead
  * `-ingester.max-metadata-per-user` -> set `-ingester.max-global-metadata-per-user` to `N` times the existing value of `-ingester.max-metadata-per-user` instead
  * `-ingester.max-metadata-per-metric` -> set `-ingester.max-global-metadata-per-metric` to `N` times the existing value of `-ingester.max-metadata-per-metric` instead
  * In the above notes, `N` refers to the number of ingester replicas
  Additionally, default values for the following flags have changed:
  * `-ingester.max-global-series-per-user` from `0` to `150000`
  * `-ingester.max-global-series-per-metric` from `0` to `20000`
  * `-distributor.ingestion-rate-limit` from `25000` to `10000`
  * `-distributor.ingestion-burst-size` from `50000` to `200000`
* [CHANGE] Limits: removed limit `enforce_metric_name`, now behave as if set to `true` always. #686
* [CHANGE] Limits: Option `-ingester.max-samples-per-query` and its YAML field `max_samples_per_query` have been removed. It required `-querier.ingester-streaming` option to be set to false, but since `-querier.ingester-streaming` is removed (always defaulting to true), the limit using it was removed as well. #204 #1132
* [CHANGE] Limits: Set the default max number of inflight ingester push requests (`-ingester.instance-limits.max-inflight-push-requests`) to 30000 in order to prevent clusters from being overwhelmed by request volume or temporary slow-downs. #259
* [CHANGE] Overrides exporter: renamed metric `cortex_overrides` to `cortex_limits_overrides`. #173 #407
* [FEATURE] The following features have been moved from experimental to stable: #913 #1002
  * Alertmanager config API
  * Alertmanager receiver firewall
  * Alertmanager sharding
  * Azure blob storage support
  * Blocks storage bucket index
  * Disable the ring health check in the readiness endpoint (`-ingester.readiness-check-ring-health=false`)
  * Distributor: do not extend writes on unhealthy ingesters
  * Do not unregister ingesters from ring on shutdown (`-ingester.unregister-on-shutdown=false`)
  * HA Tracker: cleanup of old replicas from KV Store
  * Instance limits in ingester and distributor
  * OpenStack Swift storage support
  * Query-frontend: query stats tracking
  * Query-scheduler
  * Querier: tenant federation
  * Ruler config API
  * S3 Server Side Encryption (SSE) using KMS
  * TLS configuration for gRPC, HTTP and etcd clients
  * Zone-aware replication
  * `/labels` API using matchers
  * The following querier limits:
    * `-querier.max-fetched-chunks-per-query`
    * `-querier.max-fetched-chunk-bytes-per-query`
    * `-querier.max-fetched-series-per-query`
  * The following alertmanager limits:
    * Notification rate (`-alertmanager.notification-rate-limit` and `-alertmanager.notification-rate-limit-per-integration`)
    * Dispatcher groups (`-alertmanager.max-dispatcher-aggregation-groups`)
    * User config size (`-alertmanager.max-config-size-bytes`)
    * Templates count in user config (`-alertmanager.max-templates-count`)
    * Max template size (`-alertmanager.max-template-size-bytes`)
* [FEATURE] The endpoints `/api/v1/status/buildinfo`, `<prometheus-http-prefix>/api/v1/status/buildinfo`, and `<alertmanager-http-prefix>/api/v1/status/buildinfo` have been added to display build information and enabled features. #1219 #1240
* [FEATURE] PromQL: added `present_over_time` support. #139
* [FEATURE] Added "Activity tracker" feature which can log ongoing activities from previous Mimir run in case of a crash. It is enabled by default and controlled by the `-activity-tracker.filepath` flag. It can be disabled by setting this path to an empty string. Currently, the Store-gateway, Ruler, Querier, Query-frontend and Ingester components use this feature to track queries. #631 #782 #822 #1121
* [FEATURE] Divide configuration parameters into categories "basic", "advanced", and "experimental". Only flags in the basic category are shown when invoking `-help`, whereas `-help-all` will include flags in all categories (basic, advanced, experimental). #840
* [FEATURE] Querier: Added support for tenant federation to exemplar endpoints. #927
* [FEATURE] Ingester: can expose metrics on active series matching custom trackers configured via `-ingester.active-series-custom-trackers` (or its respective YAML config option). When configured, active series for custom trackers are exposed by the `cortex_ingester_active_series_custom_tracker` metric. #42 #672
* [FEATURE] Ingester: Enable snapshotting of in-memory TSDB on disk during shutdown via `-blocks-storage.tsdb.memory-snapshot-on-shutdown` (experimental). #249
* [FEATURE] Ingester: Added `-blocks-storage.tsdb.isolation-enabled` flag, which allows disabling TSDB isolation feature. This is enabled by default (per TSDB default), but disabling can improve performance of write requests. #512
* [FEATURE] Ingester: Added `-blocks-storage.tsdb.head-chunks-write-queue-size` flag, which allows setting the size of the queue used by the TSDB before m-mapping chunks (experimental). #591
  * Added `cortex_ingester_tsdb_mmap_chunk_write_queue_operations_total` metric to track different operations of this queue.
* [FEATURE] Distributor: Added `-api.skip-label-name-validation-header-enabled` option to allow skipping label name validation on the HTTP write path based on `X-Mimir-SkipLabelNameValidation` header being `true` or not. #390
* [FEATURE] Query-frontend: Add `cortex_query_fetched_series_total` and `cortex_query_fetched_chunks_bytes_total` per-user counters to expose the number of series and bytes fetched as part of queries. These metrics can be enabled with the `-frontend.query-stats-enabled` flag (or its respective YAML config option `query_stats_enabled`). [#4343](https://github.com/cortexproject/cortex/pull/4343)
* [FEATURE] Query-frontend: Add `cortex_query_fetched_chunks_total` per-user counter to expose the number of chunks fetched as part of queries. This metric can be enabled with the `-query-frontend.query-stats-enabled` flag (or its respective YAML config option `query_stats_enabled`). #31
* [FEATURE] Query-frontend: Add query sharding for instant and range queries. You can enable querysharding by setting `-query-frontend.parallelize-shardable-queries` to `true`. The following additional config and exported metrics have been added. #79 #80 #100 #124 #140 #148 #150 #151 #153 #154 #155 #156 #157 #158 #159 #160 #163 #169 #172 #196 #205 #225 #226 #227 #228 #230 #235 #240 #239 #246 #244 #319 #330 #371 #385 #400 #458 #586 #630 #660 #707 #1542
  * New config options:
    * `-query-frontend.query-sharding-total-shards`: The amount of shards to use when doing parallelisation via query sharding.
    * `-query-frontend.query-sharding-max-sharded-queries`: The max number of sharded queries that can be run for a given received query. 0 to disable limit.
    * `-blocks-storage.bucket-store.series-hash-cache-max-size-bytes`: Max size - in bytes - of the in-memory series hash cache in the store-gateway.
    * `-blocks-storage.tsdb.series-hash-cache-max-size-bytes`: Max size - in bytes - of the in-memory series hash cache in the ingester.
  * New exported metrics:
    * `cortex_bucket_store_series_hash_cache_requests_total`
    * `cortex_bucket_store_series_hash_cache_hits_total`
    * `cortex_frontend_query_sharding_rewrites_succeeded_total`
    * `cortex_frontend_sharded_queries_per_query`
  * Renamed metrics:
    * `cortex_frontend_mapped_asts_total` to `cortex_frontend_query_sharding_rewrites_attempted_total`
  * Modified metrics:
    * added `sharded` label to `cortex_query_seconds_total`
  * When query sharding is enabled, the following querier config must be set on query-frontend too:
    * `-querier.max-concurrent`
    * `-querier.timeout`
    * `-querier.max-samples`
    * `-querier.at-modifier-enabled`
    * `-querier.default-evaluation-interval`
    * `-querier.active-query-tracker-dir`
    * `-querier.lookback-delta`
  * Sharding can be dynamically controlled per request using the `Sharding-Control: 64` header. (0 to disable)
  * Sharding can be dynamically controlled per tenant using the limit `query_sharding_total_shards`. (0 to disable)
  * Added `sharded_queries` count to the "query stats" log.
  * The number of shards is adjusted to be compatible with number of compactor shards that are used by a split-and-merge compactor. The querier can use this to avoid querying blocks that cannot have series in a given query shard.
* [FEATURE] Query-Frontend: Added `-query-frontend.cache-unaligned-requests` option to cache responses for requests that do not have step-aligned start and end times. This can improve speed of repeated queries, but can also pollute cache with results that are never reused. #432
* [FEATURE] Querier: Added label names cardinality endpoint `<prefix>/api/v1/cardinality/label_names` that is disabled by default. Can be enabled/disabled via the CLI flag `-querier.cardinality-analysis-enabled` or its respective YAML config option. Configurable on a per-tenant basis. #301 #377 #474
* [FEATURE] Querier: Added label values cardinality endpoint `<prefix>/api/v1/cardinality/label_values` that is disabled by default. Can be enabled/disabled via the CLI flag `-querier.cardinality-analysis-enabled` or its respective YAML config option, and configurable on a per-tenant basis. The maximum number of label names allowed to be queried in a single API call can be controlled via `-querier.label-values-max-cardinality-label-names-per-request`. #332 #395 #474
* [FEATURE] Querier: Added `-store.max-labels-query-length` to restrict the range of `/series`, label-names and label-values requests. #507
* [FEATURE] Ruler: Add new `-ruler.query-stats-enabled` which when enabled will report the `cortex_ruler_query_seconds_total` as a per-user metric that tracks the sum of the wall time of executing queries in the ruler in seconds. [#4317](https://github.com/cortexproject/cortex/pull/4317)
* [FEATURE] Ruler: Added federated rule groups. #533
  * Added `-ruler.tenant-federation.enabled` config flag.
  * Added support for `source_tenants` field on rule groups.
* [FEATURE] Store-gateway: Added `/store-gateway/tenants` and `/store-gateway/tenant/{tenant}/blocks` endpoints that provide functionality that was provided by `tools/listblocks`. #911 #973
* [FEATURE] Compactor: compactor now uses new algorithm that we call "split-and-merge". Previous compaction strategy was removed. With the `split-and-merge` compactor source blocks for a given tenant are grouped into `-compactor.split-groups` number of groups. Each group of blocks is then compacted separately, and is split into `-compactor.split-and-merge-shards` shards (configurable on a per-tenant basis). Compaction of each tenant shards can be horizontally scaled. Number of compactors that work on jobs for single tenant can be limited by using `-compactor.compactor-tenant-shard-size` parameter, or per-tenant `compactor_tenant_shard_size` override.  #275 #281 #282 #283 #288 #290 #303 #307 #317 #323 #324 #328 #353 #368 #479 #820
* [FEATURE] Compactor: Added `-compactor.max-compaction-time` to control how long can compaction for a single tenant take. If compactions for a tenant take longer, no new compactions are started in the same compaction cycle. Running compactions are not stopped however, and may take much longer. #523
* [FEATURE] Compactor: When compactor finds blocks with out-of-order chunks, it will mark them for no-compaction. Blocks marked for no-compaction are ignored in future compactions too. Added metric `cortex_compactor_blocks_marked_for_no_compaction_total` to track number of blocks marked for no-compaction. Added `CortexCompactorSkippedBlocksWithOutOfOrderChunks` alert based on new metric. Markers are only checked from `<tenant>/markers` location, but uploaded to the block directory too. #520 #535 #550
* [FEATURE] Compactor: multiple blocks are now downloaded and uploaded at once, which can shorten compaction process. #552
* [ENHANCEMENT] Exemplars are now emitted for all gRPC calls and many operations tracked by histograms. #180
* [ENHANCEMENT] New options `-server.http-listen-network` and `-server.grpc-listen-network` allow binding as 'tcp4' or 'tcp6'. #180
* [ENHANCEMENT] Query federation: improve performance in MergeQueryable by memoizing labels. #312
* [ENHANCEMENT] Add histogram metrics `cortex_distributor_sample_delay_seconds` and `cortex_ingester_tsdb_sample_out_of_order_delta_seconds` #488
* [ENHANCEMENT] Check internal directory access before starting up. #1217
* [ENHANCEMENT] Azure client: expose option to configure MSI URL and user-assigned identity. #584
* [ENHANCEMENT] Added a new metric `mimir_build_info` to coincide with `cortex_build_info`. The metric `cortex_build_info` has not been removed. #1022
* [ENHANCEMENT] Mimir runs a sanity check of storage config at startup and will fail to start if the sanity check doesn't pass. This is done to find potential config issues before starting up. #1180
* [ENHANCEMENT] Validate alertmanager and ruler storage configurations to ensure they don't use same bucket name and region values as those configured for the blocks storage. #1214
* [ENHANCEMENT] Ingester: added option `-ingester.readiness-check-ring-health` to disable the ring health check in the readiness endpoint. When disabled, the health checks are run against only the ingester itself instead of all ingesters in the ring. #48 #126
* [ENHANCEMENT] Ingester: reduce CPU and memory utilization if remote write requests contains a large amount of "out of bounds" samples. #413
* [ENHANCEMENT] Ingester: reduce CPU and memory utilization when querying chunks from ingesters. #430
* [ENHANCEMENT] Ingester: Expose ingester ring page on ingesters. #654
* [ENHANCEMENT] Distributor: added option `-distributor.excluded-zones` to exclude ingesters running in specific zones both on write and read path. #51
* [ENHANCEMENT] Distributor: add tags to tracing span for distributor push with user, cluster and replica. #210
* [ENHANCEMENT] Distributor: performance optimisations. #212 #217 #242
* [ENHANCEMENT] Distributor: reduce latency when HA-Tracking by doing KVStore updates in the background. #271
* [ENHANCEMENT] Distributor: make distributor inflight push requests count include background calls to ingester. #398
* [ENHANCEMENT] Distributor: silently drop exemplars more than 5 minutes older than samples in the same batch. #544
* [ENHANCEMENT] Distributor: reject exemplars with blank label names or values. The `cortex_discarded_exemplars_total` metric will use the `exemplar_labels_blank` reason in this case. #873
* [ENHANCEMENT] Query-frontend: added `cortex_query_frontend_workers_enqueued_requests_total` metric to track the number of requests enqueued in each query-scheduler. #384
* [ENHANCEMENT] Query-frontend: added `cortex_query_frontend_non_step_aligned_queries_total` to track the total number of range queries with start/end not aligned to step. #347 #357 #582
* [ENHANCEMENT] Query-scheduler: exported summary `cortex_query_scheduler_inflight_requests` tracking total number of inflight requests (both enqueued and processing) in percentile buckets. #675
* [ENHANCEMENT] Querier: can use the `LabelNames` call with matchers, if matchers are provided in the `/labels` API call, instead of using the more expensive `MetricsForLabelMatchers` call as before. #3 #1186
* [ENHANCEMENT] Querier / store-gateway: optimized regex matchers. #319 #334 #355
* [ENHANCEMENT] Querier: when fetching data for specific query-shard, we can ignore some blocks based on compactor-shard ID, since sharding of series by query sharding and compactor is the same. Added metrics: #438 #450
  * `cortex_querier_blocks_found_total`
  * `cortex_querier_blocks_queried_total`
  * `cortex_querier_blocks_with_compactor_shard_but_incompatible_query_shard_total`
* [ENHANCEMENT] Querier / ruler: reduce cpu usage, latency and peak memory consumption. #459 #463 #589
* [ENHANCEMENT] Querier: labels requests now obey `-querier.query-ingesters-within`, making them a little more efficient. #518
* [ENHANCEMENT] Querier: retry store-gateway in case of unexpected failure, instead of failing the query. #1003
* [ENHANCEMENT] Querier / ruler: reduce memory used by streaming queries, particularly in ruler. [#4341](https://github.com/cortexproject/cortex/pull/4341)
* [ENHANCEMENT] Ruler: Using shuffle sharding subring on GetRules API. [#4466](https://github.com/cortexproject/cortex/pull/4466)
* [ENHANCEMENT] Ruler: wait for ruler ring client to self-detect during startup. #990
* [ENHANCEMENT] Store-gateway: added `cortex_bucket_store_sent_chunk_size_bytes` metric, tracking the size of chunks sent from store-gateway to querier. #123
* [ENHANCEMENT] Store-gateway: reduced CPU and memory utilization due to exported metrics aggregation for instances with a large number of tenants. #123 #142
* [ENHANCEMENT] Store-gateway: added an in-memory LRU cache for chunks attributes. Can be enabled setting `-blocks-storage.bucket-store.chunks-cache.attributes-in-memory-max-items=X` where `X` is the max number of items to keep in the in-memory cache. The following new metrics are exposed: #279 #415 #437
  * `cortex_cache_memory_requests_total`
  * `cortex_cache_memory_hits_total`
  * `cortex_cache_memory_items_count`
* [ENHANCEMENT] Store-gateway: log index cache requests to tracing spans. #419
* [ENHANCEMENT] Store-gateway: store-gateway can now ignore blocks with minimum time within `-blocks-storage.bucket-store.ignore-blocks-within` duration. Useful when used together with `-querier.query-store-after`. #502
* [ENHANCEMENT] Store-gateway: label values with matchers now doesn't preload or list series, reducing latency and memory consumption. #534
* [ENHANCEMENT] Store-gateway: the results of `LabelNames()`, `LabelValues()` and `Series(skipChunks=true)` calls are now cached in the index cache. #590
* [ENHANCEMENT] Store-gateway: Added `-store-gateway.sharding-ring.unregister-on-shutdown` option that allows store-gateway to stay in the ring even after shutdown. Defaults to `true`, which is the same as current behaviour. #610 #614
* [ENHANCEMENT] Store-gateway: wait for ring tokens stability instead of ring stability to speed up startup and tests. #620
* [ENHANCEMENT] Compactor: add timeout for waiting on compactor to become ACTIVE in the ring. [#4262](https://github.com/cortexproject/cortex/pull/4262)
* [ENHANCEMENT] Compactor: skip already planned compaction jobs if the tenant doesn't belong to the compactor instance anymore. #303
* [ENHANCEMENT] Compactor: Blocks cleaner will ignore users that it no longer "owns" when sharding is enabled, and user ownership has changed since last scan. #325
* [ENHANCEMENT] Compactor: added `-compactor.compaction-jobs-order` support to configure which compaction jobs should run first for a given tenant (in case there are multiple ones). Supported values are: `smallest-range-oldest-blocks-first` (default), `newest-blocks-first`. #364
* [ENHANCEMENT] Compactor: delete blocks marked for deletion faster. #490
* [ENHANCEMENT] Compactor: expose low-level concurrency options for compactor: `-compactor.max-opening-blocks-concurrency`, `-compactor.max-closing-blocks-concurrency`, `-compactor.symbols-flushers-concurrency`. #569 #701
* [ENHANCEMENT] Compactor: expand compactor logs to include total compaction job time, total time for uploads and block counts. #549
* [ENHANCEMENT] Ring: allow experimental configuration of disabling of heartbeat timeouts by setting the relevant configuration value to zero. Applies to the following: [#4342](https://github.com/cortexproject/cortex/pull/4342)
  * `-distributor.ring.heartbeat-timeout`
  * `-ingester.ring.heartbeat-timeout`
  * `-ruler.ring.heartbeat-timeout`
  * `-alertmanager.sharding-ring.heartbeat-timeout`
  * `-compactor.ring.heartbeat-timeout`
  * `-store-gateway.sharding-ring.heartbeat-timeout`
* [ENHANCEMENT] Ring: allow heartbeats to be explicitly disabled by setting the interval to zero. This is considered experimental. This applies to the following configuration options: [#4344](https://github.com/cortexproject/cortex/pull/4344)
  * `-distributor.ring.heartbeat-period`
  * `-ingester.ring.heartbeat-period`
  * `-ruler.ring.heartbeat-period`
  * `-alertmanager.sharding-ring.heartbeat-period`
  * `-compactor.ring.heartbeat-period`
  * `-store-gateway.sharding-ring.heartbeat-period`
* [ENHANCEMENT] Memberlist: optimized receive path for processing ring state updates, to help reduce CPU utilization in large clusters. [#4345](https://github.com/cortexproject/cortex/pull/4345)
* [ENHANCEMENT] Memberlist: expose configuration of memberlist packet compression via `-memberlist.compression-enabled`. [#4346](https://github.com/cortexproject/cortex/pull/4346)
* [ENHANCEMENT] Memberlist: Add `-memberlist.advertise-addr` and `-memberlist.advertise-port` options for setting the address to advertise to other members of the cluster to enable NAT traversal. #260
* [ENHANCEMENT] Memberlist: reduce CPU utilization for rings with a large number of members. #537 #563 #634
* [ENHANCEMENT] Overrides exporter: include additional limits in the per-tenant override exporter. The following limits have been added to the `cortex_limit_overrides` metric: #21
  * `max_fetched_series_per_query`
  * `max_fetched_chunk_bytes_per_query`
  * `ruler_max_rules_per_rule_group`
  * `ruler_max_rule_groups_per_tenant`
* [ENHANCEMENT] Overrides exporter: add a metrics `cortex_limits_defaults` to expose the default values of limits. #173
* [ENHANCEMENT] Overrides exporter: Add `max_fetched_chunks_per_query` and `max_global_exemplars_per_user` limits to the default and per-tenant limits exported as metrics. #471 #515
* [ENHANCEMENT] Upgrade Go to 1.17.8. #1347 #1381
* [ENHANCEMENT] Upgrade Docker base images to `alpine:3.15.0`. #1348
* [BUGFIX] Azure storage: only create HTTP client once, to reduce memory utilization. #605
* [BUGFIX] Ingester: fixed ingester stuck on start up (LEAVING ring state) when `-ingester.ring.heartbeat-period=0` and `-ingester.unregister-on-shutdown=false`. [#4366](https://github.com/cortexproject/cortex/pull/4366)
* [BUGFIX] Ingester: prevent any reads or writes while the ingester is stopping. This will prevent accessing TSDB blocks once they have been already closed. [#4304](https://github.com/cortexproject/cortex/pull/4304)
* [BUGFIX] Ingester: TSDB now waits for pending readers before truncating Head block, fixing the `chunk not found` error and preventing wrong query results. #16
* [BUGFIX] Ingester: don't create TSDB or appender if no samples are sent by a tenant. #162
* [BUGFIX] Ingester: fix out-of-order chunks in TSDB head in-memory series after WAL replay in case some samples were appended to TSDB WAL before series. #530
* [BUGFIX] Distributor: when cleaning up obsolete elected replicas from KV store, HA tracker didn't update number of cluster per user correctly. [#4336](https://github.com/cortexproject/cortex/pull/4336)
* [BUGFIX] Distributor: fix bug in query-exemplar where some results would get dropped. #583
* [BUGFIX] Query-frontend: Fixes @ modifier functions (start/end) when splitting queries by time. #206
* [BUGFIX] Query-frontend: Ensure query_range requests handled by the query-frontend return JSON formatted errors. #360 #499
* [BUGFIX] Query-frontend: don't reuse cached results for queries that are not step-aligned. #424
* [BUGFIX] Query-frontend: fix API error messages that were mentioning Prometheus `--enable-feature=promql-negative-offset` and `--enable-feature=promql-at-modifier` flags. #688
* [BUGFIX] Query-frontend: worker's cancellation channels are now buffered to ensure that all request cancellations are properly handled. #741
* [BUGFIX] Querier: fixed `/api/v1/user_stats` endpoint. When zone-aware replication is enabled, `MaxUnavailableZones` param is used instead of `MaxErrors`, so setting `MaxErrors = 0` doesn't make the Querier wait for all Ingesters responses. #474
* [BUGFIX] Querier: Disable query scheduler SRV DNS lookup. #689
* [BUGFIX] Ruler: fixed counting of PromQL evaluation errors as user-errors when updating `cortex_ruler_queries_failed_total`. [#4335](https://github.com/cortexproject/cortex/pull/4335)
* [BUGFIX] Ruler: fix formatting of rule groups in `/ruler/rule_groups` endpoint. #655
* [BUGFIX] Ruler: do not log `unable to read rules directory` at startup if the directory hasn't been created yet. #1058
* [BUGFIX] Ruler: enable Prometheus-compatible endpoints regardless of `-ruler.enable-api`. The flag now only controls the configuration API. This is what the config flag description stated, but not what was happening. #1216
* [BUGFIX] Compactor: fixed panic while collecting Prometheus metrics. #28
* [BUGFIX] Compactor: compactor should now be able to correctly mark blocks for deletion and no-compaction, if such marking was previously interrupted. #1015
* [BUGFIX] Alertmanager: remove stale template files. #4495
* [BUGFIX] Alertmanager: don't replace user configurations with blank fallback configurations (when enabled), particularly during scaling up/down instances when sharding is enabled. #224
* [BUGFIX] Ring: multi KV runtime config changes are now propagated to all rings, not just ingester ring. #1047
* [BUGFIX] Memberlist: fixed corrupted packets when sending compound messages with more than 255 messages or messages bigger than 64KB. #551
* [BUGFIX] Overrides exporter: successfully startup even if runtime config is not set. #1056
* [BUGFIX] Fix internal modules to wait for other modules depending on them before stopping. #1472

### Mixin

_Changes since `grafana/cortex-jsonnet` `1.9.0`._

* [CHANGE] Removed chunks storage support from mixin. #641 #643 #645 #811 #812 #813
  * Removed `tsdb.libsonnet`: no need to import it anymore (its content is already automatically included when using Jsonnet)
  * Removed the following fields from `_config`:
    * `storage_engine` (defaults to `blocks`)
    * `chunk_index_backend`
    * `chunk_store_backend`
  * Removed schema config map
  * Removed the following dashboards:
    * "Cortex / Chunks"
    * "Cortex / WAL"
    * "Cortex / Blocks vs Chunks"
  * Removed the following alerts:
    * `CortexOldChunkInMemory`
    * `CortexCheckpointCreationFailed`
    * `CortexCheckpointDeletionFailed`
    * `CortexProvisioningMemcachedTooSmall`
    * `CortexWALCorruption`
    * `CortexTableSyncFailure`
    * `CortexTransferFailed`
  * Removed the following recording rules:
    * `cortex_chunk_store_index_lookups_per_query`
    * `cortex_chunk_store_series_pre_intersection_per_query`
    * `cortex_chunk_store_series_post_intersection_per_query`
    * `cortex_chunk_store_chunks_per_query`
    * `cortex_bigtable_request_duration_seconds`
    * `cortex_cassandra_request_duration_seconds`
    * `cortex_dynamo_request_duration_seconds`
    * `cortex_database_request_duration_seconds`
    * `cortex_gcs_request_duration_seconds`
* [CHANGE] Update grafana-builder dependency: use $__rate_interval in qpsPanel and latencyPanel. [#372](https://github.com/grafana/cortex-jsonnet/pull/372)
* [CHANGE] `namespace` template variable in dashboards now only selects namespaces for selected clusters. [#311](https://github.com/grafana/cortex-jsonnet/pull/311)
* [CHANGE] `CortexIngesterRestarts` alert severity changed from `critical` to `warning`. [#321](https://github.com/grafana/cortex-jsonnet/pull/321)
* [CHANGE] Dashboards: added overridable `job_labels` and `cluster_labels` to the configuration object as label lists to uniquely identify jobs and clusters in the metric names and group-by lists in dashboards. [#319](https://github.com/grafana/cortex-jsonnet/pull/319)
* [CHANGE] Dashboards: `alert_aggregation_labels` has been removed from the configuration and overriding this value has been deprecated. Instead the labels are now defined by the `cluster_labels` list, and should be overridden accordingly through that list. [#319](https://github.com/grafana/cortex-jsonnet/pull/319)
* [CHANGE] Renamed `CortexCompactorHasNotUploadedBlocksSinceStart` to `CortexCompactorHasNotUploadedBlocks`. [#334](https://github.com/grafana/cortex-jsonnet/pull/334)
* [CHANGE] Renamed `CortexCompactorRunFailed` to `CortexCompactorHasNotSuccessfullyRunCompaction`. [#334](https://github.com/grafana/cortex-jsonnet/pull/334)
* [CHANGE] Renamed `CortexInconsistentConfig` alert to `CortexInconsistentRuntimeConfig` and increased severity to `critical`. [#335](https://github.com/grafana/cortex-jsonnet/pull/335)
* [CHANGE] Increased `CortexBadRuntimeConfig` alert severity to `critical` and removed support for `cortex_overrides_last_reload_successful` metric (was removed in Cortex 1.3.0). [#335](https://github.com/grafana/cortex-jsonnet/pull/335)
* [CHANGE] Grafana 'min step' changed to 15s so dashboard show better detail. [#340](https://github.com/grafana/cortex-jsonnet/pull/340)
* [CHANGE] Replace `CortexRulerFailedEvaluations` with two new alerts: `CortexRulerTooManyFailedPushes` and `CortexRulerTooManyFailedQueries`. [#347](https://github.com/grafana/cortex-jsonnet/pull/347)
* [CHANGE] Removed `CortexCacheRequestErrors` alert. This alert was not working because the legacy Cortex cache client instrumentation doesn't track errors. [#346](https://github.com/grafana/cortex-jsonnet/pull/346)
* [CHANGE] Removed `CortexQuerierCapacityFull` alert. [#342](https://github.com/grafana/cortex-jsonnet/pull/342)
* [CHANGE] Changes blocks storage alerts to group metrics by the configured `cluster_labels` (supporting the deprecated `alert_aggregation_labels`). [#351](https://github.com/grafana/cortex-jsonnet/pull/351)
* [CHANGE] Increased `CortexIngesterReachingSeriesLimit` critical alert threshold from 80% to 85%. [#363](https://github.com/grafana/cortex-jsonnet/pull/363)
* [CHANGE] Changed default `job_names` for query-frontend, query-scheduler and querier to match custom deployments too. [#376](https://github.com/grafana/cortex-jsonnet/pull/376)
* [CHANGE] Split `cortex_api` recording rule group into three groups. This is a workaround for large clusters where this group can become slow to evaluate. [#401](https://github.com/grafana/cortex-jsonnet/pull/401)
* [CHANGE] Increased `CortexIngesterReachingSeriesLimit` warning threshold from 70% to 80% and critical threshold from 85% to 90%. [#404](https://github.com/grafana/cortex-jsonnet/pull/404)
* [CHANGE] Raised `CortexKVStoreFailure` alert severity from warning to critical. #493
* [CHANGE] Increase `CortexRolloutStuck` alert "for" duration from 15m to 30m. #493 #573
* [CHANGE] The Alertmanager and Ruler compiled dashboards (`alertmanager.json` and `ruler.json`) have been respectively renamed to `mimir-alertmanager.json` and `mimir-ruler.json`. #869
* [CHANGE] Removed `cortex_overrides_metric` from `_config`. #871
* [CHANGE] Renamed recording rule groups (`cortex_` prefix changed to `mimir_`). #871
* [CHANGE] Alerts name prefix has been changed from `Cortex` to `Mimir` (eg. alert `CortexIngesterUnhealthy` has been renamed to `MimirIngesterUnhealthy`). #879
* [CHANGE] Enabled resources dashboards by default. Can be disabled setting `resources_dashboards_enabled` config field to `false`. #920
* [FEATURE] Added `Cortex / Overrides` dashboard, displaying default limits and per-tenant overrides applied to Mimir. #673
* [FEATURE] Added `Mimir / Tenants` and `Mimir / Top tenants` dashboards, displaying user-based metrics. #776
* [FEATURE] Added querier autoscaling panels and alerts. #1006 #1016
* [FEATURE] Mimir / Top tenants dashboard now has tenants ranked by rule group size and evaluation time. #1338
* [ENHANCEMENT] cortex-mixin: Make `cluster_namespace_deployment:kube_pod_container_resource_requests_{cpu_cores,memory_bytes}:sum` backwards compatible with `kube-state-metrics` v2.0.0. [#317](https://github.com/grafana/cortex-jsonnet/pull/317)
* [ENHANCEMENT] Cortex-mixin: Include `cortex-gw-internal` naming variation in default `gateway` job names. [#328](https://github.com/grafana/cortex-jsonnet/pull/328)
* [ENHANCEMENT] Ruler dashboard: added object storage metrics. [#354](https://github.com/grafana/cortex-jsonnet/pull/354)
* [ENHANCEMENT] Alertmanager dashboard: added object storage metrics. [#354](https://github.com/grafana/cortex-jsonnet/pull/354)
* [ENHANCEMENT] Added documentation text panels and descriptions to reads and writes dashboards. [#324](https://github.com/grafana/cortex-jsonnet/pull/324)
* [ENHANCEMENT] Dashboards: defined container functions for common resources panels: containerDiskWritesPanel, containerDiskReadsPanel, containerDiskSpaceUtilization. [#331](https://github.com/grafana/cortex-jsonnet/pull/331)
* [ENHANCEMENT] cortex-mixin: Added `alert_excluded_routes` config to exclude specific routes from alerts. [#338](https://github.com/grafana/cortex-jsonnet/pull/338)
* [ENHANCEMENT] Added `CortexMemcachedRequestErrors` alert. [#346](https://github.com/grafana/cortex-jsonnet/pull/346)
* [ENHANCEMENT] Ruler dashboard: added "Per route p99 latency" panel in the "Configuration API" row. [#353](https://github.com/grafana/cortex-jsonnet/pull/353)
* [ENHANCEMENT] Increased the `for` duration of the `CortexIngesterReachingSeriesLimit` warning alert to 3h. [#362](https://github.com/grafana/cortex-jsonnet/pull/362)
* [ENHANCEMENT] Added a new tier (`medium_small_user`) so we have another tier between 100K and 1Mil active series. [#364](https://github.com/grafana/cortex-jsonnet/pull/364)
* [ENHANCEMENT] Extend Alertmanager dashboard: [#313](https://github.com/grafana/cortex-jsonnet/pull/313)
  * "Tenants" stat panel - shows number of discovered tenant configurations.
  * "Replication" row - information about the replication of tenants/alerts/silences over instances.
  * "Tenant Configuration Sync" row - information about the configuration sync procedure.
  * "Sharding Initial State Sync" row - information about the initial state sync procedure when sharding is enabled.
  * "Sharding Runtime State Sync" row - information about various state operations which occur when sharding is enabled (replication, fetch, marge, persist).
* [ENHANCEMENT] Update gsutil command for `not healthy index found` playbook [#370](https://github.com/grafana/cortex-jsonnet/pull/370)
* [ENHANCEMENT] Added Alertmanager alerts and playbooks covering configuration syncs and sharding operation: [#377 [#378](https://github.com/grafana/cortex-jsonnet/pull/378)
  * `CortexAlertmanagerSyncConfigsFailing`
  * `CortexAlertmanagerRingCheckFailing`
  * `CortexAlertmanagerPartialStateMergeFailing`
  * `CortexAlertmanagerReplicationFailing`
  * `CortexAlertmanagerPersistStateFailing`
  * `CortexAlertmanagerInitialSyncFailed`
* [ENHANCEMENT] Add recording rules to improve responsiveness of Alertmanager dashboard. [#387](https://github.com/grafana/cortex-jsonnet/pull/387)
* [ENHANCEMENT] Add `CortexRolloutStuck` alert. [#405](https://github.com/grafana/cortex-jsonnet/pull/405)
* [ENHANCEMENT] Added `CortexKVStoreFailure` alert. [#406](https://github.com/grafana/cortex-jsonnet/pull/406)
* [ENHANCEMENT] Use configured `ruler` jobname for ruler dashboard panels. [#409](https://github.com/grafana/cortex-jsonnet/pull/409)
* [ENHANCEMENT] Add ability to override `datasource` for generated dashboards. [#407](https://github.com/grafana/cortex-jsonnet/pull/407)
* [ENHANCEMENT] Use alertmanager jobname for alertmanager dashboard panels [#411](https://github.com/grafana/cortex-jsonnet/pull/411)
* [ENHANCEMENT] Added `CortexDistributorReachingInflightPushRequestLimit` alert. [#408](https://github.com/grafana/cortex-jsonnet/pull/408)
* [ENHANCEMENT] Added `CortexReachingTCPConnectionsLimit` alert. #403
* [ENHANCEMENT] Added "Cortex / Writes Networking" and "Cortex / Reads Networking" dashboards. #405
* [ENHANCEMENT] Improved "Queue length" panel in "Cortex / Queries" dashboard. #408
* [ENHANCEMENT] Add `CortexDistributorReachingInflightPushRequestLimit` alert and playbook. #401
* [ENHANCEMENT] Added "Recover accidentally deleted blocks (Google Cloud specific)" playbook. #475
* [ENHANCEMENT] Added support to multi-zone store-gateway deployments. #608 #615
* [ENHANCEMENT] Show supplementary alertmanager services in the Rollout Progress dashboard. #738 #855
* [ENHANCEMENT] Added `mimir` to default job names. This makes dashboards and alerts working when Mimir is installed in single-binary mode and the deployment is named `mimir`. #921
* [ENHANCEMENT] Introduced a new alert for the Alertmanager: `MimirAlertmanagerAllocatingTooMuchMemory`. It has two severities based on the memory usage against limits, a `warning` level at 80% and a `critical` level at 90%. #1206
* [ENHANCEMENT] Faster memcached cache requests. #2720
* [BUGFIX] Fixed `CortexIngesterHasNotShippedBlocks` alert false positive in case an ingester instance had ingested samples in the past, then no traffic was received for a long period and then it started receiving samples again. [#308](https://github.com/grafana/cortex-jsonnet/pull/308)
* [BUGFIX] Fixed `CortexInconsistentRuntimeConfig` metric. [#335](https://github.com/grafana/cortex-jsonnet/pull/335)
* [BUGFIX] Fixed scaling dashboard to correctly work when a Cortex service deployment spans across multiple zones (a zone is expected to have the `zone-[a-z]` suffix). [#365](https://github.com/grafana/cortex-jsonnet/pull/365)
* [BUGFIX] Fixed rollout progress dashboard to correctly work when a Cortex service deployment spans across multiple zones (a zone is expected to have the `zone-[a-z]` suffix). [#366](https://github.com/grafana/cortex-jsonnet/pull/366)
* [BUGFIX] Fixed rollout progress dashboard to include query-scheduler too. [#376](https://github.com/grafana/cortex-jsonnet/pull/376)
* [BUGFIX] Upstream recording rule `node_namespace_pod_container:container_cpu_usage_seconds_total:sum_irate` renamed. [#379](https://github.com/grafana/cortex-jsonnet/pull/379)
* [BUGFIX] Fixed writes/reads/alertmanager resources dashboards to use `$._config.job_names.gateway`. [#403](https://github.com/grafana/cortex-jsonnet/pull/403)
* [BUGFIX] Span the annotation.message in alerts as YAML multiline strings. [#412](https://github.com/grafana/cortex-jsonnet/pull/412)
* [BUGFIX] Fixed "Instant queries / sec" in "Cortex / Reads" dashboard. #445
* [BUGFIX] Fixed and added missing KV store panels in Writes, Reads, Ruler and Compactor dashboards. #448
* [BUGFIX] Fixed Alertmanager dashboard when alertmanager is running as part of single binary. #1064
* [BUGFIX] Fixed Ruler dashboard when ruler is running as part of single binary. #1260
* [BUGFIX] Query-frontend: fixed bad querier status code mapping with query-sharding enabled. #1227

### Jsonnet

_Changes since `grafana/cortex-jsonnet` `1.9.0`._

* [CHANGE] Removed chunks storage support. #639
  * Removed the following fields from `_config`:
    * `storage_engine` (defaults to `blocks`)
    * `querier_second_storage_engine` (not supported anymore)
    * `table_manager_enabled`, `table_prefix`
    * `memcached_index_writes_enabled` and `memcached_index_writes_max_item_size_mb`
    * `storeMemcachedChunksConfig`
    * `storeConfig`
    * `max_chunk_idle`
    * `schema` (the schema configmap is still added for backward compatibility reasons)
    * `bigtable_instance` and `bigtable_project`
    * `client_configs`
    * `enabledBackends`
    * `storage_backend`
    * `cassandra_addresses`
    * `s3_bucket_name`
    * `ingester_deployment_without_wal` (was only used by chunks storage)
    * `ingester` (was only used to configure chunks storage WAL)
  * Removed the following CLI flags from `ingester_args`:
    * `ingester.max-chunk-age`
    * `ingester.max-stale-chunk-idle`
    * `ingester.max-transfer-retries`
    * `ingester.retain-period`
* [CHANGE] Changed `overrides-exporter.libsonnet` from being based on cortex-tools to Mimir `overrides-exporter` target. #646
* [CHANGE] Store gateway: set `-blocks-storage.bucket-store.index-cache.memcached.max-get-multi-concurrency`,
  `-blocks-storage.bucket-store.chunks-cache.memcached.max-get-multi-concurrency`,
  `-blocks-storage.bucket-store.metadata-cache.memcached.max-get-multi-concurrency`,
  `-blocks-storage.bucket-store.index-cache.memcached.max-idle-connections`,
  `-blocks-storage.bucket-store.chunks-cache.memcached.max-idle-connections`,
  `-blocks-storage.bucket-store.metadata-cache.memcached.max-idle-connections` to 100 [#414](https://github.com/grafana/cortex-jsonnet/pull/414)
* [CHANGE] Alertmanager: mounted overrides configmap to alertmanager too. [#315](https://github.com/grafana/cortex-jsonnet/pull/315)
* [CHANGE] Memcached: upgraded memcached from `1.5.17` to `1.6.9`. [#316](https://github.com/grafana/cortex-jsonnet/pull/316)
* [CHANGE] Store-gateway: increased memory request and limit respectively from 6GB / 6GB to 12GB / 18GB. [#322](https://github.com/grafana/cortex-jsonnet/pull/322)
* [CHANGE] Store-gateway: increased `-blocks-storage.bucket-store.max-chunk-pool-bytes` from 2GB (default) to 12GB. [#322](https://github.com/grafana/cortex-jsonnet/pull/322)
* [CHANGE] Ingester/Ruler: set `-server.grpc-max-send-msg-size-bytes` and `-server.grpc-max-send-msg-size-bytes` to sensible default values (10MB). [#326](https://github.com/grafana/cortex-jsonnet/pull/326)
* [CHANGE] Decreased `-server.grpc-max-concurrent-streams` from 100k to 10k. [#369](https://github.com/grafana/cortex-jsonnet/pull/369)
* [CHANGE] Decreased blocks storage ingesters graceful termination period from 80m to 20m. [#369](https://github.com/grafana/cortex-jsonnet/pull/369)
* [CHANGE] Increase the rules per group and rule groups limits on different tiers. [#396](https://github.com/grafana/cortex-jsonnet/pull/396)
* [CHANGE] Removed `max_samples_per_query` limit, since it only works with chunks and only when using `-distributor.shard-by-all-labels=false`. [#397](https://github.com/grafana/cortex-jsonnet/pull/397)
* [CHANGE] Removed chunks storage query sharding config support. The following config options have been removed: [#398](https://github.com/grafana/cortex-jsonnet/pull/398)
  * `_config` > `queryFrontend` > `shard_factor`
  * `_config` > `queryFrontend` > `sharded_queries_enabled`
  * `_config` > `queryFrontend` > `query_split_factor`
* [CHANGE] Rename ruler_s3_bucket_name and ruler_gcs_bucket_name to ruler_storage_bucket_name: [#415](https://github.com/grafana/cortex-jsonnet/pull/415)
* [CHANGE] Fine-tuned rolling update policy for distributor, querier, query-frontend, query-scheduler. [#420](https://github.com/grafana/cortex-jsonnet/pull/420)
* [CHANGE] Increased memcached metadata/chunks/index-queries max connections from 4k to 16k. [#420](https://github.com/grafana/cortex-jsonnet/pull/420)
* [CHANGE] Disabled step alignment in query-frontend to be compliant with PromQL. [#420](https://github.com/grafana/cortex-jsonnet/pull/420)
* [CHANGE] Do not limit compactor CPU and request a number of cores equal to the configured concurrency. [#420](https://github.com/grafana/cortex-jsonnet/pull/420)
* [CHANGE] Configured split-and-merge compactor. #853
  * The following CLI flags are set on compactor:
    * `-compactor.split-and-merge-shards=0`
    * `-compactor.compactor-tenant-shard-size=1`
    * `-compactor.split-groups=1`
    * `-compactor.max-opening-blocks-concurrency=4`
    * `-compactor.max-closing-blocks-concurrency=2`
    * `-compactor.symbols-flushers-concurrency=4`
  * The following per-tenant overrides have been set on `super_user` and `mega_user` classes:
    ```
    compactor_split_and_merge_shards: 2,
    compactor_tenant_shard_size: 2,
    compactor_split_groups: 2,
    ```
* [CHANGE] The entrypoint file to include has been renamed from `cortex.libsonnet` to `mimir.libsonnet`. #897
* [CHANGE] The default image config field has been renamed from `cortex` to `mimir`. #896
   ```
   {
     _images+:: {
       mimir: '...',
     },
   }
   ```
* [CHANGE] Removed `cortex_` prefix from config fields. #898
  * The following config fields have been renamed:
    * `cortex_bucket_index_enabled` renamed to `bucket_index_enabled`
    * `cortex_compactor_cleanup_interval` renamed to `compactor_cleanup_interval`
    * `cortex_compactor_data_disk_class` renamed to `compactor_data_disk_class`
    * `cortex_compactor_data_disk_size` renamed to `compactor_data_disk_size`
    * `cortex_compactor_max_concurrency` renamed to `compactor_max_concurrency`
    * `cortex_distributor_allow_multiple_replicas_on_same_node` renamed to `distributor_allow_multiple_replicas_on_same_node`
    * `cortex_ingester_data_disk_class` renamed to `ingester_data_disk_class`
    * `cortex_ingester_data_disk_size` renamed to `ingester_data_disk_size`
    * `cortex_querier_allow_multiple_replicas_on_same_node` renamed to `querier_allow_multiple_replicas_on_same_node`
    * `cortex_query_frontend_allow_multiple_replicas_on_same_node` renamed to `query_frontend_allow_multiple_replicas_on_same_node`
    * `cortex_query_sharding_enabled` renamed to `query_sharding_enabled`
    * `cortex_query_sharding_msg_size_factor` renamed to `query_sharding_msg_size_factor`
    * `cortex_ruler_allow_multiple_replicas_on_same_node` renamed to `ruler_allow_multiple_replicas_on_same_node`
    * `cortex_store_gateway_data_disk_class` renamed to `store_gateway_data_disk_class`
    * `cortex_store_gateway_data_disk_size` renamed to `store_gateway_data_disk_size`
* [CHANGE] The overrides configmap default mountpoint has changed from `/etc/cortex` to `/etc/mimir`. It can be customized via the `overrides_configmap_mountpoint` config field. #899
* [CHANGE] Enabled in the querier the features to query label names with matchers, PromQL at modifier and query long-term storage for labels. #905
* [CHANGE] Reduced TSDB blocks retention on ingesters disk from 96h to 24h. #905
* [CHANGE] Enabled closing of idle TSDB in ingesters. #905
* [CHANGE] Disabled TSDB isolation in ingesters for better performances. #905
* [CHANGE] Changed log level of querier, query-frontend, query-scheduler and alertmanager from `debug` to `info`. #905
* [CHANGE] Enabled attributes in-memory cache in store-gateway. #905
* [CHANGE] Configured store-gateway to not load blocks containing samples more recent than 10h (because such samples are queried from ingesters). #905
* [CHANGE] Dynamically compute `-compactor.deletion-delay` based on other settings, in order to reduce the deletion delay as much as possible and lower the number of live blocks in the storage. #907
* [CHANGE] The config field `distributorConfig` has been renamed to `ingesterRingClientConfig`. Config field `ringClient` has been removed in favor of `ingesterRingClientConfig`. #997 #1057
* [CHANGE] Gossip.libsonnet has been fixed to modify all ring configurations, not only the ingester ring config. Furthermore it now supports migration via multi KV store. #1057 #1099
* [CHANGE] Changed the default of `bucket_index_enabled` to `true`. #924
* [CHANGE] Remove the support for the test-exporter. #1133
* [CHANGE] Removed `$.distributor_deployment_labels`, `$.ingester_deployment_labels` and `$.querier_deployment_labels` fields, that were used by gossip.libsonnet to inject additional label. Now the label is injected directly into pods of statefulsets and deployments. #1297
* [CHANGE] Disabled `-ingester.readiness-check-ring-health`. #1352
* [CHANGE] Changed Alertmanager CPU request from `100m` to `2` cores, and memory request from `1Gi` to `10Gi`. Set Alertmanager memory limit to `15Gi`. #1206
* [CHANGE] gossip.libsonnet has been renamed to memberlist.libsonnet, and is now imported by default. Use of memberlist for ring is enabled by setting `_config.memberlist_ring_enabled` to true. #1526
* [FEATURE] Added query sharding support. It can be enabled setting `cortex_query_sharding_enabled: true` in the `_config` object. #653
* [FEATURE] Added shuffle-sharding support. It can be enabled and configured using the following config: #902
   ```
   _config+:: {
     shuffle_sharding:: {
       ingester_write_path_enabled: true,
       ingester_read_path_enabled: true,
       querier_enabled: true,
       ruler_enabled: true,
       store_gateway_enabled: true,
     },
   }
   ```
* [FEATURE] Added multi-zone ingesters and store-gateways support. #1352 #1552
* [ENHANCEMENT] Add overrides config to compactor. This allows setting retention configs per user. [#386](https://github.com/grafana/cortex-jsonnet/pull/386)
* [ENHANCEMENT] Added 256MB memory ballast to querier. [#369](https://github.com/grafana/cortex-jsonnet/pull/369)
* [ENHANCEMENT] Update `etcd-operator` to latest version (see https://github.com/grafana/jsonnet-libs/pull/480). [#263](https://github.com/grafana/cortex-jsonnet/pull/263)
* [ENHANCEMENT] Add support for Azure storage in Alertmanager configuration. [#381](https://github.com/grafana/cortex-jsonnet/pull/381)
* [ENHANCEMENT] Add support for running Alertmanager in sharding mode. [#394](https://github.com/grafana/cortex-jsonnet/pull/394)
* [ENHANCEMENT] Allow to customize PromQL engine settings via `queryEngineConfig`. [#399](https://github.com/grafana/cortex-jsonnet/pull/399)
* [ENHANCEMENT] Define Azure object storage ruler args. [#416](https://github.com/grafana/cortex-jsonnet/pull/416)
* [ENHANCEMENT] Added the following config options to allow to schedule multiple replicas of the same service on the same node: [#418](https://github.com/grafana/cortex-jsonnet/pull/418)
  * `cortex_distributor_allow_multiple_replicas_on_same_node`
  * `cortex_ruler_allow_multiple_replicas_on_same_node`
  * `cortex_querier_allow_multiple_replicas_on_same_node`
  * `cortex_query_frontend_allow_multiple_replicas_on_same_node`
* [BUGFIX] Alertmanager: fixed `--alertmanager.cluster.peers` CLI flag passed to alertmanager when HA is enabled. [#329](https://github.com/grafana/cortex-jsonnet/pull/329)
* [BUGFIX] Fixed `-distributor.extend-writes` setting on ruler when `unregister_ingesters_on_shutdown` is disabled. [#369](https://github.com/grafana/cortex-jsonnet/pull/369)
* [BUGFIX] Treat `compactor_blocks_retention_period` type as string rather than int.[#395](https://github.com/grafana/cortex-jsonnet/pull/395)
* [BUGFIX] Pass `-ruler-storage.s3.endpoint` to ruler when using S3. [#421](https://github.com/grafana/cortex-jsonnet/pull/421)
* [BUGFIX] Remove service selector on label `gossip_ring_member` from other services than `gossip-ring`. [#1008](https://github.com/grafana/mimir/pull/1008)
* [BUGFIX] Rename `-ingester.readiness-check-ring-health` to `-ingester.ring.readiness-check-ring-health`, to reflect current name of flag. #1460

### Mimirtool

_Changes since cortextool `0.10.7`._

* [CHANGE] The following environment variables have been renamed: #883
  * `CORTEX_ADDRESS` to `MIMIR_ADDRESS`
  * `CORTEX_API_USER` to `MIMIR_API_USER`
  * `CORTEX_API_KEY` to `MIMIR_API_KEY`
  * `CORTEX_TENANT_ID` to `MIMIR_TENANT_ID`
  * `CORTEX_TLS_CA_PATH` to `MIMIR_TLS_CA_PATH`
  * `CORTEX_TLS_CERT_PATH` to `MIMIR_TLS_CERT_PATH`
  * `CORTEX_TLS_KEY_PATH` to `MIMIR_TLS_KEY_PATH`
* [CHANGE] Change `cortex` backend to `mimir`. #883
* [CHANGE] Do not publish `mimirtool` binary for 386 windows architecture. #1263
* [CHANGE] `analyse` command has been renamed to `analyze`. #1318
* [FEATURE] Support Arm64 on Darwin for all binaries (benchtool etc). https://github.com/grafana/cortex-tools/pull/215
* [ENHANCEMENT] Correctly support federated rules. #823
* [BUGFIX] Fix `cortextool rules` legends displaying wrong symbols for updates and deletions. https://github.com/grafana/cortex-tools/pull/226

### Query-tee

_Changes since Cortex `1.10.0`._

* [ENHANCEMENT] Added `/api/v1/query_exemplars` API endpoint support (no results comparison). #168
* [ENHANCEMENT] Add a flag (`--proxy.compare-use-relative-error`) in the query-tee to compare floating point values using relative error. #208
* [ENHANCEMENT] Add a flag (`--proxy.compare-skip-recent-samples`) in the query-tee to skip comparing recent samples. By default samples not older than 1 minute are skipped. #234
* [BUGFIX] Fixes a panic in the query-tee when comparing result. #207
* [BUGFIX] Ensure POST requests are handled correctly #286

### Blocksconvert

_Changes since Cortex `1.10.0`._

* [CHANGE] Blocksconvert tool was removed from Mimir. #637

### Metaconvert

_Changes since Cortex `1.10.0`._

* [CHANGE] `thanosconvert` tool has been renamed to `metaconvert`. `-config.file` option has been removed, while it now requires `-tenant` option to work on single tenant only. It now also preserves labels recognized by Mimir. #1120

### Test-exporter

_Changes since Cortex `1.10.0`._

* [CHANGE] Removed the test-exporter tool. #1133

### Tools

_Changes since Cortex `1.10.0`._

* [CHANGE] Removed `query-audit`. You can use `query-tee` to compare query results and performances of two Grafana Mimir backends. #1380

## [Cortex 1.10.0 CHANGELOG](https://github.com/grafana/mimir/blob/a13959db5d38ff65c2b7ef52c56331d2f4dbc00c/CHANGELOG.md#cortex-1100--2021-08-03)<|MERGE_RESOLUTION|>--- conflicted
+++ resolved
@@ -63,13 +63,10 @@
 
 ### Mixin
 
-<<<<<<< HEAD
 * [ENHANCEMENT] Dashboards: clarify that the ingester and store-gateway panels on the 'Reads' dashboard show data from all query requests to that component, not just requests from the main query path (ie. requests from the ruler query path are included as well). #10598
 * [ENHANCEMENT] Dashboards: add ingester and store-gateway panels from the 'Reads' dashboard to the 'Remote ruler reads' dashboard as well. #10598
 * [ENHANCEMENT] Dashboards: add ingester and store-gateway panels showing only requests from the respective dashboard's query path to the 'Reads' and 'Remote ruler reads' dashboards. For example, the 'Remote ruler reads' dashboard now has panels showing the ingester query request rate from ruler-queriers. #10598
-=======
 * [ENHANCEMENT] Dashboards: 'Writes' dashboard: show write requests broken down by request type. #10599
->>>>>>> a3ff103c
 * [BUGFIX] Dashboards: fix how we switch between classic and native histograms. #10018
 * [BUGFIX] Alerts: Ignore cache errors performing `delete` operations since these are expected to fail when keys don't exist. #10287
 * [BUGFIX] Dashboards: fix "Mimir / Rollout Progress" latency comparison when gateway is enabled. #10495
