--- conflicted
+++ resolved
@@ -82,12 +82,9 @@
 * [CHANGE] Change default value for `-blocks-storage.bucket-store.chunks-cache.memcached.timeout` to `450ms` to increase use of cached data. #2035
 * [CHANGE] The `memberlist_ring_enabled` configuration now applies to Alertmanager. #2102
 * [CHANGE] Default value for `memberlist_ring_enabled` is now true. It means that all hash rings use Memberlist as default KV store instead of Consul (previous default). #2161
-<<<<<<< HEAD
-* [CHANGE] Change `_config.multi_zone_ingester_max_unavailable` to 25. #2251
-=======
 * [CHANGE] Configure `-ingester.max-global-metadata-per-user` to correspond to 20% of the configured max number of series per tenant. #2250
 * [CHANGE] Configure `-ingester.max-global-metadata-per-metric` to be 10. #2250
->>>>>>> 335daafa
+* [CHANGE] Change `_config.multi_zone_ingester_max_unavailable` to 25. #2251
 * [FEATURE] Added querier autoscaling support. It requires [KEDA](https://keda.sh) installed in the Kubernetes cluster and query-scheduler enabled in the Mimir cluster. Querier autoscaler can be enabled and configure through the following options in the jsonnet config: #2013 #2023
   * `autoscaling_querier_enabled`: `true` to enable autoscaling.
   * `autoscaling_querier_min_replicas`: minimum number of querier replicas.
