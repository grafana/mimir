--- conflicted
+++ resolved
@@ -32,11 +32,8 @@
 * [ENHANCEMENT] Ingester: use the `PostingsForMatchers()` in-memory cache for label values queries with matchers too. #6151
 * [ENHANCEMENT] Ingester / store-gateway: optimized regex matchers. #6168 #6250
 * [ENHANCEMENT] Distributor: Include ingester IDs in circuit breaker related metrics and logs. #6206
-<<<<<<< HEAD
+* [ENHANCEMENT] Querier: improve errors and logging when streaming chunks from ingesters and store-gateways. #6194
 * [ENHANCEMENT] Query-frontend: add `instance_enable_ipv6` to support IPv6. This only takes effect when 'instance_addr' is empty, indicating that it has been auto-detected. #6111
-=======
-* [ENHANCEMENT] Querier: improve errors and logging when streaming chunks from ingesters and store-gateways. #6194
->>>>>>> 1d1da726
 * [BUGFIX] Query-frontend: Don't retry read requests rejected by the ingester due to utilization based read path limiting. #6032
 * [BUGFIX] Ring: Ensure network addresses used for component hash rings are formatted correctly when using IPv6. #6068
 * [BUGFIX] Query-scheduler: don't retain connections from queriers that have shut down, leading to gradually increasing enqueue latency over time. #6100 #6145
