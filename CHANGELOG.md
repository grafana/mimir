--- conflicted
+++ resolved
@@ -40,11 +40,8 @@
   * `cortex_ingester_tsdb_block_postings_for_matchers_cache_skips_total`
   * `cortex_ingester_tsdb_block_postings_for_matchers_cache_evictions_total`
 * [ENHANCEMENT] Compactor: Shuffle users' order in `BlocksCleaner`. Prevents bucket indexes from going an extended period without cleanup during compactor restarts. #10513
-<<<<<<< HEAD
+* [ENHANCEMENT] Distributor, querier, ingester and store-gateway: Add support for `limit` parameter for label names and values requests. #10410
 * [ENHANCEMENT] Compactor: Add experimental `-compactor.max-lookback` option to limit blocks considered in each compaction cycle. Blocks uploaded prior to the lookback period won't be processed. This option may help reduce CPU utilization in tenants with large block metadata files that are processed before each compaction. #10585
-=======
-* [ENHANCEMENT] Distributor, querier, ingester and store-gateway: Add support for `limit` parameter for label names and values requests. #10410
->>>>>>> bfde5dbf
 * [BUGFIX] Distributor: Use a boolean to track changes while merging the ReplicaDesc components, rather than comparing the objects directly. #10185
 * [BUGFIX] Querier: fix timeout responding to query-frontend when response size is very close to `-querier.frontend-client.grpc-max-send-msg-size`. #10154
 * [BUGFIX] Query-frontend and querier: show warning/info annotations in some cases where they were missing (if a lazy querier was used). #10277
