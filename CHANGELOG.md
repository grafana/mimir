# Changelog

## Mimir - main / unreleased

* [CHANGE] Ruler: endpoints for listing rules (`/api/v1/rules`, `/api/v1/rules/{namespace}`) now return HTTP status code 200 and an empty map when there are no rules instead of an HTTP 404 and plain text error message. #456
* [CHANGE] Compactor: Removed support for block deletion marks migration. If you're upgrading from Cortex < 1.7.0 to Mimir, you should upgrade the compactor to Cortex >= 1.7.0 first, run it at least once and then upgrade to Mimir. #122
* [CHANGE] Removed query sharding for the chunks storage. Query sharding is now only supported for blocks storage. #86 #119
* [CHANGE] Renamed build image to us.gcr.io/kubernetes-dev/mimir-build-image. #40
* [CHANGE] Renamed metric `deprecated_flags_inuse_total` as `deprecated_flags_used_total`. #35
* [CHANGE] Renamed metric `experimental_features_in_use_total` as `experimental_features_used_total`. #32
* [CHANGE] Removed `log_messages_total` metric. #32
* [CHANGE] Change to APGLv3. #22
* [CHANGE] Change to Grafana Labs standard project governance. #22
* [CHANGE] Removed `configdb` support from Ruler and Alertmanager backend storages. #15 #38
* [CHANGE] Changed `-ruler.storage.type` default value from `configdb` to `local`. #15
* [CHANGE] Changed `-alertmanager.storage.type` default value from `configdb` to `local`. #15
* [CHANGE] Prevent path traversal attack from users able to control the HTTP header `X-Scope-OrgID`. (CVE-2021-36157) #20
  * Users only have control of the HTTP header when Mimir is not frontend by an auth proxy validating the tenant IDs
* [CHANGE] Some files and directories created by Mimir components on local disk now have stricter permissions, and are only readable by owner, but not group or others. #58
* [CHANGE] Query-frontend: Enable query stats by default, they can still be disabled with `-frontend.query-stats-enabled=false`. #83
* [CHANGE] Ingester: default `-ingester.min-ready-duration` reduced from 1m to 15s. #126
* [CHANGE] Ingester: `-ingester.min-ready-duration` now start counting the delay after the ring's health checks have passed instead of when the ring client was started. #126
* [CHANGE] Blocks storage: memcached client DNS resolution switched from golang built-in to [`miekg/dns`](https://github.com/miekg/dns). #142
* [CHANGE] Query-frontend: the `cortex_frontend_mapped_asts_total` metric has been renamed to `cortex_frontend_query_sharding_rewrites_attempted_total`. #150
* [CHANGE] Renamed metric `cortex_overrides` to `cortex_limits_overrides`. #173 #407
* [CHANGE] Allow experimental ingester max-exemplars setting to be changed dynamically #144
  * CLI flag `-blocks-storage.tsdb.max-exemplars` is renamed to `-ingester.max-global-exemplars-per-user`.
  * YAML `max_exemplars` is moved from `tsdb` to `overrides` and renamed to `max_global_exemplars_per_user`.
* [CHANGE] The metric `cortex_deprecated_flags_inuse_total` has been renamed to `deprecated_flags_inuse_total` as part of using grafana/dskit functionality. #185
* [CHANGE] Alertmanager: Don't count user-not-found errors from replicas as failures in the `cortex_alertmanager_state_fetch_replica_state_failed_total` metric. #190
* [CHANGE] Alertmanager: Use distributor for non-API routes when sharding is enabled. #213
* [CHANGE] Query-frontend: added `sharded` label to `cortex_query_seconds_total` metric. #235
* [CHANGE] Query-frontend: changed the flag name for controlling query sharding total shards from `-querier.total-shards` to `-frontend.query-sharding-total-shards`. #230
* [CHANGE] Querier/ruler: Option `-querier.ingester-streaming` has been removed. Querier/ruler now always use streaming method to query ingesters. #204
* [CHANGE] Limits: Option `-ingester.max-samples-per-query` is now deprecated. YAML field `max_samples_per_query` is no longer supported. It required `-querier.ingester-streaming` option to be set to false, but since `-querier.ingester-streaming` is removed (always defaulting to true), the limit using it was removed as well. #204
* [CHANGE] Compactor: removed the `cortex_compactor_group_vertical_compactions_total` metric. #278
* [CHANGE] Limits: Set the default max number of inflight ingester push requests (`-ingester.instance-limits.max-inflight-push-requests`) to 30000 in order to prevent clusters from being overwhelmed by request volume or temporary slow-downs. #259
* [CHANGE] Compactor no longer waits for initial blocks cleanup to finish before starting compactions. #282
* [CHANGE] Flag `-querier.parallelise-shardable-queries` has been renamed to `-query-frontend.parallelize-shardable-queries` #284
* [CHANGE] Update Go version to 1.17.3. #480
* [CHANGE] Compactor: removed overlapping sources detection. Overlapping sources may exist due to edge cases (timing issues) when horizontally sharding compactor with `split-and-merge` strategy, but are correctly handled by compactor. #494
* [CHANGE] Rename metric `cortex_query_fetched_chunks_bytes_total` to `cortex_query_fetched_chunk_bytes_total` to be consistent with the limit name. #476
* [CHANGE] The `status_code` label on gRPC client metrics has changed from '200' and '500' to '2xx', '5xx', '4xx', 'cancel' or 'error'. #537
* [CHANGE] Remove chunks storage engine. #510 #545
  This removes the following flags:
  * `-ingester.checkpoint-duration`
  * `-ingester.checkpoint-enabled`
  * `-ingester.chunk-age-jitter`
  * `-ingester.concurrent-flushes`
  * `-ingester.flush-on-shutdown-with-wal-enabled`
  * `-ingester.flush-op-timeout`
  * `-ingester.flush-period`
  * `-ingester.max-chunk-age`
  * `-ingester.max-chunk-idle`
  * `-ingester.max-stale-chunk-idle`
  * `-ingester.max-transfer-retries`
  * `-ingester.recover-from-wal`
  * `-ingester.retain-period`
  * `-ingester.spread-flushes`
  * `-ingester.wal-dir`
  * `-ingester.wal-enabled`
  * All `-table-manager.*` flags
* [CHANGE] Compactor: compactor now uses deletion marks from `<tenant>/markers` location in the bucket. Marker files are no longer fetched, only listed. #550
* [CHANGE] Compactor: Default value of `-compactor.block-sync-concurrency` has changed from 20 to 8. This flag is now only used to control number of goroutines for downloading and uploading blocks during compaction. #552
* [CHANGE] Memberlist: changed probe interval from `1s` to `5s` and probe timeout from `500ms` to `2s`. #563
* [CHANGE] Query-frontend: removed the deprecated (and unused) `-frontend.cache-split-interval`. Use `-querier.split-queries-by-interval` instead. #587
* [FEATURE] Query Frontend: Add `cortex_query_fetched_chunks_total` per-user counter to expose the number of chunks fetched as part of queries. This metric can be enabled with the `-frontend.query-stats-enabled` flag (or its respective YAML config option `query_stats_enabled`). #31
<<<<<<< HEAD
* [FEATURE] Query Frontend: Add experimental querysharding for the blocks storage (instant and range queries). You can now enabled querysharding for blocks storage (`-store.engine=blocks`) by setting `-query-frontend.parallelize-shardable-queries` to `true`. The following additional config and exported metrics have been added. #79 #80 #100 #124 #140 #148 #150 #151 #153 #154 #155 #156 #157 #158 #159 #160 #163 #169 #172 #196 #205 #225 #226 #227 #228 #230 #235 #240 #239 #246 #244 #319 #330 #371 #609
=======
* [FEATURE] Query Frontend: Add experimental querysharding for the blocks storage. You can now enabled querysharding for blocks storage (`-store.engine=blocks`) by setting `-query-frontend.parallelize-shardable-queries` to `true`. The following additional config and exported metrics have been added. #79 #80 #100 #124 #140 #148 #150 #151 #153 #154 #155 #156 #157 #158 #159 #160 #163 #169 #172 #196 #205 #225 #226 #227 #228 #230 #235 #240 #239 #246 #244 #319 #330 #371 #385 #400 #458 #586
>>>>>>> 131a5be0
  * New config options:
    * `-frontend.query-sharding-total-shards`: The amount of shards to use when doing parallelisation via query sharding.
    * `-frontend.query-sharding-max-sharded-queries`: The max number of sharded queries that can be run for a given received query. 0 to disable limit.
    * `-blocks-storage.bucket-store.series-hash-cache-max-size-bytes`: Max size - in bytes - of the in-memory series hash cache in the store-gateway.
    * `-blocks-storage.tsdb.series-hash-cache-max-size-bytes`: Max size - in bytes - of the in-memory series hash cache in the ingester.
  * New exported metrics:
    * `cortex_bucket_store_series_hash_cache_requests_total`
    * `cortex_bucket_store_series_hash_cache_hits_total`
    * `cortex_frontend_query_sharding_rewrites_succeeded_total`
    * `cortex_frontend_sharded_queries_per_query`
  * Renamed metrics:
    * `cortex_frontend_mapped_asts_total` to `cortex_frontend_query_sharding_rewrites_attempted_total`
  * Modified metrics:
    * added `sharded` label to `cortex_query_seconds_total`
  * When query sharding is enabled, the following querier config must be set on query-frontend too:
    * `-querier.max-concurrent`
    * `-querier.timeout`
    * `-querier.max-samples`
    * `-querier.at-modifier-enabled`
    * `-querier.default-evaluation-interval`
    * `-querier.active-query-tracker-dir`
    * `-querier.lookback-delta`
  * Sharding can be dynamically controlled per request using the `Sharding-Control: 64` header. (0 to disable)
  * Sharding can be dynamically controlled per tenant using the limit `query_sharding_total_shards`. (0 to disable)
  * Added `sharded_queries` count to the "query stats" log.
  * Number of shards is adjusted to be compatible with number of compactor shards used by split-and-merge compactor. Querier can use this to avoid querying blocks that cannot have series in given query shard. This only works when using split-and-merge compactor.
* [FEATURE] PromQL: added `present_over_time` support. #139
* [FEATURE] Ingester: can expose metrics on active series matching custom trackers configured via `-ingester.active-series-custom-trackers` (or its respective YAML config option). When configured, active series for custom trackers are exposed by the `cortex_ingester_active_series_custom_tracker` metric. #42
* [FEATURE] Ingester: Enable snapshotting of in-memory TSDB on disk during shutdown via `-blocks-storage.tsdb.memory-snapshot-on-shutdown`. #249
* [FEATURE] Compactor: added support for a new compaction strategy `-compactor.compaction-strategy=split-and-merge`. When the `split-and-merge` compactor is used, source blocks for a given tenant are grouped into `-compactor.split-groups` number of groups. Each group of blocks is then compacted separately, and is split into `-compactor.split-and-merge-shards` shards (configurable on a per-tenant basis). Compaction of each tenant shards can be horizontally scaled. Number of compactors that work on jobs for single tenant can be limited by using `-compactor.compactor-tenant-shard-size` parameter, or per-tenant `compactor_tenant_shard_size` override.  #275 #281 #282 #283 #288 #290 #303 #307 #317 #323 #324 #328 #353 #368 #479
* [FEATURE] Querier: Added label names cardinality endpoint `<prefix>/api/v1/cardinality/label_names` that is disabled by default. Can be enabled/disabled via the CLI flag `-querier.cardinality-analysis-enabled` or its respective YAML config option. Configurable on a per-tenant basis. #301 #377 #474
* [FEATURE] Distributor: Added `-api.skip-label-name-validation-header-enabled` option to allow skipping label name validation on the HTTP write path based on `X-Mimir-SkipLabelNameValidation` header being `true` or not. #390
* [FEATURE] Querier: Added label values cardinality endpoint `<prefix>/api/v1/cardinality/label_values` that is disabled by default. Can be enabled/disabled via the CLI flag `-querier.cardinality-analysis-enabled` or its respective YAML config option. Configurable on a per-tenant basis. #332 #395 #474
* [FEATURE] Query-Frontend: Added `-query-frontend.cache-unaligned-requests` option to cache responses for requests that do not have step-aligned start and end times. This can improve speed of repeated queries, but can also pollute cache with results that are never reused. #432
* [FEATURE] Querier: Added `-store.max-labels-query-length` to restrict the range of `/series`, label-names and label-values requests. #507
* [FEATURE] Ingester: Added `-blocks-storage.tsdb.isolation-enabled` flag, which allows disabling TSDB isolation feature. This is enabled by default (per TSDB default), but disabling can improve performance of write requests. #512
* [FEATURE] Compactor: Added `-compactor.max-compaction-time` to control how long can compaction for a single tenant take. If compactions for a tenant take longer, no new compactions are started in the same compaction cycle. Running compactions are not stopped however, and may take much longer. #523
* [FEATURE] Compactor: When compactor finds blocks with out-of-order chunks, it will mark them for no-compaction. Blocks marked for no-compaction are ignored in future compactions too. Added metric `cortex_compactor_blocks_marked_for_no_compaction_total` to track number of blocks marked for no-compaction. Added `CortexCompactorSkippedBlocksWithOutOfOrderChunks` alert based on new metric. Markers are only checked from `<tenant>/markers` location, but uploaded to the block directory too. #520 #535 #550
* [FEATURE] Compactor: multiple blocks are now downloaded and uploaded at once, which can shorten compaction process. #552
* [FEATURE] Ingester: Added `-blocks-storage.tsdb.head-chunks-write-queue-size` flag, which allows setting the size of the queue used by the TSDB before m-mapping chunks. #591
  * Added `cortex_ingester_tsdb_mmap_chunk_write_queue_operations_total` metric to track different operations of this queue.
* [ENHANCEMENT] Query-frontend: added `cortex_query_frontend_workers_enqueued_requests_total` metric to track the number of requests enqueued in each query-scheduler. #384
* [ENHANCEMENT] Add a flag (`--proxy.compare-use-relative-error`) in the query-tee to compare floating point values using relative error. #208
* [ENHANCEMENT] Add a flag (`--proxy.compare-skip-recent-samples`) in the query-tee to skip comparing recent samples. By default samples not older than 1 minute are skipped. #234
* [ENHANCEMENT] Include additional limits in the per-tenant override exporter. The following limits have been added to the `cortex_limit_overrides` metric: #21
  * `max_fetched_series_per_query`
  * `max_fetched_chunk_bytes_per_query`
  * `ruler_max_rules_per_rule_group`
  * `ruler_max_rule_groups_per_tenant`
* [ENHANCEMENT] Querier now can use the `LabelNames` call with matchers, if matchers are provided in the `/labels` API call, instead of using the more expensive `MetricsForLabelMatchers` call as before. This can be enabled by enabling the `-querier.query-label-names-with-matchers-enabled` flag once the ingesters are updated to this version. In the future this is expected to become the default behavior. #3
* [ENHANCEMENT] Ingester: added option `-ingester.readiness-check-ring-health` to disable the ring health check in the readiness endpoint. When disabled, the health checks are run against only the ingester itself instead of all ingesters in the ring. #48 #126
* [ENHANCEMENT] Added option `-distributor.excluded-zones` to exclude ingesters running in specific zones both on write and read path. #51
* [ENHANCEMENT] Store-gateway: added `cortex_bucket_store_sent_chunk_size_bytes` metric, tracking the size of chunks sent from store-gateway to querier. #123
* [ENHANCEMENT] Store-gateway: reduced CPU and memory utilization due to exported metrics aggregation for instances with a large number of tenants. #123 #142
* [ENHANCEMENT] Query-frontend: if query sharding is enabled and a query is not shardable, then the query is executed by querier instead of query-frontend. #150
* [ENHANCEMENT] Add a metrics `cortex_limits_defaults` to expose the default values of limits. #173
* [ENHANCEMENT] Exemplars are now emitted for all gRPC calls and many operations tracked by histograms. #180
* [ENHANCEMENT] New options `-server.http-listen-network` and `-server.grpc-listen-network` allow binding as 'tcp4' or 'tcp6'. #180
* [ENHANCEMENT] Add tags to tracing span for distributor push with user, cluster and replica. #210
* [ENHANCEMENT] Optimisations to distributor. #212 #217 #242
* [ENHANCEMENT] Memberlist: Add `-memberlist.advertise-addr` and `-memberlist.advertise-port` options for setting the address to advertise to other members of the cluster to enable NAT traversal. #260
* [ENHANCEMENT] Distributor: reduce latency when HA-Tracking by doing KVStore updates in the background. #271
* [ENHANCEMENT] Compactor: when sharding is enabled, skip already planned compaction jobs if the tenant doesn't belong to the compactor instance anymore. #303
* [ENHANCEMENT] Query federation: improve performance in MergeQueryable by memoizing labels. #312
* [ENHANCEMENT] Compactor: Blocks cleaner will ignore users that it no longer "owns" when sharding is enabled, and user ownership has changed since last scan. #325
* [ENHANCEMENT] Querier / store-gateway: optimized regex matchers. #319 #334 #355
* [ENHANCEMENT] Query-frontend: added `cortex_query_frontend_non_step_aligned_queries_total` to track the total number of range queries with start/end not aligned to step. #347 #357 #582
* [ENHANCEMENT] Compactor: added `-compactor.compaction-jobs-order` support to configure which compaction jobs should run first for a given tenant (in case there are multiple ones). Supported values are: `smallest-range-oldest-blocks-first` (default), `newest-blocks-first` (not supported by `default` compaction strategy). #364
* [ENHANCEMENT] Add option (`-querier.label-values-max-cardinality-label-names-per-request`) to configure the maximum number of label names allowed to be queried in a single `<prefix>/api/v1/cardinality/label_values` API call. #332
* [ENHANCEMENT] Make distributor inflight push requests count include background calls to ingester. #398
* [ENHANCEMENT] Store-gateway: added an in-memory LRU cache for chunks attributes. Can be enabled setting `-blocks-storage.bucket-store.chunks-cache.attributes-in-memory-max-items=X` where `X` is the max number of items to keep in the in-memory cache. The following new metrics are exposed: #279 #415 #437
  * `cortex_cache_memory_requests_total`
  * `cortex_cache_memory_hits_total`
  * `cortex_cache_memory_items_count`
* [ENHANCEMENT] Store-gateway: log index cache requests to tracing spans. #419
* [ENHANCEMENT] Ingester: reduce CPU and memory utilization if remote write requests contains a large amount of "out of bounds" samples. #413
* [ENHANCEMENT] Ingester: reduce CPU and memory utilization when querying chunks from ingesters. #430
* [ENHANCEMENT] Querier: when fetching data for specific query-shard, we can ignore some blocks based on compactor-shard ID, since sharding of series by query sharding and compactor is the same. Added metrics: #438 #450
  * `cortex_querier_blocks_found_total`
  * `cortex_querier_blocks_queried_total`
  * `cortex_querier_blocks_with_compactor_shard_but_incompatible_query_shard_total`
* [ENHANCEMENT] Querier&Ruler: reduce cpu usage, latency and peak memory consumption. #459 #463 #589
* [ENHANCEMENT] Overrides Exporter: Add `max_fetched_chunks_per_query` and `max_global_exemplars_per_user` limits to the default and per-tenant limits exported as metrics. #471 #515
* [ENHANCEMENT] Compactor (blocks cleaner): Delete blocks marked for deletion faster. #490
* [ENHANCEMENT] Store-gateway: store-gateway can now ignore blocks with minimum time within `-blocks-storage.bucket-store.ignore-blocks-within` duration. Useful when used together with `-querier.query-store-after`. #502
* [ENHANCEMENT] Distributor: silently drop exemplars more than 5 minutes older than samples in the same batch. #544
* [ENHANCEMENT] Ring/Memberlist: reduce CPU utilization for rings with a large number of members. #537 #563
* [ENHANCEMENT] Add histogram metrics `cortex_distributor_sample_delay_seconds` and `cortex_ingester_tsdb_sample_out_of_order_delta_seconds` #488
* [ENHANCEMENT] Compactor: expose low-level concurrency options for compactor: `-compactor.max-opening-blocks-concurrency`, `-compactor.max-closing-blocks-concurrency`, `-compactor.symbols-flushers-concurrency`, used when using `split-and-merge` compaction strategy. #569
* [ENHANCEMENT] Store-gateway: label values with matchers now doesn't preload or list series, reducing latency and memory consumption. #534
* [ENHANCEMENT] Azure client: expose option to configure MSI URL and user-assigned identity. #584
* [ENHANCEMENT] Store-gateway: the results of `LabelNames()`, `LabelValues()` and `Series(skipChunks=true)` calls are now cached in the index cache. #590
* [BUGFIX] Frontend: Fixes @ modifier functions (start/end) when splitting queries by time. #206
* [BUGFIX] Fixes a panic in the query-tee when comparing result. #207
* [BUGFIX] Upgrade Prometheus. TSDB now waits for pending readers before truncating Head block, fixing the `chunk not found` error and preventing wrong query results. #16
* [BUGFIX] Compactor: fixed panic while collecting Prometheus metrics. #28
* [BUGFIX] Ingester: don't create TSDB or appender if no samples are sent by a tenant. #162
* [BUGFIX] Alertmanager: don't replace user configurations with blank fallback configurations (when enabled), particularly during scaling up/down instances when sharding is enabled. #224
* [BUGFIX] Query-tee: Ensure POST requests are handled correctly #286
* [BUGFIX] Query-frontend: Ensure query_range requests handled by the query-frontend return JSON formatted errors. #360 #499
* [BUGFIX] Query-frontend: don't reuse cached results for queries that are not step-aligned. #424
* [BUGFIX] Querier: fixed UserStats endpoint. When zone-aware replication is enabled, `MaxUnavailableZones` param is used instead of `MaxErrors`, so setting `MaxErrors = 0` doesn't make the Querier wait for all Ingesters responses. #474
* [BUGFIX] Ingester: fix out-of-order chunks in TSDB head in-memory series after WAL replay in case some samples were appended to TSDB WAL before series. #530
* [BUGFIX] Memberlist: fixed corrupted packets when sending compound messages with more than 255 messages or messages bigger than 64KB. #551
* [BUGFIX] Distributor: fix bug in query-exemplar where some results would get dropped. #583
* [BUGFIX] Azure storage: only create HTTP client once, to reduce memory utilization. #605

Mixin:

* [CHANGE] Raised `CortexKVStoreFailure` alert severity from warning to critical. #493
* [CHANGE] Increase `CortexRolloutStuck` alert "for" duration from 15m to 30m. #493 #573
* [ENHANCEMENT] Added `CortexReachingTCPConnectionsLimit` alert. #403
* [ENHANCEMENT] Added "Cortex / Writes Networking" and "Cortex / Reads Networking" dashboards. #405
* [ENHANCEMENT] Improved "Queue length" panel in "Cortex / Queries" dashboard. #408
* [ENHANCEMENT] Add `CortexDistributorReachingInflightPushRequestLimit` alert and playbook. #401
* [ENHANCEMENT] Added "Recover accidentally deleted blocks (Google Cloud specific)" playbook. #475
* [BUGFIX] Fixed "Instant queries / sec" in "Cortex / Reads" dashboard. #445
* [BUGFIX] Fixed and added missing KV store panels in Writes, Reads, Ruler and Compactor dashboards. #448

### Query-tee

* [ENHANCEMENT] Added `/api/v1/query_exemplars` API endpoint support (no results comparison). #168

## main / unreleased

* [FEATURE] Ruler: Add new `-ruler.query-stats-enabled` which when enabled will report the `cortex_ruler_query_seconds_total` as a per-user metric that tracks the sum of the wall time of executing queries in the ruler in seconds. #4317
* [FEATURE] Query Frontend: Add `cortex_query_fetched_series_total` and `cortex_query_fetched_chunks_bytes_total` per-user counters to expose the number of series and bytes fetched as part of queries. These metrics can be enabled with the `-frontend.query-stats-enabled` flag (or its respective YAML config option `query_stats_enabled`). #4343
* [CHANGE] Update Go version to 1.16.6. #4362
* [CHANGE] Querier / ruler: Change `-querier.max-fetched-chunks-per-query` configuration to limit to maximum number of chunks that can be fetched in a single query. The number of chunks fetched by ingesters AND long-term storare combined should not exceed the value configured on `-querier.max-fetched-chunks-per-query`. #4260
* [CHANGE] Memberlist: the `memberlist_kv_store_value_bytes` has been removed due to values no longer being stored in-memory as encoded bytes. #4345
* [CHANGE] Compactor: compactor will no longer try to compact blocks that are already marked for deletion. Previously compactor would consider blocks marked for deletion within `-compactor.deletion-delay / 2` period as eligible for compaction. #4328
* [CHANGE] Memberlist: forward only changes, not entire original message. #4419
* [CHANGE] Memberlist: don't accept old tombstones as incoming change, and don't forward such messages to other gossip members. #4420
* [ENHANCEMENT] Add timeout for waiting on compactor to become ACTIVE in the ring. #4262
* [ENHANCEMENT] Reduce memory used by streaming queries, particularly in ruler. #4341
* [ENHANCEMENT] Ring: allow experimental configuration of disabling of heartbeat timeouts by setting the relevant configuration value to zero. Applies to the following: #4342
  * `-distributor.ring.heartbeat-timeout`
  * `-ring.heartbeat-timeout`
  * `-ruler.ring.heartbeat-timeout`
  * `-alertmanager.sharding-ring.heartbeat-timeout`
  * `-compactor.ring.heartbeat-timeout`
  * `-store-gateway.sharding-ring.heartbeat-timeout`
* [ENHANCEMENT] Ring: allow heartbeats to be explicitly disabled by setting the interval to zero. This is considered experimental. This applies to the following configuration options: #4344
  * `-distributor.ring.heartbeat-period`
  * `-ingester.heartbeat-period`
  * `-ruler.ring.heartbeat-period`
  * `-alertmanager.sharding-ring.heartbeat-period`
  * `-compactor.ring.heartbeat-period`
  * `-store-gateway.sharding-ring.heartbeat-period`
* [ENHANCEMENT] Memberlist: optimized receive path for processing ring state updates, to help reduce CPU utilization in large clusters. #4345
* [ENHANCEMENT] Memberlist: expose configuration of memberlist packet compression via `-memberlist.compression=enabled`. #4346
* [ENHANCEMENT] Rulers: Using shuffle sharding subring on GetRules API. #4466/#287
* [BUGFIX] HA Tracker: when cleaning up obsolete elected replicas from KV store, tracker didn't update number of cluster per user correctly. #4336
* [BUGFIX] Ruler: fixed counting of PromQL evaluation errors as user-errors when updating `cortex_ruler_queries_failed_total`. #4335
* [BUGFIX] Ingester: fixed ingester stuck on start up (LEAVING ring state) when `-ingester.heartbeat-period=0` and `-ingester.unregister-on-shutdown=false`. #4366
* [BUGFIX] Ingester: When using block storage, prevent any reads or writes while the ingester is stopping. This will prevent accessing TSDB blocks once they have been already closed. #4304

## 1.10.0-rc.0 / 2021-06-28

* [CHANGE] Enable strict JSON unmarshal for `pkg/util/validation.Limits` struct. The custom `UnmarshalJSON()` will now fail if the input has unknown fields. #4298
* [CHANGE] Cortex chunks storage has been deprecated and it's now in maintenance mode: all Cortex users are encouraged to migrate to the blocks storage. No new features will be added to the chunks storage. The default Cortex configuration still runs the chunks engine; please check out the [blocks storage doc](https://cortexmetrics.io/docs/blocks-storage/) on how to configure Cortex to run with the blocks storage.  #4268
* [CHANGE] The example Kubernetes manifests (stored at `k8s/`) have been removed due to a lack of proper support and maintenance. #4268
* [CHANGE] Querier / ruler: deprecated `-store.query-chunk-limit` CLI flag (and its respective YAML config option `max_chunks_per_query`) in favour of `-querier.max-fetched-chunks-per-query` (and its respective YAML config option `max_fetched_chunks_per_query`). The new limit specifies the maximum number of chunks that can be fetched in a single query from ingesters and long-term storage: the total number of actual fetched chunks could be 2x the limit, being independently applied when querying ingesters and long-term storage. #4125
* [CHANGE] Alertmanager: allowed to configure the experimental receivers firewall on a per-tenant basis. The following CLI flags (and their respective YAML config options) have been changed and moved to the limits config section: #4143
  - `-alertmanager.receivers-firewall.block.cidr-networks` renamed to `-alertmanager.receivers-firewall-block-cidr-networks`
  - `-alertmanager.receivers-firewall.block.private-addresses` renamed to `-alertmanager.receivers-firewall-block-private-addresses`
* [CHANGE] Change default value of `-server.grpc.keepalive.min-time-between-pings` from `5m` to `10s` and `-server.grpc.keepalive.ping-without-stream-allowed` to `true`. #4168
* [CHANGE] Ingester: Change default value of `-ingester.active-series-metrics-enabled` to `true`. This incurs a small increase in memory usage, between 1.2% and 1.6% as measured on ingesters with 1.3M active series. #4257
* [CHANGE] Dependency: update go-redis from v8.2.3 to v8.9.0. #4236
* [CHANGE] Memberlist: Expose default configuration values to the command line options. Note that setting these explicitly to zero will no longer cause the default to be used. If the default is desired, then do set the option. The following are affected: #4276
  - `-memberlist.stream-timeout`
  - `-memberlist.retransmit-factor`
  - `-memberlist.pull-push-interval`
  - `-memberlist.gossip-interval`
  - `-memberlist.gossip-nodes`
  - `-memberlist.gossip-to-dead-nodes-time`
  - `-memberlist.dead-node-reclaim-time`
* [FEATURE] Querier: Added new `-querier.max-fetched-series-per-query` flag. When Cortex is running with blocks storage, the max series per query limit is enforced in the querier and applies to unique series received from ingesters and store-gateway (long-term storage). #4179
* [FEATURE] Querier/Ruler: Added new `-querier.max-fetched-chunk-bytes-per-query` flag. When Cortex is running with blocks storage, the max chunk bytes limit is enforced in the querier and ruler and limits the size of all aggregated chunks returned from ingesters and storage as bytes for a query. #4216
* [FEATURE] Alertmanager: support negative matchers, time-based muting - [upstream release notes](https://github.com/prometheus/alertmanager/releases/tag/v0.22.0). #4237
* [FEATURE] Alertmanager: Added rate-limits to notifiers. Rate limits used by all integrations can be configured using `-alertmanager.notification-rate-limit`, while per-integration rate limits can be specified via `-alertmanager.notification-rate-limit-per-integration` parameter. Both shared and per-integration limits can be overwritten using overrides mechanism. These limits are applied on individual (per-tenant) alertmanagers. Rate-limited notifications are failed notifications. It is possible to monitor rate-limited notifications via new `cortex_alertmanager_notification_rate_limited_total` metric. #4135 #4163
* [FEATURE] Alertmanager: Added `-alertmanager.max-config-size-bytes` limit to control size of configuration files that Cortex users can upload to Alertmanager via API. This limit is configurable per-tenant. #4201
* [FEATURE] Alertmanager: Added `-alertmanager.max-templates-count` and `-alertmanager.max-template-size-bytes` options to control number and size of templates uploaded to Alertmanager via API. These limits are configurable per-tenant. #4223
* [FEATURE] Added flag `-debug.block-profile-rate` to enable goroutine blocking events profiling. #4217
* [FEATURE] Alertmanager: The experimental sharding feature is now considered complete. Detailed information about the configuration options can be found [here for alertmanager](https://cortexmetrics.io/docs/configuration/configuration-file/#alertmanager_config) and [here for the alertmanager storage](https://cortexmetrics.io/docs/configuration/configuration-file/#alertmanager_storage_config). To use the feature: #3925 #4020 #4021 #4031 #4084 #4110 #4126 #4127 #4141 #4146 #4161 #4162 #4222
  * Ensure that a remote storage backend is configured for Alertmanager to store state using `-alertmanager-storage.backend`, and flags related to the backend. Note that the `local` and `configdb` storage backends are not supported.
  * Ensure that a ring store is configured using `-alertmanager.sharding-ring.store`, and set the flags relevant to the chosen store type.
  * Enable the feature using `-alertmanager.sharding-enabled`.
  * Note the prior addition of a new configuration option `-alertmanager.persist-interval`. This sets the interval between persisting the current alertmanager state (notification log and silences) to object storage. See the [configuration file reference](https://cortexmetrics.io/docs/configuration/configuration-file/#alertmanager_config) for more information.
* [ENHANCEMENT] Alertmanager: Cleanup persisted state objects from remote storage when a tenant configuration is deleted. #4167
* [ENHANCEMENT] Storage: Added the ability to disable Open Census within GCS client (e.g `-gcs.enable-opencensus=false`). #4219
* [ENHANCEMENT] Etcd: Added username and password to etcd config. #4205
* [ENHANCEMENT] Alertmanager: introduced new metrics to monitor operation when using `-alertmanager.sharding-enabled`: #4149
  * `cortex_alertmanager_state_fetch_replica_state_total`
  * `cortex_alertmanager_state_fetch_replica_state_failed_total`
  * `cortex_alertmanager_state_initial_sync_total`
  * `cortex_alertmanager_state_initial_sync_completed_total`
  * `cortex_alertmanager_state_initial_sync_duration_seconds`
  * `cortex_alertmanager_state_persist_total`
  * `cortex_alertmanager_state_persist_failed_total`
* [ENHANCEMENT] Blocks storage: support ingesting exemplars and querying of exemplars.  Enabled by setting new CLI flag `-blocks-storage.tsdb.max-exemplars=<n>` or config option `blocks_storage.tsdb.max_exemplars` to positive value. #4124 #4181
* [ENHANCEMENT] Distributor: Added distributors ring status section in the admin page. #4151
* [ENHANCEMENT] Added zone-awareness support to alertmanager for use when sharding is enabled. When zone-awareness is enabled, alerts will be replicated across availability zones. #4204
* [ENHANCEMENT] Added `tenant_ids` tag to tracing spans #4186
* [ENHANCEMENT] Ring, query-frontend: Avoid using automatic private IPs (APIPA) when discovering IP address from the interface during the registration of the instance in the ring, or by query-frontend when used with query-scheduler. APIPA still used as last resort with logging indicating usage. #4032
* [ENHANCEMENT] Memberlist: introduced new metrics to aid troubleshooting tombstone convergence: #4231
  * `memberlist_client_kv_store_value_tombstones`
  * `memberlist_client_kv_store_value_tombstones_removed_total`
  * `memberlist_client_messages_to_broadcast_dropped_total`
* [ENHANCEMENT] Alertmanager: Added `-alertmanager.max-dispatcher-aggregation-groups` option to control max number of active dispatcher groups in Alertmanager (per tenant, also overrideable). When the limit is reached, Dispatcher produces log message and increases `cortex_alertmanager_dispatcher_aggregation_group_limit_reached_total` metric. #4254
* [ENHANCEMENT] Alertmanager: Added `-alertmanager.max-alerts-count` and `-alertmanager.max-alerts-size-bytes` to control max number of alerts and total size of alerts that a single user can have in Alertmanager's memory. Adding more alerts will fail with a log message and incrementing `cortex_alertmanager_alerts_insert_limited_total` metric (per-user). These limits can be overrided by using per-tenant overrides. Current values are tracked in `cortex_alertmanager_alerts_limiter_current_alerts` and `cortex_alertmanager_alerts_limiter_current_alerts_size_bytes` metrics. #4253
* [ENHANCEMENT] Store-gateway: added `-store-gateway.sharding-ring.wait-stability-min-duration` and `-store-gateway.sharding-ring.wait-stability-max-duration` support to store-gateway, to wait for ring stability at startup. #4271
* [ENHANCEMENT] Ruler: added `rule_group` label to metrics `cortex_prometheus_rule_group_iterations_total` and `cortex_prometheus_rule_group_iterations_missed_total`. #4121
* [ENHANCEMENT] Ruler: added new metrics for tracking total number of queries and push requests sent to ingester, as well as failed queries and push requests. Failures are only counted for internal errors, but not user-errors like limits or invalid query. This is in contrast to existing `cortex_prometheus_rule_evaluation_failures_total`, which is incremented also when query or samples appending fails due to user-errors. #4281
  * `cortex_ruler_write_requests_total`
  * `cortex_ruler_write_requests_failed_total`
  * `cortex_ruler_queries_total`
  * `cortex_ruler_queries_failed_total`
* [ENHANCEMENT] Ingester: Added option `-ingester.ignore-series-limit-for-metric-names` with comma-separated list of metric names that will be ignored in max series per metric limit. #4302
* [ENHANCEMENT] Added instrumentation to Redis client, with the following metrics: #3976
  - `cortex_rediscache_request_duration_seconds`
* [BUGFIX] Purger: fix `Invalid null value in condition for column range` caused by `nil` value in range for WriteBatch query. #4128
* [BUGFIX] Ingester: fixed infrequent panic caused by a race condition between TSDB mmap-ed head chunks truncation and queries. #4176
* [BUGFIX] Alertmanager: fix Alertmanager status page if clustering via gossip is disabled or sharding is enabled. #4184
* [BUGFIX] Ruler: fix `/ruler/rule_groups` endpoint doesn't work when used with object store. #4182
* [BUGFIX] Ruler: Honor the evaluation delay for the `ALERTS` and `ALERTS_FOR_STATE` series. #4227
* [BUGFIX] Make multiple Get requests instead of MGet on Redis Cluster. #4056
* [BUGFIX] Ingester: fix issue where runtime limits erroneously override default limits. #4246
* [BUGFIX] Ruler: fix startup in single-binary mode when the new `ruler_storage` is used. #4252
* [BUGFIX] Querier: fix queries failing with "at least 1 healthy replica required, could only find 0" error right after scaling up store-gateways until they're ACTIVE in the ring. #4263
* [BUGFIX] Store-gateway: when blocks sharding is enabled, do not load all blocks in each store-gateway in case of a cold startup, but load only blocks owned by the store-gateway replica. #4271
* [BUGFIX] Memberlist: fix to setting the default configuration value for `-memberlist.retransmit-factor` when not provided. This should improve propagation delay of the ring state (including, but not limited to, tombstones). Note that if the configuration is already explicitly given, this fix has no effect. #4269
* [BUGFIX] Querier: Fix issue where samples in a chunk might get skipped by batch iterator. #4218
## Blocksconvert

* [ENHANCEMENT] Scanner: add support for DynamoDB (v9 schema only). #3828
* [ENHANCEMENT] Add Cassandra support. #3795
* [ENHANCEMENT] Scanner: retry failed uploads. #4188

## 1.9.0 / 2021-05-14

* [CHANGE] Alertmanager now removes local files after Alertmanager is no longer running for removed or resharded user. #3910
* [CHANGE] Alertmanager now stores local files in per-tenant folders. Files stored by Alertmanager previously are migrated to new hierarchy. Support for this migration will be removed in Cortex 1.11. #3910
* [CHANGE] Ruler: deprecated `-ruler.storage.*` CLI flags (and their respective YAML config options) in favour of `-ruler-storage.*`. The deprecated config will be removed in Cortex 1.11. #3945
* [CHANGE] Alertmanager: deprecated `-alertmanager.storage.*` CLI flags (and their respective YAML config options) in favour of `-alertmanager-storage.*`. This change doesn't apply to `alertmanager.storage.path` and `alertmanager.storage.retention`. The deprecated config will be removed in Cortex 1.11. #4002
* [CHANGE] Alertmanager: removed `-cluster.` CLI flags deprecated in Cortex 1.7. The new config options to use are: #3946
  * `-alertmanager.cluster.listen-address` instead of `-cluster.listen-address`
  * `-alertmanager.cluster.advertise-address` instead of `-cluster.advertise-address`
  * `-alertmanager.cluster.peers` instead of `-cluster.peer`
  * `-alertmanager.cluster.peer-timeout` instead of `-cluster.peer-timeout`
* [CHANGE] Blocks storage: removed the config option `-blocks-storage.bucket-store.index-cache.postings-compression-enabled`, which was deprecated in Cortex 1.6. Postings compression is always enabled. #4101
* [CHANGE] Querier: removed the config option `-store.max-look-back-period`, which was deprecated in Cortex 1.6 and was used only by the chunks storage. You should use `-querier.max-query-lookback` instead. #4101
* [CHANGE] Query Frontend: removed the config option `-querier.compress-http-responses`, which was deprecated in Cortex 1.6. You should use`-api.response-compression-enabled` instead. #4101
* [CHANGE] Runtime-config / overrides: removed the config options `-limits.per-user-override-config` (use `-runtime-config.file`) and `-limits.per-user-override-period` (use `-runtime-config.reload-period`), both deprecated since Cortex 0.6.0. #4112
* [CHANGE] Cortex now fails fast on startup if unable to connect to the ring backend. #4068
* [FEATURE] The following features have been marked as stable: #4101
  - Shuffle-sharding
  - Querier support for querying chunks and blocks store at the same time
  - Tracking of active series and exporting them as metrics (`-ingester.active-series-metrics-enabled` and related flags)
  - Blocks storage: lazy mmap of block indexes in the store-gateway (`-blocks-storage.bucket-store.index-header-lazy-loading-enabled`)
  - Ingester: close idle TSDB and remove them from local disk (`-blocks-storage.tsdb.close-idle-tsdb-timeout`)
* [FEATURE] Memberlist: add TLS configuration options for the memberlist transport layer used by the gossip KV store. #4046
  * New flags added for memberlist communication:
    * `-memberlist.tls-enabled`
    * `-memberlist.tls-cert-path`
    * `-memberlist.tls-key-path`
    * `-memberlist.tls-ca-path`
    * `-memberlist.tls-server-name`
    * `-memberlist.tls-insecure-skip-verify`
* [FEATURE] Ruler: added `local` backend support to the ruler storage configuration under the `-ruler-storage.` flag prefix. #3932
* [ENHANCEMENT] Store-gateway: cache object attributes looked up when fetching chunks in the metadata cache when configured (`-blocks-storage.bucket-store.metadata-cache.backend`) instead of the chunk cache. #270
* [ENHANCEMENT] Upgraded Docker base images to `alpine:3.13`. #4042
* [ENHANCEMENT] Blocks storage: reduce ingester memory by eliminating series reference cache. #3951
* [ENHANCEMENT] Ruler: optimized `<prefix>/api/v1/rules` and `<prefix>/api/v1/alerts` when ruler sharding is enabled. #3916
* [ENHANCEMENT] Ruler: added the following metrics when ruler sharding is enabled: #3916
  * `cortex_ruler_clients`
  * `cortex_ruler_client_request_duration_seconds`
* [ENHANCEMENT] Alertmanager: Add API endpoint to list all tenant alertmanager configs: `GET /multitenant_alertmanager/configs`. #3529
* [ENHANCEMENT] Ruler: Add API endpoint to list all tenant ruler rule groups: `GET /ruler/rule_groups`. #3529
* [ENHANCEMENT] Query-frontend/scheduler: added querier forget delay (`-query-frontend.querier-forget-delay` and `-query-scheduler.querier-forget-delay`) to mitigate the blast radius in the event queriers crash because of a repeatedly sent "query of death" when shuffle-sharding is enabled. #3901
* [ENHANCEMENT] Query-frontend: reduced memory allocations when serializing query response. #3964
* [ENHANCEMENT] Querier / ruler: some optimizations to PromQL query engine. #3934 #3989
* [ENHANCEMENT] Ingester: reduce CPU and memory when an high number of errors are returned by the ingester on the write path with the blocks storage. #3969 #3971 #3973
* [ENHANCEMENT] Distributor: reduce CPU and memory when an high number of errors are returned by the distributor on the write path. #3990
* [ENHANCEMENT] Put metric before label value in the "label value too long" error message. #4018
* [ENHANCEMENT] Allow use of `y|w|d` suffixes for duration related limits and per-tenant limits. #4044
* [ENHANCEMENT] Query-frontend: Small optimization on top of PR #3968 to avoid unnecessary Extents merging. #4026
* [ENHANCEMENT] Add a metric `cortex_compactor_compaction_interval_seconds` for the compaction interval config value. #4040
* [ENHANCEMENT] Ingester: added following per-ingester (instance) experimental limits: max number of series in memory (`-ingester.instance-limits.max-series`), max number of users in memory (`-ingester.instance-limits.max-tenants`), max ingestion rate (`-ingester.instance-limits.max-ingestion-rate`), and max inflight requests (`-ingester.instance-limits.max-inflight-push-requests`). These limits are only used when using blocks storage. Limits can also be configured using runtime-config feature, and current values are exported as `cortex_ingester_instance_limits` metric. #3992.
* [ENHANCEMENT] Cortex is now built with Go 1.16. #4062
* [ENHANCEMENT] Distributor: added per-distributor experimental limits: max number of inflight requests (`-distributor.instance-limits.max-inflight-push-requests`) and max ingestion rate in samples/sec (`-distributor.instance-limits.max-ingestion-rate`). If not set, these two are unlimited. Also added metrics to expose current values (`cortex_distributor_inflight_push_requests`, `cortex_distributor_ingestion_rate_samples_per_second`) as well as limits (`cortex_distributor_instance_limits` with various `limit` label values). #4071
* [ENHANCEMENT] Ruler: Added `-ruler.enabled-tenants` and `-ruler.disabled-tenants` to explicitly enable or disable rules processing for specific tenants. #4074
* [ENHANCEMENT] Block Storage Ingester: `/flush` now accepts two new parameters: `tenant` to specify tenant to flush and `wait=true` to make call synchronous. Multiple tenants can be specified by repeating `tenant` parameter. If no `tenant` is specified, all tenants are flushed, as before. #4073
* [ENHANCEMENT] Alertmanager: validate configured `-alertmanager.web.external-url` and fail if ends with `/`. #4081
* [ENHANCEMENT] Alertmanager: added `-alertmanager.receivers-firewall.block.cidr-networks` and `-alertmanager.receivers-firewall.block.private-addresses` to block specific network addresses in HTTP-based Alertmanager receiver integrations. #4085
* [ENHANCEMENT] Allow configuration of Cassandra's host selection policy. #4069
* [ENHANCEMENT] Store-gateway: retry synching blocks if a per-tenant sync fails. #3975 #4088
* [ENHANCEMENT] Add metric `cortex_tcp_connections` exposing the current number of accepted TCP connections. #4099
* [ENHANCEMENT] Querier: Allow federated queries to run concurrently. #4065
* [ENHANCEMENT] Label Values API call now supports `match[]` parameter when querying blocks on storage (assuming `-querier.query-store-for-labels-enabled` is enabled). #4133
* [BUGFIX] Ruler-API: fix bug where `/api/v1/rules/<namespace>/<group_name>` endpoint return `400` instead of `404`. #4013
* [BUGFIX] Distributor: reverted changes done to rate limiting in #3825. #3948
* [BUGFIX] Ingester: Fix race condition when opening and closing tsdb concurrently. #3959
* [BUGFIX] Querier: streamline tracing spans. #3924
* [BUGFIX] Ruler Storage: ignore objects with empty namespace or group in the name. #3999
* [BUGFIX] Distributor: fix issue causing distributors to not extend the replication set because of failing instances when zone-aware replication is enabled. #3977
* [BUGFIX] Query-frontend: Fix issue where cached entry size keeps increasing when making tiny query repeatedly. #3968
* [BUGFIX] Compactor: `-compactor.blocks-retention-period` now supports weeks (`w`) and years (`y`). #4027
* [BUGFIX] Querier: returning 422 (instead of 500) when query hits `max_chunks_per_query` limit with block storage, when the limit is hit in the store-gateway. #3937
* [BUGFIX] Ruler: Rule group limit enforcement should now allow the same number of rules in a group as the limit. #3616
* [BUGFIX] Frontend, Query-scheduler: allow querier to notify about shutdown without providing any authentication. #4066
* [BUGFIX] Querier: fixed race condition causing queries to fail right after querier startup with the "empty ring" error. #4068
* [BUGFIX] Compactor: Increment `cortex_compactor_runs_failed_total` if compactor failed compact a single tenant. #4094
* [BUGFIX] Tracing: hot fix to avoid the Jaeger tracing client to indefinitely block the Cortex process shutdown in case the HTTP connection to the tracing backend is blocked. #4134
* [BUGFIX] Forward proper EndsAt from ruler to Alertmanager inline with Prometheus behaviour. #4017
* [BUGFIX] Querier: support filtering LabelValues with matchers when using tenant federation. #4277

## Blocksconvert

* [ENHANCEMENT] Builder: add `-builder.timestamp-tolerance` option which may reduce block size by rounding timestamps to make difference whole seconds. #3891

## 1.8.1 / 2021-04-27

* [CHANGE] Fix for CVE-2021-31232: Local file disclosure vulnerability when `-experimental.alertmanager.enable-api` is used. The HTTP basic auth `password_file` can be used as an attack vector to send any file content via a webhook. The alertmanager templates can be used as an attack vector to send any file content because the alertmanager can load any text file specified in the templates list.

## 1.8.0 / 2021-03-24

* [CHANGE] Alertmanager: Don't expose cluster information to tenants via the `/alertmanager/api/v1/status` API endpoint when operating with clustering enabled. #3903
* [CHANGE] Ingester: don't update internal "last updated" timestamp of TSDB if tenant only sends invalid samples. This affects how "idle" time is computed. #3727
* [CHANGE] Require explicit flag `-<prefix>.tls-enabled` to enable TLS in GRPC clients. Previously it was enough to specify a TLS flag to enable TLS validation. #3156
* [CHANGE] Query-frontend: removed `-querier.split-queries-by-day` (deprecated in Cortex 0.4.0). Please use `-querier.split-queries-by-interval` instead. #3813
* [CHANGE] Store-gateway: the chunks pool controlled by `-blocks-storage.bucket-store.max-chunk-pool-bytes` is now shared across all tenants. #3830
* [CHANGE] Ingester: return error code 400 instead of 429 when per-user/per-tenant series/metadata limits are reached. #3833
* [CHANGE] Compactor: add `reason` label to `cortex_compactor_blocks_marked_for_deletion_total` metric. Source blocks marked for deletion by compactor are labelled as `compaction`, while blocks passing the retention period are labelled as `retention`. #3879
* [CHANGE] Alertmanager: the `DELETE /api/v1/alerts` is now idempotent. No error is returned if the alertmanager config doesn't exist. #3888
* [FEATURE] Experimental Ruler Storage: Add a separate set of configuration options to configure the ruler storage backend under the `-ruler-storage.` flag prefix. All blocks storage bucket clients and the config service are currently supported. Clients using this implementation will only be enabled if the existing `-ruler.storage` flags are left unset. #3805 #3864
* [FEATURE] Experimental Alertmanager Storage: Add a separate set of configuration options to configure the alertmanager storage backend under the `-alertmanager-storage.` flag prefix. All blocks storage bucket clients and the config service are currently supported. Clients using this implementation will only be enabled if the existing `-alertmanager.storage` flags are left unset. #3888
* [FEATURE] Adds support to S3 server-side encryption using KMS. The S3 server-side encryption config can be overridden on a per-tenant basis for the blocks storage, ruler and alertmanager. Deprecated `-<prefix>.s3.sse-encryption`, please use the following CLI flags that have been added. #3651 #3810 #3811 #3870 #3886 #3906
  - `-<prefix>.s3.sse.type`
  - `-<prefix>.s3.sse.kms-key-id`
  - `-<prefix>.s3.sse.kms-encryption-context`
* [FEATURE] Querier: Enable `@ <timestamp>` modifier in PromQL using the new `-querier.at-modifier-enabled` flag. #3744
* [FEATURE] Overrides Exporter: Add `overrides-exporter` module for exposing per-tenant resource limit overrides as metrics. It is not included in `all` target (single-binary mode), and must be explicitly enabled. #3785
* [FEATURE] Experimental thanosconvert: introduce an experimental tool `thanosconvert` to migrate Thanos block metadata to Cortex metadata. #3770
* [FEATURE] Alertmanager: It now shards the `/api/v1/alerts` API using the ring when sharding is enabled. #3671
  * Added `-alertmanager.max-recv-msg-size` (defaults to 16M) to limit the size of HTTP request body handled by the alertmanager.
  * New flags added for communication between alertmanagers:
    * `-alertmanager.max-recv-msg-size`
    * `-alertmanager.alertmanager-client.remote-timeout`
    * `-alertmanager.alertmanager-client.tls-enabled`
    * `-alertmanager.alertmanager-client.tls-cert-path`
    * `-alertmanager.alertmanager-client.tls-key-path`
    * `-alertmanager.alertmanager-client.tls-ca-path`
    * `-alertmanager.alertmanager-client.tls-server-name`
    * `-alertmanager.alertmanager-client.tls-insecure-skip-verify`
* [FEATURE] Compactor: added blocks storage per-tenant retention support. This is configured via `-compactor.retention-period`, and can be overridden on a per-tenant basis. #3879
* [ENHANCEMENT] Queries: Instrument queries that were discarded due to the configured `max_outstanding_requests_per_tenant`. #3894
  * `cortex_query_frontend_discarded_requests_total`
  * `cortex_query_scheduler_discarded_requests_total`
* [ENHANCEMENT] Ruler: Add TLS and explicit basis authentication configuration options for the HTTP client the ruler uses to communicate with the alertmanager. #3752
  * `-ruler.alertmanager-client.basic-auth-username`: Configure the basic authentication username used by the client. Takes precedent over a URL configured username.
  * `-ruler.alertmanager-client.basic-auth-password`: Configure the basic authentication password used by the client. Takes precedent over a URL configured password.
  * `-ruler.alertmanager-client.tls-ca-path`: File path to the CA file.
  * `-ruler.alertmanager-client.tls-cert-path`: File path to the TLS certificate.
  * `-ruler.alertmanager-client.tls-insecure-skip-verify`: Boolean to disable verifying the certificate.
  * `-ruler.alertmanager-client.tls-key-path`: File path to the TLS key certificate.
  * `-ruler.alertmanager-client.tls-server-name`: Expected name on the TLS certificate.
* [ENHANCEMENT] Ingester: exposed metric `cortex_ingester_oldest_unshipped_block_timestamp_seconds`, tracking the unix timestamp of the oldest TSDB block not shipped to the storage yet. #3705
* [ENHANCEMENT] Prometheus upgraded. #3739 #3806
  * Avoid unnecessary `runtime.GC()` during compactions.
  * Prevent compaction loop in TSDB on data gap.
* [ENHANCEMENT] Query-Frontend now returns server side performance metrics using `Server-Timing` header when query stats is enabled. #3685
* [ENHANCEMENT] Runtime Config: Add a `mode` query parameter for the runtime config endpoint. `/runtime_config?mode=diff` now shows the YAML runtime configuration with all values that differ from the defaults. #3700
* [ENHANCEMENT] Distributor: Enable downstream projects to wrap distributor push function and access the deserialized write requests berfore/after they are pushed. #3755
* [ENHANCEMENT] Add flag `-<prefix>.tls-server-name` to require a specific server name instead of the hostname on the certificate. #3156
* [ENHANCEMENT] Alertmanager: Remove a tenant's alertmanager instead of pausing it as we determine it is no longer needed. #3722
* [ENHANCEMENT] Blocks storage: added more configuration options to S3 client. #3775
  * `-blocks-storage.s3.tls-handshake-timeout`: Maximum time to wait for a TLS handshake. 0 means no limit.
  * `-blocks-storage.s3.expect-continue-timeout`: The time to wait for a server's first response headers after fully writing the request headers if the request has an Expect header. 0 to send the request body immediately.
  * `-blocks-storage.s3.max-idle-connections`: Maximum number of idle (keep-alive) connections across all hosts. 0 means no limit.
  * `-blocks-storage.s3.max-idle-connections-per-host`: Maximum number of idle (keep-alive) connections to keep per-host. If 0, a built-in default value is used.
  * `-blocks-storage.s3.max-connections-per-host`: Maximum number of connections per host. 0 means no limit.
* [ENHANCEMENT] Ingester: when tenant's TSDB is closed, Ingester now removes pushed metrics-metadata from memory, and removes metadata (`cortex_ingester_memory_metadata`, `cortex_ingester_memory_metadata_created_total`, `cortex_ingester_memory_metadata_removed_total`) and validation metrics (`cortex_discarded_samples_total`, `cortex_discarded_metadata_total`). #3782
* [ENHANCEMENT] Distributor: cleanup metrics for inactive tenants. #3784
* [ENHANCEMENT] Ingester: Have ingester to re-emit following TSDB metrics. #3800
  * `cortex_ingester_tsdb_blocks_loaded`
  * `cortex_ingester_tsdb_reloads_total`
  * `cortex_ingester_tsdb_reloads_failures_total`
  * `cortex_ingester_tsdb_symbol_table_size_bytes`
  * `cortex_ingester_tsdb_storage_blocks_bytes`
  * `cortex_ingester_tsdb_time_retentions_total`
* [ENHANCEMENT] Querier: distribute workload across `-store-gateway.sharding-ring.replication-factor` store-gateway replicas when querying blocks and `-store-gateway.sharding-enabled=true`. #3824
* [ENHANCEMENT] Distributor / HA Tracker: added cleanup of unused elected HA replicas from KV store. Added following metrics to monitor this process: #3809
  * `cortex_ha_tracker_replicas_cleanup_started_total`
  * `cortex_ha_tracker_replicas_cleanup_marked_for_deletion_total`
  * `cortex_ha_tracker_replicas_cleanup_deleted_total`
  * `cortex_ha_tracker_replicas_cleanup_delete_failed_total`
* [ENHANCEMENT] Ruler now has new API endpoint `/ruler/delete_tenant_config` that can be used to delete all ruler groups for tenant. It is intended to be used by administrators who wish to clean up state after removed user. Note that this endpoint is enabled regardless of `-experimental.ruler.enable-api`. #3750 #3899
* [ENHANCEMENT] Query-frontend, query-scheduler: cleanup metrics for inactive tenants. #3826
* [ENHANCEMENT] Blocks storage: added `-blocks-storage.s3.region` support to S3 client configuration. #3811
* [ENHANCEMENT] Distributor: Remove cached subrings for inactive users when using shuffle sharding. #3849
* [ENHANCEMENT] Store-gateway: Reduced memory used to fetch chunks at query time. #3855
* [ENHANCEMENT] Ingester: attempt to prevent idle compaction from happening in concurrent ingesters by introducing a 25% jitter to the configured idle timeout (`-blocks-storage.tsdb.head-compaction-idle-timeout`). #3850
* [ENHANCEMENT] Compactor: cleanup local files for users that are no longer owned by compactor. #3851
* [ENHANCEMENT] Store-gateway: close empty bucket stores, and delete leftover local files for tenants that no longer belong to store-gateway. #3853
* [ENHANCEMENT] Store-gateway: added metrics to track partitioner behaviour. #3877
  * `cortex_bucket_store_partitioner_requested_bytes_total`
  * `cortex_bucket_store_partitioner_requested_ranges_total`
  * `cortex_bucket_store_partitioner_expanded_bytes_total`
  * `cortex_bucket_store_partitioner_expanded_ranges_total`
* [ENHANCEMENT] Store-gateway: added metrics to monitor chunk buffer pool behaviour. #3880
  * `cortex_bucket_store_chunk_pool_requested_bytes_total`
  * `cortex_bucket_store_chunk_pool_returned_bytes_total`
* [ENHANCEMENT] Alertmanager: load alertmanager configurations from object storage concurrently, and only load necessary configurations, speeding configuration synchronization process and executing fewer "GET object" operations to the storage when sharding is enabled. #3898
* [ENHANCEMENT] Ingester (blocks storage): Ingester can now stream entire chunks instead of individual samples to the querier. At the moment this feature must be explicitly enabled either by using `-ingester.stream-chunks-when-using-blocks` flag or `ingester_stream_chunks_when_using_blocks` (boolean) field in runtime config file, but these configuration options are temporary and will be removed when feature is stable. #3889
* [ENHANCEMENT] Alertmanager: New endpoint `/multitenant_alertmanager/delete_tenant_config` to delete configuration for tenant identified by `X-Scope-OrgID` header. This is an internal endpoint, available even if Alertmanager API is not enabled by using `-experimental.alertmanager.enable-api`. #3900
* [ENHANCEMENT] MemCached: Add `max_item_size` support. #3929
* [BUGFIX] Cortex: Fixed issue where fatal errors and various log messages where not logged. #3778
* [BUGFIX] HA Tracker: don't track as error in the `cortex_kv_request_duration_seconds` metric a CAS operation intentionally aborted. #3745
* [BUGFIX] Querier / ruler: do not log "error removing stale clients" if the ring is empty. #3761
* [BUGFIX] Store-gateway: fixed a panic caused by a race condition when the index-header lazy loading is enabled. #3775 #3789
* [BUGFIX] Compactor: fixed "could not guess file size" log when uploading blocks deletion marks to the global location. #3807
* [BUGFIX] Prevent panic at start if the http_prefix setting doesn't have a valid value. #3796
* [BUGFIX] Memberlist: fixed panic caused by race condition in `armon/go-metrics` used by memberlist client. #3725
* [BUGFIX] Querier: returning 422 (instead of 500) when query hits `max_chunks_per_query` limit with block storage. #3895
* [BUGFIX] Alertmanager: Ensure that experimental `/api/v1/alerts` endpoints work when `-http.prefix` is empty. #3905
* [BUGFIX] Chunk store: fix panic in inverted index when deleted fingerprint is no longer in the index. #3543

## 1.7.1 / 2021-04-27

* [CHANGE] Fix for CVE-2021-31232: Local file disclosure vulnerability when `-experimental.alertmanager.enable-api` is used. The HTTP basic auth `password_file` can be used as an attack vector to send any file content via a webhook. The alertmanager templates can be used as an attack vector to send any file content because the alertmanager can load any text file specified in the templates list.

## 1.7.0 / 2021-02-23

Note the blocks storage compactor runs a migration task at startup in this version, which can take many minutes and use a lot of RAM.
[Turn this off after first run](https://cortexmetrics.io/docs/blocks-storage/production-tips/#ensure-deletion-marks-migration-is-disabled-after-first-run).

* [CHANGE] FramedSnappy encoding support has been removed from Push and Remote Read APIs. This means Prometheus 1.6 support has been removed and the oldest Prometheus version supported in the remote write is 1.7. #3682
* [CHANGE] Ruler: removed the flag `-ruler.evaluation-delay-duration-deprecated` which was deprecated in 1.4.0. Please use the `ruler_evaluation_delay_duration` per-tenant limit instead. #3694
* [CHANGE] Removed the flags `-<prefix>.grpc-use-gzip-compression` which were deprecated in 1.3.0: #3694
  * `-query-scheduler.grpc-client-config.grpc-use-gzip-compression`: use `-query-scheduler.grpc-client-config.grpc-compression` instead
  * `-frontend.grpc-client-config.grpc-use-gzip-compression`: use `-frontend.grpc-client-config.grpc-compression` instead
  * `-ruler.client.grpc-use-gzip-compression`: use `-ruler.client.grpc-compression` instead
  * `-bigtable.grpc-use-gzip-compression`: use `-bigtable.grpc-compression` instead
  * `-ingester.client.grpc-use-gzip-compression`: use `-ingester.client.grpc-compression` instead
  * `-querier.frontend-client.grpc-use-gzip-compression`: use `-querier.frontend-client.grpc-compression` instead
* [CHANGE] Querier: it's not required to set `-frontend.query-stats-enabled=true` in the querier anymore to enable query statistics logging in the query-frontend. The flag is now required to be configured only in the query-frontend and it will be propagated to the queriers. #3595 #3695
* [CHANGE] Blocks storage: compactor is now required when running a Cortex cluster with the blocks storage, because it also keeps the bucket index updated. #3583
* [CHANGE] Blocks storage: block deletion marks are now stored in a per-tenant global markers/ location too, other than within the block location. The compactor, at startup, will copy deletion marks from the block location to the global location. This migration is required only once, so it can be safely disabled via `-compactor.block-deletion-marks-migration-enabled=false` after new compactor has successfully started at least once in the cluster. #3583
* [CHANGE] OpenStack Swift: the default value for the `-ruler.storage.swift.container-name` and `-swift.container-name` config options has changed from `cortex` to empty string. If you were relying on the default value, please set it back to `cortex`. #3660
* [CHANGE] HA Tracker: configured replica label is now verified against label value length limit (`-validation.max-length-label-value`). #3668
* [CHANGE] Distributor: `extend_writes` field in YAML configuration has moved from `lifecycler` (inside `ingester_config`) to `distributor_config`. This doesn't affect command line option `-distributor.extend-writes`, which stays the same. #3719
* [CHANGE] Alertmanager: Deprecated `-cluster.` CLI flags in favor of their `-alertmanager.cluster.` equivalent. The deprecated flags (and their respective YAML config options) are: #3677
  * `-cluster.listen-address` in favor of `-alertmanager.cluster.listen-address`
  * `-cluster.advertise-address` in favor of `-alertmanager.cluster.advertise-address`
  * `-cluster.peer` in favor of `-alertmanager.cluster.peers`
  * `-cluster.peer-timeout` in favor of `-alertmanager.cluster.peer-timeout`
* [CHANGE] Blocks storage: the default value of `-blocks-storage.bucket-store.sync-interval` has been changed from `5m` to `15m`. #3724
* [FEATURE] Querier: Queries can be federated across multiple tenants. The tenants IDs involved need to be specified separated by a `|` character in the `X-Scope-OrgID` request header. This is an experimental feature, which can be enabled by setting `-tenant-federation.enabled=true` on all Cortex services. #3250
* [FEATURE] Alertmanager: introduced the experimental option `-alertmanager.sharding-enabled` to shard tenants across multiple Alertmanager instances. This feature is still under heavy development and its usage is discouraged. The following new metrics are exported by the Alertmanager: #3664
  * `cortex_alertmanager_ring_check_errors_total`
  * `cortex_alertmanager_sync_configs_total`
  * `cortex_alertmanager_sync_configs_failed_total`
  * `cortex_alertmanager_tenants_discovered`
  * `cortex_alertmanager_tenants_owned`
* [ENHANCEMENT] Allow specifying JAEGER_ENDPOINT instead of sampling server or local agent port. #3682
* [ENHANCEMENT] Blocks storage: introduced a per-tenant bucket index, periodically updated by the compactor, used to avoid full bucket scanning done by queriers, store-gateways and rulers. The bucket index is updated by the compactor during blocks cleanup, on every `-compactor.cleanup-interval`. #3553 #3555 #3561 #3583 #3625 #3711 #3715
* [ENHANCEMENT] Blocks storage: introduced an option `-blocks-storage.bucket-store.bucket-index.enabled` to enable the usage of the bucket index in the querier, store-gateway and ruler. When enabled, the querier, store-gateway and ruler will use the bucket index to find a tenant's blocks instead of running the periodic bucket scan. The following new metrics are exported by the querier and ruler: #3614 #3625
  * `cortex_bucket_index_loads_total`
  * `cortex_bucket_index_load_failures_total`
  * `cortex_bucket_index_load_duration_seconds`
  * `cortex_bucket_index_loaded`
* [ENHANCEMENT] Compactor: exported the following metrics. #3583 #3625
  * `cortex_bucket_blocks_count`: Total number of blocks per tenant in the bucket. Includes blocks marked for deletion, but not partial blocks.
  * `cortex_bucket_blocks_marked_for_deletion_count`: Total number of blocks per tenant marked for deletion in the bucket.
  * `cortex_bucket_blocks_partials_count`: Total number of partial blocks.
  * `cortex_bucket_index_last_successful_update_timestamp_seconds`: Timestamp of the last successful update of a tenant's bucket index.
* [ENHANCEMENT] Ruler: Add `cortex_prometheus_last_evaluation_samples` to expose the number of samples generated by a rule group per tenant. #3582
* [ENHANCEMENT] Memberlist: add status page (/memberlist) with available details about memberlist-based KV store and memberlist cluster. It's also possible to view KV values in Go struct or JSON format, or download for inspection. #3575
* [ENHANCEMENT] Memberlist: client can now keep a size-bounded buffer with sent and received messages and display them in the admin UI (/memberlist) for troubleshooting. #3581 #3602
* [ENHANCEMENT] Blocks storage: added block index attributes caching support to metadata cache. The TTL can be configured via `-blocks-storage.bucket-store.metadata-cache.block-index-attributes-ttl`. #3629
* [ENHANCEMENT] Alertmanager: Add support for Azure blob storage. #3634
* [ENHANCEMENT] Compactor: tenants marked for deletion will now be fully cleaned up after some delay since deletion of last block. Cleanup includes removal of remaining marker files (including tenant deletion mark file) and files under `debug/metas`. #3613
* [ENHANCEMENT] Compactor: retry compaction of a single tenant on failure instead of re-running compaction for all tenants. #3627
* [ENHANCEMENT] Querier: Implement result caching for tenant query federation. #3640
* [ENHANCEMENT] API: Add a `mode` query parameter for the config endpoint: #3645
  * `/config?mode=diff`: Shows the YAML configuration with all values that differ from the defaults.
  * `/config?mode=defaults`: Shows the YAML configuration with all the default values.
* [ENHANCEMENT] OpenStack Swift: added the following config options to OpenStack Swift backend client: #3660
  - Chunks storage: `-swift.auth-version`, `-swift.max-retries`, `-swift.connect-timeout`, `-swift.request-timeout`.
  - Blocks storage: ` -blocks-storage.swift.auth-version`, ` -blocks-storage.swift.max-retries`, ` -blocks-storage.swift.connect-timeout`, ` -blocks-storage.swift.request-timeout`.
  - Ruler: `-ruler.storage.swift.auth-version`, `-ruler.storage.swift.max-retries`, `-ruler.storage.swift.connect-timeout`, `-ruler.storage.swift.request-timeout`.
* [ENHANCEMENT] Disabled in-memory shuffle-sharding subring cache in the store-gateway, ruler and compactor. This should reduce the memory utilisation in these services when shuffle-sharding is enabled, without introducing a significantly increase CPU utilisation. #3601
* [ENHANCEMENT] Shuffle sharding: optimised subring generation used by shuffle sharding. #3601
* [ENHANCEMENT] New /runtime_config endpoint that returns the defined runtime configuration in YAML format. The returned configuration includes overrides. #3639
* [ENHANCEMENT] Query-frontend: included the parameter name failed to validate in HTTP 400 message. #3703
* [ENHANCEMENT] Fail to startup Cortex if provided runtime config is invalid. #3707
* [ENHANCEMENT] Alertmanager: Add flags to customize the cluster configuration: #3667
  * `-alertmanager.cluster.gossip-interval`: The interval between sending gossip messages. By lowering this value (more frequent) gossip messages are propagated across cluster more quickly at the expense of increased bandwidth usage.
  * `-alertmanager.cluster.push-pull-interval`: The interval between gossip state syncs. Setting this interval lower (more frequent) will increase convergence speeds across larger clusters at the expense of increased bandwidth usage.
* [ENHANCEMENT] Distributor: change the error message returned when a received series has too many label values. The new message format has the series at the end and this plays better with Prometheus logs truncation. #3718
  - From: `sample for '<series>' has <value> label names; limit <value>`
  - To: `series has too many labels (actual: <value>, limit: <value>) series: '<series>'`
* [ENHANCEMENT] Improve bucket index loader to handle edge case where new tenant has not had blocks uploaded to storage yet. #3717
* [BUGFIX] Allow `-querier.max-query-lookback` use `y|w|d` suffix like deprecated `-store.max-look-back-period`. #3598
* [BUGFIX] Memberlist: Entry in the ring should now not appear again after using "Forget" feature (unless it's still heartbeating). #3603
* [BUGFIX] Ingester: do not close idle TSDBs while blocks shipping is in progress. #3630 #3632
* [BUGFIX] Ingester: correctly update `cortex_ingester_memory_users` and `cortex_ingester_active_series` when a tenant's idle TSDB is closed, when running Cortex with the blocks storage. #3646
* [BUGFIX] Querier: fix default value incorrectly overriding `-querier.frontend-address` in single-binary mode. #3650
* [BUGFIX] Compactor: delete `deletion-mark.json` at last when deleting a block in order to not leave partial blocks without deletion mark in the bucket if the compactor is interrupted while deleting a block. #3660
* [BUGFIX] Blocks storage: do not cleanup a partially uploaded block when `meta.json` upload fails. Despite failure to upload `meta.json`, this file may in some cases still appear in the bucket later. By skipping early cleanup, we avoid having corrupted blocks in the storage. #3660
* [BUGFIX] Alertmanager: disable access to `/alertmanager/metrics` (which exposes all Cortex metrics), `/alertmanager/-/reload` and `/alertmanager/debug/*`, which were available to any authenticated user with enabled AlertManager. #3678
* [BUGFIX] Query-Frontend: avoid creating many small sub-queries by discarding cache extents under 5 minutes #3653
* [BUGFIX] Ruler: Ensure the stale markers generated for evaluated rules respect the configured `-ruler.evaluation-delay-duration`. This will avoid issues with samples with NaN be persisted with timestamps set ahead of the next rule evaluation. #3687
* [BUGFIX] Alertmanager: don't serve HTTP requests until Alertmanager has fully started. Serving HTTP requests earlier may result in loss of configuration for the user. #3679
* [BUGFIX] Do not log "failed to load config" if runtime config file is empty. #3706
* [BUGFIX] Do not allow to use a runtime config file containing multiple YAML documents. #3706
* [BUGFIX] HA Tracker: don't track as error in the `cortex_kv_request_duration_seconds` metric a CAS operation intentionally aborted. #3745

## 1.6.0 / 2020-12-29

* [CHANGE] Query Frontend: deprecate `-querier.compress-http-responses` in favour of `-api.response-compression-enabled`. #3544
* [CHANGE] Querier: deprecated `-store.max-look-back-period`. You should use `-querier.max-query-lookback` instead. #3452
* [CHANGE] Blocks storage: increased `-blocks-storage.bucket-store.chunks-cache.attributes-ttl` default from `24h` to `168h` (1 week). #3528
* [CHANGE] Blocks storage: the config option `-blocks-storage.bucket-store.index-cache.postings-compression-enabled` has been deprecated and postings compression is always enabled. #3538
* [CHANGE] Ruler: gRPC message size default limits on the Ruler-client side have changed: #3523
  - limit for outgoing gRPC messages has changed from 2147483647 to 16777216 bytes
  - limit for incoming gRPC messages has changed from 4194304 to 104857600 bytes
* [FEATURE] Distributor/Ingester: Provide ability to not overflow writes in the presence of a leaving or unhealthy ingester. This allows for more efficient ingester rolling restarts. #3305
* [FEATURE] Query-frontend: introduced query statistics logged in the query-frontend when enabled via `-frontend.query-stats-enabled=true`. When enabled, the metric `cortex_query_seconds_total` is tracked, counting the sum of the wall time spent across all queriers while running queries (on a per-tenant basis). The metrics `cortex_request_duration_seconds` and `cortex_query_seconds_total` are different: the first one tracks the request duration (eg. HTTP request from the client), while the latter tracks the sum of the wall time on all queriers involved executing the query. #3539
* [ENHANCEMENT] API: Add GZIP HTTP compression to the API responses. Compression can be enabled via `-api.response-compression-enabled`. #3536
* [ENHANCEMENT] Added zone-awareness support on queries. When zone-awareness is enabled, queries will still succeed if all ingesters in a single zone will fail. #3414
* [ENHANCEMENT] Blocks storage ingester: exported more TSDB-related metrics. #3412
  - `cortex_ingester_tsdb_wal_corruptions_total`
  - `cortex_ingester_tsdb_head_truncations_failed_total`
  - `cortex_ingester_tsdb_head_truncations_total`
  - `cortex_ingester_tsdb_head_gc_duration_seconds`
* [ENHANCEMENT] Enforced keepalive on all gRPC clients used for inter-service communication. #3431
* [ENHANCEMENT] Added `cortex_alertmanager_config_hash` metric to expose hash of Alertmanager Config loaded per user. #3388
* [ENHANCEMENT] Query-Frontend / Query-Scheduler: New component called "Query-Scheduler" has been introduced. Query-Scheduler is simply a queue of requests, moved outside of Query-Frontend. This allows Query-Frontend to be scaled separately from number of queues. To make Query-Frontend and Querier use Query-Scheduler, they need to be started with `-frontend.scheduler-address` and `-querier.scheduler-address` options respectively. #3374 #3471
* [ENHANCEMENT] Query-frontend / Querier / Ruler: added `-querier.max-query-lookback` to limit how long back data (series and metadata) can be queried. This setting can be overridden on a per-tenant basis and is enforced in the query-frontend, querier and ruler. #3452 #3458
* [ENHANCEMENT] Querier: added `-querier.query-store-for-labels-enabled` to query store for label names, label values and series APIs. Only works with blocks storage engine. #3461 #3520
* [ENHANCEMENT] Ingester: exposed `-blocks-storage.tsdb.wal-segment-size-bytes` config option to customise the TSDB WAL segment max size. #3476
* [ENHANCEMENT] Compactor: concurrently run blocks cleaner for multiple tenants. Concurrency can be configured via `-compactor.cleanup-concurrency`. #3483
* [ENHANCEMENT] Compactor: shuffle tenants before running compaction. #3483
* [ENHANCEMENT] Compactor: wait for a stable ring at startup, when sharding is enabled. #3484
* [ENHANCEMENT] Store-gateway: added `-blocks-storage.bucket-store.index-header-lazy-loading-enabled` to enable index-header lazy loading (experimental). When enabled, index-headers will be mmap-ed only once required by a query and will be automatically released after `-blocks-storage.bucket-store.index-header-lazy-loading-idle-timeout` time of inactivity. #3498
* [ENHANCEMENT] Alertmanager: added metrics `cortex_alertmanager_notification_requests_total` and `cortex_alertmanager_notification_requests_failed_total`. #3518
* [ENHANCEMENT] Ingester: added `-blocks-storage.tsdb.head-chunks-write-buffer-size-bytes` to fine-tune the TSDB head chunks write buffer size when running Cortex blocks storage. #3518
* [ENHANCEMENT] /metrics now supports OpenMetrics output. HTTP and gRPC servers metrics can now include exemplars. #3524
* [ENHANCEMENT] Expose gRPC keepalive policy options by gRPC server. #3524
* [ENHANCEMENT] Blocks storage: enabled caching of `meta.json` attributes, configurable via `-blocks-storage.bucket-store.metadata-cache.metafile-attributes-ttl`. #3528
* [ENHANCEMENT] Compactor: added a config validation check to fail fast if the compactor has been configured invalid block range periods (each period is expected to be a multiple of the previous one). #3534
* [ENHANCEMENT] Blocks storage: concurrently fetch deletion marks from object storage. #3538
* [ENHANCEMENT] Blocks storage ingester: ingester can now close idle TSDB and delete local data. #3491 #3552
* [ENHANCEMENT] Blocks storage: add option to use V2 signatures for S3 authentication. #3540
* [ENHANCEMENT] Exported process metrics to monitor the number of memory map areas allocated. #3537
  * - `process_memory_map_areas`
  * - `process_memory_map_areas_limit`
* [ENHANCEMENT] Ruler: Expose gRPC client options. #3523
* [ENHANCEMENT] Compactor: added metrics to track on-going compaction. #3535
  * `cortex_compactor_tenants_discovered`
  * `cortex_compactor_tenants_skipped`
  * `cortex_compactor_tenants_processing_succeeded`
  * `cortex_compactor_tenants_processing_failed`
* [ENHANCEMENT] Added new experimental API endpoints: `POST /purger/delete_tenant` and `GET /purger/delete_tenant_status` for deleting all tenant data. Only works with blocks storage. Compactor removes blocks that belong to user marked for deletion. #3549 #3558
* [ENHANCEMENT] Chunks storage: add option to use V2 signatures for S3 authentication. #3560
* [ENHANCEMENT] HA Tracker: Added new limit `ha_max_clusters` to set the max number of clusters tracked for single user. This limit is disabled by default. #3668
* [BUGFIX] Query-Frontend: `cortex_query_seconds_total` now return seconds not nanoseconds. #3589
* [BUGFIX] Blocks storage ingester: fixed some cases leading to a TSDB WAL corruption after a partial write to disk. #3423
* [BUGFIX] Blocks storage: Fix the race between ingestion and `/flush` call resulting in overlapping blocks. #3422
* [BUGFIX] Querier: fixed `-querier.max-query-into-future` which wasn't correctly enforced on range queries. #3452
* [BUGFIX] Fixed float64 precision stability when aggregating metrics before exposing them. This could have lead to false counters resets when querying some metrics exposed by Cortex. #3506
* [BUGFIX] Querier: the meta.json sync concurrency done when running Cortex with the blocks storage is now controlled by `-blocks-storage.bucket-store.meta-sync-concurrency` instead of the incorrect `-blocks-storage.bucket-store.block-sync-concurrency` (default values are the same). #3531
* [BUGFIX] Querier: fixed initialization order of querier module when using blocks storage. It now (again) waits until blocks have been synchronized. #3551

## Blocksconvert

* [ENHANCEMENT] Scheduler: ability to ignore users based on regexp, using `-scheduler.ignore-users-regex` flag. #3477
* [ENHANCEMENT] Builder: Parallelize reading chunks in the final stage of building block. #3470
* [ENHANCEMENT] Builder: remove duplicate label names from chunk. #3547

## 1.5.0 / 2020-11-09

### Cortex

* [CHANGE] Blocks storage: update the default HTTP configuration values for the S3 client to the upstream Thanos default values. #3244
  - `-blocks-storage.s3.http.idle-conn-timeout` is set 90 seconds.
  - `-blocks-storage.s3.http.response-header-timeout` is set to 2 minutes.
* [CHANGE] Improved shuffle sharding support in the write path. This work introduced some config changes: #3090
  * Introduced `-distributor.sharding-strategy` CLI flag (and its respective `sharding_strategy` YAML config option) to explicitly specify which sharding strategy should be used in the write path
  * `-experimental.distributor.user-subring-size` flag renamed to `-distributor.ingestion-tenant-shard-size`
  * `user_subring_size` limit YAML config option renamed to `ingestion_tenant_shard_size`
* [CHANGE] Dropped "blank Alertmanager configuration; using fallback" message from Info to Debug level. #3205
* [CHANGE] Zone-awareness replication for time-series now should be explicitly enabled in the distributor via the `-distributor.zone-awareness-enabled` CLI flag (or its respective YAML config option). Before, zone-aware replication was implicitly enabled if a zone was set on ingesters. #3200
* [CHANGE] Removed the deprecated CLI flag `-config-yaml`. You should use `-schema-config-file` instead. #3225
* [CHANGE] Enforced the HTTP method required by some API endpoints which did (incorrectly) allow any method before that. #3228
  - `GET /`
  - `GET /config`
  - `GET /debug/fgprof`
  - `GET /distributor/all_user_stats`
  - `GET /distributor/ha_tracker`
  - `GET /all_user_stats`
  - `GET /ha-tracker`
  - `GET /api/v1/user_stats`
  - `GET /api/v1/chunks`
  - `GET <legacy-http-prefix>/user_stats`
  - `GET <legacy-http-prefix>/chunks`
  - `GET /services`
  - `GET /multitenant_alertmanager/status`
  - `GET /status` (alertmanager microservice)
  - `GET|POST /ingester/ring`
  - `GET|POST /ring`
  - `GET|POST /store-gateway/ring`
  - `GET|POST /compactor/ring`
  - `GET|POST /ingester/flush`
  - `GET|POST /ingester/shutdown`
  - `GET|POST /flush`
  - `GET|POST /shutdown`
  - `GET|POST /ruler/ring`
  - `POST /api/v1/push`
  - `POST <legacy-http-prefix>/push`
  - `POST /push`
  - `POST /ingester/push`
* [CHANGE] Renamed CLI flags to configure the network interface names from which automatically detect the instance IP. #3295
  - `-compactor.ring.instance-interface` renamed to `-compactor.ring.instance-interface-names`
  - `-store-gateway.sharding-ring.instance-interface` renamed to `-store-gateway.sharding-ring.instance-interface-names`
  - `-distributor.ring.instance-interface` renamed to `-distributor.ring.instance-interface-names`
  - `-ruler.ring.instance-interface` renamed to `-ruler.ring.instance-interface-names`
* [CHANGE] Renamed `-<prefix>.redis.enable-tls` CLI flag to `-<prefix>.redis.tls-enabled`, and its respective YAML config option from `enable_tls` to `tls_enabled`. #3298
* [CHANGE] Increased default `-<prefix>.redis.timeout` from `100ms` to `500ms`. #3301
* [CHANGE] `cortex_alertmanager_config_invalid` has been removed in favor of `cortex_alertmanager_config_last_reload_successful`. #3289
* [CHANGE] Query-frontend: POST requests whose body size exceeds 10MiB will be rejected. The max body size can be customised via `-frontend.max-body-size`. #3276
* [FEATURE] Shuffle sharding: added support for shuffle-sharding queriers in the query-frontend. When configured (`-frontend.max-queriers-per-tenant` globally, or using per-tenant limit `max_queriers_per_tenant`), each tenants's requests will be handled by different set of queriers. #3113 #3257
* [FEATURE] Shuffle sharding: added support for shuffle-sharding ingesters on the read path. When ingesters shuffle-sharding is enabled and `-querier.shuffle-sharding-ingesters-lookback-period` is set, queriers will fetch in-memory series from the minimum set of required ingesters, selecting only ingesters which may have received series since 'now - lookback period'. #3252
* [FEATURE] Query-frontend: added `compression` config to support results cache with compression. #3217
* [FEATURE] Add OpenStack Swift support to blocks storage. #3303
* [FEATURE] Added support for applying Prometheus relabel configs on series received by the distributor. A `metric_relabel_configs` field has been added to the per-tenant limits configuration. #3329
* [FEATURE] Support for Cassandra client SSL certificates. #3384
* [ENHANCEMENT] Ruler: Introduces two new limits `-ruler.max-rules-per-rule-group` and `-ruler.max-rule-groups-per-tenant` to control the number of rules per rule group and the total number of rule groups for a given user. They are disabled by default. #3366
* [ENHANCEMENT] Allow to specify multiple comma-separated Cortex services to `-target` CLI option (or its respective YAML config option). For example, `-target=all,compactor` can be used to start Cortex single-binary with compactor as well. #3275
* [ENHANCEMENT] Expose additional HTTP configs for the S3 backend client. New flag are listed below: #3244
  - `-blocks-storage.s3.http.idle-conn-timeout`
  - `-blocks-storage.s3.http.response-header-timeout`
  - `-blocks-storage.s3.http.insecure-skip-verify`
* [ENHANCEMENT] Added `cortex_query_frontend_connected_clients` metric to show the number of workers currently connected to the frontend. #3207
* [ENHANCEMENT] Shuffle sharding: improved shuffle sharding in the write path. Shuffle sharding now should be explicitly enabled via `-distributor.sharding-strategy` CLI flag (or its respective YAML config option) and guarantees stability, consistency, shuffling and balanced zone-awareness properties. #3090 #3214
* [ENHANCEMENT] Ingester: added new metric `cortex_ingester_active_series` to track active series more accurately. Also added options to control whether active series tracking is enabled (`-ingester.active-series-metrics-enabled`, defaults to false), and how often this metric is updated (`-ingester.active-series-metrics-update-period`) and max idle time for series to be considered inactive (`-ingester.active-series-metrics-idle-timeout`). #3153
* [ENHANCEMENT] Store-gateway: added zone-aware replication support to blocks replication in the store-gateway. #3200
* [ENHANCEMENT] Store-gateway: exported new metrics. #3231
  - `cortex_bucket_store_cached_series_fetch_duration_seconds`
  - `cortex_bucket_store_cached_postings_fetch_duration_seconds`
  - `cortex_bucket_stores_gate_queries_max`
* [ENHANCEMENT] Added `-version` flag to Cortex. #3233
* [ENHANCEMENT] Hash ring: added instance registered timestamp to the ring. #3248
* [ENHANCEMENT] Reduce tail latency by smoothing out spikes in rate of chunk flush operations. #3191
* [ENHANCEMENT] User Cortex as User Agent in http requests issued by Configs DB client. #3264
* [ENHANCEMENT] Experimental Ruler API: Fetch rule groups from object storage in parallel. #3218
* [ENHANCEMENT] Chunks GCS object storage client uses the `fields` selector to limit the payload size when listing objects in the bucket. #3218 #3292
* [ENHANCEMENT] Added shuffle sharding support to ruler. Added new metric `cortex_ruler_sync_rules_total`. #3235
* [ENHANCEMENT] Return an explicit error when the store-gateway is explicitly requested without a blocks storage engine. #3287
* [ENHANCEMENT] Ruler: only load rules that belong to the ruler. Improves rules synching performances when ruler sharding is enabled. #3269
* [ENHANCEMENT] Added `-<prefix>.redis.tls-insecure-skip-verify` flag. #3298
* [ENHANCEMENT] Added `cortex_alertmanager_config_last_reload_successful_seconds` metric to show timestamp of last successful AM config reload. #3289
* [ENHANCEMENT] Blocks storage: reduced number of bucket listing operations to list block content (applies to newly created blocks only). #3363
* [ENHANCEMENT] Ruler: Include the tenant ID on the notifier logs. #3372
* [ENHANCEMENT] Blocks storage Compactor: Added `-compactor.enabled-tenants` and `-compactor.disabled-tenants` to explicitly enable or disable compaction of specific tenants. #3385
* [ENHANCEMENT] Blocks storage ingester: Creating checkpoint only once even when there are multiple Head compactions in a single `Compact()` call. #3373
* [BUGFIX] Blocks storage ingester: Read repair memory-mapped chunks file which can end up being empty on abrupt shutdowns combined with faulty disks. #3373
* [BUGFIX] Blocks storage ingester: Close TSDB resources on failed startup preventing ingester OOMing. #3373
* [BUGFIX] No-longer-needed ingester operations for queries triggered by queriers and rulers are now canceled. #3178
* [BUGFIX] Ruler: directories in the configured `rules-path` will be removed on startup and shutdown in order to ensure they don't persist between runs. #3195
* [BUGFIX] Handle hash-collisions in the query path. #3192
* [BUGFIX] Check for postgres rows errors. #3197
* [BUGFIX] Ruler Experimental API: Don't allow rule groups without names or empty rule groups. #3210
* [BUGFIX] Experimental Alertmanager API: Do not allow empty Alertmanager configurations or bad template filenames to be submitted through the configuration API. #3185
* [BUGFIX] Reduce failures to update heartbeat when using Consul. #3259
* [BUGFIX] When using ruler sharding, moving all user rule groups from ruler to a different one and then back could end up with some user groups not being evaluated at all. #3235
* [BUGFIX] Fixed shuffle sharding consistency when zone-awareness is enabled and the shard size is increased or instances in a new zone are added. #3299
* [BUGFIX] Use a valid grpc header when logging IP addresses. #3307
* [BUGFIX] Fixed the metric `cortex_prometheus_rule_group_duration_seconds` in the Ruler, it wouldn't report any values. #3310
* [BUGFIX] Fixed gRPC connections leaking in rulers when rulers sharding is enabled and APIs called. #3314
* [BUGFIX] Fixed shuffle sharding consistency when zone-awareness is enabled and the shard size is increased or instances in a new zone are added. #3299
* [BUGFIX] Fixed Gossip memberlist members joining when addresses are configured using DNS-based service discovery. #3360
* [BUGFIX] Ingester: fail to start an ingester running the blocks storage, if unable to load any existing TSDB at startup. #3354
* [BUGFIX] Blocks storage: Avoid deletion of blocks in the ingester which are not shipped to the storage yet. #3346
* [BUGFIX] Fix common prefixes returned by List method of S3 client. #3358
* [BUGFIX] Honor configured timeout in Azure and GCS object clients. #3285
* [BUGFIX] Blocks storage: Avoid creating blocks larger than configured block range period on forced compaction and when TSDB is idle. #3344
* [BUGFIX] Shuffle sharding: fixed max global series per user/metric limit when shuffle sharding and `-distributor.shard-by-all-labels=true` are both enabled in distributor. When using these global limits you should now set `-distributor.sharding-strategy` and `-distributor.zone-awareness-enabled` to ingesters too. #3369
* [BUGFIX] Slow query logging: when using downstream server request parameters were not logged. #3276
* [BUGFIX] Fixed tenant detection in the ruler and alertmanager API when running without auth. #3343

### Blocksconvert

* [ENHANCEMENT] Blocksconvert – Builder: download plan file locally before processing it. #3209
* [ENHANCEMENT] Blocksconvert – Cleaner: added new tool for deleting chunks data. #3283
* [ENHANCEMENT] Blocksconvert – Scanner: support for scanning specific date-range only. #3222
* [ENHANCEMENT] Blocksconvert – Scanner: metrics for tracking progress. #3222
* [ENHANCEMENT] Blocksconvert – Builder: retry block upload before giving up. #3245
* [ENHANCEMENT] Blocksconvert – Scanner: upload plans concurrently. #3340
* [BUGFIX] Blocksconvert: fix chunks ordering in the block. Chunks in different order than series work just fine in TSDB blocks at the moment, but it's not consistent with what Prometheus does and future Prometheus and Cortex optimizations may rely on this ordering. #3371

## 1.4.0 / 2020-10-02

* [CHANGE] TLS configuration for gRPC, HTTP and etcd clients is now marked as experimental. These features are not yet fully baked, and we expect possible small breaking changes in Cortex 1.5. #3198
* [CHANGE] Cassandra backend support is now GA (stable). #3180
* [CHANGE] Blocks storage is now GA (stable). The `-experimental` prefix has been removed from all CLI flags related to the blocks storage (no YAML config changes). #3180 #3201
  - `-experimental.blocks-storage.*` flags renamed to `-blocks-storage.*`
  - `-experimental.store-gateway.*` flags renamed to `-store-gateway.*`
  - `-experimental.querier.store-gateway-client.*` flags renamed to `-querier.store-gateway-client.*`
  - `-experimental.querier.store-gateway-addresses` flag renamed to `-querier.store-gateway-addresses`
  - `-store-gateway.replication-factor` flag renamed to `-store-gateway.sharding-ring.replication-factor`
  - `-store-gateway.tokens-file-path` flag renamed to `store-gateway.sharding-ring.tokens-file-path`
* [CHANGE] Ingester: Removed deprecated untyped record from chunks WAL. Only if you are running `v1.0` or below, it is recommended to first upgrade to `v1.1`/`v1.2`/`v1.3` and run it for a day before upgrading to `v1.4` to avoid data loss. #3115
* [CHANGE] Distributor API endpoints are no longer served unless target is set to `distributor` or `all`. #3112
* [CHANGE] Increase the default Cassandra client replication factor to 3. #3007
* [CHANGE] Blocks storage: removed the support to transfer blocks between ingesters on shutdown. When running the Cortex blocks storage, ingesters are expected to run with a persistent disk. The following metrics have been removed: #2996
  * `cortex_ingester_sent_files`
  * `cortex_ingester_received_files`
  * `cortex_ingester_received_bytes_total`
  * `cortex_ingester_sent_bytes_total`
* [CHANGE] The buckets for the `cortex_chunk_store_index_lookups_per_query` metric have been changed to 1, 2, 4, 8, 16. #3021
* [CHANGE] Blocks storage: the `operation` label value `getrange` has changed into `get_range` for the metrics `thanos_store_bucket_cache_operation_requests_total` and `thanos_store_bucket_cache_operation_hits_total`. #3000
* [CHANGE] Experimental Delete Series: `/api/v1/admin/tsdb/delete_series` and `/api/v1/admin/tsdb/cancel_delete_request` purger APIs to return status code `204` instead of `200` for success. #2946
* [CHANGE] Histogram `cortex_memcache_request_duration_seconds` `method` label value changes from `Memcached.Get` to `Memcached.GetBatched` for batched lookups, and is not reported for non-batched lookups (label value `Memcached.GetMulti` remains, and had exactly the same value as `Get` in nonbatched lookups).  The same change applies to tracing spans. #3046
* [CHANGE] TLS server validation is now enabled by default, a new parameter `tls_insecure_skip_verify` can be set to true to skip validation optionally. #3030
* [CHANGE] `cortex_ruler_config_update_failures_total` has been removed in favor of `cortex_ruler_config_last_reload_successful`. #3056
* [CHANGE] `ruler.evaluation_delay_duration` field in YAML config has been moved and renamed to `limits.ruler_evaluation_delay_duration`. #3098
* [CHANGE] Removed obsolete `results_cache.max_freshness` from YAML config (deprecated since Cortex 1.2). #3145
* [CHANGE] Removed obsolete `-promql.lookback-delta` option (deprecated since Cortex 1.2, replaced with `-querier.lookback-delta`). #3144
* [CHANGE] Cache: added support for Redis Cluster and Redis Sentinel. #2961
  - The following changes have been made in Redis configuration:
   - `-redis.master_name` added
   - `-redis.db` added
   - `-redis.max-active-conns` changed to `-redis.pool-size`
   - `-redis.max-conn-lifetime` changed to `-redis.max-connection-age`
   - `-redis.max-idle-conns` removed
   - `-redis.wait-on-pool-exhaustion` removed
* [CHANGE] TLS configuration for gRPC, HTTP and etcd clients is now marked as experimental. These features are not yet fully baked, and we expect possible small breaking changes in Cortex 1.5. #3198
* [CHANGE] Fixed store-gateway CLI flags inconsistencies. #3201
  - `-store-gateway.replication-factor` flag renamed to `-store-gateway.sharding-ring.replication-factor`
  - `-store-gateway.tokens-file-path` flag renamed to `store-gateway.sharding-ring.tokens-file-path`
* [FEATURE] Logging of the source IP passed along by a reverse proxy is now supported by setting the `-server.log-source-ips-enabled`. For non standard headers the settings `-server.log-source-ips-header` and `-server.log-source-ips-regex` can be used. #2985
* [FEATURE] Blocks storage: added shuffle sharding support to store-gateway blocks sharding. Added the following additional metrics to store-gateway: #3069
  * `cortex_bucket_stores_tenants_discovered`
  * `cortex_bucket_stores_tenants_synced`
* [FEATURE] Experimental blocksconvert: introduce an experimental tool `blocksconvert` to migrate long-term storage chunks to blocks. #3092 #3122 #3127 #3162
* [ENHANCEMENT] Improve the Alertmanager logging when serving requests from its API / UI. #3397
* [ENHANCEMENT] Add support for azure storage in China, German and US Government environments. #2988
* [ENHANCEMENT] Query-tee: added a small tolerance to floating point sample values comparison. #2994
* [ENHANCEMENT] Query-tee: add support for doing a passthrough of requests to preferred backend for unregistered routes #3018
* [ENHANCEMENT] Expose `storage.aws.dynamodb.backoff_config` configuration file field. #3026
* [ENHANCEMENT] Added `cortex_request_message_bytes` and `cortex_response_message_bytes` histograms to track received and sent gRPC message and HTTP request/response sizes. Added `cortex_inflight_requests` gauge to track number of inflight gRPC and HTTP requests. #3064
* [ENHANCEMENT] Publish ruler's ring metrics. #3074
* [ENHANCEMENT] Add config validation to the experimental Alertmanager API. Invalid configs are no longer accepted. #3053
* [ENHANCEMENT] Add "integration" as a label for `cortex_alertmanager_notifications_total` and `cortex_alertmanager_notifications_failed_total` metrics. #3056
* [ENHANCEMENT] Add `cortex_ruler_config_last_reload_successful` and `cortex_ruler_config_last_reload_successful_seconds` to check status of users rule manager. #3056
* [ENHANCEMENT] The configuration validation now fails if an empty YAML node has been set for a root YAML config property. #3080
* [ENHANCEMENT] Memcached dial() calls now have a circuit-breaker to avoid hammering a broken cache. #3051, #3189
* [ENHANCEMENT] `-ruler.evaluation-delay-duration` is now overridable as a per-tenant limit, `ruler_evaluation_delay_duration`. #3098
* [ENHANCEMENT] Add TLS support to etcd client. #3102
* [ENHANCEMENT] When a tenant accesses the Alertmanager UI or its API, if we have valid `-alertmanager.configs.fallback` we'll use that to start the manager and avoid failing the request. #3073
* [ENHANCEMENT] Add `DELETE api/v1/rules/{namespace}` to the Ruler. It allows all the rule groups of a namespace to be deleted. #3120
* [ENHANCEMENT] Experimental Delete Series: Retry processing of Delete requests during failures. #2926
* [ENHANCEMENT] Improve performance of QueryStream() in ingesters. #3177
* [ENHANCEMENT] Modules included in "All" target are now visible in output of `-modules` CLI flag. #3155
* [ENHANCEMENT] Added `/debug/fgprof` endpoint to debug running Cortex process using `fgprof`. This adds up to the existing `/debug/...` endpoints. #3131
* [ENHANCEMENT] Blocks storage: optimised `/api/v1/series` for blocks storage. (#2976)
* [BUGFIX] Ruler: when loading rules from "local" storage, check for directory after resolving symlink. #3137
* [BUGFIX] Query-frontend: Fixed rounding for incoming query timestamps, to be 100% Prometheus compatible. #2990
* [BUGFIX] Querier: Merge results from chunks and blocks ingesters when using streaming of results. #3013
* [BUGFIX] Querier: query /series from ingesters regardless the `-querier.query-ingesters-within` setting. #3035
* [BUGFIX] Blocks storage: Ingester is less likely to hit gRPC message size limit when streaming data to queriers. #3015
* [BUGFIX] Blocks storage: fixed memberlist support for the store-gateways and compactors ring used when blocks sharding is enabled. #3058 #3095
* [BUGFIX] Fix configuration for TLS server validation, TLS skip verify was hardcoded to true for all TLS configurations and prevented validation of server certificates. #3030
* [BUGFIX] Fixes the Alertmanager panicking when no `-alertmanager.web.external-url` is provided. #3017
* [BUGFIX] Fixes the registration of the Alertmanager API metrics `cortex_alertmanager_alerts_received_total` and `cortex_alertmanager_alerts_invalid_total`. #3065
* [BUGFIX] Fixes `flag needs an argument: -config.expand-env` error. #3087
* [BUGFIX] An index optimisation actually slows things down when using caching. Moved it to the right location. #2973
* [BUGFIX] Ingester: If push request contained both valid and invalid samples, valid samples were ingested but not stored to WAL of the chunks storage. This has been fixed. #3067
* [BUGFIX] Cassandra: fixed consistency setting in the CQL session when creating the keyspace. #3105
* [BUGFIX] Ruler: Config API would return both the `record` and `alert` in `YAML` response keys even when one of them must be empty. #3120
* [BUGFIX] Index page now uses configured HTTP path prefix when creating links. #3126
* [BUGFIX] Purger: fixed deadlock when reloading of tombstones failed. #3182
* [BUGFIX] Fixed panic in flusher job, when error writing chunks to the store would cause "idle" chunks to be flushed, which triggered panic. #3140
* [BUGFIX] Index page no longer shows links that are not valid for running Cortex instance. #3133
* [BUGFIX] Configs: prevent validation of templates to fail when using template functions. #3157
* [BUGFIX] Configuring the S3 URL with an `@` but without username and password doesn't enable the AWS static credentials anymore. #3170
* [BUGFIX] Limit errors on ranged queries (`api/v1/query_range`) no longer return a status code `500` but `422` instead. #3167
* [BUGFIX] Handle hash-collisions in the query path. Before this fix, Cortex could occasionally mix up two different series in a query, leading to invalid results, when `-querier.ingester-streaming` was used. #3192

## 1.3.0 / 2020-08-21

* [CHANGE] Replace the metric `cortex_alertmanager_configs` with `cortex_alertmanager_config_invalid` exposed by Alertmanager. #2960
* [CHANGE] Experimental Delete Series: Change target flag for purger from `data-purger` to `purger`. #2777
* [CHANGE] Experimental blocks storage: The max concurrent queries against the long-term storage, configured via `-experimental.blocks-storage.bucket-store.max-concurrent`, is now a limit shared across all tenants and not a per-tenant limit anymore. The default value has changed from `20` to `100` and the following new metrics have been added: #2797
  * `cortex_bucket_stores_gate_queries_concurrent_max`
  * `cortex_bucket_stores_gate_queries_in_flight`
  * `cortex_bucket_stores_gate_duration_seconds`
* [CHANGE] Metric `cortex_ingester_flush_reasons` has been renamed to `cortex_ingester_flushing_enqueued_series_total`, and new metric `cortex_ingester_flushing_dequeued_series_total` with `outcome` label (superset of reason) has been added. #2802 #2818 #2998
* [CHANGE] Experimental Delete Series: Metric `cortex_purger_oldest_pending_delete_request_age_seconds` would track age of delete requests since they are over their cancellation period instead of their creation time. #2806
* [CHANGE] Experimental blocks storage: the store-gateway service is required in a Cortex cluster running with the experimental blocks storage. Removed the `-experimental.tsdb.store-gateway-enabled` CLI flag and `store_gateway_enabled` YAML config option. The store-gateway is now always enabled when the storage engine is `blocks`. #2822
* [CHANGE] Experimental blocks storage: removed support for `-experimental.blocks-storage.bucket-store.max-sample-count` flag because the implementation was flawed. To limit the number of samples/chunks processed by a single query you can set `-store.query-chunk-limit`, which is now supported by the blocks storage too. #2852
* [CHANGE] Ingester: Chunks flushed via /flush stay in memory until retention period is reached. This affects `cortex_ingester_memory_chunks` metric. #2778
* [CHANGE] Querier: the error message returned when the query time range exceeds `-store.max-query-length` has changed from `invalid query, length > limit (X > Y)` to `the query time range exceeds the limit (query length: X, limit: Y)`. #2826
* [CHANGE] Add `component` label to metrics exposed by chunk, delete and index store clients. #2774
* [CHANGE] Querier: when `-querier.query-ingesters-within` is configured, the time range of the query sent to ingesters is now manipulated to ensure the query start time is not older than 'now - query-ingesters-within'. #2904
* [CHANGE] KV: The `role` label which was a label of `multi` KV store client only has been added to metrics of every KV store client. If KV store client is not `multi`, then the value of `role` label is `primary`. #2837
* [CHANGE] Added the `engine` label to the metrics exposed by the Prometheus query engine, to distinguish between `ruler` and `querier` metrics. #2854
* [CHANGE] Added ruler to the single binary when started with `-target=all` (default). #2854
* [CHANGE] Experimental blocks storage: compact head when opening TSDB. This should only affect ingester startup after it was unable to compact head in previous run. #2870
* [CHANGE] Metric `cortex_overrides_last_reload_successful` has been renamed to `cortex_runtime_config_last_reload_successful`. #2874
* [CHANGE] HipChat support has been removed from the alertmanager (because removed from the Prometheus upstream too). #2902
* [CHANGE] Add constant label `name` to metric `cortex_cache_request_duration_seconds`. #2903
* [CHANGE] Add `user` label to metric `cortex_query_frontend_queue_length`. #2939
* [CHANGE] Experimental blocks storage: cleaned up the config and renamed "TSDB" to "blocks storage". #2937
  - The storage engine setting value has been changed from `tsdb` to `blocks`; this affects `-store.engine` CLI flag and its respective YAML option.
  - The root level YAML config has changed from `tsdb` to `blocks_storage`
  - The prefix of all CLI flags has changed from `-experimental.tsdb.` to `-experimental.blocks-storage.`
  - The following settings have been grouped under `tsdb` property in the YAML config and their CLI flags changed:
    - `-experimental.tsdb.dir` changed to `-experimental.blocks-storage.tsdb.dir`
    - `-experimental.tsdb.block-ranges-period` changed to `-experimental.blocks-storage.tsdb.block-ranges-period`
    - `-experimental.tsdb.retention-period` changed to `-experimental.blocks-storage.tsdb.retention-period`
    - `-experimental.tsdb.ship-interval` changed to `-experimental.blocks-storage.tsdb.ship-interval`
    - `-experimental.tsdb.ship-concurrency` changed to `-experimental.blocks-storage.tsdb.ship-concurrency`
    - `-experimental.tsdb.max-tsdb-opening-concurrency-on-startup` changed to `-experimental.blocks-storage.tsdb.max-tsdb-opening-concurrency-on-startup`
    - `-experimental.tsdb.head-compaction-interval` changed to `-experimental.blocks-storage.tsdb.head-compaction-interval`
    - `-experimental.tsdb.head-compaction-concurrency` changed to `-experimental.blocks-storage.tsdb.head-compaction-concurrency`
    - `-experimental.tsdb.head-compaction-idle-timeout` changed to `-experimental.blocks-storage.tsdb.head-compaction-idle-timeout`
    - `-experimental.tsdb.stripe-size` changed to `-experimental.blocks-storage.tsdb.stripe-size`
    - `-experimental.tsdb.wal-compression-enabled` changed to `-experimental.blocks-storage.tsdb.wal-compression-enabled`
    - `-experimental.tsdb.flush-blocks-on-shutdown` changed to `-experimental.blocks-storage.tsdb.flush-blocks-on-shutdown`
* [CHANGE] Flags `-bigtable.grpc-use-gzip-compression`, `-ingester.client.grpc-use-gzip-compression`, `-querier.frontend-client.grpc-use-gzip-compression` are now deprecated. #2940
* [CHANGE] Limit errors reported by ingester during query-time now return HTTP status code 422. #2941
* [FEATURE] Introduced `ruler.for-outage-tolerance`, Max time to tolerate outage for restoring "for" state of alert. #2783
* [FEATURE] Introduced `ruler.for-grace-period`, Minimum duration between alert and restored "for" state. This is maintained only for alerts with configured "for" time greater than grace period. #2783
* [FEATURE] Introduced `ruler.resend-delay`, Minimum amount of time to wait before resending an alert to Alertmanager. #2783
* [FEATURE] Ruler: added `local` filesystem support to store rules (read-only). #2854
* [ENHANCEMENT] Upgraded Docker base images to `alpine:3.12`. #2862
* [ENHANCEMENT] Experimental: Querier can now optionally query secondary store. This is specified by using `-querier.second-store-engine` option, with values `chunks` or `blocks`. Standard configuration options for this store are used. Additionally, this querying can be configured to happen only for queries that need data older than `-querier.use-second-store-before-time`. Default value of zero will always query secondary store. #2747
* [ENHANCEMENT] Query-tee: increased the `cortex_querytee_request_duration_seconds` metric buckets granularity. #2799
* [ENHANCEMENT] Query-tee: fail to start if the configured `-backend.preferred` is unknown. #2799
* [ENHANCEMENT] Ruler: Added the following metrics: #2786
  * `cortex_prometheus_notifications_latency_seconds`
  * `cortex_prometheus_notifications_errors_total`
  * `cortex_prometheus_notifications_sent_total`
  * `cortex_prometheus_notifications_dropped_total`
  * `cortex_prometheus_notifications_queue_length`
  * `cortex_prometheus_notifications_queue_capacity`
  * `cortex_prometheus_notifications_alertmanagers_discovered`
* [ENHANCEMENT] The behavior of the `/ready` was changed for the query frontend to indicate when it was ready to accept queries. This is intended for use by a read path load balancer that would want to wait for the frontend to have attached queriers before including it in the backend. #2733
* [ENHANCEMENT] Experimental Delete Series: Add support for deletion of chunks for remaining stores. #2801
* [ENHANCEMENT] Add `-modules` command line flag to list possible values for `-target`. Also, log warning if given target is internal component. #2752
* [ENHANCEMENT] Added `-ingester.flush-on-shutdown-with-wal-enabled` option to enable chunks flushing even when WAL is enabled. #2780
* [ENHANCEMENT] Query-tee: Support for custom API prefix by using `-server.path-prefix` option. #2814
* [ENHANCEMENT] Query-tee: Forward `X-Scope-OrgId` header to backend, if present in the request. #2815
* [ENHANCEMENT] Experimental blocks storage: Added `-experimental.blocks-storage.tsdb.head-compaction-idle-timeout` option to force compaction of data in memory into a block. #2803
* [ENHANCEMENT] Experimental blocks storage: Added support for flushing blocks via `/flush`, `/shutdown` (previously these only worked for chunks storage) and by using `-experimental.blocks-storage.tsdb.flush-blocks-on-shutdown` option. #2794
* [ENHANCEMENT] Experimental blocks storage: Added support to enforce max query time range length via `-store.max-query-length`. #2826
* [ENHANCEMENT] Experimental blocks storage: Added support to limit the max number of chunks that can be fetched from the long-term storage while executing a query. The limit is enforced both in the querier and store-gateway, and is configurable via `-store.query-chunk-limit`. #2852 #2922
* [ENHANCEMENT] Ingester: Added new metric `cortex_ingester_flush_series_in_progress` that reports number of ongoing flush-series operations. Useful when calling `/flush` handler: if `cortex_ingester_flush_queue_length + cortex_ingester_flush_series_in_progress` is 0, all flushes are finished. #2778
* [ENHANCEMENT] Memberlist members can join cluster via SRV records. #2788
* [ENHANCEMENT] Added configuration options for chunks s3 client. #2831
  * `s3.endpoint`
  * `s3.region`
  * `s3.access-key-id`
  * `s3.secret-access-key`
  * `s3.insecure`
  * `s3.sse-encryption`
  * `s3.http.idle-conn-timeout`
  * `s3.http.response-header-timeout`
  * `s3.http.insecure-skip-verify`
* [ENHANCEMENT] Prometheus upgraded. #2798 #2849 #2867 #2902 #2918
  * Optimized labels regex matchers for patterns containing literals (eg. `foo.*`, `.*foo`, `.*foo.*`)
* [ENHANCEMENT] Add metric `cortex_ruler_config_update_failures_total` to Ruler to track failures of loading rules files. #2857
* [ENHANCEMENT] Experimental Alertmanager: Alertmanager configuration persisted to object storage using an experimental API that accepts and returns YAML-based Alertmanager configuration. #2768
* [ENHANCEMENT] Ruler: `-ruler.alertmanager-url` now supports multiple URLs. Each URL is treated as a separate Alertmanager group. Support for multiple Alertmanagers in a group can be achieved by using DNS service discovery. #2851
* [ENHANCEMENT] Experimental blocks storage: Cortex Flusher now works with blocks engine. Flusher needs to be provided with blocks-engine configuration, existing Flusher flags are not used (they are only relevant for chunks engine). Note that flush errors are only reported via log. #2877
* [ENHANCEMENT] Flusher: Added `-flusher.exit-after-flush` option (defaults to true) to control whether Cortex should stop completely after Flusher has finished its work. #2877
* [ENHANCEMENT] Added metrics `cortex_config_hash` and `cortex_runtime_config_hash` to expose hash of the currently active config file. #2874
* [ENHANCEMENT] Logger: added JSON logging support, configured via the `-log.format=json` CLI flag or its respective YAML config option. #2386
* [ENHANCEMENT] Added new flags `-bigtable.grpc-compression`, `-ingester.client.grpc-compression`, `-querier.frontend-client.grpc-compression` to configure compression used by gRPC. Valid values are `gzip`, `snappy`, or empty string (no compression, default). #2940
* [ENHANCEMENT] Clarify limitations of the `/api/v1/series`, `/api/v1/labels` and `/api/v1/label/{name}/values` endpoints. #2953
* [ENHANCEMENT] Ingester: added `Dropped` outcome to metric `cortex_ingester_flushing_dequeued_series_total`. #2998
* [BUGFIX] Fixed a bug with `api/v1/query_range` where no responses would return null values for `result` and empty values for `resultType`. #2962
* [BUGFIX] Fixed a bug in the index intersect code causing storage to return more chunks/series than required. #2796
* [BUGFIX] Fixed the number of reported keys in the background cache queue. #2764
* [BUGFIX] Fix race in processing of headers in sharded queries. #2762
* [BUGFIX] Query Frontend: Do not re-split sharded requests around ingester boundaries. #2766
* [BUGFIX] Experimental Delete Series: Fixed a problem with cache generation numbers prefixed to cache keys. #2800
* [BUGFIX] Ingester: Flushing chunks via `/flush` endpoint could previously lead to panic, if chunks were already flushed before and then removed from memory during the flush caused by `/flush` handler. Immediate flush now doesn't cause chunks to be flushed again. Samples received during flush triggered via `/flush` handler are no longer discarded. #2778
* [BUGFIX] Prometheus upgraded. #2849
  * Fixed unknown symbol error during head compaction
* [BUGFIX] Fix panic when using cassandra as store for both index and delete requests. #2774
* [BUGFIX] Experimental Delete Series: Fixed a data race in Purger. #2817
* [BUGFIX] KV: Fixed a bug that triggered a panic due to metrics being registered with the same name but different labels when using a `multi` configured KV client. #2837
* [BUGFIX] Query-frontend: Fix passing HTTP `Host` header if `-frontend.downstream-url` is configured. #2880
* [BUGFIX] Ingester: Improve time-series distribution when `-experimental.distributor.user-subring-size` is enabled. #2887
* [BUGFIX] Set content type to `application/x-protobuf` for remote_read responses. #2915
* [BUGFIX] Fixed ruler and store-gateway instance registration in the ring (when sharding is enabled) when a new instance replaces abruptly terminated one, and the only difference between the two instances is the address. #2954
* [BUGFIX] Fixed `Missing chunks and index config causing silent failure` Absence of chunks and index from schema config is not validated. #2732
* [BUGFIX] Fix panic caused by KVs from boltdb being used beyond their life. #2971
* [BUGFIX] Experimental blocks storage: `/api/v1/series`, `/api/v1/labels` and `/api/v1/label/{name}/values` only query the TSDB head regardless of the configured `-experimental.blocks-storage.tsdb.retention-period`. #2974
* [BUGFIX] Ingester: Avoid indefinite checkpointing in case of surge in number of series. #2955
* [BUGFIX] Querier: query /series from ingesters regardless the `-querier.query-ingesters-within` setting. #3035
* [BUGFIX] Ruler: fixed an unintentional breaking change introduced in the ruler's `alertmanager_url` YAML config option, which changed the value from a string to a list of strings. #2989

## 1.2.0 / 2020-07-01

* [CHANGE] Metric `cortex_kv_request_duration_seconds` now includes `name` label to denote which client is being used as well as the `backend` label to denote the KV backend implementation in use. #2648
* [CHANGE] Experimental Ruler: Rule groups persisted to object storage using the experimental API have an updated object key encoding to better handle special characters. Rule groups previously-stored using object storage must be renamed to the new format. #2646
* [CHANGE] Query Frontend now uses Round Robin to choose a tenant queue to service next. #2553
* [CHANGE] `-promql.lookback-delta` is now deprecated and has been replaced by `-querier.lookback-delta` along with `lookback_delta` entry under `querier` in the config file. `-promql.lookback-delta` will be removed in v1.4.0. #2604
* [CHANGE] Experimental TSDB: removed `-experimental.tsdb.bucket-store.binary-index-header-enabled` flag. Now the binary index-header is always enabled.
* [CHANGE] Experimental TSDB: Renamed index-cache metrics to use original metric names from Thanos, as Cortex is not aggregating them in any way: #2627
  * `cortex_<service>_blocks_index_cache_items_evicted_total` => `thanos_store_index_cache_items_evicted_total{name="index-cache"}`
  * `cortex_<service>_blocks_index_cache_items_added_total` => `thanos_store_index_cache_items_added_total{name="index-cache"}`
  * `cortex_<service>_blocks_index_cache_requests_total` => `thanos_store_index_cache_requests_total{name="index-cache"}`
  * `cortex_<service>_blocks_index_cache_items_overflowed_total` => `thanos_store_index_cache_items_overflowed_total{name="index-cache"}`
  * `cortex_<service>_blocks_index_cache_hits_total` => `thanos_store_index_cache_hits_total{name="index-cache"}`
  * `cortex_<service>_blocks_index_cache_items` => `thanos_store_index_cache_items{name="index-cache"}`
  * `cortex_<service>_blocks_index_cache_items_size_bytes` => `thanos_store_index_cache_items_size_bytes{name="index-cache"}`
  * `cortex_<service>_blocks_index_cache_total_size_bytes` => `thanos_store_index_cache_total_size_bytes{name="index-cache"}`
  * `cortex_<service>_blocks_index_cache_memcached_operations_total` =>  `thanos_memcached_operations_total{name="index-cache"}`
  * `cortex_<service>_blocks_index_cache_memcached_operation_failures_total` =>  `thanos_memcached_operation_failures_total{name="index-cache"}`
  * `cortex_<service>_blocks_index_cache_memcached_operation_duration_seconds` =>  `thanos_memcached_operation_duration_seconds{name="index-cache"}`
  * `cortex_<service>_blocks_index_cache_memcached_operation_skipped_total` =>  `thanos_memcached_operation_skipped_total{name="index-cache"}`
* [CHANGE] Experimental TSDB: Renamed metrics in bucket stores: #2627
  * `cortex_<service>_blocks_meta_syncs_total` => `cortex_blocks_meta_syncs_total{component="<service>"}`
  * `cortex_<service>_blocks_meta_sync_failures_total` => `cortex_blocks_meta_sync_failures_total{component="<service>"}`
  * `cortex_<service>_blocks_meta_sync_duration_seconds` => `cortex_blocks_meta_sync_duration_seconds{component="<service>"}`
  * `cortex_<service>_blocks_meta_sync_consistency_delay_seconds` => `cortex_blocks_meta_sync_consistency_delay_seconds{component="<service>"}`
  * `cortex_<service>_blocks_meta_synced` => `cortex_blocks_meta_synced{component="<service>"}`
  * `cortex_<service>_bucket_store_block_loads_total` => `cortex_bucket_store_block_loads_total{component="<service>"}`
  * `cortex_<service>_bucket_store_block_load_failures_total` => `cortex_bucket_store_block_load_failures_total{component="<service>"}`
  * `cortex_<service>_bucket_store_block_drops_total` => `cortex_bucket_store_block_drops_total{component="<service>"}`
  * `cortex_<service>_bucket_store_block_drop_failures_total` => `cortex_bucket_store_block_drop_failures_total{component="<service>"}`
  * `cortex_<service>_bucket_store_blocks_loaded` => `cortex_bucket_store_blocks_loaded{component="<service>"}`
  * `cortex_<service>_bucket_store_series_data_touched` => `cortex_bucket_store_series_data_touched{component="<service>"}`
  * `cortex_<service>_bucket_store_series_data_fetched` => `cortex_bucket_store_series_data_fetched{component="<service>"}`
  * `cortex_<service>_bucket_store_series_data_size_touched_bytes` => `cortex_bucket_store_series_data_size_touched_bytes{component="<service>"}`
  * `cortex_<service>_bucket_store_series_data_size_fetched_bytes` => `cortex_bucket_store_series_data_size_fetched_bytes{component="<service>"}`
  * `cortex_<service>_bucket_store_series_blocks_queried` => `cortex_bucket_store_series_blocks_queried{component="<service>"}`
  * `cortex_<service>_bucket_store_series_get_all_duration_seconds` => `cortex_bucket_store_series_get_all_duration_seconds{component="<service>"}`
  * `cortex_<service>_bucket_store_series_merge_duration_seconds` => `cortex_bucket_store_series_merge_duration_seconds{component="<service>"}`
  * `cortex_<service>_bucket_store_series_refetches_total` => `cortex_bucket_store_series_refetches_total{component="<service>"}`
  * `cortex_<service>_bucket_store_series_result_series` => `cortex_bucket_store_series_result_series{component="<service>"}`
  * `cortex_<service>_bucket_store_cached_postings_compressions_total` => `cortex_bucket_store_cached_postings_compressions_total{component="<service>"}`
  * `cortex_<service>_bucket_store_cached_postings_compression_errors_total` => `cortex_bucket_store_cached_postings_compression_errors_total{component="<service>"}`
  * `cortex_<service>_bucket_store_cached_postings_compression_time_seconds` => `cortex_bucket_store_cached_postings_compression_time_seconds{component="<service>"}`
  * `cortex_<service>_bucket_store_cached_postings_original_size_bytes_total` => `cortex_bucket_store_cached_postings_original_size_bytes_total{component="<service>"}`
  * `cortex_<service>_bucket_store_cached_postings_compressed_size_bytes_total` => `cortex_bucket_store_cached_postings_compressed_size_bytes_total{component="<service>"}`
  * `cortex_<service>_blocks_sync_seconds` => `cortex_bucket_stores_blocks_sync_seconds{component="<service>"}`
  * `cortex_<service>_blocks_last_successful_sync_timestamp_seconds` => `cortex_bucket_stores_blocks_last_successful_sync_timestamp_seconds{component="<service>"}`
* [CHANGE] Available command-line flags are printed to stdout, and only when requested via `-help`. Using invalid flag no longer causes printing of all available flags. #2691
* [CHANGE] Experimental Memberlist ring: randomize gossip node names to avoid conflicts when running multiple clients on the same host, or reusing host names (eg. pods in statefulset). Node name randomization can be disabled by using `-memberlist.randomize-node-name=false`. #2715
* [CHANGE] Memberlist KV client is no longer considered experimental. #2725
* [CHANGE] Experimental Delete Series: Make delete request cancellation duration configurable. #2760
* [CHANGE] Removed `-store.fullsize-chunks` option which was undocumented and unused (it broke ingester hand-overs). #2656
* [CHANGE] Query with no metric name that has previously resulted in HTTP status code 500 now returns status code 422 instead. #2571
* [FEATURE] TLS config options added for GRPC clients in Querier (Query-frontend client & Ingester client), Ruler, Store Gateway, as well as HTTP client in Config store client. #2502
* [FEATURE] The flag `-frontend.max-cache-freshness` is now supported within the limits overrides, to specify per-tenant max cache freshness values. The corresponding YAML config parameter has been changed from `results_cache.max_freshness` to `limits_config.max_cache_freshness`. The legacy YAML config parameter (`results_cache.max_freshness`) will continue to be supported till Cortex release `v1.4.0`. #2609
* [FEATURE] Experimental gRPC Store: Added support to 3rd parties index and chunk stores using gRPC client/server plugin mechanism. #2220
* [FEATURE] Add `-cassandra.table-options` flag to customize table options of Cassandra when creating the index or chunk table. #2575
* [ENHANCEMENT] Propagate GOPROXY value when building `build-image`. This is to help the builders building the code in a Network where default Go proxy is not accessible (e.g. when behind some corporate VPN). #2741
* [ENHANCEMENT] Querier: Added metric `cortex_querier_request_duration_seconds` for all requests to the querier. #2708
* [ENHANCEMENT] Cortex is now built with Go 1.14. #2480 #2749 #2753
* [ENHANCEMENT] Experimental TSDB: added the following metrics to the ingester: #2580 #2583 #2589 #2654
  * `cortex_ingester_tsdb_appender_add_duration_seconds`
  * `cortex_ingester_tsdb_appender_commit_duration_seconds`
  * `cortex_ingester_tsdb_refcache_purge_duration_seconds`
  * `cortex_ingester_tsdb_compactions_total`
  * `cortex_ingester_tsdb_compaction_duration_seconds`
  * `cortex_ingester_tsdb_wal_fsync_duration_seconds`
  * `cortex_ingester_tsdb_wal_page_flushes_total`
  * `cortex_ingester_tsdb_wal_completed_pages_total`
  * `cortex_ingester_tsdb_wal_truncations_failed_total`
  * `cortex_ingester_tsdb_wal_truncations_total`
  * `cortex_ingester_tsdb_wal_writes_failed_total`
  * `cortex_ingester_tsdb_checkpoint_deletions_failed_total`
  * `cortex_ingester_tsdb_checkpoint_deletions_total`
  * `cortex_ingester_tsdb_checkpoint_creations_failed_total`
  * `cortex_ingester_tsdb_checkpoint_creations_total`
  * `cortex_ingester_tsdb_wal_truncate_duration_seconds`
  * `cortex_ingester_tsdb_head_active_appenders`
  * `cortex_ingester_tsdb_head_series_not_found_total`
  * `cortex_ingester_tsdb_head_chunks`
  * `cortex_ingester_tsdb_mmap_chunk_corruptions_total`
  * `cortex_ingester_tsdb_head_chunks_created_total`
  * `cortex_ingester_tsdb_head_chunks_removed_total`
* [ENHANCEMENT] Experimental TSDB: added metrics useful to alert on critical conditions of the blocks storage: #2573
  * `cortex_compactor_last_successful_run_timestamp_seconds`
  * `cortex_querier_blocks_last_successful_sync_timestamp_seconds` (when store-gateway is disabled)
  * `cortex_querier_blocks_last_successful_scan_timestamp_seconds` (when store-gateway is enabled)
  * `cortex_storegateway_blocks_last_successful_sync_timestamp_seconds`
* [ENHANCEMENT] Experimental TSDB: added the flag `-experimental.tsdb.wal-compression-enabled` to allow to enable TSDB WAL compression. #2585
* [ENHANCEMENT] Experimental TSDB: Querier and store-gateway components can now use so-called "caching bucket", which can currently cache fetched chunks into shared memcached server. #2572
* [ENHANCEMENT] Ruler: Automatically remove unhealthy rulers from the ring. #2587
* [ENHANCEMENT] Query-tee: added support to `/metadata`, `/alerts`, and `/rules` endpoints #2600
* [ENHANCEMENT] Query-tee: added support to query results comparison between two different backends. The comparison is disabled by default and can be enabled via `-proxy.compare-responses=true`. #2611
* [ENHANCEMENT] Query-tee: improved the query-tee to not wait all backend responses before sending back the response to the client. The query-tee now sends back to the client first successful response, while honoring the `-backend.preferred` option. #2702
* [ENHANCEMENT] Thanos and Prometheus upgraded. #2602 #2604 #2634 #2659 #2686 #2756
  * TSDB now holds less WAL files after Head Truncation.
  * TSDB now does memory-mapping of Head chunks and reduces memory usage.
* [ENHANCEMENT] Experimental TSDB: decoupled blocks deletion from blocks compaction in the compactor, so that blocks deletion is not blocked by a busy compactor. The following metrics have been added: #2623
  * `cortex_compactor_block_cleanup_started_total`
  * `cortex_compactor_block_cleanup_completed_total`
  * `cortex_compactor_block_cleanup_failed_total`
  * `cortex_compactor_block_cleanup_last_successful_run_timestamp_seconds`
* [ENHANCEMENT] Experimental TSDB: Use shared cache for metadata. This is especially useful when running multiple querier and store-gateway components to reduce number of object store API calls. #2626 #2640
* [ENHANCEMENT] Experimental TSDB: when `-querier.query-store-after` is configured and running the experimental blocks storage, the time range of the query sent to the store is now manipulated to ensure the query end time is not more recent than 'now - query-store-after'. #2642
* [ENHANCEMENT] Experimental TSDB: small performance improvement in concurrent usage of RefCache, used during samples ingestion. #2651
* [ENHANCEMENT] The following endpoints now respond appropriately to an `Accept` header with the value `application/json` #2673
  * `/distributor/all_user_stats`
  * `/distributor/ha_tracker`
  * `/ingester/ring`
  * `/store-gateway/ring`
  * `/compactor/ring`
  * `/ruler/ring`
  * `/services`
* [ENHANCEMENT] Experimental Cassandra backend: Add `-cassandra.num-connections` to allow increasing the number of TCP connections to each Cassandra server. #2666
* [ENHANCEMENT] Experimental Cassandra backend: Use separate Cassandra clients and connections for reads and writes. #2666
* [ENHANCEMENT] Experimental Cassandra backend: Add `-cassandra.reconnect-interval` to allow specifying the reconnect interval to a Cassandra server that has been marked `DOWN` by the gocql driver. Also change the default value of the reconnect interval from `60s` to `1s`. #2687
* [ENHANCEMENT] Experimental Cassandra backend: Add option `-cassandra.convict-hosts-on-failure=false` to not convict host of being down when a request fails. #2684
* [ENHANCEMENT] Experimental TSDB: Applied a jitter to the period bucket scans in order to better distribute bucket operations over the time and increase the probability of hitting the shared cache (if configured). #2693
* [ENHANCEMENT] Experimental TSDB: Series limit per user and per metric now work in TSDB blocks. #2676
* [ENHANCEMENT] Experimental Memberlist: Added ability to periodically rejoin the memberlist cluster. #2724
* [ENHANCEMENT] Experimental Delete Series: Added the following metrics for monitoring processing of delete requests: #2730
  - `cortex_purger_load_pending_requests_attempts_total`: Number of attempts that were made to load pending requests with status.
  - `cortex_purger_oldest_pending_delete_request_age_seconds`: Age of oldest pending delete request in seconds.
  - `cortex_purger_pending_delete_requests_count`: Count of requests which are in process or are ready to be processed.
* [ENHANCEMENT] Experimental TSDB: Improved compactor to hard-delete also partial blocks with an deletion mark (even if the deletion mark threshold has not been reached). #2751
* [ENHANCEMENT] Experimental TSDB: Introduced a consistency check done by the querier to ensure all expected blocks have been queried via the store-gateway. If a block is missing on a store-gateway, the querier retries fetching series from missing blocks up to 3 times. If the consistency check fails once all retries have been exhausted, the query execution fails. The following metrics have been added: #2593 #2630 #2689 #2695
  * `cortex_querier_blocks_consistency_checks_total`
  * `cortex_querier_blocks_consistency_checks_failed_total`
  * `cortex_querier_storegateway_refetches_per_query`
* [ENHANCEMENT] Delete requests can now be canceled #2555
* [ENHANCEMENT] Table manager can now provision tables for delete store #2546
* [BUGFIX] Ruler: Ensure temporary rule files with special characters are properly mapped and cleaned up. #2506
* [BUGFIX] Fixes #2411, Ensure requests are properly routed to the prometheus api embedded in the query if `-server.path-prefix` is set. #2372
* [BUGFIX] Experimental TSDB: fixed chunk data corruption when querying back series using the experimental blocks storage. #2400
* [BUGFIX] Fixed collection of tracing spans from Thanos components used internally. #2655
* [BUGFIX] Experimental TSDB: fixed memory leak in ingesters. #2586
* [BUGFIX] QueryFrontend: fixed a situation where HTTP error is ignored and an incorrect status code is set. #2590
* [BUGFIX] Ingester: Fix an ingester starting up in the JOINING state and staying there forever. #2565
* [BUGFIX] QueryFrontend: fixed a panic (`integer divide by zero`) in the query-frontend. The query-frontend now requires the `-querier.default-evaluation-interval` config to be set to the same value of the querier. #2614
* [BUGFIX] Experimental TSDB: when the querier receives a `/series` request with a time range older than the data stored in the ingester, it now ignores the requested time range and returns known series anyway instead of returning an empty response. This aligns the behaviour with the chunks storage. #2617
* [BUGFIX] Cassandra: fixed an edge case leading to an invalid CQL query when querying the index on a Cassandra store. #2639
* [BUGFIX] Ingester: increment series per metric when recovering from WAL or transfer. #2674
* [BUGFIX] Fixed `wrong number of arguments for 'mget' command` Redis error when a query has no chunks to lookup from storage. #2700 #2796
* [BUGFIX] Ingester: Automatically remove old tmp checkpoints, fixing a potential disk space leak after an ingester crashes. #2726

## 1.1.0 / 2020-05-21

This release brings the usual mix of bugfixes and improvements. The biggest change is that WAL support for chunks is now considered to be production-ready!

Please make sure to review renamed metrics, and update your dashboards and alerts accordingly.

* [CHANGE] Added v1 API routes documented in #2327. #2372
  * Added `-http.alertmanager-http-prefix` flag which allows the configuration of the path where the Alertmanager API and UI can be reached. The default is set to `/alertmanager`.
  * Added `-http.prometheus-http-prefix` flag which allows the configuration of the path where the Prometheus API and UI can be reached. The default is set to `/prometheus`.
  * Updated the index hosted at the root prefix to point to the updated routes.
  * Legacy routes hardcoded with the `/api/prom` prefix now respect the `-http.prefix` flag.
* [CHANGE] The metrics `cortex_distributor_ingester_appends_total` and `distributor_ingester_append_failures_total` now include a `type` label to differentiate between `samples` and `metadata`. #2336
* [CHANGE] The metrics for number of chunks and bytes flushed to the chunk store are renamed. Note that previous metrics were counted pre-deduplication, while new metrics are counted after deduplication. #2463
  * `cortex_ingester_chunks_stored_total` > `cortex_chunk_store_stored_chunks_total`
  * `cortex_ingester_chunk_stored_bytes_total` > `cortex_chunk_store_stored_chunk_bytes_total`
* [CHANGE] Experimental TSDB: renamed blocks meta fetcher metrics: #2375
  * `cortex_querier_bucket_store_blocks_meta_syncs_total` > `cortex_querier_blocks_meta_syncs_total`
  * `cortex_querier_bucket_store_blocks_meta_sync_failures_total` > `cortex_querier_blocks_meta_sync_failures_total`
  * `cortex_querier_bucket_store_blocks_meta_sync_duration_seconds` > `cortex_querier_blocks_meta_sync_duration_seconds`
  * `cortex_querier_bucket_store_blocks_meta_sync_consistency_delay_seconds` > `cortex_querier_blocks_meta_sync_consistency_delay_seconds`
* [CHANGE] Experimental TSDB: Modified default values for `compactor.deletion-delay` option from 48h to 12h and `-experimental.tsdb.bucket-store.ignore-deletion-marks-delay` from 24h to 6h. #2414
* [CHANGE] WAL: Default value of `-ingester.checkpoint-enabled` changed to `true`. #2416
* [CHANGE] `trace_id` field in log files has been renamed to `traceID`. #2518
* [CHANGE] Slow query log has a different output now. Previously used `url` field has been replaced with `host` and `path`, and query parameters are logged as individual log fields with `qs_` prefix. #2520
* [CHANGE] WAL: WAL and checkpoint compression is now disabled. #2436
* [CHANGE] Update in dependency `go-kit/kit` from `v0.9.0` to `v0.10.0`. HTML escaping disabled in JSON Logger. #2535
* [CHANGE] Experimental TSDB: Removed `cortex_<service>_` prefix from Thanos objstore metrics and added `component` label to distinguish which Cortex component is doing API calls to the object storage when running in single-binary mode: #2568
  - `cortex_<service>_thanos_objstore_bucket_operations_total` renamed to `thanos_objstore_bucket_operations_total{component="<name>"}`
  - `cortex_<service>_thanos_objstore_bucket_operation_failures_total` renamed to `thanos_objstore_bucket_operation_failures_total{component="<name>"}`
  - `cortex_<service>_thanos_objstore_bucket_operation_duration_seconds` renamed to `thanos_objstore_bucket_operation_duration_seconds{component="<name>"}`
  - `cortex_<service>_thanos_objstore_bucket_last_successful_upload_time` renamed to `thanos_objstore_bucket_last_successful_upload_time{component="<name>"}`
* [CHANGE] FIFO cache: The `-<prefix>.fifocache.size` CLI flag has been renamed to `-<prefix>.fifocache.max-size-items` as well as its YAML config option `size` renamed to `max_size_items`. #2319
* [FEATURE] Ruler: The `-ruler.evaluation-delay` flag was added to allow users to configure a default evaluation delay for all rules in cortex. The default value is 0 which is the current behavior. #2423
* [FEATURE] Experimental: Added a new object storage client for OpenStack Swift. #2440
* [FEATURE] TLS config options added to the Server. #2535
* [FEATURE] Experimental: Added support for `/api/v1/metadata` Prometheus-based endpoint. #2549
* [FEATURE] Add ability to limit concurrent queries to Cassandra with `-cassandra.query-concurrency` flag. #2562
* [FEATURE] Experimental TSDB: Introduced store-gateway service used by the experimental blocks storage to load and query blocks. The store-gateway optionally supports blocks sharding and replication via a dedicated hash ring, configurable via `-experimental.store-gateway.sharding-enabled` and `-experimental.store-gateway.sharding-ring.*` flags. The following metrics have been added: #2433 #2458 #2469 #2523
  * `cortex_querier_storegateway_instances_hit_per_query`
* [ENHANCEMENT] Experimental TSDB: sample ingestion errors are now reported via existing `cortex_discarded_samples_total` metric. #2370
* [ENHANCEMENT] Failures on samples at distributors and ingesters return the first validation error as opposed to the last. #2383
* [ENHANCEMENT] Experimental TSDB: Added `cortex_querier_blocks_meta_synced`, which reflects current state of synced blocks over all tenants. #2392
* [ENHANCEMENT] Added `cortex_distributor_latest_seen_sample_timestamp_seconds` metric to see how far behind Prometheus servers are in sending data. #2371
* [ENHANCEMENT] FIFO cache to support eviction based on memory usage. Added `-<prefix>.fifocache.max-size-bytes` CLI flag and YAML config option `max_size_bytes` to specify memory limit of the cache. #2319, #2527
* [ENHANCEMENT] Added `-querier.worker-match-max-concurrent`. Force worker concurrency to match the `-querier.max-concurrent` option.  Overrides `-querier.worker-parallelism`.  #2456
* [ENHANCEMENT] Added the following metrics for monitoring delete requests: #2445
  - `cortex_purger_delete_requests_received_total`: Number of delete requests received per user.
  - `cortex_purger_delete_requests_processed_total`: Number of delete requests processed per user.
  - `cortex_purger_delete_requests_chunks_selected_total`: Number of chunks selected while building delete plans per user.
  - `cortex_purger_delete_requests_processing_failures_total`: Number of delete requests processing failures per user.
* [ENHANCEMENT] Single Binary: Added query-frontend to the single binary.  Single binary users will now benefit from various query-frontend features.  Primarily: sharding, parallelization, load shedding, additional caching (if configured), and query retries. #2437
* [ENHANCEMENT] Allow 1w (where w denotes week) and 1y (where y denotes year) when setting `-store.cache-lookups-older-than` and `-store.max-look-back-period`. #2454
* [ENHANCEMENT] Optimize index queries for matchers using "a|b|c"-type regex. #2446 #2475
* [ENHANCEMENT] Added per tenant metrics for queries and chunks and bytes read from chunk store: #2463
  * `cortex_chunk_store_fetched_chunks_total` and `cortex_chunk_store_fetched_chunk_bytes_total`
  * `cortex_query_frontend_queries_total` (per tenant queries counted by the frontend)
* [ENHANCEMENT] WAL: New metrics `cortex_ingester_wal_logged_bytes_total` and `cortex_ingester_checkpoint_logged_bytes_total` added to track total bytes logged to disk for WAL and checkpoints. #2497
* [ENHANCEMENT] Add de-duplicated chunks counter `cortex_chunk_store_deduped_chunks_total` which counts every chunk not sent to the store because it was already sent by another replica. #2485
* [ENHANCEMENT] Query-frontend now also logs the POST data of long queries. #2481
* [ENHANCEMENT] WAL: Ingester WAL records now have type header and the custom WAL records have been replaced by Prometheus TSDB's WAL records. Old records will not be supported from 1.3 onwards. Note: once this is deployed, you cannot downgrade without data loss. #2436
* [ENHANCEMENT] Redis Cache: Added `idle_timeout`, `wait_on_pool_exhaustion` and `max_conn_lifetime` options to redis cache configuration. #2550
* [ENHANCEMENT] WAL: the experimental tag has been removed on the WAL in ingesters. #2560
* [ENHANCEMENT] Use newer AWS API for paginated queries - removes 'Deprecated' message from logfiles. #2452
* [ENHANCEMENT] Experimental memberlist: Add retry with backoff on memberlist join other members. #2705
* [ENHANCEMENT] Experimental TSDB: when the store-gateway sharding is enabled, unhealthy store-gateway instances are automatically removed from the ring after 10 consecutive `-experimental.store-gateway.sharding-ring.heartbeat-timeout` periods. #2526
* [BUGFIX] Ruler: Ensure temporary rule files with special characters are properly mapped and cleaned up. #2506
* [BUGFIX] Ensure requests are properly routed to the prometheus api embedded in the query if `-server.path-prefix` is set. Fixes #2411. #2372
* [BUGFIX] Experimental TSDB: Fixed chunk data corruption when querying back series using the experimental blocks storage. #2400
* [BUGFIX] Cassandra Storage: Fix endpoint TLS host verification. #2109
* [BUGFIX] Experimental TSDB: Fixed response status code from `422` to `500` when an error occurs while iterating chunks with the experimental blocks storage. #2402
* [BUGFIX] Ring: Fixed a situation where upgrading from pre-1.0 cortex with a rolling strategy caused new 1.0 ingesters to lose their zone value in the ring until manually forced to re-register. #2404
* [BUGFIX] Distributor: `/all_user_stats` now show API and Rule Ingest Rate correctly. #2457
* [BUGFIX] Fixed `version`, `revision` and `branch` labels exported by the `cortex_build_info` metric. #2468
* [BUGFIX] QueryFrontend: fixed a situation where span context missed when downstream_url is used. #2539
* [BUGFIX] Querier: Fixed a situation where querier would crash because of an unresponsive frontend instance. #2569

## 1.0.1 / 2020-04-23

* [BUGFIX] Fix gaps when querying ingesters with replication factor = 3 and 2 ingesters in the cluster. #2503

## 1.0.0 / 2020-04-02

This is the first major release of Cortex. We made a lot of **breaking changes** in this release which have been detailed below. Please also see the stability guarantees we provide as part of a major release: https://cortexmetrics.io/docs/configuration/v1guarantees/

* [CHANGE] Remove the following deprecated flags: #2339
  - `-metrics.error-rate-query` (use `-metrics.write-throttle-query` instead).
  - `-store.cardinality-cache-size` (use `-store.index-cache-read.enable-fifocache` and `-store.index-cache-read.fifocache.size` instead).
  - `-store.cardinality-cache-validity` (use `-store.index-cache-read.enable-fifocache` and `-store.index-cache-read.fifocache.duration` instead).
  - `-distributor.limiter-reload-period` (flag unused)
  - `-ingester.claim-on-rollout` (flag unused)
  - `-ingester.normalise-tokens` (flag unused)
* [CHANGE] Renamed YAML file options to be more consistent. See [full config file changes below](#config-file-breaking-changes). #2273
* [CHANGE] AWS based autoscaling has been removed. You can only use metrics based autoscaling now. `-applicationautoscaling.url` has been removed. See https://cortexmetrics.io/docs/production/aws/#dynamodb-capacity-provisioning on how to migrate. #2328
* [CHANGE] Renamed the `memcache.write-back-goroutines` and `memcache.write-back-buffer` flags to `background.write-back-concurrency` and `background.write-back-buffer`. This affects the following flags: #2241
  - `-frontend.memcache.write-back-buffer` --> `-frontend.background.write-back-buffer`
  - `-frontend.memcache.write-back-goroutines` --> `-frontend.background.write-back-concurrency`
  - `-store.index-cache-read.memcache.write-back-buffer` --> `-store.index-cache-read.background.write-back-buffer`
  - `-store.index-cache-read.memcache.write-back-goroutines` --> `-store.index-cache-read.background.write-back-concurrency`
  - `-store.index-cache-write.memcache.write-back-buffer` --> `-store.index-cache-write.background.write-back-buffer`
  - `-store.index-cache-write.memcache.write-back-goroutines` --> `-store.index-cache-write.background.write-back-concurrency`
  - `-memcache.write-back-buffer` --> `-store.chunks-cache.background.write-back-buffer`. Note the next change log for the difference.
  - `-memcache.write-back-goroutines` --> `-store.chunks-cache.background.write-back-concurrency`. Note the next change log for the difference.

* [CHANGE] Renamed the chunk cache flags to have `store.chunks-cache.` as prefix. This means the following flags have been changed: #2241
  - `-cache.enable-fifocache` --> `-store.chunks-cache.cache.enable-fifocache`
  - `-default-validity` --> `-store.chunks-cache.default-validity`
  - `-fifocache.duration` --> `-store.chunks-cache.fifocache.duration`
  - `-fifocache.size` --> `-store.chunks-cache.fifocache.size`
  - `-memcache.write-back-buffer` --> `-store.chunks-cache.background.write-back-buffer`. Note the previous change log for the difference.
  - `-memcache.write-back-goroutines` --> `-store.chunks-cache.background.write-back-concurrency`. Note the previous change log for the difference.
  - `-memcached.batchsize` --> `-store.chunks-cache.memcached.batchsize`
  - `-memcached.consistent-hash` --> `-store.chunks-cache.memcached.consistent-hash`
  - `-memcached.expiration` --> `-store.chunks-cache.memcached.expiration`
  - `-memcached.hostname` --> `-store.chunks-cache.memcached.hostname`
  - `-memcached.max-idle-conns` --> `-store.chunks-cache.memcached.max-idle-conns`
  - `-memcached.parallelism` --> `-store.chunks-cache.memcached.parallelism`
  - `-memcached.service` --> `-store.chunks-cache.memcached.service`
  - `-memcached.timeout` --> `-store.chunks-cache.memcached.timeout`
  - `-memcached.update-interval` --> `-store.chunks-cache.memcached.update-interval`
  - `-redis.enable-tls` --> `-store.chunks-cache.redis.enable-tls`
  - `-redis.endpoint` --> `-store.chunks-cache.redis.endpoint`
  - `-redis.expiration` --> `-store.chunks-cache.redis.expiration`
  - `-redis.max-active-conns` --> `-store.chunks-cache.redis.max-active-conns`
  - `-redis.max-idle-conns` --> `-store.chunks-cache.redis.max-idle-conns`
  - `-redis.password` --> `-store.chunks-cache.redis.password`
  - `-redis.timeout` --> `-store.chunks-cache.redis.timeout`
* [CHANGE] Rename the `-store.chunk-cache-stubs` to `-store.chunks-cache.cache-stubs` to be more inline with above. #2241
* [CHANGE] Change prefix of flags `-dynamodb.periodic-table.*` to `-table-manager.index-table.*`. #2359
* [CHANGE] Change prefix of flags `-dynamodb.chunk-table.*` to `-table-manager.chunk-table.*`. #2359
* [CHANGE] Change the following flags: #2359
  - `-dynamodb.poll-interval` --> `-table-manager.poll-interval`
  - `-dynamodb.periodic-table.grace-period` --> `-table-manager.periodic-table.grace-period`
* [CHANGE] Renamed the following flags: #2273
  - `-dynamodb.chunk.gang.size` --> `-dynamodb.chunk-gang-size`
  - `-dynamodb.chunk.get.max.parallelism` --> `-dynamodb.chunk-get-max-parallelism`
* [CHANGE] Don't support mixed time units anymore for duration. For example, 168h5m0s doesn't work anymore, please use just one unit (s|m|h|d|w|y). #2252
* [CHANGE] Utilize separate protos for rule state and storage. Experimental ruler API will not be functional until the rollout is complete. #2226
* [CHANGE] Frontend worker in querier now starts after all Querier module dependencies are started. This fixes issue where frontend worker started to send queries to querier before it was ready to serve them (mostly visible when using experimental blocks storage). #2246
* [CHANGE] Lifecycler component now enters Failed state on errors, and doesn't exit the process. (Important if you're vendoring Cortex and use Lifecycler) #2251
* [CHANGE] `/ready` handler now returns 200 instead of 204. #2330
* [CHANGE] Better defaults for the following options: #2344
  - `-<prefix>.consul.consistent-reads`: Old default: `true`, new default: `false`. This reduces the load on Consul.
  - `-<prefix>.consul.watch-rate-limit`: Old default: 0, new default: 1. This rate limits the reads to 1 per second. Which is good enough for ring watches.
  - `-distributor.health-check-ingesters`: Old default: `false`, new default: `true`.
  - `-ingester.max-stale-chunk-idle`: Old default: 0, new default: 2m. This lets us expire series that we know are stale early.
  - `-ingester.spread-flushes`: Old default: false, new default: true. This allows to better de-duplicate data and use less space.
  - `-ingester.chunk-age-jitter`: Old default: 20mins, new default: 0. This is to enable the `-ingester.spread-flushes` to true.
  - `-<prefix>.memcached.batchsize`: Old default: 0, new default: 1024. This allows batching of requests and keeps the concurrent requests low.
  - `-<prefix>.memcached.consistent-hash`: Old default: false, new default: true. This allows for better cache hits when the memcaches are scaled up and down.
  - `-querier.batch-iterators`: Old default: false, new default: true.
  - `-querier.ingester-streaming`: Old default: false, new default: true.
* [CHANGE] Experimental TSDB: Added `-experimental.tsdb.bucket-store.postings-cache-compression-enabled` to enable postings compression when storing to cache. #2335
* [CHANGE] Experimental TSDB: Added `-compactor.deletion-delay`, which is time before a block marked for deletion is deleted from bucket. If not 0, blocks will be marked for deletion and compactor component will delete blocks marked for deletion from the bucket. If delete-delay is 0, blocks will be deleted straight away. Note that deleting blocks immediately can cause query failures, if store gateway / querier still has the block loaded, or compactor is ignoring the deletion because it's compacting the block at the same time. Default value is 48h. #2335
* [CHANGE] Experimental TSDB: Added `-experimental.tsdb.bucket-store.index-cache.postings-compression-enabled`, to set duration after which the blocks marked for deletion will be filtered out while fetching blocks used for querying. This option allows querier to ignore blocks that are marked for deletion with some delay. This ensures store can still serve blocks that are meant to be deleted but do not have a replacement yet. Default is 24h, half of the default value for `-compactor.deletion-delay`. #2335
* [CHANGE] Experimental TSDB: Added `-experimental.tsdb.bucket-store.index-cache.memcached.max-item-size` to control maximum size of item that is stored to memcached. Defaults to 1 MiB. #2335
* [FEATURE] Added experimental storage API to the ruler service that is enabled when the `-experimental.ruler.enable-api` is set to true #2269
  * `-ruler.storage.type` flag now allows `s3`,`gcs`, and `azure` values
  * `-ruler.storage.(s3|gcs|azure)` flags exist to allow the configuration of object clients set for rule storage
* [CHANGE] Renamed table manager metrics. #2307 #2359
  * `cortex_dynamo_sync_tables_seconds` -> `cortex_table_manager_sync_duration_seconds`
  * `cortex_dynamo_table_capacity_units` -> `cortex_table_capacity_units`
* [FEATURE] Flusher target to flush the WAL. #2075
  * `-flusher.wal-dir` for the WAL directory to recover from.
  * `-flusher.concurrent-flushes` for number of concurrent flushes.
  * `-flusher.flush-op-timeout` is duration after which a flush should timeout.
* [FEATURE] Ingesters can now have an optional availability zone set, to ensure metric replication is distributed across zones. This is set via the `-ingester.availability-zone` flag or the `availability_zone` field in the config file. #2317
* [ENHANCEMENT] Better re-use of connections to DynamoDB and S3. #2268
* [ENHANCEMENT] Reduce number of goroutines used while executing a single index query. #2280
* [ENHANCEMENT] Experimental TSDB: Add support for local `filesystem` backend. #2245
* [ENHANCEMENT] Experimental TSDB: Added memcached support for the TSDB index cache. #2290
* [ENHANCEMENT] Experimental TSDB: Removed gRPC server to communicate between querier and BucketStore. #2324
* [ENHANCEMENT] Allow 1w (where w denotes week) and 1y (where y denotes year) when setting table period and retention. #2252
* [ENHANCEMENT] Added FIFO cache metrics for current number of entries and memory usage. #2270
* [ENHANCEMENT] Output all config fields to /config API, including those with empty value. #2209
* [ENHANCEMENT] Add "missing_metric_name" and "metric_name_invalid" reasons to cortex_discarded_samples_total metric. #2346
* [ENHANCEMENT] Experimental TSDB: sample ingestion errors are now reported via existing `cortex_discarded_samples_total` metric. #2370
* [BUGFIX] Ensure user state metrics are updated if a transfer fails. #2338
* [BUGFIX] Fixed etcd client keepalive settings. #2278
* [BUGFIX] Register the metrics of the WAL. #2295
* [BUXFIX] Experimental TSDB: fixed error handling when ingesting out of bound samples. #2342

### Known issues

- This experimental blocks storage in Cortex `1.0.0` has a bug which may lead to the error `cannot iterate chunk for series` when running queries. This bug has been fixed in #2400. If you're running the experimental blocks storage, please build Cortex from `master`.

### Config file breaking changes

In this section you can find a config file diff showing the breaking changes introduced in Cortex. You can also find the [full configuration file reference doc](https://cortexmetrics.io/docs/configuration/configuration-file/) in the website.

```diff
### ingester_config

 # Period with which to attempt to flush chunks.
 # CLI flag: -ingester.flush-period
-[flushcheckperiod: <duration> | default = 1m0s]
+[flush_period: <duration> | default = 1m0s]

 # Period chunks will remain in memory after flushing.
 # CLI flag: -ingester.retain-period
-[retainperiod: <duration> | default = 5m0s]
+[retain_period: <duration> | default = 5m0s]

 # Maximum chunk idle time before flushing.
 # CLI flag: -ingester.max-chunk-idle
-[maxchunkidle: <duration> | default = 5m0s]
+[max_chunk_idle_time: <duration> | default = 5m0s]

 # Maximum chunk idle time for chunks terminating in stale markers before
 # flushing. 0 disables it and a stale series is not flushed until the
 # max-chunk-idle timeout is reached.
 # CLI flag: -ingester.max-stale-chunk-idle
-[maxstalechunkidle: <duration> | default = 0s]
+[max_stale_chunk_idle_time: <duration> | default = 2m0s]

 # Timeout for individual flush operations.
 # CLI flag: -ingester.flush-op-timeout
-[flushoptimeout: <duration> | default = 1m0s]
+[flush_op_timeout: <duration> | default = 1m0s]

 # Maximum chunk age before flushing.
 # CLI flag: -ingester.max-chunk-age
-[maxchunkage: <duration> | default = 12h0m0s]
+[max_chunk_age: <duration> | default = 12h0m0s]

-# Range of time to subtract from MaxChunkAge to spread out flushes
+# Range of time to subtract from -ingester.max-chunk-age to spread out flushes
 # CLI flag: -ingester.chunk-age-jitter
-[chunkagejitter: <duration> | default = 20m0s]
+[chunk_age_jitter: <duration> | default = 0]

 # Number of concurrent goroutines flushing to dynamodb.
 # CLI flag: -ingester.concurrent-flushes
-[concurrentflushes: <int> | default = 50]
+[concurrent_flushes: <int> | default = 50]

-# If true, spread series flushes across the whole period of MaxChunkAge
+# If true, spread series flushes across the whole period of
+# -ingester.max-chunk-age.
 # CLI flag: -ingester.spread-flushes
-[spreadflushes: <boolean> | default = false]
+[spread_flushes: <boolean> | default = true]

 # Period with which to update the per-user ingestion rates.
 # CLI flag: -ingester.rate-update-period
-[rateupdateperiod: <duration> | default = 15s]
+[rate_update_period: <duration> | default = 15s]


### querier_config

 # The maximum number of concurrent queries.
 # CLI flag: -querier.max-concurrent
-[maxconcurrent: <int> | default = 20]
+[max_concurrent: <int> | default = 20]

 # Use batch iterators to execute query, as opposed to fully materialising the
 # series in memory.  Takes precedent over the -querier.iterators flag.
 # CLI flag: -querier.batch-iterators
-[batchiterators: <boolean> | default = false]
+[batch_iterators: <boolean> | default = true]

 # Use streaming RPCs to query ingester.
 # CLI flag: -querier.ingester-streaming
-[ingesterstreaming: <boolean> | default = false]
+[ingester_streaming: <boolean> | default = true]

 # Maximum number of samples a single query can load into memory.
 # CLI flag: -querier.max-samples
-[maxsamples: <int> | default = 50000000]
+[max_samples: <int> | default = 50000000]

 # The default evaluation interval or step size for subqueries.
 # CLI flag: -querier.default-evaluation-interval
-[defaultevaluationinterval: <duration> | default = 1m0s]
+[default_evaluation_interval: <duration> | default = 1m0s]

### query_frontend_config

 # URL of downstream Prometheus.
 # CLI flag: -frontend.downstream-url
-[downstream: <string> | default = ""]
+[downstream_url: <string> | default = ""]


### ruler_config

 # URL of alerts return path.
 # CLI flag: -ruler.external.url
-[externalurl: <url> | default = ]
+[external_url: <url> | default = ]

 # How frequently to evaluate rules
 # CLI flag: -ruler.evaluation-interval
-[evaluationinterval: <duration> | default = 1m0s]
+[evaluation_interval: <duration> | default = 1m0s]

 # How frequently to poll for rule changes
 # CLI flag: -ruler.poll-interval
-[pollinterval: <duration> | default = 1m0s]
+[poll_interval: <duration> | default = 1m0s]

-storeconfig:
+storage:

 # file path to store temporary rule files for the prometheus rule managers
 # CLI flag: -ruler.rule-path
-[rulepath: <string> | default = "/rules"]
+[rule_path: <string> | default = "/rules"]

 # URL of the Alertmanager to send notifications to.
 # CLI flag: -ruler.alertmanager-url
-[alertmanagerurl: <url> | default = ]
+[alertmanager_url: <url> | default = ]

 # Use DNS SRV records to discover alertmanager hosts.
 # CLI flag: -ruler.alertmanager-discovery
-[alertmanagerdiscovery: <boolean> | default = false]
+[enable_alertmanager_discovery: <boolean> | default = false]

 # How long to wait between refreshing alertmanager hosts.
 # CLI flag: -ruler.alertmanager-refresh-interval
-[alertmanagerrefreshinterval: <duration> | default = 1m0s]
+[alertmanager_refresh_interval: <duration> | default = 1m0s]

 # If enabled requests to alertmanager will utilize the V2 API.
 # CLI flag: -ruler.alertmanager-use-v2
-[alertmanangerenablev2api: <boolean> | default = false]
+[enable_alertmanager_v2: <boolean> | default = false]

 # Capacity of the queue for notifications to be sent to the Alertmanager.
 # CLI flag: -ruler.notification-queue-capacity
-[notificationqueuecapacity: <int> | default = 10000]
+[notification_queue_capacity: <int> | default = 10000]

 # HTTP timeout duration when sending notifications to the Alertmanager.
 # CLI flag: -ruler.notification-timeout
-[notificationtimeout: <duration> | default = 10s]
+[notification_timeout: <duration> | default = 10s]

 # Distribute rule evaluation using ring backend
 # CLI flag: -ruler.enable-sharding
-[enablesharding: <boolean> | default = false]
+[enable_sharding: <boolean> | default = false]

 # Time to spend searching for a pending ruler when shutting down.
 # CLI flag: -ruler.search-pending-for
-[searchpendingfor: <duration> | default = 5m0s]
+[search_pending_for: <duration> | default = 5m0s]

 # Period with which to attempt to flush rule groups.
 # CLI flag: -ruler.flush-period
-[flushcheckperiod: <duration> | default = 1m0s]
+[flush_period: <duration> | default = 1m0s]

### alertmanager_config

 # Base path for data storage.
 # CLI flag: -alertmanager.storage.path
-[datadir: <string> | default = "data/"]
+[data_dir: <string> | default = "data/"]

 # will be used to prefix all HTTP endpoints served by Alertmanager. If omitted,
 # relevant URL components will be derived automatically.
 # CLI flag: -alertmanager.web.external-url
-[externalurl: <url> | default = ]
+[external_url: <url> | default = ]

 # How frequently to poll Cortex configs
 # CLI flag: -alertmanager.configs.poll-interval
-[pollinterval: <duration> | default = 15s]
+[poll_interval: <duration> | default = 15s]

 # Listen address for cluster.
 # CLI flag: -cluster.listen-address
-[clusterbindaddr: <string> | default = "0.0.0.0:9094"]
+[cluster_bind_address: <string> | default = "0.0.0.0:9094"]

 # Explicit address to advertise in cluster.
 # CLI flag: -cluster.advertise-address
-[clusteradvertiseaddr: <string> | default = ""]
+[cluster_advertise_address: <string> | default = ""]

 # Time to wait between peers to send notifications.
 # CLI flag: -cluster.peer-timeout
-[peertimeout: <duration> | default = 15s]
+[peer_timeout: <duration> | default = 15s]

 # Filename of fallback config to use if none specified for instance.
 # CLI flag: -alertmanager.configs.fallback
-[fallbackconfigfile: <string> | default = ""]
+[fallback_config_file: <string> | default = ""]

 # Root of URL to generate if config is http://internal.monitor
 # CLI flag: -alertmanager.configs.auto-webhook-root
-[autowebhookroot: <string> | default = ""]
+[auto_webhook_root: <string> | default = ""]

### table_manager_config

-store:
+storage:

-# How frequently to poll DynamoDB to learn our capacity.
-# CLI flag: -dynamodb.poll-interval
-[dynamodb_poll_interval: <duration> | default = 2m0s]
+# How frequently to poll backend to learn our capacity.
+# CLI flag: -table-manager.poll-interval
+[poll_interval: <duration> | default = 2m0s]

-# DynamoDB periodic tables grace period (duration which table will be
-# created/deleted before/after it's needed).
-# CLI flag: -dynamodb.periodic-table.grace-period
+# Periodic tables grace period (duration which table will be created/deleted
+# before/after it's needed).
+# CLI flag: -table-manager.periodic-table.grace-period
 [creation_grace_period: <duration> | default = 10m0s]

 index_tables_provisioning:
   # Enables on demand throughput provisioning for the storage provider (if
-  # supported). Applies only to tables which are not autoscaled
-  # CLI flag: -dynamodb.periodic-table.enable-ondemand-throughput-mode
-  [provisioned_throughput_on_demand_mode: <boolean> | default = false]
+  # supported). Applies only to tables which are not autoscaled. Supported by
+  # DynamoDB
+  # CLI flag: -table-manager.index-table.enable-ondemand-throughput-mode
+  [enable_ondemand_throughput_mode: <boolean> | default = false]


   # Enables on demand throughput provisioning for the storage provider (if
-  # supported). Applies only to tables which are not autoscaled
-  # CLI flag: -dynamodb.periodic-table.inactive-enable-ondemand-throughput-mode
-  [inactive_throughput_on_demand_mode: <boolean> | default = false]
+  # supported). Applies only to tables which are not autoscaled. Supported by
+  # DynamoDB
+  # CLI flag: -table-manager.index-table.inactive-enable-ondemand-throughput-mode
+  [enable_inactive_throughput_on_demand_mode: <boolean> | default = false]


 chunk_tables_provisioning:
   # Enables on demand throughput provisioning for the storage provider (if
-  # supported). Applies only to tables which are not autoscaled
-  # CLI flag: -dynamodb.chunk-table.enable-ondemand-throughput-mode
-  [provisioned_throughput_on_demand_mode: <boolean> | default = false]
+  # supported). Applies only to tables which are not autoscaled. Supported by
+  # DynamoDB
+  # CLI flag: -table-manager.chunk-table.enable-ondemand-throughput-mode
+  [enable_ondemand_throughput_mode: <boolean> | default = false]

### storage_config

 aws:
-  dynamodbconfig:
+  dynamodb:
     # DynamoDB endpoint URL with escaped Key and Secret encoded. If only region
     # is specified as a host, proper endpoint will be deduced. Use
     # inmemory:///<table-name> to use a mock in-memory implementation.
     # CLI flag: -dynamodb.url
-    [dynamodb: <url> | default = ]
+    [dynamodb_url: <url> | default = ]

     # DynamoDB table management requests per second limit.
     # CLI flag: -dynamodb.api-limit
-    [apilimit: <float> | default = 2]
+    [api_limit: <float> | default = 2]

     # DynamoDB rate cap to back off when throttled.
     # CLI flag: -dynamodb.throttle-limit
-    [throttlelimit: <float> | default = 10]
+    [throttle_limit: <float> | default = 10]
-
-    # ApplicationAutoscaling endpoint URL with escaped Key and Secret encoded.
-    # CLI flag: -applicationautoscaling.url
-    [applicationautoscaling: <url> | default = ]


       # Queue length above which we will scale up capacity
       # CLI flag: -metrics.target-queue-length
-      [targetqueuelen: <int> | default = 100000]
+      [target_queue_length: <int> | default = 100000]

       # Scale up capacity by this multiple
       # CLI flag: -metrics.scale-up-factor
-      [scaleupfactor: <float> | default = 1.3]
+      [scale_up_factor: <float> | default = 1.3]

       # Ignore throttling below this level (rate per second)
       # CLI flag: -metrics.ignore-throttle-below
-      [minthrottling: <float> | default = 1]
+      [ignore_throttle_below: <float> | default = 1]

       # query to fetch ingester queue length
       # CLI flag: -metrics.queue-length-query
-      [queuelengthquery: <string> | default = "sum(avg_over_time(cortex_ingester_flush_queue_length{job=\"cortex/ingester\"}[2m]))"]
+      [queue_length_query: <string> | default = "sum(avg_over_time(cortex_ingester_flush_queue_length{job=\"cortex/ingester\"}[2m]))"]

       # query to fetch throttle rates per table
       # CLI flag: -metrics.write-throttle-query
-      [throttlequery: <string> | default = "sum(rate(cortex_dynamo_throttled_total{operation=\"DynamoDB.BatchWriteItem\"}[1m])) by (table) > 0"]
+      [write_throttle_query: <string> | default = "sum(rate(cortex_dynamo_throttled_total{operation=\"DynamoDB.BatchWriteItem\"}[1m])) by (table) > 0"]

       # query to fetch write capacity usage per table
       # CLI flag: -metrics.usage-query
-      [usagequery: <string> | default = "sum(rate(cortex_dynamo_consumed_capacity_total{operation=\"DynamoDB.BatchWriteItem\"}[15m])) by (table) > 0"]
+      [write_usage_query: <string> | default = "sum(rate(cortex_dynamo_consumed_capacity_total{operation=\"DynamoDB.BatchWriteItem\"}[15m])) by (table) > 0"]

       # query to fetch read capacity usage per table
       # CLI flag: -metrics.read-usage-query
-      [readusagequery: <string> | default = "sum(rate(cortex_dynamo_consumed_capacity_total{operation=\"DynamoDB.QueryPages\"}[1h])) by (table) > 0"]
+      [read_usage_query: <string> | default = "sum(rate(cortex_dynamo_consumed_capacity_total{operation=\"DynamoDB.QueryPages\"}[1h])) by (table) > 0"]

       # query to fetch read errors per table
       # CLI flag: -metrics.read-error-query
-      [readerrorquery: <string> | default = "sum(increase(cortex_dynamo_failures_total{operation=\"DynamoDB.QueryPages\",error=\"ProvisionedThroughputExceededException\"}[1m])) by (table) > 0"]
+      [read_error_query: <string> | default = "sum(increase(cortex_dynamo_failures_total{operation=\"DynamoDB.QueryPages\",error=\"ProvisionedThroughputExceededException\"}[1m])) by (table) > 0"]

     # Number of chunks to group together to parallelise fetches (zero to
     # disable)
-    # CLI flag: -dynamodb.chunk.gang.size
-    [chunkgangsize: <int> | default = 10]
+    # CLI flag: -dynamodb.chunk-gang-size
+    [chunk_gang_size: <int> | default = 10]

     # Max number of chunk-get operations to start in parallel
-    # CLI flag: -dynamodb.chunk.get.max.parallelism
-    [chunkgetmaxparallelism: <int> | default = 32]
+    # CLI flag: -dynamodb.chunk.get-max-parallelism
+    [chunk_get_max_parallelism: <int> | default = 32]

     backoff_config:
       # Minimum delay when backing off.
       # CLI flag: -bigtable.backoff-min-period
-      [minbackoff: <duration> | default = 100ms]
+      [min_period: <duration> | default = 100ms]

       # Maximum delay when backing off.
       # CLI flag: -bigtable.backoff-max-period
-      [maxbackoff: <duration> | default = 10s]
+      [max_period: <duration> | default = 10s]

       # Number of times to backoff and retry before failing.
       # CLI flag: -bigtable.backoff-retries
-      [maxretries: <int> | default = 10]
+      [max_retries: <int> | default = 10]

   # If enabled, once a tables info is fetched, it is cached.
   # CLI flag: -bigtable.table-cache.enabled
-  [tablecacheenabled: <boolean> | default = true]
+  [table_cache_enabled: <boolean> | default = true]

   # Duration to cache tables before checking again.
   # CLI flag: -bigtable.table-cache.expiration
-  [tablecacheexpiration: <duration> | default = 30m0s]
+  [table_cache_expiration: <duration> | default = 30m0s]

 # Cache validity for active index entries. Should be no higher than
 # -ingester.max-chunk-idle.
 # CLI flag: -store.index-cache-validity
-[indexcachevalidity: <duration> | default = 5m0s]
+[index_cache_validity: <duration> | default = 5m0s]

### ingester_client_config

 grpc_client_config:
   backoff_config:
     # Minimum delay when backing off.
     # CLI flag: -ingester.client.backoff-min-period
-    [minbackoff: <duration> | default = 100ms]
+    [min_period: <duration> | default = 100ms]

     # Maximum delay when backing off.
     # CLI flag: -ingester.client.backoff-max-period
-    [maxbackoff: <duration> | default = 10s]
+    [max_period: <duration> | default = 10s]

     # Number of times to backoff and retry before failing.
     # CLI flag: -ingester.client.backoff-retries
-    [maxretries: <int> | default = 10]
+    [max_retries: <int> | default = 10]

### frontend_worker_config

-# Address of query frontend service.
+# Address of query frontend service, in host:port format.
 # CLI flag: -querier.frontend-address
-[address: <string> | default = ""]
+[frontend_address: <string> | default = ""]

 # How often to query DNS.
 # CLI flag: -querier.dns-lookup-period
-[dnslookupduration: <duration> | default = 10s]
+[dns_lookup_duration: <duration> | default = 10s]

 grpc_client_config:
   backoff_config:
     # Minimum delay when backing off.
     # CLI flag: -querier.frontend-client.backoff-min-period
-    [minbackoff: <duration> | default = 100ms]
+    [min_period: <duration> | default = 100ms]

     # Maximum delay when backing off.
     # CLI flag: -querier.frontend-client.backoff-max-period
-    [maxbackoff: <duration> | default = 10s]
+    [max_period: <duration> | default = 10s]

     # Number of times to backoff and retry before failing.
     # CLI flag: -querier.frontend-client.backoff-retries
-    [maxretries: <int> | default = 10]
+    [max_retries: <int> | default = 10]

### consul_config

 # ACL Token used to interact with Consul.
-# CLI flag: -<prefix>.consul.acltoken
-[acltoken: <string> | default = ""]
+# CLI flag: -<prefix>.consul.acl-token
+[acl_token: <string> | default = ""]

 # HTTP timeout when talking to Consul
 # CLI flag: -<prefix>.consul.client-timeout
-[httpclienttimeout: <duration> | default = 20s]
+[http_client_timeout: <duration> | default = 20s]

 # Enable consistent reads to Consul.
 # CLI flag: -<prefix>.consul.consistent-reads
-[consistentreads: <boolean> | default = true]
+[consistent_reads: <boolean> | default = false]

 # Rate limit when watching key or prefix in Consul, in requests per second. 0
 # disables the rate limit.
 # CLI flag: -<prefix>.consul.watch-rate-limit
-[watchkeyratelimit: <float> | default = 0]
+[watch_rate_limit: <float> | default = 1]

 # Burst size used in rate limit. Values less than 1 are treated as 1.
 # CLI flag: -<prefix>.consul.watch-burst-size
-[watchkeyburstsize: <int> | default = 1]
+[watch_burst_size: <int> | default = 1]


### configstore_config
 # URL of configs API server.
 # CLI flag: -<prefix>.configs.url
-[configsapiurl: <url> | default = ]
+[configs_api_url: <url> | default = ]

 # Timeout for requests to Weave Cloud configs service.
 # CLI flag: -<prefix>.configs.client-timeout
-[clienttimeout: <duration> | default = 5s]
+[client_timeout: <duration> | default = 5s]
```

## 0.7.0 / 2020-03-16

Cortex `0.7.0` is a major step forward the upcoming `1.0` release. In this release, we've got 164 contributions from 26 authors. Thanks to all contributors! ❤️

Please be aware that Cortex `0.7.0` introduces some **breaking changes**. You're encouraged to read all the `[CHANGE]` entries below before upgrading your Cortex cluster. In particular:

- Cleaned up some configuration options in preparation for the Cortex `1.0.0` release (see also the [annotated config file breaking changes](#annotated-config-file-breaking-changes) below):
  - Removed CLI flags support to configure the schema (see [how to migrate from flags to schema file](https://cortexmetrics.io/docs/configuration/schema-configuration/#migrating-from-flags-to-schema-file))
  - Renamed CLI flag `-config-yaml` to `-schema-config-file`
  - Removed CLI flag `-store.min-chunk-age` in favor of `-querier.query-store-after`. The corresponding YAML config option `ingestermaxquerylookback` has been renamed to [`query_ingesters_within`](https://cortexmetrics.io/docs/configuration/configuration-file/#querier-config)
  - Deprecated CLI flag `-frontend.cache-split-interval` in favor of `-querier.split-queries-by-interval`
  - Renamed the YAML config option `defaul_validity` to `default_validity`
  - Removed the YAML config option `config_store` (in the [`alertmanager YAML config`](https://cortexmetrics.io/docs/configuration/configuration-file/#alertmanager-config)) in favor of `store`
  - Removed the YAML config root block `configdb` in favor of [`configs`](https://cortexmetrics.io/docs/configuration/configuration-file/#configs-config). This change is also reflected in the following CLI flags renaming:
      * `-database.*` -> `-configs.database.*`
      * `-database.migrations` -> `-configs.database.migrations-dir`
  - Removed the fluentd-based billing infrastructure including the CLI flags:
      * `-distributor.enable-billing`
      * `-billing.max-buffered-events`
      * `-billing.retry-delay`
      * `-billing.ingester`
- Removed support for using denormalised tokens in the ring. Before upgrading, make sure your Cortex cluster is already running `v0.6.0` or an earlier version with `-ingester.normalise-tokens=true`

### Full changelog

* [CHANGE] Removed support for flags to configure schema. Further, the flag for specifying the config file (`-config-yaml`) has been deprecated. Please use `-schema-config-file`. See the [Schema Configuration documentation](https://cortexmetrics.io/docs/configuration/schema-configuration/) for more details on how to configure the schema using the YAML file. #2221
* [CHANGE] In the config file, the root level `config_store` config option has been moved to `alertmanager` > `store` > `configdb`. #2125
* [CHANGE] Removed unnecessary `frontend.cache-split-interval` in favor of `querier.split-queries-by-interval` both to reduce configuration complexity and guarantee alignment of these two configs. Starting from now, `-querier.cache-results` may only be enabled in conjunction with `-querier.split-queries-by-interval` (previously the cache interval default was `24h` so if you want to preserve the same behaviour you should set `-querier.split-queries-by-interval=24h`). #2040
* [CHANGE] Renamed Configs configuration options. #2187
  * configuration options
    * `-database.*` -> `-configs.database.*`
    * `-database.migrations` -> `-configs.database.migrations-dir`
  * config file
    * `configdb.uri:` -> `configs.database.uri:`
    * `configdb.migrationsdir:` -> `configs.database.migrations_dir:`
    * `configdb.passwordfile:` -> `configs.database.password_file:`
* [CHANGE] Moved `-store.min-chunk-age` to the Querier config as `-querier.query-store-after`, allowing the store to be skipped during query time if the metrics wouldn't be found. The YAML config option `ingestermaxquerylookback` has been renamed to `query_ingesters_within` to match its CLI flag. #1893
* [CHANGE] Renamed the cache configuration setting `defaul_validity` to `default_validity`. #2140
* [CHANGE] Remove fluentd-based billing infrastructure and flags such as `-distributor.enable-billing`. #1491
* [CHANGE] Removed remaining support for using denormalised tokens in the ring. If you're still running ingesters with denormalised tokens (Cortex 0.4 or earlier, with `-ingester.normalise-tokens=false`), such ingesters will now be completely invisible to distributors and need to be either switched to Cortex 0.6.0 or later, or be configured to use normalised tokens. #2034
* [CHANGE] The frontend http server will now send 502 in case of deadline exceeded and 499 if the user requested cancellation. #2156
* [CHANGE] We now enforce queries to be up to `-querier.max-query-into-future` into the future (defaults to 10m). #1929
  * `-store.min-chunk-age` has been removed
  * `-querier.query-store-after` has been added in it's place.
* [CHANGE] Removed unused `/validate_expr endpoint`. #2152
* [CHANGE] Updated Prometheus dependency to v2.16.0. This Prometheus version uses Active Query Tracker to limit concurrent queries. In order to keep `-querier.max-concurrent` working, Active Query Tracker is enabled by default, and is configured to store its data to `active-query-tracker` directory (relative to current directory when Cortex started). This can be changed by using `-querier.active-query-tracker-dir` option. Purpose of Active Query Tracker is to log queries that were running when Cortex crashes. This logging happens on next Cortex start. #2088
* [CHANGE] Default to BigChunk encoding; may result in slightly higher disk usage if many timeseries have a constant value, but should generally result in fewer, bigger chunks. #2207
* [CHANGE] WAL replays are now done while the rest of Cortex is starting, and more specifically, when HTTP server is running. This makes it possible to scrape metrics during WAL replays. Applies to both chunks and experimental blocks storage. #2222
* [CHANGE] Cortex now has `/ready` probe for all services, not just ingester and querier as before. In single-binary mode, /ready reports 204 only if all components are running properly. #2166
* [CHANGE] If you are vendoring Cortex and use its components in your project, be aware that many Cortex components no longer start automatically when they are created. You may want to review PR and attached document. #2166
* [CHANGE] Experimental TSDB: the querier in-memory index cache used by the experimental blocks storage shifted from per-tenant to per-querier. The `-experimental.tsdb.bucket-store.index-cache-size-bytes` now configures the per-querier index cache max size instead of a per-tenant cache and its default has been increased to 1GB. #2189
* [CHANGE] Experimental TSDB: TSDB head compaction interval and concurrency is now configurable (defaults to 1 min interval and 5 concurrent head compactions). New options: `-experimental.tsdb.head-compaction-interval` and `-experimental.tsdb.head-compaction-concurrency`. #2172
* [CHANGE] Experimental TSDB: switched the blocks storage index header to the binary format. This change is expected to have no visible impact, except lower startup times and memory usage in the queriers. It's possible to switch back to the old JSON format via the flag `-experimental.tsdb.bucket-store.binary-index-header-enabled=false`. #2223
* [CHANGE] Experimental Memberlist KV store can now be used in single-binary Cortex. Attempts to use it previously would fail with panic. This change also breaks existing binary protocol used to exchange gossip messages, so this version will not be able to understand gossiped Ring when used in combination with the previous version of Cortex. Easiest way to upgrade is to shutdown old Cortex installation, and restart it with new version. Incremental rollout works too, but with reduced functionality until all components run the same version. #2016
* [FEATURE] Added a read-only local alertmanager config store using files named corresponding to their tenant id. #2125
* [FEATURE] Added flag `-experimental.ruler.enable-api` to enable the ruler api which implements the Prometheus API `/api/v1/rules` and `/api/v1/alerts` endpoints under the configured `-http.prefix`. #1999
* [FEATURE] Added sharding support to compactor when using the experimental TSDB blocks storage. #2113
* [FEATURE] Added ability to override YAML config file settings using environment variables. #2147
  * `-config.expand-env`
* [FEATURE] Added flags to disable Alertmanager notifications methods. #2187
  * `-configs.notifications.disable-email`
  * `-configs.notifications.disable-webhook`
* [FEATURE] Add /config HTTP endpoint which exposes the current Cortex configuration as YAML. #2165
* [FEATURE] Allow Prometheus remote write directly to ingesters. #1491
* [FEATURE] Introduced new standalone service `query-tee` that can be used for testing purposes to send the same Prometheus query to multiple backends (ie. two Cortex clusters ingesting the same metrics) and compare the performances. #2203
* [FEATURE] Fan out parallelizable queries to backend queriers concurrently. #1878
  * `querier.parallelise-shardable-queries` (bool)
  * Requires a shard-compatible schema (v10+)
  * This causes the number of traces to increase accordingly.
  * The query-frontend now requires a schema config to determine how/when to shard queries, either from a file or from flags (i.e. by the `config-yaml` CLI flag). This is the same schema config the queriers consume. The schema is only required to use this option.
  * It's also advised to increase downstream concurrency controls as well:
    * `querier.max-outstanding-requests-per-tenant`
    * `querier.max-query-parallelism`
    * `querier.max-concurrent`
    * `server.grpc-max-concurrent-streams` (for both query-frontends and queriers)
* [FEATURE] Added user sub rings to distribute users to a subset of ingesters. #1947
  * `-experimental.distributor.user-subring-size`
* [FEATURE] Add flag `-experimental.tsdb.stripe-size` to expose TSDB stripe size option. #2185
* [FEATURE] Experimental Delete Series: Added support for Deleting Series with Prometheus style API. Needs to be enabled first by setting `-purger.enable` to `true`. Deletion only supported when using `boltdb` and `filesystem` as index and object store respectively. Support for other stores to follow in separate PRs #2103
* [ENHANCEMENT] Alertmanager: Expose Per-tenant alertmanager metrics #2124
* [ENHANCEMENT] Add `status` label to `cortex_alertmanager_configs` metric to gauge the number of valid and invalid configs. #2125
* [ENHANCEMENT] Cassandra Authentication: added the `custom_authenticators` config option that allows users to authenticate with cassandra clusters using password authenticators that are not approved by default in [gocql](https://github.com/gocql/gocql/blob/81b8263d9fe526782a588ef94d3fa5c6148e5d67/conn.go#L27) #2093
* [ENHANCEMENT] Cassandra Storage: added `max_retries`, `retry_min_backoff` and `retry_max_backoff` configuration options to enable retrying recoverable errors. #2054
* [ENHANCEMENT] Allow to configure HTTP and gRPC server listen address, maximum number of simultaneous connections and connection keepalive settings.
  * `-server.http-listen-address`
  * `-server.http-conn-limit`
  * `-server.grpc-listen-address`
  * `-server.grpc-conn-limit`
  * `-server.grpc.keepalive.max-connection-idle`
  * `-server.grpc.keepalive.max-connection-age`
  * `-server.grpc.keepalive.max-connection-age-grace`
  * `-server.grpc.keepalive.time`
  * `-server.grpc.keepalive.timeout`
* [ENHANCEMENT] PostgreSQL: Bump up `github.com/lib/pq` from `v1.0.0` to `v1.3.0` to support PostgreSQL SCRAM-SHA-256 authentication. #2097
* [ENHANCEMENT] Cassandra Storage: User no longer need `CREATE` privilege on `<all keyspaces>` if given keyspace exists. #2032
* [ENHANCEMENT] Cassandra Storage: added `password_file` configuration options to enable reading Cassandra password from file. #2096
* [ENHANCEMENT] Configs API: Allow GET/POST configs in YAML format. #2181
* [ENHANCEMENT] Background cache writes are batched to improve parallelism and observability. #2135
* [ENHANCEMENT] Add automatic repair for checkpoint and WAL. #2105
* [ENHANCEMENT] Support `lastEvaluation` and `evaluationTime` in `/api/v1/rules` endpoints and make order of groups stable. #2196
* [ENHANCEMENT] Skip expired requests in query-frontend scheduling. #2082
* [ENHANCEMENT] Add ability to configure gRPC keepalive settings. #2066
* [ENHANCEMENT] Experimental TSDB: Export TSDB Syncer metrics from Compactor component, they are prefixed with `cortex_compactor_`. #2023
* [ENHANCEMENT] Experimental TSDB: Added dedicated flag `-experimental.tsdb.bucket-store.tenant-sync-concurrency` to configure the maximum number of concurrent tenants for which blocks are synched. #2026
* [ENHANCEMENT] Experimental TSDB: Expose metrics for objstore operations (prefixed with `cortex_<component>_thanos_objstore_`, component being one of `ingester`, `querier` and `compactor`). #2027
* [ENHANCEMENT] Experimental TSDB: Added support for Azure Storage to be used for block storage, in addition to S3 and GCS. #2083
* [ENHANCEMENT] Experimental TSDB: Reduced memory allocations in the ingesters when using the experimental blocks storage. #2057
* [ENHANCEMENT] Experimental Memberlist KV: expose `-memberlist.gossip-to-dead-nodes-time` and `-memberlist.dead-node-reclaim-time` options to control how memberlist library handles dead nodes and name reuse. #2131
* [BUGFIX] Alertmanager: fixed panic upon applying a new config, caused by duplicate metrics registration in the `NewPipelineBuilder` function. #211
* [BUGFIX] Azure Blob ChunkStore: Fixed issue causing `invalid chunk checksum` errors. #2074
* [BUGFIX] The gauge `cortex_overrides_last_reload_successful` is now only exported by components that use a `RuntimeConfigManager`. Previously, for components that do not initialize a `RuntimeConfigManager` (such as the compactor) the gauge was initialized with 0 (indicating error state) and then never updated, resulting in a false-negative permanent error state. #2092
* [BUGFIX] Fixed WAL metric names, added the `cortex_` prefix.
* [BUGFIX] Restored histogram `cortex_configs_request_duration_seconds` #2138
* [BUGFIX] Fix wrong syntax for `url` in config-file-reference. #2148
* [BUGFIX] Fixed some 5xx status code returned by the query-frontend when they should actually be 4xx. #2122
* [BUGFIX] Fixed leaked goroutines in the querier. #2070
* [BUGFIX] Experimental TSDB: fixed `/all_user_stats` and `/api/prom/user_stats` endpoints when using the experimental TSDB blocks storage. #2042
* [BUGFIX] Experimental TSDB: fixed ruler to correctly work with the experimental TSDB blocks storage. #2101

### Changes to denormalised tokens in the ring

Cortex 0.4.0 is the last version that can *write* denormalised tokens. Cortex 0.5.0 and above always write normalised tokens.

Cortex 0.6.0 is the last version that can *read* denormalised tokens. Starting with Cortex 0.7.0 only normalised tokens are supported, and ingesters writing denormalised tokens to the ring (running Cortex 0.4.0 or earlier with `-ingester.normalise-tokens=false`) are ignored by distributors. Such ingesters should either switch to using normalised tokens, or be upgraded to Cortex 0.5.0 or later.

### Known issues

- The gRPC streaming for ingesters doesn't work when using the experimental TSDB blocks storage. Please do not enable `-querier.ingester-streaming` if you're using the TSDB blocks storage. If you want to enable it, you can build Cortex from `master` given the issue has been fixed after Cortex `0.7` branch has been cut and the fix wasn't included in the `0.7` because related to an experimental feature.

### Annotated config file breaking changes

In this section you can find a config file diff showing the breaking changes introduced in Cortex `0.7`. You can also find the [full configuration file reference doc](https://cortexmetrics.io/docs/configuration/configuration-file/) in the website.

 ```diff
### Root level config

 # "configdb" has been moved to "alertmanager > store > configdb".
-[configdb: <configdb_config>]

 # "config_store" has been renamed to "configs".
-[config_store: <configstore_config>]
+[configs: <configs_config>]


### `distributor_config`

 # The support to hook an external billing system has been removed.
-[enable_billing: <boolean> | default = false]
-billing:
-  [maxbufferedevents: <int> | default = 1024]
-  [retrydelay: <duration> | default = 500ms]
-  [ingesterhostport: <string> | default = "localhost:24225"]


### `querier_config`

 # "ingestermaxquerylookback" has been renamed to "query_ingesters_within".
-[ingestermaxquerylookback: <duration> | default = 0s]
+[query_ingesters_within: <duration> | default = 0s]


### `queryrange_config`

results_cache:
  cache:
     # "defaul_validity" has been renamed to "default_validity".
-    [defaul_validity: <duration> | default = 0s]
+    [default_validity: <duration> | default = 0s]

   # "cache_split_interval" has been deprecated in favor of "split_queries_by_interval".
-  [cache_split_interval: <duration> | default = 24h0m0s]


### `alertmanager_config`

# The "store" config block has been added. This includes "configdb" which previously
# was the "configdb" root level config block.
+store:
+  [type: <string> | default = "configdb"]
+  [configdb: <configstore_config>]
+  local:
+    [path: <string> | default = ""]


### `storage_config`

index_queries_cache_config:
   # "defaul_validity" has been renamed to "default_validity".
-  [defaul_validity: <duration> | default = 0s]
+  [default_validity: <duration> | default = 0s]


### `chunk_store_config`

chunk_cache_config:
   # "defaul_validity" has been renamed to "default_validity".
-  [defaul_validity: <duration> | default = 0s]
+  [default_validity: <duration> | default = 0s]

write_dedupe_cache_config:
   # "defaul_validity" has been renamed to "default_validity".
-  [defaul_validity: <duration> | default = 0s]
+  [default_validity: <duration> | default = 0s]

 # "min_chunk_age" has been removed in favor of "querier > query_store_after".
-[min_chunk_age: <duration> | default = 0s]


### `configs_config`

-# "uri" has been moved to "database > uri".
-[uri: <string> | default = "postgres://postgres@configs-db.weave.local/configs?sslmode=disable"]

-# "migrationsdir" has been moved to "database > migrations_dir".
-[migrationsdir: <string> | default = ""]

-# "passwordfile" has been moved to "database > password_file".
-[passwordfile: <string> | default = ""]

+database:
+  [uri: <string> | default = "postgres://postgres@configs-db.weave.local/configs?sslmode=disable"]
+  [migrations_dir: <string> | default = ""]
+  [password_file: <string> | default = ""]
```

## 0.6.1 / 2020-02-05

* [BUGFIX] Fixed parsing of the WAL configuration when specified in the YAML config file. #2071

## 0.6.0 / 2020-01-28

Note that the ruler flags need to be changed in this upgrade. You're moving from a single node ruler to something that might need to be sharded.
Further, if you're using the configs service, we've upgraded the migration library and this requires some manual intervention. See full instructions below to upgrade your PostgreSQL.

* [CHANGE] The frontend component now does not cache results if it finds a `Cache-Control` header and if one of its values is `no-store`. #1974
* [CHANGE] Flags changed with transition to upstream Prometheus rules manager:
  * `-ruler.client-timeout` is now `ruler.configs.client-timeout` in order to match `ruler.configs.url`.
  * `-ruler.group-timeout`has been removed.
  * `-ruler.num-workers` has been removed.
  * `-ruler.rule-path` has been added to specify where the prometheus rule manager will sync rule files.
  * `-ruler.storage.type` has beem added to specify the rule store backend type, currently only the configdb.
  * `-ruler.poll-interval` has been added to specify the interval in which to poll new rule groups.
  * `-ruler.evaluation-interval` default value has changed from `15s` to `1m` to match the default evaluation interval in Prometheus.
  * Ruler sharding requires a ring which can be configured via the ring flags prefixed by `ruler.ring.`. #1987
* [CHANGE] Use relative links from /ring page to make it work when used behind reverse proxy. #1896
* [CHANGE] Deprecated `-distributor.limiter-reload-period` flag. #1766
* [CHANGE] Ingesters now write only normalised tokens to the ring, although they can still read denormalised tokens used by other ingesters. `-ingester.normalise-tokens` is now deprecated, and ignored. If you want to switch back to using denormalised tokens, you need to downgrade to Cortex 0.4.0. Previous versions don't handle claiming tokens from normalised ingesters correctly. #1809
* [CHANGE] Overrides mechanism has been renamed to "runtime config", and is now separate from limits. Runtime config is simply a file that is reloaded by Cortex every couple of seconds. Limits and now also multi KV use this mechanism.<br />New arguments were introduced: `-runtime-config.file` (defaults to empty) and `-runtime-config.reload-period` (defaults to 10 seconds), which replace previously used `-limits.per-user-override-config` and `-limits.per-user-override-period` options. Old options are still used if `-runtime-config.file` is not specified. This change is also reflected in YAML configuration, where old `limits.per_tenant_override_config` and `limits.per_tenant_override_period` fields are replaced with `runtime_config.file` and `runtime_config.period` respectively. #1749
* [CHANGE] Cortex now rejects data with duplicate labels. Previously, such data was accepted, with duplicate labels removed with only one value left. #1964
* [CHANGE] Changed the default value for `-distributor.ha-tracker.prefix` from `collectors/` to `ha-tracker/` in order to not clash with other keys (ie. ring) stored in the same key-value store. #1940
* [FEATURE] Experimental: Write-Ahead-Log added in ingesters for more data reliability against ingester crashes. #1103
  * `--ingester.wal-enabled`: Setting this to `true` enables writing to WAL during ingestion.
  * `--ingester.wal-dir`: Directory where the WAL data should be stored and/or recovered from.
  * `--ingester.checkpoint-enabled`: Set this to `true` to enable checkpointing of in-memory chunks to disk.
  * `--ingester.checkpoint-duration`: This is the interval at which checkpoints should be created.
  * `--ingester.recover-from-wal`: Set this to `true` to recover data from an existing WAL.
  * For more information, please checkout the ["Ingesters with WAL" guide](https://cortexmetrics.io/docs/guides/ingesters-with-wal/).
* [FEATURE] The distributor can now drop labels from samples (similar to the removal of the replica label for HA ingestion) per user via the `distributor.drop-label` flag. #1726
* [FEATURE] Added flag `debug.mutex-profile-fraction` to enable mutex profiling #1969
* [FEATURE] Added `global` ingestion rate limiter strategy. Deprecated `-distributor.limiter-reload-period` flag. #1766
* [FEATURE] Added support for Microsoft Azure blob storage to be used for storing chunk data. #1913
* [FEATURE] Added readiness probe endpoint`/ready` to queriers. #1934
* [FEATURE] Added "multi" KV store that can interact with two other KV stores, primary one for all reads and writes, and secondary one, which only receives writes. Primary/secondary store can be modified in runtime via runtime-config mechanism (previously "overrides"). #1749
* [FEATURE] Added support to store ring tokens to a file and read it back on startup, instead of generating/fetching the tokens to/from the ring. This feature can be enabled with the flag `-ingester.tokens-file-path`. #1750
* [FEATURE] Experimental TSDB: Added `/series` API endpoint support with TSDB blocks storage. #1830
* [FEATURE] Experimental TSDB: Added TSDB blocks `compactor` component, which iterates over users blocks stored in the bucket and compact them according to the configured block ranges. #1942
* [ENHANCEMENT] metric `cortex_ingester_flush_reasons` gets a new `reason` value: `Spread`, when `-ingester.spread-flushes` option is enabled. #1978
* [ENHANCEMENT] Added `password` and `enable_tls` options to redis cache configuration. Enables usage of Microsoft Azure Cache for Redis service. #1923
* [ENHANCEMENT] Upgraded Kubernetes API version for deployments from `extensions/v1beta1` to `apps/v1`. #1941
* [ENHANCEMENT] Experimental TSDB: Open existing TSDB on startup to prevent ingester from becoming ready before it can accept writes. The max concurrency is set via `--experimental.tsdb.max-tsdb-opening-concurrency-on-startup`. #1917
* [ENHANCEMENT] Experimental TSDB: Querier now exports aggregate metrics from Thanos bucket store and in memory index cache (many metrics to list, but all have `cortex_querier_bucket_store_` or `cortex_querier_blocks_index_cache_` prefix). #1996
* [ENHANCEMENT] Experimental TSDB: Improved multi-tenant bucket store. #1991
  * Allowed to configure the blocks sync interval via `-experimental.tsdb.bucket-store.sync-interval` (0 disables the sync)
  * Limited the number of tenants concurrently synched by `-experimental.tsdb.bucket-store.block-sync-concurrency`
  * Renamed `cortex_querier_sync_seconds` metric to `cortex_querier_blocks_sync_seconds`
  * Track `cortex_querier_blocks_sync_seconds` metric for the initial sync too
* [BUGFIX] Fixed unnecessary CAS operations done by the HA tracker when the jitter is enabled. #1861
* [BUGFIX] Fixed ingesters getting stuck in a LEAVING state after coming up from an ungraceful exit. #1921
* [BUGFIX] Reduce memory usage when ingester Push() errors. #1922
* [BUGFIX] Table Manager: Fixed calculation of expected tables and creation of tables from next active schema considering grace period. #1976
* [BUGFIX] Experimental TSDB: Fixed ingesters consistency during hand-over when using experimental TSDB blocks storage. #1854 #1818
* [BUGFIX] Experimental TSDB: Fixed metrics when using experimental TSDB blocks storage. #1981 #1982 #1990 #1983
* [BUGFIX] Experimental memberlist: Use the advertised address when sending packets to other peers of the Gossip memberlist. #1857
* [BUGFIX] Experimental TSDB: Fixed incorrect query results introduced in #2604 caused by a buffer incorrectly reused while iterating samples. #2697

### Upgrading PostgreSQL (if you're using configs service)

Reference: <https://github.com/golang-migrate/migrate/tree/master/database/postgres#upgrading-from-v1>

1. Install the migrate package cli tool: <https://github.com/golang-migrate/migrate/tree/master/cmd/migrate#installation>
2. Drop the `schema_migrations` table: `DROP TABLE schema_migrations;`.
2. Run the migrate command:

```bash
migrate  -path <absolute_path_to_cortex>/cmd/cortex/migrations -database postgres://localhost:5432/database force 2
```

### Known issues

- The `cortex_prometheus_rule_group_last_evaluation_timestamp_seconds` metric, tracked by the ruler, is not unregistered for rule groups not being used anymore. This issue will be fixed in the next Cortex release (see [2033](https://github.com/cortexproject/cortex/issues/2033)).

- Write-Ahead-Log (WAL) does not have automatic repair of corrupt checkpoint or WAL segments, which is possible if ingester crashes abruptly or the underlying disk corrupts. Currently the only way to resolve this is to manually delete the affected checkpoint and/or WAL segments. Automatic repair will be added in the future releases.

## 0.4.0 / 2019-12-02

* [CHANGE] The frontend component has been refactored to be easier to re-use. When upgrading the frontend, cache entries will be discarded and re-created with the new protobuf schema. #1734
* [CHANGE] Removed direct DB/API access from the ruler. `-ruler.configs.url` has been now deprecated. #1579
* [CHANGE] Removed `Delta` encoding. Any old chunks with `Delta` encoding cannot be read anymore. If `ingester.chunk-encoding` is set to `Delta` the ingester will fail to start. #1706
* [CHANGE] Setting `-ingester.max-transfer-retries` to 0 now disables hand-over when ingester is shutting down. Previously, zero meant infinite number of attempts. #1771
* [CHANGE] `dynamo` has been removed as a valid storage name to make it consistent for all components. `aws` and `aws-dynamo` remain as valid storage names.
* [CHANGE/FEATURE] The frontend split and cache intervals can now be configured using the respective flag `--querier.split-queries-by-interval` and `--frontend.cache-split-interval`.
  * If `--querier.split-queries-by-interval` is not provided request splitting is disabled by default.
  * __`--querier.split-queries-by-day` is still accepted for backward compatibility but has been deprecated. You should now use `--querier.split-queries-by-interval`. We recommend a to use a multiple of 24 hours.__
* [FEATURE] Global limit on the max series per user and metric #1760
  * `-ingester.max-global-series-per-user`
  * `-ingester.max-global-series-per-metric`
  * Requires `-distributor.replication-factor` and `-distributor.shard-by-all-labels` set for the ingesters too
* [FEATURE] Flush chunks with stale markers early with `ingester.max-stale-chunk-idle`. #1759
* [FEATURE] EXPERIMENTAL: Added new KV Store backend based on memberlist library. Components can gossip about tokens and ingester states, instead of using Consul or Etcd. #1721
* [FEATURE] EXPERIMENTAL: Use TSDB in the ingesters & flush blocks to S3/GCS ala Thanos. This will let us use an Object Store more efficiently and reduce costs. #1695
* [FEATURE] Allow Query Frontend to log slow queries with `frontend.log-queries-longer-than`. #1744
* [FEATURE] Add HTTP handler to trigger ingester flush & shutdown - used when running as a stateful set with the WAL enabled.  #1746
* [FEATURE] EXPERIMENTAL: Added GCS support to TSDB blocks storage. #1772
* [ENHANCEMENT] Reduce memory allocations in the write path. #1706
* [ENHANCEMENT] Consul client now follows recommended practices for blocking queries wrt returned Index value. #1708
* [ENHANCEMENT] Consul client can optionally rate-limit itself during Watch (used e.g. by ring watchers) and WatchPrefix (used by HA feature) operations. Rate limiting is disabled by default. New flags added: `--consul.watch-rate-limit`, and `--consul.watch-burst-size`. #1708
* [ENHANCEMENT] Added jitter to HA deduping heartbeats, configure using `distributor.ha-tracker.update-timeout-jitter-max` #1534
* [ENHANCEMENT] Add ability to flush chunks with stale markers early. #1759
* [BUGFIX] Stop reporting successful actions as 500 errors in KV store metrics. #1798
* [BUGFIX] Fix bug where duplicate labels can be returned through metadata APIs. #1790
* [BUGFIX] Fix reading of old, v3 chunk data. #1779
* [BUGFIX] Now support IAM roles in service accounts in AWS EKS. #1803
* [BUGFIX] Fixed duplicated series returned when querying both ingesters and store with the experimental TSDB blocks storage. #1778

In this release we updated the following dependencies:

- gRPC v1.25.0  (resulted in a drop of 30% CPU usage when compression is on)
- jaeger-client v2.20.0
- aws-sdk-go to v1.25.22

## 0.3.0 / 2019-10-11

This release adds support for Redis as an alternative to Memcached, and also includes many optimisations which reduce CPU and memory usage.

* [CHANGE] Gauge metrics were renamed to drop the `_total` suffix. #1685
  * In Alertmanager, `alertmanager_configs_total` is now `alertmanager_configs`
  * In Ruler, `scheduler_configs_total` is now `scheduler_configs`
  * `scheduler_groups_total` is now `scheduler_groups`.
* [CHANGE] `--alertmanager.configs.auto-slack-root` flag was dropped as auto Slack root is not supported anymore. #1597
* [CHANGE] In table-manager, default DynamoDB capacity was reduced from 3,000 units to 1,000 units. We recommend you do not run with the defaults: find out what figures are needed for your environment and set that via `-dynamodb.periodic-table.write-throughput` and `-dynamodb.chunk-table.write-throughput`.
* [FEATURE] Add Redis support for caching #1612
* [FEATURE] Allow spreading chunk writes across multiple S3 buckets #1625
* [FEATURE] Added `/shutdown` endpoint for ingester to shutdown all operations of the ingester. #1746
* [ENHANCEMENT] Upgraded Prometheus to 2.12.0 and Alertmanager to 0.19.0. #1597
* [ENHANCEMENT] Cortex is now built with Go 1.13 #1675, #1676, #1679
* [ENHANCEMENT] Many optimisations, mostly impacting ingester and querier: #1574, #1624, #1638, #1644, #1649, #1654, #1702

Full list of changes: <https://github.com/cortexproject/cortex/compare/v0.2.0...v0.3.0>

## 0.2.0 / 2019-09-05

This release has several exciting features, the most notable of them being setting `-ingester.spread-flushes` to potentially reduce your storage space by upto 50%.

* [CHANGE] Flags changed due to changes upstream in Prometheus Alertmanager #929:
  * `alertmanager.mesh.listen-address` is now `cluster.listen-address`
  * `alertmanager.mesh.peer.host` and `alertmanager.mesh.peer.service` can be replaced by `cluster.peer`
  * `alertmanager.mesh.hardware-address`, `alertmanager.mesh.nickname`, `alertmanager.mesh.password`, and `alertmanager.mesh.peer.refresh-interval` all disappear.
* [CHANGE] --claim-on-rollout flag deprecated; feature is now always on #1566
* [CHANGE] Retention period must now be a multiple of periodic table duration #1564
* [CHANGE] The value for the name label for the chunks memcache in all `cortex_cache_` metrics is now `chunksmemcache` (before it was `memcache`) #1569
* [FEATURE] Makes the ingester flush each timeseries at a specific point in the max-chunk-age cycle with `-ingester.spread-flushes`. This means multiple replicas of a chunk are very likely to contain the same contents which cuts chunk storage space by up to 66%. #1578
* [FEATURE] Make minimum number of chunk samples configurable per user #1620
* [FEATURE] Honor HTTPS for custom S3 URLs #1603
* [FEATURE] You can now point the query-frontend at a normal Prometheus for parallelisation and caching #1441
* [FEATURE] You can now specify `http_config` on alert receivers #929
* [FEATURE] Add option to use jump hashing to load balance requests to memcached #1554
* [FEATURE] Add status page for HA tracker to distributors #1546
* [FEATURE] The distributor ring page is now easier to read with alternate rows grayed out #1621

## 0.1.0 / 2019-08-07

* [CHANGE] HA Tracker flags were renamed to provide more clarity #1465
  * `distributor.accept-ha-labels` is now `distributor.ha-tracker.enable`
  * `distributor.accept-ha-samples` is now `distributor.ha-tracker.enable-for-all-users`
  * `ha-tracker.replica` is now `distributor.ha-tracker.replica`
  * `ha-tracker.cluster` is now `distributor.ha-tracker.cluster`
* [FEATURE] You can specify "heap ballast" to reduce Go GC Churn #1489
* [BUGFIX] HA Tracker no longer always makes a request to Consul/Etcd when a request is not from the active replica #1516
* [BUGFIX] Queries are now correctly cancelled by the query-frontend #1508<|MERGE_RESOLUTION|>--- conflicted
+++ resolved
@@ -65,11 +65,7 @@
 * [CHANGE] Memberlist: changed probe interval from `1s` to `5s` and probe timeout from `500ms` to `2s`. #563
 * [CHANGE] Query-frontend: removed the deprecated (and unused) `-frontend.cache-split-interval`. Use `-querier.split-queries-by-interval` instead. #587
 * [FEATURE] Query Frontend: Add `cortex_query_fetched_chunks_total` per-user counter to expose the number of chunks fetched as part of queries. This metric can be enabled with the `-frontend.query-stats-enabled` flag (or its respective YAML config option `query_stats_enabled`). #31
-<<<<<<< HEAD
-* [FEATURE] Query Frontend: Add experimental querysharding for the blocks storage (instant and range queries). You can now enabled querysharding for blocks storage (`-store.engine=blocks`) by setting `-query-frontend.parallelize-shardable-queries` to `true`. The following additional config and exported metrics have been added. #79 #80 #100 #124 #140 #148 #150 #151 #153 #154 #155 #156 #157 #158 #159 #160 #163 #169 #172 #196 #205 #225 #226 #227 #228 #230 #235 #240 #239 #246 #244 #319 #330 #371 #609
-=======
-* [FEATURE] Query Frontend: Add experimental querysharding for the blocks storage. You can now enabled querysharding for blocks storage (`-store.engine=blocks`) by setting `-query-frontend.parallelize-shardable-queries` to `true`. The following additional config and exported metrics have been added. #79 #80 #100 #124 #140 #148 #150 #151 #153 #154 #155 #156 #157 #158 #159 #160 #163 #169 #172 #196 #205 #225 #226 #227 #228 #230 #235 #240 #239 #246 #244 #319 #330 #371 #385 #400 #458 #586
->>>>>>> 131a5be0
+* [FEATURE] Query Frontend: Add experimental querysharding for the blocks storage (instant and range queries). You can now enabled querysharding for blocks storage (`-store.engine=blocks`) by setting `-query-frontend.parallelize-shardable-queries` to `true`. The following additional config and exported metrics have been added. #79 #80 #100 #124 #140 #148 #150 #151 #153 #154 #155 #156 #157 #158 #159 #160 #163 #169 #172 #196 #205 #225 #226 #227 #228 #230 #235 #240 #239 #246 #244 #319 #330 #371 #385 #400 #458 #586 #609
   * New config options:
     * `-frontend.query-sharding-total-shards`: The amount of shards to use when doing parallelisation via query sharding.
     * `-frontend.query-sharding-max-sharded-queries`: The max number of sharded queries that can be run for a given received query. 0 to disable limit.
