# Changelog

## main / unreleased

### Grafana Mimir

* [CHANGE] Ingester: Changed default value of `-include-tenant-id-in-profile-labels` from false to true. #13375
* [CHANGE] API: The `/api/v1/user_limits` endpoint is now stable and no longer experimental. #13218
* [CHANGE] Hash ring: removed experimental support for disabling heartbeats (setting `-*.ring.heartbeat-period=0`) and heartbeat timeouts (setting `-*.ring.heartbeat-timeout=0`). These configurations are now invalid. #13104
* [CHANGE] Ingester: limiting CPU and memory utilized by the read path (`-ingester.read-path-cpu-utilization-limit` and `-ingester.read-path-memory-utilization-limit`) is now considered stable. #13167
* [CHANGE] Distributor: removed experimental flag `-distributor.metric-relabeling-enabled`. #13143
* [CHANGE] Querier: `-querier.max-estimated-fetched-chunks-per-query-multiplier` is now stable and no longer experimental. #13120
* [CHANGE] Compactor: removed experimental flag `-compactor.no-blocks-file-cleanup-enabled`. Cleanup of remaining files when no blocks exist is now always enabled. #13108
* [CHANGE] Ruler: Add "unknown" alert rule state to alerts and rules on the `GET <prometheus-http-prefix>/api/v1/alerts` end point. Alerts are in the "unknown" state when they haven't yet been evaluated since the ruler started.  #13060
* [CHANGE] Alertmanager: UTF-8 strict mode (`-alertmanager.utf8-strict-mode-enabled`) is now stable and no longer experimental. #13109
* [CHANGE] Promote the logger rate-limiting configuration parameters from experimental to stable. #13128
* [CHANGE] Ingester: Out-of-order ingestion support is now stable, use `-ingester.out-of-order-time-window` and `-ingester.out-of-order-blocks-external-label-enabled` to configure it. #13132
* [CHANGE] Ruler: `align_evaluation_time_on_interval` is now stable and no longer experimental. #13103
* [CHANGE] Query-frontend: query blocking (configured with `blocked_queries` limit) is now stable and no longer experimental. #13107
* [CHANGE] Querier: `-querier.active-series-results-max-size-bytes` is now stable and no longer experimental. #13110
* [CHANGE] All: remove experimental feature that allowed disabling ring heartbeats and timeouts. #13142
* [CHANGE] Store-gateway: Removed experimental `-blocks-storage.bucket-store.index-header.eager-loading-startup-enabled` flag. The eager loading feature is now always enabled when lazy loading is enabled. #13126
* [CHANGE] API: The `/api/v1/cardinality/active_series` endpoint is now stable and no longer experimental. #13111
* [CHANGE] Compactor: remove experimental `-compactor.in-memory-tenant-meta-cache-size`. #13131
* [CHANGE] Distributor: Replace per-label-value warning on value length exceeded by an aggregated summary per metric and label name. #13189
* [CHANGE] Limits: removed the experimental `cost_attribution_labels` configuration option. Use `cost_attribution_labels_structured` instead. #13286
* [CHANGE] Ingester: Renamed `cortex_ingest_storage_writer_buffered_produce_bytes` metric to `cortex_ingest_storage_writer_buffered_produce_bytes_distribution` (Prometheus summary), and added `cortex_ingest_storage_writer_buffered_produce_bytes` metric that exports the buffer size as a Prometheus Gauge. #13414
* [CHANGE] Querier and query-frontend: Removed support for per-step stats when MQE is enabled. #13582
* [CHANGE] Query-frontend: Removed support for calculating 'cache-adjusted samples processed' query statistic. The `-query-frontend.cache-samples-processed-stats` CLI flag has been deprecated and will be removed in a future release. Setting it has now no effect. #13582
* [CHANGE] Ingester: Stabilize experimental flag `-ingest-storage.write-logs-fsync-before-kafka-commit-concurrency` to fsync write logs before the offset is committed to Kafka. Remove `-ingest-storage.write-logs-fsync-before-kafka-commit-enabled` since this is always enabled now. #13591
* [FEATURE] Distributor: add `-distributor.otel-label-name-underscore-sanitization` and `-distributor.otel-label-name-preserve-underscores` that control sanitization of underscores during OTLP translation. #13133
* [FEATURE] Query-frontends: Automatically adjust features used in query plans generated for remote execution based on what the available queriers support. #13017 #13164 #13544
* [FEATURE] Memberlist: Add experimental support for zone-aware routing, in order to reduce memberlist cross-AZ data transfer. #13129
* [FEATURE] Query-frontend and querier: Add experimental support for performing query planning in query-frontends and distributing portions of the plan to queriers for execution. #13058
* [FEATURE] Querier: Add `querier.mimir-query-engine.enable-reduce-matchers` flag that enables a new MQE AST optimization pass that eliminates duplicate or redundant matchers that are part of selector expressions. #13178
* [ENHANCEMENT] Compactor, Store-gateway: Change default value of `-compactor.upload-sparse-index-headers` to `true`. This improves lazy loading performance in the store-gateway. #13089
* [ENHANCEMENT] Store-gateway: Verify CRC32 checksums for 1 out of every 128 chunks read from object storage and the chunks cache to detect corruption. #13151
* [ENHANCEMENT] Ingester: the per-tenant postings for matchers cache is now stable. Use the following configuration options: #13101
  * `-blocks-storage.tsdb.head-postings-for-matchers-cache-ttl`
  * `-blocks-storage.tsdb.head-postings-for-matchers-cache-max-bytes`
  * `-blocks-storage.tsdb.head-postings-for-matchers-cache-force`
  * `-blocks-storage.tsdb.block-postings-for-matchers-cache-ttl`
  * `-blocks-storage.tsdb.block-postings-for-matchers-cache-max-bytes`
  * `-blocks-storage.tsdb.block-postings-for-matchers-cache-force`
* [ENHANCEMENT] OTLP: De-duplicate `target_info` samples with conflicting timestamps. #13204
* [ENHANCEMENT] Query-frontend: Include the number of remote execution requests performed for a request in query stats logs emitted by query-frontends when remote execution is enabled. #13248
* [ENHANCEMENT] Update Docker base images from `alpine:3.22.1` to `alpine:3.22.2`. #12991
* [ENHANCEMENT] Compactor, Store-gateway: Add metrics to track performance of in-memory and disk-based metadata caches. #13150
* [ENHANCEMENT] Ruler: Removed disk interaction when loading rules. #13156
* [ENHANCEMENT] Ingester: Cost-based index lookup planner accounts for query sharding when estimating cardinality and filter costs. #13374
* [ENHANCEMENT] GCS: Make uploads optionally retryable. Use the following advanced flags: #13226
  * `-alertmanager-storage.gcs.enable-upload-retries`
  * `-blocks-storage.gcs.enable-upload-retries`
  * `-common.storage.gcs.enable-upload-retries`
  * `-ruler-storage.gcs.enable-upload-retries`
  * `-alertmanager-storage.gcs.max-retries`
  * `-blocks-storage.gcs.max-retries`
  * `-common.storage.gcs.max-retries`
  * `-ruler-storage.gcs.max-retries`
* [ENHANCEMENT] Usage-tracker: Improve first snapshot loading & rehash speed. #13284
* [ENHANCEMENT] Usage-tracker: Improved snapshot loading by doing it in parallel with GOMAXPROCS workers. #13608 #13622
* [ENHANCEMENT] Usage-tracker, distributor: Make usage-tracker calls asynchronous for users who are far enough from the series limits. #13427
* [ENHANCEMENT] Usage-tracker: Ensure tenant shards have enough capacity when loading a snapshot. #13607
* [ENHANCEMENT] Ruler: Implemented `OperatorControllableErrorClassifier` for rule evaluation, allowing differentiation between operator-controllable errors (e.g., storage failures, 5xx errors, rate limiting) and user-controllable errors (e.g., bad queries, validation errors, 4xx errors). This change affects the rule evaluation failure metric `prometheus_rule_evaluation_failures_total`, which now includes a `reason` label with values `operator` or `user` to distinguish between them. #13313, #13470
* [ENHANCEMENT] Store-gateway: Added `cortex_bucket_store_block_discovery_latency_seconds` metric to track time from block creation to discovery by store-gateway. #13489 #13552
* [ENHANCEMENT] Querier: Added experimental `-querier.frontend-health-check-grace-period` CLI flag to configure a grace period for query-frontend health checks. The default value of 0 preserves the existing behaviour of immediately removing query-frontend connections that have failed a health check. #13521
<<<<<<< HEAD
* [ENHANCEMENT] Query-frontend: Added more efficient encoding and decoding of JSON payloads. #13561
=======
* [ENHANCEMENT] Querier: Add optional per-tenant max limits for label name and label value requests, `max_label_names_limit` and `max_label_values_limit`. #13654
>>>>>>> 9d8f0018
* [ENHANCEMENT] Usage tracker: `loadSnapshot()` checks shard emptiness instead of using explicit `first` parameter. #13534
* [ENHANCEMENT] OTLP: Add metric `cortex_distributor_otlp_requests_by_content_type_total` to track content type (json or proto) of OTLP packets. #13525
* [ENHANCEMENT] OTLP: Add experimental metric `cortex_distributor_otlp_array_lengths` to better understand the layout of OTLP packets in practice. #13525
* [ENHANCEMENT] Ruler: gRPC errors without details are classified as `operator` errors, and rule evaluation failures (such as duplicate labelsets) are classified as `user` errors. #13586
* [BUGFIX] Compactor: Fix potential concurrent map writes. #13053
* [BUGFIX] Query-frontend: Fix issue where queries sometimes fail with `failed to receive query result stream message: rpc error: code = Canceled desc = context canceled` if remote execution is enabled. #13084
* [BUGFIX] Query-frontend: Fix issue where query stats, such as series read, did not include the parameters to the `histogram_quantile` and `histogram_fraction` functions if remote execution was enabled. #13084
* [BUGFIX] Query-frontend: Fix issue where requests that are canceled or time out are sometimes cached if remote execution is enabled. #13098
* [BUGFIX] Querier: Fix issue where errors are logged as "EOF" when sending results to query-frontends in response to remote execution requests fails. #13099 #13121
* [BUGFIX] Usage-Tracker: Fix underflow in current limit calculation when series >= limit. #13113
* [BUGFIX] Querier: Fix issue where a problem sending a response to a query-frontend may cause all other responses from the same querier to the same query-frontend to fail or be delayed. #13123
* [BUGFIX] Ingester: fix index lookup planning with regular expressions which match empty strings on non-existent labels. #13117
* [BUGFIX] Memberlist: Fix memberlist initialization when Mimir is executed with `-target=memberlist-kv`. #13129
* [BUGFIX] Query-frontend: Fix issue where queriers may receive a `rpc error: code = Internal desc = cardinality violation: expected <EOF> for non server-streaming RPCs, but received another message` error while sending a query result to a query-frontend if remote execution is enabled. #13147
* [BUGFIX] Querier: Fix issue where cancelled queries may cause a `error notifying scheduler about finished query` message to be logged. #13186
* [BUGFIX] Querier: Fix issue where evaluation metrics and logs aren't emitted if remote execution is enabled. #13207
* [BUGFIX] Query-frontend: Fix issue where queries containing subqueries could fail with `slice capacity must be a power of two, but is X` if remote execution is enabled. #13211
* [BUGFIX] Query-frontend: Fix issue where queries containing duplicated shardable expressions would fail with `could not materialize query: no registered node materializer for node of type NODE_TYPE_REMOTE_EXEC` if running sharding inside MQE is enabled. #13247
* [BUGFIX] Runtime config: Fix issue when inconsistent map key types (numbers and strings) caused some of the runtime config files silently skipped from loading. #13270
* [BUGFIX] Store-gateway: Fix how out-of-order blocks are tracked in the `cortex_bucket_store_series_blocks_queried` metric. #13261
* [BUGFIX] Cost attribution: Fix panic when metrics are created with invalid labels. #13273
* [BUGFIX] Distributor: Fix in-flight request counter when the reactive limiter is full. #13406
* [BUGFIX] Query-frontend: Fix panic when evaluating a sharded `avg` expression when running sharding inside MQE. #13484
* [BUGFIX] Query-frontend: Fix incorrect annotation position information when running sharding inside MQE. #13484
* [BUGFIX] Query-frontend: Fix incorrect query results when evaluating some sharded aggregations with `without` when running sharding inside MQE. #13484
* [BUGFIX] Ingester: Panic when push and read reactive limiters are enabled with prioritization. #13482
* [BUGFIX] Usage-tracker: Prevent tracking requests to be handled by partition handlers that are not in Running state. #13532
* [BUGFIX] MQE: Fix an issue when applying extra matchers to one side of a binary operation to avoid adding matchers for labels that do not exist. #13499 #13592
* [BUGFIX] Query-frontend: Fix excessive CPU and memory consumption when running sharding inside MQE. #13580
* [BUGFIX] Rename `cortex_bucket_store_cached_postings_compression_time_seconds`, `cortex_query_frontend_regexp_matcher_count`, and `cortex_query_frontend_regexp_matcher_optimized_count` to follow naming conventions. #13599
* [BUGFIX] Query-frontend: Fix incorrect query results when running sharding inside MQE is enabled and the query contains a subquery eligible for subquery spin-off wrapped in a shardable aggregation. #13619
* [BUGFIX] Memberlist: Fix occasional nil pointer dereference panics. #13635

### Mixin

* [CHANGE] Alerts: Renamed the following alerts to fit within 40 characters: #13363
  * `MimirAlertmanagerPartialStateMergeFailing` → `MimirAlertmanagerStateMergeFailing`
  * `MimirServerInvalidClusterValidationLabelRequests` → `MimirServerInvalidClusterLabelRequests`
  * `MimirClientInvalidClusterValidationLabelRequests` → `MimirClientInvalidClusterLabelRequests`
  * `MimirHighGRPCConcurrentStreamsPerConnection` → `MimirHighGRPCStreamsPerConnection`
  * `MimirDistributorReachingInflightPushRequestLimit` → `MimirDistributorInflightRequestsHigh`
  * `MimirIngesterHasNotShippedBlocks` → `MimirIngesterNotShippingBlocks`
  * `MimirIngesterHasNotShippedBlocksSinceStart` → `MimirIngesterNotShippingBlocksSinceStart`
  * `MimirIngesterTSDBCheckpointCreationFailed` → `MimirIngesterTSDBCheckpointCreateFailed`
  * `MimirIngesterTSDBCheckpointDeletionFailed` → `MimirIngesterTSDBCheckpointDeleteFailed`
  * `MimirCompactorHasNotSuccessfullyCleanedUpBlocks` → `MimirCompactorNotCleaningUpBlocks`
  * `MimirCompactorHasNotSuccessfullyRunCompaction` → `MimirCompactorNotRunningCompaction`
  * `MimirCompactorFailingToBuildSparseIndexHeaders` → `MimirCompactorBuildingSparseIndexFailed`
  * `MimirIngesterLastConsumedOffsetCommitFailed` → `MimirIngesterOffsetCommitFailed`
  * `MimirIngesterFailedToReadRecordsFromKafka` → `MimirIngesterKafkaReadFailed`
  * `MimirStartingIngesterKafkaReceiveDelayIncreasing` → `MimirStartingIngesterKafkaDelayGrowing`
  * `MimirIngesterFailsToProcessRecordsFromKafka` → `MimirIngesterKafkaProcessingFailed`
  * `MimirIngesterStuckProcessingRecordsFromKafka` → `MimirIngesterKafkaProcessingStuck`
  * `MimirStrongConsistencyOffsetNotPropagatedToIngesters` → `MimirStrongConsistencyOffsetMissing`
  * `MimirKafkaClientBufferedProduceBytesTooHigh` → `MimirKafkaClientProduceBufferHigh`
* [ENHANCEMENT] Dashboards: Support native histograms in the Alertmanager, Compactor, Rollout operator, Ruler dashboard. #13556 #13621 #13629 #13673
* [ENHANCEMENT] Alerts: Add `MimirFewerIngestersConsumingThanActivePartitions` alert. #13159
* [ENHANCEMENT] Querier and query-frontend: Add alerts for querier ring, which is used when performing query planning in query-frontends and distributing portions of the plan to queriers for execution. #13165
* [ENHANCEMENT] Alerts: Add `MimirBlockBuilderSchedulerNotRunning` alert. #13208
* [ENHANCEMENT] Alerts: Add `MimirBlockBuilderPersistentJobFailure` alert. #13278
* [ENHANCEMENT] Dashboards: Update default regular expressions to match multi-zone deployments for query-frontend, querier, distributor and ruler. #13200
* [ENHANCEMENT] Alerts: Update `MimirHighVolumeLevel1BlocksQueried` alert to fire on a percentage of the level 1 blocks queried. #13229
* [ENHANCEMENT] Dashboards: Plot OMMKilled events in the workingset memory panels of resources dashboards. #13377
* [ENHANCEMENT] Dashboards: Add variable to compactor and object store dashboards to switch between classic and native latencies. Use native histogram `thanos_objstore_bucket_operation_duration_seconds`. #12137
* [ENHANCEMENT] Recording rules: Add native histogram version of histogram recording rules. #13553
* [ENHANCEMENT] Alerts: Add `MimirMemberlistBridgeZoneUnavailable` alert. #13647
* [ENHANCEMENT] Dashboards and recording rules: Add usage-tracker rows to writes, writes-networking, writes-resources dashboards if the config.usage_tracker_enabled var is set. Add usage-tracker client latency recording rules. #13639 #13652
* [ENHANCEMENT] Recording rules and dashboards: Add `stage` label to `cortex_ingester_queried_series` recording rules and filter Queries dashboard "Series per query" panel to show only `stage=merged_blocks`. #13666
* [BUGFIX] Dashboards: Fix issue where throughput dashboard panels would group all gRPC requests that resulted in a status containing an underscore into one series with no name. #13184
* [BUGFIX] Dashboards: Filter out 0s from `max_series` limit on Writes Resources > Ingester > In-memory series panel. #13419

### Jsonnet

* [CHANGE] Renamed the following configuration parameters to add the `_per_zone` suffix, to better reflect that these values apply per zone in multi-zone deployments: #13632
  * `autoscaling_querier_min_replicas` → `autoscaling_querier_min_replicas_per_zone`
  * `autoscaling_querier_max_replicas` → `autoscaling_querier_max_replicas_per_zone`
  * `autoscaling_query_frontend_min_replicas` → `autoscaling_query_frontend_min_replicas_per_zone`
  * `autoscaling_query_frontend_max_replicas` → `autoscaling_query_frontend_max_replicas_per_zone`
  * `autoscaling_ruler_min_replicas` → `autoscaling_ruler_min_replicas_per_zone`
  * `autoscaling_ruler_max_replicas` → `autoscaling_ruler_max_replicas_per_zone`
  * `autoscaling_ruler_querier_min_replicas` → `autoscaling_ruler_querier_min_replicas_per_zone`
  * `autoscaling_ruler_querier_max_replicas` → `autoscaling_ruler_querier_max_replicas_per_zone`
  * `autoscaling_ruler_query_frontend_min_replicas` → `autoscaling_ruler_query_frontend_min_replicas_per_zone`
  * `autoscaling_ruler_query_frontend_max_replicas` → `autoscaling_ruler_query_frontend_max_replicas_per_zone`
* [CHANGE] Store-gateway: The store-gateway disk class now honors the one configured via `$._config.store_gateway_data_disk_class` and doesn't replace `fast` with `fast-dont-retain`. #13152
* [CHANGE] Rollout-operator: Vendor jsonnet from rollout-operator repository. #13245 #13317
* [CHANGE] Ruler: Set default memory ballast to 1GiB to reduce GC pressure during startup. #13376
* [FEATURE] Add multi-zone support for read path components (memcached, querier, query-frontend, query-scheduler, ruler, and ruler remote evaluation stack). Add multi-AZ support for ingester and store-gateway multi-zone deployments. Add memberlist-bridge support for zone-aware memberlist routing. #13559 #13628 #13636
* [ENHANCEMENT] Ruler querier and query-frontend: Add support for newly-introduced querier ring, which is used when performing query planning in query-frontends and distributing portions of the plan to queriers for execution. #13017
* [ENHANCEMENT] Ingester: Increase `$._config.ingester_tsdb_head_early_compaction_min_in_memory_series` default when Mimir is running with the ingest storage architecture. #13450
* [ENHANCEMENT] Update the list of OTel resource attributes used for tracing. #13469
* [ENHANCEMENT] Ingester: Set `-ingester.partition-ring.delete-inactive-partition-after` based on  `-querier.query-ingesters-within`. #13550
* [ENHANCEMENT] Add extra, **experimental**, KEDA ScaledObject trigger to prevent from down-scaling during OOM kills, if memory trigger is disabled and `$._config.autoscaling_oom_protection_enabled` is true. #13509
* [BUGFIX] Ingester: Fix `$._config.ingest_storage_ingester_autoscaling_max_owned_series_threshold` default value, to compute it based on the configured `$._config.ingester_instance_limits.max_series`. #13448

### Documentation

* [ENHANCEMENT] Add Azure object store workload identity example configuration. #13135
* [ENHANCEMENT] Ruler: clarify that internal distributor applies to both operational modes. #13300

### Tools

* [BUGFIX] mimir-tool-action: Fix base image of the Github action. #13303
* [BUGFIX] mimir-tool: do not fail on `$latency_metrics` dashboard variable, documented for native histograms migrations. #13526

### Query-tee

* [CHANGE] Query-Tee: Added `/api/v1/read` as a registered route. #13227
* [CHANGE] Query-tee: Added cluster validation label configuration `-query-tee.client-cluster-validation.label`. If set, query-tee will set `X-Cluster` header before forwarding the request to both primary and secondary backends. #13302
* [CHANGE] Query-tee: Make HTTP and gRPC server options configurable through the same dskit `server` flags and config block as Mimir. This begins the deprecation cycle for query-tee's `server.http-service-address`, `server.http-service-port`, `"server.grpc-service-address`, and `server.grpc-service-port` flags. #13328 #13355 #13360

## 3.0.0

### Grafana Mimir

* [CHANGE] Build: Include updated Mozilla CA bundle from Debian Testing. #12247
* [CHANGE] Query-frontend: Add support for UTF-8 label and metric names in `/api/v1/cardinality/{label_values|label_values|active_series}` endpoints. #11848.
* [CHANGE] Querier: Add support for UTF-8 label and metric names in `label_join`, `label_replace` and `count_values` PromQL functions. #11848.
* [CHANGE] Remove support for Redis as a cache backend. #12163
* [CHANGE] Memcached: Remove experimental `-<prefix>.memcached.addresses-provider` flag to use alternate DNS service discovery backends. The more reliable backend introduced in 2.16.0 (#10895) is now the default. As a result of this change, DNS-based cache service discovery no longer supports search domains. #12175 #12385
* [CHANGE] Query-frontend: Remove the CLI flag `-query-frontend.downstream-url` and corresponding YAML configuration and the ability to use the query-frontend to proxy arbitrary Prometheus backends. #12191 #12517
* [CHANGE] Query-frontend: Remove experimental instant query splitting feature. #12267
* [CHANGE] Query-frontend, querier: Replace `query-frontend.prune-queries` flag with `querier.mimir-query-engine.enable-prune-toggles` as pruning middleware has been moved into MQE. #12303 #12375
* [CHANGE] Distributor: Remove deprecated global HA tracker timeout configuration flags. #12321
* [CHANGE] Query-frontend: Use the Mimir Query Engine (MQE) by default. #12361
* [CHANGE] Query-frontend: Remove the CLI flags `-querier.frontend-address`, `-querier.max-outstanding-requests-per-tenant`, and `-query-frontend.querier-forget-delay` and corresponding YAML configurations. This is part of a change that makes the query-scheduler a required component. This removes the ability to run the query-frontend with an embedded query-scheduler. Instead, you must run a dedicated query-scheduler component. #12200
* [CHANGE] Ingester: Remove deprecated `-ingester.stream-chunks-when-using-blocks` CLI flag and `ingester_stream_chunks_when_using_blocks` runtime configuration option. #12615
* [CHANGE] Querier: Require non-zero values for `-querier.streaming-chunks-per-ingester-buffer-size` and `-querier.streaming-chunks-per-store-gateway-buffer-size` CLI flags and corresponding YAML configurations. This is part of a change that makes streaming required between queriers, ingesters, and store-gateways. Streaming has been the default since Mimir 2.14. #12790 #12818 #12897 #12929 #12973
* [CHANGE] Remove support for the experimental read-write deployment mode. #12584
* [CHANGE] Store-gateway: Update default value of `-store-gateway.dynamic-replication.multiple` to `5` to increase replication of recent blocks. #12433
* [CHANGE] Cost attribution: Reduce the default maximum per-user cardinality of cost attribution labels to 2000. #12625
* [CHANGE] Querier, query-frontend: Add `_total` suffix to `cortex_mimir_query_engine_common_subexpression_elimination_duplication_nodes_introduced`, `cortex_mimir_query_engine_common_subexpression_elimination_selectors_eliminated` and `cortex_mimir_query_engine_common_subexpression_elimination_selectors_inspected` metric names. #12636
* [CHANGE] Distributor: Remove the experimental setting `service_overload_status_code_on_rate_limit_enabled` which used an HTTP 529 error (non-standard) instead of HTTP 429 for rate limiting. #13012
* [CHANGE] Alertmanager: Change the severity for InitialSyncFailed from 'critical' to 'warning'. #12824
* [CHANGE] Ingester: Renamed experimental reactive limiter options. #12773
* [CHANGE] Distributor: gRPC errors with the `mimirpb.ERROR_CAUSE_INSTANCE_LIMIT` cause are now mapped to `codes.Unavailable` and `http.StatusServiceUnavailable` instead of `codes.Internal` and `http.StatusInternalServerError`. #13003 #13032
* [CHANGE] Admin: use relative links instead of absolute ones in the administration web UI. #13034
* [CHANGE] Distributor: Use memberlist by default for the HA tracker. #12998
* [CHANGE] Block-builder: Remove `cortex_blockbuilder_process_partition_duration_seconds` metric and related dashboard panels. #12631
* [FEATURE] Ingester: Expose the number of active series ingested via OTLP as `cortex_ingester_active_otlp_series`. #12678
* [FEATURE] Distributor, ruler: Add experimental `-validation.name-validation-scheme` flag to specify the validation scheme for metric and label names. #12215
* [FEATURE] Ruler: Add support to use a Prometheus-compatible HTTP endpoint for remote rule evaluation. See [remote evaluation mode](https://grafana.com/docs/mimir/latest/operators-guide/architecture/components/ruler/#remote-over-http-https) for more details. This feature can be used to federate data from multiple Mimir instances. #11415 #11833
* [FEATURE] Distributor: Add experimental `-distributor.otel-translation-strategy` flag to support configuring the metric and label name translation strategy in the OTLP endpoint. #12284 #12306 #12369
* [FEATURE] Query-frontend: Add `query-frontend.rewrite-propagate-matchers` flag that enables a new MQE AST optimization pass that copies relevant label matchers across binary operations. #12304
* [FEATURE] Query-frontend: Add `query-frontend.rewrite-histogram-queries` flag that enables a new MQE AST optimization pass that rewrites histogram queries for a more efficient order of execution. #12305
* [FEATURE] Query-frontend: Support delayed name removal (Prometheus experimental feature) in MQE. #12509
* [FEATURE] Usage-tracker: Introduce a new experimental service to enforce active series limits before Kafka ingestion. #12358 #12895 #12940 #12942 #12970 #13085
* [FEATURE] Ingester: Add experimental `-include-tenant-id-in-profile-labels` flag to include tenant ID in pprof profiling labels for sampled traces. Currently only supported by the ingester. This can help debug performance issues for specific tenants. #12404
* [FEATURE] Alertmanager: Add experimental `-alertmanager.storage.state-read-timeout` flag to configure the timeout for reading the Alertmanager state (notification log, silences) from object storage during the initial sync. #12425
* [FEATURE] Ingester: Add experimental `-blocks-storage.tsdb.index-lookup-planning.*` flags to configure use of a cost-based index lookup planner. This should reduce the cost of queries in the ingester. #12197 #12199 #12245 #12248 #12457 #12530 #12407 #12460 #12550 #12597 #12603 #12608 #12658 #12696 #12731 #12755 #12738 #12752 #12807 #12830 #12896 #13039
* [FEATURE] MQE: Add support for applying extra selectors to one side of a binary operation to reduce data fetched. #12577
* [FEATURE] Query-frontend: Add a native histogram presenting the length of query expressions handled by the query-frontend #12571
* [FEATURE] Query-frontend and querier: Add experimental support for performing query planning in query-frontends and distributing portions of the plan to queriers for execution. #12302 #12551 #12665 #12687 #12745 #12757 #12798 #12808 #12809 #12835 #12856 #12870 #12883 #12885 #12886 #12911 #12933 #12934 #12961 #13016 #13027 #13563
* [FEATURE] Alertmanager: add Microsoft Teams V2 as a supported integration. #12680
* [FEATURE] Distributor: Add experimental flag `-validation.label-value-length-over-limit-strategy` to configure how to handle label values over the length limit. #12627 #12844
* [FEATURE] Ingester: Introduce metric `cortex_ingester_owned_target_info_series` for counting the number of owned `target_info` series by tenant. #12681
* [FEATURE] MQE: Add support for step invariant expression handling in query planning and evaluation. #12931
* [FEATURE] MQE: Add support for experimental `ts_of_min_over_time`, `ts_of_max_over_time`, `ts_of_first_over_time` and `ts_of_last_over_time` PromQL functions. #12819
* [FEATURE] Ingester: Add experimental flags `-ingest-storage.write-logs-fsync-before-kafka-commit-enabled` and `-ingest-storage.write-logs-fsync-before-kafka-commit-concurrency` to fsync write logs before the offset is committed to Kafka. This is enabled by default. #12816
* [FEATURE] MQE: Add support for experimental `mad_over_time` PromQL function. #12995
* [FEATURE] MQE: Add support for experimental `limitk` and `limit_ratio` PromQL aggregations. #13100
* [FEATURE] Continuous test: Add experimental `-tests.ingest-storage-record.enabled` flag to verify ingest-storage record correctness by validating the V2 record format against live write requests. #12500
* [ENHANCEMENT] Query-frontend: CLI flag `-query-frontend.enabled-promql-experimental-functions` and its associated YAML configuration is now stable. #12368
* [ENHANCEMENT] Query-scheduler/query-frontend: Add native histogram definitions to `cortex_query_{scheduler|frontend}_queue_duration_seconds`. #12288
* [ENHANCEMENT] Querier: Add native histogram definition to `cortex_bucket_index_load_duration_seconds`. #12094
* [ENHANCEMENT] Query-frontend: Allow users to set the `query-frontend.extra-propagated-headers` flag to specify the extra headers allowed to pass through to the rest of the query path. #12174
* [ENHANCEMENT] MQE: Add support for applying common subexpression elimination to range vector expressions in instant queries. #12236
* [ENHANCEMENT] Ingester: Improve the performance of active series custom trackers matchers. #12184
* [ENHANCEMENT] Ingester: Add postings cache sharing and invalidation. You can enable sharing and head cache invalidation via `-blocks-storage.tsdb.shared-postings-for-matchers-cache` and `-blocks-storage.tsdb.head-postings-for-matchers-cache-invalidation` respectively, and you can configure the number of metric versions per cache via `-blocks-storage.tsdb.head-postings-for-matchers-cache-versions`. #12333 #12932
* [ENHANCEMENT] Overrides-exporter: The overrides-exporter can now export arbitrary fields from the limits configuration. Metric names are automatically discovered from YAML tags in the limits structure, eliminating the need to maintain hardcoded lists when adding new exportable metrics. #12244
* [ENHANCEMENT] OTLP: Stick to OTLP vocabulary on invalid label value length error. #12273
* [ENHANCEMENT] Elide SeriesChunksStreamReader.StartBuffering span on queries; show as events on parent span. #12257
* [ENHANCEMENT] Ruler: Add `-ruler.max-notification-batch-size` CLI flag that can be used to configure the maximum Alertmanager notification batch size. #12469
* [ENHANCEMENT] Ingester: Skip read path load shedding when an ingester is the only available replica. #12448
* [ENHANCEMENT] Querier: Include more information about inflight queries in the activity tracker. A querier logs this information after it restarts following a crash. #12526
* [ENHANCEMENT] Ruler: Add native histogram version of `cortex_ruler_sync_rules_duration_seconds`. #12628
* [ENHANCEMENT] Block-builder: Implement concurrent consumption within a job when `-ingest-storage.kafka.fetch-concurrency-max` is given. #12222
* [ENHANCEMENT] Query-frontend: Labels query optimizer is no longer experimental and is enabled by default. It can be disabled with `-query-frontend.labels-query-optimizer-enabled=false` CLI flag. #12606
* [ENHANCEMENT] Distributor: Add value length to "label value too long" error. #12583
* [ENHANCEMENT] Distributor: The metric `cortex_distributor_uncompressed_request_body_size_bytes` now differentiates by the handler serving the request. #12661
* [ENHANCEMENT] Query-frontend, querier: Add support for experimental `first_over_time` PromQL function. #12662
* [ENHANCEMENT] OTLP: native support for OpenTelemetry metric start time to Prometheus metric created timestamp conversion, instead of converting to QuietZeroNaNs introduced in #10238. The configuration parameter `-distributor.otel-start-time-quiet-zero` is therefore deprecated and will be removed. Now supports start time for exponential histograms. This is a major rewrite of the endpoint in upstream Prometheus and Mimir. #12652
* [ENHANCEMENT] Distributor: Support zstd decompression of OTLP messages. #12229
* [ENHANCEMENT] Distributor: Optimize Remote Write 1.0 to 2.0 translation by improving symbolization and reducing allocations. #12329
* [ENHANCEMENT] Ingester: Improved the performance of active series custom trackers matchers. #12663
* [ENHANCEMENT] Compactor: Log sizes of downloaded and uploaded blocks. #12656
* [ENHANCEMENT] Block-builder-scheduler: The scheduler now handles multiple concurrent jobs within a partition if allowed by `-block-builder-scheduler.max-jobs-per-partition`. #12772
* [ENHANCEMENT] Ingester: Add `cortex_ingest_storage_reader_receive_and_consume_delay_seconds` metric tracking the time between when a write request is received in the distributor and its content is ingested in ingesters, when the ingest storage is enabled. #12751
* [ENHANCEMENT] Ruler: Add `ruler_evaluation_consistency_max_delay` per-tenant configuration option support, to specify the maximum tolerated ingestion delay for eventually consistent rule evaluations. This feature is used only when ingest storage is enabled. By default, no maximum delay is enforced. #12751
* [ENHANCEMENT] Ingester: Export `cortex_attributed_series_overflow_labels` metric on the `/usage-metrics` metrics endpoint with the configured cost-attribution labels set to overflow value. #12846
* [ENHANCEMENT] Usage stats: Report ingest-storage mode as part of usage statistics. #12753
* [ENHANCEMENT] All: Add cluster validation flag `-server.cluster-validation.additional-labels` configuration support, to accept multiple cluster labels during cluster migrations. #12850
* [ENHANCEMENT] Distributor: Add new optional config flag `distributor.ha-tracker.failover-sample-timeout` for HA tracker as an additional failover timeout check based on sample time instead of server time. #12331
* [ENHANCEMENT] Distributor: Add reactive concurrency limiters to protect push operations from overload. #12923 #13003 #13033
* [ENHANCEMENT] Ingester: Add experimental matcher set reduction to cost-based lookup planning. #12831
* [ENHANCEMENT] Ruler: Add `reason` label to `cortex_prometheus_rule_evaluation_failures_total` metric to distinguish between "user" and "operator" errors. #12971
* [ENHANCEMENT] Ruler: Add the `ruler_max_rule_evaluation_results` per-tenant configuration option to limit the maximum number of alerts an alerting rule or series a recording rule can produce for the group. By default, no limit is enforced. #12832
* [ENHANCEMENT] Jsonnet: Changed the default KV store for the HA tracker from etcd to memberlist. Etcd and Consul are now deprecated for HA tracker usage but remain supported for backward compatibility. #13000
* [ENHANCEMENT] Querier: prefer querying ingesters and store-gateways in a specific zone when `-querier.prefer-availability-zone` is configured. Added the following metrics tracking the data transfer between the querier and ingesters / store-gateways respectively: #13045
  * `cortex_ingester_client_transferred_bytes_total{ingester_zone="..."}`
  * `cortex_storegateway_client_transferred_bytes_total{store_gateway_zone="..."}`
* [ENHANCEMENT] Compactor: Add experimental `-compactor.first-level-compaction-skip-future-max-time` flag to skip first-level compaction if any source block has a MaxTime more recent than the wait period threshold. #13040
* [ENHANCEMENT] Block-builder-scheduler: Add gap monitoring for planned and completed jobs via `cortex_blockbuilder_scheduler_job_gap_detected` metric. #11867
* [BUGFIX] Distributor: Calculate `WriteResponseStats` before validation and `PushWrappers`. This prevents clients using Remote-Write 2.0 from seeing a diff in written samples, histograms and exemplars. #12682
* [BUGFIX] Compactor: Fix cortex_compactor_block_uploads_failed_total metric showing type="unknown". #12477
* [BUGFIX] Querier: Samples with the same timestamp are merged deterministically. Previously, this could lead to flapping query results when an out-of-order sample is ingested that conflicts with a previously ingested in-order sample's value. #8673
* [BUGFIX] Store-gateway: Fix potential goroutine leak by passing the scoped context in LabelValues. #12048
* [BUGFIX] Distributor: Fix pooled memory reuse bug that can cause corrupt data to appear in the err-mimir-label-value-too-long error message. #12266
* [BUGFIX] Querier: Fix timeout responding to query-frontend when response size is very close to `-querier.frontend-client.grpc-max-send-msg-size`. #12261
* [BUGFIX] Block-builder-scheduler: Fix a caching bug in initial job probing causing excessive memory usage at startup. #12389
* [BUGFIX] Ruler: Support labels at the rule group level. These were previously ignored even when set via the API. #12397
* [BUGFIX] Distributor: Fix metric metadata of type Unknown being silently dropped from RW2 requests. #12461
* [BUGFIX] Distributor: Preserve inconsistent metric metadata in Remote Write 1.0 to 2.0 conversion. Previously, when converting RW1.0 requests with multiple different metadata for the same series, only the first metadata was kept. Now all inconsistent metadata are preserved to match Prometheus behavior. This only affects experimental Remote Write 2.0. #12541 #12804
* [BUGFIX] Ruler: Fix ruler remotequerier request body consumption on retries. #12514
* [BUGFIX] Block-builder: Fix a bug where a consumption error can cause a job to stay assigned to a worker for the remainder of its lifetime. #12522
* [BUGFIX] Querier: Fix possible panic when evaluating a nested subquery where the parent has no steps. #12524
* [BUGFIX] Querier: Fix bug where the pruning toggles AST optimization pass doesn't work in the query planner. #12783
* [BUGFIX] Ingester: Fix a bug where prepare-instance-ring-downscale endpoint would return an error while compacting and not read-only. #12548
* [BUGFIX] Block-builder: Fix a bug where lease renewals would cease during graceful shutdown, leading to an elevated rate of job reassignments. #12643
* [BUGFIX] OTLP: Return HTTP OK for partially rejected requests, e.g. due to OOO exemplars. #12579
* [BUGFIX] Store-gateway: Fix a panic in BucketChunkReader when chunk loading encounter a broken chunk length. #12693 #12729
* [BUGFIX] Ingester, Block-builder: silently ignore duplicate sample if it's due to zero sample from created timestamp. Created timestamp equal to the timestamp of the first sample of series is a common case if created timestamp comes from OTLP where start time equal to timestamp of the first sample simply means unknown start time. #12726
* [BUGFIX] Distributor: Fix error when native histograms bucket limit is set then no NHCB passes validation. #12741
* [BUGFIX] Ingester: Fix continous reload of active series counters when cost-attribution labels are above the max cardinality. #12822
* [BUGFIX] Distributor: Report the correct size in the `err-mimir-distributor-max-write-message-size` error. #12799
* [BUGFIX] Query-frontend: Fix issue where expressions containing unary negation could be sharded incorrectly in some cases. #12911
* [BUGFIX] Query-frontend: Fix issue where shardable expressions containing aggregations with a shardable parameter (eg. `sum(foo)` in `topk(scalar(sum(foo)), sum by (pod) (bar))`) would not have the parameter sharded. #12958
* [BUGFIX] Ingester: Fix `max_inflight_push_requests` metric and internal counter not decremented under pressure, possibly causing the rejection of all push requests. #12975
* [BUGFIX] Store-gateway: Fix not being able to scale down via the `POST /prepare-shutdown` endpoint unless there are some active tenants with sharded blocks to the store-gateway replica. #12972
* [BUGFIX] MQE: Fix invalid source label name in `label_join` error message, so it refers to the source label rather than the destination label. #12185
* [BUGFIX] Continuous test: Fix false positive in metadata assertion when duplicate metadata is present in ingest-storage record correctness test. #12891
* [BUGFIX] Query-frontend: Fix issue where the query-frontend could behave unpredictably if a response was received from queriers multiple times for the same query. #12639
* [BUGFIX] Memcached: Ignore invalid responses when discovering cache servers using `dnssrv+` or `dnssrvnoa+` service discovery prefixes. #13203

### Mixin

* [CHANGE] Enable ingest storage panels by default in all compiled mixins. #13023
* [CHANGE] Alerts: Removed `MimirFrontendQueriesStuck` alert given this is not relevant when the query-scheduler is running and the query-scheduler is now a required component. #12810
* [CHANGE] Alerts: Make `MimirIngesterHasNotShippedBlocksSinceStart` weaker to account for block-builder restarts. The change only affects the block-builder version of the alert. #12319
* [ENHANCEMENT] Rollout progress dashboard: make panels higher to fit more components. #12429
* [ENHANCEMENT] Add `max_series` limit to Writes Resources > Ingester > In-memory series panel. #12476
* [ENHANCEMENT] Alerts: Add `MimirHighGRPCConcurrentStreamsPerConnection` alert. #11947
* [ENHANCEMENT] Alerts: Add `rollout_stuck_alert_ignore_deployments` and `rollout_stuck_alert_ignore_statefulsets` configuration options to exclude particular Deployments or StatefulSets from the `MimirRolloutStuck` alert. #12951
* [ENHANCEMENT] Alerts: Replace experimental `BlockBuilderLagging` alert with `BlockBuilderSchedulerPendingJobs` alert. The new alert triggers when the block-builder scheduler has pending jobs, indicating that block-builders are unable to keep up with the workload. #12593
* [ENHANCEMENT] Rollout-operator: Vendor rollout-operator monitoring dashboard from rollout-operator repository. #12688
* [BUGFIX] Block-builder dashboard: fix reference to detected gaps metric in errors panel. #12401
* [BUGFIX] Internal: Fix `qpsPanelNativeHistogram` signature. #13649

### Jsonnet

* [CHANGE] Removed etcd-operator from the Jsonnet configuration. Users can still use etcd as a KV store for rings, but need to deploy and manage etcd themselves rather than via the operator. #13049
* [CHANGE] Distributor: Reduce calculated `GOMAXPROCS` to be closer to the requested number of CPUs. #12150
* [CHANGE] Query-scheduler: The query-scheduler is now a required component that is always used by queriers and query-frontends. #12187
* [CHANGE] Rollout-operator: Add `watch` permission to the rollout-operators's cluster role. #12360. See [rollout-operator#262](https://github.com/grafana/rollout-operator/pull/262)
* [CHANGE] Updates to CPU and memory scaling metric. Use `irate()` when calculating the CPU metric and remove `or vector(0)` from a leg of the memory query. These changes prevent downscaling deployments when scraping fails. #12406
* [CHANGE] Memcached: Remove configuration for enabling mTLS connections to Memcached servers. #12434
* [CHANGE] Ingester: Disable shipping of blocks on the third zone (zone-c) when using `ingest_storage_ingester_zones: 3` on ingest storage #12743 #12744
* [CHANGE] Distributor: Increase `server.grpc-max-concurrent-streams` from 100 to 1000. #12742
* [CHANGE] Ruler Query Frontend: Increase `server.grpc-max-concurrent-streams` from 100 to 300. #12742
* [CHANGE] Rollout-operator: Vendor jsonnet from rollout-operator repository. #12688 #12962 #12996
* [CHANGE] Mimir-continuous-test: Use `mimir -target=continuous-test` instead of standalone binary/image. #13097
* [CHANGE] Removed per-component configuration options to set the pods toleration when multi-zone is enabled. Tolerations can still be configured globally using `_config.multi_zone_schedule_toleration`. The following configuration options have been removed: #13043
  * `_config.multi_zone_distributor_schedule_toleration`
  * `_config.multi_zone_etcd_schedule_toleration`
* [FEATURE] Memcached: Allow `minReadySeconds` to be set via `_config.cache_frontend_min_ready_seconds` (etc.) to slow down Memcached rollouts. #12938
* [FEATURE] Distributor: Allow setting GOMEMLIMIT equal to memory request, via `_config.distributor_gomemlimit_enabled`. If enabled, distributor horizontal auto-scaling memory trigger is also removed, since it doesn't make sense in combination with GOMEMLIMIT. #12963
* [ENHANCEMENT] Add timeout validation for querier and query-frontend. Enhanced `parseDuration` to support milliseconds and combined formats (e.g., "4m30s"). #12766
* [ENHANCEMENT] Allow the max number of OTEL events in a span to be configure via `_config.otel_span_event_count_limit`. #12865
* [ENHANCEMENT] Memcached: added the following fields to customise the memcached's node affinity matchers: #12987
  * `$.memcached_frontend_node_affinity_matchers`
  * `$.memcached_index_queries_node_affinity_matchers`
  * `$.memcached_chunks_node_affinity_matchers`
  * `$.memcached_metadata_node_affinity_matchers`
* [ENHANCEMENT] Rollout-operator: expose `rollout_operator_enabled` in `$._config`. #12419

### Documentation

* [CHANGE] Remove references to queriers having a Prometheus HTTP API. Instead, the query-frontend is now required for a Prometheus HTTP API. #12949
* [CHANGE] Helm: Remove GEM (Grafana Enterprise Metrics) references from Helm chart documentation. #13019 #13020 #13021
* [CHANGE] Update HA tracker documentation to use memberlist as the default KV store instead of consul/etcd. Consul and etcd are now marked as deprecated for the HA tracker as of Mimir 3.0. #13002
* [ENHANCEMENT] Add migration guide for HA tracker from Consul or etcd to memberlist. #13011
* [ENHANCEMENT] Improve the MimirIngesterReachingSeriesLimit runbook. #12356
* [ENHANCEMENT] Improve the description of how to limit the number of buckets in native histograms. #12797
* [ENHANCEMENT] Document native histograms with custom buckets. #12823

### Tools

* [CHANGE] Mimir-continuous-test: Remove standalone binary and image. #13097
* [ENHANCEMENT] Base `mimirtool`, `metaconvert`, `copyblocks`, and `query-tee` images on `distroless/static-debian12`. #13014
* [ENHANCEMENT] kafkatool: add `format=json` to `kafkatool dump print`. #12737

### Query-tee

* [CHANGE] If you configure multiple secondary backends and enable comparisons, query-tee reports comparison results of the preferred backend against each of the secondaries. #13022
* [CHANGE] Add backend configuration options for request proportion sampling and time-based query filtering. #13037

## 2.17.2

### Grafana Mimir

* [BUGFIX] Add a missing attribute to the list of default promoted OTel resource attributes in the docs: deployment.environment. #12181
* [BUGFIX] Ingest: Fix memory pool poisoning in Remote-Write 2.0/OTLP by not cleaning created timestamp field before returning time series to the memory pool. #12735
* [BUGFIX] Distributor: Fix error when native histograms bucket limit is set then no NHCB passes validation. #12746
* [BUGFIX] Update Docker base images for tools from `alpine:3.22.1` to `alpine:3.22.2` to address [CVE-2025-9230](https://nvd.nist.gov/vuln/detail/CVE-2025-9230), [CVE-2025-9231](https://nvd.nist.gov/vuln/detail/CVE-2025-9231), [CVE-2025-2025-9232](https://nvd.nist.gov/vuln/detail/CVE-2025-9232). #12993
* [BUGFIX] Memcached: Ignore invalid responses when discovering cache servers using `dnssrv+` or `dnssrvnoa+` service discovery prefixes. #13206

### Tools

* [ENHANCEMENT] Base `mimirtool`, `metaconvert`, `copyblocks`, and `query-tee` images on `distroless/static-debian12`. #13014

## 2.17.1

### Grafana Mimir

* [BUGFIX] Ingester: Fix a bug ingesters would get stuck in read-only mode after compactions. #12538
* [BUGFIX] Update to Go v1.24.6 to address [CVE-2025-4674](https://www.cve.org/CVERecord?id=CVE-2025-4674), [CVE-2025-47907](https://www.cve.org/CVERecord?id=CVE-2025-47907). #12580

## 2.17.0

### Grafana Mimir

* [CHANGE] Query-frontend: Ensure that cache keys generated from cardinality estimate middleware are less than 250 bytes in length by hashing the tenant IDs that are included in them. This change invalidates all cardinality estimates in the cache. #11568
* [CHANGE] Ruler: Remove experimental CLI flag `-ruler-storage.cache.rule-group-enabled` to enable or disable caching the contents of rule groups. Caching rule group contents is now always enabled when a cache is configured for the ruler. #10949
* [CHANGE] Ingester: Out-of-order native histograms are now enabled whenever both native histogram and out-of-order ingestion is enabled. The `-ingester.ooo-native-histograms-ingestion-enabled` CLI flag and corresponding `ooo_native_histograms_ingestion_enabled` runtime configuration option have been removed. #10956
* [CHANGE] Distributor: removed the `cortex_distributor_label_values_with_newlines_total` metric. #10977
* [CHANGE] Ingester/Distributor: renamed the experimental `max_cost_attribution_cardinality_per_user` config to `max_cost_attribution_cardinality`. #11092
* [CHANGE] Frontend: The subquery spin-off feature is now enabled with `-query-frontend.subquery-spin-off-enabled=true` instead of `-query-frontend.instant-queries-with-subquery-spin-off=.*` #11153
* [CHANGE] Overrides-exporter: Don't export per-tenant overrides that are set to their default values. #11173
* [CHANGE] gRPC/HTTP clients: Rename metric `cortex_client_request_invalid_cluster_validation_labels_total` to `cortex_client_invalid_cluster_validation_label_requests_total`. #11237
* [CHANGE] Querier: Use Mimir Query Engine (MQE) by default. Set `-querier.query-engine=prometheus` to continue using Prometheus' engine. #11501
* [CHANGE] Memcached: Ignore initial DNS resolution failure, meaning don't depend on Memcached on startup. #11602
* [CHANGE] Ingester: The `-ingester.stream-chunks-when-using-blocks` CLI flag and `ingester_stream_chunks_when_using_blocks` runtime configuration option have been deprecated and will be removed in a future release. #11711
* [CHANGE] Distributor: track `cortex_ingest_storage_writer_latency_seconds` metric for failed writes too. Added `outcome` label to distinguish between `success` and `failure`. #11770
* [CHANGE] Distributor: renamed few metrics used by experimental ingest storage. #11766
  * Renamed `cortex_ingest_storage_writer_produce_requests_total` to `cortex_ingest_storage_writer_produce_records_enqueued_total`
  * Renamed `cortex_ingest_storage_writer_produce_failures_total` to `cortex_ingest_storage_writer_produce_records_failed_total`
* [CHANGE] Distributor: moved HA tracker timeout config to limits. #11774
  * Moved `distributor.ha_tracker.ha_tracker_update_timeout` to `limits.ha_tracker_update_timeout`.
  * Moved `distributor.ha_tracker.ha_tracker_update_timeout_jitter_max` to `limits.ha_tracker_update_timeout_jitter_max`.
  * Moved `distributor.ha_tracker.ha_tracker_failover_timeout` to `limits.ha_tracker_failover_timeout`.
* [CHANGE] Distributor: `Memberlist` marked as stable as an option for backend storage for the HA tracker. #11861
* [CHANGE] Distributor: `etcd` deprecated as an option for backend storage for the HA tracker. #12047
* [CHANGE] Memberlist: Apply new default configuration values for MemberlistKV. This unlocks using it as backend storage for the HA Tracker. We have observed better performance with these defaults across different production loads. #11874
  * `memberlist.packet-dial-timeout`: `500ms`
  * `memberlist.packet-write-timeout`: `500ms`
  * `memberlist.max-concurrent-writes`: `5`
  * `memberlist.acquire-writer-timeout`: `1s`
    These defaults perform better but may cause long-running packets to be dropped in high-latency networks.
* [CHANGE] Query-frontend: Apply query pruning and check for disabled experimental functions earlier in query processing. #11939
* [FEATURE] Distributor: Experimental support for Prometheus Remote-Write 2.0 protocol. Limitations: Created timestamp is ignored, per series metadata is merged on metric family level automatically, ingestion might fail if client sends ProtoBuf fields out of order. The label `version` is added to the metric `cortex_distributor_requests_in_total` with a value of either `1.0` or `2.0` depending on the detected Remote-Write protocol. #11100 #11101 #11192 #11143
* [FEATURE] Query-frontend: expand `query-frontend.cache-errors` and `query-frontend.results-cache-ttl-for-errors` configuration options to cache non-transient response failures for instant queries. #11120
* [FEATURE] Query-frontend: Allow use of Mimir Query Engine (MQE) via the experimental CLI flags `-query-frontend.query-engine` or `-query-frontend.enable-query-engine-fallback` or corresponding YAML. #11417 #11775
* [FEATURE] Querier, query-frontend, ruler: Enable experimental support for duration expressions in PromQL, which are simple arithmetics on numbers in offset and range specification. #11344
* [FEATURE] You can configure Mimir to export traces in OTLP exposition format through the standard `OTEL_` environment variables. #11618
* [FEATURE] distributor: Allow configuring tenant-specific HA tracker failover timeouts. #11774
* [FEATURE] OTLP: Add experimental support for promoting OTel scope metadata (name, version, schema URL, attributes) to metric labels, prefixed with `otel_scope_`. Enable via the `-distributor.otel-promote-scope-metadata` flag. #11795
* [FEATURE] Distributor: Add experimental `-distributor.otel-native-delta-ingestion` option to allow primitive delta metrics ingestion via the OTLP endpoint. #11631
* [FEATURE] MQE: Add support for experimental `sort_by_label` and `sort_by_label_desc` PromQL functions. #11930
* [FEATURE] Ingester/Block-builder: Handle the created timestamp field for remote-write requests. #11977
* [FEATURE] Cost attribution: Labels specified in the limit configuration may specify an output label in order to override emitted label names. #12035
* [ENHANCEMENT] Dashboards: Add "Influx write requests" row to Writes Dashboard. #11731
* [ENHANCEMENT] Mixin: Add `MimirHighVolumeLevel1BlocksQueried` alert that fires when level 1 blocks are queried for more than 6 hours, indicating potential compactor performance issues. #11803
* [ENHANCEMENT] Querier: Make the maximum series limit for cardinality API requests configurable on a per-tenant basis with the `cardinality_analysis_max_results` option. #11456
* [ENHANCEMENT] Querier: Add configurable concurrency limit for remote read queries with the `--querier.max-concurrent-remote-read-queries` flag. Defaults to 2. Set to 0 for unlimited concurrency. #11892
* [ENHANCEMENT] Dashboards: Add "Queries / sec by read path" to Queries Dashboard. #11640
* [ENHANCEMENT] Dashboards: Add "Added Latency" row to Writes Dashboard. #11579
* [ENHANCEMENT] Ingester: Add support for exporting native histogram cost attribution metrics (`cortex_ingester_attributed_active_native_histogram_series` and `cortex_ingester_attributed_active_native_histogram_buckets`) with labels specified by customers to a custom Prometheus registry. #10892
* [ENHANCEMENT] Distributor: Add new metrics `cortex_distributor_received_native_histogram_samples_total` and `cortex_distributor_received_native_histogram_buckets_total` to track native histogram samples and bucket counts separately for billing calculations. Updated `cortex_distributor_received_samples_total` description to clarify it includes native histogram samples. #11728
* [ENHANCEMENT] Store-gateway: Download sparse headers uploaded by compactors. Compactors have to be configured with `-compactor.upload-sparse-index-headers=true` option. #10879 #11072.
* [ENHANCEMENT] Compactor: Upload block index file and multiple segment files concurrently. Concurrency scales linearly with block size up to `-compactor.max-per-block-upload-concurrency`. #10947
* [ENHANCEMENT] Ingester: Add per-user `cortex_ingester_tsdb_wal_replay_unknown_refs_total` and `cortex_ingester_tsdb_wbl_replay_unknown_refs_total` metrics to track unknown series references during WAL/WBL replay. #10981
* [ENHANCEMENT] Added `-ingest-storage.kafka.fetch-max-wait` configuration option to configure the maximum amount of time a Kafka broker waits for some records before a Fetch response is returned. #11012
* [ENHANCEMENT] Ingester: Add `cortex_ingester_tsdb_forced_compactions_in_progress` metric reporting a value of 1 when there's a forced TSDB head compaction in progress. #11006
* [ENHANCEMENT] Ingester: Add `cortex_ingest_storage_reader_records_batch_fetch_max_bytes` metric reporting the distribution of `MaxBytes` specified in the Fetch requests sent to Kafka. #11014
* [ENHANCEMENT] All: Add experimental support for cluster validation in HTTP calls. When it is enabled, HTTP server verifies if a request coming from an HTTP client comes from an expected cluster. This validation can be configured by the following experimental configuration options: #11010 #11549
  * `-server.cluster-validation.label`
  * `-server.cluster-validation.http.enabled`
  * `-server.cluster-validation.http.soft-validation`
  * `-server.cluster-validation.http.exclude-paths`
* [ENHANCEMENT] Query-frontend: Add experimental support to include the cluster validation label in HTTP request headers. When cluster validation is enabled on the HTTP server side, cluster validation labels from HTTP request headers are compared with the HTTP server's cluster validation label. #11010 #11145
  * By setting `-query-frontend.client-cluster-validation.label`, you configure the query-frontend's client cluster validation label.
  * The flag `-common.client-cluster-validation.label`, if set, provides the default for `-query-frontend.client-cluster-validation.label`.
* [ENHANCEMENT] Distributor: Add  `ignore_ingest_storage_errors` and `ingest_storage_max_wait_time` flags to control error handling and timeout behavior during ingest storage migration. #11291
  * `-ingest-storage.migration.ignore-ingest-storage-errors`
  * `-ingest-storage.migration.ingest-storage-max-wait-time`
* [ENHANCEMENT] Memberlist: Add `-memberlist.abort-if-fast-join-fails` support and retries on DNS resolution. #11067
* [ENHANCEMENT] Querier: Allow configuring all gRPC options for store-gateway client, similar to other gRPC clients. #11074
* [ENHANCEMENT] Ruler: Log the number of series returned for each query as `result_series_count` as part of `query stats` log lines. #11081
* [ENHANCEMENT] Ruler: Don't log statistics that are not available when using a remote query-frontend as part of `query stats` log lines. #11083
* [ENHANCEMENT] Ingester: Remove cost-attribution experimental `max_cost_attribution_labels_per_user` limit. #11090
* [ENHANCEMENT] Update Go to 1.24.2. #11114
* [ENHANCEMENT] Query-frontend: Add `cortex_query_samples_processed_total` metric. #11110
* [ENHANCEMENT] Query-frontend: Add `cortex_query_samples_processed_cache_adjusted_total` metric. #11164
* [ENHANCEMENT] Ingester/Distributor: Add `cortex_cost_attribution_*` metrics to observe the state of the cost-attribution trackers. #11112
* [ENHANCEMENT] Querier: Process multiple remote read queries concurrently instead of sequentially for improved performance. #11732
* [ENHANCEMENT] gRPC/HTTP servers: Add `cortex_server_invalid_cluster_validation_label_requests_total` metric, that is increased for every request with an invalid cluster validation label. #11241 #11277
* [ENHANCEMENT] OTLP: Add support for converting OTel explicit bucket histograms to Prometheus native histograms with custom buckets using the `distributor.otel-convert-histograms-to-nhcb` flag. #11077
* [ENHANCEMENT] Add configurable per-tenant `limited_queries`, which you can only run at or less than an allowed frequency. #11097
* [ENHANCEMENT] Ingest-Storage: Add `ingest-storage.kafka.producer-record-version` to allow control Kafka record versioning. #11244
* [ENHANCEMENT] Ruler: Update `<prometheus-http-prefix>/api/v1/rules` and `<prometheus-http-prefix>/api/v1/alerts` to reply with HTTP error 422 if rule evaluation is completely disabled for the tenant. If only recording rule or alerting rule evaluation is disabled for the tenant, the response now includes a corresponding warning. #11321 #11495 #11511
* [ENHANCEMENT] Add tenant configuration block `ruler_alertmanager_client_config` which allows the Ruler's Alertmanager client options to be specified on a per-tenant basis. #10816
* [ENHANCEMENT] Distributor: Trace when deduplicating a metric's samples or histograms. #11159 #11715
* [ENHANCEMENT] Store-gateway: Retry querying blocks from store-gateways with dynamic replication until trying all possible store-gateways. #11354 #11398
* [ENHANCEMENT] Mimirtool: Support multiple `--selector` flags in remote read commands to send multiple queries in a single protobuf request, leveraging the remote read protocol's native batching capabilities. #11733
* [ENHANCEMENT] Mimirtool: Added `--use-chunks` flag to remote read commands to control response type preference (chunked streaming vs sampled). #11733
* [ENHANCEMENT] Query-frontend: Add optional reason to blocked_queries config. #11407 #11434
* [ENHANCEMENT] Distributor: Gracefully handle type assertion of WatchPrefix in HA Tracker to continue checking for updates. #11411 #11461
* [ENHANCEMENT] Querier: Include chunks streamed from store-gateway in Mimir Query Engine memory estimate of query memory usage. #11453 #11465
* [ENHANCEMENT] Querier: Include chunks streamed from ingester in Mimir Query Engine memory estimate of query memory usage. #11457
* [ENHANCEMENT] Query-frontend: Add retry mechanism for remote reads, series, and cardinality prometheus endpoints #11533
* [ENHANCEMENT] Ruler: Ignore rulers in non-operation states when getting and syncing rules #11569
* [ENHANCEMENT] Query-frontend: add optional reason to blocked_queries config. #11407 #11434
* [ENHANCEMENT] Tracing: Add HTTP headers as span attributes when `-server.trace-request-headers` is enabled. You can configure which headers to exclude using the `-server.trace-request-headers-exclude-list` flag. #11655
* [ENHANCEMENT] Ruler: Add new per-tenant limit on minimum rule evaluation interval. #11665
* [ENHANCEMENT] store-gateway: download sparse headers on startup when lazy loading is enabled. #11686
* [ENHANCEMENT] Distributor: added more metrics to troubleshoot Kafka records production latency when experimental ingest storage is enabled: #11766 #11771
  * `cortex_ingest_storage_writer_produce_remaining_deadline_seconds`: measures the remaining deadline (in seconds) when records are requested to be produced.
  * `cortex_ingest_storage_writer_produce_records_enqueue_duration_seconds`: measures how long it takes to enqueue produced Kafka records in the client.
  * `cortex_ingest_storage_writer_kafka_write_wait_seconds`: measures the time spent waiting to write to Kafka backend.
  * `cortex_ingest_storage_writer_kafka_write_time_seconds`: measures the time spent writing to Kafka backend.
  * `cortex_ingest_storage_writer_kafka_read_wait_seconds`: measures the time spent waiting to read from Kafka backend.
  * `cortex_ingest_storage_writer_kafka_read_time_seconds`: measures the time spent reading from Kafka backend.
  * `cortex_ingest_storage_writer_kafka_request_duration_e2e_seconds`: measures the time from the start of when a Kafka request is written to the end of when the response for that request was fully read from the Kafka backend.
  * `cortex_ingest_storage_writer_kafka_request_throttled_seconds`: measures how long Kafka requests have been throttled by the Kafka client.
* [ENHANCEMENT] Distributor: Add per-user `cortex_distributor_sample_delay_seconds` to track delay of ingested samples with regard to wall clock. #11573
* [ENHANCEMENT] Distributor: added circuit breaker to not produce Kafka records at all if the context is already canceled / expired. This applied only when experimental ingest storage is enabled. #11768
* [ENHANCEMENT] Compactor: Optimize the planning phase for tenants with a very large number of blocks, such as tens or hundreds of thousands, at the cost of making it slightly slower for tenants with a very a small number of blocks. #11819
* [ENHANCEMENT] Query-frontend: Accurate tracking of samples processed from cache. #11719
* [ENHANCEMENT] Store-gateway: Change level 0 blocks to be reported as 'unknown/old_block' in metrics instead of '0' to improve clarity. Level 0 indicates blocks with metadata from before compaction level tracking was added to the bucket index. #11891
* [ENHANCEMENT] Compactor, distributor, ruler, scheduler and store-gateway: Makes `-<component-ring-config>.auto-forget-unhealthy-periods` configurable for each component. Deprecates the `-store-gateway.sharding-ring.auto-forget-enabled` flag. #11923
* [ENHANCEMENT] otlp: Stick to OTLP vocabulary on invalid label value length error. #11889
* [ENHANCEMENT] Ingester: Display user grace interval in the tenant list obtained through the `/ingester/tenants` endpoint. #11961
* [ENHANCEMENT] `kafkatool`: add `consumer-group delete-offset` command as a way to delete the committed offset for a consumer group. #11988
* [ENHANCEMENT] Block-builder-scheduler: Detect gaps in scheduled and completed jobs. #11867
* [ENHANCEMENT] Distributor: Experimental support for Prometheus Remote-Write 2.0 protocol has been updated. Created timestamps are now supported. This feature includes some limitations. If samples in a write request aren't ordered by time, the created timestamp might be dropped. Additionally, per-series metadata is automatically merged on the metric family level. Ingestion might fail if the client sends ProtoBuf fields out-of-order. The label `version` is added to the metric `cortex_distributor_requests_in_total` with a value of either `1.0` or `2.0`, depending on the detected remote-write protocol. #11977
* [ENHANCEMENT] Query-frontend: Added labels query optimizer that automatically removes redundant `__name__!=""` matchers from label names and label values queries, improving query performance. You can enable the optimizer per-tenant with the `labels_query_optimizer_enabled` runtime configuration flag. #12054 #12066 #12076 #12080
* [ENHANCEMENT] Query-frontend: Standardise non-regex patterns in query blocking upon loading of config. #12102
* [ENHANCEMENT] Ruler: Propagate GCS object mutation rate limit for rule group uploads. #12086
* [ENHANCEMENT] Stagger head compaction intervals across zones to prevent compactions from aligning simultaneously, which could otherwise cause strong consistency queries to fail when experimental ingest storage is enabled. #12090
* [ENHANCEMENT] Compactor: Add `-compactor.update-blocks-concurrency` flag to control concurrency for updating block metadata during bucket index updates, separate from deletion marker concurrency. #12117
* [ENHANCEMENT] Query-frontend: Allow users to set the `query-frontend.extra-propagated-headers` flag to specify the extra headers allowed to pass through to the rest of the query path. #12174
* [BUGFIX] OTLP: Fix response body and Content-Type header to align with spec. #10852
* [BUGFIX] Compactor: fix issue where block becomes permanently stuck when the Compactor's block cleanup job partially deletes a block. #10888
* [BUGFIX] Storage: fix intermittent failures in S3 upload retries. #10952
* [BUGFIX] Querier: return NaN from `irate()` if the second-last sample in the range is NaN and Prometheus' query engine is in use. #10956
* [BUGFIX] Ruler: don't count alerts towards `cortex_prometheus_notifications_dropped_total` if they are dropped due to alert relabelling. #10956
* [BUGFIX] Querier: Fix issue where an entire store-gateway zone leaving caused high CPU usage trying to find active members of the leaving zone. #11028
* [BUGFIX] Query-frontend: Fix blocks retention period enforcement when a request has multiple tenants (tenant federation). #11069
* [BUGFIX] Query-frontend: Fix `-query-frontend.query-sharding-max-sharded-queries` enforcement for instant queries with binary operators. #11086
* [BUGFIX] Memberlist: Fix hash ring updates before the full-join has been completed, when `-memberlist.notify-interval` is configured. #11098
* [BUGFIX] Query-frontend: Fix an issue where transient errors could be inadvertently cached. #11198
* [BUGFIX] Ingester: read reactive limiters should activate and deactivate when the ingester changes state. #11234
* [BUGFIX] Query-frontend: Fix an issue where errors from date/time parsing methods did not include the name of the invalid parameter. #11304
* [BUGFIX] Query-frontend: Fix a panic in monolithic mode caused by a clash in labels of the `cortex_client_invalid_cluster_validation_label_requests_total` metric definition. #11455
* [BUGFIX] Compactor: Fix issue where `MimirBucketIndexNotUpdated` can fire even though the index has been updated within the alert threshold. #11303
* [BUGFIX] Distributor: fix old entries in the HA Tracker with zero valued "elected at" timestamp. #11462
* [BUGFIX] Query-scheduler: Fix issue where deregistered querier goroutines can cause a panic if their backlogged dequeue requests are serviced. #11510
* [BUGFIX] Ruler: Failures during initial sync must be fatal for the service's startup. #11545
* [BUGFIX] Querier and query-frontend: Fix issue where aggregation functions like `topk` and `quantile` could return incorrect results if the scalar parameter is not a constant and Prometheus' query engine is in use. #11548
* [BUGFIX] Querier and query-frontend: Fix issue where range vector selectors could incorrectly ignore samples at the beginning of the range. #11548
* [BUGFIX] Querier: Fix rare panic if a query is canceled while a request to ingesters or store-gateways has just begun. #11613
* [BUGFIX] Ruler: Fix QueryOffset and AlignEvaluationTimeOnInterval being ignored when either recording or alerting rule evaluation is disabled. #11647
* [BUGFIX] Ingester: Fix issue where ingesters could leave read-only mode during forced compactions, resulting in write errors. #11664
* [BUGFIX] Ruler: Fix rare panic when the ruler is shutting down. #11781
* [BUGFIX] Block-builder-scheduler: Fix data loss bug in job assignment. #11785
* [BUGFIX] Compactor: start tracking `-compactor.max-compaction-time` after the initial compaction planning phase, to avoid rare cases where planning takes longer than `-compactor.max-compaction-time` and so actual compaction never runs for a tenant. #11834
* [BUGFIX] Distributor: Validate the RW2 symbols field and reject invalid requests that don't have an empty string as the first symbol. #11953
* [BUGFIX] Distributor: Check `max_inflight_push_requests_bytes` before decompressing incoming requests. #11967
* [BUGFIX] Query-frontend: Allow limit parameter to be 0 in label queries to explicitly request unlimited results. #12054
* [BUGFIX] Distributor: Fix a possible panic in the OTLP push path while handling a gRPC status error. #12072
* [BUGFIX] Query-frontend: Evaluate experimental duration expressions before sharding, splitting, and caching. Otherwise, the result is not correct. #12038
* [BUGFIX] Block-builder-scheduler: Fix bugs in handling of partitions with no commit. #12130
* [BUGFIX] Ingester: Fix issue where ingesters can exit read-only mode during idle compactions, resulting in write errors. #12128
* [BUGFIX] otlp: Reverts #11889 which has a pooled memory re-use bug. #12266
* [BUGFIX] Ingester: Fix issue where metadata stored in ingesters indirectly prevents large Kafka record buffers from being garbage collected, resulting in unusual memory growth. #13573

### Mixin

* [CHANGE] Alerts: Update the query for `MimirBucketIndexNotUpdated` to use `max_over_time` to prevent alert firing when pods rotate. #11311, #11426
* [CHANGE] Alerts: Make alerting threshold for `DistributorGcUsesTooMuchCpu` configurable. #11508
* [CHANGE] Remove support for the experimental read-write deployment mode. #11975
* [CHANGE] Alerts: Replace namespace with job label in golang_alerts. #11957
* [FEATURE] Add an alert if the block-builder-scheduler detects that it has skipped data. #12118
* [ENHANCEMENT] Dashboards: Include absolute number of notifications attempted to alertmanager in 'Mimir / Ruler'. #10918
* [ENHANCEMENT] Alerts: Make `MimirRolloutStuck` a critical alert if it has been firing for 6h. #10890
* [ENHANCEMENT] Dashboards: Add panels to the `Mimir / Tenants` and `Mimir / Top Tenants` dashboards showing the rate of gateway requests. #10978
* [ENHANCEMENT] Alerts: Improve `MimirIngesterFailsToProcessRecordsFromKafka` to not fire during forced TSDB head compaction. #11006
* [ENHANCEMENT] Alerts: Add alerts for invalid cluster validation labels. #11255 #11282 #11413
* [ENHANCEMENT] Dashboards: Improve "Kafka 100th percentile end-to-end latency when ingesters are running (outliers)" panel, computing the baseline latency on `max(10, 10%)` of ingesters instead of a fixed 10 replicas. #11581
* [ENHANCEMENT] Dashboards: Add "per-query memory consumption" and "fallback to Prometheus' query engine" panels to the Queries dashboard. #11626
* [ENHANCEMENT] Alerts: Add `MimirGoThreadsTooHigh` alert. #11836 #11845
* [ENHANCEMENT] Dashboards: Add autoscaling row for ruler query-frontends to `Mimir / Remote ruler reads` dashboard. #11838
* [BUGFIX] Dashboards: fix "Mimir / Tenants" legends for non-Kubernetes deployments. #10891
* [BUGFIX] Dashboards: fix Query-scheduler RPS panel legend in "Mimir / Reads". #11515
* [BUGFIX] Recording rules: fix `cluster_namespace_deployment:actual_replicas:count` recording rule when there's a mix on single-zone and multi-zone deployments. #11287
* [BUGFIX] Alerts: Enhance the `MimirRolloutStuck` alert, so it checks whether rollout groups as a whole (and not spread across instances) are changing or stuck. #11288

### Jsonnet

* [CHANGE] Increase the allowed number of rule groups for small, medium_small, and extra_small user tiers by 20%. #11152
* [CHANGE] Update rollout-operator to latest release. #11232 #11748
* [CHANGE] Memcached: Set a timeout of `500ms` for the `ruler-storage` cache instead of the default `200ms`. #11231
* [CHANGE] Ruler: If ingest storage is enabled, set the maximum buffered bytes in the Kafka client used by the ruler based on the expected maximum rule evaluation response size, clamping it between 1 GB (default) and 4 GB. #11602
* [CHANGE] All: Environment variable `JAEGER_REPORTER_MAX_QUEUE_SIZE` is no longer set. Components will use OTel's default value of `2048` unless explicitly configured. You can still configure `JAEGER_REPORTER_MAX_QUEUE_SIZE` if you configure tracing using Jaeger env vars, and you can always set `OTEL_BSP_MAX_QUEUE_SIZE` OTel configuration. #11700
* [CHANGE] Removed jaeger-agent-mixin and `_config.jaeger_agent_host` configuration. You can configure tracing using an OTLP endpoint through `_config.otlp_traces_endpoint`, see `tracing.libsonnet` for more configuration options. #11773
* [CHANGE] Removed `ingester_stream_chunks_when_using_blocks` option. #11711
* [CHANGE] Enable `memberlist.abort-if-fast-join-fails` for ingesters using memberlist #11931 #11950
* [CHANGE] Remove average per-pod series scaling trigger for ingest storage ingester HPA and use one based on max owned series instead. #11952
* [CHANGE] Add `store_gateway_grpc_max_query_response_size_bytes` config option to set the max store-gateway gRCP query response send size (and corresponsing querier receive size), and set to 200MB by default. #11968
* [CHANGE] Removed support for the experimental read-write deployment mode. #11974
* [FEATURE] Make ingest storage ingester HPA behavior configurable through `_config.ingest_storage_ingester_hpa_behavior`. #11168
* [FEATURE] Add an alternate ingest storage HPA trigger that targets maximum owned series per pod. #11356
* [FEATURE] Make tracing of HTTP headers as span attributes configurable through `_config.trace_request_headers`. You can exclude certain headers from being traced using `_config.trace_request_exclude_headers_list`. #11655 #11714
* [FEATURE] Allow configuring tracing with OTel environment variables through `$._config.otlp_traces_endpoint`. When configured, the `$.jaeger_mixin` is no longer available for use. #11773 #11981 #12074
* [FEATURE] Updated rollout-operator to support `OTEL_` environment variables for tracing. #11787
* [ENHANCEMENT] Add `query_frontend_only_args` option to specify CLI flags that apply only to query-frontends but not ruler-query-frontends. #11799
* [ENHANCEMENT] Make querier scale up (`$_config.autoscaling_querier_scaleup_percent_cap`) and scale down rates (`$_config.autoscaling_querier_scaledown_percent_cap`) configurable. #11862
* [ENHANCEMENT] Set resource requests and limits for the Memcached Prometheus exporter. #11933 #11946
* [ENHANCEMENT] Add assertion to ensure ingester ScaledObject has minimum and maximum replicas set to a value greater than 0. #11979
* [ENHANCEMENT] Add `ingest_storage_migration_ignore_ingest_storage_errors` and `ingest_storage_migration_ingest_storage_max_wait_time` configs to control error handling of the partition ingesters during ingest storage migrations. #12105
* [ENHANCEMENT] Add block-builder job processing duration timings and offset-skipped errors to the Block-builder dashboard. #12118
* [BUGFIX] Honor `weight` argument when building memory HPA query for resource scaled objects. #11935

### Mimirtool

* [FEATURE] Add `--enable-experimental-functions` flag to commands that parse PromQL to allow parsing experimental functions such as `sort_by_label()`.
* [ENHANCEMENT] Add `--block-size` CLI flag to `remote-read export` that allows setting the output block size. #12025
* [BUGFIX] Fix issue where `remote-read` doesn't behave like other mimirtool commands for authentication. #11402
* [BUGFIX] Fix issue where `remote-read export` could omit some samples if the query time range spans multiple blocks. #12025
* [BUGFIX] Fix issue where `remote-read export` could omit some output blocks in the list printed to the console or fail with `read/write on closed pipe`. #12025

### Mimir Continuous Test

* [FEATURE] Add `-tests.client.cluster-validation.label` flag to send the `X-Cluster` header with queries. #11418

### Query-tee

### Documentation

* [ENHANCEMENT] Update Thanos to Mimir migration guide with a tip to add the `__tenant_id__` label. #11584
* [ENHANCEMENT] Update the `MimirIngestedDataTooFarInTheFuture` runbook with a note about false positives and the endpoint to flush TSDB blocks by user. #11961

### Tools

* [ENHANCEMENT] `kafkatool`: Add `offsets` command for querying various partition offsets. #11115
* [ENHANCEMENT] `listblocks`: Output can now also be JSON or YAML for easier parsing. #11184
* [ENHANCEMENT] `mark-blocks`: Allow specifying blocks from multiple tenants. #11343
* [ENHANCEMENT] `undelete-blocks`: Support removing S3 delete markers to avoid copying data when recovering blocks. #11256
* [BUGFIX] `screenshots`: Update to tar-fs v3.1.0 to address [CVE-2025-48387](https://nvd.nist.gov/vuln/detail/CVE-2025-48387). #12030

## 2.16.2

### Grafana Mimir

* [BUGFIX] Update to Go v1.23.12 to address [CVE-2025-22871](https://nvd.nist.gov/vuln/detail/CVE-2025-22871), [CVE-2025-4673](https://nvd.nist.gov/vuln/detail/CVE-2025-4673), [CVE-2025-0913](https://nvd.nist.gov/vuln/detail/CVE-2025-0913). #12582
* [BUGFIX] Update Docker base images for tools from `alpine:3.21.3` to `alpine:3.21.5` to address [CVE-2025-9230](https://nvd.nist.gov/vuln/detail/CVE-2025-9230), [CVE-2025-9231](https://nvd.nist.gov/vuln/detail/CVE-2025-9231), [CVE-2025-2025-9232](https://nvd.nist.gov/vuln/detail/CVE-2025-9232). #12990

## 2.16.1

### Grafana Mimir

* [BUGFIX] Update to Go v1.23.9 to address [CVE-2025-22871](https://nvd.nist.gov/vuln/detail/CVE-2025-22871). #11543
* [BUGFIX] Update `golang.org/x/net` to v0.38.0 to address [CVE-2025-22872](https://nvd.nist.gov/vuln/detail/CVE-2025-22872). #11281
* [BUGFIX] Query-frontend: Fix a panic in monolithic mode caused by a clash in labels of the `cortex_client_invalid_cluster_validation_label_requests_total` metric definition. #11455

## 2.16.0

### Grafana Mimir

* [CHANGE] Querier: pass context to queryable `IsApplicable` hook. #10451
* [CHANGE] Distributor: OTLP and push handler replace all non-UTF8 characters with the unicode replacement character `\uFFFD` in error messages before propagating them. #10236
* [CHANGE] Querier: pass query matchers to queryable `IsApplicable` hook. #10256
* [CHANGE] Build: removed Mimir Alpine Docker image and related CI tests. #10469
* [CHANGE] Query-frontend: Add `topic` label to `cortex_ingest_storage_strong_consistency_requests_total`, `cortex_ingest_storage_strong_consistency_failures_total`, and `cortex_ingest_storage_strong_consistency_wait_duration_seconds` metrics. #10220
* [CHANGE] Ruler: cap the rate of retries for remote query evaluation to 170/sec. This is configurable via `-ruler.query-frontend.max-retries-rate`. #10375 #10403
* [CHANGE] Query-frontend: Add `topic` label to `cortex_ingest_storage_reader_last_produced_offset_requests_total`, `cortex_ingest_storage_reader_last_produced_offset_failures_total`, `cortex_ingest_storage_reader_last_produced_offset_request_duration_seconds`, `cortex_ingest_storage_reader_partition_start_offset_requests_total`, `cortex_ingest_storage_reader_partition_start_offset_failures_total`, `cortex_ingest_storage_reader_partition_start_offset_request_duration_seconds` metrics. #10462
* [CHANGE] Ingester: Set `-ingester.ooo-native-histograms-ingestion-enabled` to true by default. #10483
* [CHANGE] Ruler: Add `user` and `reason` labels to `cortex_ruler_write_requests_failed_total` and `cortex_ruler_queries_failed_total`; add `user` to
    `cortex_ruler_write_requests_total` and `cortex_ruler_queries_total` metrics. #10536
* [CHANGE] Querier / Query-frontend: Remove experimental `-querier.promql-experimental-functions-enabled` and `-query-frontend.block-promql-experimental-functions` CLI flags and respective YAML configuration options to enable experimental PromQL functions. Instead access to experimental PromQL functions is always blocked. You can enable them using the per-tenant setting `enabled_promql_experimental_functions`. #10660 #10712
* [CHANGE] Store-gateway: Include posting sampling rate in sparse index headers. When the sampling rate isn't set in a sparse index header, store gateway rebuilds the sparse header with the configured `blocks-storage.bucket-store.posting-offsets-in-mem-sampling` value. If the sparse header's sampling rate is set but doesn't match the configured rate, store gateway either rebuilds the sparse header or downsamples to the configured sampling rate. #10684 #10878
* [CHANGE] Distributor: Return specific error message when burst size limit is exceeded. #10835
* [CHANGE] Ingester: enable native histograms ingestion by default, meaning`ingester.native-histograms-ingestion-enabled` defaults to true. #10867
* [FEATURE] Query Frontend: Expose query stats in the `Server-Timing` header when the `X-Mimir-Response-Query-Stats: true` header is present in the request. #10192
* [FEATURE] Distributor: Add experimental `-distributor.otel-keep-identifying-resource-attributes` option to allow keeping `service.instance.id`, `service.name` and `service.namespace` in `target_info` on top of converting them to the `instance` and `job` labels. #10216
* [FEATURE] Ingester/Distributor: Add support for exporting cost attribution metrics (`cortex_ingester_attributed_active_series`, `cortex_distributor_received_attributed_samples_total`, and `cortex_discarded_attributed_samples_total`) with labels specified by customers to a custom Prometheus registry. This feature enables more flexible billing data tracking. #10269 #10702
* [FEATURE] Ruler: Added `/ruler/tenants` endpoints to list the discovered tenants with rule groups. #10738
* [FEATURE] Distributor: Add experimental Influx handler. #10153
* [FEATURE] Query-frontend: Configuration options `query-frontend.cache-errors` and `query-frontend.results-cache-ttl-for-errors` for caching non-transient error responses are no longer experimental. #10927
* [FEATURE] Distributor: Add experimental `memberlist` KV store for ha_tracker. You can enable it using the `-distributor.ha-tracker.kvstore.store` flag. You can configure Memberlist parameters via the `-memberlist-*` flags. #10054
* [ENHANCEMENT] Compactor: Expose `cortex_bucket_index_last_successful_update_timestamp_seconds` for all tenants assigned to the compactor before starting the block cleanup job. #10569
* [ENHANCEMENT] Query Frontend: Return server-side `samples_processed` statistics. #10103
* [ENHANCEMENT] Distributor: OTLP receiver now converts also metric metadata. See also https://github.com/prometheus/prometheus/pull/15416. #10168
* [ENHANCEMENT] Distributor: discard float and histogram samples with duplicated timestamps from each timeseries in a request before the request is forwarded to ingesters. Discarded samples are tracked by `cortex_discarded_samples_total` metrics with the reason `sample_duplicate_timestamp`. #10145 #10430
* [ENHANCEMENT] Ruler: Add `cortex_prometheus_rule_group_last_rule_duration_sum_seconds` metric to track the total evaluation duration of a rule group regardless of concurrency #10189
* [ENHANCEMENT] Distributor: Add native histogram support for `electedReplicaPropagationTime` metric in ha_tracker. #10264
* [ENHANCEMENT] Ingester: More efficient CPU/memory utilization-based read request limiting. #10325
* [ENHANCEMENT] OTLP: In addition to the flag `-distributor.otel-created-timestamp-zero-ingestion-enabled` there is now `-distributor.otel-start-time-quiet-zero` to convert OTel start timestamps to Prometheus QuietZeroNaNs. This flag is to make the change rollout safe between Ingesters and Distributors. #10238
* [ENHANCEMENT] Ruler: When rule concurrency is enabled for a rule group, its rules will now be reordered and run in batches based on their dependencies. This increases the number of rules that can potentially run concurrently. Note that the global and tenant-specific limits still apply #10400
* [ENHANCEMENT] Query-frontend: include more information about read consistency in trace spans produced when using experimental ingest storage. #10412
* [ENHANCEMENT] Ingester: Hide tokens in ingester ring status page when ingest storage is enabled #10399
* [ENHANCEMENT] Ingester: add `active_series_additional_custom_trackers` configuration, in addition to the already existing `active_series_custom_trackers`. The `active_series_additional_custom_trackers` configuration allows you to configure additional custom trackers that get merged with `active_series_custom_trackers` at runtime. #10428
* [ENHANCEMENT] Query-frontend: Allow blocking raw http requests with the `blocked_requests` configuration. Requests can be blocked based on their path, method or query parameters #10484
* [ENHANCEMENT] Ingester: Added the following metrics exported by `PostingsForMatchers` cache: #10500 #10525
  * `cortex_ingester_tsdb_head_postings_for_matchers_cache_hits_total`
  * `cortex_ingester_tsdb_head_postings_for_matchers_cache_misses_total`
  * `cortex_ingester_tsdb_head_postings_for_matchers_cache_requests_total`
  * `cortex_ingester_tsdb_head_postings_for_matchers_cache_skips_total`
  * `cortex_ingester_tsdb_head_postings_for_matchers_cache_evictions_total`
  * `cortex_ingester_tsdb_block_postings_for_matchers_cache_hits_total`
  * `cortex_ingester_tsdb_block_postings_for_matchers_cache_misses_total`
  * `cortex_ingester_tsdb_block_postings_for_matchers_cache_requests_total`
  * `cortex_ingester_tsdb_block_postings_for_matchers_cache_skips_total`
  * `cortex_ingester_tsdb_block_postings_for_matchers_cache_evictions_total`
* [ENHANCEMENT] Add support for the HTTP header `X-Filter-Queryables` which allows callers to decide which queryables should be used by the querier, useful for debugging and testing queryables in isolation. #10552 #10594
* [ENHANCEMENT] Compactor: Shuffle users' order in `BlocksCleaner`. Prevents bucket indexes from going an extended period without cleanup during compactor restarts. #10513
* [ENHANCEMENT] Distributor, querier, ingester and store-gateway: Add support for `limit` parameter for label names and values requests. #10410
* [ENHANCEMENT] Ruler: Adds support for filtering results from rule status endpoint by `file[]`, `rule_group[]` and `rule_name[]`. #10589
* [ENHANCEMENT] Query-frontend: Add option to "spin off" subqueries as actual range queries, so that they benefit from query acceleration techniques such as sharding, splitting, and caching. To enable this feature, set the `-query-frontend.instant-queries-with-subquery-spin-off=<comma separated list>` option on the frontend or the `instant_queries_with_subquery_spin_off` per-tenant override with regular expressions matching the queries to enable. #10460 #10603 #10621 #10742 #10796
* [ENHANCEMENT] Querier, ingester: The series API respects passed `limit` parameter. #10620 #10652
* [ENHANCEMENT] Store-gateway: Add experimental settings under `-store-gateway.dynamic-replication` to allow more than the default of 3 store-gateways to own recent blocks. #10382 #10637
* [ENHANCEMENT] Ingester: Add reactive concurrency limiters to protect push and read operations from overload. #10574
* [ENHANCEMENT] Compactor: Add experimental `-compactor.max-lookback` option to limit blocks considered in each compaction cycle. Blocks uploaded prior to the lookback period aren't processed. This option helps reduce CPU utilization in tenants with large block metadata files that are processed before each compaction. #10585 #10794
* [ENHANCEMENT] Distributor: Optionally expose the current HA replica for each tenant in the `cortex_ha_tracker_elected_replica_status` metric. This is enabled with the `-distributor.ha-tracker.enable-elected-replica-metric=true` flag. #10644
* [ENHANCEMENT] Enable three Go runtime metrics: #10641
  * `go_cpu_classes_gc_total_cpu_seconds_total`
  * `go_cpu_classes_total_cpu_seconds_total`
  * `go_cpu_classes_idle_cpu_seconds_total`
* [ENHANCEMENT] All: Add experimental support for cluster validation in gRPC calls. When it is enabled, gRPC server verifies if a request coming from a gRPC client comes from an expected cluster. This validation can be configured by the following experimental configuration options: #10767
  * `-server.cluster-validation.label`
  * `-server.cluster-validation.grpc.enabled`
  * `-server.cluster-validation.grpc.soft-validation`
* [ENHANCEMENT] gRPC clients: Add experimental support to include the cluster validation label in gRPC metadata. When cluster validation is enabled on gRPC server side, the cluster validation label from gRPC metadata is compared with the gRPC server's cluster validation label. #10869 #10883
  * By setting `-<grpc-client-config-path>.cluster-validation.label`, you configure the cluster validation label of _a single_ gRPC client, whose `grpcclient.Config` object is configurable through `-<grpc-client-config-path>`.
  * By setting `-common.client-cluster-validation.label`, you configure the cluster validation label of _all_ gRPC clients.
* [ENHANCEMENT] gRPC clients: Add `cortex_client_request_invalid_cluster_validation_labels_total` metrics, that are used by Mimir's gRPC clients to track invalid cluster validations. #10767
* [ENHANCEMENT] Add experimental metric `cortex_distributor_dropped_native_histograms_total` to measure native histograms silently dropped when native histograms are disabled for a tenant. #10760
* [ENHANCEMENT] Compactor: Add experimental `-compactor.upload-sparse-index-headers` option. When enabled, the compactor will attempt to upload sparse index headers to object storage. This prevents latency spikes after adding store-gateway replicas. #10684
* [ENHANCEMENT] Ruler: add support for YAML aliases in `alert`, `record` and `expr` fields in rule groups. https://github.com/prometheus/prometheus/pull/14957 #10884
* [ENHANCEMENT] Memcached: Add experimental `-<prefix>.memcached.addresses-provider` flag to use alternate DNS service discovery backends when discovering Memcached hosts. #10895
* [BUGFIX] Distributor: Use a boolean to track changes while merging the ReplicaDesc components, rather than comparing the objects directly. #10185
* [BUGFIX] Querier: fix timeout responding to query-frontend when response size is very close to `-querier.frontend-client.grpc-max-send-msg-size`. #10154
* [BUGFIX] Query-frontend and querier: show warning/info annotations in some cases where they were missing (if a lazy querier was used). #10277
* [BUGFIX] Query-frontend: Fix an issue where transient errors are inadvertently cached. #10537 #10631
* [BUGFIX] Ruler: fix indeterminate rules being always run concurrently (instead of never) when `-ruler.max-independent-rule-evaluation-concurrency` is set. https://github.com/prometheus/prometheus/pull/15560 #10258
* [BUGFIX] PromQL: Fix various UTF-8 bugs related to quoting. https://github.com/prometheus/prometheus/pull/15531 #10258
* [BUGFIX] Ruler: Fixed an issue when using the experimental `-ruler.max-independent-rule-evaluation-concurrency` feature, where if a rule group was eligible for concurrency, it would flap between running concurrently or not based on the time it took after running concurrently. #9726 #10189
* [BUGFIX] Mimirtool: `remote-read` commands will now return data. #10286
* [BUGFIX] PromQL: Fix deriv, predict_linear and double_exponential_smoothing with histograms https://github.com/prometheus/prometheus/pull/15686 #10383
* [BUGFIX] MQE: Fix deriv with histograms #10383
* [BUGFIX] PromQL: Fix <aggr_over_time> functions with histograms https://github.com/prometheus/prometheus/pull/15711 #10400
* [BUGFIX] MQE: Fix <aggr_over_time> functions with histograms #10400
* [BUGFIX] Distributor: return HTTP status 415 Unsupported Media Type instead of 200 Success for Remote Write 2.0 until we support it. #10423 #10916
* [BUGFIX] Query-frontend: Add flag `-query-frontend.prom2-range-compat` and corresponding YAML to rewrite queries with ranges that worked in Prometheus 2 but are invalid in Prometheus 3. #10445 #10461 #10502
* [BUGFIX] Distributor: Fix edge case at the HA-tracker with memberlist as KVStore, where when a replica in the KVStore is marked as deleted but not yet removed, it fails to update the KVStore. #10443
* [BUGFIX] Distributor: Fix panics in `DurationWithJitter` util functions when computed variance is zero. #10507
* [BUGFIX] Ingester: Fixed a race condition in the `PostingsForMatchers` cache that may have infrequently returned expired cached postings. #10500
* [BUGFIX] Distributor: Report partially converted OTLP requests with status 400 Bad Request. #10588
* [BUGFIX] Ruler: fix issue where rule evaluations could be missed while shutting down a ruler instance if that instance owns many rule groups. prometheus/prometheus#15804 #10762
* [BUGFIX] Ingester: Add additional check on reactive limiter queue sizes. #10722
* [BUGFIX] TSDB: fix unknown series errors and possible lost data during WAL replay when series are removed from the head due to inactivity and reappear before the next WAL checkpoint. https://github.com/prometheus/prometheus/pull/16060 https://github.com/prometheus/prometheus/pull/16231 #10824 #10955
* [BUGFIX] Querier: fix issue where `label_join` could incorrectly return multiple series with the same labels rather than failing with `vector cannot contain metrics with the same labelset`. https://github.com/prometheus/prometheus/pull/15975 #10826
* [BUGFIX] Querier: fix issue where counter resets on native histograms could be incorrectly under- or over-counted when using subqueries. https://github.com/prometheus/prometheus/pull/15987 #10871
* [BUGFIX] Querier: fix incorrect annotation emitted when `quantile_over_time` is evaluated over a range with both histograms and floats. https://github.com/prometheus/prometheus/pull/16018 #10884
* [BUGFIX] Querier: fix duplicated double quotes in invalid label name error from `count_values`. https://github.com/prometheus/prometheus/pull/16054 #10884
* [BUGFIX] Ingester: fix goroutines and memory leak when experimental ingest storage enabled and a server-side error occurs during metrics ingestion. #10915
* [BUGFIX] Alertmanager: Avoid fetching Grafana state if Grafana AM compatibility is not enabled. #10857
* [BUGFIX] Alertmanager: Fix decoding of queryFromGeneratorURL in templates. #8914
* [BUGFIX] Alertmanager: DedupStage to stop notification pipeline when the timestamp of notification log entry is after the pipeline was flushed #10989

### Mixin

* [CHANGE] Alerts: Only alert on errors performing cache operations if there are over 10 request/sec to avoid flapping. #10832
* [FEATURE] Add compiled mixin for GEM installations in `operations/mimir-mixin-compiled-gem`. #10690 #10877
* [ENHANCEMENT] Dashboards: clarify that the ingester and store-gateway panels on the 'Reads' dashboard show data from all query requests to that component, not just requests from the main query path (ie. requests from the ruler query path are included as well). #10598
* [ENHANCEMENT] Dashboards: add ingester and store-gateway panels from the 'Reads' dashboard to the 'Remote ruler reads' dashboard as well. #10598
* [ENHANCEMENT] Dashboards: add ingester and store-gateway panels showing only requests from the respective dashboard's query path to the 'Reads' and 'Remote ruler reads' dashboards. For example, the 'Remote ruler reads' dashboard now has panels showing the ingester query request rate from ruler-queriers. #10598
* [ENHANCEMENT] Dashboards: 'Writes' dashboard: show write requests broken down by request type. #10599
* [ENHANCEMENT] Dashboards: clarify when query-frontend and query-scheduler dashboard panels are expected to show no data. #10624
* [ENHANCEMENT] Alerts: Add warning alert `DistributorGcUsesTooMuchCpu`. #10641
* [ENHANCEMENT] Dashboards: Add "Federation-frontend" dashboard for GEM. #10697 #10736
* [ENHANCEMENT] Dashboards: Add Query-Scheduler <-> Querier Inflight Requests row to Query Reads and Remote Ruler reads dashboards. #10290
* [ENHANCEMENT] Alerts: Add "Federation-frontend" alert for remote clusters returning errors. #10698
* [BUGFIX] Dashboards: fix how we switch between classic and native histograms. #10018
* [BUGFIX] Alerts: Ignore cache errors performing `delete` operations since these are expected to fail when keys don't exist. #10287
* [BUGFIX] Dashboards: fix "Mimir / Rollout Progress" latency comparison when gateway is enabled. #10495
* [BUGFIX] Dashboards: fix autoscaling panels when Mimir is deployed using Helm. #10473
* [BUGFIX] Alerts: fix `MimirAutoscalerNotActive` alert. #10564

### Jsonnet

* [CHANGE] Update rollout-operator version to 0.23.0. #10229 #10750
* [CHANGE] Memcached: Update to Memcached 1.6.34. #10318
* [CHANGE] Change multi-AZ deployments default toleration value from 'multi-az' to 'secondary-az', and make it configurable via the following settings: #10596
  * `_config.multi_zone_schedule_toleration` (default)
  * `_config.multi_zone_distributor_schedule_toleration` (distributor's override)
  * `_config.multi_zone_etcd_schedule_toleration` (etcd's override)
* [CHANGE] Ring: relaxed the hash ring heartbeat timeout for store-gateways: #10634
  * `-store-gateway.sharding-ring.heartbeat-timeout` set to `10m`
* [CHANGE] Memcached: Use 3 replicas for all cache types by default. #10739
* [ENHANCEMENT] Enforce `persistentVolumeClaimRetentionPolicy` `Retain` policy on partition ingesters during migration to experimental ingest storage. #10395
* [ENHANCEMENT] Allow to not configure `topologySpreadConstraints` by setting the following configuration options to a negative value: #10540
  * `distributor_topology_spread_max_skew`
  * `query_frontend_topology_spread_max_skew`
  * `querier_topology_spread_max_skew`
  * `ruler_topology_spread_max_skew`
  * `ruler_querier_topology_spread_max_skew`
* [ENHANCEMENT] Validate the `$._config.shuffle_sharding.ingester_partitions_shard_size` value when partition shuffle sharding is enabled in the ingest-storage mode. #10746
* [BUGFIX] Ports in container rollout-operator. #10273
* [BUGFIX] When downscaling is enabled, the components must annotate `prepare-downscale-http-port` with the value set in `$._config.server_http_port`. #10367

### Mimirtool

* [BUGFIX] Fix issue where `MIMIR_HTTP_PREFIX` environment variable was ignored and the value from `MIMIR_MIMIR_HTTP_PREFIX` was used instead. #10207
* [ENHANCEMENT] Unify mimirtool authentication options and add extra-headers support for commands that depend on MimirClient. #10178
* [ENHANCEMENT] `mimirtool grafana analyze` now supports custom panels. #10669
* [ENHANCEMENT] `mimirtool grafana analyze` now supports bar chart, pie chart, state timeline, status history,
  histogram, candlestick, canvas, flame graph, geomap, node graph, trend, and XY chart panels. #10669

### Mimir Continuous Test

### Query-tee

* [ENHANCEMENT] Allow skipping comparisons when preferred backend fails. Disabled by default, enable with `-proxy.compare-skip-preferred-backend-failures=true`. #10612

### Documentation

* [CHANGE] Add production tips related to cache size, heavy multi-tenancy and latency spikes. #9978
* [ENHANCEMENT] Update `MimirAutoscalerNotActive` and `MimirAutoscalerKedaFailing` runbooks, with an instruction to check whether Prometheus has enough CPU allocated. #10257

### Tools

* [CHANGE] `copyblocks`: Remove /pprof endpoint. #10329
* [CHANGE] `mark-blocks`: Replace `markblocks` with added features including removing markers and reading block identifiers from a file. #10597

## 2.15.3

### Grafana Mimir

* [BUGFIX] Update to Go v1.23.9 to address [CVE-2025-22871](https://nvd.nist.gov/vuln/detail/CVE-2025-22871). #11537

### Mimirtool

* [BUGFIX] Upgrade Alpine Linux to 3.20.6, fixes CVE-2025-26519. #11530

### Mimir Continuous Test

* [BUGFIX] Upgrade Alpine Linux to 3.20.6, fixes CVE-2025-26519. #11530

## 2.15.2

### Grafana Mimir

* [BUGFIX] Update module golang.org/x/net to v0.36.0 to address [CVE-2025-22870](https://nvd.nist.gov/vuln/detail/CVE-2025-22870). #10875
* [BUGFIX] Update module github.com/golang-jwt/jwt/v5 to v5.2.2 to address [CVE-2025-30204](https://nvd.nist.gov/vuln/detail/CVE-2025-30204). #11045


## 2.15.1

### Grafana Mimir

* [BUGFIX] Update module github.com/golang/glog to v1.2.4 to address [CVE-2024-45339](https://nvd.nist.gov/vuln/detail/CVE-2024-45339). #10541
* [BUGFIX] Update module github.com/go-jose/go-jose/v4 to v4.0.5 to address [CVE-2025-27144](https://nvd.nist.gov/vuln/detail/CVE-2025-27144). #10783
* [BUGFIX] Update module golang.org/x/oauth2 to v0.27.0 to address [CVE-2025-22868](https://nvd.nist.gov/vuln/detail/CVE-2025-22868). #10803
* [BUGFIX] Update module golang.org/x/crypto to v0.35.0 to address [CVE-2025-22869](https://nvd.nist.gov/vuln/detail/CVE-2025-22869). #10804
* [BUGFIX] Upgrade Go to 1.23.7 to address [CVE-2024-45336](https://nvd.nist.gov/vuln/detail/CVE-2024-45336), [CVE-2024-45341](https://nvd.nist.gov/vuln/detail/CVE-2024-45341), and [CVE-2025-22866](https://nvd.nist.gov/vuln/detail/CVE-2025-22866). #10862


## 2.15.0

### Grafana Mimir

* [CHANGE] Alertmanager: the following metrics are not exported for a given `user` when the metric value is zero: #9359
  * `cortex_alertmanager_alerts_received_total`
  * `cortex_alertmanager_alerts_invalid_total`
  * `cortex_alertmanager_partial_state_merges_total`
  * `cortex_alertmanager_partial_state_merges_failed_total`
  * `cortex_alertmanager_state_replication_total`
  * `cortex_alertmanager_state_replication_failed_total`
  * `cortex_alertmanager_alerts`
  * `cortex_alertmanager_silences`
* [CHANGE] Distributor: Drop experimental `-distributor.direct-otlp-translation-enabled` flag, since direct OTLP translation is well tested at this point. #9647
* [CHANGE] Ingester: Change `-initial-delay` for circuit breakers to begin when the first request is received, rather than at breaker activation. #9842
* [CHANGE] Query-frontend: apply query pruning before query sharding instead of after. #9913
* [CHANGE] Ingester: remove experimental flags `-ingest-storage.kafka.ongoing-records-per-fetch` and `-ingest-storage.kafka.startup-records-per-fetch`. They are removed in favour of `-ingest-storage.kafka.max-buffered-bytes`. #9906
* [CHANGE] Ingester: Replace `cortex_discarded_samples_total` label from `sample-out-of-bounds` to `sample-timestamp-too-old`. #9885
* [CHANGE] Ruler: the `/prometheus/config/v1/rules` does not return an error anymore if a rule group is missing in the object storage after been successfully returned by listing the storage, because it could have been deleted in the meanwhile. #9936
* [CHANGE] Querier: The `.` pattern in regular expressions in PromQL matches newline characters. With this change regular expressions like `.*` match strings that include `\n`. To maintain the old behaviour, you will have to change regular expressions by replacing all `.` patterns with `[^\n]`, e.g. `foo[^\n]*`. This upgrades PromQL compatibility from Prometheus 2.0 to 3.0. #9844
* [CHANGE] Querier: Lookback and range selectors are left open and right closed (previously left closed and right closed). This change affects queries and subqueries when the evaluation time perfectly aligns with the sample timestamps. For example assume querying a timeseries with evenly spaced samples exactly 1 minute apart. Previously, a range query with `5m` would usually return 5 samples, or 6 samples if the query evaluation aligns perfectly with a scrape. Now, queries like this will always return 5 samples. This upgrades PromQL compatibility from Prometheus 2.0 to 3.0. #9844 #10188
* [CHANGE] Querier: promql(native histograms): Introduce exponential interpolation. #9844
* [CHANGE] Remove deprecated `api.get-request-for-ingester-shutdown-enabled` setting, which scheduled for removal in 2.15. #10197
* [FEATURE] Querier: add experimental streaming PromQL engine, enabled with `-querier.query-engine=mimir`. #10067
* [FEATURE] Distributor: Add support for `lz4` OTLP compression. #9763
* [FEATURE] Query-frontend: added experimental configuration options `query-frontend.cache-errors` and `query-frontend.results-cache-ttl-for-errors` to allow non-transient responses to be cached. When set to `true` error responses from hitting limits or bad data are cached for a short TTL. #9028
* [FEATURE] Query-frontend: add middleware to control access to specific PromQL experimental functions on a per-tenant basis. #9798
* [FEATURE] gRPC: Support S2 compression. #9322
  * `-alertmanager.alertmanager-client.grpc-compression=s2`
  * `-ingester.client.grpc-compression=s2`
  * `-querier.frontend-client.grpc-compression=s2`
  * `-querier.scheduler-client.grpc-compression=s2`
  * `-query-frontend.grpc-client-config.grpc-compression=s2`
  * `-query-scheduler.grpc-client-config.grpc-compression=s2`
  * `-ruler.client.grpc-compression=s2`
  * `-ruler.query-frontend.grpc-client-config.grpc-compression=s2`
* [FEATURE] Alertmanager: limit added for maximum size of the Grafana state (`-alertmanager.max-grafana-state-size-bytes`). #9475
* [FEATURE] Alertmanager: limit added for maximum size of the Grafana configuration (`-alertmanager.max-config-size-bytes`). #9402
* [FEATURE] Ingester: Experimental support for ingesting out-of-order native histograms. This is disabled by default and can be enabled by setting `-ingester.ooo-native-histograms-ingestion-enabled` to `true`. #7175
* [FEATURE] Distributor: Added `-api.skip-label-count-validation-header-enabled` option to allow skipping label count validation on the HTTP write path based on `X-Mimir-SkipLabelCountValidation` header being `true` or not. #9576
* [FEATURE] Ruler: Add experimental support for caching the contents of rule groups. This is disabled by default and can be enabled by setting `-ruler-storage.cache.rule-group-enabled`. #9595 #10024
* [FEATURE] PromQL: Add experimental `info` function. Experimental functions are disabled by default, but can be enabled setting `-querier.promql-experimental-functions-enabled=true` in the query-frontend and querier. #9879
* [FEATURE] Distributor: Support promotion of OTel resource attributes to labels. #8271
* [FEATURE] Querier: Add experimental `double_exponential_smoothing` PromQL function. Experimental functions are disabled by default, but can be enabled by setting `-querier.promql-experimental-functions-enabled=true` in the query-frontend and querier. #9844
* [ENHANCEMENT] Query Frontend: Return server-side `bytes_processed` statistics following Server-Timing format. #9645 #9985
* [ENHANCEMENT] mimirtool: Adds bearer token support for mimirtool's analyze ruler/prometheus commands. #9587
* [ENHANCEMENT] Ruler: Support `exclude_alerts` parameter in `<prometheus-http-prefix>/api/v1/rules` endpoint. #9300
* [ENHANCEMENT] Distributor: add a metric to track tenants who are sending newlines in their label values called `cortex_distributor_label_values_with_newlines_total`. #9400
* [ENHANCEMENT] Ingester: improve performance of reading the WAL. #9508
* [ENHANCEMENT] Query-scheduler: improve the errors and traces emitted by query-schedulers when communicating with queriers. #9519
* [ENHANCEMENT] Compactor: uploaded blocks cannot be bigger than max configured compactor time range, and cannot cross the boundary for given time range. #9524
* [ENHANCEMENT] The distributor now validates that received label values only contain allowed characters. #9185
* [ENHANCEMENT] Add SASL plain authentication support to Kafka client used by the experimental ingest storage. Configure SASL credentials via the following settings: #9584
  * `-ingest-storage.kafka.sasl-password`
  * `-ingest-storage.kafka.sasl-username`
* [ENHANCEMENT] memberlist: TCP transport write path is now non-blocking, and is configurable by new flags: #9594
  * `-memberlist.max-concurrent-writes`
  * `-memberlist.acquire-writer-timeout`
* [ENHANCEMENT] memberlist: Notifications can now be processed once per interval specified by `-memberlist.notify-interval` to reduce notify storm CPU activity in large clusters. #9594
* [ENHANCEMENT] Query-scheduler: Remove the experimental `query-scheduler.prioritize-query-components` flag. Request queues always prioritize query component dequeuing above tenant fairness. #9703
* [ENHANCEMENT] Ingester: Emit traces for block syncing, to join up block-upload traces. #9656
* [ENHANCEMENT] Querier: Enable the optional querying of additional storage queryables. #9712
* [ENHANCEMENT] Ingester: Disable the push circuit breaker when ingester is in read-only mode. #9760
* [ENHANCEMENT] Ingester: Reduced lock contention in the `PostingsForMatchers` cache. #9773
* [ENHANCEMENT] Storage: Allow HTTP client settings to be tuned for GCS and Azure backends via an `http` block or corresponding CLI flags. This was already supported by the S3 backend. #9778
* [ENHANCEMENT] Ruler: Support `group_limit` and `group_next_token` parameters in the `<prometheus-http-prefix>/api/v1/rules` endpoint. #9563
* [ENHANCEMENT] Ingester: improved lock contention affecting read and write latencies during TSDB head compaction. #9822
* [ENHANCEMENT] Distributor: when a label value fails validation due to invalid UTF-8 characters, don't include the invalid characters in the returned error. #9828
* [ENHANCEMENT] Ingester: when experimental ingest storage is enabled, do not buffer records in the Kafka client when fetch concurrency is in use. #9838 #9850
* [ENHANCEMENT] Compactor: refresh deletion marks when updating the bucket index concurrently. This speeds up updating the bucket index by up to 16 times when there is a lot of blocks churn (thousands of blocks churning every cleanup cycle). #9881
* [ENHANCEMENT] PromQL: make `sort_by_label` stable. #9879
* [ENHANCEMENT] Distributor: Initialize ha_tracker cache before ha_tracker and distributor reach running state and begin serving writes. #9826 #9976
* [ENHANCEMENT] Ingester: `-ingest-storage.kafka.max-buffered-bytes` to limit the memory for buffered records when using concurrent fetching. #9892
* [ENHANCEMENT] Querier: improve performance and memory consumption of queries that select many series. #9914
* [ENHANCEMENT] Ruler: Support OAuth2 and proxies in Alertmanager client #9945 #10030
* [ENHANCEMENT] Ingester: Add `-blocks-storage.tsdb.bigger-out-of-order-blocks-for-old-samples` to build 24h blocks for out-of-order data belonging to the previous days instead of building smaller 2h blocks. This reduces pressure on compactors and ingesters when the out-of-order samples span multiple days in the past. #9844 #10033 #10035
* [ENHANCEMENT] Distributor: allow a different limit for info series (series ending in `_info`) label count, via `-validation.max-label-names-per-info-series`. #10028
* [ENHANCEMENT] Ingester: do not reuse labels, samples and histograms slices in the write request if there are more entries than 10x the pre-allocated size. This should help to reduce the in-use memory in case of few requests with a very large number of labels, samples or histograms. #10040
* [ENHANCEMENT] Query-Frontend: prune `<subquery> and on() (vector(x)==y)` style queries and stop pruning `<subquery> < -Inf`. Triggered by https://github.com/prometheus/prometheus/pull/15245. #10026
* [ENHANCEMENT] Query-Frontend: perform request format validation before processing the request. #10093
* [BUGFIX] Fix issue where functions such as `rate()` over native histograms could return incorrect values if a float stale marker was present in the selected range. #9508
* [BUGFIX] Fix issue where negation of native histograms (eg. `-some_native_histogram_series`) did nothing. #9508
* [BUGFIX] Fix issue where `metric might not be a counter, name does not end in _total/_sum/_count/_bucket` annotation would be emitted even if `rate` or `increase` did not have enough samples to compute a result. #9508
* [BUGFIX] Fix issue where sharded queries could return annotations with incorrect or confusing position information. #9536
* [BUGFIX] Fix issue where downstream consumers may not generate correct cache keys for experimental error caching. #9644
* [BUGFIX] Fix issue where active series requests error when encountering a stale posting. #9580
* [BUGFIX] Fix pooling buffer reuse logic when `-distributor.max-request-pool-buffer-size` is set. #9666
* [BUGFIX] Fix issue when using the experimental `-ruler.max-independent-rule-evaluation-concurrency` feature, where the ruler could panic as it updates a running ruleset or shutdowns. #9726
* [BUGFIX] Always return unknown hint for first sample in non-gauge native histograms chunk to avoid incorrect counter reset hints when merging chunks from different sources. #10033
* [BUGFIX] Ensure native histograms counter reset hints are corrected when merging results from different sources. #9909
* [BUGFIX] Ingester: Fix race condition in per-tenant TSDB creation. #9708
* [BUGFIX] Ingester: Fix race condition in exemplar adding. #9765
* [BUGFIX] Ingester: Fix race condition in native histogram appending. #9765
* [BUGFIX] Ingester: Fix bug in concurrent fetching where a failure to list topics on startup would cause to use an invalid topic ID (0x00000000000000000000000000000000). #9883
* [BUGFIX] Ingester: Fix data loss bug in the experimental ingest storage when a Kafka Fetch is split into multiple requests and some of them return an error. #9963 #9964
* [BUGFIX] PromQL: `round` now removes the metric name again. #9879
* [BUGFIX] Query-Frontend: fix `QueryFrontendCodec` module initialization to set lookback delta from `-querier.lookback-delta`. #9984
* [BUGFIX] OTLP: Support integer exemplar value type. #9844
* [BUGFIX] Querier: Correct the behaviour of binary operators between native histograms and floats. #9844
* [BUGFIX] Querier: Fix stddev+stdvar aggregations to always ignore native histograms. #9844
* [BUGFIX] Querier: Fix stddev+stdvar aggregations to treat Infinity consistently. #9844
* [BUGFIX] Ingester: Chunks could have one unnecessary zero byte at the end. #9844
* [BUGFIX] OTLP receiver: Preserve colons and combine multiple consecutive underscores into one when generating metric names in suffix adding mode (`-distributor.otel-metric-suffixes-enabled`). #10075
* [BUGFIX] PromQL: Ignore native histograms in `clamp`, `clamp_max` and `clamp_min` functions. #10136
* [BUGFIX] PromQL: Ignore native histograms in `max`, `min`, `stdvar`, `stddev` aggregation operators and instead return an info annotation. #10136
* [BUGFIX] PromQL: Ignore native histograms when compared to float values with `==`, `!=`, `<`, `>`, `<=`, `>=` and instead return an info annotation. #10136
* [BUGFIX] PromQL: Return an info annotation if the `quantile` function is used on a float series that does not have `le` label. #10136
* [BUGFIX] PromQL: Fix `count_values` to take into account native histograms. #10168
* [BUGFIX] PromQL: Ignore native histograms in time functions `day_of_month`, `day_of_week`, `day_of_year`, `days_in_month`, `hour`, `minute`, `month` and `year`, which means they no longer yield any value when encountering a native histograms series. #10188
* [BUGFIX] PromQL: Ignore native histograms in `topk` and `bottomk` functions and return info annotation instead. #10188
* [BUGFIX] PromQL: Let `limitk` and `limit_ratio` include native histograms if applicable. #10188
* [BUGFIX] PromQL: Fix `changes` and `resets` functions to count switch between float and native histograms sample type as change and reset. #10188

### Mixin

* [CHANGE] Remove backwards compatibility for `thanos_memcached_` prefixed metrics in dashboards and alerts removed in 2.12. #9674 #9758
* [CHANGE] Reworked the alert `MimirIngesterStuckProcessingRecordsFromKafka` to also work when concurrent fetching is enabled. #9855
* [ENHANCEMENT] Unify ingester autoscaling panels on 'Mimir / Writes' dashboard to work for both ingest-storage and non-ingest-storage autoscaling. #9617
* [ENHANCEMENT] Alerts: Enable configuring job prefix for alerts to prevent clashes with metrics from Loki/Tempo. #9659
* [ENHANCEMENT] Dashboards: visualize the age of source blocks in the "Mimir / Compactor" dashboard. #9697
* [ENHANCEMENT] Dashboards: Include block compaction level on queried blocks in 'Mimir / Queries' dashboard. #9706
* [ENHANCEMENT] Alerts: add `MimirIngesterMissedRecordsFromKafka` to detect gaps in consumed records in the ingester when using the experimental Kafka-based storage. #9921 #9972
* [ENHANCEMENT] Dashboards: Add more panels to 'Mimir / Writes' for concurrent ingestion and fetching when using ingest storage. #10021
* [ENHANCEMENT] Dashboards: Include CPU and memory resources in 'Mimir / Ruler' dashboard. #10656
* [BUGFIX] Dashboards: Fix autoscaling metrics joins when series churn. #9412 #9450 #9432
* [BUGFIX] Alerts: Fix autoscaling metrics joins in `MimirAutoscalerNotActive` when series churn. #9412
* [BUGFIX] Alerts: Exclude failed cache "add" operations from alerting since failures are expected in normal operation. #9658
* [BUGFIX] Alerts: Exclude read-only replicas from `IngesterInstanceHasNoTenants` alert. #9843
* [BUGFIX] Alerts: Use resident set memory for the `EtcdAllocatingTooMuchMemory` alert so that ephemeral file cache memory doesn't cause the alert to misfire. #9997
* [BUGFIX] Query-frontend: support `X-Read-Consistency-Offsets` on labels queries too.

### Jsonnet

* [CHANGE] Remove support to set Redis as a cache backend from jsonnet. #9677
* [CHANGE] Rollout-operator now defaults to storing scaling operation metadata in a Kubernetes ConfigMap. This avoids recursively invoking the admission webhook in some Kubernetes environments. #9699
* [CHANGE] Update rollout-operator version to 0.20.0. #9995
* [CHANGE] Remove the `track_sizes` feature for Memcached pods since it is unused. #10032
* [CHANGE] The configuration options `autoscaling_distributor_min_replicas` and `autoscaling_distributor_max_replicas` has been renamed to `autoscaling_distributor_min_replicas_per_zone` and `autoscaling_distributor_max_replicas_per_zone` respectively. #10019
* [FEATURE] Add support to deploy distributors in multi availability zones. #9548
* [FEATURE] Add configuration settings to set the number of Memcached replicas for each type of cache (`memcached_frontend_replicas`, `memcached_index_queries_replicas`, `memcached_chunks_replicas`, `memcached_metadata_replicas`). #9679
* [ENHANCEMENT] Add `ingest_storage_ingester_autoscaling_triggers` option to specify multiple triggers in ScaledObject created for ingest-store ingester autoscaling. #9422
* [ENHANCEMENT] Add `ingest_storage_ingester_autoscaling_scale_up_stabilization_window_seconds` and `ingest_storage_ingester_autoscaling_scale_down_stabilization_window_seconds` config options to make stabilization window for ingester autoscaling when using ingest-storage configurable. #9445
* [ENHANCEMENT] Make label-selector in ReplicaTemplate/ingester-zone-a object configurable when using ingest-storage. #9480
* [ENHANCEMENT] Add `querier_only_args` option to specify CLI flags that apply only to queriers but not ruler-queriers. #9503
* [ENHANCEMENT] Validate the Kafka client ID configured when ingest storage is enabled. #9573
* [ENHANCEMENT] Configure pod anti-affinity and tolerations to run etcd pods multi-AZ when `_config.multi_zone_etcd_enabled` is set to `true`. #9725

### Mimirtool

### Mimir Continuous Test

### Query-tee

* [FEATURE] Added `-proxy.compare-skip-samples-before` to skip samples before the given time when comparing responses. The time can be in RFC3339 format (or) RFC3339 without the timezone and seconds (or) date only. #9515
* [FEATURE] Add `-backend.config-file` for a YAML configuration file for per-backend options. Currently, it only supports additional HTTP request headers. #10081
* [ENHANCEMENT] Added human-readable timestamps to comparison failure messages. #9665

### Documentation

* [BUGFIX] Send native histograms: update the migration guide with the corrected dashboard query for switching between classic and native histograms queries. #10052

### Tools

* [FEATURE] `splitblocks`: add new tool to split blocks larger than a specified duration into multiple blocks. #9517, #9779
* [ENHANCEMENT] `copyblocks`: add `--skip-no-compact-block-duration-check`, which defaults to `false`, to simplify targeting blocks that are not awaiting compaction. #9439
* [ENHANCEMENT] `copyblocks`: add `--user-mapping` to support copying blocks between users. #10110
* [ENHANCEMENT] `kafkatool`: add SASL plain authentication support. The following new CLI flags have been added: #9584
  * `--kafka-sasl-username`
  * `--kafka-sasl-password`
* [ENHANCEMENT] `kafkatool`: add `dump print` command to print the content of write requests from a dump. #9942
* [ENHANCEMENT] Updated `KubePersistentVolumeFillingUp` runbook, including a sample command to debug the distroless image. #9802

## 2.14.3

### Grafana Mimir

* [BUGFIX] Update `golang.org/x/crypto` to address [CVE-2024-45337](https://github.com/advisories/GHSA-v778-237x-gjrc). #10251
* [BUGFIX] Update `golang.org/x/net` to address [CVE-2024-45338](https://github.com/advisories/GHSA-w32m-9786-jp63). #10298

## 2.14.2

### Grafana Mimir

* [BUGFIX] Query-frontend: Do not break scheduler connection on malformed queries. #9833

## 2.14.1

### Grafana Mimir

* [BUGFIX] Update objstore library to resolve issues observed for some S3-compatible object stores, which respond to `StatObject` with `Range` incorrectly. #9625

## 2.14.0

### Grafana Mimir

* [CHANGE] Update minimal supported version of Go to 1.22. #9134
* [CHANGE] Store-gateway / querier: enable streaming chunks from store-gateways to queriers by default. #6646
* [CHANGE] Querier: honor the start/end time range specified in the read hints when executing a remote read request. #8431
* [CHANGE] Querier: return only samples within the queried start/end time range when executing a remote read request using "SAMPLES" mode. Previously, samples outside of the range could have been returned. Samples outside of the queried time range may still be returned when executing a remote read request using "STREAMED_XOR_CHUNKS" mode. #8463
* [CHANGE] Querier: Set minimum for `-querier.max-concurrent` to four to prevent queue starvation with querier-worker queue prioritization algorithm; values below the minimum four are ignored and set to the minimum. #9054
* [CHANGE] Store-gateway: enabled `-blocks-storage.bucket-store.max-concurrent-queue-timeout` by default with a timeout of 5 seconds. #8496
* [CHANGE] Store-gateway: enabled `-blocks-storage.bucket-store.index-header.lazy-loading-concurrency-queue-timeout` by default with a timeout of 5 seconds . #8667
* [CHANGE] Distributor: Incoming OTLP requests were previously size-limited by using limit from `-distributor.max-recv-msg-size` option. We have added option `-distributor.max-otlp-request-size` for limiting OTLP requests, with default value of 100 MiB. #8574
* [CHANGE] Distributor: remove metric `cortex_distributor_sample_delay_seconds`. #8698
* [CHANGE] Query-frontend: Remove deprecated `frontend.align_queries_with_step` YAML configuration. The configuration option has been moved to per-tenant and default `limits` since Mimir 2.12. #8733 #8735
* [CHANGE] Store-gateway: Change default of `-blocks-storage.bucket-store.max-concurrent` to 200. #8768
* [CHANGE] Added new metric `cortex_compactor_disk_out_of_space_errors_total` which counts how many times a compaction failed due to the compactor being out of disk, alert if there is a single increase. #8237 #8278
* [CHANGE] Store-gateway: Remove experimental parameter `-blocks-storage.bucket-store.series-selection-strategy`. The default strategy is now `worst-case`. #8702
* [CHANGE] Store-gateway: Rename `-blocks-storage.bucket-store.series-selection-strategies.worst-case-series-preference` to `-blocks-storage.bucket-store.series-fetch-preference` and promote to stable. #8702
* [CHANGE] Querier, store-gateway: remove deprecated `-querier.prefer-streaming-chunks-from-store-gateways=true`. Streaming from store-gateways is now always enabled. #8696
* [CHANGE] Ingester: remove deprecated `-ingester.return-only-grpc-errors`. #8699 #8828
* [CHANGE] Distributor, ruler: remove deprecated `-ingester.client.report-grpc-codes-in-instrumentation-label-enabled`. #8700
* [CHANGE] Ingester client: experimental support for client-side circuit breakers, their configuration options (`-ingester.client.circuit-breaker.*`) and metrics (`cortex_ingester_client_circuit_breaker_results_total`, `cortex_ingester_client_circuit_breaker_transitions_total`) were removed. #8802
* [CHANGE] Ingester: circuit breakers do not open in case of per-instance limit errors anymore. Opening can be triggered only in case of push and pull requests exceeding the configured duration. #8854
* [CHANGE] Query-frontend: Return `413 Request Entity Too Large` if a response shard for an `/active_series` request is too large. #8861
* [CHANGE] Distributor: Promote replying with `Retry-After` header on retryable errors to stable and set `-distributor.retry-after-header.enabled=true` by default. #8694
* [CHANGE] Distributor: Replace `-distributor.retry-after-header.max-backoff-exponent` and `-distributor.retry-after-header.base-seconds` with `-distributor.retry-after-header.min-backoff` and `-distributor.retry-after-header.max-backoff` for easier configuration. #8694
* [CHANGE] Ingester: increase the default inactivity timeout of active series (`-ingester.active-series-metrics-idle-timeout`) from `10m` to `20m`. #8975
* [CHANGE] Distributor: Remove `-distributor.enable-otlp-metadata-storage` flag, which was deprecated in version 2.12. #9069
* [CHANGE] Ruler: Removed `-ruler.drain-notification-queue-on-shutdown` option, which is now enabled by default. #9115
* [CHANGE] Querier: allow wrapping errors with context errors only when the former actually correspond to `context.Canceled` and `context.DeadlineExceeded`. #9175
* [CHANGE] Query-scheduler: Remove the experimental `-query-scheduler.use-multi-algorithm-query-queue` flag. The new multi-algorithm tree queue is always used for the scheduler. #9210
* [CHANGE] Distributor: reject incoming requests until the distributor service has started. #9317
* [CHANGE] Ingester, Distributor: Remove deprecated `-ingester.limit-inflight-requests-using-grpc-method-limiter` and `-distributor.limit-inflight-requests-using-grpc-method-limiter`. The feature was deprecated and enabled by default in Mimir 2.12. #9407
* [CHANGE] Querier: Remove deprecated `-querier.max-query-into-future`. The feature was deprecated in Mimir 2.12. #9407
* [CHANGE] Cache: Deprecate experimental support for Redis as a cache backend. The support is set to be removed in the next major release. #9453
* [FEATURE] Alertmanager: Added `-alertmanager.log-parsing-label-matchers` to control logging when parsing label matchers. This flag is intended to be used with `-alertmanager.utf8-strict-mode-enabled` to validate UTF-8 strict mode is working as intended. The default value is `false`. #9173
* [FEATURE] Alertmanager: Added `-alertmanager.utf8-migration-logging-enabled` to enable logging of tenant configurations that are incompatible with UTF-8 strict mode. The default value is `false`. #9174
* [FEATURE] Querier: add experimental streaming PromQL engine, enabled with `-querier.query-engine=mimir`. #8422 #8430 #8454 #8455 #8360 #8490 #8508 #8577 #8660 #8671 #8677 #8747 #8850 #8872 #8838 #8911 #8909 #8923 #8924 #8925 #8932 #8933 #8934 #8962 #8986 #8993 #8995 #9008 #9017 #9018 #9019 #9120 #9121 #9136 #9139 #9140 #9145 #9191 #9192 #9194 #9196 #9201 #9212 #9225 #9260 #9272 #9277 #9278 #9280 #9281 #9342 #9343 #9371 #9859 #9858
* [FEATURE] Experimental Kafka-based ingest storage. #6888 #6894 #6929 #6940 #6951 #6974 #6982 #7029 #7030 #7091 #7142 #7147 #7148 #7153 #7160 #7193 #7349 #7376 #7388 #7391 #7393 #7394 #7402 #7404 #7423 #7424 #7437 #7486 #7503 #7508 #7540 #7621 #7682 #7685 #7694 #7695 #7696 #7697 #7701 #7733 #7734 #7741 #7752 #7838 #7851 #7871 #7877 #7880 #7882 #7887 #7891 #7925 #7955 #7967 #8031 #8063 #8077 #8088 #8135 #8176 #8184 #8194 #8216 #8217 #8222 #8233 #8503 #8542 #8579 #8657 #8686 #8688 #8703 #8706 #8708 #8738 #8750 #8778 #8808 #8809 #8841 #8842 #8845 #8853 #8886 #8988
  * What it is:
    * When the new ingest storage architecture is enabled, distributors write incoming write requests to a Kafka-compatible backend, and the ingesters asynchronously replay ingested data from Kafka. In this architecture, the write and read path are de-coupled through a Kafka-compatible backend. The write path and Kafka load is a function of the incoming write traffic, the read path load is a function of received queries. Whatever the load on the read path, it doesn't affect the write path.
  * New configuration options:
    * `-ingest-storage.enabled`
    * `-ingest-storage.kafka.*`: configures Kafka-compatible backend and how clients interact with it.
    * `-ingest-storage.ingestion-partition-tenant-shard-size`: configures the per-tenant shuffle-sharding shard size used by partitions ring.
    * `-ingest-storage.read-consistency`: configures the default read consistency.
    * `-ingest-storage.migration.distributor-send-to-ingesters-enabled`: enabled tee-ing writes to classic ingesters and Kafka, used during a live migration to the new ingest storage architecture.
    * `-ingester.partition-ring.*`: configures partitions ring backend.
* [FEATURE] Querier: added support for `limitk()` and `limit_ratio()` experimental PromQL functions. Experimental functions are disabled by default, but can be enabled setting `-querier.promql-experimental-functions-enabled=true` in the query-frontend and querier. #8632
* [FEATURE] Querier: experimental support for `X-Mimir-Chunk-Info-Logger` header that triggers logging information about TSDB chunks loaded from ingesters and store-gateways in the querier. The header should contain the comma separated list of labels for which their value will be included in the logs. #8599
* [FEATURE] Query frontend: added new query pruning middleware to enable pruning dead code (eg. expressions that cannot produce any results) and simplifying expressions (eg. expressions that can be evaluated immediately) in queries. #9086
* [FEATURE] Ruler: added experimental configuration, `-ruler.rule-evaluation-write-enabled`, to disable writing the result of rule evaluation to ingesters. This feature can be used for testing purposes. #9060
* [FEATURE] Ingester: added experimental configuration `ingester.ignore-ooo-exemplars`. When set to `true` out of order exemplars are no longer reported to the remote write client. #9151
* [ENHANCEMENT] Compactor: Add `cortex_compactor_compaction_job_duration_seconds` and `cortex_compactor_compaction_job_blocks` histogram metrics to track duration of individual compaction jobs and number of blocks per job. #8371
* [ENHANCEMENT] Rules: Added per namespace max rules per rule group limit. The maximum number of rules per rule groups for all namespaces continues to be configured by `-ruler.max-rules-per-rule-group`, but now, this can be superseded by the new `-ruler.max-rules-per-rule-group-by-namespace` option on a per namespace basis. This new limit can be overridden using the overrides mechanism to be applied per-tenant. #8378
* [ENHANCEMENT] Rules: Added per namespace max rule groups per tenant limit. The maximum number of rule groups per rule tenant for all namespaces continues to be configured by `-ruler.max-rule-groups-per-tenant`, but now, this can be superseded by the new `-ruler.max-rule-groups-per-tenant-by-namespace` option on a per namespace basis. This new limit can be overridden using the overrides mechanism to be applied per-tenant. #8425
* [ENHANCEMENT] Ruler: Added support to protect rules namespaces from modification. The `-ruler.protected-namespaces` flag can be used to specify namespaces that are protected from rule modifications. The header `X-Mimir-Ruler-Override-Namespace-Protection` can be used to override the protection. #8444
* [ENHANCEMENT] Query-frontend: be able to block remote read queries via the per tenant runtime override `blocked_queries`. #8372 #8415
* [ENHANCEMENT] Query-frontend: added `remote_read` to `op` supported label values for the `cortex_query_frontend_queries_total` metric. #8412
* [ENHANCEMENT] Query-frontend: log the overall length and start, end time offset from current time for remote read requests. The start and end times are calculated as the miminum and maximum times of the individual queries in the remote read request. #8404
* [ENHANCEMENT] Storage Provider: Added option `-<prefix>.s3.dualstack-enabled` that allows disabling S3 client from resolving AWS S3 endpoint into dual-stack IPv4/IPv6 endpoint. Defaults to true. #8405
* [ENHANCEMENT] HA Tracker: Added reporting of most recent elected replica change via `cortex_ha_tracker_last_election_timestamp_seconds` gauge, logging, and a new column in the HA Tracker status page. #8507
* [ENHANCEMENT] Use sd_notify to send events to systemd at start and stop of mimir services. Default systemd mimir.service config now wait for those events with a configurable timeout `TimeoutStartSec` default is 3 min to handle long start time (ex. store-gateway). #8220 #8555 #8658
* [ENHANCEMENT] Alertmanager: Reloading config and templates no longer needs to hit the disk. #4967
* [ENHANCEMENT] Compactor: Added experimental `-compactor.in-memory-tenant-meta-cache-size` option to set size of in-memory cache (in number of items) for parsed meta.json files. This can help when a tenant has many meta.json files and their parsing before each compaction cycle is using a lot of CPU time. #8544
* [ENHANCEMENT] Distributor: Interrupt OTLP write request translation when context is canceled or has timed out. #8524
* [ENHANCEMENT] Ingester, store-gateway: optimised regular expression matching for patterns like `1.*|2.*|3.*|...|1000.*`. #8632
* [ENHANCEMENT] Query-frontend: Add `header_cache_control` to query stats. #8590
* [ENHANCEMENT] Query-scheduler: Introduce `query-scheduler.use-multi-algorithm-query-queue`, which allows use of an experimental queue structure, with no change in external queue behavior. #7873
* [ENHANCEMENT] Query-scheduler: Improve CPU/memory performance of experimental query-scheduler. #8871
* [ENHANCEMENT] Expose a new `s3.trace.enabled` configuration option to enable detailed logging of operations against S3-compatible object stores. #8690
* [ENHANCEMENT] memberlist: locally-generated messages (e.g. ring updates) are sent to gossip network before forwarded messages. Introduced `-memberlist.broadcast-timeout-for-local-updates-on-shutdown` option to modify how long to wait until queue with locally-generated messages is empty when shutting down. Previously this was hard-coded to 10s, and wait included all messages (locally-generated and forwarded). Now it defaults to 10s, 0 means no timeout. Increasing this value may help to avoid problem when ring updates on shutdown are not propagated to other nodes, and ring entry is left in a wrong state. #8761
* [ENHANCEMENT] Querier: allow using both raw numbers of seconds and duration literals in queries where previously only one or the other was permitted. For example, `predict_linear` now accepts a duration literal (eg. `predict_linear(..., 4h)`), and range vector selectors now accept a number of seconds (eg. `rate(metric[2])`). #8780
* [ENHANCEMENT] Ruler: Add `ruler.max-independent-rule-evaluation-concurrency` to allow independent rules of a tenant to be run concurrently. You can control the amount of concurrency per tenant is controlled via the `-ruler.max-independent-rule-evaluation-concurrency-per-tenan` as a limit. Use a `-ruler.max-independent-rule-evaluation-concurrency` value of `0` can be used to disable the feature for all tenants. By default, this feature is disabled. A rule is eligible for concurrency as long as it doesn't depend on any other rules, doesn't have any other rules that depend on it, and has a total rule group runtime that exceeds 50% of its interval by default. The threshold can can be adjusted with `-ruler.independent-rule-evaluation-concurrency-min-duration-percentage`. #8146 #8858 #8880 #8884
  * This work introduces the following metrics:
    * `cortex_ruler_independent_rule_evaluation_concurrency_slots_in_use`
    * `cortex_ruler_independent_rule_evaluation_concurrency_attempts_started_total`
    * `cortex_ruler_independent_rule_evaluation_concurrency_attempts_incomplete_total`
    * `cortex_ruler_independent_rule_evaluation_concurrency_attempts_completed_total`
* [ENHANCEMENT] Expose a new `s3.session-token` configuration option to enable using temporary security credentials. #8952
* [ENHANCEMENT] Add HA deduplication features to the `mimir-microservices-mode` development environment. #9012
* [ENHANCEMENT] Remove experimental `-query-frontend.additional-query-queue-dimensions-enabled` and `-query-scheduler.additional-query-queue-dimensions-enabled`. Mimir now always includes "query components" as a queue dimension. #8984 #9135
* [ENHANCEMENT] Add a new ingester endpoint to prepare instances to downscale. #8956
* [ENHANCEMENT] Query-scheduler: Add `query-scheduler.prioritize-query-components` which, when enabled, will primarily prioritize dequeuing fairly across queue components, and secondarily prioritize dequeuing fairly across tenants. When disabled, tenant fairness is primarily prioritized. `query-scheduler.use-multi-algorithm-query-queue` must be enabled in order to use this flag. #9016 #9071
* [ENHANCEMENT] Update runtime configuration to read gzip-compressed files with `.gz` extension. #9074
* [ENHANCEMENT] Ingester: add `cortex_lifecycler_read_only` metric which is set to 1 when ingester's lifecycler is set to read-only mode. #9095
* [ENHANCEMENT] Add a new field, `encode_time_seconds` to query stats log messages, to record the amount of time it takes the query-frontend to encode a response. This does not include any serialization time for downstream components. #9062
* [ENHANCEMENT] OTLP: If the flag `-distributor.otel-created-timestamp-zero-ingestion-enabled` is true, OTel start timestamps are converted to Prometheus zero samples to mark series start. #9131 #10053
* [ENHANCEMENT] Querier: attach logs emitted during query consistency check to trace span for query. #9213
* [ENHANCEMENT] Query-scheduler: Experimental `-query-scheduler.prioritize-query-components` flag enables the querier-worker queue priority algorithm to take precedence over tenant rotation when dequeuing requests. #9220
* [ENHANCEMENT] Add application credential arguments for Openstack Swift storage backend. #9181
* [ENHANCEMENT] Make MemberlistKV module targetable (can be run through `-target=memberlist-kv`). #9940
* [BUGFIX] Ruler: add support for draining any outstanding alert notifications before shutting down. This can be enabled with the `-ruler.drain-notification-queue-on-shutdown=true` CLI flag. #8346
* [BUGFIX] Query-frontend: fix `-querier.max-query-lookback` enforcement when `-compactor.blocks-retention-period` is not set, and viceversa. #8388
* [BUGFIX] Ingester: fix sporadic `not found` error causing an internal server error if label names are queried with matchers during head compaction. #8391
* [BUGFIX] Ingester, store-gateway: fix case insensitive regular expressions not matching correctly some Unicode characters. #8391
* [BUGFIX] Query-frontend: "query stats" log now includes the actual `status_code` when the request fails due to an error occurring in the query-frontend itself. #8407
* [BUGFIX] Store-gateway: fixed a case where, on a quick subsequent restart, the previous lazy-loaded index header snapshot was overwritten by a partially loaded one. #8281
* [BUGFIX] Ingester: fixed timestamp reported in the "the sample has been rejected because its timestamp is too old" error when the write request contains only histograms. #8462
* [BUGFIX] Store-gateway: store sparse index headers atomically to disk. #8485
* [BUGFIX] Query scheduler: fix a panic in request queueing. #8451
* [BUGFIX] Querier: fix issue where "context canceled" is logged for trace spans for requests to store-gateways that return no series when chunks streaming is enabled. #8510
* [BUGFIX] Alertmanager: Fix per-tenant silence limits not reloaded during runtime. #8456
* [BUGFIX] Alertmanager: Fixes a number of bugs in silences which could cause an existing silence to be deleted/expired when updating the silence failed. This could happen when the replacing silence was invalid or exceeded limits. #8525
* [BUGFIX] Alertmanager: Fix help message for utf-8-strict-mode. #8572
* [BUGFIX] Query-frontend: Ensure that internal errors result in an HTTP 500 response code instead of 422. #8595 #8666
* [BUGFIX] Configuration: Multi line envs variables are flatten during injection to be compatible with YAML syntax
* [BUGFIX] Querier: fix issue where queries can return incorrect results if a single store-gateway returns overlapping chunks for a series. #8827
* [BUGFIX] HA Tracker: store correct timestamp for last received request from elected replica. #8821
* [BUGFIX] Querier: do not return `grpc: the client connection is closing` errors as HTTP `499`. #8865 #8888
* [BUGFIX] Compactor: fix a race condition between different compactor replicas that may cause a deleted block to be still referenced as non-deleted in the bucket index. #8905
* [BUGFIX] Querier: fix issue where some native histogram-related warnings were not emitted when `rate()` was used over native histograms. #8918
* [BUGFIX] Ruler: map invalid org-id errors to 400 status code. #8935
* [BUGFIX] Querier: Fix invalid query results when multiple chunks are being merged. #8992
* [BUGFIX] Query-frontend: return annotations generated during evaluation of sharded queries. #9138
* [BUGFIX] Querier: Support optional start and end times on `/prometheus/api/v1/labels`, `/prometheus/api/v1/label/<label>/values`, and `/prometheus/api/v1/series` when `max_query_into_future: 0`. #9129
* [BUGFIX] Alertmanager: Fix config validation gap around unreferenced templates. #9207
* [BUGFIX] Alertmanager: Fix goroutine leak when stored config fails to apply and there is no existing tenant alertmanager #9211
* [BUGFIX] Querier: fix issue where both recently compacted blocks and their source blocks can be skipped during querying if store-gateways are restarting. #9224
* [BUGFIX] Alertmanager: fix receiver firewall to detect `0.0.0.0` and IPv6 interface-local multicast address as local addresses. #9308

### Mixin

* [CHANGE] Dashboards: set default auto-refresh rate to 5m. #8758
* [ENHANCEMENT] Dashboards: allow switching between using classic or native histograms in dashboards.
  * Overview dashboard: status, read/write latency and queries/ingestion per sec panels, `cortex_request_duration_seconds` metric. #7674 #8502 #8791
  * Writes dashboard: `cortex_request_duration_seconds` metric. #8757 #8791
  * Reads dashboard: `cortex_request_duration_seconds` metric. #8752
  * Rollout progress dashboard: `cortex_request_duration_seconds` metric. #8779
  * Alertmanager dashboard: `cortex_request_duration_seconds` metric. #8792
  * Ruler dashboard: `cortex_request_duration_seconds` metric. #8795
  * Queries dashboard: `cortex_request_duration_seconds` metric. #8800
  * Remote ruler reads dashboard: `cortex_request_duration_seconds` metric. #8801
* [ENHANCEMENT] Alerts: `MimirRunningIngesterReceiveDelayTooHigh` alert has been tuned to be more reactive to high receive delay. #8538
* [ENHANCEMENT] Dashboards: improve end-to-end latency and strong read consistency panels when experimental ingest storage is enabled. #8543 #8830
* [ENHANCEMENT] Dashboards: Add panels for monitoring ingester autoscaling when not using ingest-storage. These panels are disabled by default, but can be enabled using the `autoscaling.ingester.enabled: true` config option. #8484
* [ENHANCEMENT] Dashboards: Add panels for monitoring store-gateway autoscaling. These panels are disabled by default, but can be enabled using the `autoscaling.store_gateway.enabled: true` config option. #8824
* [ENHANCEMENT] Dashboards: add panels to show writes to experimental ingest storage backend in the "Mimir / Ruler" dashboard, when `_config.show_ingest_storage_panels` is enabled. #8732
* [ENHANCEMENT] Dashboards: show all series in tooltips on time series dashboard panels. #8748
* [ENHANCEMENT] Dashboards: add compactor autoscaling panels to "Mimir / Compactor" dashboard. The panels are disabled by default, but can be enabled setting `_config.autoscaling.compactor.enabled` to `true`. #8777
* [ENHANCEMENT] Alerts: added `MimirKafkaClientBufferedProduceBytesTooHigh` alert. #8763
* [ENHANCEMENT] Dashboards: added "Kafka produced records / sec" panel to "Mimir / Writes" dashboard. #8763
* [ENHANCEMENT] Alerts: added `MimirStrongConsistencyOffsetNotPropagatedToIngesters` alert, and rename `MimirIngesterFailsEnforceStrongConsistencyOnReadPath` alert to `MimirStrongConsistencyEnforcementFailed`. #8831
* [ENHANCEMENT] Dashboards: remove "All" option for namespace dropdown in dashboards. #8829
* [ENHANCEMENT] Dashboards: add Kafka end-to-end latency outliers panel in the "Mimir / Writes" dashboard. #8948
* [ENHANCEMENT] Dashboards: add "Out-of-order samples appended" panel to "Mimir / Tenants" dashboard. #8939
* [ENHANCEMENT] Alerts: `RequestErrors` and `RulerRemoteEvaluationFailing` have been enriched with a native histogram version. #9004
* [ENHANCEMENT] Dashboards: add 'Read path' selector to 'Mimir / Queries' dashboard. #8878
* [ENHANCEMENT] Dashboards: add annotation indicating active series are being reloaded to 'Mimir / Tenants' dashboard. #9257
* [ENHANCEMENT] Dashboards: limit results on the 'Failed evaluations rate' panel of the 'Mimir / Tenants' dashboard to 50 to avoid crashing the page when there are many failing groups. #9262
* [FEATURE] Alerts: add `MimirGossipMembersEndpointsOutOfSync` alert. #9347
* [BUGFIX] Dashboards: fix "current replicas" in autoscaling panels when HPA is not active. #8566
* [BUGFIX] Alerts: do not fire `MimirRingMembersMismatch` during the migration to experimental ingest storage. #8727
* [BUGFIX] Dashboards: avoid over-counting of ingesters metrics when migrating to experimental ingest storage. #9170
* [BUGFIX] Dashboards: fix `job_prefix` not utilized in `jobSelector`. #9155

### Jsonnet

* [CHANGE] Changed the following config options when the experimental ingest storage is enabled: #8874
  * `ingest_storage_ingester_autoscaling_min_replicas` changed to `ingest_storage_ingester_autoscaling_min_replicas_per_zone`
  * `ingest_storage_ingester_autoscaling_max_replicas` changed to `ingest_storage_ingester_autoscaling_max_replicas_per_zone`
* [CHANGE] Changed the overrides configmap generation to remove any field with `null` value. #9116
* [CHANGE] `$.replicaTemplate` function now takes replicas and labelSelector parameter. #9248
* [CHANGE] Renamed `ingest_storage_ingester_autoscaling_replica_template_custom_resource_definition_enabled` to `replica_template_custom_resource_definition_enabled`. #9248
* [FEATURE] Add support for automatically deleting compactor, store-gateway, ingester and read-write mode backend PVCs when the corresponding StatefulSet is scaled down. #8382 #8736
* [FEATURE] Automatically set GOMAXPROCS on ingesters. #9273
* [ENHANCEMENT] Added the following config options to set the number of partition ingester replicas when migrating to experimental ingest storage. #8517
  * `ingest_storage_migration_partition_ingester_zone_a_replicas`
  * `ingest_storage_migration_partition_ingester_zone_b_replicas`
  * `ingest_storage_migration_partition_ingester_zone_c_replicas`
* [ENHANCEMENT] Distributor: increase `-distributor.remote-timeout` when the experimental ingest storage is enabled. #8518
* [ENHANCEMENT] Memcached: Update to Memcached 1.6.28 and memcached-exporter 0.14.4. #8557
* [ENHANCEMENT] Rollout-operator: Allow the rollout-operator to be used as Kubernetes statefulset webhook to enable `no-downscale` and `prepare-downscale` annotations to be used on ingesters or store-gateways. #8743
* [ENHANCEMENT] Do not deploy ingester-zone-c when experimental ingest storage is enabled and `ingest_storage_ingester_zones` is configured to `2`. #8776
* [ENHANCEMENT] Added the config option `ingest_storage_migration_classic_ingesters_no_scale_down_delay` to disable the downscale delay on classic ingesters when migrating to experimental ingest storage. #8775 #8873
* [ENHANCEMENT] Configure experimental ingest storage on query-frontend too when enabled. #8843
* [ENHANCEMENT] Allow to override Kafka client ID on a per-component basis. #9026
* [ENHANCEMENT] Rollout-operator's access to ReplicaTemplate is now configured via config option `rollout_operator_replica_template_access_enabled`. #9252
* [ENHANCEMENT] Added support for new way of downscaling ingesters, using rollout-operator's resource-mirroring feature and read-only mode of ingesters. This can be enabled by using `ingester_automated_downscale_v2_enabled` config option. This is mutually exclusive with both `ingester_automated_downscale_enabled` (previous downscale mode) and `ingest_storage_ingester_autoscaling_enabled` (autoscaling for ingest-storage).
* [ENHANCEMENT] Update rollout-operator to `v0.19.1`. #9388
* [BUGFIX] Added missing node affinity matchers to write component. #8910

### Mimirtool

* [CHANGE] Disable colored output on mimirtool when the output is not to a terminal. #9423
* [CHANGE] Add `--force-color` flag to be able to enable colored output when the output is not to a terminal. #9423
* [CHANGE] Analyze Rules: Count recording rules used in rules group as used. #6133
* [CHANGE] Remove deprecated `--rule-files` flag in favor of CLI arguments for the following commands: #8701
  * `mimirtool rules load`
  * `mimirtool rules sync`
  * `mimirtool rules diff`
  * `mimirtool rules check`
  * `mimirtool rules prepare`
* [ENHANCEMENT] Remote read and backfill now supports the experimental native histograms. #9156

### Mimir Continuous Test

* [CHANGE] Use test metrics that do not pass through 0 to make identifying incorrect results easier. #8630
* [CHANGE] Allowed authentication to Mimir using both Tenant ID and basic/bearer auth. #9038
* [FEATURE] Experimental support for the `-tests.send-chunks-debugging-header` boolean flag to send the `X-Mimir-Chunk-Info-Logger: series_id` header with queries. #8599
* [ENHANCEMENT] Include human-friendly timestamps in diffs logged when a test fails. #8630
* [ENHANCEMENT] Add histograms to measure latency of read and write requests. #8583
* [ENHANCEMENT] Log successful test runs in addition to failed test runs. #8817
* [ENHANCEMENT] Series emitted by continuous-test now distribute more uniformly across ingesters. #9218 #9243
* [ENHANCEMENT] Configure `User-Agent` header for the Mimir client via `-tests.client.user-agent`. #9338
* [BUGFIX] Initialize test result metrics to 0 at startup so that alerts can correctly identify the first failure after startup. #8630

### Query-tee

* [CHANGE] If a preferred backend is configured, then query-tee always returns its response, regardless of the response status code. Previously, query-tee would only return the response from the preferred backend if it did not have a 5xx status code. #8634
* [ENHANCEMENT] Emit trace spans from query-tee. #8419
* [ENHANCEMENT] Log trace ID (if present) with all log messages written while processing a request. #8419
* [ENHANCEMENT] Log user agent when processing a request. #8419
* [ENHANCEMENT] Add `time` parameter to proxied instant queries if it is not included in the incoming request. This is optional but enabled by default, and can be disabled with `-proxy.add-missing-time-parameter-to-instant-queries=false`. #8419
* [ENHANCEMENT] Add support for sending only a proportion of requests to all backends, with the remainder only sent to the preferred backend. The default behaviour is to send all requests to all backends. This can be configured with `-proxy.secondary-backends-request-proportion`. #8532
* [ENHANCEMENT] Check annotations emitted by both backends are the same when comparing responses from two backends. #8660
* [ENHANCEMENT] Compare native histograms in query results when comparing results between two backends. #8724
* [ENHANCEMENT] Don't consider responses to be different during response comparison if both backends' responses contain different series, but all samples are within the recent sample window. #8749 #8894
* [ENHANCEMENT] When the expected and actual response for a matrix series is different, the full set of samples for that series from both backends will now be logged. #8947
* [ENHANCEMENT] Wait up to `-server.graceful-shutdown-timeout` for inflight requests to finish when shutting down, rather than immediately terminating inflight requests on shutdown. #8985
* [ENHANCEMENT] Optionally consider equivalent error messages the same when comparing responses. Enabled by default, disable with `-proxy.require-exact-error-match=true`. #9143 #9350 #9366
* [BUGFIX] Ensure any errors encountered while forwarding a request to a backend (eg. DNS resolution failures) are logged. #8419
* [BUGFIX] The comparison of the results should not fail when either side contains extra samples from within SkipRecentSamples duration. #8920
* [BUGFIX] When `-proxy.compare-skip-recent-samples` is enabled, compare sample timestamps with the time the query requests were made, rather than the time at which the comparison is occurring. #9416

### Documentation

* [ENHANCEMENT] Specify in which component the configuration flags `-compactor.blocks-retention-period`, `-querier.max-query-lookback`, `-query-frontend.max-total-query-length`, `-query-frontend.max-query-expression-size-bytes` are applied and that they are applied to remote read as well. #8433
* [ENHANCEMENT] Provide more detailed recommendations on how to migrate from classic to native histograms. #8864
* [ENHANCEMENT] Clarify that `{namespace}` and `{groupName}` path segments in the ruler config API should be URL-escaped. #8969
* [ENHANCEMENT] Include stalled compactor network drive information in runbooks. #9297
* [ENHANCEMENT] Document `/ingester/prepare-partition-downscale` and `/ingester/prepare-instance-ring-downscale` endpoints. #9132
* [ENHANCEMENT] Describe read-only mode of ingesters in component documentation. #9132

### Tools

* [CHANGE] `wal-reader`: Renamed `-series-entries` to `-print-series`. Renamed `-print-series-with-samples` to `-print-samples`. #8568
* [FEATURE] `query-bucket-index`: add new tool to query a bucket index file and print the blocks that would be used for a given query time range. #8818
* [FEATURE] `kafkatool`: add new CLI tool to operate Kafka. Supported commands: #9000
  * `brokers list-leaders-by-partition`
  * `consumer-group commit-offset`
  * `consumer-group copy-offset`
  * `consumer-group list-offsets`
  * `create-partitions`
* [ENHANCEMENT] `wal-reader`: References to unknown series from Samples, Exemplars, histogram or tombstones records are now always logged. #8568
* [ENHANCEMENT] `tsdb-series`: added `-stats` option to print min/max time of chunks, total number of samples and DPM for each series. #8420
* [ENHANCEMENT] `tsdb-print-chunk`: print counter reset information for native histograms. #8812
* [ENHANCEMENT] `grpcurl-query-ingesters`: print counter reset information for native histograms. #8820
* [ENHANCEMENT] `grpcurl-query-ingesters`: concurrently query ingesters. #9102
* [ENHANCEMENT] `grpcurl-query-ingesters`: sort series and chunks in output. #9180
* [ENHANCEMENT] `grpcurl-query-ingesters`: print full chunk timestamps, not just time component. #9180
* [ENHANCEMENT] `tsdb-series`: Added `-json` option to generate JSON output for easier post-processing. #8844
* [ENHANCEMENT] `tsdb-series`: Added `-min-time` and `-max-time` options to filter samples that are used for computing data-points per minute. #8844
* [ENHANCEMENT] `mimir-rules-action`: Added new input to support matching target namespaces by regex. #9244
* [ENHANCEMENT] `mimir-rules-action`: Added new inputs to support ignoring namespaces and ignoring namespaces by regex. #9258 #9324
* [BUGFIX] `copyblocks`, `undelete-blocks`, `copyprefix`: use a multipart upload to server-side copy objects greater than 5GiB in size on S3. #9357

## 2.13.1

### Grafana Mimir

* [BUGFIX] Upgrade Go to 1.22.9 to address [CVE-2024-34156](https://nvd.nist.gov/vuln/detail/CVE-2024-34156). #10097
* [BUGFIX] Update module google.golang.org/grpc to v1.64.1 to address [GHSA-xr7q-jx4m-x55m](https://github.com/advisories/GHSA-xr7q-jx4m-x55m). #8717
* [BUGFIX] Upgrade github.com/rs/cors to v1.11.0 address [GHSA-mh55-gqvf-xfwm](https://github.com/advisories/GHSA-mh55-gqvf-xfwm). #8611

## 2.13.0

### Grafana Mimir

* [CHANGE] Build: `grafana/mimir` docker image is now based on `gcr.io/distroless/static-debian12` image. Alpine-based docker image is still available as `grafana/mimir-alpine`, until Mimir 2.15. #8204 #8235
* [CHANGE] Ingester: `/ingester/flush` endpoint is now only allowed to execute only while the ingester is in `Running` state. The 503 status code is returned if the endpoint is called while the ingester is not in `Running` state. #7486
* [CHANGE] Distributor: Include label name in `err-mimir-label-value-too-long` error message: #7740
* [CHANGE] Ingester: enabled 1 out 10 errors log sampling by default. All the discarded samples will still be tracked by the `cortex_discarded_samples_total` metric. The feature can be configured via `-ingester.error-sample-rate` (0 to log all errors). #7807
* [CHANGE] Query-frontend: Query results caching and experimental query blocking now utilize the PromQL string-formatted query format rather than the unvalidated query as submitted to the frontend. #7742
  * Query results caching should be more stable as all equivalent queries receive the same cache key, but there may be cache churn on first deploy with the updated format
  * Query blocking can no longer be circumvented with an equivalent query in a different format; see [Configure queries to block](https://grafana.com/docs/mimir/latest/configure/configure-blocked-queries/)
* [CHANGE] Query-frontend: stop using `-validation.create-grace-period` to clamp how far into the future a query can span. #8075
* [CHANGE] Clamp [`GOMAXPROCS`](https://pkg.go.dev/runtime#GOMAXPROCS) to [`runtime.NumCPU`](https://pkg.go.dev/runtime#NumCPU). #8201
* [CHANGE] Anonymous usage statistics tracking: add CPU usage percentage tracking. #8282
* [CHANGE] Added new metric `cortex_compactor_disk_out_of_space_errors_total` which counts how many times a compaction failed due to the compactor being out of disk. #8237
* [CHANGE] Anonymous usage statistics tracking: report active series in addition to in-memory series. #8279
* [CHANGE] Ruler: `evaluation_delay` field in the rule group configuration has been deprecated. Please use `query_offset` instead (it has the same exact meaning and behaviour). #8295
* [CHANGE] General: remove `-log.buffered`. The configuration option has been enabled by default and deprecated since Mimir 2.11. #8395
* [CHANGE] Ruler: promote tenant federation from experimental to stable. #8400
* [CHANGE] Ruler: promote `-ruler.recording-rules-evaluation-enabled` and `-ruler.alerting-rules-evaluation-enabled` from experimental to stable. #8400
* [CHANGE] General: promote `-tenant-federation.max-tenants` from experimental to stable. #8400
* [FEATURE] Continuous-test: now runable as a module with `mimir -target=continuous-test`. #7747
* [FEATURE] Store-gateway: Allow specific tenants to be enabled or disabled via `-store-gateway.enabled-tenants` or `-store-gateway.disabled-tenants` CLI flags or their corresponding YAML settings. #7653
* [FEATURE] New `-<prefix>.s3.bucket-lookup-type` flag configures lookup style type, used to access bucket in s3 compatible providers. #7684
* [FEATURE] Querier: add experimental streaming PromQL engine, enabled with `-querier.promql-engine=mimir`. #7693 #7898 #7899 #8023 #8058 #8096 #8121 #8197 #8230 #8247 #8270 #8276 #8277 #8291 #8303 #8340 #8256 #8348
* [FEATURE] New `/ingester/unregister-on-shutdown` HTTP endpoint allows dynamic access to ingesters' `-ingester.ring.unregister-on-shutdown` configuration. #7739
* [FEATURE] Server: added experimental [PROXY protocol support](https://www.haproxy.org/download/2.3/doc/proxy-protocol.txt). The PROXY protocol support can be enabled via `-server.proxy-protocol-enabled=true`. When enabled, the support is added both to HTTP and gRPC listening ports. #7698
* [FEATURE] Query-frontend, querier: new experimental `/cardinality/active_native_histogram_metrics` API to get active native histogram metric names with statistics about active native histogram buckets. #7982 #7986 #8008
* [FEATURE] Alertmanager: Added `-alertmanager.max-silences-count` and `-alertmanager.max-silence-size-bytes` to set limits on per tenant silences. Disabled by default. #8241 #8249
* [FEATURE] Ingester: add experimental support for the server-side circuit breakers when writing to and reading from ingesters. This can be enabled using `-ingester.push-circuit-breaker.enabled` and `-ingester.read-circuit-breaker.enabled` options. Further `-ingester.push-circuit-breaker.*` and `-ingester.read-circuit-breaker.*` options for configuring circuit-breaker are available. Added metrics `cortex_ingester_circuit_breaker_results_total`,  `cortex_ingester_circuit_breaker_transitions_total`, `cortex_ingester_circuit_breaker_current_state` and `cortex_ingester_circuit_breaker_request_timeouts_total`. #8180 #8285 #8315 #8446
* [FEATURE] Distributor, ingester: add new setting `-validation.past-grace-period` to limit how old (based on the wall clock minus OOO window) the ingested samples can be. The default 0 value disables this limit. #8262
* [ENHANCEMENT] Distributor: add metrics `cortex_distributor_samples_per_request` and `cortex_distributor_exemplars_per_request` to track samples/exemplars per request. #8265
* [ENHANCEMENT] Reduced memory allocations in functions used to propagate contextual information between gRPC calls. #7529
* [ENHANCEMENT] Distributor: add experimental limit for exemplars per series per request, enabled with `-distributor.max-exemplars-per-series-per-request`, the number of discarded exemplars are tracked with `cortex_discarded_exemplars_total{reason="too_many_exemplars_per_series_per_request"}` #7989 #8010
* [ENHANCEMENT] Store-gateway: merge series from different blocks concurrently. #7456
* [ENHANCEMENT] Store-gateway: Add `stage="wait_max_concurrent"` to `cortex_bucket_store_series_request_stage_duration_seconds` which records how long the query had to wait for its turn for `-blocks-storage.bucket-store.max-concurrent`. #7609
* [ENHANCEMENT] Querier: add `cortex_querier_federation_upstream_query_wait_duration_seconds` to observe time from when a querier picks up a cross-tenant query to when work begins on its single-tenant counterparts. #7209
* [ENHANCEMENT] Compactor: Add `cortex_compactor_block_compaction_delay_seconds` metric to track how long it takes to compact blocks since the blocks are created. #7635
* [ENHANCEMENT] Store-gateway: add `outcome` label to `cortex_bucket_stores_gate_duration_seconds` histogram metric. Possible values for the `outcome` label are: `rejected_canceled`, `rejected_deadline_exceeded`, `rejected_other`, and `permitted`. #7784
* [ENHANCEMENT] Query-frontend: use zero-allocation experimental decoder for active series queries via `-query-frontend.use-active-series-decoder`. #7665
* [ENHANCEMENT] Go: updated to 1.22.2. #7802
* [ENHANCEMENT] Query-frontend: support `limit` parameter on `/prometheus/api/v1/label/{name}/values` and `/prometheus/api/v1/labels` endpoints. #7722
* [ENHANCEMENT] Expose TLS configuration for the S3 backend client. #7959
* [ENHANCEMENT] Rules: Support expansion of native histogram values when using rule templates #7974
* [ENHANCEMENT] Rules: Add metric `cortex_prometheus_rule_group_last_restore_duration_seconds` which measures how long it takes to restore rule groups using the `ALERTS_FOR_STATE` series #7974
* [ENHANCEMENT] OTLP: Improve remote write format translation performance by using label set hashes for metric identifiers instead of string based ones. #8012
* [ENHANCEMENT] Querying: Remove OpEmptyMatch from regex concatenations. #8012
* [ENHANCEMENT] Store-gateway: add `-blocks-storage.bucket-store.max-concurrent-queue-timeout`. When set, queries at the store-gateway's query gate will not wait longer than that to execute. If a query reaches the wait timeout, then the querier will retry the blocks on a different store-gateway. If all store-gateways are unavailable, then the query will fail with `err-mimir-store-consistency-check-failed`. #7777 #8149
* [ENHANCEMENT] Store-gateway: add `-blocks-storage.bucket-store.index-header.lazy-loading-concurrency-queue-timeout`. When set, loads of index-headers at the store-gateway's index-header lazy load gate will not wait longer than that to execute. If a load reaches the wait timeout, then the querier will retry the blocks on a different store-gateway. If all store-gateways are unavailable, then the query will fail with `err-mimir-store-consistency-check-failed`. #8138
* [ENHANCEMENT] Ingester: Optimize querying with regexp matchers. #8106
* [ENHANCEMENT] Distributor: Introduce `-distributor.max-request-pool-buffer-size` to allow configuring the maximum size of the request pool buffers. #8082
* [ENHANCEMENT] Store-gateway: improve performance when streaming chunks to queriers is enabled (`-querier.prefer-streaming-chunks-from-store-gateways=true`) and the query selects fewer than `-blocks-storage.bucket-store.batch-series-size` series (defaults to 5000 series). #8039
* [ENHANCEMENT] Ingester: active series are now updated along with owned series. They decrease when series change ownership between ingesters. This helps provide a more accurate total of active series when ingesters are added. This is only enabled when `-ingester.track-ingester-owned-series` or `-ingester.use-ingester-owned-series-for-limits` are enabled. #8084
* [ENHANCEMENT] Query-frontend: include route name in query stats log lines. #8191
* [ENHANCEMENT] OTLP: Speed up conversion from OTel to Mimir format by about 8% and reduce memory consumption by about 30%. Can be disabled via `-distributor.direct-otlp-translation-enabled=false` #7957
* [ENHANCEMENT] Ingester/Querier: Optimise regexps with long lists of alternates. #8221, #8234
* [ENHANCEMENT] Ingester: Include more detail in tracing of queries. #8242
* [ENHANCEMENT] Distributor: add `insight=true` to remote-write and OTLP write handlers when the HTTP response status code is 4xx. #8294
* [ENHANCEMENT] Ingester: reduce locked time while matching postings for a label, improving the write latency and compaction speed. #8327
* [ENHANCEMENT] Ingester: reduce the amount of locks taken during the Head compaction's garbage-collection process, improving the write latency and compaction speed. #8327
* [ENHANCEMENT] Query-frontend: log the start, end time and matchers for remote read requests to the query stats logs. #8326 #8370 #8373
* [BUGFIX] Distributor: prometheus retry on 5xx and 429 errors, while otlp collector only retry on 429, 502, 503 and 504, mapping other 5xx errors to the retryable ones in otlp endpoint. #8324 #8339
* [BUGFIX] Distributor: make OTLP endpoint return marshalled proto bytes as response body for 4xx/5xx errors. #8227
* [BUGFIX] Rules: improve error handling when querier is local to the ruler. #7567
* [BUGFIX] Querier, store-gateway: Protect against panics raised during snappy encoding. #7520
* [BUGFIX] Ingester: Prevent timely compaction of empty blocks. #7624
* [BUGFIX] Querier: Don't cache context.Canceled errors for bucket index. #7620
* [BUGFIX] Store-gateway: account for `"other"` time in LabelValues and LabelNames requests. #7622
* [BUGFIX] Query-frontend: Don't panic when using the `-query-frontend.downstream-url` flag. #7651
* [BUGFIX] Ingester: when receiving multiple exemplars for a native histogram via remote write, sort them and only report an error if all are older than the latest exemplar as this could be a partial update. #7640 #7948 #8014
* [BUGFIX] Ingester: don't retain blocks if they finish exactly on the boundary of the retention window. #7656
* [BUGFIX] Bug-fixes and improvements to experimental native histograms. #7744 #7813
* [BUGFIX] Querier: return an error when a query uses `label_join` with an invalid destination label name. #7744
* [BUGFIX] Compactor: correct outstanding job estimation in metrics and `compaction-planner` tool when block labels differ. #7745
* [BUGFIX] Ingester: turn native histogram validation errors in TSDB into soft ingester errors that result in returning 4xx to the end-user instead of 5xx. In the case of TSDB validation errors, the counter `cortex_discarded_samples_total` will be increased with the `reason` label set to `"invalid-native-histogram"`. #7736 #7773
* [BUGFIX] Do not wrap error message with `sampled 1/<frequency>` if it's not actually sampled. #7784
* [BUGFIX] Store-gateway: do not track cortex_querier_blocks_consistency_checks_failed_total metric if query has been canceled or interrued due to any error not related to blocks consistency check failed. #7752
* [BUGFIX] Ingester: ignore instances with no tokens when calculating local limits to prevent discards during ingester scale-up #7881
* [BUGFIX] Ingester: do not reuse exemplars slice in the write request if there are more than 10 exemplars per series. This should help to reduce the in-use memory in case of few requests with a very large number of exemplars. #7936
* [BUGFIX] Distributor: fix down scaling of native histograms in the distributor when timeseries unmarshal cache is in use. #7947
* [BUGFIX] Distributor: fix cardinality API to return more accurate number of in-memory series when number of zones is larger than replication factor. #7984
* [BUGFIX] All: fix config validation for non-ingester modules, when ingester's ring is configured with spread-minimizing token generation strategy. #7990
* [BUGFIX] Ingester: copy LabelValues strings out of mapped memory to avoid a segmentation fault if the region becomes unmapped before the result is marshaled. #8003
* [BUGFIX] OTLP: Don't generate target_info unless at least one identifying label is defined. #8012
* [BUGFIX] OTLP: Don't generate target_info unless there are metrics. #8012
* [BUGFIX] Query-frontend: Experimental query queue splitting: fix issue where offset and range selector duration were not considered when predicting query component. #7742
* [BUGFIX] Querying: Empty matrix results were incorrectly returning `null` instead of `[]`. #8029
* [BUGFIX] All: don't increment `thanos_objstore_bucket_operation_failures_total` metric for cancelled requests. #8072
* [BUGFIX] Query-frontend: fix empty metric name matcher not being applied under certain conditions. #8076
* [BUGFIX] Querying: Fix regex matching of multibyte runes with dot operator. #8089
* [BUGFIX] Querying: matrix results returned from instant queries were not sorted by series. #8113
* [BUGFIX] Query scheduler: Fix a crash in result marshaling. #8140
* [BUGFIX] Store-gateway: Allow long-running index scans to be interrupted. #8154
* [BUGFIX] Query-frontend: fix splitting of queries using `@ start()` and `@end()` modifiers on a subquery. Previously the `start()` and `end()` would be evaluated using the start end end of the split query instead of the original query. #8162
* [BUGFIX] Distributor: Don't discard time series with invalid exemplars, just drop affected exemplars. #8224
* [BUGFIX] Ingester: fixed in-memory series count when replaying a corrupted WAL. #8295
* [BUGFIX] Ingester: fix context cancellation handling when a query is busy looking up series in the TSDB index and `-blocks-storage.tsdb.head-postings-for-matchers-cache*` or `-blocks-storage.tsdb.block-postings-for-matchers-cache*` are in use. #8337
* [BUGFIX] Querier: fix edge case where bucket indexes are sometimes cached forever instead of with the expected TTL. #8343
* [BUGFIX] OTLP handler: fix errors returned by OTLP handler when used via httpgrpc tunneling. #8363
* [BUGFIX] Update `github.com/hashicorp/go-retryablehttp` to address [CVE-2024-6104](https://github.com/advisories/GHSA-v6v8-xj6m-xwqh). #8539
* [BUGFIX] Alertmanager: Fixes a number of bugs in silences which could cause an existing silence to be deleted/expired when updating the silence failed. This could happen when the replacing silence was invalid or exceeded limits. #8525
* [BUGFIX] Alertmanager: Fix per-tenant silence limits not reloaded during runtime. #8456
* [BUGFIX] Alertmanager: Fix help message for utf-8-strict-mode. #8572
* [BUGFIX] Upgrade golang to 1.22.5 to address [CVE-2024-24791](https://nvd.nist.gov/vuln/detail/CVE-2024-24791). #8600

### Mixin

* [CHANGE] Alerts: Removed obsolete `MimirQueriesIncorrect` alert that used test-exporter metrics. Test-exporter support was however removed in Mimir 2.0 release. #7774
* [CHANGE] Alerts: Change threshold for `MimirBucketIndexNotUpdated` alert to fire before queries begin to fail due to bucket index age. #7879
* [FEATURE] Dashboards: added 'Remote ruler reads networking' dashboard. #7751
* [FEATURE] Alerts: Add `MimirIngesterStuckProcessingRecordsFromKafka` alert. #8147
* [ENHANCEMENT] Alerts: allow configuring alerts range interval via `_config.base_alerts_range_interval_minutes`. #7591
* [ENHANCEMENT] Dashboards: Add panels for monitoring distributor and ingester when using ingest-storage. These panels are disabled by default, but can be enabled using `show_ingest_storage_panels: true` config option. Similarly existing panels used when distributors and ingesters use gRPC for forwarding requests can be disabled by setting `show_grpc_ingestion_panels: false`. #7670 #7699
* [ENHANCEMENT] Alerts: add the following alerts when using ingest-storage: #7699 #7702 #7867
  * `MimirIngesterLastConsumedOffsetCommitFailed`
  * `MimirIngesterFailedToReadRecordsFromKafka`
  * `MimirIngesterKafkaFetchErrorsRateTooHigh`
  * `MimirStartingIngesterKafkaReceiveDelayIncreasing`
  * `MimirRunningIngesterReceiveDelayTooHigh`
  * `MimirIngesterFailsToProcessRecordsFromKafka`
  * `MimirIngesterFailsEnforceStrongConsistencyOnReadPath`
* [ENHANCEMENT] Dashboards: add in-flight queries scaling metric panel for ruler-querier. #7749
* [ENHANCEMENT] Dashboards: renamed rows in the "Remote ruler reads" and "Remote ruler reads resources" dashboards to match the actual component names. #7750
* [ENHANCEMENT] Dashboards: allow switching between using classic of native histograms in dashboards. #7627
  * Overview dashboard, Status panel, `cortex_request_duration_seconds` metric.
* [ENHANCEMENT] Alerts: exclude `529` and `598` status codes from failure codes in `MimirRequestsError`. #7889
* [ENHANCEMENT] Dashboards: renamed "TCP Connections" panel to "Ingress TCP Connections" in the networking dashboards. #8092
* [ENHANCEMENT] Dashboards: update the use of deprecated "table (old)" panels to "table". #8181
* [ENHANCEMENT] Dashboards: added a `component` variable to "Slow queries" dashboard to allow checking the slow queries of the remote ruler evaluation query path. #8309
* [BUGFIX] Dashboards: fix regular expression for matching read-path gRPC ingester methods to include querying of exemplars, label-related queries, or active series queries. #7676
* [BUGFIX] Dashboards: fix user id abbreviations and column heads for Top Tenants dashboard. #7724
* [BUGFIX] Dashboards: fix incorrect query used for "queue length" panel on "Ruler" dashboard. #8006
* [BUGFIX] Dashboards: fix disk space utilization panels when running with a recent version of kube-state-metrics. #8212

### Jsonnet

* [CHANGE] Memcached: Change default read timeout for chunks and index caches to `750ms` from `450ms`. #7778
* [CHANGE] Fine-tuned `terminationGracePeriodSeconds` for the following components: #7364
  * Querier: changed from `30` to `180`
  * Query-scheduler: changed from `30` to `180`
* [CHANGE] Change TCP port exposed by `mimir-continuous-test` deployment to match with updated defaults of its container image (see changes below). #7958
* [FEATURE] Add support to deploy Mimir with experimental ingest storage enabled. #8028 #8222
* [ENHANCEMENT] Compactor: add `$._config.cortex_compactor_concurrent_rollout_enabled` option (disabled by default) that makes use of rollout-operator to speed up the rollout of compactors. #7783 #7878
* [ENHANCEMENT] Shuffle-sharding: add `$._config.shuffle_sharding.ingest_storage_partitions_enabled` and `$._config.shuffle_sharding.ingester_partitions_shard_size` options, that allow configuring partitions shard size in ingest-storage mode. #7804
* [ENHANCEMENT] Update rollout-operator to `v0.17.0`. #8399
* [ENHANCEMENT] Add `_config.autoscaling_querier_predictive_scaling_enabled` to scale querier based on inflight queries 7 days ago. #7775
* [ENHANCEMENT] Add support to autoscale ruler-querier replicas based on in-flight queries too (in addition to CPU and memory based scaling). #8060 #8188
* [ENHANCEMENT] Distributor: improved distributor HPA scaling metric to only take in account ready pods. This requires the metric `kube_pod_status_ready` to be available in the data source used by KEDA to query scaling metrics (configured via `_config.autoscaling_prometheus_url`). #8251
* [BUGFIX] Guard against missing samples in KEDA queries. #7691 #10013
* [BUGFIX] Alertmanager: Set -server.http-idle-timeout to avoid EOF errors in ruler. #8192

### Mimirtool

* [CHANGE] Deprecated `--rule-files` flag in favor of CLI arguments. #7756
* [FEATURE] mimirtool: Add `runtime-config verify` sub-command, for verifying Mimir runtime config files. #8123
* [ENHANCEMENT] `mimirtool promql format`: Format PromQL query with Prometheus' string or pretty-print formatter. #7742
* [ENHANCEMENT] Add `mimir-http-prefix` configuration to set the Mimir URL prefix when using legacy routes. #8069
* [ENHANCEMENT] Add option `--output-dir` to `mimirtool rules get` and `mimirtool rules print` to allow persisting rule groups to a file for edit and re-upload. #8142
* [BUGFIX] Fix panic in `loadgen` subcommand. #7629
* [BUGFIX] `mimirtool rules prepare`: do not add aggregation label to `on()` clause if already present in `group_left()` or `group_right()`. #7839
* [BUGFIX] Analyze Grafana: fix parsing queries with variables. #8062
* [BUGFIX] `mimirtool rules sync`: detect a change when the `query_offset` or the deprecated `evaluation_delay` configuration changes. #8297

### Mimir Continuous Test

* [CHANGE] `mimir-continuous-test` has been deprecated and replaced by a Mimir module that can be run as a target from the `mimir` binary using `mimir -target=continuous-test`. #7753
* [CHANGE] `-server.metrics-port` flag is no longer available for use in the module run of mimir-continuous-test, including the grafana/mimir-continuous-test Docker image which uses the new module. Configuring this port is still possible in the binary, which is deprecated. #7747
* [CHANGE] Allowed authenticatication to Mimir using both Tenant ID and basic/bearer auth #7619.
* [BUGFIX] Set `User-Agent` header for all requests sent from the testing client. #7607

### Query-tee

* [ENHANCEMENT] Log queries that take longer than `proxy.log-slow-query-response-threshold` when compared to other backends. #7346
* [ENHANCEMENT] Add two new metrics for measuring the relative duration between backends: #7782 #8013 #8330
  * `cortex_querytee_backend_response_relative_duration_seconds`
  * `cortex_querytee_backend_response_relative_duration_proportional`

### Documentation

* [CHANGE] Note that the _Play with Grafana Mimir_ tutorial directory path changed after the release of the video. #8319
* [ENHANCEMENT] Clarify Compactor and its storage volume when configured under Kubernetes. #7675
* [ENHANCEMENT] Add OTLP route to _Mimir routes by path_ runbooks section. #8074
* [ENHANCEMENT] Document option server.log-source-ips-full. #8268

### Tools

* [ENHANCEMENT] ulidtime: add option to show random part of ULID, timestamp in milliseconds and header. #7615
* [ENHANCEMENT] copyblocks: add a flag to configure part-size for multipart uploads in s3 client-side copying. #8292
* [ENHANCEMENT] copyblocks: enable pprof HTTP endpoints. #8292

## 2.12.0

### Grafana Mimir

* [CHANGE] Alertmanager: Deprecates the `v1` API. All `v1` API endpoints now respond with a JSON deprecation notice and a status code of `410`. All endpoints have a `v2` equivalent. The list of endpoints is: #7103
  * `<alertmanager-web.external-url>/api/v1/alerts`
  * `<alertmanager-web.external-url>/api/v1/receivers`
  * `<alertmanager-web.external-url>/api/v1/silence/{id}`
  * `<alertmanager-web.external-url>/api/v1/silences`
  * `<alertmanager-web.external-url>/api/v1/status`
* [CHANGE] Ingester: Increase default value of `-blocks-storage.tsdb.head-postings-for-matchers-cache-max-bytes` and `-blocks-storage.tsdb.block-postings-for-matchers-cache-max-bytes` to 100 MiB (previous default value was 10 MiB). #6764
* [CHANGE] Validate tenant IDs according to [documented behavior](https://grafana.com/docs/mimir/latest/configure/about-tenant-ids/) even when tenant federation is not enabled. Note that this will cause some previously accepted tenant IDs to be rejected such as those longer than 150 bytes or containing `|` characters. #6959
* [CHANGE] Ruler: don't use backoff retry on remote evaluation in case of `4xx` errors. #7004
* [CHANGE] Server: responses with HTTP 4xx status codes are now treated as errors and used in `status_code` label of request duration metric. #7045
* [CHANGE] Memberlist: change default for `-memberlist.stream-timeout` from `10s` to `2s`. #7076
* [CHANGE] Memcached: remove legacy `thanos_cache_memcached_*` and `thanos_memcached_*` prefixed metrics. Instead, Memcached and Redis cache clients now emit `thanos_cache_*` prefixed metrics with a `backend` label. #7076
* [CHANGE] Ruler: the following metrics, exposed when the ruler is configured to discover Alertmanager instances via service discovery, have been renamed: #7057
  * `prometheus_sd_failed_configs` renamed to `cortex_prometheus_sd_failed_configs`
  * `prometheus_sd_discovered_targets` renamed to `cortex_prometheus_sd_discovered_targets`
  * `prometheus_sd_received_updates_total` renamed to `cortex_prometheus_sd_received_updates_total`
  * `prometheus_sd_updates_delayed_total` renamed to `cortex_prometheus_sd_updates_delayed_total`
  * `prometheus_sd_updates_total` renamed to `cortex_prometheus_sd_updates_total`
  * `prometheus_sd_refresh_failures_total` renamed to `cortex_prometheus_sd_refresh_failures_total`
  * `prometheus_sd_refresh_duration_seconds` renamed to `cortex_prometheus_sd_refresh_duration_seconds`
* [CHANGE] Query-frontend: the default value for `-query-frontend.not-running-timeout` has been changed from 0 (disabled) to 2s. The configuration option has also been moved from "experimental" to "advanced". #7127
* [CHANGE] Store-gateway: to reduce disk contention on HDDs the default value for `blocks-storage.bucket-store.tenant-sync-concurrency` has been changed from `10` to `1` and the default value for `blocks-storage.bucket-store.block-sync-concurrency` has been changed from `20` to `4`. #7136
* [CHANGE] Store-gateway: Remove deprecated CLI flags `-blocks-storage.bucket-store.index-header-lazy-loading-enabled` and `-blocks-storage.bucket-store.index-header-lazy-loading-idle-timeout` and their corresponding YAML settings. Instead, use `-blocks-storage.bucket-store.index-header.lazy-loading-enabled` and `-blocks-storage.bucket-store.index-header.lazy-loading-idle-timeout`. #7521
* [CHANGE] Store-gateway: Mark experimental CLI flag `-blocks-storage.bucket-store.index-header.lazy-loading-concurrency` and its corresponding YAML settings as advanced. #7521
* [CHANGE] Store-gateway: Remove experimental CLI flag `-blocks-storage.bucket-store.index-header.sparse-persistence-enabled` since this is now the default behavior. #7535
* [CHANGE] All: set `-server.report-grpc-codes-in-instrumentation-label-enabled` to `true` by default, which enables reporting gRPC status codes as `status_code` labels in the `cortex_request_duration_seconds` metric. #7144
* [CHANGE] Distributor: report gRPC status codes as `status_code` labels in the `cortex_ingester_client_request_duration_seconds` metric by default. #7144
* [CHANGE] Distributor: CLI flag `-ingester.client.report-grpc-codes-in-instrumentation-label-enabled` has been deprecated, and its default value is set to `true`. #7144
* [CHANGE] Ingester: CLI flag `-ingester.return-only-grpc-errors` has been deprecated, and its default value is set to `true`. To ensure backwards compatibility, during a migration from a version prior to 2.11.0 to 2.12 or later, `-ingester.return-only-grpc-errors` should be set to `false`. Once all the components are migrated, the flag can be removed.   #7151
* [CHANGE] Ingester: the following CLI flags have been moved from "experimental" to "advanced": #7169
  * `-ingester.ring.token-generation-strategy`
  * `-ingester.ring.spread-minimizing-zones`
  * `-ingester.ring.spread-minimizing-join-ring-in-order`
* [CHANGE] Query-frontend: the default value of the CLI flag `-query-frontend.max-cache-freshness` (and its respective YAML configuration parameter) has been changed from `1m` to `10m`. #7161
* [CHANGE] Distributor: default the optimization `-distributor.write-requests-buffer-pooling-enabled` to `true`. #7165
* [CHANGE] Tracing: Move query information to span attributes instead of span logs. #7046
* [CHANGE] Distributor: the default value of circuit breaker's CLI flag `-ingester.client.circuit-breaker.cooldown-period` has been changed from `1m` to `10s`. #7310
* [CHANGE] Store-gateway: remove `cortex_bucket_store_blocks_loaded_by_duration`. `cortex_bucket_store_series_blocks_queried` is better suited for detecting when compactors are not able to keep up with the number of blocks to compact. #7309
* [CHANGE] Ingester, Distributor: the support for rejecting push requests received via gRPC before reading them into memory, enabled via `-ingester.limit-inflight-requests-using-grpc-method-limiter` and `-distributor.limit-inflight-requests-using-grpc-method-limiter`, is now stable and enabled by default. The configuration options have been deprecated and will be removed in Mimir 2.14. #7360
* [CHANGE] Distributor: Change`-distributor.enable-otlp-metadata-storage` flag's default to true, and deprecate it. The flag will be removed in Mimir 2.14. #7366
* [CHANGE] Store-gateway: Use a shorter TTL for cached items related to temporary blocks. #7407 #7534
* [CHANGE] Standardise exemplar label as "trace_id". #7475
* [CHANGE] The configuration option `-querier.max-query-into-future` has been deprecated and will be removed in Mimir 2.14. #7496
* [CHANGE] Distributor: the metric `cortex_distributor_sample_delay_seconds` has been deprecated and will be removed in Mimir 2.14. #7516
* [CHANGE] Query-frontend: The deprecated YAML setting `frontend.cache_unaligned_requests` has been moved to `limits.cache_unaligned_requests`. #7519
* [CHANGE] Querier: the CLI flag `-querier.minimize-ingester-requests` has been moved from "experimental" to "advanced". #7638
* [CHANGE] Ingester: allow only POST method on `/ingester/shutdown`, as previously it was too easy to accidentally trigger through GET requests. At the same time, add an option to keep the existing behavior by introducing an `-api.get-request-for-ingester-shutdown-enabled` flag. This flag will be removed in Mimir 2.15. #7707
* [FEATURE] Introduce `-server.log-source-ips-full` option to log all IPs from `Forwarded`, `X-Real-IP`, `X-Forwarded-For` headers. #7250
* [FEATURE] Introduce `-tenant-federation.max-tenants` option to limit the max number of tenants allowed for requests when federation is enabled. #6959
* [FEATURE] Cardinality API: added a new `count_method` parameter which enables counting active label names. #7085
* [FEATURE] Querier / query-frontend: added `-querier.promql-experimental-functions-enabled` CLI flag (and respective YAML config option) to enable experimental PromQL functions. The experimental functions introduced are: `mad_over_time()`, `sort_by_label()` and `sort_by_label_desc()`. #7057
* [FEATURE] Alertmanager API: added `-alertmanager.grafana-alertmanager-compatibility-enabled` CLI flag (and respective YAML config option) to enable an experimental API endpoints that support the migration of the Grafana Alertmanager. #7057
* [FEATURE] Alertmanager: Added `-alertmanager.utf8-strict-mode-enabled` to control support for any UTF-8 character as part of Alertmanager configuration/API matchers and labels. It's default value is set to `false`. #6898
* [FEATURE] Querier: added `histogram_avg()` function support to PromQL. #7293
* [FEATURE] Ingester: added `-blocks-storage.tsdb.timely-head-compaction` flag, which enables more timely head compaction, and defaults to `false`. #7372
* [FEATURE] Compactor: Added `/compactor/tenants` and `/compactor/tenant/{tenant}/planned_jobs` endpoints that provide functionality that was provided by `tools/compaction-planner` -- listing of planned compaction jobs based on tenants' bucket index. #7381
* [FEATURE] Add experimental support for streaming response bodies from queriers to frontends via `-querier.response-streaming-enabled`. This is currently only supported for the `/api/v1/cardinality/active_series` endpoint. #7173
* [FEATURE] Release: Added mimir distroless docker image. #7371
* [FEATURE] Add support for the new grammar of `{"metric_name", "l1"="val"}` to promql and some of the exposition formats. #7475 #7541
* [ENHANCEMENT] Distributor: Add a new metric `cortex_distributor_otlp_requests_total` to track the total number of OTLP requests. #7385
* [ENHANCEMENT] Vault: add lifecycle manager for token used to authenticate to Vault. This ensures the client token is always valid. Includes a gauge (`cortex_vault_token_lease_renewal_active`) to check whether token renewal is active, and the counters `cortex_vault_token_lease_renewal_success_total` and `cortex_vault_auth_success_total` to see the total number of successful lease renewals / authentications. #7337
* [ENHANCEMENT] Store-gateway: add no-compact details column on store-gateway tenants admin UI. #6848
* [ENHANCEMENT] PromQL: ignore small errors for bucketQuantile #6766
* [ENHANCEMENT] Distributor: improve efficiency of some errors #6785
* [ENHANCEMENT] Ruler: exclude vector queries from being tracked in `cortex_ruler_queries_zero_fetched_series_total`. #6544
* [ENHANCEMENT] Ruler: local storage backend now supports reading a rule group via `/config/api/v1/rules/{namespace}/{groupName}` configuration API endpoint. #6632
* [ENHANCEMENT] Query-Frontend and Query-Scheduler: split tenant query request queues by query component with `query-frontend.additional-query-queue-dimensions-enabled` and `query-scheduler.additional-query-queue-dimensions-enabled`. #6772
* [ENHANCEMENT] Distributor: support disabling metric relabel rules per-tenant via the flag `-distributor.metric-relabeling-enabled` or associated YAML. #6970
* [ENHANCEMENT] Distributor: `-distributor.remote-timeout` is now accounted from the first ingester push request being sent. #6972
* [ENHANCEMENT] Storage Provider: `-<prefix>.s3.sts-endpoint` sets a custom endpoint for AWS Security Token Service (AWS STS) in s3 storage provider. #6172
* [ENHANCEMENT] Querier: add `cortex_querier_queries_storage_type_total ` metric that indicates how many queries have executed for a source, ingesters or store-gateways. Add `cortex_querier_query_storegateway_chunks_total` metric to count the number of chunks fetched from a store gateway. #7099,#7145
* [ENHANCEMENT] Query-frontend: add experimental support for sharding active series queries via `-query-frontend.shard-active-series-queries`. #6784
* [ENHANCEMENT] Distributor: set `-distributor.reusable-ingester-push-workers=2000` by default and mark feature as `advanced`. #7128
* [ENHANCEMENT] All: set `-server.grpc.num-workers=100` by default and mark feature as `advanced`. #7131
* [ENHANCEMENT] Distributor: invalid metric name error message gets cleaned up to not include non-ascii strings. #7146
* [ENHANCEMENT] Store-gateway: add `source`, `level`, and `out_or_order` to `cortex_bucket_store_series_blocks_queried` metric that indicates the number of blocks that were queried from store gateways by block metadata. #7112 #7262 #7267
* [ENHANCEMENT] Compactor: After updating bucket-index, compactor now also computes estimated number of compaction jobs based on current bucket-index, and reports the result in `cortex_bucket_index_estimated_compaction_jobs` metric. If computation of jobs fails, `cortex_bucket_index_estimated_compaction_jobs_errors_total` is updated instead. #7299
* [ENHANCEMENT] Mimir: Integrate profiling into tracing instrumentation. #7363
* [ENHANCEMENT] Alertmanager: Adds metric `cortex_alertmanager_notifications_suppressed_total` that counts the total number of notifications suppressed for being silenced, inhibited, outside of active time intervals or within muted time intervals. #7384
* [ENHANCEMENT] Query-scheduler: added more buckets to `cortex_query_scheduler_queue_duration_seconds` histogram metric, in order to better track queries staying in the queue for longer than 10s. #7470
* [ENHANCEMENT] A `type` label is added to `prometheus_tsdb_head_out_of_order_samples_appended_total` metric. #7475
* [ENHANCEMENT] Distributor: Optimize OTLP endpoint. #7475
* [ENHANCEMENT] API: Use github.com/klauspost/compress for faster gzip and deflate compression of API responses. #7475
* [ENHANCEMENT] Ingester: Limiting on owned series (`-ingester.use-ingester-owned-series-for-limits`) now prevents discards in cases where a tenant is sharded across all ingesters (or shuffle sharding is disabled) and the ingester count increases. #7411
* [ENHANCEMENT] Block upload: include converted timestamps in the error message if block is from the future. #7538
* [ENHANCEMENT] Query-frontend: Introduce `-query-frontend.active-series-write-timeout` to allow configuring the server-side write timeout for active series requests. #7553 #7569
* [BUGFIX] Ingester: don't ignore errors encountered while iterating through chunks or samples in response to a query request. #6451
* [BUGFIX] Fix issue where queries can fail or omit OOO samples if OOO head compaction occurs between creating a querier and reading chunks #6766
* [BUGFIX] Fix issue where concatenatingChunkIterator can obscure errors #6766
* [BUGFIX] Fix panic during tsdb Commit #6766
* [BUGFIX] tsdb/head: wlog exemplars after samples #6766
* [BUGFIX] Ruler: fix issue where "failed to remotely evaluate query expression, will retry" messages are logged without context such as the trace ID and do not appear in trace events. #6789
* [BUGFIX] Ruler: do not retry requests to remote querier when server's response exceeds its configured max payload size. #7216
* [BUGFIX] Querier: fix issue where spans in query request traces were not nested correctly. #6893
* [BUGFIX] Fix issue where all incoming HTTP requests have duplicate trace spans. #6920
* [BUGFIX] Querier: do not retry requests to store-gateway when a query gets canceled. #6934
* [BUGFIX] Querier: return 499 status code instead of 500 when a request to remote read endpoint gets canceled. #6934
* [BUGFIX] Querier: fix issue where `-querier.max-fetched-series-per-query` is not applied to `/series` endpoint if the series are loaded from ingesters. #7055
* [BUGFIX] Distributor: fix issue where `-distributor.metric-relabeling-enabled` may cause distributors to panic #7176
* [BUGFIX] Distributor: fix issue where `-distributor.metric-relabeling-enabled` may cause distributors to write unsorted labels and corrupt blocks #7326
* [BUGFIX] Query-frontend: the `cortex_query_frontend_queries_total` report incorrectly reported `op="query"` for any request which wasn't a range query. Now the `op` label value can be one of the following: #7207
  * `query`: instant query
  * `query_range`: range query
  * `cardinality`: cardinality query
  * `label_names_and_values`: label names / values query
  * `active_series`: active series query
  * `other`: any other request
* [BUGFIX] Fix performance regression introduced in Mimir 2.11.0 when uploading blocks to AWS S3. #7240
* [BUGFIX] Query-frontend: fix race condition when sharding active series is enabled (see above) and response is compressed with snappy. #7290
* [BUGFIX] Query-frontend: "query stats" log unsuccessful replies from downstream as "failed". #7296
* [BUGFIX] Packaging: remove reload from systemd file as mimir does not take into account SIGHUP. #7345
* [BUGFIX] Compactor: do not allow out-of-order blocks to prevent timely compaction. #7342
* [BUGFIX] Update `google.golang.org/grpc` to resolve occasional issues with gRPC server closing its side of connection before it was drained by the client. #7380
* [BUGFIX] Query-frontend: abort response streaming for `active_series` requests when the request context is canceled. #7378
* [BUGFIX] Compactor: improve compaction of sporadic blocks. #7329
* [BUGFIX] Ruler: fix regression that caused client errors to be tracked in `cortex_ruler_write_requests_failed_total` metric. #7472
* [BUGFIX] promql: Fix Range selectors with an @ modifier are wrongly scoped in range queries. #7475
* [BUGFIX] Fix metadata API using wrong JSON field names. #7475
* [BUGFIX] Ruler: fix native histogram recording rule result corruption. #7552
* [BUGFIX] Querier: fix HTTP status code translations for remote read requests. Previously, remote-read had conflicting behaviours: when returning samples all internal errors were translated to HTTP 400; when returning chunks all internal errors were translated to HTTP 500. #7487
* [BUGFIX] Query-frontend: Fix memory leak on every request. #7654

### Mixin

* [CHANGE] The `job` label matcher for distributor and gateway have been extended to include any deployment matching `distributor.*` and `cortex-gw.*` respectively. This change allows to match custom and multi-zone distributor and gateway deployments too. #6817
* [ENHANCEMENT] Dashboards: Add panels for alertmanager activity of a tenant #6826
* [ENHANCEMENT] Dashboards: Add graphs to "Slow Queries" dashboard. #6880
* [ENHANCEMENT] Dashboards: Update all deprecated "graph" panels to "timeseries" panels. #6864 #7413 #7457
* [ENHANCEMENT] Dashboards: Make most columns in "Slow Queries" sortable. #7000
* [ENHANCEMENT] Dashboards: Render graph panels at full resolution as opposed to at half resolution. #7027
* [ENHANCEMENT] Dashboards: show query-scheduler queue length on "Reads" and "Remote Ruler Reads" dashboards. #7088
* [ENHANCEMENT] Dashboards: Add estimated number of compaction jobs to "Compactor", "Tenants" and "Top tenants" dashboards. #7449 #7481
* [ENHANCEMENT] Recording rules: add native histogram recording rules to `cortex_request_duration_seconds`. #7528
* [ENHANCEMENT] Dashboards: Add total owned series, and per-ingester in-memory and owned series to "Tenants" dashboard. #7511
* [BUGFIX] Dashboards: drop `step` parameter from targets as it is not supported. #7157
* [BUGFIX] Recording rules: drop rules for metrics removed in 2.0: `cortex_memcache_request_duration_seconds` and `cortex_cache_request_duration_seconds`. #7514

### Jsonnet

* [CHANGE] Distributor: Increase `JAEGER_REPORTER_MAX_QUEUE_SIZE` from the default (100) to 1000, to avoid dropping tracing spans. #7259
* [CHANGE] Querier: Increase `JAEGER_REPORTER_MAX_QUEUE_SIZE` from 1000 to 5000, to avoid dropping tracing spans. #6764
* [CHANGE] rollout-operator: remove default CPU limit. #7066
* [CHANGE] Store-gateway: Increase `JAEGER_REPORTER_MAX_QUEUE_SIZE` from the default (100) to 1000, to avoid dropping tracing spans. #7068
* [CHANGE] Query-frontend, ingester, ruler, backend and write instances: Increase `JAEGER_REPORTER_MAX_QUEUE_SIZE` from the default (100), to avoid dropping tracing spans. #7086
* [CHANGE] Ring: relaxed the hash ring heartbeat period and timeout for distributor, ingester, store-gateway and compactor: #6860
  * `-distributor.ring.heartbeat-period` set to `1m`
  * `-distributor.ring.heartbeat-timeout` set to `4m`
  * `-ingester.ring.heartbeat-period` set to `2m`
  * `-store-gateway.sharding-ring.heartbeat-period` set to `1m`
  * `-store-gateway.sharding-ring.heartbeat-timeout` set to `4m`
  * `-compactor.ring.heartbeat-period` set to `1m`
  * `-compactor.ring.heartbeat-timeout` set to `4m`
* [CHANGE] Ruler-querier: the topology spread constrain max skew is now configured through the configuration option `ruler_querier_topology_spread_max_skew` instead of `querier_topology_spread_max_skew`. #7204
* [CHANGE] Distributor: `-server.grpc.keepalive.max-connection-age` lowered from `2m` to `60s` and configured `-shutdown-delay=90s` and termination grace period to `100` seconds in order to reduce the chances of failed gRPC write requests when distributors gracefully shutdown. #7361
* [FEATURE] Added support for the following root-level settings to configure the list of matchers to apply to node affinity: #6782 #6829
  * `alertmanager_node_affinity_matchers`
  * `compactor_node_affinity_matchers`
  * `continuous_test_node_affinity_matchers`
  * `distributor_node_affinity_matchers`
  * `ingester_node_affinity_matchers`
  * `ingester_zone_a_node_affinity_matchers`
  * `ingester_zone_b_node_affinity_matchers`
  * `ingester_zone_c_node_affinity_matchers`
  * `mimir_backend_node_affinity_matchers`
  * `mimir_backend_zone_a_node_affinity_matchers`
  * `mimir_backend_zone_b_node_affinity_matchers`
  * `mimir_backend_zone_c_node_affinity_matchers`
  * `mimir_read_node_affinity_matchers`
  * `mimir_write_node_affinity_matchers`
  * `mimir_write_zone_a_node_affinity_matchers`
  * `mimir_write_zone_b_node_affinity_matchers`
  * `mimir_write_zone_c_node_affinity_matchers`
  * `overrides_exporter_node_affinity_matchers`
  * `querier_node_affinity_matchers`
  * `query_frontend_node_affinity_matchers`
  * `query_scheduler_node_affinity_matchers`
  * `rollout_operator_node_affinity_matchers`
  * `ruler_node_affinity_matchers`
  * `ruler_node_affinity_matchers`
  * `ruler_querier_node_affinity_matchers`
  * `ruler_query_frontend_node_affinity_matchers`
  * `ruler_query_scheduler_node_affinity_matchers`
  * `store_gateway_node_affinity_matchers`
  * `store_gateway_node_affinity_matchers`
  * `store_gateway_zone_a_node_affinity_matchers`
  * `store_gateway_zone_b_node_affinity_matchers`
  * `store_gateway_zone_c_node_affinity_matchers`
* [FEATURE] Ingester: Allow automated zone-by-zone downscaling, that can be enabled via the `ingester_automated_downscale_enabled` flag. It is disabled by default. #6850
* [ENHANCEMENT] Alerts: Add `MimirStoreGatewayTooManyFailedOperations` warning alert that triggers when Mimir store-gateway report error when interacting with the object storage. #6831
* [ENHANCEMENT] Querier HPA: improved scaling metric and scaling policies, in order to scale up and down more gradually. #6971
* [ENHANCEMENT] Rollout-operator: upgraded to v0.13.0. #7469
* [ENHANCEMENT] Rollout-operator: add tracing configuration to rollout-operator container (when tracing is enabled and configured). #7469
* [ENHANCEMENT] Query-frontend: configured `-shutdown-delay`, `-server.grpc.keepalive.max-connection-age` and termination grace period to reduce the likelihood of queries hitting terminated query-frontends. #7129
* [ENHANCEMENT] Autoscaling: add support for KEDA's `ignoreNullValues` option for Prometheus scaler. #7471
* [BUGFIX] Update memcached-exporter to 0.14.1 due to CVE-2023-39325. #6861

### Mimirtool

* [FEATURE] Add command `migrate-utf8` to migrate Alertmanager configurations for Alertmanager versions 0.27.0 and later. #7383
* [ENHANCEMENT] Add template render command to render locally a template. #7325
* [ENHANCEMENT] Add `--extra-headers` option to `mimirtool rules` command to add extra headers to requests for auth. #7141
* [ENHANCEMENT] Analyze Prometheus: set tenant header. #6737
* [ENHANCEMENT] Add argument `--output-dir` to `mimirtool alertmanager get` where the config and templates will be written to and can be loaded via `mimirtool alertmanager load` #6760
* [BUGFIX] Analyze rule-file: .metricsUsed field wasn't populated. #6953

### Mimir Continuous Test

* [ENHANCEMENT] Include comparison of all expected and actual values when any float sample does not match. #6756

### Query-tee

* [BUGFIX] Fix issue where `Host` HTTP header was not being correctly changed for the proxy targets. #7386
* [ENHANCEMENT] Allow using the value of X-Scope-OrgID for basic auth username in the forwarded request if URL username is set as `__REQUEST_HEADER_X_SCOPE_ORGID__`. #7452

### Documentation

* [CHANGE] No longer mark OTLP distributor endpoint as experimental. #7348
* [ENHANCEMENT] Added runbook for `KubePersistentVolumeFillingUp` alert. #7297
* [ENHANCEMENT] Add Grafana Cloud recommendations to OTLP documentation. #7375
* [BUGFIX] Fixed typo on single zone->zone aware replication Helm page. #7327

### Tools

* [CHANGE] copyblocks: The flags for copyblocks have been changed to align more closely with other tools. #6607
* [CHANGE] undelete-blocks: undelete-blocks-gcs has been removed and replaced with undelete-blocks, which supports recovering deleted blocks in versioned buckets from ABS, GCS, and S3-compatible object storage. #6607
* [FEATURE] copyprefix: Add tool to copy objects between prefixes. Supports ABS, GCS, and S3-compatible object storage. #6607

## 2.11.0

### Grafana Mimir

* [CHANGE] The following deprecated configurations have been removed: #6673 #6779 #6808 #6814
  * `-querier.iterators`
  * `-querier.batch-iterators`
  * `-blocks-storage.bucket-store.max-chunk-pool-bytes`
  * `-blocks-storage.bucket-store.chunk-pool-min-bucket-size-bytes`
  * `-blocks-storage.bucket-store.chunk-pool-max-bucket-size-bytes`
  * `-blocks-storage.bucket-store.bucket-index.enabled`
* [CHANGE] Querier: Split worker GRPC config into separate client configs for the frontend and scheduler to allow TLS to be configured correctly when specifying the `tls_server_name`. The GRPC config specified under `-querier.frontend-client.*` will no longer apply to the scheduler client, and will need to be set explicitly under `-querier.scheduler-client.*`. #6445 #6573
* [CHANGE] Store-gateway: enable sparse index headers by default. Sparse index headers reduce the time to load an index header up to 90%. #6005
* [CHANGE] Store-gateway: lazy-loading concurrency limit default value is now 4. #6004
* [CHANGE] General: enabled `-log.buffered` by default. The `-log.buffered` has been deprecated and will be removed in Mimir 2.13. #6131
* [CHANGE] Ingester: changed default `-blocks-storage.tsdb.series-hash-cache-max-size-bytes` setting from `1GB` to `350MB`. The new default cache size is enough to store the hashes for all series in a ingester, assuming up to 2M in-memory series per ingester and using the default 13h retention period for local TSDB blocks in the ingesters. #6130
* [CHANGE] Query-frontend: removed `cortex_query_frontend_workers_enqueued_requests_total`. Use `cortex_query_frontend_enqueue_duration_seconds_count` instead. #6121
* [CHANGE] Ingester / querier: enable ingester to querier chunks streaming by default and mark it as stable. #6174
* [CHANGE] Ingester / querier: enable ingester query request minimisation by default and mark it as stable. #6174
* [CHANGE] Ingester: changed the default value for the experimental configuration parameter `-blocks-storage.tsdb.early-head-compaction-min-estimated-series-reduction-percentage` from 10 to 15. #6186
* [CHANGE] Ingester: `/ingester/push` HTTP endpoint has been removed. This endpoint was added for testing and troubleshooting, but was never documented or used for anything. #6299
* [CHANGE] Experimental setting `-log.rate-limit-logs-per-second-burst` renamed to `-log.rate-limit-logs-burst-size`. #6230
* [CHANGE] Ingester: by setting the newly introduced experimental CLI flag `-ingester.return-only-grpc-errors` to true, ingester will return only gRPC errors. #6443 #6680 #6723
* [CHANGE] Upgrade Node.js to v20. #6540
* [CHANGE] Querier: `cortex_querier_blocks_consistency_checks_failed_total` is now incremented when a block couldn't be queried from any attempted store-gateway as opposed to incremented after each attempt. Also `cortex_querier_blocks_consistency_checks_total` is incremented once per query as opposed to once per attempt (with 3 attempts). #6590
* [CHANGE] Ingester: Modify utilization based read path limiter to base memory usage on Go heap size. #6584
* [FEATURE] Distributor: added option `-distributor.retry-after-header.enabled` to include the `Retry-After` header in recoverable error responses. #6608
* [FEATURE] Query-frontend: add experimental support for query blocking. Queries are blocked on a per-tenant basis and is configured via the limit `blocked_queries`. #5609
* [FEATURE] Vault: Added support for new Vault authentication methods: `AppRole`, `Kubernetes`, `UserPass` and `Token`. #6143
* [FEATURE] Add experimental endpoint `/api/v1/cardinality/active_series` to return the set of active series for a given selector. #6536 #6619 #6651 #6667 #6717
* [FEATURE] Added `-<prefix>.s3.part-size` flag to configure the S3 minimum file size in bytes used for multipart uploads. #6592
* [FEATURE] Add the experimental `-<prefix>.s3.send-content-md5` flag (defaults to `false`) to configure S3 Put Object requests to send a `Content-MD5` header. Setting this flag is not recommended unless your object storage does not support checksums. #6622
* [FEATURE] Distributor: add an experimental flag `-distributor.reusable-ingester-push-worker` that can be used to pre-allocate a pool of workers to be used to send push requests to the ingesters. #6660
* [FEATURE] Distributor: Support enabling of automatically generated name suffixes for metrics ingested via OTLP, through the flag `-distributor.otel-metric-suffixes-enabled`. #6542
* [FEATURE] Ingester: ingester can now track which of the user's series the ingester actually owns according to the ring, and only consider owned series when checking for user series limit. This helps to avoid hitting the user's series limit when scaling up ingesters or changing user's ingester shard size. Feature is currently experimental, and disabled by default. It can be enabled by setting `-ingester.use-ingester-owned-series-for-limits` (to use owned series for limiting). This is currently limited to multi-zone ingester setup, with replication factor being equal to number of zones. #6718 #7087
* [ENHANCEMENT] Query-frontend: don't treat cancel as an error. #4648
* [ENHANCEMENT] Ingester: exported summary `cortex_ingester_inflight_push_requests_summary` tracking total number of inflight requests in percentile buckets. #5845
* [ENHANCEMENT] Query-scheduler: add `cortex_query_scheduler_enqueue_duration_seconds` metric that records the time taken to enqueue or reject a query request. #5879
* [ENHANCEMENT] Query-frontend: add `cortex_query_frontend_enqueue_duration_seconds` metric that records the time taken to enqueue or reject a query request. When query-scheduler is in use, the metric has the `scheduler_address` label to differentiate the enqueue duration by query-scheduler backend. #5879 #6087 #6120
* [ENHANCEMENT] Store-gateway: add metric `cortex_bucket_store_blocks_loaded_by_duration` for counting the loaded number of blocks based on their duration. #6074  #6129
* [ENHANCEMENT] Expose `/sync/mutex/wait/total:seconds` Go runtime metric as `go_sync_mutex_wait_total_seconds_total` from all components. #5879
* [ENHANCEMENT] Query-scheduler: improve latency with many concurrent queriers. #5880
* [ENHANCEMENT] Ruler: add new per-tenant `cortex_ruler_queries_zero_fetched_series_total` metric to track rules that fetched no series. #5925
* [ENHANCEMENT] Implement support for `limit`, `limit_per_metric` and `metric` parameters for `<Prometheus HTTP prefix>/api/v1/metadata` endpoint. #5890
* [ENHANCEMENT] Distributor: add experimental support for storing metadata when ingesting metrics via OTLP. This makes metrics description and type available when ingesting metrics via OTLP. Enable with `-distributor.enable-otlp-metadata-storage=true`. #5693 #6035 #6254
* [ENHANCEMENT] Ingester: added support for sampling errors, which can be enabled by setting `-ingester.error-sample-rate`. This way each error will be logged once in the configured number of times. All the discarded samples will still be tracked by the `cortex_discarded_samples_total` metric. #5584 #6014
* [ENHANCEMENT] Ruler: Fetch secrets used to configure TLS on the Alertmanager client from Vault when `-vault.enabled` is true. #5239
* [ENHANCEMENT] Query-frontend: added query-sharding support for `group by` aggregation queries. #6024
* [ENHANCEMENT] Fetch secrets used to configure server-side TLS from Vault when `-vault.enabled` is true. #6052.
* [ENHANCEMENT] Packaging: add logrotate config file. #6142
* [ENHANCEMENT] Ingester: add the experimental configuration options `-blocks-storage.tsdb.head-postings-for-matchers-cache-max-bytes` and `-blocks-storage.tsdb.block-postings-for-matchers-cache-max-bytes` to enforce a limit in bytes on the `PostingsForMatchers()` cache used by ingesters (the cache limit is per TSDB head and block basis, not a global one). The experimental configuration options `-blocks-storage.tsdb.head-postings-for-matchers-cache-size` and `-blocks-storage.tsdb.block-postings-for-matchers-cache-size` have been deprecated. #6151
* [ENHANCEMENT] Ingester: use the `PostingsForMatchers()` in-memory cache for label values queries with matchers too. #6151
* [ENHANCEMENT] Ingester / store-gateway: optimized regex matchers. #6168 #6250
* [ENHANCEMENT] Distributor: Include ingester IDs in circuit breaker related metrics and logs. #6206
* [ENHANCEMENT] Querier: improve errors and logging when streaming chunks from ingesters and store-gateways. #6194 #6309
* [ENHANCEMENT] Querier: Add `cortex_querier_federation_exemplar_tenants_queried` and `cortex_querier_federation_tenants_queried` metrics to track the number of tenants queried by multi-tenant queries. #6374 #6409
* [ENHANCEMENT] All: added an experimental `-server.grpc.num-workers` flag that configures the number of long-living workers used to process gRPC requests. This could decrease the CPU usage by reducing the number of stack allocations. #6311
* [ENHANCEMENT] All: improved IPv6 support by using the proper host:port formatting. #6311
* [ENHANCEMENT] Querier: always return error encountered during chunks streaming, rather than `the stream has already been exhausted`. #6345 #6433
* [ENHANCEMENT] Query-frontend: add `instance_enable_ipv6` to support IPv6. #6111
* [ENHANCEMENT] Store-gateway: return same detailed error messages as queriers when chunks or series limits are reached. #6347
* [ENHANCEMENT] Querier: reduce memory consumed for queries that hit store-gateways. #6348
* [ENHANCEMENT] Ruler: include corresponding trace ID with log messages associated with rule evaluation. #6379 #6520
* [ENHANCEMENT] Querier: clarify log messages and span events emitted while querying ingesters, and include both ingester name and address when relevant. #6381
* [ENHANCEMENT] Memcached: introduce new experimental configuration parameters `-<prefix>.memcached.write-buffer-size-bytes` `-<prefix>.memcached.read-buffer-size-bytes` to customise the memcached client write and read buffer size (the buffer is allocated for each memcached connection). #6468
* [ENHANCEMENT] Ingester, Distributor: added experimental support for rejecting push requests received via gRPC before reading them into memory, if ingester or distributor is unable to accept the request. This is activated by using `-ingester.limit-inflight-requests-using-grpc-method-limiter` for ingester, and `-distributor.limit-inflight-requests-using-grpc-method-limiter` for distributor. #5976 #6300
* [ENHANCEMENT] Add capability in store-gateways to accept number of tokens through config. `-store-gateway.sharding-ring.num-tokens`, `default-value=512` #4863
* [ENHANCEMENT] Query-frontend: return warnings generated during query evaluation. #6391
* [ENHANCEMENT] Server: Add the option `-server.http-read-header-timeout` to enable specifying a timeout for reading HTTP request headers. It defaults to 0, in which case reading of headers can take up to `-server.http-read-timeout`, leaving no time for reading body, if there's any. #6517
* [ENHANCEMENT] Add connection-string option, `-<prefix>.azure.connection-string`, for Azure Blob Storage. #6487
* [ENHANCEMENT] Ingester: Add `-ingester.instance-limits.max-inflight-push-requests-bytes`. This limit protects the ingester against requests that together may cause an OOM. #6492
* [ENHANCEMENT] Ingester: add new per-tenant `cortex_ingester_local_limits` metric to expose the calculated local per-tenant limits seen at each ingester. Exports the local per-tenant series limit with label `{limit="max_global_series_per_user"}` #6403
* [ENHANCEMENT] Query-frontend: added "queue_time_seconds" field to "query stats" log. This is total time that query and subqueries spent in the queue, before queriers picked it up. #6537
* [ENHANCEMENT] Server: Add `-server.report-grpc-codes-in-instrumentation-label-enabled` CLI flag to specify whether gRPC status codes should be used in `status_code` label of `cortex_request_duration_seconds` metric. It defaults to false, meaning that successful and erroneous gRPC status codes are represented with `success` and `error` respectively. #6562
* [ENHANCEMENT] Server: Add `-ingester.client.report-grpc-codes-in-instrumentation-label-enabled` CLI flag to specify whether gRPC status codes should be used in `status_code` label of `cortex_ingester_client_request_duration_seconds` metric. It defaults to false, meaning that successful and erroneous gRPC status codes are represented with `2xx` and `error` respectively. #6562
* [ENHANCEMENT] Server: Add `-server.http-log-closed-connections-without-response-enabled` option to log details about connections to HTTP server that were closed before any data was sent back. This can happen if client doesn't manage to send complete HTTP headers before timeout. #6612
* [ENHANCEMENT] Query-frontend: include length of query, time since the earliest and latest points of a query, time since the earliest and latest points of a query, cached/uncached bytes in "query stats" logs. Time parameters (start/end/time) are always formatted as RFC3339 now. #6473 #6477 #6709 #6710
* [ENHANCEMENT] Query-frontend: `-query-frontend.align-queries-with-step` has been moved from a global flag to a per-tenant override. #6714
* [ENHANCEMENT] Distributor: added support for reducing the resolution of native histogram samples upon ingestion if the sample has too many buckets compared to `-validation.max-native-histogram-buckets`. This is enabled by default and can be turned off by setting `-validation.reduce-native-histogram-over-max-buckets` to `false`. #6535
* [ENHANCEMENT] Query-frontend: optionally wait for the frontend to complete startup if requests are received while the frontend is still starting. Disabled by default, set `-query-frontend.not-running-timeout` to a non-zero value to enable. #6621
* [ENHANCEMENT] Distributor: Include source IPs in OTLP push handler logs. #6652
* [ENHANCEMENT] Query-frontend: return clearer error message when a query request is received while shutting down. #6675
* [ENHANCEMENT] Querier: return clearer error message when a query request is cancelled by the caller. #6697
* [ENHANCEMENT] Compactor: Mark corrupted blocks for no-compaction to avoid blocking compactor future runs. #6588
* [ENHANCEMENT] Distributor: Added an experimental configuration option `distributor.ingestion-burst-factor` that overrides the `distributor.ingestion-burst-size` option if set. The `distributor.ingestion-burst-factor` is used to set the underlying ingestion rate limiter token bucket's burst size to a multiple of the per distributor `distributor.ingestion-rate-limit` and the `distributor.ingestion-burst-factor`. This is disabled by default. #6662
* [ENHANCEMENT] Add debug message to track tenants sending queries that are not able to benefit from caches. #6732
* [BUGFIX] Distributor: return server overload error in the event of exceeding the ingestion rate limit. #6549
* [BUGFIX] Ring: Ensure network addresses used for component hash rings are formatted correctly when using IPv6. #6068
* [BUGFIX] Query-scheduler: don't retain connections from queriers that have shut down, leading to gradually increasing enqueue latency over time. #6100 #6145
* [BUGFIX] Ingester: prevent query logic from continuing to execute after queries are canceled. #6085
* [BUGFIX] Ensure correct nesting of children of the `querier.Select` tracing span. #6085
* [BUGFIX] Packaging: fix preremove script preventing upgrades on RHEL based OS. #6067
* [BUGFIX] Querier: return actual error rather than `attempted to read series at index XXX from stream, but the stream has already been exhausted` (or even no error at all) when streaming chunks from ingesters or store-gateways is enabled and an error occurs while streaming chunks. #6346
* [BUGFIX] Querier: reduce log volume when querying ingesters with zone-awareness enabled and one or more instances in a single zone unavailable. #6381
* [BUGFIX] Querier: don't try to query further ingesters if ingester query request minimization is enabled and a query limit is reached as a result of the responses from the initial set of ingesters. #6402
* [BUGFIX] Ingester: Don't cache context cancellation error when querying. #6446
* [BUGFIX] Ingester: don't ignore errors encountered while iterating through chunks or samples in response to a query request. #6469
* [BUGFIX] All: fix issue where traces for some inter-component gRPC calls would incorrectly show the call as failing due to cancellation. #6470
* [BUGFIX] Querier: correctly mark streaming requests to ingesters or store-gateways as successful, not cancelled, in metrics and traces. #6471 #6505
* [BUGFIX] Querier: fix issue where queries fail with "context canceled" error when an ingester or store-gateway fails healthcheck while the query is in progress. #6550
* [BUGFIX] Tracing: When creating an OpenTelemetry tracing span, add it to the context for later retrieval. #6614
* [BUGFIX] Querier: always report query results to query-frontends, even when cancelled, to ensure query-frontends don't wait for results that will otherwise never arrive. #6703
* [BUGFIX] Querier: attempt to query ingesters in PENDING state, to reduce the likelihood that scaling up the number of ingesters in multiple zones simultaneously causes a read outage. #6726 #6727
* [BUGFIX] Querier: don't cancel inflight queries from a query-scheduler if the stream between the querier and query-scheduler is broken. #6728
* [BUGFIX] Store-gateway: Fix double-counting of some duration metrics. #6616
* [BUGFIX] Fixed possible series matcher corruption leading to wrong series being included in query results. #6884

### Mixin

* [CHANGE] Dashboards: enabled reporting gRPC codes as `status_code` label in Mimir dashboards. In case of gRPC calls, the successful `status_code` label on `cortex_request_duration_seconds` and gRPC client request duration metrics has changed from 'success' and '2xx' to 'OK'. #6561
* [CHANGE] Alerts: remove `MimirGossipMembersMismatch` alert and replace it with `MimirGossipMembersTooHigh` and `MimirGossipMembersTooLow` alerts that should have a higher signal-to-noise ratio. #6508
* [ENHANCEMENT] Dashboards: Optionally show rejected requests on Mimir Writes dashboard. Useful when used together with "early request rejection" in ingester and distributor. #6132 #6556
* [ENHANCEMENT] Alerts: added a critical alert for `CompactorSkippedBlocksWithOutOfOrderChunks` when multiple blocks are affected. #6410
* [ENHANCEMENT] Dashboards: Added the min-replicas for autoscaling dashboards. #6528
* [ENHANCEMENT] Dashboards: Show queries per second for the `/api/v1/cardinality/` endpoints on the "Overview" dashboard. #6720
* [BUGFIX] Alerts: fixed issue where `GossipMembersMismatch` warning message referred to per-instance labels that were not produced by the alert query. #6146
* [BUGFIX] Dashboards: Fix autoscaling dashboard panels for KEDA > 2.9. [Requires scraping the KEDA operator for metrics since they moved](https://github.com/kedacore/keda/issues/3972). #6528
* [BUGFIX] Alerts: Fix autoscaling alerts for KEDA > 2.9. [Requires scraping the KEDA operator for metrics since they moved](https://github.com/kedacore/keda/issues/3972). #6528

### Jsonnet

* [CHANGE] Ingester: reduce `-server.grpc-max-concurrent-streams` to 500. #5666
* [CHANGE] Changed default `_config.cluster_domain` from `cluster.local` to `cluster.local.` to reduce the number of DNS lookups made by Mimir. #6389
* [CHANGE] Query-frontend: changed default `_config.autoscaling_query_frontend_cpu_target_utilization` from `1` to `0.75`. #6395
* [CHANGE] Distributor: Increase HPA scale down period such that distributors are slower to scale down after autoscaling up. #6589
* [CHANGE] Store-gateway: Change the default timeout used for index-queries caches from `200ms` to `450ms`. #6786
* [FEATURE] Store-gateway: Allow automated zone-by-zone downscaling, that can be enabled via the `store_gateway_automated_downscale_enabled` flag. It is disabled by default. #6149
* [FEATURE] Ingester: Allow to configure TSDB Head early compaction using the following `_config` parameters: #6181
  * `ingester_tsdb_head_early_compaction_enabled` (disabled by default)
  * `ingester_tsdb_head_early_compaction_reduction_percentage`
  * `ingester_tsdb_head_early_compaction_min_in_memory_series`
* [ENHANCEMENT] Double the amount of rule groups for each user tier. #5897
* [ENHANCEMENT] Set `maxUnavailable` to 0 for `distributor`, `overrides-exporter`, `querier`, `query-frontend`, `query-scheduler` `ruler-querier`, `ruler-query-frontend`, `ruler-query-scheduler` and `consul` deployments, to ensure they don't become completely unavailable during a rollout. #5924
* [ENHANCEMENT] Update rollout-operator to `v0.9.0`. #6022 #6110 #6558 #6681
* [ENHANCEMENT] Update memcached to `memcached:1.6.22-alpine`. #6585
* [ENHANCEMENT] Store-gateway: replaced the following deprecated CLI flags: #6319
  * `-blocks-storage.bucket-store.index-header-lazy-loading-enabled` replaced with `-blocks-storage.bucket-store.index-header.lazy-loading-enabled`
  * `-blocks-storage.bucket-store.index-header-lazy-loading-idle-timeout` replaced with `-blocks-storage.bucket-store.index-header.lazy-loading-idle-timeout`
* [ENHANCEMENT] Store-gateway: Allow selective enablement of store-gateway automated scaling on a per-zone basis. #6302
* [BUGFIX] Autoscaling: KEDA > 2.9 removed the ability to set metricName in the trigger metadata. To help discern which metric is used by the HPA, we set the trigger name to what was the metricName. This is available as the `scaler` label on `keda_*` metrics. #6528

### Mimirtool

* [ENHANCEMENT] Analyze Grafana: Improve support for variables in range. #6657
* [BUGFIX] Fix out of bounds error on export with large timespans and/or series count. #5700
* [BUGFIX] Fix the issue where `--read-timeout` was applied to the entire `mimirtool analyze grafana` invocation rather than to individual Grafana API calls. #5915
* [BUGFIX] Fix incorrect remote-read path joining for `mimirtool remote-read` commands on Windows. #6011
* [BUGFIX] Fix template files full path being sent in `mimirtool alertmanager load` command. #6138
* [BUGFIX] Analyze rule-file: .metricsUsed field wasn't populated. #6953

### Mimir Continuous Test

### Query-tee

### Documentation

* [ENHANCEMENT] Document the concept of native histograms and how to send them to Mimir, migration path. #5956 #6488 #6539 #6752
* [ENHANCEMENT] Document native histograms query and visualization. #6231

### Tools

* [CHANGE] tsdb-index: Rename tool to tsdb-series. #6317
* [FEATURE] tsdb-labels: Add tool to print label names and values of a TSDB block. #6317
* [ENHANCEMENT] trafficdump: Trafficdump can now parse OTEL requests. Entire request is dumped to output, there's no filtering of fields or matching of series done. #6108

## 2.10.5

### Grafana Mimir

* [ENHANCEMENT] Update Docker base images from `alpine:3.18.3` to `alpine:3.18.5`. #6897
* [BUGFIX] Fixed possible series matcher corruption leading to wrong series being included in query results. #6886

### Documentation

* [ENHANCEMENT] Document the concept of native histograms and how to send them to Mimir, migration path. #6757
* [ENHANCEMENT] Document native histograms query and visualization. #6757

## 2.10.4

### Grafana Mimir

* [BUGFIX] Update otelhttp library to v0.44.0 as a mitigation for CVE-2023-45142. #6634

## 2.10.3

### Grafana Mimir

* [BUGFIX] Update grpc-go library to 1.57.2-dev that includes a fix for a bug introduced in 1.57.1. #6419

## 2.10.2

### Grafana Mimir

* [BUGFIX] Update grpc-go library to 1.57.1 and `golang.org/x/net` to `0.17`, which include fix for CVE-2023-44487. #6349

## 2.10.1

### Grafana Mimir

* [CHANGE] Update Go version to 1.21.3. #6244 #6325
* [BUGFIX] Query-frontend: Don't retry read requests rejected by the ingester due to utilization based read path limiting. #6032
* [BUGFIX] Ingester: fix panic in WAL replay of certain native histograms. #6086

## 2.10.0

### Grafana Mimir

* [CHANGE] Store-gateway: skip verifying index header integrity upon loading. To enable verification set `blocks_storage.bucket_store.index_header.verify_on_load: true`. #5174
* [CHANGE] Querier: change the default value of the experimental `-querier.streaming-chunks-per-ingester-buffer-size` flag to 256. #5203
* [CHANGE] Querier: only initiate query requests to ingesters in the `ACTIVE` state in the ring. #5342
* [CHANGE] Querier: renamed `-querier.prefer-streaming-chunks` to `-querier.prefer-streaming-chunks-from-ingesters` to enable streaming chunks from ingesters to queriers. #5182
* [CHANGE] Querier: `-query-frontend.cache-unaligned-requests` has been moved from a global flag to a per-tenant override. #5312
* [CHANGE] Ingester: removed `cortex_ingester_shipper_dir_syncs_total` and `cortex_ingester_shipper_dir_sync_failures_total` metrics. The former metric was not much useful, and the latter was never incremented. #5396
* [CHANGE] Ingester: removed logging of errors related to hitting per-instance limits to reduce resource usage when ingesters are under pressure. #5585
* [CHANGE] gRPC clients: use default connect timeout of 5s, and therefore enable default connect backoff max delay of 5s. #5562
* [CHANGE] Ingester: the `-validation.create-grace-period` is now enforced in the ingester too, other than distributor and query-frontend. If you've configured `-validation.create-grace-period` then make sure the configuration is applied to ingesters too. #5712
* [CHANGE] Distributor: the `-validation.create-grace-period` is now enforced for examplars too in the distributor. If an examplar has timestamp greater than "now + grace_period", then the exemplar will be dropped and the metric `cortex_discarded_exemplars_total{reason="exemplar_too_far_in_future",user="..."}` increased. #5761
* [CHANGE] Query-frontend: the `-validation.create-grace-period` is now enforced in the query-frontend even when the configured value is 0. When the value is 0, the query end time range is truncated to the current real-world time. #5829
* [CHANGE] Store-gateway: deprecated configuration parameters for index header under `blocks-storage.bucket-store` and use a new configurations in `blocks-storage.bucket-store.index-header`, deprecated configuration will be removed in Mimir 2.12. Configuration changes: #5726
  * `-blocks-storage.bucket-store.index-header-lazy-loading-enabled` is deprecated, use the new configuration `-blocks-storage.bucket-store.index-header.lazy-loading-enabled`
  * `-blocks-storage.bucket-store.index-header-lazy-loading-idle-timeout` is deprecated, use the new configuration `-blocks-storage.bucket-store.index-header.lazy-loading-idle-timeout`
  * `-blocks-storage.bucket-store.index-header-lazy-loading-concurrency` is deprecated, use the new configuration `-blocks-storage.bucket-store.index-header.lazy-loading-concurrency`
* [CHANGE] Store-gateway: remove experimental fine-grained chunks caching. The following experimental configuration parameters have been removed `-blocks-storage.bucket-store.chunks-cache.fine-grained-chunks-caching-enabled`, `-blocks-storage.bucket-store.fine-grained-chunks-caching-ranges-per-series`. #5816 #5875
* [CHANGE] Ingester: remove deprecated `blocks-storage.tsdb.max-tsdb-opening-concurrency-on-startup`. #5850
* [FEATURE] Introduced `-distributor.service-overload-status-code-on-rate-limit-enabled` flag for configuring status code to 529 instead of 429 upon rate limit exhaustion. #5752
* [FEATURE] Cardinality API: added a new `count_method` parameter which enables counting active series. #5136
* [FEATURE] Query-frontend: added experimental support to cache cardinality, label names and label values query responses. The cache will be used when `-query-frontend.cache-results` is enabled, and `-query-frontend.results-cache-ttl-for-cardinality-query` or `-query-frontend.results-cache-ttl-for-labels-query` set to a value greater than 0. The following metrics have been added to track the query results cache hit ratio per `request_type`: #5212 #5235 #5426 #5524
  * `cortex_frontend_query_result_cache_requests_total{request_type="query_range|cardinality|label_names_and_values"}`
  * `cortex_frontend_query_result_cache_hits_total{request_type="query_range|cardinality|label_names_and_values"}`
* [FEATURE] Added `-<prefix>.s3.list-objects-version` flag to configure the S3 list objects version. #5099
* [FEATURE] Ingester: add optional CPU/memory utilization based read request limiting, considered experimental. Disabled by default, enable by configuring limits via both of the following flags: #5012 #5392 #5394 #5526 #5508 #5704
  * `-ingester.read-path-cpu-utilization-limit`
  * `-ingester.read-path-memory-utilization-limit`
  * `-ingester.log-utilization-based-limiter-cpu-samples`
* [FEATURE] Ruler: support filtering results from rule status endpoint by `file`, `rule_group` and `rule_name`. #5291
* [FEATURE] Ingester: add experimental support for creating tokens by using spread minimizing strategy. This can be enabled with `-ingester.ring.token-generation-strategy: spread-minimizing` and `-ingester.ring.spread-minimizing-zones: <all available zones>`. In that case `-ingester.ring.tokens-file-path` must be empty. #5308 #5324
* [FEATURE] Storegateway: Persist sparse index-headers to disk and read from disk on index-header loads instead of reconstructing. #5465 #5651 #5726
* [FEATURE] Ingester: add experimental CLI flag `-ingester.ring.spread-minimizing-join-ring-in-order` that allows an ingester to register tokens in the ring only after all previous ingesters (with ID lower than its own ID) have already been registered. #5541
* [FEATURE] Ingester: add experimental support to compact the TSDB Head when the number of in-memory series is equal or greater than `-blocks-storage.tsdb.early-head-compaction-min-in-memory-series`, and the ingester estimates that the per-tenant TSDB Head compaction will reduce in-memory series by at least `-blocks-storage.tsdb.early-head-compaction-min-estimated-series-reduction-percentage`. #5371
* [FEATURE] Ingester: add new metrics for tracking native histograms in active series: `cortex_ingester_active_native_histogram_series`, `cortex_ingester_active_native_histogram_series_custom_tracker`, `cortex_ingester_active_native_histogram_buckets`, `cortex_ingester_active_native_histogram_buckets_custom_tracker`. The first 2 are the subsets of the existing and unmodified `cortex_ingester_active_series` and `cortex_ingester_active_series_custom_tracker` respectively, only tracking native histogram series, and the last 2 are the equivalents for tracking the number of buckets in native histogram series. #5318
* [FEATURE] Add experimental CLI flag `-<prefix>.s3.native-aws-auth-enabled` that allows to enable the default credentials provider chain of the AWS SDK. #5636
* [FEATURE] Distributor: add experimental support for circuit breaking when writing to ingesters via `-ingester.client.circuit-breaker.enabled`, `-ingester.client.circuit-breaker.failure-threshold`, or `-ingester.client.circuit-breaker.cooldown-period` or their corresponding YAML. #5650
* [FEATURE] The following features are no longer considered experimental. #5701 #5872
  * Ruler storage cache (`-ruler-storage.cache.*`)
  * Exclude ingesters running in specific zones (`-ingester.ring.excluded-zones`)
  * Cardinality-based query sharding (`-query-frontend.query-sharding-target-series-per-shard`)
  * Cardinality query result caching (`-query-frontend.results-cache-ttl-for-cardinality-query`)
  * Label names and values query result caching (`-query-frontend.results-cache-ttl-for-labels-query`)
  * Query expression size limit (`-query-frontend.max-query-expression-size-bytes`)
  * Peer discovery / tenant sharding for overrides exporters (`-overrides-exporter.ring.enabled`)
  * Configuring enabled metrics in overrides exporter (`-overrides-exporter.enabled-metrics`)
  * Per-tenant results cache TTL (`-query-frontend.results-cache-ttl`, `-query-frontend.results-cache-ttl-for-out-of-order-time-window`)
  * Shutdown delay (`-shutdown-delay`)
* [FEATURE] Querier: add experimental CLI flag `-tenant-federation.max-concurrent` to adjust the max number of per-tenant queries that can be run at a time when executing a single multi-tenant query. #5874
* [FEATURE] Alertmanager: add Microsoft Teams as a supported integration. #5840
* [ENHANCEMENT] Overrides-exporter: Add new metrics for write path and alertmanager (`max_global_metadata_per_user`, `max_global_metadata_per_metric`, `request_rate`, `request_burst_size`, `alertmanager_notification_rate_limit`, `alertmanager_max_dispatcher_aggregation_groups`, `alertmanager_max_alerts_count`, `alertmanager_max_alerts_size_bytes`) and added flag `-overrides-exporter.enabled-metrics` to explicitly configure desired metrics, e.g. `-overrides-exporter.enabled-metrics=request_rate,ingestion_rate`. Default value for this flag is: `ingestion_rate,ingestion_burst_size,max_global_series_per_user,max_global_series_per_metric,max_global_exemplars_per_user,max_fetched_chunks_per_query,max_fetched_series_per_query,ruler_max_rules_per_rule_group,ruler_max_rule_groups_per_tenant`. #5376
* [ENHANCEMENT] Cardinality API: when zone aware replication is enabled, the label values cardinality API can now tolerate single zone failure #5178
* [ENHANCEMENT] Distributor: optimize sending requests to ingesters when incoming requests don't need to be modified. For now this feature can be disabled by setting `-timeseries-unmarshal-caching-optimization-enabled=false`. #5137
* [ENHANCEMENT] Add advanced CLI flags to control gRPC client behaviour: #5161
  * `-<prefix>.connect-timeout`
  * `-<prefix>.connect-backoff-base-delay`
  * `-<prefix>.connect-backoff-max-delay`
  * `-<prefix>.initial-stream-window-size`
  * `-<prefix>.initial-connection-window-size`
* [ENHANCEMENT] Query-frontend: added "response_size_bytes" field to "query stats" log. #5196
* [ENHANCEMENT] Querier: refine error messages for per-tenant query limits, informing the user of the preferred strategy for not hitting the limit, in addition to how they may tweak the limit. #5059
* [ENHANCEMENT] Distributor: optimize sending of requests to ingesters by reusing memory buffers for marshalling requests. This optimization can be enabled by setting `-distributor.write-requests-buffer-pooling-enabled` to `true`. #5195 #5805 #5830
* [ENHANCEMENT] Querier: add experimental `-querier.minimize-ingester-requests` option to initially query only the minimum set of ingesters required to reach quorum. #5202 #5259 #5263
* [ENHANCEMENT] Querier: improve error message when streaming chunks from ingesters to queriers and a query limit is reached. #5245
* [ENHANCEMENT] Use new data structure for labels, to reduce memory consumption. #3555 #5731
* [ENHANCEMENT] Update alpine base image to 3.18.2. #5276
* [ENHANCEMENT] Ruler: add `cortex_ruler_sync_rules_duration_seconds` metric, tracking the time spent syncing all rule groups owned by the ruler instance. #5311
* [ENHANCEMENT] Store-gateway: add experimental `blocks-storage.bucket-store.index-header-lazy-loading-concurrency` config option to limit the number of concurrent index-headers loads when lazy loading. #5313 #5605
* [ENHANCEMENT] Ingester and querier: improve level of detail in traces emitted for queries that hit ingesters. #5315
* [ENHANCEMENT] Querier: add `cortex_querier_queries_rejected_total` metric that counts the number of queries rejected due to hitting a limit (eg. max series per query or max chunks per query). #5316 #5440 #5450
* [ENHANCEMENT] Querier: add experimental `-querier.minimize-ingester-requests-hedging-delay` option to initiate requests to further ingesters when request minimisation is enabled and not all initial requests have completed. #5368
* [ENHANCEMENT] Clarify docs for `-ingester.client.*` flags to make it clear that these are used by both queriers and distributors. #5375
* [ENHANCEMENT] Querier and store-gateway: add experimental support for streaming chunks from store-gateways to queriers while evaluating queries. This can be enabled with `-querier.prefer-streaming-chunks-from-store-gateways=true`. #5182
* [ENHANCEMENT] Querier: enforce `max-chunks-per-query` limit earlier in query processing when streaming chunks from ingesters to queriers to avoid unnecessarily consuming resources for queries that will be aborted. #5369 #5447
* [ENHANCEMENT] Ingester: added `cortex_ingester_shipper_last_successful_upload_timestamp_seconds` metric tracking the last successful TSDB block uploaded to the bucket (unix timestamp in seconds). #5396
* [ENHANCEMENT] Ingester: add two metrics tracking resource utilization calculated by utilization based limiter: #5496
  * `cortex_ingester_utilization_limiter_current_cpu_load`: The current exponential weighted moving average of the ingester's CPU load
  * `cortex_ingester_utilization_limiter_current_memory_usage_bytes`: The current ingester memory utilization
* [ENHANCEMENT] Ruler: added `insight=true` field to ruler's prometheus component for rule evaluation logs. #5510
* [ENHANCEMENT] Distributor Ingester: add metrics to count the number of requests rejected for hitting per-instance limits, `cortex_distributor_instance_rejected_requests_total` and `cortex_ingester_instance_rejected_requests_total` respectively. #5551
* [ENHANCEMENT] Distributor: add support for ingesting exponential histograms that are over the native histogram scale limit of 8 in OpenTelemetry format by downscaling them. #5532 #5607
* [ENHANCEMENT] General: buffered logging: #5506
  * `-log.buffered` CLI flag enable buffered logging.
* [ENHANCEMENT] Distributor: add more detailed information to traces generated while processing OTLP write requests. #5539
* [ENHANCEMENT] Distributor: improve performance ingesting OTLP payloads. #5531 #5607 #5616
* [ENHANCEMENT] Ingester: optimize label-values with matchers call when number of matched series is small. #5600
* [ENHANCEMENT] Compactor: delete bucket-index, markers and debug files if there are no blocks left in the bucket index. This cleanup must be enabled by using `-compactor.no-blocks-file-cleanup-enabled` option. #5648
* [ENHANCEMENT] Ingester: reduce memory usage of active series tracker. #5665
* [ENHANCEMENT] Store-gateway: added `-store-gateway.sharding-ring.auto-forget-enabled` configuration parameter to control whether store-gateway auto-forget feature should be enabled or disabled (enabled by default). #5702
* [ENHANCEMENT] Compactor: added per tenant block upload counters `cortex_block_upload_api_blocks_total`, `cortex_block_upload_api_bytes_total`, and `cortex_block_upload_api_files_total`. #5738
* [ENHANCEMENT] Compactor: verify time range of compacted block(s) matches the time range of input blocks. #5760
* [ENHANCEMENT] Querier: improved observability of calls to ingesters during queries. #5724
* [ENHANCEMENT] Compactor: block backfilling logging is now more verbose. #5711
* [ENHANCEMENT] Added support to rate limit application logs: #5764
  * `-log.rate-limit-enabled`
  * `-log.rate-limit-logs-per-second`
  * `-log.rate-limit-logs-per-second-burst`
* [ENHANCEMENT] Ingester: added `cortex_ingester_tsdb_head_min_timestamp_seconds` and `cortex_ingester_tsdb_head_max_timestamp_seconds` metrics which return min and max time of all TSDB Heads open in an ingester. #5786 #5815
* [ENHANCEMENT] Querier: cancel query requests to ingesters in a zone upon first error received from the zone, to reduce wasted effort spent computing results that won't be used #5764
* [ENHANCEMENT] All: improve tracing of internal HTTP requests sent over httpgrpc. #5782
* [ENHANCEMENT] Querier: add experimental per-query chunks limit based on an estimate of the number of chunks that will be sent from ingesters and store-gateways that is enforced earlier during query evaluation. This limit is disabled by default and can be configured with `-querier.max-estimated-fetched-chunks-per-query-multiplier`. #5765
* [ENHANCEMENT] Ingester: add UI for listing tenants with TSDB on given ingester and viewing details of tenants's TSDB on given ingester. #5803 #5824
* [ENHANCEMENT] Querier: improve observability of calls to store-gateways during queries. #5809
* [ENHANCEMENT] Query-frontend: improve tracing of interactions with query-scheduler. #5818
* [ENHANCEMENT] Query-scheduler: improve tracing of requests when request is rejected by query-scheduler. #5848
* [ENHANCEMENT] Ingester: avoid logging some errors that could cause logging contention. #5494 #5581
* [ENHANCEMENT] Store-gateway: wait for query gate after loading blocks. #5507
* [ENHANCEMENT] Store-gateway: always include `__name__` posting group in selection in order to reduce the number of object storage API calls. #5246
* [ENHANCEMENT] Ingester: track active series by ref instead of hash/labels to reduce memory usage. #5134 #5193
* [ENHANCEMENT] Go: updated to 1.21.1. #5955 #5960
* [ENHANCEMENT] Alertmanager: updated to alertmanager 0.26.0. #5840
* [BUGFIX] Ingester: Handle when previous ring state is leaving and the number of tokens has changed. #5204
* [BUGFIX] Querier: fix issue where queries that use the `timestamp()` function fail with `execution: attempted to read series at index 0 from stream, but the stream has already been exhausted` if streaming chunks from ingesters to queriers is enabled. #5370
* [BUGFIX] memberlist: bring back `memberlist_client_kv_store_count` metric that used to exist in Cortex, but got lost during dskit updates before Mimir 2.0. #5377
* [BUGFIX] Querier: pass on HTTP 503 query response code. #5364
* [BUGFIX] Store-gateway: Fix issue where stopping a store-gateway could cause all store-gateways to unload all blocks. #5464
* [BUGFIX] Allocate ballast in smaller blocks to avoid problem when entire ballast was kept in memory working set. #5565
* [BUGFIX] Querier: retry frontend result notification when an error is returned. #5591
* [BUGFIX] Querier: fix issue where `cortex_ingester_client_request_duration_seconds` metric did not include streaming query requests that did not return any series. #5695
* [BUGFIX] Ingester: fix ActiveSeries tracker double-counting series that have been deleted from the Head while still being active and then recreated again. #5678
* [BUGFIX] Ingester: don't set "last update time" of TSDB into the future when opening TSDB. This could prevent detecting of idle TSDB for a long time, if sample in distant future was ingested. #5787
* [BUGFIX] Store-gateway: fix bug when lazy index header could be closed prematurely even when still in use. #5795
* [BUGFIX] Ruler: gracefully shut down rule evaluations. #5778
* [BUGFIX] Querier: fix performance when ingesters stream samples. #5836
* [BUGFIX] Ingester: fix spurious `not found` errors on label values API during head compaction. #5957
* [BUGFIX] All: updated Minio object storage client from 7.0.62 to 7.0.63 to fix auto-detection of AWS GovCloud environments. #5905

### Mixin

* [CHANGE] Dashboards: show all workloads in selected namespace on "rollout progress" dashboard. #5113
* [CHANGE] Dashboards: show the number of updated and ready pods for each workload in the "rollout progress" panel on the "rollout progress" dashboard. #5113
* [CHANGE] Dashboards: removed "Query results cache misses" panel on the "Mimir / Queries" dashboard. #5423
* [CHANGE] Dashboards: default to shared crosshair on all dashboards. #5489
* [CHANGE] Dashboards: sort variable drop-down lists from A to Z, rather than Z to A. #5490
* [CHANGE] Alerts: removed `MimirProvisioningTooManyActiveSeries` alert. You should configure `-ingester.instance-limits.max-series` and rely on `MimirIngesterReachingSeriesLimit` alert instead. #5593
* [CHANGE] Alerts: removed `MimirProvisioningTooManyWrites` alert. The alerting threshold used in this alert was chosen arbitrarily and ingesters receiving an higher number of samples / sec don't necessarily have any issue. You should rely on SLOs metrics and alerts instead. #5706
* [CHANGE] Alerts: don't raise `MimirRequestErrors` or `MimirRequestLatency` alert for the `/debug/pprof` endpoint. #5826
* [ENHANCEMENT] Dashboards: adjust layout of "rollout progress" dashboard panels so that the "rollout progress" panel doesn't require scrolling. #5113
* [ENHANCEMENT] Dashboards: show container name first in "pods count per version" panel on "rollout progress" dashboard. #5113
* [ENHANCEMENT] Dashboards: show time spend waiting for turn when lazy loading index headers in the "index-header lazy load gate latency" panel on the "queries" dashboard. #5313
* [ENHANCEMENT] Dashboards: split query results cache hit ratio by request type in "Query results cache hit ratio" panel on the "Mimir / Queries" dashboard. #5423
* [ENHANCEMENT] Dashboards: add "rejected queries" panel to "queries" dashboard. #5429
* [ENHANCEMENT] Dashboards: add native histogram active series and active buckets to "tenants" dashboard. #5543
* [ENHANCEMENT] Dashboards: add panels to "Mimir / Writes" for requests rejected for per-instance limits. #5638
* [ENHANCEMENT] Dashboards: rename "Blocks currently loaded" to "Blocks currently owned" in the "Mimir / Queries" dashboard. #5705
* [ENHANCEMENT] Alerts: Add `MimirIngestedDataTooFarInTheFuture` warning alert that triggers when Mimir ingests sample with timestamp more than 1h in the future. #5822
* [BUGFIX] Alerts: fix `MimirIngesterRestarts` to fire only when the ingester container is restarted, excluding the cases the pod is rescheduled. #5397
* [BUGFIX] Dashboards: fix "unhealthy pods" panel on "rollout progress" dashboard showing only a number rather than the name of the workload and the number of unhealthy pods if only one workload has unhealthy pods. #5113 #5200
* [BUGFIX] Alerts: fixed `MimirIngesterHasNotShippedBlocks` and `MimirIngesterHasNotShippedBlocksSinceStart` alerts. #5396
* [BUGFIX] Alerts: Fix `MimirGossipMembersMismatch` to include `admin-api` and custom compactor pods. `admin-api` is a GEM component. #5641 #5797
* [BUGFIX] Dashboards: fix autoscaling dashboard panels that could show multiple series for a single component. #5810
* [BUGFIX] Dashboards: fix ruler-querier scaling metric panel query and split into CPU and memory scaling metric panels. #5739

### Jsonnet

* [CHANGE] Removed `_config.querier.concurrency` configuration option and replaced it with `_config.querier_max_concurrency` and `_config.ruler_querier_max_concurrency` to allow to easily fine tune it for different querier deployments. #5322
* [CHANGE] Change `_config.multi_zone_ingester_max_unavailable` to 50. #5327
* [CHANGE] Change distributors rolling update strategy configuration: `maxSurge` and `maxUnavailable` are set to `15%` and `0`. #5714
* [FEATURE] Alertmanager: Add horizontal pod autoscaler config, that can be enabled using `autoscaling_alertmanager_enabled: true`. #5194 #5249
* [ENHANCEMENT] Enable the `track_sizes` feature for Memcached pods to help determine cache efficiency. #5209
* [ENHANCEMENT] Add per-container map for environment variables. #5181
* [ENHANCEMENT] Add `PodDisruptionBudget`s for compactor, continuous-test, distributor, overrides-exporter, querier, query-frontend, query-scheduler, rollout-operator, ruler, ruler-querier, ruler-query-frontend, ruler-query-scheduler, and all memcached workloads. #5098
* [ENHANCEMENT] Ruler: configure the ruler storage cache when the metadata cache is enabled. #5326 #5334
* [ENHANCEMENT] Shuffle-sharding: ingester shards in user-classes can now be configured to target different series and limit percentage utilization through `_config.shuffle_sharding.target_series_per_ingester` and `_config.shuffle_sharding.target_utilization_percentage` values. #5470
* [ENHANCEMENT] Distributor: allow adjustment of the targeted CPU usage as a percentage of requested CPU. This can be adjusted with `_config.autoscaling_distributor_cpu_target_utilization`. #5525
* [ENHANCEMENT] Ruler: add configuration option `_config.ruler_remote_evaluation_max_query_response_size_bytes` to easily set the maximum query response size allowed (in bytes). #5592
* [ENHANCEMENT] Distributor: dynamically set `GOMAXPROCS` based on the CPU request. This should reduce distributor CPU utilization, assuming the CPU request is set to a value close to the actual utilization. #5588
* [ENHANCEMENT] Querier: dynamically set `GOMAXPROCS` based on the CPU request. This should reduce noisy neighbour issues created by the querier, whose CPU utilization could eventually saturate the Kubernetes node if unbounded. #5646 #5658
* [ENHANCEMENT] Allow to remove an entry from the configured environment variable for a given component, setting the environment value to `null` in the `*_env_map` objects (e.g. `store_gateway_env_map+:: { 'field': null}`). #5599
* [ENHANCEMENT] Allow overriding the default number of replicas for `etcd`. #5589
* [ENHANCEMENT] Memcached: reduce memory request for results, chunks and metadata caches. The requested memory is 5% greater than the configured memcached max cache size. #5661
* [ENHANCEMENT] Autoscaling: Add the following configuration options to fine tune autoscaler target utilization: #5679 #5682 #5689
  * `autoscaling_querier_target_utilization` (defaults to `0.75`)
  * `autoscaling_mimir_read_target_utilization` (defaults to `0.75`)
  * `autoscaling_ruler_querier_cpu_target_utilization` (defaults to `1`)
  * `autoscaling_distributor_memory_target_utilization` (defaults to `1`)
  * `autoscaling_ruler_cpu_target_utilization` (defaults to `1`)
  * `autoscaling_query_frontend_cpu_target_utilization` (defaults to `1`)
  * `autoscaling_ruler_query_frontend_cpu_target_utilization` (defaults to `1`)
  * `autoscaling_alertmanager_cpu_target_utilization` (defaults to `1`)
* [ENHANCEMENT] Gossip-ring: add appProtocol for istio compatibility. #5680
* [ENHANCEMENT] Add _config.commonConfig to allow adding common configuration parameters for all Mimir components. #5703
* [ENHANCEMENT] Update rollout-operator to `v0.7.0`. #5718
* [ENHANCEMENT] Increase the default rollout speed for store-gateway when lazy loading is disabled. #5823
* [ENHANCEMENT] Add autoscaling on memory for ruler-queriers. #5739
* [ENHANCEMENT] Deduplicate scaled object creation for most objects that scale on CPU and memory. #6411
* [BUGFIX] Fix compilation when index, chunks or metadata caches are disabled. #5710
* [BUGFIX] Autoscaling: treat OOMing containers as though they are using their full memory request. #5739
* [BUGFIX] Autoscaling: if no containers are up, report 0 memory usage instead of no data. #6411

### Mimirtool

* [ENHANCEMENT] Mimirtool uses paging to fetch all dashboards from Grafana when running `mimirtool analyse grafana`. This allows the tool to work correctly when running against Grafana instances with more than a 1000 dashboards. #5825
* [ENHANCEMENT] Extract metric name from queries that have a `__name__` matcher. #5911
* [BUGFIX] Mimirtool no longer parses label names as metric names when handling templating variables that are populated using `label_values(<label_name>)` when running `mimirtool analyse grafana`. #5832
* [BUGFIX] Fix panic when analyzing a grafana dashboard with multiline queries in templating variables. #5911

### Query-tee

* [CHANGE] Proxy `Content-Type` response header from backend. Previously `Content-Type: text/plain; charset=utf-8` was returned on all requests. #5183
* [CHANGE] Increase default value of `-proxy.compare-skip-recent-samples` to avoid racing with recording rule evaluation. #5561
* [CHANGE] Add `-backend.skip-tls-verify` to optionally skip TLS verification on backends. #5656

### Documentation

* [CHANGE] Fix reference to `get-started` documentation directory. #5476
* [CHANGE] Fix link to external OTLP/HTTP documentation.
* [ENHANCEMENT] Improved `MimirRulerTooManyFailedQueries` runbook. #5586
* [ENHANCEMENT] Improved "Recover accidentally deleted blocks" runbook. #5620
* [ENHANCEMENT] Documented options and trade-offs to query label names and values. #5582
* [ENHANCEMENT] Improved `MimirRequestErrors` runbook for alertmanager. #5694

### Tools

* [CHANGE] copyblocks: add support for S3 and the ability to copy between different object storage services. Due to this, the `-source-service` and `-destination-service` flags are now required and the `-service` flag has been removed. #5486
* [FEATURE] undelete-block-gcs: Added new tool for undeleting blocks on GCS storage. #5610 #5855
* [FEATURE] wal-reader: Added new tool for printing entries in TSDB WAL. #5780
* [ENHANCEMENT] ulidtime: add -seconds flag to print timestamps as Unix timestamps. #5621
* [ENHANCEMENT] ulidtime: exit with status code 1 if some ULIDs can't be parsed. #5621
* [ENHANCEMENT] tsdb-index-toc: added index-header size estimates. #5652
* [BUGFIX] Stop tools from panicking when `-help` flag is passed. #5412
* [BUGFIX] Remove github.com/golang/glog command line flags from tools. #5413

## 2.9.4

### Grafana Mimir

* [ENHANCEMENT] Update Docker base images from `alpine:3.18.3` to `alpine:3.18.5`. #6895

## 2.9.3

### Grafana Mimir

* [BUGFIX] Update `go.opentelemetry.io/contrib/instrumentation/net/http/otelhttp` to `0.44` which includes a fix for CVE-2023-45142. #6637

## 2.9.2

### Grafana Mimir

* [BUGFIX] Update grpc-go library to 1.56.3 and `golang.org/x/net` to `0.17`, which include fix for CVE-2023-44487. #6353 #6364

## 2.9.1

### Grafana Mimir

* [ENHANCEMENT] Update alpine base image to 3.18.3. #6021

## 2.9.0

### Grafana Mimir

* [CHANGE] Store-gateway: change expanded postings, postings, and label values index cache key format. These caches will be invalidated when rolling out the new Mimir version. #4770 #4978 #5037
* [CHANGE] Distributor: remove the "forwarding" feature as it isn't necessary anymore. #4876
* [CHANGE] Query-frontend: Change the default value of `-query-frontend.query-sharding-max-regexp-size-bytes` from `0` to `4096`. #4932
* [CHANGE] Querier: `-querier.query-ingesters-within` has been moved from a global flag to a per-tenant override. #4287
* [CHANGE] Querier: Use `-blocks-storage.tsdb.retention-period` instead of `-querier.query-ingesters-within` for calculating the lookback period for shuffle sharded ingesters. Setting `-querier.query-ingesters-within=0` no longer disables shuffle sharding on the read path. #4287
* [CHANGE] Block upload: `/api/v1/upload/block/{block}/files` endpoint now allows file uploads with no `Content-Length`. #4956
* [CHANGE] Store-gateway: deprecate configuration parameters for chunk pooling, they will be removed in Mimir 2.11. The following options are now also ignored: #4996
  * `-blocks-storage.bucket-store.max-chunk-pool-bytes`
  * `-blocks-storage.bucket-store.chunk-pool-min-bucket-size-bytes`
  * `-blocks-storage.bucket-store.chunk-pool-max-bucket-size-bytes`
* [CHANGE] Store-gateway: remove metrics `cortex_bucket_store_chunk_pool_requested_bytes_total` and `cortex_bucket_store_chunk_pool_returned_bytes_total`. #4996
* [CHANGE] Compactor: change default of `-compactor.partial-block-deletion-delay` to `1d`. This will automatically clean up partial blocks that were a result of failed block upload or deletion. #5026
* [CHANGE] Compactor: the deprecated configuration parameter `-compactor.consistency-delay` has been removed. #5050
* [CHANGE] Store-gateway: the deprecated configuration parameter `-blocks-storage.bucket-store.consistency-delay` has been removed. #5050
* [CHANGE] The configuration parameter `-blocks-storage.bucket-store.bucket-index.enabled` has been deprecated and will be removed in Mimir 2.11. Mimir is running by default with the bucket index enabled since version 2.0, and starting from the version 2.11 it will not be possible to disable it. #5051
* [CHANGE] The configuration parameters `-querier.iterators` and `-query.batch-iterators` have been deprecated and will be removed in Mimir 2.11. Mimir runs by default with `-querier.batch-iterators=true`, and starting from version 2.11 it will not be possible to change this. #5114
* [CHANGE] Compactor: change default of `-compactor.first-level-compaction-wait-period` to 25m. #5128
* [CHANGE] Ruler: changed default of `-ruler.poll-interval` from `1m` to `10m`. Starting from this release, the configured rule groups will also be re-synced each time they're modified calling the ruler configuration API. #5170
* [FEATURE] Query-frontend: add `-query-frontend.log-query-request-headers` to enable logging of request headers in query logs. #5030
* [FEATURE] Store-gateway: add experimental feature to retain lazy-loaded index headers between restarts by eagerly loading them during startup. This is disabled by default and can only be enabled if lazy loading is enabled. To enable this set the following: #5606
  * `-blocks-storage.bucket-store.index-header-lazy-loading-enabled` must be set to true
  * `-blocks-storage.bucket-store.index-header.eager-loading-startup-enabled` must be set to true
* [ENHANCEMENT] Add per-tenant limit `-validation.max-native-histogram-buckets` to be able to ignore native histogram samples that have too many buckets. #4765
* [ENHANCEMENT] Store-gateway: reduce memory usage in some LabelValues calls. #4789
* [ENHANCEMENT] Store-gateway: add a `stage` label to the metric `cortex_bucket_store_series_data_touched`. This label now applies to `data_type="chunks"` and `data_type="series"`. The `stage` label has 2 values: `processed` - the number of series that parsed - and `returned` - the number of series selected from the processed bytes to satisfy the query. #4797 #4830
* [ENHANCEMENT] Distributor: make `__meta_tenant_id` label available in relabeling rules configured via `metric_relabel_configs`. #4725
* [ENHANCEMENT] Compactor: added the configurable limit `compactor.block-upload-max-block-size-bytes` or `compactor_block_upload_max_block_size_bytes` to limit the byte size of uploaded or validated blocks. #4680
* [ENHANCEMENT] Querier: reduce CPU utilisation when shuffle sharding is enabled with large shard sizes. #4851
* [ENHANCEMENT] Packaging: facilitate configuration management by instructing systemd to start mimir with a configuration file. #4810
* [ENHANCEMENT] Store-gateway: reduce memory allocations when looking up postings from cache. #4861 #4869 #4962 #5047
* [ENHANCEMENT] Store-gateway: retain only necessary bytes when reading series from the bucket. #4926
* [ENHANCEMENT] Ingester, store-gateway: clear the shutdown marker after a successful shutdown to enable reusing their persistent volumes in case the ingester or store-gateway is restarted. #4985
* [ENHANCEMENT] Store-gateway, query-frontend: Reduced memory allocations when looking up cached entries from Memcached. #4862
* [ENHANCEMENT] Alertmanager: Add additional template function `queryFromGeneratorURL` returning query URL decoded query from the `GeneratorURL` field of an alert. #4301
* [ENHANCEMENT] Ruler: added experimental ruler storage cache support. The cache should reduce the number of "list objects" API calls issued to the object storage when there are 2+ ruler replicas running in a Mimir cluster. The cache can be configured setting `-ruler-storage.cache.*` CLI flags or their respective YAML config options. #4950 #5054
* [ENHANCEMENT] Store-gateway: added HTTP `/store-gateway/prepare-shutdown` endpoint for gracefully scaling down of store-gateways. A gauge `cortex_store_gateway_prepare_shutdown_requested` has been introduced for tracing this process. #4955
* [ENHANCEMENT] Updated Kuberesolver dependency (github.com/sercand/kuberesolver) from v2.4.0 to v4.0.0 and gRPC dependency (google.golang.org/grpc) from v1.47.0 to v1.53.0. #4922
* [ENHANCEMENT] Introduced new options for logging HTTP request headers: `-server.log-request-headers` enables logging HTTP request headers, `-server.log-request-headers-exclude-list` lists headers which should not be logged. #4922
* [ENHANCEMENT] Block upload: `/api/v1/upload/block/{block}/files` endpoint now disables read and write HTTP timeout, overriding `-server.http-read-timeout` and `-server.http-write-timeout` values. This is done to allow large file uploads to succeed. #4956
* [ENHANCEMENT] Alertmanager: Introduce new metrics from upstream. #4918
  * `cortex_alertmanager_notifications_failed_total` (added `reason` label)
  * `cortex_alertmanager_nflog_maintenance_total`
  * `cortex_alertmanager_nflog_maintenance_errors_total`
  * `cortex_alertmanager_silences_maintenance_total`
  * `cortex_alertmanager_silences_maintenance_errors_total`
* [ENHANCEMENT] Add native histogram support for `cortex_request_duration_seconds` metric family. #4987
* [ENHANCEMENT] Ruler: do not list rule groups in the object storage for disabled tenants. #5004
* [ENHANCEMENT] Query-frontend and querier: add HTTP API endpoint `<prometheus-http-prefix>/api/v1/format_query` to format a PromQL query. #4373
* [ENHANCEMENT] Query-frontend: Add `cortex_query_frontend_regexp_matcher_count` and `cortex_query_frontend_regexp_matcher_optimized_count` metrics to track optimization of regular expression label matchers. #4813
* [ENHANCEMENT] Alertmanager: Add configuration option to enable or disable the deletion of alertmanager state from object storage. This is useful when migrating alertmanager tenants from one cluster to another, because it avoids a condition where the state object is copied but then deleted before the configuration object is copied. #4989
* [ENHANCEMENT] Querier: only use the minimum set of chunks from ingesters when querying, and cancel unnecessary requests to ingesters sooner if we know their results won't be used. #5016
* [ENHANCEMENT] Add `-enable-go-runtime-metrics` flag to expose all go runtime metrics as Prometheus metrics. #5009
* [ENHANCEMENT] Ruler: trigger a synchronization of tenant's rule groups as soon as they change the rules configuration via API. This synchronization is in addition of the periodic syncing done every `-ruler.poll-interval`. The new behavior is enabled by default, but can be disabled with `-ruler.sync-rules-on-changes-enabled=false` (configurable on a per-tenant basis too). If you disable the new behaviour, then you may want to revert `-ruler.poll-interval` to `1m`. #4975 #5053 #5115 #5170
* [ENHANCEMENT] Distributor: Improve invalid tenant shard size error message. #5024
* [ENHANCEMENT] Store-gateway: record index header loading time separately in `cortex_bucket_store_series_request_stage_duration_seconds{stage="load_index_header"}`. Now index header loading will be visible in the "Mimir / Queries" dashboard in the "Series request p99/average latency" panels. #5011 #5062
* [ENHANCEMENT] Querier and ingester: add experimental support for streaming chunks from ingesters to queriers while evaluating queries. This can be enabled with `-querier.prefer-streaming-chunks=true`. #4886 #5078 #5094 #5126
* [ENHANCEMENT] Update Docker base images from `alpine:3.17.3` to `alpine:3.18.0`. #5065
* [ENHANCEMENT] Compactor: reduced the number of "object exists" API calls issued by the compactor to the object storage when syncing block's `meta.json` files. #5063
* [ENHANCEMENT] Distributor: Push request rate limits (`-distributor.request-rate-limit` and `-distributor.request-burst-size`) and their associated YAML configuration are now stable. #5124
* [ENHANCEMENT] Go: updated to 1.20.5. #5185
* [ENHANCEMENT] Update alpine base image to 3.18.2. #5274 #5276
* [BUGFIX] Metadata API: Mimir will now return an empty object when no metadata is available, matching Prometheus. #4782
* [BUGFIX] Store-gateway: add collision detection on expanded postings and individual postings cache keys. #4770
* [BUGFIX] Ruler: Support the `type=alert|record` query parameter for the API endpoint `<prometheus-http-prefix>/api/v1/rules`. #4302
* [BUGFIX] Backend: Check that alertmanager's data-dir doesn't overlap with bucket-sync dir. #4921
* [BUGFIX] Alertmanager: Allow to rate-limit webex, telegram and discord notifications. #4979
* [BUGFIX] Store-gateway: panics when decoding LabelValues responses that contain more than 655360 values. These responses are no longer cached. #5021
* [BUGFIX] Querier: don't leak memory when processing query requests from query-frontends (ie. when the query-scheduler is disabled). #5199

### Documentation

* [ENHANCEMENT] Improve `MimirIngesterReachingTenantsLimit` runbook. #4744 #4752
* [ENHANCEMENT] Add `symbol table size exceeds` case to `MimirCompactorHasNotSuccessfullyRunCompaction` runbook. #4945
* [ENHANCEMENT] Clarify which APIs use query sharding. #4948

### Mixin

* [CHANGE] Alerts: Remove `MimirQuerierHighRefetchRate`. #4980
* [CHANGE] Alerts: Remove `MimirTenantHasPartialBlocks`. This is obsoleted by the changed default of `-compactor.partial-block-deletion-delay` to `1d`, which will auto remediate this alert. #5026
* [ENHANCEMENT] Alertmanager dashboard: display active aggregation groups #4772
* [ENHANCEMENT] Alerts: `MimirIngesterTSDBWALCorrupted` now only fires when there are more than one corrupted WALs in single-zone deployments and when there are more than two zones affected in multi-zone deployments. #4920
* [ENHANCEMENT] Alerts: added labels to duplicated `MimirRolloutStuck` and `MimirCompactorHasNotUploadedBlocks` rules in order to distinguish them. #5023
* [ENHANCEMENT] Dashboards: fix holes in graph for lightly loaded clusters #4915
* [ENHANCEMENT] Dashboards: allow configuring additional services for the Rollout Progress dashboard. #5007
* [ENHANCEMENT] Alerts: do not fire `MimirAllocatingTooMuchMemory` alert for any matching container outside of namespaces where Mimir is running. #5089
* [BUGFIX] Dashboards: show cancelled requests in a different color to successful requests in throughput panels on dashboards. #5039
* [BUGFIX] Dashboards: fix dashboard panels that showed percentages with axes from 0 to 10000%. #5084
* [BUGFIX] Remove dependency on upstream Kubernetes mixin. #4732

### Jsonnet

* [CHANGE] Ruler: changed ruler autoscaling policy, extended scale down period from 60s to 600s. #4786
* [CHANGE] Update to v0.5.0 rollout-operator. #4893
* [CHANGE] Backend: add `alertmanager_args` to `mimir-backend` when running in read-write deployment mode. Remove hardcoded `filesystem` alertmanager storage. This moves alertmanager's data-dir to `/data/alertmanager` by default. #4907 #4921
* [CHANGE] Remove `-pdb` suffix from `PodDisruptionBudget` names. This will create new `PodDisruptionBudget` resources. Make sure to prune the old resources; otherwise, rollouts will be blocked. #5109
* [CHANGE] Query-frontend: enable query sharding for cardinality estimation via `-query-frontend.query-sharding-target-series-per-shard` by default if the results cache is enabled. #5128
* [ENHANCEMENT] Ingester: configure `-blocks-storage.tsdb.head-compaction-interval=15m` to spread TSDB head compaction over a wider time range. #4870
* [ENHANCEMENT] Ingester: configure `-blocks-storage.tsdb.wal-replay-concurrency` to CPU request minus 1. #4864
* [ENHANCEMENT] Compactor: configure `-compactor.first-level-compaction-wait-period` to TSDB head compaction interval plus 10 minutes. #4872
* [ENHANCEMENT] Store-gateway: set `GOMEMLIMIT` to the memory request value. This should reduce the likelihood the store-gateway may go out of memory, at the cost of an higher CPU utilization due to more frequent garbage collections when the memory utilization gets closer or above the configured requested memory. #4971
* [ENHANCEMENT] Store-gateway: dynamically set `GOMAXPROCS` based on the CPU request. This should reduce the likelihood a high load on the store-gateway will slow down the entire Kubernetes node. #5104
* [ENHANCEMENT] Store-gateway: add `store_gateway_lazy_loading_enabled` configuration option which combines disabled lazy-loading and reducing blocks sync concurrency. Reducing blocks sync concurrency improves startup times with disabled lazy loading on HDDs. #5025
* [ENHANCEMENT] Update `rollout-operator` image to `v0.6.0`. #5155
* [BUGFIX] Backend: configure `-ruler.alertmanager-url` to `mimir-backend` when running in read-write deployment mode. #4892
* [ENHANCEMENT] Memcached: don't overwrite upsteam memcached statefulset jsonnet to allow chosing between antiAffinity and topologySpreadConstraints.

### Mimirtool

* [CHANGE] check rules: will fail on duplicate rules when `--strict` is provided. #5035
* [FEATURE] sync/diff can now include/exclude namespaces based on a regular expression using `--namespaces-regex` and `--ignore-namespaces-regex`. #5100
* [ENHANCEMENT] analyze prometheus: allow to specify `-prometheus-http-prefix`. #4966
* [ENHANCEMENT] analyze grafana: allow to specify `--folder-title` to limit dashboards analysis based on their exact folder title. #4973

### Tools

* [CHANGE] copyblocks: copying between Azure Blob Storage buckets is now supported in addition to copying between Google Cloud Storage buckets. As a result, the `--service` flag is now required to be specified (accepted values are `gcs` or `abs`). #4756

## 2.8.0

### Grafana Mimir

* [CHANGE] Ingester: changed experimental CLI flag from `-out-of-order-blocks-external-label-enabled` to `-ingester.out-of-order-blocks-external-label-enabled` #4440
* [CHANGE] Store-gateway: The following metrics have been removed: #4332
  * `cortex_bucket_store_series_get_all_duration_seconds`
  * `cortex_bucket_store_series_merge_duration_seconds`
* [CHANGE] Ingester: changed default value of `-blocks-storage.tsdb.retention-period` from `24h` to `13h`. If you're running Mimir with a custom configuration and you're overriding `-querier.query-store-after` to a value greater than the default `12h` then you should increase `-blocks-storage.tsdb.retention-period` accordingly. #4382
* [CHANGE] Ingester: the configuration parameter `-blocks-storage.tsdb.max-tsdb-opening-concurrency-on-startup` has been deprecated and will be removed in Mimir 2.10. #4445
* [CHANGE] Query-frontend: Cached results now contain timestamp which allows Mimir to check if cached results are still valid based on current TTL configured for tenant. Results cached by previous Mimir version are used until they expire from cache, which can take up to 7 days. If you need to use per-tenant TTL sooner, please flush results cache manually. #4439
* [CHANGE] Ingester: the `cortex_ingester_tsdb_wal_replay_duration_seconds` metrics has been removed. #4465
* [CHANGE] Query-frontend and ruler: use protobuf internal query result payload format by default. This feature is no longer considered experimental. #4557 #4709
* [CHANGE] Ruler: reject creating federated rule groups while tenant federation is disabled. Previously the rule groups would be silently dropped during bucket sync. #4555
* [CHANGE] Compactor: the `/api/v1/upload/block/{block}/finish` endpoint now returns a `429` status code when the compactor has reached the limit specified by `-compactor.max-block-upload-validation-concurrency`. #4598
* [CHANGE] Compactor: when starting a block upload the maximum byte size of the block metadata provided in the request body is now limited to 1 MiB. If this limit is exceeded a `413` status code is returned. #4683
* [CHANGE] Store-gateway: cache key format for expanded postings has changed. This will invalidate the expanded postings in the index cache when deployed. #4667
* [FEATURE] Cache: Introduce experimental support for using Redis for results, chunks, index, and metadata caches. #4371
* [FEATURE] Vault: Introduce experimental integration with Vault to fetch secrets used to configure TLS for clients. Server TLS secrets will still be read from a file. `tls-ca-path`, `tls-cert-path` and `tls-key-path` will denote the path in Vault for the following CLI flags when `-vault.enabled` is true: #4446.
  * `-distributor.ha-tracker.etcd.*`
  * `-distributor.ring.etcd.*`
  * `-distributor.forwarding.grpc-client.*`
  * `-querier.store-gateway-client.*`
  * `-ingester.client.*`
  * `-ingester.ring.etcd.*`
  * `-querier.frontend-client.*`
  * `-query-frontend.grpc-client-config.*`
  * `-query-frontend.results-cache.redis.*`
  * `-blocks-storage.bucket-store.index-cache.redis.*`
  * `-blocks-storage.bucket-store.chunks-cache.redis.*`
  * `-blocks-storage.bucket-store.metadata-cache.redis.*`
  * `-compactor.ring.etcd.*`
  * `-store-gateway.sharding-ring.etcd.*`
  * `-ruler.client.*`
  * `-ruler.alertmanager-client.*`
  * `-ruler.ring.etcd.*`
  * `-ruler.query-frontend.grpc-client-config.*`
  * `-alertmanager.sharding-ring.etcd.*`
  * `-alertmanager.alertmanager-client.*`
  * `-memberlist.*`
  * `-query-scheduler.grpc-client-config.*`
  * `-query-scheduler.ring.etcd.*`
  * `-overrides-exporter.ring.etcd.*`
* [FEATURE] Distributor, ingester, querier, query-frontend, store-gateway: add experimental support for native histograms. Requires that the experimental protobuf query result response format is enabled by `-query-frontend.query-result-response-format=protobuf` on the query frontend. #4286 #4352 #4354 #4376 #4377 #4387 #4396 #4425 #4442 #4494 #4512 #4513 #4526
* [FEATURE] Added `-<prefix>.s3.storage-class` flag to configure the S3 storage class for objects written to S3 buckets. #4300
* [FEATURE] Add `freebsd` to the target OS when generating binaries for a Mimir release. #4654
* [FEATURE] Ingester: Add `prepare-shutdown` endpoint which can be used as part of Kubernetes scale down automations. #4718
* [ENHANCEMENT] Add timezone information to Alpine Docker images. #4583
* [ENHANCEMENT] Ruler: Sync rules when ruler JOINING the ring instead of ACTIVE, In order to reducing missed rule iterations during ruler restarts. #4451
* [ENHANCEMENT] Allow to define service name used for tracing via `JAEGER_SERVICE_NAME` environment variable. #4394
* [ENHANCEMENT] Querier and query-frontend: add experimental, more performant protobuf query result response format enabled with `-query-frontend.query-result-response-format=protobuf`. #4304 #4318 #4375
* [ENHANCEMENT] Compactor: added experimental configuration parameter `-compactor.first-level-compaction-wait-period`, to configure how long the compactor should wait before compacting 1st level blocks (uploaded by ingesters). This configuration option allows to reduce the chances compactor begins compacting blocks before all ingesters have uploaded their blocks to the storage. #4401
* [ENHANCEMENT] Store-gateway: use more efficient chunks fetching and caching. #4255
* [ENHANCEMENT] Query-frontend and ruler: add experimental, more performant protobuf internal query result response format enabled with `-ruler.query-frontend.query-result-response-format=protobuf`. #4331
* [ENHANCEMENT] Ruler: increased tolerance for missed iterations on alerts, reducing the chances of flapping firing alerts during ruler restarts. #4432
* [ENHANCEMENT] Optimized `.*` and `.+` regular expression label matchers. #4432
* [ENHANCEMENT] Optimized regular expression label matchers with alternates (e.g. `a|b|c`). #4647
* [ENHANCEMENT] Added an in-memory cache for regular expression matchers, to avoid parsing and compiling the same expression multiple times when used in recurring queries. #4633
* [ENHANCEMENT] Query-frontend: results cache TTL is now configurable by using `-query-frontend.results-cache-ttl` and `-query-frontend.results-cache-ttl-for-out-of-order-time-window` options. These values can also be specified per tenant. Default values are unchanged (7 days and 10 minutes respectively). #4385
* [ENHANCEMENT] Ingester: added advanced configuration parameter `-blocks-storage.tsdb.wal-replay-concurrency` representing the maximum number of CPUs used during WAL replay. #4445
* [ENHANCEMENT] Ingester: added metrics `cortex_ingester_tsdb_open_duration_seconds_total` to measure the total time it takes to open all existing TSDBs. The time tracked by this metric also includes the TSDBs WAL replay duration. #4465
* [ENHANCEMENT] Store-gateway: use streaming implementation for LabelNames RPC. The batch size for streaming is controlled by `-blocks-storage.bucket-store.batch-series-size`. #4464
* [ENHANCEMENT] Memcached: Add support for TLS or mTLS connections to cache servers. #4535
* [ENHANCEMENT] Compactor: blocks index files are now validated for correctness for blocks uploaded via the TSDB block upload feature. #4503
* [ENHANCEMENT] Compactor: block chunks and segment files are now validated for correctness for blocks uploaded via the TSDB block upload feature. #4549
* [ENHANCEMENT] Ingester: added configuration options to configure the "postings for matchers" cache of each compacted block queried from ingesters: #4561
  * `-blocks-storage.tsdb.block-postings-for-matchers-cache-ttl`
  * `-blocks-storage.tsdb.block-postings-for-matchers-cache-size`
  * `-blocks-storage.tsdb.block-postings-for-matchers-cache-force`
* [ENHANCEMENT] Compactor: validation of blocks uploaded via the TSDB block upload feature is now configurable on a per tenant basis: #4585
  * `-compactor.block-upload-validation-enabled` has been added, `compactor_block_upload_validation_enabled` can be used to override per tenant
  * `-compactor.block-upload.block-validation-enabled` was the previous global flag and has been removed
* [ENHANCEMENT] TSDB Block Upload: block upload validation concurrency can now be limited with `-compactor.max-block-upload-validation-concurrency`. #4598
* [ENHANCEMENT] OTLP: Add support for converting OTel exponential histograms to Prometheus native histograms. The ingestion of native histograms must be enabled, please set `-ingester.native-histograms-ingestion-enabled` to `true`. #4063 #4639
* [ENHANCEMENT] Query-frontend: add metric `cortex_query_fetched_index_bytes_total` to measure TSDB index bytes fetched to execute a query. #4597
* [ENHANCEMENT] Query-frontend: add experimental limit to enforce a max query expression size in bytes via `-query-frontend.max-query-expression-size-bytes` or `max_query_expression_size_bytes`. #4604
* [ENHANCEMENT] Query-tee: improve message logged when comparing responses and one response contains a non-JSON payload. #4588
* [ENHANCEMENT] Distributor: add ability to set per-distributor limits via `distributor_limits` block in runtime configuration in addition to the existing configuration. #4619
* [ENHANCEMENT] Querier: reduce peak memory consumption for queries that touch a large number of chunks. #4625
* [ENHANCEMENT] Query-frontend: added experimental `-query-frontend.query-sharding-max-regexp-size-bytes` limit to query-frontend. When set to a value greater than 0, query-frontend disabled query sharding for any query with a regexp matcher longer than the configured limit. #4632
* [ENHANCEMENT] Store-gateway: include statistics from LabelValues and LabelNames calls in `cortex_bucket_store_series*` metrics. #4673
* [ENHANCEMENT] Query-frontend: improve readability of distributed tracing spans. #4656
* [ENHANCEMENT] Update Docker base images from `alpine:3.17.2` to `alpine:3.17.3`. #4685
* [ENHANCEMENT] Querier: improve performance when shuffle sharding is enabled and the shard size is large. #4711
* [ENHANCEMENT] Ingester: improve performance when Active Series Tracker is in use. #4717
* [ENHANCEMENT] Store-gateway: optionally select `-blocks-storage.bucket-store.series-selection-strategy`, which can limit the impact of large posting lists (when many series share the same label name and value). #4667 #4695 #4698
* [ENHANCEMENT] Querier: Cache the converted float histogram from chunk iterator, hence there is no need to lookup chunk every time to get the converted float histogram. #4684
* [ENHANCEMENT] Ruler: Improve rule upload performance when not enforcing per-tenant rule group limits. #4828
* [ENHANCEMENT] Improved memory limit on the in-memory cache used for regular expression matchers. #4751
* [BUGFIX] Querier: Streaming remote read will now continue to return multiple chunks per frame after the first frame. #4423
* [BUGFIX] Store-gateway: the values for `stage="processed"` for the metrics `cortex_bucket_store_series_data_touched` and  `cortex_bucket_store_series_data_size_touched_bytes` when using fine-grained chunks caching is now reporting the correct values of chunks held in memory. #4449
* [BUGFIX] Compactor: fixed reporting a compaction error when compactor is correctly shut down while populating blocks. #4580
* [BUGFIX] OTLP: Do not drop exemplars of the OTLP Monotonic Sum metric. #4063
* [BUGFIX] Packaging: flag `/etc/default/mimir` and `/etc/sysconfig/mimir` as config to prevent overwrite. #4587
* [BUGFIX] Query-frontend: don't retry queries which error inside PromQL. #4643
* [BUGFIX] Store-gateway & query-frontend: report more consistent statistics for fetched index bytes. #4671
* [BUGFIX] Native histograms: fix how IsFloatHistogram determines if mimirpb.Histogram is a float histogram. #4706
* [BUGFIX] Query-frontend: fix query sharding for native histograms. #4666
* [BUGFIX] Ring status page: fixed the owned tokens percentage value displayed. #4730
* [BUGFIX] Querier: fixed chunk iterator that can return sample with wrong timestamp. #4450
* [BUGFIX] Packaging: fix preremove script preventing upgrades. #4801
* [BUGFIX] Security: updates Go to version 1.20.4 to fix CVE-2023-24539, CVE-2023-24540, CVE-2023-29400. #4903

### Mixin

* [ENHANCEMENT] Queries: Display data touched per sec in bytes instead of number of items. #4492
* [ENHANCEMENT] `_config.job_names.<job>` values can now be arrays of regular expressions in addition to a single string. Strings are still supported and behave as before. #4543
* [ENHANCEMENT] Queries dashboard: remove mention to store-gateway "streaming enabled" in panels because store-gateway only support streaming series since Mimir 2.7. #4569
* [ENHANCEMENT] Ruler: Add panel description for Read QPS panel in Ruler dashboard to explain values when in remote ruler mode. #4675
* [BUGFIX] Ruler dashboard: show data for reads from ingesters. #4543
* [BUGFIX] Pod selector regex for deployments: change `(.*-mimir-)` to `(.*mimir-)`. #4603

### Jsonnet

* [CHANGE] Ruler: changed ruler deployment max surge from `0` to `50%`, and max unavailable from `1` to `0`. #4381
* [CHANGE] Memcached connections parameters `-blocks-storage.bucket-store.index-cache.memcached.max-idle-connections`, `-blocks-storage.bucket-store.chunks-cache.memcached.max-idle-connections` and `-blocks-storage.bucket-store.metadata-cache.memcached.max-idle-connections` settings are now configured based on `max-get-multi-concurrency` and `max-async-concurrency`. #4591
* [CHANGE] Add support to use external Redis as cache. Following are some changes in the jsonnet config: #4386 #4640
  * Renamed `memcached_*_enabled` config options to `cache_*_enabled`
  * Renamed `memcached_*_max_item_size_mb` config options to `cache_*_max_item_size_mb`
  * Added `cache_*_backend` config options
* [CHANGE] Store-gateway StatefulSets with disabled multi-zone deployment are also unregistered from the ring on shutdown. This eliminated resharding during rollouts, at the cost of extra effort during scaling down store-gateways. For more information see [Scaling down store-gateways](https://grafana.com/docs/mimir/v2.7.x/operators-guide/run-production-environment/scaling-out/#scaling-down-store-gateways). #4713
* [CHANGE] Removed `$._config.querier.replicas` and `$._config.queryFrontend.replicas`. If you need to customize the number of querier or query-frontend replicas, and autoscaling is disabled, please set an override as is done for other stateless components (e.g. distributors). #5130
* [ENHANCEMENT] Alertmanager: add `alertmanager_data_disk_size` and  `alertmanager_data_disk_class` configuration options, by default no storage class is set. #4389
* [ENHANCEMENT] Update `rollout-operator` to `v0.4.0`. #4524
* [ENHANCEMENT] Update memcached to `memcached:1.6.19-alpine`. #4581
* [ENHANCEMENT] Add support for mTLS connections to Memcached servers. #4553
* [ENHANCEMENT] Update the `memcached-exporter` to `v0.11.2`. #4570
* [ENHANCEMENT] Autoscaling: Add `autoscaling_query_frontend_memory_target_utilization`, `autoscaling_ruler_query_frontend_memory_target_utilization`, and `autoscaling_ruler_memory_target_utilization` configuration options, for controlling the corresponding autoscaler memory thresholds. Each has a default of 1, i.e. 100%. #4612
* [ENHANCEMENT] Distributor: add ability to set per-distributor limits via `distributor_instance_limits` using runtime configuration. #4627
* [BUGFIX] Add missing query sharding settings for user_24M and user_32M plans. #4374

### Mimirtool

* [ENHANCEMENT] Backfill: mimirtool will now sleep and retry if it receives a 429 response while trying to finish an upload due to validation concurrency limits. #4598
* [ENHANCEMENT] `gauge` panel type is supported now in `mimirtool analyze dashboard`. #4679
* [ENHANCEMENT] Set a `User-Agent` header on requests to Mimir or Prometheus servers. #4700

### Mimir Continuous Test

* [FEATURE] Allow continuous testing of native histograms as well by enabling the flag `-tests.write-read-series-test.histogram-samples-enabled`. The metrics exposed by the tool will now have a new label called `type` with possible values of `float`, `histogram_float_counter`, `histogram_float_gauge`, `histogram_int_counter`, `histogram_int_gauge`, the list of metrics impacted: #4457
  * `mimir_continuous_test_writes_total`
  * `mimir_continuous_test_writes_failed_total`
  * `mimir_continuous_test_queries_total`
  * `mimir_continuous_test_queries_failed_total`
  * `mimir_continuous_test_query_result_checks_total`
  * `mimir_continuous_test_query_result_checks_failed_total`
* [ENHANCEMENT] Added a new metric `mimir_continuous_test_build_info` that reports version information, similar to the existing `cortex_build_info` metric exposed by other Mimir components. #4712
* [ENHANCEMENT] Add coherency for the selected ranges and instants of test queries. #4704

### Query-tee

### Documentation

* [CHANGE] Clarify what deprecation means in the lifecycle of configuration parameters. #4499
* [CHANGE] Update compactor `split-groups` and `split-and-merge-shards` recommendation on component page. #4623
* [FEATURE] Add instructions about how to configure native histograms. #4527
* [ENHANCEMENT] Runbook for MimirCompactorHasNotSuccessfullyRunCompaction extended to include scenario where compaction has fallen behind. #4609
* [ENHANCEMENT] Add explanation for QPS values for reads in remote ruler mode and writes generally, to the Ruler dashboard page. #4629
* [ENHANCEMENT] Expand zone-aware replication page to cover single physical availability zone deployments. #4631
* [FEATURE] Add instructions to use puppet module. #4610
* [FEATURE] Add documentation on how deploy mixin with terraform. #4161

### Tools

* [ENHANCEMENT] tsdb-index: iteration over index is now faster when any equal matcher is supplied. #4515

## 2.7.3

### Grafana Mimir

* [BUGFIX] Security: updates Go to version 1.20.4 to fix CVE-2023-24539, CVE-2023-24540, CVE-2023-29400. #4905

## 2.7.2

### Grafana Mimir

* [BUGFIX] Security: updated Go version to 1.20.3 to fix CVE-2023-24538 #4795

## 2.7.1

**Note**: During the release process, version 2.7.0 was tagged too early, before completing the release checklist and production testing. Release 2.7.1 doesn't include any code changes since 2.7.0, but now has proper release notes, published documentation, and has been fully tested in our production environment.

### Grafana Mimir

* [CHANGE] Ingester: the configuration parameter `-ingester.ring.readiness-check-ring-health` has been deprecated and will be removed in Mimir 2.9. #4422
* [CHANGE] Ruler: changed default value of `-ruler.evaluation-delay-duration` option from 0 to 1m. #4250
* [CHANGE] Querier: Errors with status code `422` coming from the store-gateway are propagated and not converted to the consistency check error anymore. #4100
* [CHANGE] Store-gateway: When a query hits `max_fetched_chunks_per_query` and `max_fetched_series_per_query` limits, an error with the status code `422` is created and returned. #4056
* [CHANGE] Packaging: Migrate FPM packaging solution to NFPM. Rationalize packages dependencies and add package for all binaries. #3911
* [CHANGE] Store-gateway: Deprecate flag `-blocks-storage.bucket-store.chunks-cache.subrange-size` since there's no benefit to changing the default of `16000`. #4135
* [CHANGE] Experimental support for ephemeral storage introduced in Mimir 2.6.0 has been removed. Following options are no longer available: #4252
  * `-blocks-storage.ephemeral-tsdb.*`
  * `-distributor.ephemeral-series-enabled`
  * `-distributor.ephemeral-series-matchers`
  * `-ingester.max-ephemeral-series-per-user`
  * `-ingester.instance-limits.max-ephemeral-series`
Querying with using `{__mimir_storage__="ephemeral"}` selector no longer works. All label values with `ephemeral-` prefix in `reason` label of `cortex_discarded_samples_total` metric are no longer available. Following metrics have been removed:
  * `cortex_ingester_ephemeral_series`
  * `cortex_ingester_ephemeral_series_created_total`
  * `cortex_ingester_ephemeral_series_removed_total`
  * `cortex_ingester_ingested_ephemeral_samples_total`
  * `cortex_ingester_ingested_ephemeral_samples_failures_total`
  * `cortex_ingester_memory_ephemeral_users`
  * `cortex_ingester_queries_ephemeral_total`
  * `cortex_ingester_queried_ephemeral_samples`
  * `cortex_ingester_queried_ephemeral_series`
* [CHANGE] Store-gateway: use mmap-less index-header reader by default and remove mmap-based index header reader. The following flags have changed: #4280
   * `-blocks-storage.bucket-store.index-header.map-populate-enabled` has been removed
   * `-blocks-storage.bucket-store.index-header.stream-reader-enabled` has been removed
   * `-blocks-storage.bucket-store.index-header.stream-reader-max-idle-file-handles` has been renamed to `-blocks-storage.bucket-store.index-header.max-idle-file-handles`, and the corresponding configuration file option has been renamed from `stream_reader_max_idle_file_handles` to `max_idle_file_handles`
* [CHANGE] Store-gateway: the streaming store-gateway is now enabled by default. The new default setting for `-blocks-storage.bucket-store.batch-series-size` is `5000`. #4330
* [CHANGE] Compactor: the configuration parameter `-compactor.consistency-delay` has been deprecated and will be removed in Mimir 2.9. #4409
* [CHANGE] Store-gateway: the configuration parameter `-blocks-storage.bucket-store.consistency-delay` has been deprecated and will be removed in Mimir 2.9. #4409
* [FEATURE] Ruler: added `keep_firing_for` support to alerting rules. #4099
* [FEATURE] Distributor, ingester: ingestion of native histograms. The new per-tenant limit `-ingester.native-histograms-ingestion-enabled` controls whether native histograms are stored or ignored. #4159
* [FEATURE] Query-frontend: Introduce experimental `-query-frontend.query-sharding-target-series-per-shard` to allow query sharding to take into account cardinality of similar requests executed previously. This feature uses the same cache that's used for results caching. #4121 #4177 #4188 #4254
* [ENHANCEMENT] Go: update go to 1.20.1. #4266
* [ENHANCEMENT] Ingester: added `out_of_order_blocks_external_label_enabled` shipper option to label out-of-order blocks before shipping them to cloud storage. #4182 #4297
* [ENHANCEMENT] Ruler: introduced concurrency when loading per-tenant rules configuration. This improvement is expected to speed up the ruler start up time in a Mimir cluster with a large number of tenants. #4258
* [ENHANCEMENT] Compactor: Add `reason` label to `cortex_compactor_runs_failed_total`. The value can be `shutdown` or `error`. #4012
* [ENHANCEMENT] Store-gateway: enforce `max_fetched_series_per_query`. #4056
* [ENHANCEMENT] Query-frontend: Disambiguate logs for failed queries. #4067
* [ENHANCEMENT] Query-frontend: log caller user agent in query stats logs. #4093
* [ENHANCEMENT] Store-gateway: add `data_type` label with values on `cortex_bucket_store_partitioner_extended_ranges_total`, `cortex_bucket_store_partitioner_expanded_ranges_total`, `cortex_bucket_store_partitioner_requested_ranges_total`, `cortex_bucket_store_partitioner_expanded_bytes_total`, `cortex_bucket_store_partitioner_requested_bytes_total` for `postings`, `series`, and `chunks`. #4095
* [ENHANCEMENT] Store-gateway: Reduce memory allocation rate when loading TSDB chunks from Memcached. #4074
* [ENHANCEMENT] Query-frontend: track `cortex_frontend_query_response_codec_duration_seconds` and `cortex_frontend_query_response_codec_payload_bytes` metrics to measure the time taken and bytes read / written while encoding and decoding query result payloads. #4110
* [ENHANCEMENT] Alertmanager: expose additional upstream metrics `cortex_alertmanager_dispatcher_aggregation_groups`, `cortex_alertmanager_dispatcher_alert_processing_duration_seconds`. #4151
* [ENHANCEMENT] Querier and query-frontend: add experimental, more performant protobuf internal query result response format enabled with `-query-frontend.query-result-response-format=protobuf`. #4153
* [ENHANCEMENT] Store-gateway: use more efficient chunks fetching and caching. This should reduce CPU, memory utilization, and receive bandwidth of a store-gateway. Enable with `-blocks-storage.bucket-store.chunks-cache.fine-grained-chunks-caching-enabled=true`. #4163 #4174 #4227
* [ENHANCEMENT] Query-frontend: Wait for in-flight queries to finish before shutting down. #4073 #4170
* [ENHANCEMENT] Store-gateway: added `encode` and `other` stage to `cortex_bucket_store_series_request_stage_duration_seconds` metric. #4179
* [ENHANCEMENT] Ingester: log state of TSDB when shipping or forced compaction can't be done due to unexpected state of TSDB. #4211
* [ENHANCEMENT] Update Docker base images from `alpine:3.17.1` to `alpine:3.17.2`. #4240
* [ENHANCEMENT] Store-gateway: add a `stage` label to the metrics `cortex_bucket_store_series_data_fetched`, `cortex_bucket_store_series_data_size_fetched_bytes`, `cortex_bucket_store_series_data_touched`, `cortex_bucket_store_series_data_size_touched_bytes`. This label only applies to `data_type="chunks"`. For `fetched` metrics with `data_type="chunks"` the `stage` label has 2 values: `fetched` - the chunks or bytes that were fetched from the cache or the object store, `refetched` - the chunks or bytes that had to be refetched from the cache or the object store because their size was underestimated during the first fetch. For `touched` metrics with `data_type="chunks"` the `stage` label has 2 values: `processed` - the chunks or bytes that were read from the fetched chunks or bytes and were processed in memory, `returned` - the chunks or bytes that were selected from the processed bytes to satisfy the query. #4227 #4316
* [ENHANCEMENT] Compactor: improve the partial block check related to `compactor.partial-block-deletion-delay` to potentially issue less requests to object storage. #4246
* [ENHANCEMENT] Memcached: added `-*.memcached.min-idle-connections-headroom-percentage` support to configure the minimum number of idle connections to keep open as a percentage (0-100) of the number of recently used idle connections. This feature is disabled when set to a negative value (default), which means idle connections are kept open indefinitely. #4249
* [ENHANCEMENT] Querier and store-gateway: optimized regular expression label matchers with case insensitive alternate operator. #4340 #4357
* [ENHANCEMENT] Compactor: added the experimental flag `-compactor.block-upload.block-validation-enabled` with the default `true` to configure whether block validation occurs on backfilled blocks. #3411
* [ENHANCEMENT] Ingester: apply a jitter to the first TSDB head compaction interval configured via `-blocks-storage.tsdb.head-compaction-interval`. Subsequent checks will happen at the configured interval. This should help to spread the TSDB head compaction among different ingesters over the configured interval. #4364
* [ENHANCEMENT] Ingester: the maximum accepted value for `-blocks-storage.tsdb.head-compaction-interval` has been increased from 5m to 15m. #4364
* [BUGFIX] Store-gateway: return `Canceled` rather than `Aborted` or `Internal` error when the calling querier cancels a label names or values request, and return `Internal` if processing the request fails for another reason. #4061
* [BUGFIX] Querier: track canceled requests with status code `499` in the metrics instead of `503` or `422`. #4099
* [BUGFIX] Ingester: compact out-of-order data during `/ingester/flush` or when TSDB is idle. #4180
* [BUGFIX] Ingester: conversion of global limits `max-series-per-user`, `max-series-per-metric`, `max-metadata-per-user` and `max-metadata-per-metric` into corresponding local limits now takes into account the number of ingesters in each zone. #4238
* [BUGFIX] Ingester: track `cortex_ingester_memory_series` metric consistently with `cortex_ingester_memory_series_created_total` and `cortex_ingester_memory_series_removed_total`. #4312
* [BUGFIX] Querier: fixed a bug which was incorrectly matching series with regular expression label matchers with begin/end anchors in the middle of the regular expression. #4340

### Mixin

* [CHANGE] Move auto-scaling panel rows down beneath logical network path in Reads and Writes dashboards. #4049
* [CHANGE] Make distributor auto-scaling metric panels show desired number of replicas. #4218
* [CHANGE] Alerts: The alert `MimirMemcachedRequestErrors` has been renamed to `MimirCacheRequestErrors`. #4242
* [ENHANCEMENT] Alerts: Added `MimirAutoscalerKedaFailing` alert firing when a KEDA scaler is failing. #4045
* [ENHANCEMENT] Add auto-scaling panels to ruler dashboard. #4046
* [ENHANCEMENT] Add gateway auto-scaling panels to Reads and Writes dashboards. #4049 #4216
* [ENHANCEMENT] Dashboards: distinguish between label names and label values queries. #4065
* [ENHANCEMENT] Add query-frontend and ruler-query-frontend auto-scaling panels to Reads and Ruler dashboards. #4199
* [BUGFIX] Alerts: Fixed `MimirAutoscalerNotActive` to not fire if scaling metric does not exist, to avoid false positives on scaled objects with 0 min replicas. #4045
* [BUGFIX] Alerts: `MimirCompactorHasNotSuccessfullyRunCompaction` is no longer triggered by frequent compactor restarts. #4012
* [BUGFIX] Tenants dashboard: Correctly show the ruler-query-scheduler queue size. #4152

### Jsonnet

* [CHANGE] Create the `query-frontend-discovery` service only when Mimir is deployed in microservice mode without query-scheduler. #4353
* [CHANGE] Add results cache backend config to `ruler-query-frontend` configuration to allow cache reuse for cardinality-estimation based sharding. #4257
* [ENHANCEMENT] Add support for ruler auto-scaling. #4046
* [ENHANCEMENT] Add optional `weight` param to `newQuerierScaledObject` and `newRulerQuerierScaledObject` to allow running multiple querier deployments on different node types. #4141
* [ENHANCEMENT] Add support for query-frontend and ruler-query-frontend auto-scaling. #4199
* [BUGFIX] Shuffle sharding: when applying user class limits, honor the minimum shard size configured in `$._config.shuffle_sharding.*`. #4363

### Mimirtool

* [FEATURE] Added `keep_firing_for` support to rules configuration. #4099
* [ENHANCEMENT] Add `-tls-insecure-skip-verify` to rules, alertmanager and backfill commands. #4162

### Query-tee

* [CHANGE] Increase default value of `-backend.read-timeout` to 150s, to accommodate default querier and query frontend timeout of 120s. #4262
* [ENHANCEMENT] Log errors that occur while performing requests to compare two endpoints. #4262
* [ENHANCEMENT] When comparing two responses that both contain an error, only consider the comparison failed if the errors differ. Previously, if either response contained an error, the comparison always failed, even if both responses contained the same error. #4262
* [ENHANCEMENT] Include the value of the `X-Scope-OrgID` header when logging a comparison failure. #4262
* [BUGFIX] Parameters (expression, time range etc.) for a query request where the parameters are in the HTTP request body rather than in the URL are now logged correctly when responses differ. #4265

### Documentation

* [ENHANCEMENT] Add guide on alternative migration method for Thanos to Mimir #3554
* [ENHANCEMENT] Restore "Migrate from Cortex" for Jsonnet. #3929
* [ENHANCEMENT] Document migration from microservices to read-write deployment mode. #3951
* [ENHANCEMENT] Do not error when there is nothing to commit as part of a publish #4058
* [ENHANCEMENT] Explain how to run Mimir locally using docker-compose #4079
* [ENHANCEMENT] Docs: use long flag names in runbook commands. #4088
* [ENHANCEMENT] Clarify how ingester replication happens. #4101
* [ENHANCEMENT] Improvements to the Get Started guide. #4315
* [BUGFIX] Added indentation to Azure and SWIFT backend definition. #4263

### Tools

* [ENHANCEMENT] Adapt tsdb-print-chunk for native histograms. #4186
* [ENHANCEMENT] Adapt tsdb-index-health for blocks containing native histograms. #4186
* [ENHANCEMENT] Adapt tsdb-chunks tool to handle native histograms. #4186

## 2.6.2

* [BUGFIX] Security: updates Go to version 1.20.4 to fix CVE-2023-24539, CVE-2023-24540, CVE-2023-29400. #4903

## 2.6.1

### Grafana Mimir

* [BUGFIX] Security: updates Go to version 1.20.3 to fix CVE-2023-24538 #4798

## 2.6.0

### Grafana Mimir

* [CHANGE] Querier: Introduce `-querier.max-partial-query-length` to limit the time range for partial queries at the querier level and deprecate `-store.max-query-length`. #3825 #4017
* [CHANGE] Store-gateway: Remove experimental `-blocks-storage.bucket-store.max-concurrent-reject-over-limit` flag. #3706
* [CHANGE] Ingester: If shipping is enabled block retention will now be relative to the upload time to cloud storage. If shipping is disabled block retention will be relative to the creation time of the block instead of the mintime of the last block created. #3816
* [CHANGE] Query-frontend: Deprecated CLI flag `-query-frontend.align-querier-with-step` has been removed. #3982
* [CHANGE] Alertmanager: added default configuration for `-alertmanager.configs.fallback`. Allows tenants to send alerts without first uploading an Alertmanager configuration. #3541
* [FEATURE] Store-gateway: streaming of series. The store-gateway can now stream results back to the querier instead of buffering them. This is expected to greatly reduce peak memory consumption while keeping latency the same. You can enable this feature by setting `-blocks-storage.bucket-store.batch-series-size` to a value in the high thousands (5000-10000). This is still an experimental feature and is subject to a changing API and instability. #3540 #3546 #3587 #3606 #3611 #3620 #3645 #3355 #3697 #3666 #3687 #3728 #3739 #3751 #3779 #3839
* [FEATURE] Alertmanager: Added support for the Webex receiver. #3758
* [FEATURE] Limits: Added the `-validation.separate-metrics-group-label` flag. This allows further separation of the `cortex_discarded_samples_total` metric by an additional `group` label - which is configured by this flag to be the value of a specific label on an incoming timeseries. Active groups are tracked and inactive groups are cleaned up on a defined interval. The maximum number of groups tracked is controlled by the `-max-separate-metrics-groups-per-user` flag. #3439
* [FEATURE] Overrides-exporter: Added experimental ring support to overrides-exporter via `-overrides-exporter.ring.enabled`. When enabled, the ring is used to establish a leader replica for the export of limit override metrics. #3908 #3953
* [FEATURE] Ephemeral storage (experimental): Mimir can now accept samples into "ephemeral storage". Such samples are available for querying for a short amount of time (`-blocks-storage.ephemeral-tsdb.retention-period`, defaults to 10 minutes), and then removed from memory. To use ephemeral storage, distributor must be configured with `-distributor.ephemeral-series-enabled` option. Series matching `-distributor.ephemeral-series-matchers` will be marked for storing into ephemeral storage in ingesters. Each tenant needs to have ephemeral storage enabled by using `-ingester.max-ephemeral-series-per-user` limit, which defaults to 0 (no ephemeral storage). Ingesters have new `-ingester.instance-limits.max-ephemeral-series` limit for total number of series in ephemeral storage across all tenants. If ingestion of samples into ephemeral storage fails, `cortex_discarded_samples_total` metric will use values prefixed with `ephemeral-` for `reason` label. Querying of ephemeral storage is possible by using `{__mimir_storage__="ephemeral"}` as metric selector. Following new metrics related to ephemeral storage are introduced: #3897 #3922 #3961 #3997 #4004
  * `cortex_ingester_ephemeral_series`
  * `cortex_ingester_ephemeral_series_created_total`
  * `cortex_ingester_ephemeral_series_removed_total`
  * `cortex_ingester_ingested_ephemeral_samples_total`
  * `cortex_ingester_ingested_ephemeral_samples_failures_total`
  * `cortex_ingester_memory_ephemeral_users`
  * `cortex_ingester_queries_ephemeral_total`
  * `cortex_ingester_queried_ephemeral_samples`
  * `cortex_ingester_queried_ephemeral_series`
* [ENHANCEMENT] Added new metric `thanos_shipper_last_successful_upload_time`: Unix timestamp (in seconds) of the last successful TSDB block uploaded to the bucket. #3627
* [ENHANCEMENT] Ruler: Added `-ruler.alertmanager-client.tls-enabled` configuration for alertmanager client. #3432 #3597
* [ENHANCEMENT] Activity tracker logs now have `component=activity-tracker` label. #3556
* [ENHANCEMENT] Distributor: remove labels with empty values #2439
* [ENHANCEMENT] Query-frontend: track query HTTP requests in the Activity Tracker. #3561
* [ENHANCEMENT] Store-gateway: Add experimental alternate implementation of index-header reader that does not use memory mapped files. The index-header reader is expected to improve stability of the store-gateway. You can enable this implementation with the flag `-blocks-storage.bucket-store.index-header.stream-reader-enabled`. #3639 #3691 #3703 #3742 #3785 #3787 #3797
* [ENHANCEMENT] Query-scheduler: add `cortex_query_scheduler_cancelled_requests_total` metric to track the number of requests that are already cancelled when dequeued. #3696
* [ENHANCEMENT] Store-gateway: add `cortex_bucket_store_partitioner_extended_ranges_total` metric to keep track of the ranges that the partitioner decided to overextend and merge in order to save API call to the object storage. #3769
* [ENHANCEMENT] Compactor: Auto-forget unhealthy compactors after ten failed ring heartbeats. #3771
* [ENHANCEMENT] Ruler: change default value of `-ruler.for-grace-period` from `10m` to `2m` and update help text. The new default value reflects how we operate Mimir at Grafana Labs. #3817
* [ENHANCEMENT] Ingester: Added experimental flags to force usage of _postings for matchers cache_. These flags will be removed in the future and it's not recommended to change them. #3823
  * `-blocks-storage.tsdb.head-postings-for-matchers-cache-ttl`
  * `-blocks-storage.tsdb.head-postings-for-matchers-cache-size`
  * `-blocks-storage.tsdb.head-postings-for-matchers-cache-force`
* [ENHANCEMENT] Ingester: Improved series selection performance when some of the matchers do not match any series. #3827
* [ENHANCEMENT] Alertmanager: Add new additional template function `tenantID` returning id of the tenant owning the alert. #3758
* [ENHANCEMENT] Alertmanager: Add additional template function `grafanaExploreURL` returning URL to grafana explore with range query. #3849
* [ENHANCEMENT] Reduce overhead of debug logging when filtered out. #3875
* [ENHANCEMENT] Update Docker base images from `alpine:3.16.2` to `alpine:3.17.1`. #3898
* [ENHANCEMENT] Ingester: Add new `/ingester/tsdb_metrics` endpoint to return tenant-specific TSDB metrics. #3923
* [ENHANCEMENT] Query-frontend: CLI flag `-query-frontend.max-total-query-length` and its associated YAML configuration is now stable. #3882
* [ENHANCEMENT] Ruler: rule groups now support optional and experimental `align_evaluation_time_on_interval` field, which causes all evaluations to happen on interval-aligned timestamp. #4013
* [ENHANCEMENT] Query-scheduler: ring-based service discovery is now stable. #4028
* [ENHANCEMENT] Store-gateway: improved performance of prefix matching on the labels. #4055 #4080
* [BUGFIX] Log the names of services that are not yet running rather than `unsupported value type` when calling `/ready` and some services are not running. #3625
* [BUGFIX] Alertmanager: Fix template spurious deletion with relative data dir. #3604
* [BUGFIX] Security: update prometheus/exporter-toolkit for CVE-2022-46146. #3675
* [BUGFIX] Security: update golang.org/x/net for CVE-2022-41717. #3755
* [BUGFIX] Debian package: Fix post-install, environment file path and user creation. #3720
* [BUGFIX] memberlist: Fix panic during Mimir startup when Mimir receives gossip message before it's ready. #3746
* [BUGFIX] Store-gateway: fix `cortex_bucket_store_partitioner_requested_bytes_total` metric to not double count overlapping ranges. #3769
* [BUGFIX] Update `github.com/thanos-io/objstore` to address issue with Multipart PUT on s3-compatible Object Storage. #3802 #3821
* [BUGFIX] Distributor, Query-scheduler: Make sure ring metrics include a `cortex_` prefix as expected by dashboards. #3809
* [BUGFIX] Querier: canceled requests are no longer reported as "consistency check" failures. #3837 #3927
* [BUGFIX] Distributor: don't panic when `metric_relabel_configs` in overrides contains null element. #3868
* [BUGFIX] Distributor: don't panic when OTLP histograms don't have any buckets. #3853
* [BUGFIX] Ingester, Compactor: fix panic that can occur when compaction fails. #3955
* [BUGFIX] Store-gateway: return `Canceled` rather than `Aborted` error when the calling querier cancels the request. #4007

### Mixin

* [ENHANCEMENT] Alerts: Added `MimirIngesterInstanceHasNoTenants` alert that fires when an ingester replica is not receiving write requests for any tenant. #3681
* [ENHANCEMENT] Alerts: Extended `MimirAllocatingTooMuchMemory` to check read-write deployment containers. #3710
* [ENHANCEMENT] Alerts: Added `MimirAlertmanagerInstanceHasNoTenants` alert that fires when an alertmanager instance ows no tenants. #3826
* [ENHANCEMENT] Alerts: Added `MimirRulerInstanceHasNoRuleGroups` alert that fires when a ruler replica is not assigned any rule group to evaluate. #3723
* [ENHANCEMENT] Support for baremetal deployment for alerts and scaling recording rules. #3719
* [ENHANCEMENT] Dashboards: querier autoscaling now supports multiple scaled objects (configurable via `$._config.autoscale.querier.hpa_name`). #3962
* [BUGFIX] Alerts: Fixed `MimirIngesterRestarts` alert when Mimir is deployed in read-write mode. #3716
* [BUGFIX] Alerts: Fixed `MimirIngesterHasNotShippedBlocks` and `MimirIngesterHasNotShippedBlocksSinceStart` alerts for when Mimir is deployed in read-write or monolithic modes and updated them to use new `thanos_shipper_last_successful_upload_time` metric. #3627
* [BUGFIX] Alerts: Fixed `MimirMemoryMapAreasTooHigh` alert when Mimir is deployed in read-write mode. #3626
* [BUGFIX] Alerts: Fixed `MimirCompactorSkippedBlocksWithOutOfOrderChunks` matching on non-existent label. #3628
* [BUGFIX] Dashboards: Fix `Rollout Progress` dashboard incorrectly using Gateway metrics when Gateway was not enabled. #3709
* [BUGFIX] Tenants dashboard: Make it compatible with all deployment types. #3754
* [BUGFIX] Alerts: Fixed `MimirCompactorHasNotUploadedBlocks` to not fire if compactor has nothing to do. #3793
* [BUGFIX] Alerts: Fixed `MimirAutoscalerNotActive` to not fire if scaling metric is 0, to avoid false positives on scaled objects with 0 min replicas. #3999

### Jsonnet

* [CHANGE] Replaced the deprecated `policy/v1beta1` with `policy/v1` when configuring a PodDisruptionBudget for read-write deployment mode. #3811
* [CHANGE] Removed `-server.http-write-timeout` default option value from querier and query-frontend, as it defaults to a higher value in the code now, and cannot be lower than `-querier.timeout`. #3836
* [CHANGE] Replaced `-store.max-query-length` with `-query-frontend.max-total-query-length` in the query-frontend config. #3879
* [CHANGE] Changed default `mimir_backend_data_disk_size` from `100Gi` to `250Gi`. #3894
* [ENHANCEMENT] Update `rollout-operator` to `v0.2.0`. #3624
* [ENHANCEMENT] Add `user_24M` and `user_32M` classes to operations config. #3367
* [ENHANCEMENT] Update memcached image from `memcached:1.6.16-alpine` to `memcached:1.6.17-alpine`. #3914
* [ENHANCEMENT] Allow configuring the ring for overrides-exporter. #3995
* [BUGFIX] Apply ingesters and store-gateways per-zone CLI flags overrides to read-write deployment mode too. #3766
* [BUGFIX] Apply overrides-exporter CLI flags to mimir-backend when running Mimir in read-write deployment mode. #3790
* [BUGFIX] Fixed `mimir-write` and `mimir-read` Kubernetes service to correctly balance requests among pods. #3855 #3864 #3906
* [BUGFIX] Fixed `ruler-query-frontend` and `mimir-read` gRPC server configuration to force clients to periodically re-resolve the backend addresses. #3862
* [BUGFIX] Fixed `mimir-read` CLI flags to ensure query-frontend configuration takes precedence over querier configuration. #3877

### Mimirtool

* [ENHANCEMENT] Update `mimirtool config convert` to work with Mimir 2.4, 2.5, 2.6 changes. #3952
* [ENHANCEMENT] Mimirtool is now available to install through Homebrew with `brew install mimirtool`. #3776
* [ENHANCEMENT] Added `--concurrency` to `mimirtool rules sync` command. #3996
* [BUGFIX] Fix summary output from `mimirtool rules sync` to display correct number of groups created and updated. #3918

### Documentation

* [BUGFIX] Querier: Remove assertion that the `-querier.max-concurrent` flag must also be set for the query-frontend. #3678
* [ENHANCEMENT] Update migration from cortex documentation. #3662
* [ENHANCEMENT] Query-scheduler: documented how to migrate from DNS-based to ring-based service discovery. #4028

### Tools

## 2.5.0

### Grafana Mimir

* [CHANGE] Flag `-azure.msi-resource` is now ignored, and will be removed in Mimir 2.7. This setting is now made automatically by Azure. #2682
* [CHANGE] Experimental flag `-blocks-storage.tsdb.out-of-order-capacity-min` has been removed. #3261
* [CHANGE] Distributor: Wrap errors from pushing to ingesters with useful context, for example clarifying timeouts. #3307
* [CHANGE] The default value of `-server.http-write-timeout` has changed from 30s to 2m. #3346
* [CHANGE] Reduce period of health checks in connection pools for querier->store-gateway, ruler->ruler, and alertmanager->alertmanager clients to 10s. This reduces the time to fail a gRPC call when the remote stops responding. #3168
* [CHANGE] Hide TSDB block ranges period config from doc and mark it experimental. #3518
* [FEATURE] Alertmanager: added Discord support. #3309
* [ENHANCEMENT] Added `-server.tls-min-version` and `-server.tls-cipher-suites` flags to configure cipher suites and min TLS version supported by HTTP and gRPC servers. #2898
* [ENHANCEMENT] Distributor: Add age filter to forwarding functionality, to not forward samples which are older than defined duration. If such samples are not ingested, `cortex_discarded_samples_total{reason="forwarded-sample-too-old"}` is increased. #3049 #3113
* [ENHANCEMENT] Store-gateway: Reduce memory allocation when generating ids in index cache. #3179
* [ENHANCEMENT] Query-frontend: truncate queries based on the configured creation grace period (`--validation.create-grace-period`) to avoid querying too far into the future. #3172
* [ENHANCEMENT] Ingester: Reduce activity tracker memory allocation. #3203
* [ENHANCEMENT] Query-frontend: Log more detailed information in the case of a failed query. #3190
* [ENHANCEMENT] Added `-usage-stats.installation-mode` configuration to track the installation mode via the anonymous usage statistics. #3244
* [ENHANCEMENT] Compactor: Add new `cortex_compactor_block_max_time_delta_seconds` histogram for detecting if compaction of blocks is lagging behind. #3240 #3429
* [ENHANCEMENT] Ingester: reduced the memory footprint of active series custom trackers. #2568
* [ENHANCEMENT] Distributor: Include `X-Scope-OrgId` header in requests forwarded to configured forwarding endpoint. #3283 #3385
* [ENHANCEMENT] Alertmanager: reduced memory utilization in Mimir clusters with a large number of tenants. #3309
* [ENHANCEMENT] Add experimental flag `-shutdown-delay` to allow components to wait after receiving SIGTERM and before stopping. In this time the component returns 503 from /ready endpoint. #3298
* [ENHANCEMENT] Go: update to go 1.19.3. #3371
* [ENHANCEMENT] Alerts: added `RulerRemoteEvaluationFailing` alert, firing when communication between ruler and frontend fails in remote operational mode. #3177 #3389
* [ENHANCEMENT] Clarify which S3 signature versions are supported in the error "unsupported signature version". #3376
* [ENHANCEMENT] Store-gateway: improved index header reading performance. #3393 #3397 #3436
* [ENHANCEMENT] Store-gateway: improved performance of series matching. #3391
* [ENHANCEMENT] Move the validation of incoming series before the distributor's forwarding functionality, so that we don't forward invalid series. #3386 #3458
* [ENHANCEMENT] S3 bucket configuration now validates that the endpoint does not have the bucket name prefix. #3414
* [ENHANCEMENT] Query-frontend: added "fetched index bytes" to query statistics, so that the statistics contain the total bytes read by store-gateways from TSDB block indexes. #3206
* [ENHANCEMENT] Distributor: push wrapper should only receive unforwarded samples. #2980
* [ENHANCEMENT] Added `/api/v1/status/config` and `/api/v1/status/flags` APIs to maintain compatibility with prometheus. #3596 #3983
* [BUGFIX] Flusher: Add `Overrides` as a dependency to prevent panics when starting with `-target=flusher`. #3151
* [BUGFIX] Updated `golang.org/x/text` dependency to fix CVE-2022-32149. #3285
* [BUGFIX] Query-frontend: properly close gRPC streams to the query-scheduler to stop memory and goroutines leak. #3302
* [BUGFIX] Ruler: persist evaluation delay configured in the rulegroup. #3392
* [BUGFIX] Ring status pages: show 100% ownership as "100%", not "1e+02%". #3435
* [BUGFIX] Fix panics in OTLP ingest path when parse errors exist. #3538

### Mixin

* [CHANGE] Alerts: Change `MimirSchedulerQueriesStuck` `for` time to 7 minutes to account for the time it takes for HPA to scale up. #3223
* [CHANGE] Dashboards: Removed the `Querier > Stages` panel from the `Mimir / Queries` dashboard. #3311
* [CHANGE] Configuration: The format of the `autoscaling` section of the configuration has changed to support more components. #3378
  * Instead of specific config variables for each component, they are listed in a dictionary. For example, `autoscaling.querier_enabled` becomes `autoscaling.querier.enabled`.
* [FEATURE] Dashboards: Added "Mimir / Overview resources" dashboard, providing an high level view over a Mimir cluster resources utilization. #3481
* [FEATURE] Dashboards: Added "Mimir / Overview networking" dashboard, providing an high level view over a Mimir cluster network bandwidth, inflight requests and TCP connections. #3487
* [FEATURE] Compile baremetal mixin along k8s mixin. #3162 #3514
* [ENHANCEMENT] Alerts: Add MimirRingMembersMismatch firing when a component does not have the expected number of running jobs. #2404
* [ENHANCEMENT] Dashboards: Add optional row about the Distributor's metric forwarding feature to the `Mimir / Writes` dashboard. #3182 #3394 #3394 #3461
* [ENHANCEMENT] Dashboards: Remove the "Instance Mapper" row from the "Alertmanager Resources Dashboard". This is a Grafana Cloud specific service and not relevant for external users. #3152
* [ENHANCEMENT] Dashboards: Add "remote read", "metadata", and "exemplar" queries to "Mimir / Overview" dashboard. #3245
* [ENHANCEMENT] Dashboards: Use non-red colors for non-error series in the "Mimir / Overview" dashboard. #3246
* [ENHANCEMENT] Dashboards: Add support to multi-zone deployments for the experimental read-write deployment mode. #3256
* [ENHANCEMENT] Dashboards: If enabled, add new row to the `Mimir / Writes` for distributor autoscaling metrics. #3378
* [ENHANCEMENT] Dashboards: Add read path insights row to the "Mimir / Tenants" dashboard. #3326
* [ENHANCEMENT] Alerts: Add runbook urls for alerts. #3452
* [ENHANCEMENT] Configuration: Make it possible to configure namespace label, job label, and job prefix. #3482
* [ENHANCEMENT] Dashboards: improved resources and networking dashboards to work with read-write deployment mode too. #3497 #3504 #3519 #3531
* [ENHANCEMENT] Alerts: Added "MimirDistributorForwardingErrorRate" alert, which fires on high error rates in the distributor’s forwarding feature. #3200
* [ENHANCEMENT] Improve phrasing in Overview dashboard. #3488
* [BUGFIX] Dashboards: Fix legend showing `persistentvolumeclaim` when using `deployment_type=baremetal` for `Disk space utilization` panels. #3173 #3184
* [BUGFIX] Alerts: Fixed `MimirGossipMembersMismatch` alert when Mimir is deployed in read-write mode. #3489
* [BUGFIX] Dashboards: Remove "Inflight requests" from object store panels because the panel is not tracking the inflight requests to object storage. #3521

### Jsonnet

* [CHANGE] Replaced the deprecated `policy/v1beta1` with `policy/v1` when configuring a PodDisruptionBudget. #3284
* [CHANGE] [Common storage configuration](https://grafana.com/docs/mimir/v2.3.x/operators-guide/configure/configure-object-storage-backend/#common-configuration) is now used to configure object storage in all components. This is a breaking change in terms of Jsonnet manifests and also a CLI flag update for components that use object storage, so it will require a rollout of those components. The changes include: #3257
  * `blocks_storage_backend` was renamed to `storage_backend` and is now used as the common storage backend for all components.
    * So were the related `blocks_storage_azure_account_(name|key)` and `blocks_storage_s3_endpoint` configurations.
  * `storage_s3_endpoint` is now rendered by default using the `aws_region` configuration instead of a hardcoded `us-east-1`.
  * `ruler_client_type` and `alertmanager_client_type` were renamed to `ruler_storage_backend` and `alertmanager_storage_backend` respectively, and their corresponding CLI flags won't be rendered unless explicitly set to a value different from the one in `storage_backend` (like `local`).
  * `alertmanager_s3_bucket_name`, `alertmanager_gcs_bucket_name` and `alertmanager_azure_container_name` have been removed, and replaced by a single `alertmanager_storage_bucket_name` configuration used for all object storages.
  * `genericBlocksStorageConfig` configuration object was removed, and so any extensions to it will be now ignored. Use `blockStorageConfig` instead.
  * `rulerClientConfig` and `alertmanagerStorageClientConfig` configuration objects were renamed to `rulerStorageConfig` and `alertmanagerStorageConfig` respectively, and so any extensions to their previous names will be now ignored. Use the new names instead.
  * The CLI flags `*.s3.region` are no longer rendered as they are optional and the region can be inferred by Mimir by performing an initial API call to the endpoint.
  * The migration to this change should usually consist of:
    * Renaming `blocks_storage_backend` key to `storage_backend`.
    * For Azure/S3:
      * Renaming `blocks_storage_(azure|s3)_*` configurations to `storage_(azure|s3)_*`.
      * If `ruler_storage_(azure|s3)_*` and `alertmanager_storage_(azure|s3)_*` keys were different from the `block_storage_*` ones, they should be now provided using CLI flags, see [configuration reference](https://grafana.com/docs/mimir/v2.3.x/operators-guide/configure/reference-configuration-parameters/) for more details.
    * Removing `ruler_client_type` and `alertmanager_client_type` if their value match the `storage_backend`, or renaming them to their new names otherwise.
    * Reviewing any possible extensions to `genericBlocksStorageConfig`, `rulerClientConfig` and `alertmanagerStorageClientConfig` and moving them to the corresponding new options.
    * Renaming the alertmanager's bucket name configuration from provider-specific to the new `alertmanager_storage_bucket_name` key.
* [CHANGE] The `overrides-exporter.libsonnet` file is now always imported. The overrides-exporter can be enabled in jsonnet setting the following: #3379
  ```jsonnet
  {
    _config+:: {
      overrides_exporter_enabled: true,
    }
  }
  ```
* [FEATURE] Added support for experimental read-write deployment mode. Enabling the read-write deployment mode on a existing Mimir cluster is a destructive operation, because the cluster will be re-created. If you're creating a new Mimir cluster, you can deploy it in read-write mode adding the following configuration: #3379 #3475 #3405
  ```jsonnet
  {
    _config+:: {
      deployment_mode: 'read-write',

      // See operations/mimir/read-write-deployment.libsonnet for more configuration options.
      mimir_write_replicas: 3,
      mimir_read_replicas: 2,
      mimir_backend_replicas: 3,
    }
  }
  ```
* [ENHANCEMENT] Add autoscaling support to the `mimir-read` component when running the read-write-deployment model. #3419
* [ENHANCEMENT] Added `$._config.usageStatsConfig` to track the installation mode via the anonymous usage statistics. #3294
* [ENHANCEMENT] The query-tee node port (`$._config.query_tee_node_port`) is now optional. #3272
* [ENHANCEMENT] Add support for autoscaling distributors. #3378
* [ENHANCEMENT] Make auto-scaling logic ensure integer KEDA thresholds. #3512
* [BUGFIX] Fixed query-scheduler ring configuration for dedicated ruler's queries and query-frontends. #3237 #3239
* [BUGFIX] Jsonnet: Fix auto-scaling so that ruler-querier CPU threshold is a string-encoded integer millicores value. #3520

### Mimirtool

* [FEATURE] Added `mimirtool alertmanager verify` command to validate configuration without uploading. #3440
* [ENHANCEMENT] Added `mimirtool rules delete-namespace` command to delete all of the rule groups in a namespace including the namespace itself. #3136
* [ENHANCEMENT] Refactor `mimirtool analyze prometheus`: add concurrency and resiliency #3349
  * Add `--concurrency` flag. Default: number of logical CPUs
* [BUGFIX] `--log.level=debug` now correctly prints the response from the remote endpoint when a request fails. #3180

### Documentation

* [ENHANCEMENT] Documented how to configure HA deduplication using Consul in a Mimir Helm deployment. #2972
* [ENHANCEMENT] Improve `MimirQuerierAutoscalerNotActive` runbook. #3186
* [ENHANCEMENT] Improve `MimirSchedulerQueriesStuck` runbook to reflect debug steps with querier auto-scaling enabled. #3223
* [ENHANCEMENT] Use imperative for docs titles. #3178 #3332 #3343
* [ENHANCEMENT] Docs: mention gRPC compression in "Production tips". #3201
* [ENHANCEMENT] Update ADOPTERS.md. #3224 #3225
* [ENHANCEMENT] Add a note for jsonnet deploying. #3213
* [ENHANCEMENT] out-of-order runbook update with use case. #3253
* [ENHANCEMENT] Fixed TSDB retention mentioned in the "Recover source blocks from ingesters" runbook. #3280
* [ENHANCEMENT] Run Grafana Mimir in production using the Helm chart. #3072
* [ENHANCEMENT] Use common configuration in the tutorial. #3282
* [ENHANCEMENT] Updated detailed steps for migrating blocks from Thanos to Mimir. #3290
* [ENHANCEMENT] Add scheme to DNS service discovery docs. #3450
* [BUGFIX] Remove reference to file that no longer exists in contributing guide. #3404
* [BUGFIX] Fix some minor typos in the contributing guide and on the runbooks page. #3418
* [BUGFIX] Fix small typos in API reference. #3526
* [BUGFIX] Fixed TSDB retention mentioned in the "Recover source blocks from ingesters" runbook. #3278
* [BUGFIX] Fixed configuration example in the "Configuring the Grafana Mimir query-frontend to work with Prometheus" guide. #3374

### Tools

* [FEATURE] Add `copyblocks` tool, to copy Mimir blocks between two GCS buckets. #3264
* [ENHANCEMENT] copyblocks: copy no-compact global markers and optimize min time filter check. #3268
* [ENHANCEMENT] Mimir rules GitHub action: Added the ability to change default value of `label` when running `prepare` command. #3236
* [BUGFIX] Mimir rules Github action: Fix single line output. #3421

## 2.4.0

### Grafana Mimir

* [CHANGE] Distributor: change the default value of `-distributor.remote-timeout` to `2s` from `20s` and `-distributor.forwarding.request-timeout` to `2s` from `10s` to improve distributor resource usage when ingesters crash. #2728 #2912
* [CHANGE] Anonymous usage statistics tracking: added the `-ingester.ring.store` value. #2981
* [CHANGE] Series metadata `HELP` that is longer than `-validation.max-metadata-length` is now truncated silently, instead of being dropped with a 400 status code. #2993
* [CHANGE] Ingester: changed default setting for `-ingester.ring.readiness-check-ring-health` from `true` to `false`. #2953
* [CHANGE] Anonymous usage statistics tracking has been enabled by default, to help Mimir maintainers make better decisions to support the open source community. #2939 #3034
* [CHANGE] Anonymous usage statistics tracking: added the minimum and maximum value of `-ingester.out-of-order-time-window`. #2940
* [CHANGE] The default hash ring heartbeat period for distributors, ingesters, rulers and compactors has been increased from `5s` to `15s`. Now the default heartbeat period for all Mimir hash rings is `15s`. #3033
* [CHANGE] Reduce the default TSDB head compaction concurrency (`-blocks-storage.tsdb.head-compaction-concurrency`) from 5 to 1, in order to reduce CPU spikes. #3093
* [CHANGE] Ruler: the ruler's [remote evaluation mode](https://grafana.com/docs/mimir/latest/operators-guide/architecture/components/ruler/#remote) (`-ruler.query-frontend.address`) is now stable. #3109
* [CHANGE] Limits: removed the deprecated YAML configuration option `active_series_custom_trackers_config`. Please use `active_series_custom_trackers` instead. #3110
* [CHANGE] Ingester: removed the deprecated configuration option `-ingester.ring.join-after`. #3111
* [CHANGE] Querier: removed the deprecated configuration option `-querier.shuffle-sharding-ingesters-lookback-period`. The value of `-querier.query-ingesters-within` is now used internally for shuffle sharding lookback, while you can use `-querier.shuffle-sharding-ingesters-enabled` to enable or disable shuffle sharding on the read path. #3111
* [CHANGE] Memberlist: cluster label verification feature (`-memberlist.cluster-label` and `-memberlist.cluster-label-verification-disabled`) is now marked as stable. #3108
* [CHANGE] Distributor: only single per-tenant forwarding endpoint can be configured now. Support for per-rule endpoint has been removed. #3095
* [FEATURE] Query-scheduler: added an experimental ring-based service discovery support for the query-scheduler. Refer to [query-scheduler configuration](https://grafana.com/docs/mimir/next/operators-guide/architecture/components/query-scheduler/#configuration) for more information. #2957
* [FEATURE] Introduced the experimental endpoint `/api/v1/user_limits` exposed by all components that load runtime configuration. This endpoint exposes realtime limits for the authenticated tenant, in JSON format. #2864 #3017
* [FEATURE] Query-scheduler: added the experimental configuration option `-query-scheduler.max-used-instances` to restrict the number of query-schedulers effectively used regardless how many replicas are running. This feature can be useful when using the experimental read-write deployment mode. #3005
* [ENHANCEMENT] Go: updated to go 1.19.2. #2637 #3127 #3129
* [ENHANCEMENT] Runtime config: don't unmarshal runtime configuration files if they haven't changed. This can save a bit of CPU and memory on every component using runtime config. #2954
* [ENHANCEMENT] Query-frontend: Add `cortex_frontend_query_result_cache_skipped_total` and `cortex_frontend_query_result_cache_attempted_total` metrics to track the reason why query results are not cached. #2855
* [ENHANCEMENT] Distributor: pool more connections per host when forwarding request. Mark requests as idempotent so they can be retried under some conditions. #2968
* [ENHANCEMENT] Distributor: failure to send request to forwarding target now also increments `cortex_distributor_forward_errors_total`, with `status_code="failed"`. #2968
* [ENHANCEMENT] Distributor: added support forwarding push requests via gRPC, using `httpgrpc` messages from weaveworks/common library. #2996
* [ENHANCEMENT] Query-frontend / Querier: increase internal backoff period used to retry connections to query-frontend / query-scheduler. #3011
* [ENHANCEMENT] Querier: do not log "error processing requests from scheduler" when the query-scheduler is shutting down. #3012
* [ENHANCEMENT] Query-frontend: query sharding process is now time-bounded and it is cancelled if the request is aborted. #3028
* [ENHANCEMENT] Query-frontend: improved Prometheus response JSON encoding performance. #2450
* [ENHANCEMENT] TLS: added configuration parameters to configure the client's TLS cipher suites and minimum version. The following new CLI flags have been added: #3070
  * `-alertmanager.alertmanager-client.tls-cipher-suites`
  * `-alertmanager.alertmanager-client.tls-min-version`
  * `-alertmanager.sharding-ring.etcd.tls-cipher-suites`
  * `-alertmanager.sharding-ring.etcd.tls-min-version`
  * `-compactor.ring.etcd.tls-cipher-suites`
  * `-compactor.ring.etcd.tls-min-version`
  * `-distributor.forwarding.grpc-client.tls-cipher-suites`
  * `-distributor.forwarding.grpc-client.tls-min-version`
  * `-distributor.ha-tracker.etcd.tls-cipher-suites`
  * `-distributor.ha-tracker.etcd.tls-min-version`
  * `-distributor.ring.etcd.tls-cipher-suites`
  * `-distributor.ring.etcd.tls-min-version`
  * `-ingester.client.tls-cipher-suites`
  * `-ingester.client.tls-min-version`
  * `-ingester.ring.etcd.tls-cipher-suites`
  * `-ingester.ring.etcd.tls-min-version`
  * `-memberlist.tls-cipher-suites`
  * `-memberlist.tls-min-version`
  * `-querier.frontend-client.tls-cipher-suites`
  * `-querier.frontend-client.tls-min-version`
  * `-querier.store-gateway-client.tls-cipher-suites`
  * `-querier.store-gateway-client.tls-min-version`
  * `-query-frontend.grpc-client-config.tls-cipher-suites`
  * `-query-frontend.grpc-client-config.tls-min-version`
  * `-query-scheduler.grpc-client-config.tls-cipher-suites`
  * `-query-scheduler.grpc-client-config.tls-min-version`
  * `-query-scheduler.ring.etcd.tls-cipher-suites`
  * `-query-scheduler.ring.etcd.tls-min-version`
  * `-ruler.alertmanager-client.tls-cipher-suites`
  * `-ruler.alertmanager-client.tls-min-version`
  * `-ruler.client.tls-cipher-suites`
  * `-ruler.client.tls-min-version`
  * `-ruler.query-frontend.grpc-client-config.tls-cipher-suites`
  * `-ruler.query-frontend.grpc-client-config.tls-min-version`
  * `-ruler.ring.etcd.tls-cipher-suites`
  * `-ruler.ring.etcd.tls-min-version`
  * `-store-gateway.sharding-ring.etcd.tls-cipher-suites`
  * `-store-gateway.sharding-ring.etcd.tls-min-version`
* [ENHANCEMENT] Store-gateway: Add `-blocks-storage.bucket-store.max-concurrent-reject-over-limit` option to allow requests that exceed the max number of inflight object storage requests to be rejected. #2999
* [ENHANCEMENT] Query-frontend: allow setting a separate limit on the total (before splitting/sharding) query length of range queries with the new experimental `-query-frontend.max-total-query-length` flag, which defaults to `-store.max-query-length` if unset or set to 0. #3058
* [ENHANCEMENT] Query-frontend: Lower TTL for cache entries overlapping the out-of-order samples ingestion window (re-using `-ingester.out-of-order-allowance` from ingesters). #2935
* [ENHANCEMENT] Ruler: added support to forcefully disable recording and/or alerting rules evaluation. The following new configuration options have been introduced, which can be overridden on a per-tenant basis in the runtime configuration: #3088
  * `-ruler.recording-rules-evaluation-enabled`
  * `-ruler.alerting-rules-evaluation-enabled`
* [ENHANCEMENT] Distributor: Improved error messages reported when the distributor fails to remote write to ingesters. #3055
* [ENHANCEMENT] Improved tracing spans tracked by distributors, ingesters and store-gateways. #2879 #3099 #3089
* [ENHANCEMENT] Ingester: improved the performance of label value cardinality endpoint. #3044
* [ENHANCEMENT] Ruler: use backoff retry on remote evaluation #3098
* [ENHANCEMENT] Query-frontend: Include multiple tenant IDs in query logs when present instead of dropping them. #3125
* [ENHANCEMENT] Query-frontend: truncate queries based on the configured blocks retention period (`-compactor.blocks-retention-period`) to avoid querying past this period. #3134
* [ENHANCEMENT] Alertmanager: reduced memory utilization in Mimir clusters with a large number of tenants. #3143
* [ENHANCEMENT] Store-gateway: added extra span logging to improve observability. #3131
* [ENHANCEMENT] Compactor: cleaning up different tenants' old blocks and updating bucket indexes is now more independent. This prevents a single tenant from delaying cleanup for other tenants. #2631
* [ENHANCEMENT] Distributor: request rate, ingestion rate, and inflight requests limits are now enforced before reading and parsing the body of the request. This makes the distributor more resilient against a burst of requests over those limit. #2419
* [BUGFIX] Querier: Fix 400 response while handling streaming remote read. #2963
* [BUGFIX] Fix a bug causing query-frontend, query-scheduler, and querier not failing if one of their internal components fail. #2978
* [BUGFIX] Querier: re-balance the querier worker connections when a query-frontend or query-scheduler is terminated. #3005
* [BUGFIX] Distributor: Now returns the quorum error from ingesters. For example, with replication_factor=3, two HTTP 400 errors and one HTTP 500 error, now the distributor will always return HTTP 400. Previously the behaviour was to return the error which the distributor first received. #2979
* [BUGFIX] Ruler: fix panic when ruler.external_url is explicitly set to an empty string ("") in YAML. #2915
* [BUGFIX] Alertmanager: Fix support for the Telegram API URL in the global settings. #3097
* [BUGFIX] Alertmanager: Fix parsing of label matchers without label value in the API used to retrieve alerts. #3097
* [BUGFIX] Ruler: Fix not restoring alert state for rule groups when other ruler replicas shut down. #3156
* [BUGFIX] Updated `golang.org/x/net` dependency to fix CVE-2022-27664. #3124
* [BUGFIX] Fix distributor from returning a `500` status code when a `400` was received from the ingester. #3211
* [BUGFIX] Fix incorrect OS value set in Mimir v2.3.* RPM packages. #3221

### Mixin

* [CHANGE] Alerts: MimirQuerierAutoscalerNotActive is now critical and fires after 1h instead of 15m. #2958
* [FEATURE] Dashboards: Added "Mimir / Overview" dashboards, providing an high level view over a Mimir cluster. #3122 #3147 #3155
* [ENHANCEMENT] Dashboards: Updated the "Writes" and "Rollout progress" dashboards to account for samples ingested via the new OTLP ingestion endpoint. #2919 #2938
* [ENHANCEMENT] Dashboards: Include per-tenant request rate in "Tenants" dashboard. #2874
* [ENHANCEMENT] Dashboards: Include inflight object store requests in "Reads" dashboard. #2914
* [ENHANCEMENT] Dashboards: Make queries used to find job, cluster and namespace for dropdown menus configurable. #2893
* [ENHANCEMENT] Dashboards: Include rate of label and series queries in "Reads" dashboard. #3065 #3074
* [ENHANCEMENT] Dashboards: Fix legend showing on per-pod panels. #2944
* [ENHANCEMENT] Dashboards: Use the "req/s" unit on panels showing the requests rate. #3118
* [ENHANCEMENT] Dashboards: Use a consistent color across dashboards for the error rate. #3154

### Jsonnet

* [FEATURE] Added support for query-scheduler ring-based service discovery. #3128
* [ENHANCEMENT] Querier autoscaling is now slower on scale downs: scale down 10% every 1m instead of 100%. #2962
* [BUGFIX] Memberlist: `gossip_member_label` is now set for ruler-queriers. #3141

### Mimirtool

* [ENHANCEMENT] mimirtool analyze: Store the query errors instead of exit during the analysis. #3052
* [BUGFIX] mimir-tool remote-read: fix returns where some conditions [return nil error even if there is error](https://github.com/grafana/cortex-tools/issues/260). #3053

### Documentation

* [ENHANCEMENT] Added documentation on how to configure storage retention. #2970
* [ENHANCEMENT] Improved gRPC clients config documentation. #3020
* [ENHANCEMENT] Added documentation on how to manage alerting and recording rules. #2983
* [ENHANCEMENT] Improved `MimirSchedulerQueriesStuck` runbook. #3006
* [ENHANCEMENT] Added "Cluster label verification" section to memberlist documentation. #3096
* [ENHANCEMENT] Mention compression in multi-zone replication documentation. #3107
* [BUGFIX] Fixed configuration option names in "Enabling zone-awareness via the Grafana Mimir Jsonnet". #3018
* [BUGFIX] Fixed `mimirtool analyze` parameters documentation. #3094
* [BUGFIX] Fixed YAML configuraton in the "Manage the configuration of Grafana Mimir with Helm" guide. #3042
* [BUGFIX] Fixed Alertmanager capacity planning documentation. #3132

### Tools

- [BUGFIX] trafficdump: Fixed panic occurring when `-success-only=true` and the captured request failed. #2863

## 2.3.1

### Grafana Mimir
* [BUGFIX] Query-frontend: query sharding took exponential time to map binary expressions. #3027
* [BUGFIX] Distributor: Stop panics on OTLP endpoint when a single metric has multiple timeseries. #3040

## 2.3.0

### Grafana Mimir

* [CHANGE] Ingester: Added user label to ingester metric `cortex_ingester_tsdb_out_of_order_samples_appended_total`. On multitenant clusters this helps us find the rate of appended out-of-order samples for a specific tenant. #2493
* [CHANGE] Compactor: delete source and output blocks from local disk on compaction failed, to reduce likelihood that subsequent compactions fail because of no space left on disk. #2261
* [CHANGE] Ruler: Remove unused CLI flags `-ruler.search-pending-for` and `-ruler.flush-period` (and their respective YAML config options). #2288
* [CHANGE] Successful gRPC requests are no longer logged (only affects internal API calls). #2309
* [CHANGE] Add new `-*.consul.cas-retry-delay` flags. They have a default value of `1s`, while previously there was no delay between retries. #2309
* [CHANGE] Store-gateway: Remove the experimental ability to run requests in a dedicated OS thread pool and associated CLI flag `-store-gateway.thread-pool-size`. #2423
* [CHANGE] Memberlist: disabled TCP-based ping fallback, because Mimir already uses a custom transport based on TCP. #2456
* [CHANGE] Change default value for `-distributor.ha-tracker.max-clusters` to `100` to provide a DoS protection. #2465
* [CHANGE] Experimental block upload API exposed by compactor has changed: Previous `/api/v1/upload/block/{block}` endpoint for starting block upload is now `/api/v1/upload/block/{block}/start`, and previous endpoint `/api/v1/upload/block/{block}?uploadComplete=true` for finishing block upload is now `/api/v1/upload/block/{block}/finish`. New API endpoint has been added: `/api/v1/upload/block/{block}/check`. #2486 #2548
* [CHANGE] Compactor: changed `-compactor.max-compaction-time` default from `0s` (disabled) to `1h`. When compacting blocks for a tenant, the compactor will move to compact blocks of another tenant or re-plan blocks to compact at least every 1h. #2514
* [CHANGE] Distributor: removed previously deprecated `extend_writes` (see #1856) YAML key and `-distributor.extend-writes` CLI flag from the distributor config. #2551
* [CHANGE] Ingester: removed previously deprecated `active_series_custom_trackers` (see #1188) YAML key from the ingester config. #2552
* [CHANGE] The tenant ID `__mimir_cluster` is reserved by Mimir and not allowed to store metrics. #2643
* [CHANGE] Purger: removed the purger component and moved its API endpoints `/purger/delete_tenant` and `/purger/delete_tenant_status` to the compactor at `/compactor/delete_tenant` and `/compactor/delete_tenant_status`. The new endpoints on the compactor are stable. #2644
* [CHANGE] Memberlist: Change the leave timeout duration (`-memberlist.leave-timeout duration`) from 5s to 20s and connection timeout (`-memberlist.packet-dial-timeout`) from 5s to 2s. This makes leave timeout 10x the connection timeout, so that we can communicate the leave to at least 1 node, if the first 9 we try to contact times out. #2669
* [CHANGE] Alertmanager: return status code `412 Precondition Failed` and log info message when alertmanager isn't configured for a tenant. #2635
* [CHANGE] Distributor: if forwarding rules are used to forward samples, exemplars are now removed from the request. #2710 #2725
* [CHANGE] Limits: change the default value of `max_global_series_per_metric` limit to `0` (disabled). Setting this limit by default does not provide much benefit because series are sharded by all labels. #2714
* [CHANGE] Ingester: experimental `-blocks-storage.tsdb.new-chunk-disk-mapper` has been removed, new chunk disk mapper is now always used, and is no longer marked experimental. Default value of `-blocks-storage.tsdb.head-chunks-write-queue-size` has changed to 1000000, this enables async chunk queue by default, which leads to improved latency on the write path when new chunks are created in ingesters. #2762
* [CHANGE] Ingester: removed deprecated `-blocks-storage.tsdb.isolation-enabled` option. TSDB-level isolation is now always disabled in Mimir. #2782
* [CHANGE] Compactor: `-compactor.partial-block-deletion-delay` must either be set to 0 (to disable partial blocks deletion) or a value higher than `4h`. #2787
* [CHANGE] Query-frontend: CLI flag `-query-frontend.align-querier-with-step` has been deprecated. Please use `-query-frontend.align-queries-with-step` instead. #2840
* [FEATURE] Compactor: Adds the ability to delete partial blocks after a configurable delay. This option can be configured per tenant. #2285
  - `-compactor.partial-block-deletion-delay`, as a duration string, allows you to set the delay since a partial block has been modified before marking it for deletion. A value of `0`, the default, disables this feature.
  - The metric `cortex_compactor_blocks_marked_for_deletion_total` has a new value for the `reason` label `reason="partial"`, when a block deletion marker is triggered by the partial block deletion delay.
* [FEATURE] Querier: enabled support for queries with negative offsets, which are not cached in the query results cache. #2429
* [FEATURE] EXPERIMENTAL: OpenTelemetry Metrics ingestion path on `/otlp/v1/metrics`. #695 #2436 #2461
* [FEATURE] Querier: Added support for tenant federation to metric metadata endpoint. #2467
* [FEATURE] Query-frontend: introduced experimental support to split instant queries by time. The instant query splitting can be enabled setting `-query-frontend.split-instant-queries-by-interval`. #2469 #2564 #2565 #2570 #2571 #2572 #2573 #2574 #2575 #2576 #2581 #2582 #2601 #2632 #2633 #2634 #2641 #2642 #2766
* [FEATURE] Introduced an experimental anonymous usage statistics tracking (disabled by default), to help Mimir maintainers make better decisions to support the open source community. The tracking system anonymously collects non-sensitive, non-personally identifiable information about the running Mimir cluster, and is disabled by default. #2643 #2662 #2685 #2732 #2733 #2735
* [FEATURE] Introduced an experimental deployment mode called read-write and running a fully featured Mimir cluster with three components: write, read and backend. The read-write deployment mode is a trade-off between the monolithic mode (only one component, no isolation) and the microservices mode (many components, high isolation). #2754 #2838
* [ENHANCEMENT] Distributor: Decreased distributor tests execution time. #2562
* [ENHANCEMENT] Alertmanager: Allow the HTTP `proxy_url` configuration option in the receiver's configuration. #2317
* [ENHANCEMENT] ring: optimize shuffle-shard computation when lookback is used, and all instances have registered timestamp within the lookback window. In that case we can immediately return origial ring, because we would select all instances anyway. #2309
* [ENHANCEMENT] Memberlist: added experimental memberlist cluster label support via `-memberlist.cluster-label` and `-memberlist.cluster-label-verification-disabled` CLI flags (and their respective YAML config options). #2354
* [ENHANCEMENT] Object storage can now be configured for all components using the `common` YAML config option key (or `-common.storage.*` CLI flags). #2330 #2347
* [ENHANCEMENT] Go: updated to go 1.18.4. #2400
* [ENHANCEMENT] Store-gateway, listblocks: list of blocks now includes stats from `meta.json` file: number of series, samples and chunks. #2425
* [ENHANCEMENT] Added more buckets to `cortex_ingester_client_request_duration_seconds` histogram metric, to correctly track requests taking longer than 1s (up until 16s). #2445
* [ENHANCEMENT] Azure client: Improve memory usage for large object storage downloads. #2408
* [ENHANCEMENT] Distributor: Add `-distributor.instance-limits.max-inflight-push-requests-bytes`. This limit protects the distributor against multiple large requests that together may cause an OOM, but are only a few, so do not trigger the `max-inflight-push-requests` limit. #2413
* [ENHANCEMENT] Distributor: Drop exemplars in distributor for tenants where exemplars are disabled. #2504
* [ENHANCEMENT] Runtime Config: Allow operator to specify multiple comma-separated yaml files in `-runtime-config.file` that will be merged in left to right order. #2583
* [ENHANCEMENT] Query sharding: shard binary operations only if it doesn't lead to non-shardable vector selectors in one of the operands. #2696
* [ENHANCEMENT] Add packaging for both debian based deb file and redhat based rpm file using FPM. #1803
* [ENHANCEMENT] Distributor: Add `cortex_distributor_query_ingester_chunks_deduped_total` and `cortex_distributor_query_ingester_chunks_total` metrics for determining how effective ingester chunk deduplication at query time is. #2713
* [ENHANCEMENT] Upgrade Docker base images to `alpine:3.16.2`. #2729
* [ENHANCEMENT] Ruler: Add `<prometheus-http-prefix>/api/v1/status/buildinfo` endpoint. #2724
* [ENHANCEMENT] Querier: Ensure all queries pulled from query-frontend or query-scheduler are immediately executed. The maximum workers concurrency in each querier is configured by `-querier.max-concurrent`. #2598
* [ENHANCEMENT] Distributor: Add `cortex_distributor_received_requests_total` and `cortex_distributor_requests_in_total` metrics to provide visiblity into appropriate per-tenant request limits. #2770
* [ENHANCEMENT] Distributor: Add single forwarding remote-write endpoint for a tenant (`forwarding_endpoint`), instead of using per-rule endpoints. This takes precendence over per-rule endpoints. #2801
* [ENHANCEMENT] Added `err-mimir-distributor-max-write-message-size` to the errors catalog. #2470
* [ENHANCEMENT] Add sanity check at startup to ensure the configured filesystem directories don't overlap for different components. #2828 #2947
* [BUGFIX] TSDB: Fixed a bug on the experimental out-of-order implementation that led to wrong query results. #2701
* [BUGFIX] Compactor: log the actual error on compaction failed. #2261
* [BUGFIX] Alertmanager: restore state from storage even when running a single replica. #2293
* [BUGFIX] Ruler: do not block "List Prometheus rules" API endpoint while syncing rules. #2289
* [BUGFIX] Ruler: return proper `*status.Status` error when running in remote operational mode. #2417
* [BUGFIX] Alertmanager: ensure the configured `-alertmanager.web.external-url` is either a path starting with `/`, or a full URL including the scheme and hostname. #2381 #2542
* [BUGFIX] Memberlist: fix problem with loss of some packets, typically ring updates when instances were removed from the ring during shutdown. #2418
* [BUGFIX] Ingester: fix misfiring `MimirIngesterHasUnshippedBlocks` and stale `cortex_ingester_oldest_unshipped_block_timestamp_seconds` when some block uploads fail. #2435
* [BUGFIX] Query-frontend: fix incorrect mapping of http status codes 429 to 500 when request queue is full. #2447
* [BUGFIX] Memberlist: Fix problem with ring being empty right after startup. Memberlist KV store now tries to "fast-join" the cluster to avoid serving empty KV store. #2505
* [BUGFIX] Compactor: Fix bug when using `-compactor.partial-block-deletion-delay`: compactor didn't correctly check for modification time of all block files. #2559
* [BUGFIX] Query-frontend: fix wrong query sharding results for queries with boolean result like `1 < bool 0`. #2558
* [BUGFIX] Fixed error messages related to per-instance limits incorrectly reporting they can be set on a per-tenant basis. #2610
* [BUGFIX] Perform HA-deduplication before forwarding samples according to forwarding rules in the distributor. #2603 #2709
* [BUGFIX] Fix reporting of tracing spans from PromQL engine. #2707
* [BUGFIX] Apply relabel and drop_label rules before forwarding rules in the distributor. #2703
* [BUGFIX] Distributor: Register `cortex_discarded_requests_total` metric, which previously was not registered and therefore not exported. #2712
* [BUGFIX] Ruler: fix not restoring alerts' state at startup. #2648
* [BUGFIX] Ingester: Fix disk filling up after restarting ingesters with out-of-order support disabled while it was enabled before. #2799
* [BUGFIX] Memberlist: retry joining memberlist cluster on startup when no nodes are resolved. #2837
* [BUGFIX] Query-frontend: fix incorrect mapping of http status codes 413 to 500 when request is too large. #2819
* [BUGFIX] Alertmanager: revert upstream alertmananger to v0.24.0 to fix panic when unmarshalling email headers #2924 #2925

### Mixin

* [CHANGE] Dashboards: "Slow Queries" dashboard no longer works with versions older than Grafana 9.0. #2223
* [CHANGE] Alerts: use RSS memory instead of working set memory in the `MimirAllocatingTooMuchMemory` alert for ingesters. #2480
* [CHANGE] Dashboards: remove the "Cache - Latency (old)" panel from the "Mimir / Queries" dashboard. #2796
* [FEATURE] Dashboards: added support to experimental read-write deployment mode. #2780
* [ENHANCEMENT] Dashboards: added missed rule evaluations to the "Evaluations per second" panel in the "Mimir / Ruler" dashboard. #2314
* [ENHANCEMENT] Dashboards: add k8s resource requests to CPU and memory panels. #2346
* [ENHANCEMENT] Dashboards: add RSS memory utilization panel for ingesters, store-gateways and compactors. #2479
* [ENHANCEMENT] Dashboards: allow to configure graph tooltip. #2647
* [ENHANCEMENT] Alerts: MimirFrontendQueriesStuck and MimirSchedulerQueriesStuck alerts are more reliable now as they consider all the intermediate samples in the minute prior to the evaluation. #2630
* [ENHANCEMENT] Alerts: added `RolloutOperatorNotReconciling` alert, firing if the optional rollout-operator is not successfully reconciling. #2700
* [ENHANCEMENT] Dashboards: added support to query-tee in front of ruler-query-frontend in the "Remote ruler reads" dashboard. #2761
* [ENHANCEMENT] Dashboards: Introduce support for baremetal deployment, setting `deployment_type: 'baremetal'` in the mixin `_config`. #2657
* [ENHANCEMENT] Dashboards: use timeseries panel to show exemplars. #2800
* [BUGFIX] Dashboards: fixed unit of latency panels in the "Mimir / Ruler" dashboard. #2312
* [BUGFIX] Dashboards: fixed "Intervals per query" panel in the "Mimir / Queries" dashboard. #2308
* [BUGFIX] Dashboards: Make "Slow Queries" dashboard works with Grafana 9.0. #2223
* [BUGFIX] Dashboards: add missing API routes to Ruler dashboard. #2412
* [BUGFIX] Dashboards: stop setting 'interval' in dashboards; it should be set on your datasource. #2802

### Jsonnet

* [CHANGE] query-scheduler is enabled by default. We advise to deploy the query-scheduler to improve the scalability of the query-frontend. #2431
* [CHANGE] Replaced anti-affinity rules with pod topology spread constraints for distributor, query-frontend, querier and ruler. #2517
  - The following configuration options have been removed:
    - `distributor_allow_multiple_replicas_on_same_node`
    - `query_frontend_allow_multiple_replicas_on_same_node`
    - `querier_allow_multiple_replicas_on_same_node`
    - `ruler_allow_multiple_replicas_on_same_node`
  - The following configuration options have been added:
    - `distributor_topology_spread_max_skew`
    - `query_frontend_topology_spread_max_skew`
    - `querier_topology_spread_max_skew`
    - `ruler_topology_spread_max_skew`
* [CHANGE] Change `max_global_series_per_metric` to 0 in all plans, and as a default value. #2669
* [FEATURE] Memberlist: added support for experimental memberlist cluster label, through the jsonnet configuration options `memberlist_cluster_label` and `memberlist_cluster_label_verification_disabled`. #2349
* [FEATURE] Added ruler-querier autoscaling support. It requires [KEDA](https://keda.sh) installed in the Kubernetes cluster. Ruler-querier autoscaler can be enabled and configure through the following options in the jsonnet config: #2545
  * `autoscaling_ruler_querier_enabled`: `true` to enable autoscaling.
  * `autoscaling_ruler_querier_min_replicas`: minimum number of ruler-querier replicas.
  * `autoscaling_ruler_querier_max_replicas`: maximum number of ruler-querier replicas.
  * `autoscaling_prometheus_url`: Prometheus base URL from which to scrape Mimir metrics (e.g. `http://prometheus.default:9090/prometheus`).
* [ENHANCEMENT] Memberlist now uses DNS service-discovery by default. #2549
* [ENHANCEMENT] Upgrade memcached image tag to `memcached:1.6.16-alpine`. #2740
* [ENHANCEMENT] Added `$._config.configmaps` and `$._config.runtime_config_files` to make it easy to add new configmaps or runtime config file to all components. #2748

### Mimirtool

* [ENHANCEMENT] Added `mimirtool backfill` command to upload Prometheus blocks using API available in the compactor. #1822
* [ENHANCEMENT] mimirtool bucket-validation: Verify existing objects can be overwritten by subsequent uploads. #2491
* [ENHANCEMENT] mimirtool config convert: Now supports migrating to the current version of Mimir. #2629
* [BUGFIX] mimirtool analyze: Fix dashboard JSON unmarshalling errors by using custom parsing. #2386
* [BUGFIX] Version checking no longer prompts for updating when already on latest version. #2723

### Mimir Continuous Test

* [ENHANCEMENT] Added basic authentication and bearer token support for when Mimir is behind a gateway authenticating the calls. #2717

### Query-tee

* [CHANGE] Renamed CLI flag `-server.service-port` to `-server.http-service-port`. #2683
* [CHANGE] Renamed metric `cortex_querytee_request_duration_seconds` to `cortex_querytee_backend_request_duration_seconds`. Metric `cortex_querytee_request_duration_seconds` is now reported without label `backend`. #2683
* [ENHANCEMENT] Added HTTP over gRPC support to `query-tee` to allow testing gRPC requests to Mimir instances. #2683

### Documentation

* [ENHANCEMENT] Referenced `mimirtool` commands in the HTTP API documentation. #2516
* [ENHANCEMENT] Improved DNS service discovery documentation. #2513

### Tools

* [ENHANCEMENT] `markblocks` now processes multiple blocks concurrently. #2677

## 2.2.0

### Grafana Mimir

* [CHANGE] Increased default configuration for `-server.grpc-max-recv-msg-size-bytes` and `-server.grpc-max-send-msg-size-bytes` from 4MB to 100MB. #1884
* [CHANGE] Default values have changed for the following settings. This improves query performance for recent data (within 12h) by only reading from ingesters: #1909 #1921
    - `-blocks-storage.bucket-store.ignore-blocks-within` now defaults to `10h` (previously `0`)
    - `-querier.query-store-after` now defaults to `12h` (previously `0`)
* [CHANGE] Alertmanager: removed support for migrating local files from Cortex 1.8 or earlier. Related to original Cortex PR https://github.com/cortexproject/cortex/pull/3910. #2253
* [CHANGE] The following settings are now classified as advanced because the defaults should work for most users and tuning them requires in-depth knowledge of how the read path works: #1929
    - `-querier.query-ingesters-within`
    - `-querier.query-store-after`
* [CHANGE] Config flag category overrides can be set dynamically at runtime. #1934
* [CHANGE] Ingester: deprecated `-ingester.ring.join-after`. Mimir now behaves as this setting is always set to 0s. This configuration option will be removed in Mimir 2.4.0. #1965
* [CHANGE] Blocks uploaded by ingester no longer contain `__org_id__` label. Compactor now ignores this label and will compact blocks with and without this label together. `mimirconvert` tool will remove the label from blocks as "unknown" label. #1972
* [CHANGE] Querier: deprecated `-querier.shuffle-sharding-ingesters-lookback-period`, instead adding `-querier.shuffle-sharding-ingesters-enabled` to enable or disable shuffle sharding on the read path. The value of `-querier.query-ingesters-within` is now used internally for shuffle sharding lookback. #2110
* [CHANGE] Memberlist: `-memberlist.abort-if-join-fails` now defaults to false. Previously it defaulted to true. #2168
* [CHANGE] Ruler: `/api/v1/rules*` and `/prometheus/rules*` configuration endpoints are removed. Use `/prometheus/config/v1/rules*`. #2182
* [CHANGE] Ingester: `-ingester.exemplars-update-period` has been renamed to `-ingester.tsdb-config-update-period`. You can use it to update multiple, per-tenant TSDB configurations. #2187
* [FEATURE] Ingester: (Experimental) Add the ability to ingest out-of-order samples up to an allowed limit. If you enable this feature, it requires additional memory and disk space. This feature also enables a write-behind log, which might lead to longer ingester-start replays. When this feature is disabled, there is no overhead on memory, disk space, or startup times. #2187
  * `-ingester.out-of-order-time-window`, as duration string, allows you to set how back in time a sample can be. The default is `0s`, where `s` is seconds.
  * `cortex_ingester_tsdb_out_of_order_samples_appended_total` metric tracks the total number of out-of-order samples ingested by the ingester.
  * `cortex_discarded_samples_total` has a new label `reason="sample-too-old"`, when the `-ingester.out-of-order-time-window` flag is greater than zero. The label tracks the number of samples that were discarded for being too old; they were out of order, but beyond the time window allowed. The labels `reason="sample-out-of-order"` and `reason="sample-out-of-bounds"` are not used when out-of-order ingestion is enabled.
* [ENHANCEMENT] Distributor: Added limit to prevent tenants from sending excessive number of requests: #1843
  * The following CLI flags (and their respective YAML config options) have been added:
    * `-distributor.request-rate-limit`
    * `-distributor.request-burst-limit`
  * The following metric is exposed to tell how many requests have been rejected:
    * `cortex_discarded_requests_total`
* [ENHANCEMENT] Store-gateway: Add the experimental ability to run requests in a dedicated OS thread pool. This feature can be configured using `-store-gateway.thread-pool-size` and is disabled by default. Replaces the ability to run index header operations in a dedicated thread pool. #1660 #1812
* [ENHANCEMENT] Improved error messages to make them easier to understand; each now have a unique, global identifier that you can use to look up in the runbooks for more information. #1907 #1919 #1888 #1939 #1984 #2009 #2056 #2066 #2104 #2150 #2234
* [ENHANCEMENT] Memberlist KV: incoming messages are now processed on per-key goroutine. This may reduce loss of "maintanance" packets in busy memberlist installations, but use more CPU. New `memberlist_client_received_broadcasts_dropped_total` counter tracks number of dropped per-key messages. #1912
* [ENHANCEMENT] Blocks Storage, Alertmanager, Ruler: add support a prefix to the bucket store (`*_storage.storage_prefix`). This enables using the same bucket for the three components. #1686 #1951
* [ENHANCEMENT] Upgrade Docker base images to `alpine:3.16.0`. #2028
* [ENHANCEMENT] Store-gateway: Add experimental configuration option for the store-gateway to attempt to pre-populate the file system cache when memory-mapping index-header files. Enabled with `-blocks-storage.bucket-store.index-header.map-populate-enabled=true`. Note this flag only has an effect when running on Linux. #2019 #2054
* [ENHANCEMENT] Chunk Mapper: reduce memory usage of async chunk mapper. #2043
* [ENHANCEMENT] Ingester: reduce sleep time when reading WAL. #2098
* [ENHANCEMENT] Compactor: Run sanity check on blocks storage configuration at startup. #2144
* [ENHANCEMENT] Compactor: Add HTTP API for uploading TSDB blocks. Enabled with `-compactor.block-upload-enabled`. #1694 #2126
* [ENHANCEMENT] Ingester: Enable querying overlapping blocks by default. #2187
* [ENHANCEMENT] Distributor: Auto-forget unhealthy distributors after ten failed ring heartbeats. #2154
* [ENHANCEMENT] Distributor: Add new metric `cortex_distributor_forward_errors_total` for error codes resulting from forwarding requests. #2077
* [ENHANCEMENT] `/ready` endpoint now returns and logs detailed services information. #2055
* [ENHANCEMENT] Memcached client: Reduce number of connections required to fetch cached keys from memcached. #1920
* [ENHANCEMENT] Improved error message returned when `-querier.query-store-after` validation fails. #1914
* [BUGFIX] Fix regexp parsing panic for regexp label matchers with start/end quantifiers. #1883
* [BUGFIX] Ingester: fixed deceiving error log "failed to update cached shipped blocks after shipper initialisation", occurring for each new tenant in the ingester. #1893
* [BUGFIX] Ring: fix bug where instances may appear unhealthy in the hash ring web UI even though they are not. #1933
* [BUGFIX] API: gzip is now enforced when identity encoding is explicitly rejected. #1864
* [BUGFIX] Fix panic at startup when Mimir is running in monolithic mode and query sharding is enabled. #2036
* [BUGFIX] Ruler: report `cortex_ruler_queries_failed_total` metric for any remote query error except 4xx when remote operational mode is enabled. #2053 #2143
* [BUGFIX] Ingester: fix slow rollout when using `-ingester.ring.unregister-on-shutdown=false` with long `-ingester.ring.heartbeat-period`. #2085
* [BUGFIX] Ruler: add timeout for remote rule evaluation queries to prevent rule group evaluations getting stuck indefinitely. The duration is configurable with `-querier.timeout` (default `2m`). #2090 #2222
* [BUGFIX] Limits: Active series custom tracker configuration has been named back from `active_series_custom_trackers_config` to `active_series_custom_trackers`. For backwards compatibility both version is going to be supported for until Mimir v2.4. When both fields are specified, `active_series_custom_trackers_config` takes precedence over `active_series_custom_trackers`. #2101
* [BUGFIX] Ingester: fixed the order of labels applied when incrementing the `cortex_discarded_metadata_total` metric. #2096
* [BUGFIX] Ingester: fixed bug where retrieving metadata for a metric with multiple metadata entries would return multiple copies of a single metadata entry rather than all available entries. #2096
* [BUGFIX] Distributor: canceled requests are no longer accounted as internal errors. #2157
* [BUGFIX] Memberlist: Fix typo in memberlist admin UI. #2202
* [BUGFIX] Ruler: fixed typo in error message when ruler failed to decode a rule group. #2151
* [BUGFIX] Active series custom tracker configuration is now displayed properly on `/runtime_config` page. #2065
* [BUGFIX] Query-frontend: `vector` and `time` functions were sharded, which made expressions like `vector(1) > 0 and vector(1)` fail. #2355

### Mixin

* [CHANGE] Split `mimir_queries` rules group into `mimir_queries` and `mimir_ingester_queries` to keep number of rules per group within the default per-tenant limit. #1885
* [CHANGE] Dashboards: Expose full image tag in "Mimir / Rollout progress" dashboard's "Pod per version panel." #1932
* [CHANGE] Dashboards: Disabled gateway panels by default, because most users don't have a gateway exposing the metrics expected by Mimir dashboards. You can re-enable it setting `gateway_enabled: true` in the mixin config and recompiling the mixin running `make build-mixin`. #1955
* [CHANGE] Alerts: adapt `MimirFrontendQueriesStuck` and `MimirSchedulerQueriesStuck` to consider ruler query path components. #1949
* [CHANGE] Alerts: Change `MimirRulerTooManyFailedQueries` severity to `critical`. #2165
* [ENHANCEMENT] Dashboards: Add config option `datasource_regex` to customise the regular expression used to select valid datasources for Mimir dashboards. #1802
* [ENHANCEMENT] Dashboards: Added "Mimir / Remote ruler reads" and "Mimir / Remote ruler reads resources" dashboards. #1911 #1937
* [ENHANCEMENT] Dashboards: Make networking panels work for pods created by the mimir-distributed helm chart. #1927
* [ENHANCEMENT] Alerts: Add `MimirStoreGatewayNoSyncedTenants` alert that fires when there is a store-gateway owning no tenants. #1882
* [ENHANCEMENT] Rules: Make `recording_rules_range_interval` configurable for cases where Mimir metrics are scraped less often that every 30 seconds. #2118
* [ENHANCEMENT] Added minimum Grafana version to mixin dashboards. #1943
* [BUGFIX] Fix `container_memory_usage_bytes:sum` recording rule. #1865
* [BUGFIX] Fix `MimirGossipMembersMismatch` alerts if Mimir alertmanager is activated. #1870
* [BUGFIX] Fix `MimirRulerMissedEvaluations` to show % of missed alerts as a value between 0 and 100 instead of 0 and 1. #1895
* [BUGFIX] Fix `MimirCompactorHasNotUploadedBlocks` alert false positive when Mimir is deployed in monolithic mode. #1902
* [BUGFIX] Fix `MimirGossipMembersMismatch` to make it less sensitive during rollouts and fire one alert per installation, not per job. #1926
* [BUGFIX] Do not trigger `MimirAllocatingTooMuchMemory` alerts if no container limits are supplied. #1905
* [BUGFIX] Dashboards: Remove empty "Chunks per query" panel from `Mimir / Queries` dashboard. #1928
* [BUGFIX] Dashboards: Use Grafana's `$__rate_interval` for rate queries in dashboards to support scrape intervals of >15s. #2011
* [BUGFIX] Alerts: Make each version of `MimirCompactorHasNotUploadedBlocks` distinct to avoid rule evaluation failures due to duplicate series being generated. #2197
* [BUGFIX] Fix `MimirGossipMembersMismatch` alert when using remote ruler evaluation. #2159

### Jsonnet

* [CHANGE] Remove use of `-querier.query-store-after`, `-querier.shuffle-sharding-ingesters-lookback-period`, `-blocks-storage.bucket-store.ignore-blocks-within`, and `-blocks-storage.tsdb.close-idle-tsdb-timeout` CLI flags since the values now match defaults. #1915 #1921
* [CHANGE] Change default value for `-blocks-storage.bucket-store.chunks-cache.memcached.timeout` to `450ms` to increase use of cached data. #2035
* [CHANGE] The `memberlist_ring_enabled` configuration now applies to Alertmanager. #2102 #2103 #2107
* [CHANGE] Default value for `memberlist_ring_enabled` is now true. It means that all hash rings use Memberlist as default KV store instead of Consul (previous default). #2161
* [CHANGE] Configure `-ingester.max-global-metadata-per-user` to correspond to 20% of the configured max number of series per tenant. #2250
* [CHANGE] Configure `-ingester.max-global-metadata-per-metric` to be 10. #2250
* [CHANGE] Change `_config.multi_zone_ingester_max_unavailable` to 25. #2251
* [FEATURE] Added querier autoscaling support. It requires [KEDA](https://keda.sh) installed in the Kubernetes cluster and query-scheduler enabled in the Mimir cluster. Querier autoscaler can be enabled and configure through the following options in the jsonnet config: #2013 #2023
  * `autoscaling_querier_enabled`: `true` to enable autoscaling.
  * `autoscaling_querier_min_replicas`: minimum number of querier replicas.
  * `autoscaling_querier_max_replicas`: maximum number of querier replicas.
  * `autoscaling_prometheus_url`: Prometheus base URL from which to scrape Mimir metrics (e.g. `http://prometheus.default:9090/prometheus`).
* [FEATURE] Jsonnet: Add support for ruler remote evaluation mode (`ruler_remote_evaluation_enabled`), which deploys and uses a dedicated query path for rule evaluation. This enables the benefits of the query-frontend for rule evaluation, such as query sharding. #2073
* [ENHANCEMENT] Added `compactor` service, that can be used to route requests directly to compactor (e.g. admin UI). #2063
* [ENHANCEMENT] Added a `consul_enabled` configuration option to provide the ability to disable consul. It is automatically set to false when `memberlist_ring_enabled` is true and `multikv_migration_enabled` (used for migration from Consul to memberlist) is not set. #2093 #2152
* [BUGFIX] Querier: Fix disabling shuffle sharding on the read path whilst keeping it enabled on write path. #2164

### Mimirtool

* [CHANGE] mimirtool rules: `--use-legacy-routes` now toggles between using `/prometheus/config/v1/rules` (default) and `/api/v1/rules` (legacy) endpoints. #2182
* [FEATURE] Added bearer token support for when Mimir is behind a gateway authenticating by bearer token. #2146
* [BUGFIX] mimirtool analyze: Fix dashboard JSON unmarshalling errors (#1840). #1973
* [BUGFIX] Make mimirtool build for Windows work again. #2273

### Mimir Continuous Test

* [ENHANCEMENT] Added the `-tests.smoke-test` flag to run the `mimir-continuous-test` suite once and immediately exit. #2047 #2094
* [ENHANCEMENT] Added the `-tests.write-protocol` flag to write using the `prometheus` remote write protocol or `otlp-http` in the `mimir-continuous-test` suite. #5719

### Documentation

* [ENHANCEMENT] Published Grafana Mimir runbooks as part of documentation. #1970
* [ENHANCEMENT] Improved ruler's "remote operational mode" documentation. #1906
* [ENHANCEMENT] Recommend fast disks for ingesters and store-gateways in production tips. #1903
* [ENHANCEMENT] Explain the runtime override of active series matchers. #1868
* [ENHANCEMENT] Clarify "Set rule group" API specification. #1869
* [ENHANCEMENT] Published Mimir jsonnet documentation. #2024
* [ENHANCEMENT] Documented required scrape interval for using alerting and recording rules from Mimir jsonnet. #2147
* [ENHANCEMENT] Runbooks: Mention memberlist as possible source of problems for various alerts. #2158
* [ENHANCEMENT] Added step-by-step article about migrating from Consul to Memberlist KV store using jsonnet without downtime. #2166
* [ENHANCEMENT] Documented `/memberlist` admin page. #2166
* [ENHANCEMENT] Documented how to configure Grafana Mimir's ruler with Jsonnet. #2127
* [ENHANCEMENT] Documented how to configure queriers’ autoscaling with Jsonnet. #2128
* [ENHANCEMENT] Updated mixin building instructions in "Installing Grafana Mimir dashboards and alerts" article. #2015 #2163
* [ENHANCEMENT] Fix location of "Monitoring Grafana Mimir" article in the documentation hierarchy. #2130
* [ENHANCEMENT] Runbook for `MimirRequestLatency` was expanded with more practical advice. #1967
* [BUGFIX] Fixed ruler configuration used in the getting started guide. #2052
* [BUGFIX] Fixed Mimir Alertmanager datasource in Grafana used by "Play with Grafana Mimir" tutorial. #2115
* [BUGFIX] Fixed typos in "Scaling out Grafana Mimir" article. #2170
* [BUGFIX] Added missing ring endpoint exposed by Ingesters. #1918

## 2.1.0

### Grafana Mimir

* [CHANGE] Compactor: No longer upload debug meta files to object storage. #1257
* [CHANGE] Default values have changed for the following settings: #1547
    - `-alertmanager.alertmanager-client.grpc-max-recv-msg-size` now defaults to 100 MiB (previously was not configurable and set to 16 MiB)
    - `-alertmanager.alertmanager-client.grpc-max-send-msg-size` now defaults to 100 MiB (previously was not configurable and set to 4 MiB)
    - `-alertmanager.max-recv-msg-size` now defaults to 100 MiB (previously was 16 MiB)
* [CHANGE] Ingester: Add `user` label to metrics `cortex_ingester_ingested_samples_total` and `cortex_ingester_ingested_samples_failures_total`. #1533
* [CHANGE] Ingester: Changed `-blocks-storage.tsdb.isolation-enabled` default from `true` to `false`. The config option has also been deprecated and will be removed in 2 minor version. #1655
* [CHANGE] Query-frontend: results cache keys are now versioned, this will cause cache to be re-filled when rolling out this version. #1631
* [CHANGE] Store-gateway: enabled attributes in-memory cache by default. New default configuration is `-blocks-storage.bucket-store.chunks-cache.attributes-in-memory-max-items=50000`. #1727
* [CHANGE] Compactor: Removed the metric `cortex_compactor_garbage_collected_blocks_total` since it duplicates `cortex_compactor_blocks_marked_for_deletion_total`. #1728
* [CHANGE] All: Logs that used the`org_id` label now use `user` label. #1634 #1758
* [CHANGE] Alertmanager: the following metrics are not exported for a given `user` and `integration` when the metric value is zero: #1783
  * `cortex_alertmanager_notifications_total`
  * `cortex_alertmanager_notifications_failed_total`
  * `cortex_alertmanager_notification_requests_total`
  * `cortex_alertmanager_notification_requests_failed_total`
  * `cortex_alertmanager_notification_rate_limited_total`
* [CHANGE] Removed the following metrics exposed by the Mimir hash rings: #1791
  * `cortex_member_ring_tokens_owned`
  * `cortex_member_ring_tokens_to_own`
  * `cortex_ring_tokens_owned`
  * `cortex_ring_member_ownership_percent`
* [CHANGE] Querier / Ruler: removed the following metrics tracking number of query requests send to each ingester. You can use `cortex_request_duration_seconds_count{route=~"/cortex.Ingester/(QueryStream|QueryExemplars)"}` instead. #1797
  * `cortex_distributor_ingester_queries_total`
  * `cortex_distributor_ingester_query_failures_total`
* [CHANGE] Distributor: removed the following metrics tracking the number of requests from a distributor to ingesters: #1799
  * `cortex_distributor_ingester_appends_total`
  * `cortex_distributor_ingester_append_failures_total`
* [CHANGE] Distributor / Ruler: deprecated `-distributor.extend-writes`. Now Mimir always behaves as if this setting was set to `false`, which we expect to be safe for every Mimir cluster setup. #1856
* [FEATURE] Querier: Added support for [streaming remote read](https://prometheus.io/blog/2019/10/10/remote-read-meets-streaming/). Should be noted that benefits of chunking the response are partial here, since in a typical `query-frontend` setup responses will be buffered until they've been completed. #1735
* [FEATURE] Ruler: Allow setting `evaluation_delay` for each rule group via rules group configuration file. #1474
* [FEATURE] Ruler: Added support for expression remote evaluation. #1536 #1818
  * The following CLI flags (and their respective YAML config options) have been added:
    * `-ruler.query-frontend.address`
    * `-ruler.query-frontend.grpc-client-config.grpc-max-recv-msg-size`
    * `-ruler.query-frontend.grpc-client-config.grpc-max-send-msg-size`
    * `-ruler.query-frontend.grpc-client-config.grpc-compression`
    * `-ruler.query-frontend.grpc-client-config.grpc-client-rate-limit`
    * `-ruler.query-frontend.grpc-client-config.grpc-client-rate-limit-burst`
    * `-ruler.query-frontend.grpc-client-config.backoff-on-ratelimits`
    * `-ruler.query-frontend.grpc-client-config.backoff-min-period`
    * `-ruler.query-frontend.grpc-client-config.backoff-max-period`
    * `-ruler.query-frontend.grpc-client-config.backoff-retries`
    * `-ruler.query-frontend.grpc-client-config.tls-enabled`
    * `-ruler.query-frontend.grpc-client-config.tls-ca-path`
    * `-ruler.query-frontend.grpc-client-config.tls-cert-path`
    * `-ruler.query-frontend.grpc-client-config.tls-key-path`
    * `-ruler.query-frontend.grpc-client-config.tls-server-name`
    * `-ruler.query-frontend.grpc-client-config.tls-insecure-skip-verify`
* [FEATURE] Distributor: Added the ability to forward specifics metrics to alternative remote_write API endpoints. #1052
* [FEATURE] Ingester: Active series custom trackers now supports runtime tenant-specific overrides. The configuration has been moved to limit config, the ingester config has been deprecated.  #1188
* [ENHANCEMENT] Alertmanager API: Concurrency limit for GET requests is now configurable using `-alertmanager.max-concurrent-get-requests-per-tenant`. #1547
* [ENHANCEMENT] Alertmanager: Added the ability to configure additional gRPC client settings for the Alertmanager distributor #1547
  - `-alertmanager.alertmanager-client.backoff-max-period`
  - `-alertmanager.alertmanager-client.backoff-min-period`
  - `-alertmanager.alertmanager-client.backoff-on-ratelimits`
  - `-alertmanager.alertmanager-client.backoff-retries`
  - `-alertmanager.alertmanager-client.grpc-client-rate-limit`
  - `-alertmanager.alertmanager-client.grpc-client-rate-limit-burst`
  - `-alertmanager.alertmanager-client.grpc-compression`
  - `-alertmanager.alertmanager-client.grpc-max-recv-msg-size`
  - `-alertmanager.alertmanager-client.grpc-max-send-msg-size`
* [ENHANCEMENT] Ruler: Add more detailed query information to ruler query stats logging. #1411
* [ENHANCEMENT] Admin: Admin API now has some styling. #1482 #1549 #1821 #1824
* [ENHANCEMENT] Alertmanager: added `insight=true` field to alertmanager dispatch logs. #1379
* [ENHANCEMENT] Store-gateway: Add the experimental ability to run index header operations in a dedicated thread pool. This feature can be configured using `-blocks-storage.bucket-store.index-header-thread-pool-size` and is disabled by default. #1660
* [ENHANCEMENT] Store-gateway: don't drop all blocks if instance finds itself as unhealthy or missing in the ring. #1806 #1823
* [ENHANCEMENT] Querier: wait until inflight queries are completed when shutting down queriers. #1756 #1767
* [BUGFIX] Query-frontend: do not shard queries with a subquery unless the subquery is inside a shardable aggregation function call. #1542
* [BUGFIX] Query-frontend: added `component=query-frontend` label to results cache memcached metrics to fix a panic when Mimir is running in single binary mode and results cache is enabled. #1704
* [BUGFIX] Mimir: services' status content-type is now correctly set to `text/html`. #1575
* [BUGFIX] Multikv: Fix panic when using using runtime config to set primary KV store used by `multi` KV. #1587
* [BUGFIX] Multikv: Fix watching for runtime config changes in `multi` KV store in ruler and querier. #1665
* [BUGFIX] Memcached: allow to use CNAME DNS records for the memcached backend addresses. #1654
* [BUGFIX] Querier: fixed temporary partial query results when shuffle sharding is enabled and hash ring backend storage is flushed / reset. #1829
* [BUGFIX] Alertmanager: prevent more file traversal cases related to template names. #1833
* [BUGFUX] Alertmanager: Allow usage with `-alertmanager-storage.backend=local`. Note that when using this storage type, the Alertmanager is not able persist state remotely, so it not recommended for production use. #1836
* [BUGFIX] Alertmanager: Do not validate alertmanager configuration if it's not running. #1835

### Mixin

* [CHANGE] Dashboards: Remove per-user series legends from Tenants dashboard. #1605
* [CHANGE] Dashboards: Show in-memory series and the per-user series limit on Tenants dashboard. #1613
* [CHANGE] Dashboards: Slow-queries dashboard now uses `user` label from logs instead of `org_id`. #1634
* [CHANGE] Dashboards: changed all Grafana dashboards UIDs to not conflict with Cortex ones, to let people install both while migrating from Cortex to Mimir: #1801 #1808
  * Alertmanager from `a76bee5913c97c918d9e56a3cc88cc28` to `b0d38d318bbddd80476246d4930f9e55`
  * Alertmanager Resources from `68b66aed90ccab448009089544a8d6c6` to `a6883fb22799ac74479c7db872451092`
  * Compactor from `9c408e1d55681ecb8a22c9fab46875cc` to `1b3443aea86db629e6efdb7d05c53823`
  * Compactor Resources from `df9added6f1f4332f95848cca48ebd99` to `09a5c49e9cdb2f2b24c6d184574a07fd`
  * Config from `61bb048ced9817b2d3e07677fb1c6290` to `5d9d0b4724c0f80d68467088ec61e003`
  * Object Store from `d5a3a4489d57c733b5677fb55370a723` to `e1324ee2a434f4158c00a9ee279d3292`
  * Overrides from `b5c95fee2e5e7c4b5930826ff6e89a12` to `1e2c358600ac53f09faea133f811b5bb`
  * Queries from `d9931b1054053c8b972d320774bb8f1d` to `b3abe8d5c040395cc36615cb4334c92d`
  * Reads from `8d6ba60eccc4b6eedfa329b24b1bd339` to `e327503188913dc38ad571c647eef643`
  * Reads Networking from `c0464f0d8bd026f776c9006b05910000` to `54b2a0a4748b3bd1aefa92ce5559a1c2`
  * Reads Resources from `2fd2cda9eea8d8af9fbc0a5960425120` to `cc86fd5aa9301c6528986572ad974db9`
  * Rollout Progress from `7544a3a62b1be6ffd919fc990ab8ba8f` to `7f0b5567d543a1698e695b530eb7f5de`
  * Ruler from `44d12bcb1f95661c6ab6bc946dfc3473` to `631e15d5d85afb2ca8e35d62984eeaa0`
  * Scaling from `88c041017b96856c9176e07cf557bdcf` to `64bbad83507b7289b514725658e10352`
  * Slow queries from `e6f3091e29d2636e3b8393447e925668` to `6089e1ce1e678788f46312a0a1e647e6`
  * Tenants from `35fa247ce651ba189debf33d7ae41611` to `35fa247ce651ba189debf33d7ae41611`
  * Top Tenants from `bc6e12d4fe540e4a1785b9d3ca0ffdd9` to `bc6e12d4fe540e4a1785b9d3ca0ffdd9`
  * Writes from `0156f6d15aa234d452a33a4f13c838e3` to `8280707b8f16e7b87b840fc1cc92d4c5`
  * Writes Networking from `681cd62b680b7154811fe73af55dcfd4` to `978c1cb452585c96697a238eaac7fe2d`
  * Writes Resources from `c0464f0d8bd026f776c9006b0591bb0b` to `bc9160e50b52e89e0e49c840fea3d379`
* [FEATURE] Alerts: added the following alerts on `mimir-continuous-test` tool: #1676
  - `MimirContinuousTestNotRunningOnWrites`
  - `MimirContinuousTestNotRunningOnReads`
  - `MimirContinuousTestFailed`
* [ENHANCEMENT] Added `per_cluster_label` support to allow to change the label name used to differentiate between Kubernetes clusters. #1651
* [ENHANCEMENT] Dashboards: Show QPS and latency of the Alertmanager Distributor. #1696
* [ENHANCEMENT] Playbooks: Add Alertmanager suggestions for `MimirRequestErrors` and `MimirRequestLatency` #1702
* [ENHANCEMENT] Dashboards: Allow custom datasources. #1749
* [ENHANCEMENT] Dashboards: Add config option `gateway_enabled` (defaults to `true`) to disable gateway panels from dashboards. #1761
* [ENHANCEMENT] Dashboards: Extend Top tenants dashboard with queries for tenants with highest sample rate, discard rate, and discard rate growth. #1842
* [ENHANCEMENT] Dashboards: Show ingestion rate limit and rule group limit on Tenants dashboard. #1845
* [ENHANCEMENT] Dashboards: Add "last successful run" panel to compactor dashboard. #1628
* [BUGFIX] Dashboards: Fix "Failed evaluation rate" panel on Tenants dashboard. #1629
* [BUGFIX] Honor the configured `per_instance_label` in all dashboards and alerts. #1697

### Jsonnet

* [FEATURE] Added support for `mimir-continuous-test`. To deploy `mimir-continuous-test` you can use the following configuration: #1675 #1850
  ```jsonnet
  _config+: {
    continuous_test_enabled: true,
    continuous_test_tenant_id: 'type-tenant-id',
    continuous_test_write_endpoint: 'http://type-write-path-hostname',
    continuous_test_read_endpoint: 'http://type-read-path-hostname/prometheus',
  },
  ```
* [ENHANCEMENT] Ingester anti-affinity can now be disabled by using `ingester_allow_multiple_replicas_on_same_node` configuration key. #1581
* [ENHANCEMENT] Added `node_selector` configuration option to select Kubernetes nodes where Mimir should run. #1596
* [ENHANCEMENT] Alertmanager: Added a `PodDisruptionBudget` of `withMaxUnavailable = 1`, to ensure we maintain quorum during rollouts. #1683
* [ENHANCEMENT] Store-gateway anti-affinity can now be enabled/disabled using `store_gateway_allow_multiple_replicas_on_same_node` configuration key. #1730
* [ENHANCEMENT] Added `store_gateway_zone_a_args`, `store_gateway_zone_b_args` and `store_gateway_zone_c_args` configuration options. #1807
* [BUGFIX] Pass primary and secondary multikv stores via CLI flags. Introduced new `multikv_switch_primary_secondary` config option to flip primary and secondary in runtime config.

### Mimirtool

* [BUGFIX] `config convert`: Retain Cortex defaults for `blocks_storage.backend`, `ruler_storage.backend`, `alertmanager_storage.backend`, `auth.type`, `activity_tracker.filepath`, `alertmanager.data_dir`, `blocks_storage.filesystem.dir`, `compactor.data_dir`, `ruler.rule_path`, `ruler_storage.filesystem.dir`, and `graphite.querier.schemas.backend`. #1626 #1762

### Tools

* [FEATURE] Added a `markblocks` tool that creates `no-compact` and `delete` marks for the blocks. #1551
* [FEATURE] Added `mimir-continuous-test` tool to continuously run smoke tests on live Mimir clusters. #1535 #1540 #1653 #1603 #1630 #1691 #1675 #1676 #1692 #1706 #1709 #1775 #1777 #1778 #1795
* [FEATURE] Added `mimir-rules-action` GitHub action, located at `operations/mimir-rules-action/`, used to lint, prepare, verify, diff, and sync rules to a Mimir cluster. #1723

## 2.0.0

### Grafana Mimir

_Changes since Cortex 1.10.0._

* [CHANGE] Remove chunks storage engine. #86 #119 #510 #545 #743 #744 #748 #753 #755 #757 #758 #759 #760 #762 #764 #789 #812 #813
  * The following CLI flags (and their respective YAML config options) have been removed:
    * `-store.engine`
    * `-schema-config-file`
    * `-ingester.checkpoint-duration`
    * `-ingester.checkpoint-enabled`
    * `-ingester.chunk-encoding`
    * `-ingester.chunk-age-jitter`
    * `-ingester.concurrent-flushes`
    * `-ingester.flush-on-shutdown-with-wal-enabled`
    * `-ingester.flush-op-timeout`
    * `-ingester.flush-period`
    * `-ingester.max-chunk-age`
    * `-ingester.max-chunk-idle`
    * `-ingester.max-series-per-query` (and `max_series_per_query` from runtime config)
    * `-ingester.max-stale-chunk-idle`
    * `-ingester.max-transfer-retries`
    * `-ingester.min-chunk-length`
    * `-ingester.recover-from-wal`
    * `-ingester.retain-period`
    * `-ingester.spread-flushes`
    * `-ingester.wal-dir`
    * `-ingester.wal-enabled`
    * `-querier.query-parallelism`
    * `-querier.second-store-engine`
    * `-querier.use-second-store-before-time`
    * `-flusher.wal-dir`
    * `-flusher.concurrent-flushes`
    * `-flusher.flush-op-timeout`
    * All `-table-manager.*` flags
    * All `-deletes.*` flags
    * All `-purger.*` flags
    * All `-metrics.*` flags
    * All `-dynamodb.*` flags
    * All `-s3.*` flags
    * All `-azure.*` flags
    * All `-bigtable.*` flags
    * All `-gcs.*` flags
    * All `-cassandra.*` flags
    * All `-boltdb.*` flags
    * All `-local.*` flags
    * All `-swift.*` flags
    * All `-store.*` flags except `-store.engine`, `-store.max-query-length`, `-store.max-labels-query-length`
    * All `-grpc-store.*` flags
  * The following API endpoints have been removed:
    * `/api/v1/chunks` and `/chunks`
  * The following metrics have been removed:
    * `cortex_ingester_flush_queue_length`
    * `cortex_ingester_queried_chunks`
    * `cortex_ingester_chunks_created_total`
    * `cortex_ingester_wal_replay_duration_seconds`
    * `cortex_ingester_wal_corruptions_total`
    * `cortex_ingester_sent_chunks`
    * `cortex_ingester_received_chunks`
    * `cortex_ingester_flush_series_in_progress`
    * `cortex_ingester_chunk_utilization`
    * `cortex_ingester_chunk_length`
    * `cortex_ingester_chunk_size_bytes`
    * `cortex_ingester_chunk_age_seconds`
    * `cortex_ingester_memory_chunks`
    * `cortex_ingester_flushing_enqueued_series_total`
    * `cortex_ingester_flushing_dequeued_series_total`
    * `cortex_ingester_dropped_chunks_total`
    * `cortex_oldest_unflushed_chunk_timestamp_seconds`
    * `prometheus_local_storage_chunk_ops_total`
    * `prometheus_local_storage_chunkdesc_ops_total`
    * `prometheus_local_storage_memory_chunkdescs`
* [CHANGE] Changed default storage backends from `s3` to `filesystem` #833
  This effects the following flags:
  * `-blocks-storage.backend` now defaults to `filesystem`
  * `-blocks-storage.filesystem.dir` now defaults to `blocks`
  * `-alertmanager-storage.backend` now defaults to `filesystem`
  * `-alertmanager-storage.filesystem.dir` now defaults to `alertmanager`
  * `-ruler-storage.backend` now defaults to `filesystem`
  * `-ruler-storage.filesystem.dir` now defaults to `ruler`
* [CHANGE] Renamed metric `cortex_experimental_features_in_use_total` as `cortex_experimental_features_used_total` and added `feature` label. #32 #658
* [CHANGE] Removed `log_messages_total` metric. #32
* [CHANGE] Some files and directories created by Mimir components on local disk now have stricter permissions, and are only readable by owner, but not group or others. #58
* [CHANGE] Memcached client DNS resolution switched from golang built-in to [`miekg/dns`](https://github.com/miekg/dns). #142
* [CHANGE] The metric `cortex_deprecated_flags_inuse_total` has been renamed to `deprecated_flags_inuse_total` as part of using grafana/dskit functionality. #185
* [CHANGE] API: The `-api.response-compression-enabled` flag has been removed, and GZIP response compression is always enabled except on `/api/v1/push` and `/push` endpoints. #880
* [CHANGE] Update Go version to 1.17.3. #480
* [CHANGE] The `status_code` label on gRPC client metrics has changed from '200' and '500' to '2xx', '5xx', '4xx', 'cancel' or 'error'. #537
* [CHANGE] Removed the deprecated `-<prefix>.fifocache.size` flag. #618
* [CHANGE] Enable index header lazy loading by default. #693
  * `-blocks-storage.bucket-store.index-header-lazy-loading-enabled` default from `false` to `true`
  * `-blocks-storage.bucket-store.index-header-lazy-loading-idle-timeout` default from `20m` to `1h`
* [CHANGE] Shuffle-sharding:
  * `-distributor.sharding-strategy` option has been removed, and shuffle sharding is enabled by default. Default shard size is set to 0, which disables shuffle sharding for the tenant (all ingesters will receive tenants's samples). #888
  * `-ruler.sharding-strategy` option has been removed from ruler. Ruler now uses shuffle-sharding by default, but respects `ruler_tenant_shard_size`, which defaults to 0 (ie. use all rulers for tenant). #889
  * `-store-gateway.sharding-strategy` option has been removed store-gateways. Store-gateway now uses shuffle-sharding by default, but respects `store_gateway_tenant_shard_size` for tenant, and this value defaults to 0. #891
* [CHANGE] Server: `-server.http-listen-port` (yaml: `server.http_listen_port`) now defaults to `8080` (previously `80`). #871
* [CHANGE] Changed the default value of `-blocks-storage.bucket-store.ignore-deletion-marks-delay` from 6h to 1h. #892
* [CHANGE] Changed default settings for memcached clients: #959 #1000
  * The default value for the following config options has changed from `10000` to `25000`:
    * `-blocks-storage.bucket-store.chunks-cache.memcached.max-async-buffer-size`
    * `-blocks-storage.bucket-store.index-cache.memcached.max-async-buffer-size`
    * `-blocks-storage.bucket-store.metadata-cache.memcached.max-async-buffer-size`
    * `-query-frontend.results-cache.memcached.max-async-buffer-size`
  * The default value for the following config options has changed from `0` (unlimited) to `100`:
    * `-blocks-storage.bucket-store.chunks-cache.memcached.max-get-multi-batch-size`
    * `-blocks-storage.bucket-store.index-cache.memcached.max-get-multi-batch-size`
    * `-blocks-storage.bucket-store.metadata-cache.memcached.max-get-multi-batch-size`
    * `-query-frontend.results-cache.memcached.max-get-multi-batch-size`
  * The default value for the following config options has changed from `16` to `100`:
    * `-blocks-storage.bucket-store.chunks-cache.memcached.max-idle-connections`
    * `-blocks-storage.bucket-store.index-cache.memcached.max-idle-connections`
    * `-blocks-storage.bucket-store.metadata-cache.memcached.max-idle-connections`
    * `-query-frontend.results-cache.memcached.max-idle-connections`
  * The default value for the following config options has changed from `100ms` to `200ms`:
    * `-blocks-storage.bucket-store.metadata-cache.memcached.timeout`
    * `-blocks-storage.bucket-store.index-cache.memcached.timeout`
    * `-blocks-storage.bucket-store.chunks-cache.memcached.timeout`
    * `-query-frontend.results-cache.memcached.timeout`
* [CHANGE] Changed the default value of `-blocks-storage.bucket-store.bucket-index.enabled` to `true`. The default configuration must now run the compactor in order to write the bucket index or else queries to long term storage will fail. #924
* [CHANGE] Option `-auth.enabled` has been renamed to `-auth.multitenancy-enabled`. #1130
* [CHANGE] Default tenant ID used with disabled auth (`-auth.multitenancy-enabled=false`) has changed from `fake` to `anonymous`. This tenant ID can now be changed with `-auth.no-auth-tenant` option. #1063
* [CHANGE] The default values for the following local directories have changed: #1072
  * `-alertmanager.storage.path` default value changed to `./data-alertmanager/`
  * `-compactor.data-dir` default value changed to `./data-compactor/`
  * `-ruler.rule-path` default value changed to `./data-ruler/`
* [CHANGE] The default value for gRPC max send message size has been changed from 16MB to 100MB. This affects the following parameters: #1152
  * `-query-frontend.grpc-client-config.grpc-max-send-msg-size`
  * `-ingester.client.grpc-max-send-msg-size`
  * `-querier.frontend-client.grpc-max-send-msg-size`
  * `-query-scheduler.grpc-client-config.grpc-max-send-msg-size`
  * `-ruler.client.grpc-max-send-msg-size`
* [CHANGE] Remove `-http.prefix` flag (and `http_prefix` config file option). #763
* [CHANGE] Remove legacy endpoints. Please use their alternatives listed below. As part of the removal process we are
  introducing two new sets of endpoints for the ruler configuration API: `<prometheus-http-prefix>/rules` and
  `<prometheus-http-prefix>/config/v1/rules/**`. We are also deprecating `<prometheus-http-prefix>/rules` and `/api/v1/rules`;
  and will remove them in Mimir 2.2.0. #763 #1222
  * Query endpoints

    | Legacy                                                  | Alternative                                                |
    | ------------------------------------------------------- | ---------------------------------------------------------- |
    | `/<legacy-http-prefix>/api/v1/query`                    | `<prometheus-http-prefix>/api/v1/query`                    |
    | `/<legacy-http-prefix>/api/v1/query_range`              | `<prometheus-http-prefix>/api/v1/query_range`              |
    | `/<legacy-http-prefix>/api/v1/query_exemplars`          | `<prometheus-http-prefix>/api/v1/query_exemplars`          |
    | `/<legacy-http-prefix>/api/v1/series`                   | `<prometheus-http-prefix>/api/v1/series`                   |
    | `/<legacy-http-prefix>/api/v1/labels`                   | `<prometheus-http-prefix>/api/v1/labels`                   |
    | `/<legacy-http-prefix>/api/v1/label/{name}/values`      | `<prometheus-http-prefix>/api/v1/label/{name}/values`      |
    | `/<legacy-http-prefix>/api/v1/metadata`                 | `<prometheus-http-prefix>/api/v1/metadata`                 |
    | `/<legacy-http-prefix>/api/v1/read`                     | `<prometheus-http-prefix>/api/v1/read`                     |
    | `/<legacy-http-prefix>/api/v1/cardinality/label_names`  | `<prometheus-http-prefix>/api/v1/cardinality/label_names`  |
    | `/<legacy-http-prefix>/api/v1/cardinality/label_values` | `<prometheus-http-prefix>/api/v1/cardinality/label_values` |
    | `/api/prom/user_stats`                                  | `/api/v1/user_stats`                                       |

  * Distributor endpoints

    | Legacy endpoint               | Alternative                   |
    | ----------------------------- | ----------------------------- |
    | `/<legacy-http-prefix>/push`  | `/api/v1/push`                |
    | `/all_user_stats`             | `/distributor/all_user_stats` |
    | `/ha-tracker`                 | `/distributor/ha_tracker`     |

  * Ingester endpoints

    | Legacy          | Alternative           |
    | --------------- | --------------------- |
    | `/ring`         | `/ingester/ring`      |
    | `/shutdown`     | `/ingester/shutdown`  |
    | `/flush`        | `/ingester/flush`     |
    | `/push`         | `/ingester/push`      |

  * Ruler endpoints

    | Legacy                                                | Alternative                                         | Alternative #2 (not available before Mimir 2.0.0)                    |
    | ----------------------------------------------------- | --------------------------------------------------- | ------------------------------------------------------------------- |
    | `/<legacy-http-prefix>/api/v1/rules`                  | `<prometheus-http-prefix>/api/v1/rules`             |                                                                     |
    | `/<legacy-http-prefix>/api/v1/alerts`                 | `<prometheus-http-prefix>/api/v1/alerts`            |                                                                     |
    | `/<legacy-http-prefix>/rules`                         | `/api/v1/rules` (see below)                         |  `<prometheus-http-prefix>/config/v1/rules`                         |
    | `/<legacy-http-prefix>/rules/{namespace}`             | `/api/v1/rules/{namespace}` (see below)             |  `<prometheus-http-prefix>/config/v1/rules/{namespace}`             |
    | `/<legacy-http-prefix>/rules/{namespace}/{groupName}` | `/api/v1/rules/{namespace}/{groupName}` (see below) |  `<prometheus-http-prefix>/config/v1/rules/{namespace}/{groupName}` |
    | `/<legacy-http-prefix>/rules/{namespace}`             | `/api/v1/rules/{namespace}` (see below)             |  `<prometheus-http-prefix>/config/v1/rules/{namespace}`             |
    | `/<legacy-http-prefix>/rules/{namespace}/{groupName}` | `/api/v1/rules/{namespace}/{groupName}` (see below) |  `<prometheus-http-prefix>/config/v1/rules/{namespace}/{groupName}` |
    | `/<legacy-http-prefix>/rules/{namespace}`             | `/api/v1/rules/{namespace}` (see below)             |  `<prometheus-http-prefix>/config/v1/rules/{namespace}`             |
    | `/ruler_ring`                                         | `/ruler/ring`                                       |                                                                     |

    > __Note:__ The `/api/v1/rules/**` endpoints are considered deprecated with Mimir 2.0.0 and will be removed
    in Mimir 2.2.0. After upgrading to 2.0.0 we recommend switching uses to the equivalent
    `/<prometheus-http-prefix>/config/v1/**` endpoints that Mimir 2.0.0 introduces.

  * Alertmanager endpoints

    | Legacy                      | Alternative                        |
    | --------------------------- | ---------------------------------- |
    | `/<legacy-http-prefix>`     | `/alertmanager`                    |
    | `/status`                   | `/multitenant_alertmanager/status` |

* [CHANGE] Ingester: changed `-ingester.stream-chunks-when-using-blocks` default value from `false` to `true`. #717
* [CHANGE] Ingester: default `-ingester.ring.min-ready-duration` reduced from 1m to 15s. #126
* [CHANGE] Ingester: `-ingester.ring.min-ready-duration` now start counting the delay after the ring's health checks have passed instead of when the ring client was started. #126
* [CHANGE] Ingester: allow experimental ingester max-exemplars setting to be changed dynamically #144
  * CLI flag `-blocks-storage.tsdb.max-exemplars` is renamed to `-ingester.max-global-exemplars-per-user`.
  * YAML `max_exemplars` is moved from `tsdb` to `overrides` and renamed to `max_global_exemplars_per_user`.
* [CHANGE] Ingester: active series metrics `cortex_ingester_active_series` and `cortex_ingester_active_series_custom_tracker` are now removed when their value is zero. #672 #690
* [CHANGE] Ingester: changed default value of `-blocks-storage.tsdb.retention-period` from `6h` to `24h`. #966
* [CHANGE] Ingester: changed default value of `-blocks-storage.tsdb.close-idle-tsdb-timeout` from `0` to `13h`. #967
* [CHANGE] Ingester: changed default value of `-ingester.ring.final-sleep` from `30s` to `0s`. #981
* [CHANGE] Ingester: the following low level settings have been removed: #1153
  * `-ingester-client.expected-labels`
  * `-ingester-client.expected-samples-per-series`
  * `-ingester-client.expected-timeseries`
* [CHANGE] Ingester: following command line options related to ingester ring were renamed: #1155
  * `-consul.*` changed to `-ingester.ring.consul.*`
  * `-etcd.*` changed to `-ingester.ring.etcd.*`
  * `-multi.*` changed to `-ingester.ring.multi.*`
  * `-distributor.excluded-zones` changed to `-ingester.ring.excluded-zones`
  * `-distributor.replication-factor` changed to `-ingester.ring.replication-factor`
  * `-distributor.zone-awareness-enabled` changed to `-ingester.ring.zone-awareness-enabled`
  * `-ingester.availability-zone` changed to `-ingester.ring.instance-availability-zone`
  * `-ingester.final-sleep` changed to `-ingester.ring.final-sleep`
  * `-ingester.heartbeat-period` changed to `-ingester.ring.heartbeat-period`
  * `-ingester.join-after` changed to `-ingester.ring.join-after`
  * `-ingester.lifecycler.ID` changed to `-ingester.ring.instance-id`
  * `-ingester.lifecycler.addr` changed to `-ingester.ring.instance-addr`
  * `-ingester.lifecycler.interface` changed to `-ingester.ring.instance-interface-names`
  * `-ingester.lifecycler.port` changed to `-ingester.ring.instance-port`
  * `-ingester.min-ready-duration` changed to `-ingester.ring.min-ready-duration`
  * `-ingester.num-tokens` changed to `-ingester.ring.num-tokens`
  * `-ingester.observe-period` changed to `-ingester.ring.observe-period`
  * `-ingester.readiness-check-ring-health` changed to `-ingester.ring.readiness-check-ring-health`
  * `-ingester.tokens-file-path` changed to `-ingester.ring.tokens-file-path`
  * `-ingester.unregister-on-shutdown` changed to `-ingester.ring.unregister-on-shutdown`
  * `-ring.heartbeat-timeout` changed to `-ingester.ring.heartbeat-timeout`
  * `-ring.prefix` changed to `-ingester.ring.prefix`
  * `-ring.store` changed to `-ingester.ring.store`
* [CHANGE] Ingester: fields in YAML configuration for ingester ring have been changed: #1155
  * `ingester.lifecycler` changed to `ingester.ring`
  * Fields from `ingester.lifecycler.ring` moved to `ingester.ring`
  * `ingester.lifecycler.address` changed to `ingester.ring.instance_addr`
  * `ingester.lifecycler.id` changed to `ingester.ring.instance_id`
  * `ingester.lifecycler.port` changed to `ingester.ring.instance_port`
  * `ingester.lifecycler.availability_zone` changed to `ingester.ring.instance_availability_zone`
  * `ingester.lifecycler.interface_names` changed to `ingester.ring.instance_interface_names`
* [CHANGE] Distributor: removed the `-distributor.shard-by-all-labels` configuration option. It is now assumed to be true. #698
* [CHANGE] Distributor: change default value of `-distributor.instance-limits.max-inflight-push-requests` to `2000`. #964
* [CHANGE] Distributor: change default value of `-distributor.remote-timeout` from `2s` to `20s`. #970
* [CHANGE] Distributor: removed the `-distributor.extra-query-delay` flag (and its respective YAML config option). #1048
* [CHANGE] Query-frontend: Enable query stats by default, they can still be disabled with `-query-frontend.query-stats-enabled=false`. #83
* [CHANGE] Query-frontend: the `cortex_frontend_mapped_asts_total` metric has been renamed to `cortex_frontend_query_sharding_rewrites_attempted_total`. #150
* [CHANGE] Query-frontend: added `sharded` label to `cortex_query_seconds_total` metric. #235
* [CHANGE] Query-frontend: changed the flag name for controlling query sharding total shards from `-querier.total-shards` to `-query-frontend.query-sharding-total-shards`. #230
* [CHANGE] Query-frontend: flag `-querier.parallelise-shardable-queries` has been renamed to `-query-frontend.parallelize-shardable-queries` #284
* [CHANGE] Query-frontend: removed the deprecated (and unused) `-frontend.cache-split-interval`. Use `-query-frontend.split-queries-by-interval` instead. #587
* [CHANGE] Query-frontend: range query response now omits the `data` field when it's empty (error case) like Prometheus does, previously it was `"data":{"resultType":"","result":null}`. #629
* [CHANGE] Query-frontend: instant queries now honor the `-query-frontend.max-retries-per-request` flag. #630
* [CHANGE] Query-frontend: removed in-memory and Redis cache support. Reason is that these caching backends were just supported by query-frontend, while all other Mimir services only support memcached. #796
  * The following CLI flags (and their respective YAML config options) have been removed:
    * `-frontend.cache.enable-fifocache`
    * `-frontend.redis.*`
    * `-frontend.fifocache.*`
  * The following metrics have been removed:
    * `querier_cache_added_total`
    * `querier_cache_added_new_total`
    * `querier_cache_evicted_total`
    * `querier_cache_entries`
    * `querier_cache_gets_total`
    * `querier_cache_misses_total`
    * `querier_cache_stale_gets_total`
    * `querier_cache_memory_bytes`
    * `cortex_rediscache_request_duration_seconds`
* [CHANGE] Query-frontend: migrated memcached backend client to the same one used in other components (memcached config and metrics are now consistent across all Mimir services). #821
  * The following CLI flags (and their respective YAML config options) have been added:
    * `-query-frontend.results-cache.backend` (set it to `memcached` if `-query-frontend.cache-results=true`)
  * The following CLI flags (and their respective YAML config options) have been changed:
    * `-frontend.memcached.hostname` and `-frontend.memcached.service` have been removed: use `-query-frontend.results-cache.memcached.addresses` instead
  * The following CLI flags (and their respective YAML config options) have been renamed:
    * `-frontend.background.write-back-concurrency` renamed to `-query-frontend.results-cache.memcached.max-async-concurrency`
    * `-frontend.background.write-back-buffer` renamed to `-query-frontend.results-cache.memcached.max-async-buffer-size`
    * `-frontend.memcached.batchsize` renamed to `-query-frontend.results-cache.memcached.max-get-multi-batch-size`
    * `-frontend.memcached.parallelism` renamed to `-query-frontend.results-cache.memcached.max-get-multi-concurrency`
    * `-frontend.memcached.timeout` renamed to `-query-frontend.results-cache.memcached.timeout`
    * `-frontend.memcached.max-item-size` renamed to `-query-frontend.results-cache.memcached.max-item-size`
    * `-frontend.memcached.max-idle-conns` renamed to `-query-frontend.results-cache.memcached.max-idle-connections`
    * `-frontend.compression` renamed to `-query-frontend.results-cache.compression`
  * The following CLI flags (and their respective YAML config options) have been removed:
    * `-frontend.memcached.circuit-breaker-consecutive-failures`: feature removed
    * `-frontend.memcached.circuit-breaker-timeout`: feature removed
    * `-frontend.memcached.circuit-breaker-interval`: feature removed
    * `-frontend.memcached.update-interval`: new setting is hardcoded to 30s
    * `-frontend.memcached.consistent-hash`: new setting is always enabled
    * `-frontend.default-validity` and `-frontend.memcached.expiration`: new setting is hardcoded to 7 days
  * The following metrics have been changed:
    * `cortex_cache_dropped_background_writes_total{name}` changed to `thanos_memcached_operation_skipped_total{name, operation, reason}`
    * `cortex_cache_value_size_bytes{name, method}` changed to `thanos_memcached_operation_data_size_bytes{name}`
    * `cortex_cache_request_duration_seconds{name, method, status_code}` changed to `thanos_memcached_operation_duration_seconds{name, operation}`
    * `cortex_cache_fetched_keys{name}` changed to `thanos_cache_memcached_requests_total{name}`
    * `cortex_cache_hits{name}` changed to `thanos_cache_memcached_hits_total{name}`
    * `cortex_memcache_request_duration_seconds{name, method, status_code}` changed to `thanos_memcached_operation_duration_seconds{name, operation}`
    * `cortex_memcache_client_servers{name}` changed to `thanos_memcached_dns_provider_results{name, addr}`
    * `cortex_memcache_client_set_skip_total{name}` changed to `thanos_memcached_operation_skipped_total{name, operation, reason}`
    * `cortex_dns_lookups_total` changed to `thanos_memcached_dns_lookups_total`
    * For all metrics the value of the "name" label has changed from `frontend.memcached` to `frontend-cache`
  * The following metrics have been removed:
    * `cortex_cache_background_queue_length{name}`
* [CHANGE] Query-frontend: merged `query_range` into `frontend` in the YAML config (keeping the same keys) and renamed flags: #825
  * `-querier.max-retries-per-request` renamed to `-query-frontend.max-retries-per-request`
  * `-querier.split-queries-by-interval` renamed to `-query-frontend.split-queries-by-interval`
  * `-querier.align-querier-with-step` renamed to `-query-frontend.align-querier-with-step`
  * `-querier.cache-results` renamed to `-query-frontend.cache-results`
  * `-querier.parallelise-shardable-queries` renamed to `-query-frontend.parallelize-shardable-queries`
* [CHANGE] Query-frontend: the default value of `-query-frontend.split-queries-by-interval` has changed from `0` to `24h`. #1131
* [CHANGE] Query-frontend: `-frontend.` flags were renamed to `-query-frontend.`: #1167
* [CHANGE] Query-frontend / Query-scheduler: classified the `-query-frontend.querier-forget-delay` and `-query-scheduler.querier-forget-delay` flags (and their respective YAML config options) as experimental. #1208
* [CHANGE] Querier / ruler: Change `-querier.max-fetched-chunks-per-query` configuration to limit to maximum number of chunks that can be fetched in a single query. The number of chunks fetched by ingesters AND long-term storare combined should not exceed the value configured on `-querier.max-fetched-chunks-per-query`. [#4260](https://github.com/cortexproject/cortex/pull/4260)
* [CHANGE] Querier / ruler: Option `-querier.ingester-streaming` has been removed. Querier/ruler now always use streaming method to query ingesters. #204
* [CHANGE] Querier: always fetch labels from store and respect start/end times in request; the option `-querier.query-store-for-labels-enabled` has been removed and is now always on. #518 #1132
* [CHANGE] Querier / ruler: removed the `-store.query-chunk-limit` flag (and its respective YAML config option `max_chunks_per_query`). `-querier.max-fetched-chunks-per-query` (and its respective YAML config option `max_fetched_chunks_per_query`) should be used instead. #705
* [CHANGE] Querier/Ruler: `-querier.active-query-tracker-dir` option has been removed. Active query tracking is now done via Activity tracker configured by `-activity-tracker.filepath` and enabled by default. Limit for max number of concurrent queries (`-querier.max-concurrent`) is now respected even if activity tracking is not enabled. #661 #822
* [CHANGE] Querier/ruler/query-frontend: the experimental `-querier.at-modifier-enabled` CLI flag has been removed and the PromQL `@` modifier is always enabled. #941
* [CHANGE] Querier: removed `-querier.worker-match-max-concurrent` and `-querier.worker-parallelism` CLI flags (and their respective YAML config options). Mimir now behaves like if `-querier.worker-match-max-concurrent` is always enabled and you should configure the max concurrency per querier process using `-querier.max-concurrent` instead. #958
* [CHANGE] Querier: changed default value of `-querier.query-ingesters-within` from `0` to `13h`. #967
* [CHANGE] Querier: rename metric `cortex_query_fetched_chunks_bytes_total` to `cortex_query_fetched_chunk_bytes_total` to be consistent with the limit name. #476
* [CHANGE] Ruler: add two new metrics `cortex_ruler_list_rules_seconds` and `cortex_ruler_load_rule_groups_seconds` to the ruler. #906
* [CHANGE] Ruler: endpoints for listing configured rules now return HTTP status code 200 and an empty map when there are no rules instead of an HTTP 404 and plain text error message. The following endpoints are affected: #456
  * `<prometheus-http-prefix>/config/v1/rules`
  * `<prometheus-http-prefix>/config/v1/rules/{namespace}`
  * `<prometheus-http-prefix>/rules` (deprecated)
  * `<prometheus-http-prefix>/rules/{namespace}` (deprecated)
  * `/api/v1/rules` (deprecated)
  * `/api/v1/rules/{namespace}` (deprecated)
* [CHANGE] Ruler: removed `configdb` support from Ruler backend storages. #15 #38 #819
* [CHANGE] Ruler: removed the support for the deprecated storage configuration via `-ruler.storage.*` CLI flags (and their respective YAML config options). Use `-ruler-storage.*` instead. #628
* [CHANGE] Ruler: set new default limits for rule groups: `-ruler.max-rules-per-rule-group` to 20 (previously 0, disabled) and `-ruler.max-rule-groups-per-tenant` to 70 (previously 0, disabled). #847
* [CHANGE] Ruler: removed `-ruler.enable-sharding` option, and changed default value of `-ruler.ring.store` to `memberlist`. #943
* [CHANGE] Ruler: `-ruler.alertmanager-use-v2` has been removed. The ruler will always use the `v2` endpoints. #954 #1100
* [CHANGE] Ruler: `-experimental.ruler.enable-api` flag has been renamed to `-ruler.enable-api` and is now stable. The default value has also changed from `false` to `true`, so both ruler and alertmanager API are enabled by default. #913 #1065
* [CHANGE] Ruler: add support for [DNS service discovery format](./docs/sources/configuration/arguments.md#dns-service-discovery) for `-ruler.alertmanager-url`. `-ruler.alertmanager-discovery` flag has been removed. URLs following the prior SRV format, will be treated as a static target. To continue using service discovery for these URLs prepend `dnssrvnoa+` to them. #993
  * The following metrics for Alertmanager DNS service discovery are replaced:
    * `prometheus_sd_dns_lookups_total` replaced by `cortex_dns_lookups_total{component="ruler"}`
    * `prometheus_sd_dns_lookup_failures_total` replaced by `cortex_dns_failures_total{component="ruler"}`
* [CHANGE] Ruler: deprecate `/api/v1/rules/**` and `<prometheus-http-prefix/rules/**` configuration API endpoints in favour of `/<prometheus-http-prefix>/config/v1/rules/**`. Deprecated endpoints will be removed in Mimir 2.2.0. Main configuration API endpoints are now `/<prometheus-http-prefix>/config/api/v1/rules/**` introduced in Mimir 2.0.0. #1222
* [CHANGE] Store-gateway: index cache now includes tenant in cache keys, this invalidates previous cached entries. #607
* [CHANGE] Store-gateway: increased memcached index caching TTL from 1 day to 7 days. #718
* [CHANGE] Store-gateway: options `-store-gateway.sharding-enabled` and `-querier.store-gateway-addresses` were removed. Default value of `-store-gateway.sharding-ring.store` is now `memberlist` and default value for `-store-gateway.sharding-ring.wait-stability-min-duration` changed from `1m` to `0` (disabled). #976
* [CHANGE] Compactor: compactor will no longer try to compact blocks that are already marked for deletion. Previously compactor would consider blocks marked for deletion within `-compactor.deletion-delay / 2` period as eligible for compaction. [#4328](https://github.com/cortexproject/cortex/pull/4328)
* [CHANGE] Compactor: Removed support for block deletion marks migration. If you're upgrading from Cortex < 1.7.0 to Mimir, you should upgrade the compactor to Cortex >= 1.7.0 first, run it at least once and then upgrade to Mimir. #122
* [CHANGE] Compactor: removed the `cortex_compactor_group_vertical_compactions_total` metric. #278
* [CHANGE] Compactor: no longer waits for initial blocks cleanup to finish before starting compactions. #282
* [CHANGE] Compactor: removed overlapping sources detection. Overlapping sources may exist due to edge cases (timing issues) when horizontally sharding compactor, but are correctly handled by compactor. #494
* [CHANGE] Compactor: compactor now uses deletion marks from `<tenant>/markers` location in the bucket. Marker files are no longer fetched, only listed. #550
* [CHANGE] Compactor: Default value of `-compactor.block-sync-concurrency` has changed from 20 to 8. This flag is now only used to control number of goroutines for downloading and uploading blocks during compaction. #552
* [CHANGE] Compactor is now included in `all` target (single-binary). #866
* [CHANGE] Compactor: Removed `-compactor.sharding-enabled` option. Sharding in compactor is now always enabled. Default value of `-compactor.ring.store` has changed from `consul` to `memberlist`. Default value of `-compactor.ring.wait-stability-min-duration` is now 0, which disables the feature. #956
* [CHANGE] Alertmanager: removed `-alertmanager.configs.auto-webhook-root` #977
* [CHANGE] Alertmanager: removed `configdb` support from Alertmanager backend storages. #15 #38 #819
* [CHANGE] Alertmanager: Don't count user-not-found errors from replicas as failures in the `cortex_alertmanager_state_fetch_replica_state_failed_total` metric. #190
* [CHANGE] Alertmanager: Use distributor for non-API routes. #213
* [CHANGE] Alertmanager: removed `-alertmanager.storage.*` configuration options, with the exception of the CLI flags `-alertmanager.storage.path` and `-alertmanager.storage.retention`. Use `-alertmanager-storage.*` instead. #632
* [CHANGE] Alertmanager: set default value for `-alertmanager.web.external-url=http://localhost:8080/alertmanager` to match the default configuration. #808 #1067
* [CHANGE] Alertmanager: `-experimental.alertmanager.enable-api` flag has been renamed to `-alertmanager.enable-api` and is now stable. #913
* [CHANGE] Alertmanager: now always runs with sharding enabled; other modes of operation are removed. #1044 #1126
  * The following configuration options are removed:
    * `-alertmanager.sharding-enabled`
    * `-alertmanager.cluster.advertise-address`
    * `-alertmanager.cluster.gossip-interval`
    * `-alertmanager.cluster.listen-address`
    * `-alertmanager.cluster.peers`
    * `-alertmanager.cluster.push-pull-interval`
  * The following configuration options are renamed:
    * `-alertmanager.cluster.peer-timeout` to `-alertmanager.peer-timeout`
* [CHANGE] Alertmanager: the default value of `-alertmanager.sharding-ring.store` is now `memberlist`. #1171
* [CHANGE] Ring: changed default value of `-distributor.ring.store` (Distributor ring) and `-ring.store` (Ingester ring) to `memberlist`. #1046
* [CHANGE] Memberlist: the `memberlist_kv_store_value_bytes` metric has been removed due to values no longer being stored in-memory as encoded bytes. [#4345](https://github.com/cortexproject/cortex/pull/4345)
* [CHANGE] Memberlist: forward only changes, not entire original message. [#4419](https://github.com/cortexproject/cortex/pull/4419)
* [CHANGE] Memberlist: don't accept old tombstones as incoming change, and don't forward such messages to other gossip members. [#4420](https://github.com/cortexproject/cortex/pull/4420)
* [CHANGE] Memberlist: changed probe interval from `1s` to `5s` and probe timeout from `500ms` to `2s`. #563
* [CHANGE] Memberlist: the `name` label on metrics `cortex_dns_failures_total`, `cortex_dns_lookups_total` and `cortex_dns_provider_results` was renamed to `component`. #993
* [CHANGE] Limits: removed deprecated limits for rejecting old samples #799
  This removes the following flags:
  * `-validation.reject-old-samples`
  * `-validation.reject-old-samples.max-age`
* [CHANGE] Limits: removed local limit-related flags in favor of global limits. #725
  The distributor ring is now required, and can be configured via the `distributor.ring.*` flags.
  This removes the following flags:
  * `-distributor.ingestion-rate-strategy` -> will now always use the "global" strategy
  * `-ingester.max-series-per-user` -> set `-ingester.max-global-series-per-user` to `N` times the existing value of `-ingester.max-series-per-user` instead
  * `-ingester.max-series-per-metric` -> set `-ingester.max-global-series-per-metric`  to `N` times the existing value of `-ingester.max-series-per-metric` instead
  * `-ingester.max-metadata-per-user` -> set `-ingester.max-global-metadata-per-user` to `N` times the existing value of `-ingester.max-metadata-per-user` instead
  * `-ingester.max-metadata-per-metric` -> set `-ingester.max-global-metadata-per-metric` to `N` times the existing value of `-ingester.max-metadata-per-metric` instead
  * In the above notes, `N` refers to the number of ingester replicas
  Additionally, default values for the following flags have changed:
  * `-ingester.max-global-series-per-user` from `0` to `150000`
  * `-ingester.max-global-series-per-metric` from `0` to `20000`
  * `-distributor.ingestion-rate-limit` from `25000` to `10000`
  * `-distributor.ingestion-burst-size` from `50000` to `200000`
* [CHANGE] Limits: removed limit `enforce_metric_name`, now behave as if set to `true` always. #686
* [CHANGE] Limits: Option `-ingester.max-samples-per-query` and its YAML field `max_samples_per_query` have been removed. It required `-querier.ingester-streaming` option to be set to false, but since `-querier.ingester-streaming` is removed (always defaulting to true), the limit using it was removed as well. #204 #1132
* [CHANGE] Limits: Set the default max number of inflight ingester push requests (`-ingester.instance-limits.max-inflight-push-requests`) to 30000 in order to prevent clusters from being overwhelmed by request volume or temporary slow-downs. #259
* [CHANGE] Overrides exporter: renamed metric `cortex_overrides` to `cortex_limits_overrides`. #173 #407
* [FEATURE] The following features have been moved from experimental to stable: #913 #1002
  * Alertmanager config API
  * Alertmanager receiver firewall
  * Alertmanager sharding
  * Azure blob storage support
  * Blocks storage bucket index
  * Disable the ring health check in the readiness endpoint (`-ingester.readiness-check-ring-health=false`)
  * Distributor: do not extend writes on unhealthy ingesters
  * Do not unregister ingesters from ring on shutdown (`-ingester.unregister-on-shutdown=false`)
  * HA Tracker: cleanup of old replicas from KV Store
  * Instance limits in ingester and distributor
  * OpenStack Swift storage support
  * Query-frontend: query stats tracking
  * Query-scheduler
  * Querier: tenant federation
  * Ruler config API
  * S3 Server Side Encryption (SSE) using KMS
  * TLS configuration for gRPC, HTTP and etcd clients
  * Zone-aware replication
  * `/labels` API using matchers
  * The following querier limits:
    * `-querier.max-fetched-chunks-per-query`
    * `-querier.max-fetched-chunk-bytes-per-query`
    * `-querier.max-fetched-series-per-query`
  * The following alertmanager limits:
    * Notification rate (`-alertmanager.notification-rate-limit` and `-alertmanager.notification-rate-limit-per-integration`)
    * Dispatcher groups (`-alertmanager.max-dispatcher-aggregation-groups`)
    * User config size (`-alertmanager.max-config-size-bytes`)
    * Templates count in user config (`-alertmanager.max-templates-count`)
    * Max template size (`-alertmanager.max-template-size-bytes`)
* [FEATURE] The endpoints `/api/v1/status/buildinfo`, `<prometheus-http-prefix>/api/v1/status/buildinfo`, and `<alertmanager-http-prefix>/api/v1/status/buildinfo` have been added to display build information and enabled features. #1219 #1240
* [FEATURE] PromQL: added `present_over_time` support. #139
* [FEATURE] Added "Activity tracker" feature which can log ongoing activities from previous Mimir run in case of a crash. It is enabled by default and controlled by the `-activity-tracker.filepath` flag. It can be disabled by setting this path to an empty string. Currently, the Store-gateway, Ruler, Querier, Query-frontend and Ingester components use this feature to track queries. #631 #782 #822 #1121
* [FEATURE] Divide configuration parameters into categories "basic", "advanced", and "experimental". Only flags in the basic category are shown when invoking `-help`, whereas `-help-all` will include flags in all categories (basic, advanced, experimental). #840
* [FEATURE] Querier: Added support for tenant federation to exemplar endpoints. #927
* [FEATURE] Ingester: can expose metrics on active series matching custom trackers configured via `-ingester.active-series-custom-trackers` (or its respective YAML config option). When configured, active series for custom trackers are exposed by the `cortex_ingester_active_series_custom_tracker` metric. #42 #672
* [FEATURE] Ingester: Enable snapshotting of in-memory TSDB on disk during shutdown via `-blocks-storage.tsdb.memory-snapshot-on-shutdown` (experimental). #249
* [FEATURE] Ingester: Added `-blocks-storage.tsdb.isolation-enabled` flag, which allows disabling TSDB isolation feature. This is enabled by default (per TSDB default), but disabling can improve performance of write requests. #512
* [FEATURE] Ingester: Added `-blocks-storage.tsdb.head-chunks-write-queue-size` flag, which allows setting the size of the queue used by the TSDB before m-mapping chunks (experimental). #591
  * Added `cortex_ingester_tsdb_mmap_chunk_write_queue_operations_total` metric to track different operations of this queue.
* [FEATURE] Distributor: Added `-api.skip-label-name-validation-header-enabled` option to allow skipping label name validation on the HTTP write path based on `X-Mimir-SkipLabelNameValidation` header being `true` or not. #390
* [FEATURE] Query-frontend: Add `cortex_query_fetched_series_total` and `cortex_query_fetched_chunks_bytes_total` per-user counters to expose the number of series and bytes fetched as part of queries. These metrics can be enabled with the `-frontend.query-stats-enabled` flag (or its respective YAML config option `query_stats_enabled`). [#4343](https://github.com/cortexproject/cortex/pull/4343)
* [FEATURE] Query-frontend: Add `cortex_query_fetched_chunks_total` per-user counter to expose the number of chunks fetched as part of queries. This metric can be enabled with the `-query-frontend.query-stats-enabled` flag (or its respective YAML config option `query_stats_enabled`). #31
* [FEATURE] Query-frontend: Add query sharding for instant and range queries. You can enable querysharding by setting `-query-frontend.parallelize-shardable-queries` to `true`. The following additional config and exported metrics have been added. #79 #80 #100 #124 #140 #148 #150 #151 #153 #154 #155 #156 #157 #158 #159 #160 #163 #169 #172 #196 #205 #225 #226 #227 #228 #230 #235 #240 #239 #246 #244 #319 #330 #371 #385 #400 #458 #586 #630 #660 #707 #1542
  * New config options:
    * `-query-frontend.query-sharding-total-shards`: The amount of shards to use when doing parallelisation via query sharding.
    * `-query-frontend.query-sharding-max-sharded-queries`: The max number of sharded queries that can be run for a given received query. 0 to disable limit.
    * `-blocks-storage.bucket-store.series-hash-cache-max-size-bytes`: Max size - in bytes - of the in-memory series hash cache in the store-gateway.
    * `-blocks-storage.tsdb.series-hash-cache-max-size-bytes`: Max size - in bytes - of the in-memory series hash cache in the ingester.
  * New exported metrics:
    * `cortex_bucket_store_series_hash_cache_requests_total`
    * `cortex_bucket_store_series_hash_cache_hits_total`
    * `cortex_frontend_query_sharding_rewrites_succeeded_total`
    * `cortex_frontend_sharded_queries_per_query`
  * Renamed metrics:
    * `cortex_frontend_mapped_asts_total` to `cortex_frontend_query_sharding_rewrites_attempted_total`
  * Modified metrics:
    * added `sharded` label to `cortex_query_seconds_total`
  * When query sharding is enabled, the following querier config must be set on query-frontend too:
    * `-querier.max-concurrent`
    * `-querier.timeout`
    * `-querier.max-samples`
    * `-querier.at-modifier-enabled`
    * `-querier.default-evaluation-interval`
    * `-querier.active-query-tracker-dir`
    * `-querier.lookback-delta`
  * Sharding can be dynamically controlled per request using the `Sharding-Control: 64` header. (0 to disable)
  * Sharding can be dynamically controlled per tenant using the limit `query_sharding_total_shards`. (0 to disable)
  * Added `sharded_queries` count to the "query stats" log.
  * The number of shards is adjusted to be compatible with number of compactor shards that are used by a split-and-merge compactor. The querier can use this to avoid querying blocks that cannot have series in a given query shard.
* [FEATURE] Query-Frontend: Added `-query-frontend.cache-unaligned-requests` option to cache responses for requests that do not have step-aligned start and end times. This can improve speed of repeated queries, but can also pollute cache with results that are never reused. #432
* [FEATURE] Querier: Added label names cardinality endpoint `<prefix>/api/v1/cardinality/label_names` that is disabled by default. Can be enabled/disabled via the CLI flag `-querier.cardinality-analysis-enabled` or its respective YAML config option. Configurable on a per-tenant basis. #301 #377 #474
* [FEATURE] Querier: Added label values cardinality endpoint `<prefix>/api/v1/cardinality/label_values` that is disabled by default. Can be enabled/disabled via the CLI flag `-querier.cardinality-analysis-enabled` or its respective YAML config option, and configurable on a per-tenant basis. The maximum number of label names allowed to be queried in a single API call can be controlled via `-querier.label-values-max-cardinality-label-names-per-request`. #332 #395 #474
* [FEATURE] Querier: Added `-store.max-labels-query-length` to restrict the range of `/series`, label-names and label-values requests. #507
* [FEATURE] Ruler: Add new `-ruler.query-stats-enabled` which when enabled will report the `cortex_ruler_query_seconds_total` as a per-user metric that tracks the sum of the wall time of executing queries in the ruler in seconds. [#4317](https://github.com/cortexproject/cortex/pull/4317)
* [FEATURE] Ruler: Added federated rule groups. #533
  * Added `-ruler.tenant-federation.enabled` config flag.
  * Added support for `source_tenants` field on rule groups.
* [FEATURE] Store-gateway: Added `/store-gateway/tenants` and `/store-gateway/tenant/{tenant}/blocks` endpoints that provide functionality that was provided by `tools/listblocks`. #911 #973
* [FEATURE] Compactor: compactor now uses new algorithm that we call "split-and-merge". Previous compaction strategy was removed. With the `split-and-merge` compactor source blocks for a given tenant are grouped into `-compactor.split-groups` number of groups. Each group of blocks is then compacted separately, and is split into `-compactor.split-and-merge-shards` shards (configurable on a per-tenant basis). Compaction of each tenant shards can be horizontally scaled. Number of compactors that work on jobs for single tenant can be limited by using `-compactor.compactor-tenant-shard-size` parameter, or per-tenant `compactor_tenant_shard_size` override.  #275 #281 #282 #283 #288 #290 #303 #307 #317 #323 #324 #328 #353 #368 #479 #820
* [FEATURE] Compactor: Added `-compactor.max-compaction-time` to control how long can compaction for a single tenant take. If compactions for a tenant take longer, no new compactions are started in the same compaction cycle. Running compactions are not stopped however, and may take much longer. #523
* [FEATURE] Compactor: When compactor finds blocks with out-of-order chunks, it will mark them for no-compaction. Blocks marked for no-compaction are ignored in future compactions too. Added metric `cortex_compactor_blocks_marked_for_no_compaction_total` to track number of blocks marked for no-compaction. Added `CortexCompactorSkippedBlocksWithOutOfOrderChunks` alert based on new metric. Markers are only checked from `<tenant>/markers` location, but uploaded to the block directory too. #520 #535 #550
* [FEATURE] Compactor: multiple blocks are now downloaded and uploaded at once, which can shorten compaction process. #552
* [ENHANCEMENT] Exemplars are now emitted for all gRPC calls and many operations tracked by histograms. #180
* [ENHANCEMENT] New options `-server.http-listen-network` and `-server.grpc-listen-network` allow binding as 'tcp4' or 'tcp6'. #180
* [ENHANCEMENT] Query federation: improve performance in MergeQueryable by memoizing labels. #312
* [ENHANCEMENT] Add histogram metrics `cortex_distributor_sample_delay_seconds` and `cortex_ingester_tsdb_sample_out_of_order_delta_seconds` #488
* [ENHANCEMENT] Check internal directory access before starting up. #1217
* [ENHANCEMENT] Azure client: expose option to configure MSI URL and user-assigned identity. #584
* [ENHANCEMENT] Added a new metric `mimir_build_info` to coincide with `cortex_build_info`. The metric `cortex_build_info` has not been removed. #1022
* [ENHANCEMENT] Mimir runs a sanity check of storage config at startup and will fail to start if the sanity check doesn't pass. This is done to find potential config issues before starting up. #1180
* [ENHANCEMENT] Validate alertmanager and ruler storage configurations to ensure they don't use same bucket name and region values as those configured for the blocks storage. #1214
* [ENHANCEMENT] Ingester: added option `-ingester.readiness-check-ring-health` to disable the ring health check in the readiness endpoint. When disabled, the health checks are run against only the ingester itself instead of all ingesters in the ring. #48 #126
* [ENHANCEMENT] Ingester: reduce CPU and memory utilization if remote write requests contains a large amount of "out of bounds" samples. #413
* [ENHANCEMENT] Ingester: reduce CPU and memory utilization when querying chunks from ingesters. #430
* [ENHANCEMENT] Ingester: Expose ingester ring page on ingesters. #654
* [ENHANCEMENT] Distributor: added option `-distributor.excluded-zones` to exclude ingesters running in specific zones both on write and read path. #51
* [ENHANCEMENT] Distributor: add tags to tracing span for distributor push with user, cluster and replica. #210
* [ENHANCEMENT] Distributor: performance optimisations. #212 #217 #242
* [ENHANCEMENT] Distributor: reduce latency when HA-Tracking by doing KVStore updates in the background. #271
* [ENHANCEMENT] Distributor: make distributor inflight push requests count include background calls to ingester. #398
* [ENHANCEMENT] Distributor: silently drop exemplars more than 5 minutes older than samples in the same batch. #544
* [ENHANCEMENT] Distributor: reject exemplars with blank label names or values. The `cortex_discarded_exemplars_total` metric will use the `exemplar_labels_blank` reason in this case. #873
* [ENHANCEMENT] Query-frontend: added `cortex_query_frontend_workers_enqueued_requests_total` metric to track the number of requests enqueued in each query-scheduler. #384
* [ENHANCEMENT] Query-frontend: added `cortex_query_frontend_non_step_aligned_queries_total` to track the total number of range queries with start/end not aligned to step. #347 #357 #582
* [ENHANCEMENT] Query-scheduler: exported summary `cortex_query_scheduler_inflight_requests` tracking total number of inflight requests (both enqueued and processing) in percentile buckets. #675
* [ENHANCEMENT] Querier: can use the `LabelNames` call with matchers, if matchers are provided in the `/labels` API call, instead of using the more expensive `MetricsForLabelMatchers` call as before. #3 #1186
* [ENHANCEMENT] Querier / store-gateway: optimized regex matchers. #319 #334 #355
* [ENHANCEMENT] Querier: when fetching data for specific query-shard, we can ignore some blocks based on compactor-shard ID, since sharding of series by query sharding and compactor is the same. Added metrics: #438 #450
  * `cortex_querier_blocks_found_total`
  * `cortex_querier_blocks_queried_total`
  * `cortex_querier_blocks_with_compactor_shard_but_incompatible_query_shard_total`
* [ENHANCEMENT] Querier / ruler: reduce cpu usage, latency and peak memory consumption. #459 #463 #589
* [ENHANCEMENT] Querier: labels requests now obey `-querier.query-ingesters-within`, making them a little more efficient. #518
* [ENHANCEMENT] Querier: retry store-gateway in case of unexpected failure, instead of failing the query. #1003
* [ENHANCEMENT] Querier / ruler: reduce memory used by streaming queries, particularly in ruler. [#4341](https://github.com/cortexproject/cortex/pull/4341)
* [ENHANCEMENT] Ruler: Using shuffle sharding subring on GetRules API. [#4466](https://github.com/cortexproject/cortex/pull/4466)
* [ENHANCEMENT] Ruler: wait for ruler ring client to self-detect during startup. #990
* [ENHANCEMENT] Store-gateway: added `cortex_bucket_store_sent_chunk_size_bytes` metric, tracking the size of chunks sent from store-gateway to querier. #123
* [ENHANCEMENT] Store-gateway: reduced CPU and memory utilization due to exported metrics aggregation for instances with a large number of tenants. #123 #142
* [ENHANCEMENT] Store-gateway: added an in-memory LRU cache for chunks attributes. Can be enabled setting `-blocks-storage.bucket-store.chunks-cache.attributes-in-memory-max-items=X` where `X` is the max number of items to keep in the in-memory cache. The following new metrics are exposed: #279 #415 #437
  * `cortex_cache_memory_requests_total`
  * `cortex_cache_memory_hits_total`
  * `cortex_cache_memory_items_count`
* [ENHANCEMENT] Store-gateway: log index cache requests to tracing spans. #419
* [ENHANCEMENT] Store-gateway: store-gateway can now ignore blocks with minimum time within `-blocks-storage.bucket-store.ignore-blocks-within` duration. Useful when used together with `-querier.query-store-after`. #502
* [ENHANCEMENT] Store-gateway: label values with matchers now doesn't preload or list series, reducing latency and memory consumption. #534
* [ENHANCEMENT] Store-gateway: the results of `LabelNames()`, `LabelValues()` and `Series(skipChunks=true)` calls are now cached in the index cache. #590
* [ENHANCEMENT] Store-gateway: Added `-store-gateway.sharding-ring.unregister-on-shutdown` option that allows store-gateway to stay in the ring even after shutdown. Defaults to `true`, which is the same as current behaviour. #610 #614
* [ENHANCEMENT] Store-gateway: wait for ring tokens stability instead of ring stability to speed up startup and tests. #620
* [ENHANCEMENT] Compactor: add timeout for waiting on compactor to become ACTIVE in the ring. [#4262](https://github.com/cortexproject/cortex/pull/4262)
* [ENHANCEMENT] Compactor: skip already planned compaction jobs if the tenant doesn't belong to the compactor instance anymore. #303
* [ENHANCEMENT] Compactor: Blocks cleaner will ignore users that it no longer "owns" when sharding is enabled, and user ownership has changed since last scan. #325
* [ENHANCEMENT] Compactor: added `-compactor.compaction-jobs-order` support to configure which compaction jobs should run first for a given tenant (in case there are multiple ones). Supported values are: `smallest-range-oldest-blocks-first` (default), `newest-blocks-first`. #364
* [ENHANCEMENT] Compactor: delete blocks marked for deletion faster. #490
* [ENHANCEMENT] Compactor: expose low-level concurrency options for compactor: `-compactor.max-opening-blocks-concurrency`, `-compactor.max-closing-blocks-concurrency`, `-compactor.symbols-flushers-concurrency`. #569 #701
* [ENHANCEMENT] Compactor: expand compactor logs to include total compaction job time, total time for uploads and block counts. #549
* [ENHANCEMENT] Ring: allow experimental configuration of disabling of heartbeat timeouts by setting the relevant configuration value to zero. Applies to the following: [#4342](https://github.com/cortexproject/cortex/pull/4342)
  * `-distributor.ring.heartbeat-timeout`
  * `-ingester.ring.heartbeat-timeout`
  * `-ruler.ring.heartbeat-timeout`
  * `-alertmanager.sharding-ring.heartbeat-timeout`
  * `-compactor.ring.heartbeat-timeout`
  * `-store-gateway.sharding-ring.heartbeat-timeout`
* [ENHANCEMENT] Ring: allow heartbeats to be explicitly disabled by setting the interval to zero. This is considered experimental. This applies to the following configuration options: [#4344](https://github.com/cortexproject/cortex/pull/4344)
  * `-distributor.ring.heartbeat-period`
  * `-ingester.ring.heartbeat-period`
  * `-ruler.ring.heartbeat-period`
  * `-alertmanager.sharding-ring.heartbeat-period`
  * `-compactor.ring.heartbeat-period`
  * `-store-gateway.sharding-ring.heartbeat-period`
* [ENHANCEMENT] Memberlist: optimized receive path for processing ring state updates, to help reduce CPU utilization in large clusters. [#4345](https://github.com/cortexproject/cortex/pull/4345)
* [ENHANCEMENT] Memberlist: expose configuration of memberlist packet compression via `-memberlist.compression-enabled`. [#4346](https://github.com/cortexproject/cortex/pull/4346)
* [ENHANCEMENT] Memberlist: Add `-memberlist.advertise-addr` and `-memberlist.advertise-port` options for setting the address to advertise to other members of the cluster to enable NAT traversal. #260
* [ENHANCEMENT] Memberlist: reduce CPU utilization for rings with a large number of members. #537 #563 #634
* [ENHANCEMENT] Overrides exporter: include additional limits in the per-tenant override exporter. The following limits have been added to the `cortex_limit_overrides` metric: #21
  * `max_fetched_series_per_query`
  * `max_fetched_chunk_bytes_per_query`
  * `ruler_max_rules_per_rule_group`
  * `ruler_max_rule_groups_per_tenant`
* [ENHANCEMENT] Overrides exporter: add a metrics `cortex_limits_defaults` to expose the default values of limits. #173
* [ENHANCEMENT] Overrides exporter: Add `max_fetched_chunks_per_query` and `max_global_exemplars_per_user` limits to the default and per-tenant limits exported as metrics. #471 #515
* [ENHANCEMENT] Upgrade Go to 1.17.8. #1347 #1381
* [ENHANCEMENT] Upgrade Docker base images to `alpine:3.15.0`. #1348
* [BUGFIX] Azure storage: only create HTTP client once, to reduce memory utilization. #605
* [BUGFIX] Ingester: fixed ingester stuck on start up (LEAVING ring state) when `-ingester.ring.heartbeat-period=0` and `-ingester.unregister-on-shutdown=false`. [#4366](https://github.com/cortexproject/cortex/pull/4366)
* [BUGFIX] Ingester: prevent any reads or writes while the ingester is stopping. This will prevent accessing TSDB blocks once they have been already closed. [#4304](https://github.com/cortexproject/cortex/pull/4304)
* [BUGFIX] Ingester: TSDB now waits for pending readers before truncating Head block, fixing the `chunk not found` error and preventing wrong query results. #16
* [BUGFIX] Ingester: don't create TSDB or appender if no samples are sent by a tenant. #162
* [BUGFIX] Ingester: fix out-of-order chunks in TSDB head in-memory series after WAL replay in case some samples were appended to TSDB WAL before series. #530
* [BUGFIX] Distributor: when cleaning up obsolete elected replicas from KV store, HA tracker didn't update number of cluster per user correctly. [#4336](https://github.com/cortexproject/cortex/pull/4336)
* [BUGFIX] Distributor: fix bug in query-exemplar where some results would get dropped. #583
* [BUGFIX] Query-frontend: Fixes @ modifier functions (start/end) when splitting queries by time. #206
* [BUGFIX] Query-frontend: Ensure query_range requests handled by the query-frontend return JSON formatted errors. #360 #499
* [BUGFIX] Query-frontend: don't reuse cached results for queries that are not step-aligned. #424
* [BUGFIX] Query-frontend: fix API error messages that were mentioning Prometheus `--enable-feature=promql-negative-offset` and `--enable-feature=promql-at-modifier` flags. #688
* [BUGFIX] Query-frontend: worker's cancellation channels are now buffered to ensure that all request cancellations are properly handled. #741
* [BUGFIX] Querier: fixed `/api/v1/user_stats` endpoint. When zone-aware replication is enabled, `MaxUnavailableZones` param is used instead of `MaxErrors`, so setting `MaxErrors = 0` doesn't make the Querier wait for all Ingesters responses. #474
* [BUGFIX] Querier: Disable query scheduler SRV DNS lookup. #689
* [BUGFIX] Ruler: fixed counting of PromQL evaluation errors as user-errors when updating `cortex_ruler_queries_failed_total`. [#4335](https://github.com/cortexproject/cortex/pull/4335)
* [BUGFIX] Ruler: fix formatting of rule groups in `/ruler/rule_groups` endpoint. #655
* [BUGFIX] Ruler: do not log `unable to read rules directory` at startup if the directory hasn't been created yet. #1058
* [BUGFIX] Ruler: enable Prometheus-compatible endpoints regardless of `-ruler.enable-api`. The flag now only controls the configuration API. This is what the config flag description stated, but not what was happening. #1216
* [BUGFIX] Compactor: fixed panic while collecting Prometheus metrics. #28
* [BUGFIX] Compactor: compactor should now be able to correctly mark blocks for deletion and no-compaction, if such marking was previously interrupted. #1015
* [BUGFIX] Alertmanager: remove stale template files. #4495
* [BUGFIX] Alertmanager: don't replace user configurations with blank fallback configurations (when enabled), particularly during scaling up/down instances when sharding is enabled. #224
* [BUGFIX] Ring: multi KV runtime config changes are now propagated to all rings, not just ingester ring. #1047
* [BUGFIX] Memberlist: fixed corrupted packets when sending compound messages with more than 255 messages or messages bigger than 64KB. #551
* [BUGFIX] Overrides exporter: successfully startup even if runtime config is not set. #1056
* [BUGFIX] Fix internal modules to wait for other modules depending on them before stopping. #1472

### Mixin

_Changes since `grafana/cortex-jsonnet` `1.9.0`._

* [CHANGE] Removed chunks storage support from mixin. #641 #643 #645 #811 #812 #813
  * Removed `tsdb.libsonnet`: no need to import it anymore (its content is already automatically included when using Jsonnet)
  * Removed the following fields from `_config`:
    * `storage_engine` (defaults to `blocks`)
    * `chunk_index_backend`
    * `chunk_store_backend`
  * Removed schema config map
  * Removed the following dashboards:
    * "Cortex / Chunks"
    * "Cortex / WAL"
    * "Cortex / Blocks vs Chunks"
  * Removed the following alerts:
    * `CortexOldChunkInMemory`
    * `CortexCheckpointCreationFailed`
    * `CortexCheckpointDeletionFailed`
    * `CortexProvisioningMemcachedTooSmall`
    * `CortexWALCorruption`
    * `CortexTableSyncFailure`
    * `CortexTransferFailed`
  * Removed the following recording rules:
    * `cortex_chunk_store_index_lookups_per_query`
    * `cortex_chunk_store_series_pre_intersection_per_query`
    * `cortex_chunk_store_series_post_intersection_per_query`
    * `cortex_chunk_store_chunks_per_query`
    * `cortex_bigtable_request_duration_seconds`
    * `cortex_cassandra_request_duration_seconds`
    * `cortex_dynamo_request_duration_seconds`
    * `cortex_database_request_duration_seconds`
    * `cortex_gcs_request_duration_seconds`
* [CHANGE] Update grafana-builder dependency: use $__rate_interval in qpsPanel and latencyPanel. [#372](https://github.com/grafana/cortex-jsonnet/pull/372)
* [CHANGE] `namespace` template variable in dashboards now only selects namespaces for selected clusters. [#311](https://github.com/grafana/cortex-jsonnet/pull/311)
* [CHANGE] `CortexIngesterRestarts` alert severity changed from `critical` to `warning`. [#321](https://github.com/grafana/cortex-jsonnet/pull/321)
* [CHANGE] Dashboards: added overridable `job_labels` and `cluster_labels` to the configuration object as label lists to uniquely identify jobs and clusters in the metric names and group-by lists in dashboards. [#319](https://github.com/grafana/cortex-jsonnet/pull/319)
* [CHANGE] Dashboards: `alert_aggregation_labels` has been removed from the configuration and overriding this value has been deprecated. Instead the labels are now defined by the `cluster_labels` list, and should be overridden accordingly through that list. [#319](https://github.com/grafana/cortex-jsonnet/pull/319)
* [CHANGE] Renamed `CortexCompactorHasNotUploadedBlocksSinceStart` to `CortexCompactorHasNotUploadedBlocks`. [#334](https://github.com/grafana/cortex-jsonnet/pull/334)
* [CHANGE] Renamed `CortexCompactorRunFailed` to `CortexCompactorHasNotSuccessfullyRunCompaction`. [#334](https://github.com/grafana/cortex-jsonnet/pull/334)
* [CHANGE] Renamed `CortexInconsistentConfig` alert to `CortexInconsistentRuntimeConfig` and increased severity to `critical`. [#335](https://github.com/grafana/cortex-jsonnet/pull/335)
* [CHANGE] Increased `CortexBadRuntimeConfig` alert severity to `critical` and removed support for `cortex_overrides_last_reload_successful` metric (was removed in Cortex 1.3.0). [#335](https://github.com/grafana/cortex-jsonnet/pull/335)
* [CHANGE] Grafana 'min step' changed to 15s so dashboard show better detail. [#340](https://github.com/grafana/cortex-jsonnet/pull/340)
* [CHANGE] Replace `CortexRulerFailedEvaluations` with two new alerts: `CortexRulerTooManyFailedPushes` and `CortexRulerTooManyFailedQueries`. [#347](https://github.com/grafana/cortex-jsonnet/pull/347)
* [CHANGE] Removed `CortexCacheRequestErrors` alert. This alert was not working because the legacy Cortex cache client instrumentation doesn't track errors. [#346](https://github.com/grafana/cortex-jsonnet/pull/346)
* [CHANGE] Removed `CortexQuerierCapacityFull` alert. [#342](https://github.com/grafana/cortex-jsonnet/pull/342)
* [CHANGE] Changes blocks storage alerts to group metrics by the configured `cluster_labels` (supporting the deprecated `alert_aggregation_labels`). [#351](https://github.com/grafana/cortex-jsonnet/pull/351)
* [CHANGE] Increased `CortexIngesterReachingSeriesLimit` critical alert threshold from 80% to 85%. [#363](https://github.com/grafana/cortex-jsonnet/pull/363)
* [CHANGE] Changed default `job_names` for query-frontend, query-scheduler and querier to match custom deployments too. [#376](https://github.com/grafana/cortex-jsonnet/pull/376)
* [CHANGE] Split `cortex_api` recording rule group into three groups. This is a workaround for large clusters where this group can become slow to evaluate. [#401](https://github.com/grafana/cortex-jsonnet/pull/401)
* [CHANGE] Increased `CortexIngesterReachingSeriesLimit` warning threshold from 70% to 80% and critical threshold from 85% to 90%. [#404](https://github.com/grafana/cortex-jsonnet/pull/404)
* [CHANGE] Raised `CortexKVStoreFailure` alert severity from warning to critical. #493
* [CHANGE] Increase `CortexRolloutStuck` alert "for" duration from 15m to 30m. #493 #573
* [CHANGE] The Alertmanager and Ruler compiled dashboards (`alertmanager.json` and `ruler.json`) have been respectively renamed to `mimir-alertmanager.json` and `mimir-ruler.json`. #869
* [CHANGE] Removed `cortex_overrides_metric` from `_config`. #871
* [CHANGE] Renamed recording rule groups (`cortex_` prefix changed to `mimir_`). #871
* [CHANGE] Alerts name prefix has been changed from `Cortex` to `Mimir` (eg. alert `CortexIngesterUnhealthy` has been renamed to `MimirIngesterUnhealthy`). #879
* [CHANGE] Enabled resources dashboards by default. Can be disabled setting `resources_dashboards_enabled` config field to `false`. #920
* [FEATURE] Added `Cortex / Overrides` dashboard, displaying default limits and per-tenant overrides applied to Mimir. #673
* [FEATURE] Added `Mimir / Tenants` and `Mimir / Top tenants` dashboards, displaying user-based metrics. #776
* [FEATURE] Added querier autoscaling panels and alerts. #1006 #1016
* [FEATURE] Mimir / Top tenants dashboard now has tenants ranked by rule group size and evaluation time. #1338
* [ENHANCEMENT] cortex-mixin: Make `cluster_namespace_deployment:kube_pod_container_resource_requests_{cpu_cores,memory_bytes}:sum` backwards compatible with `kube-state-metrics` v2.0.0. [#317](https://github.com/grafana/cortex-jsonnet/pull/317)
* [ENHANCEMENT] Cortex-mixin: Include `cortex-gw-internal` naming variation in default `gateway` job names. [#328](https://github.com/grafana/cortex-jsonnet/pull/328)
* [ENHANCEMENT] Ruler dashboard: added object storage metrics. [#354](https://github.com/grafana/cortex-jsonnet/pull/354)
* [ENHANCEMENT] Alertmanager dashboard: added object storage metrics. [#354](https://github.com/grafana/cortex-jsonnet/pull/354)
* [ENHANCEMENT] Added documentation text panels and descriptions to reads and writes dashboards. [#324](https://github.com/grafana/cortex-jsonnet/pull/324)
* [ENHANCEMENT] Dashboards: defined container functions for common resources panels: containerDiskWritesPanel, containerDiskReadsPanel, containerDiskSpaceUtilization. [#331](https://github.com/grafana/cortex-jsonnet/pull/331)
* [ENHANCEMENT] cortex-mixin: Added `alert_excluded_routes` config to exclude specific routes from alerts. [#338](https://github.com/grafana/cortex-jsonnet/pull/338)
* [ENHANCEMENT] Added `CortexMemcachedRequestErrors` alert. [#346](https://github.com/grafana/cortex-jsonnet/pull/346)
* [ENHANCEMENT] Ruler dashboard: added "Per route p99 latency" panel in the "Configuration API" row. [#353](https://github.com/grafana/cortex-jsonnet/pull/353)
* [ENHANCEMENT] Increased the `for` duration of the `CortexIngesterReachingSeriesLimit` warning alert to 3h. [#362](https://github.com/grafana/cortex-jsonnet/pull/362)
* [ENHANCEMENT] Added a new tier (`medium_small_user`) so we have another tier between 100K and 1Mil active series. [#364](https://github.com/grafana/cortex-jsonnet/pull/364)
* [ENHANCEMENT] Extend Alertmanager dashboard: [#313](https://github.com/grafana/cortex-jsonnet/pull/313)
  * "Tenants" stat panel - shows number of discovered tenant configurations.
  * "Replication" row - information about the replication of tenants/alerts/silences over instances.
  * "Tenant Configuration Sync" row - information about the configuration sync procedure.
  * "Sharding Initial State Sync" row - information about the initial state sync procedure when sharding is enabled.
  * "Sharding Runtime State Sync" row - information about various state operations which occur when sharding is enabled (replication, fetch, marge, persist).
* [ENHANCEMENT] Update gsutil command for `not healthy index found` playbook [#370](https://github.com/grafana/cortex-jsonnet/pull/370)
* [ENHANCEMENT] Added Alertmanager alerts and playbooks covering configuration syncs and sharding operation: [#377 [#378](https://github.com/grafana/cortex-jsonnet/pull/378)
  * `CortexAlertmanagerSyncConfigsFailing`
  * `CortexAlertmanagerRingCheckFailing`
  * `CortexAlertmanagerPartialStateMergeFailing`
  * `CortexAlertmanagerReplicationFailing`
  * `CortexAlertmanagerPersistStateFailing`
  * `CortexAlertmanagerInitialSyncFailed`
* [ENHANCEMENT] Add recording rules to improve responsiveness of Alertmanager dashboard. [#387](https://github.com/grafana/cortex-jsonnet/pull/387)
* [ENHANCEMENT] Add `CortexRolloutStuck` alert. [#405](https://github.com/grafana/cortex-jsonnet/pull/405)
* [ENHANCEMENT] Added `CortexKVStoreFailure` alert. [#406](https://github.com/grafana/cortex-jsonnet/pull/406)
* [ENHANCEMENT] Use configured `ruler` jobname for ruler dashboard panels. [#409](https://github.com/grafana/cortex-jsonnet/pull/409)
* [ENHANCEMENT] Add ability to override `datasource` for generated dashboards. [#407](https://github.com/grafana/cortex-jsonnet/pull/407)
* [ENHANCEMENT] Use alertmanager jobname for alertmanager dashboard panels [#411](https://github.com/grafana/cortex-jsonnet/pull/411)
* [ENHANCEMENT] Added `CortexDistributorReachingInflightPushRequestLimit` alert. [#408](https://github.com/grafana/cortex-jsonnet/pull/408)
* [ENHANCEMENT] Added `CortexReachingTCPConnectionsLimit` alert. #403
* [ENHANCEMENT] Added "Cortex / Writes Networking" and "Cortex / Reads Networking" dashboards. #405
* [ENHANCEMENT] Improved "Queue length" panel in "Cortex / Queries" dashboard. #408
* [ENHANCEMENT] Add `CortexDistributorReachingInflightPushRequestLimit` alert and playbook. #401
* [ENHANCEMENT] Added "Recover accidentally deleted blocks (Google Cloud specific)" playbook. #475
* [ENHANCEMENT] Added support to multi-zone store-gateway deployments. #608 #615
* [ENHANCEMENT] Show supplementary alertmanager services in the Rollout Progress dashboard. #738 #855
* [ENHANCEMENT] Added `mimir` to default job names. This makes dashboards and alerts working when Mimir is installed in single-binary mode and the deployment is named `mimir`. #921
* [ENHANCEMENT] Introduced a new alert for the Alertmanager: `MimirAlertmanagerAllocatingTooMuchMemory`. It has two severities based on the memory usage against limits, a `warning` level at 80% and a `critical` level at 90%. #1206
* [ENHANCEMENT] Faster memcached cache requests. #2720
* [BUGFIX] Fixed `CortexIngesterHasNotShippedBlocks` alert false positive in case an ingester instance had ingested samples in the past, then no traffic was received for a long period and then it started receiving samples again. [#308](https://github.com/grafana/cortex-jsonnet/pull/308)
* [BUGFIX] Fixed `CortexInconsistentRuntimeConfig` metric. [#335](https://github.com/grafana/cortex-jsonnet/pull/335)
* [BUGFIX] Fixed scaling dashboard to correctly work when a Cortex service deployment spans across multiple zones (a zone is expected to have the `zone-[a-z]` suffix). [#365](https://github.com/grafana/cortex-jsonnet/pull/365)
* [BUGFIX] Fixed rollout progress dashboard to correctly work when a Cortex service deployment spans across multiple zones (a zone is expected to have the `zone-[a-z]` suffix). [#366](https://github.com/grafana/cortex-jsonnet/pull/366)
* [BUGFIX] Fixed rollout progress dashboard to include query-scheduler too. [#376](https://github.com/grafana/cortex-jsonnet/pull/376)
* [BUGFIX] Upstream recording rule `node_namespace_pod_container:container_cpu_usage_seconds_total:sum_irate` renamed. [#379](https://github.com/grafana/cortex-jsonnet/pull/379)
* [BUGFIX] Fixed writes/reads/alertmanager resources dashboards to use `$._config.job_names.gateway`. [#403](https://github.com/grafana/cortex-jsonnet/pull/403)
* [BUGFIX] Span the annotation.message in alerts as YAML multiline strings. [#412](https://github.com/grafana/cortex-jsonnet/pull/412)
* [BUGFIX] Fixed "Instant queries / sec" in "Cortex / Reads" dashboard. #445
* [BUGFIX] Fixed and added missing KV store panels in Writes, Reads, Ruler and Compactor dashboards. #448
* [BUGFIX] Fixed Alertmanager dashboard when alertmanager is running as part of single binary. #1064
* [BUGFIX] Fixed Ruler dashboard when ruler is running as part of single binary. #1260
* [BUGFIX] Query-frontend: fixed bad querier status code mapping with query-sharding enabled. #1227

### Jsonnet

_Changes since `grafana/cortex-jsonnet` `1.9.0`._

* [CHANGE] Removed chunks storage support. #639
  * Removed the following fields from `_config`:
    * `storage_engine` (defaults to `blocks`)
    * `querier_second_storage_engine` (not supported anymore)
    * `table_manager_enabled`, `table_prefix`
    * `memcached_index_writes_enabled` and `memcached_index_writes_max_item_size_mb`
    * `storeMemcachedChunksConfig`
    * `storeConfig`
    * `max_chunk_idle`
    * `schema` (the schema configmap is still added for backward compatibility reasons)
    * `bigtable_instance` and `bigtable_project`
    * `client_configs`
    * `enabledBackends`
    * `storage_backend`
    * `cassandra_addresses`
    * `s3_bucket_name`
    * `ingester_deployment_without_wal` (was only used by chunks storage)
    * `ingester` (was only used to configure chunks storage WAL)
  * Removed the following CLI flags from `ingester_args`:
    * `ingester.max-chunk-age`
    * `ingester.max-stale-chunk-idle`
    * `ingester.max-transfer-retries`
    * `ingester.retain-period`
* [CHANGE] Changed `overrides-exporter.libsonnet` from being based on cortex-tools to Mimir `overrides-exporter` target. #646
* [CHANGE] Store gateway: set `-blocks-storage.bucket-store.index-cache.memcached.max-get-multi-concurrency`,
  `-blocks-storage.bucket-store.chunks-cache.memcached.max-get-multi-concurrency`,
  `-blocks-storage.bucket-store.metadata-cache.memcached.max-get-multi-concurrency`,
  `-blocks-storage.bucket-store.index-cache.memcached.max-idle-connections`,
  `-blocks-storage.bucket-store.chunks-cache.memcached.max-idle-connections`,
  `-blocks-storage.bucket-store.metadata-cache.memcached.max-idle-connections` to 100 [#414](https://github.com/grafana/cortex-jsonnet/pull/414)
* [CHANGE] Alertmanager: mounted overrides configmap to alertmanager too. [#315](https://github.com/grafana/cortex-jsonnet/pull/315)
* [CHANGE] Memcached: upgraded memcached from `1.5.17` to `1.6.9`. [#316](https://github.com/grafana/cortex-jsonnet/pull/316)
* [CHANGE] Store-gateway: increased memory request and limit respectively from 6GB / 6GB to 12GB / 18GB. [#322](https://github.com/grafana/cortex-jsonnet/pull/322)
* [CHANGE] Store-gateway: increased `-blocks-storage.bucket-store.max-chunk-pool-bytes` from 2GB (default) to 12GB. [#322](https://github.com/grafana/cortex-jsonnet/pull/322)
* [CHANGE] Ingester/Ruler: set `-server.grpc-max-send-msg-size-bytes` and `-server.grpc-max-send-msg-size-bytes` to sensible default values (10MB). [#326](https://github.com/grafana/cortex-jsonnet/pull/326)
* [CHANGE] Decreased `-server.grpc-max-concurrent-streams` from 100k to 10k. [#369](https://github.com/grafana/cortex-jsonnet/pull/369)
* [CHANGE] Decreased blocks storage ingesters graceful termination period from 80m to 20m. [#369](https://github.com/grafana/cortex-jsonnet/pull/369)
* [CHANGE] Increase the rules per group and rule groups limits on different tiers. [#396](https://github.com/grafana/cortex-jsonnet/pull/396)
* [CHANGE] Removed `max_samples_per_query` limit, since it only works with chunks and only when using `-distributor.shard-by-all-labels=false`. [#397](https://github.com/grafana/cortex-jsonnet/pull/397)
* [CHANGE] Removed chunks storage query sharding config support. The following config options have been removed: [#398](https://github.com/grafana/cortex-jsonnet/pull/398)
  * `_config` > `queryFrontend` > `shard_factor`
  * `_config` > `queryFrontend` > `sharded_queries_enabled`
  * `_config` > `queryFrontend` > `query_split_factor`
* [CHANGE] Rename ruler_s3_bucket_name and ruler_gcs_bucket_name to ruler_storage_bucket_name: [#415](https://github.com/grafana/cortex-jsonnet/pull/415)
* [CHANGE] Fine-tuned rolling update policy for distributor, querier, query-frontend, query-scheduler. [#420](https://github.com/grafana/cortex-jsonnet/pull/420)
* [CHANGE] Increased memcached metadata/chunks/index-queries max connections from 4k to 16k. [#420](https://github.com/grafana/cortex-jsonnet/pull/420)
* [CHANGE] Disabled step alignment in query-frontend to be compliant with PromQL. [#420](https://github.com/grafana/cortex-jsonnet/pull/420)
* [CHANGE] Do not limit compactor CPU and request a number of cores equal to the configured concurrency. [#420](https://github.com/grafana/cortex-jsonnet/pull/420)
* [CHANGE] Configured split-and-merge compactor. #853
  * The following CLI flags are set on compactor:
    * `-compactor.split-and-merge-shards=0`
    * `-compactor.compactor-tenant-shard-size=1`
    * `-compactor.split-groups=1`
    * `-compactor.max-opening-blocks-concurrency=4`
    * `-compactor.max-closing-blocks-concurrency=2`
    * `-compactor.symbols-flushers-concurrency=4`
  * The following per-tenant overrides have been set on `super_user` and `mega_user` classes:
    ```
    compactor_split_and_merge_shards: 2,
    compactor_tenant_shard_size: 2,
    compactor_split_groups: 2,
    ```
* [CHANGE] The entrypoint file to include has been renamed from `cortex.libsonnet` to `mimir.libsonnet`. #897
* [CHANGE] The default image config field has been renamed from `cortex` to `mimir`. #896
   ```
   {
     _images+:: {
       mimir: '...',
     },
   }
   ```
* [CHANGE] Removed `cortex_` prefix from config fields. #898
  * The following config fields have been renamed:
    * `cortex_bucket_index_enabled` renamed to `bucket_index_enabled`
    * `cortex_compactor_cleanup_interval` renamed to `compactor_cleanup_interval`
    * `cortex_compactor_data_disk_class` renamed to `compactor_data_disk_class`
    * `cortex_compactor_data_disk_size` renamed to `compactor_data_disk_size`
    * `cortex_compactor_max_concurrency` renamed to `compactor_max_concurrency`
    * `cortex_distributor_allow_multiple_replicas_on_same_node` renamed to `distributor_allow_multiple_replicas_on_same_node`
    * `cortex_ingester_data_disk_class` renamed to `ingester_data_disk_class`
    * `cortex_ingester_data_disk_size` renamed to `ingester_data_disk_size`
    * `cortex_querier_allow_multiple_replicas_on_same_node` renamed to `querier_allow_multiple_replicas_on_same_node`
    * `cortex_query_frontend_allow_multiple_replicas_on_same_node` renamed to `query_frontend_allow_multiple_replicas_on_same_node`
    * `cortex_query_sharding_enabled` renamed to `query_sharding_enabled`
    * `cortex_query_sharding_msg_size_factor` renamed to `query_sharding_msg_size_factor`
    * `cortex_ruler_allow_multiple_replicas_on_same_node` renamed to `ruler_allow_multiple_replicas_on_same_node`
    * `cortex_store_gateway_data_disk_class` renamed to `store_gateway_data_disk_class`
    * `cortex_store_gateway_data_disk_size` renamed to `store_gateway_data_disk_size`
* [CHANGE] The overrides configmap default mountpoint has changed from `/etc/cortex` to `/etc/mimir`. It can be customized via the `overrides_configmap_mountpoint` config field. #899
* [CHANGE] Enabled in the querier the features to query label names with matchers, PromQL at modifier and query long-term storage for labels. #905
* [CHANGE] Reduced TSDB blocks retention on ingesters disk from 96h to 24h. #905
* [CHANGE] Enabled closing of idle TSDB in ingesters. #905
* [CHANGE] Disabled TSDB isolation in ingesters for better performances. #905
* [CHANGE] Changed log level of querier, query-frontend, query-scheduler and alertmanager from `debug` to `info`. #905
* [CHANGE] Enabled attributes in-memory cache in store-gateway. #905
* [CHANGE] Configured store-gateway to not load blocks containing samples more recent than 10h (because such samples are queried from ingesters). #905
* [CHANGE] Dynamically compute `-compactor.deletion-delay` based on other settings, in order to reduce the deletion delay as much as possible and lower the number of live blocks in the storage. #907
* [CHANGE] The config field `distributorConfig` has been renamed to `ingesterRingClientConfig`. Config field `ringClient` has been removed in favor of `ingesterRingClientConfig`. #997 #1057
* [CHANGE] Gossip.libsonnet has been fixed to modify all ring configurations, not only the ingester ring config. Furthermore it now supports migration via multi KV store. #1057 #1099
* [CHANGE] Changed the default of `bucket_index_enabled` to `true`. #924
* [CHANGE] Remove the support for the test-exporter. #1133
* [CHANGE] Removed `$.distributor_deployment_labels`, `$.ingester_deployment_labels` and `$.querier_deployment_labels` fields, that were used by gossip.libsonnet to inject additional label. Now the label is injected directly into pods of statefulsets and deployments. #1297
* [CHANGE] Disabled `-ingester.readiness-check-ring-health`. #1352
* [CHANGE] Changed Alertmanager CPU request from `100m` to `2` cores, and memory request from `1Gi` to `10Gi`. Set Alertmanager memory limit to `15Gi`. #1206
* [CHANGE] gossip.libsonnet has been renamed to memberlist.libsonnet, and is now imported by default. Use of memberlist for ring is enabled by setting `_config.memberlist_ring_enabled` to true. #1526
* [FEATURE] Added query sharding support. It can be enabled setting `cortex_query_sharding_enabled: true` in the `_config` object. #653
* [FEATURE] Added shuffle-sharding support. It can be enabled and configured using the following config: #902
   ```
   _config+:: {
     shuffle_sharding:: {
       ingester_write_path_enabled: true,
       ingester_read_path_enabled: true,
       querier_enabled: true,
       ruler_enabled: true,
       store_gateway_enabled: true,
     },
   }
   ```
* [FEATURE] Added multi-zone ingesters and store-gateways support. #1352 #1552
* [ENHANCEMENT] Add overrides config to compactor. This allows setting retention configs per user. [#386](https://github.com/grafana/cortex-jsonnet/pull/386)
* [ENHANCEMENT] Added 256MB memory ballast to querier. [#369](https://github.com/grafana/cortex-jsonnet/pull/369)
* [ENHANCEMENT] Update `etcd-operator` to latest version (see https://github.com/grafana/jsonnet-libs/pull/480). [#263](https://github.com/grafana/cortex-jsonnet/pull/263)
* [ENHANCEMENT] Add support for Azure storage in Alertmanager configuration. [#381](https://github.com/grafana/cortex-jsonnet/pull/381)
* [ENHANCEMENT] Add support for running Alertmanager in sharding mode. [#394](https://github.com/grafana/cortex-jsonnet/pull/394)
* [ENHANCEMENT] Allow to customize PromQL engine settings via `queryEngineConfig`. [#399](https://github.com/grafana/cortex-jsonnet/pull/399)
* [ENHANCEMENT] Define Azure object storage ruler args. [#416](https://github.com/grafana/cortex-jsonnet/pull/416)
* [ENHANCEMENT] Added the following config options to allow to schedule multiple replicas of the same service on the same node: [#418](https://github.com/grafana/cortex-jsonnet/pull/418)
  * `cortex_distributor_allow_multiple_replicas_on_same_node`
  * `cortex_ruler_allow_multiple_replicas_on_same_node`
  * `cortex_querier_allow_multiple_replicas_on_same_node`
  * `cortex_query_frontend_allow_multiple_replicas_on_same_node`
* [BUGFIX] Alertmanager: fixed `--alertmanager.cluster.peers` CLI flag passed to alertmanager when HA is enabled. [#329](https://github.com/grafana/cortex-jsonnet/pull/329)
* [BUGFIX] Fixed `-distributor.extend-writes` setting on ruler when `unregister_ingesters_on_shutdown` is disabled. [#369](https://github.com/grafana/cortex-jsonnet/pull/369)
* [BUGFIX] Treat `compactor_blocks_retention_period` type as string rather than int.[#395](https://github.com/grafana/cortex-jsonnet/pull/395)
* [BUGFIX] Pass `-ruler-storage.s3.endpoint` to ruler when using S3. [#421](https://github.com/grafana/cortex-jsonnet/pull/421)
* [BUGFIX] Remove service selector on label `gossip_ring_member` from other services than `gossip-ring`. [#1008](https://github.com/grafana/mimir/pull/1008)
* [BUGFIX] Rename `-ingester.readiness-check-ring-health` to `-ingester.ring.readiness-check-ring-health`, to reflect current name of flag. #1460

### Mimirtool

_Changes since cortextool `0.10.7`._

* [CHANGE] The following environment variables have been renamed: #883
  * `CORTEX_ADDRESS` to `MIMIR_ADDRESS`
  * `CORTEX_API_USER` to `MIMIR_API_USER`
  * `CORTEX_API_KEY` to `MIMIR_API_KEY`
  * `CORTEX_TENANT_ID` to `MIMIR_TENANT_ID`
  * `CORTEX_TLS_CA_PATH` to `MIMIR_TLS_CA_PATH`
  * `CORTEX_TLS_CERT_PATH` to `MIMIR_TLS_CERT_PATH`
  * `CORTEX_TLS_KEY_PATH` to `MIMIR_TLS_KEY_PATH`
* [CHANGE] Change `cortex` backend to `mimir`. #883
* [CHANGE] Do not publish `mimirtool` binary for 386 windows architecture. #1263
* [CHANGE] `analyse` command has been renamed to `analyze`. #1318
* [FEATURE] Support Arm64 on Darwin for all binaries (benchtool etc). https://github.com/grafana/cortex-tools/pull/215
* [ENHANCEMENT] Correctly support federated rules. #823
* [BUGFIX] Fix `cortextool rules` legends displaying wrong symbols for updates and deletions. https://github.com/grafana/cortex-tools/pull/226

### Query-tee

_Changes since Cortex `1.10.0`._

* [ENHANCEMENT] Added `/api/v1/query_exemplars` API endpoint support (no results comparison). #168
* [ENHANCEMENT] Add a flag (`--proxy.compare-use-relative-error`) in the query-tee to compare floating point values using relative error. #208
* [ENHANCEMENT] Add a flag (`--proxy.compare-skip-recent-samples`) in the query-tee to skip comparing recent samples. By default samples not older than 1 minute are skipped. #234
* [BUGFIX] Fixes a panic in the query-tee when comparing result. #207
* [BUGFIX] Ensure POST requests are handled correctly #286

### Blocksconvert

_Changes since Cortex `1.10.0`._

* [CHANGE] Blocksconvert tool was removed from Mimir. #637

### Metaconvert

_Changes since Cortex `1.10.0`._

* [CHANGE] `thanosconvert` tool has been renamed to `metaconvert`. `-config.file` option has been removed, while it now requires `-tenant` option to work on single tenant only. It now also preserves labels recognized by Mimir. #1120

### Test-exporter

_Changes since Cortex `1.10.0`._

* [CHANGE] Removed the test-exporter tool. #1133

### Tools

_Changes since Cortex `1.10.0`._

* [CHANGE] Removed `query-audit`. You can use `query-tee` to compare query results and performances of two Grafana Mimir backends. #1380

## [Cortex 1.10.0 CHANGELOG](https://github.com/grafana/mimir/blob/a13959db5d38ff65c2b7ef52c56331d2f4dbc00c/CHANGELOG.md#cortex-1100--2021-08-03)<|MERGE_RESOLUTION|>--- conflicted
+++ resolved
@@ -64,11 +64,8 @@
 * [ENHANCEMENT] Ruler: Implemented `OperatorControllableErrorClassifier` for rule evaluation, allowing differentiation between operator-controllable errors (e.g., storage failures, 5xx errors, rate limiting) and user-controllable errors (e.g., bad queries, validation errors, 4xx errors). This change affects the rule evaluation failure metric `prometheus_rule_evaluation_failures_total`, which now includes a `reason` label with values `operator` or `user` to distinguish between them. #13313, #13470
 * [ENHANCEMENT] Store-gateway: Added `cortex_bucket_store_block_discovery_latency_seconds` metric to track time from block creation to discovery by store-gateway. #13489 #13552
 * [ENHANCEMENT] Querier: Added experimental `-querier.frontend-health-check-grace-period` CLI flag to configure a grace period for query-frontend health checks. The default value of 0 preserves the existing behaviour of immediately removing query-frontend connections that have failed a health check. #13521
-<<<<<<< HEAD
 * [ENHANCEMENT] Query-frontend: Added more efficient encoding and decoding of JSON payloads. #13561
-=======
 * [ENHANCEMENT] Querier: Add optional per-tenant max limits for label name and label value requests, `max_label_names_limit` and `max_label_values_limit`. #13654
->>>>>>> 9d8f0018
 * [ENHANCEMENT] Usage tracker: `loadSnapshot()` checks shard emptiness instead of using explicit `first` parameter. #13534
 * [ENHANCEMENT] OTLP: Add metric `cortex_distributor_otlp_requests_by_content_type_total` to track content type (json or proto) of OTLP packets. #13525
 * [ENHANCEMENT] OTLP: Add experimental metric `cortex_distributor_otlp_array_lengths` to better understand the layout of OTLP packets in practice. #13525
