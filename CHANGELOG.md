--- conflicted
+++ resolved
@@ -27,12 +27,9 @@
   * YAML `max_exemplars` is moved from `tsdb` to `overrides` and renamed to `max_global_exemplars_per_user`.
 * [CHANGE] The metric `cortex_deprecated_flags_inuse_total` has been renamed to `deprecated_flags_inuse_total` as part of using grafana/dskit functionality. #185
 * [CHANGE] Alertmanager: Don't count user-not-found errors from replicas as failures in the `cortex_alertmanager_state_fetch_replica_state_failed_total` metric. #190
-<<<<<<< HEAD
 * [CHANGE] Alertmanager: Use distributor for non-API routes when sharding is enabled. #213
-=======
 * [CHANGE] Query-frontend: added `sharded` label to `cortex_query_seconds_total` metric. #235
 * [CHANGE] Query-frontend: changed the flag name for controlling query sharding total shards from `-querier.total-shards` to `-frontend.query-sharding-total-shards`. #230
->>>>>>> f83a06ce
 * [FEATURE] Query Frontend: Add `cortex_query_fetched_chunks_total` per-user counter to expose the number of chunks fetched as part of queries. This metric can be enabled with the `-frontend.query-stats-enabled` flag (or its respective YAML config option `query_stats_enabled`). #31
 * [FEATURE] Query Frontend: Add experimental querysharding for the blocks storage. You can now enabled querysharding for blocks storage (`-store.engine=blocks`) by setting `-querier.parallelise-shardable-queries` to `true`. The following additional config and exported metrics have been added. #79 #80 #100 #124 #140 #148 #150 #151 #153 #154 #155 #156 #157 #158 #159 #160 #163 #169 #172 #196 #205 #225 #226 #227 #228 #230 #235
   * New config options:
