# Changelog

<<<<<<< HEAD
## main / unreleased

### Grafana Mimir

* [CHANGE] Querier: returning 422 when query hits `max_fetched_chunks_per_query` and `max_fetched_series_per_query` limits in the store-gateway. #4056
* [CHANGE] Packaging: Migrate FPM packaging solution to NFPM. Rationalize packages dependencies and add package for all binaries. #3911
* [CHANGE] Store-gateway: Deprecate flag `-blocks-storage.bucket-store.chunks-cache.subrange-size` since there's no benefit to changing the default of `16000`. #4135
* [FEATURE] Ruler: added `keep_firing_for` support to alerting rules. #4099
* [ENHANCEMENT] Compactor: Add `reason` label to `cortex_compactor_runs_failed_total`. The value can be `shutdown` or `error`. #4012
* [ENHANCEMENT] Store-gateway: enforce `max_fetched_series_per_query`. #4056
* [ENHANCEMENT] Docs: use long flag names in runbook commands. #4088
* [ENHANCEMENT] Query-frontend: log caller user agent in query stats logs. #4093
* [ENHANCEMENT] Store-gateway: add `data_type` label with values on `cortex_bucket_store_partitioner_extended_ranges_total`, `cortex_bucket_store_partitioner_expanded_ranges_total`, `cortex_bucket_store_partitioner_requested_ranges_total`, `cortex_bucket_store_partitioner_expanded_bytes_total`, `cortex_bucket_store_partitioner_requested_bytes_total` for `postings`, `series`, and `chunks`. #4095
* [ENHANCEMENT] Store-gateway: Reduce memory allocation rate when loading TSDB chunks from Memcached. #4074
* [ENHANCEMENT] Query-frontend: track `cortex_frontend_query_response_codec_duration_seconds` and `cortex_frontend_query_response_codec_payload_bytes` metrics to measure the time taken and bytes read / written while encoding and decoding query result payloads. #4110
* [BUGFIX] Ingester: remove series from ephemeral storage even if there are no persistent series. #4052
* [BUGFIX] Ingester: reuse memory when ingesting ephemeral series. #4072
* [BUGFIX] Fix JSON and YAML marshalling of `ephemeral_series_matchers` field in `/runtime_config`. #4091
* [BUGFIX] Querier: track canceled requests with status code `499` in the metrics instead of `503` or `422`. #4099

### Mixin

* [CHANGE] Move auto-scaling panel rows down beneath logical network path in Reads and Writes dashboards. #4049
* [ENHANCEMENT] Alerts: Added `MimirAutoscalerKedaFailing` alert firing when a KEDA scaler is failing. #4045
* [ENHANCEMENT] Add auto-scaling panels to ruler dashboard. #4046
* [ENHANCEMENT] Add gateway auto-scaling panels to Reads and Writes dashboards. #4049
* [ENHANCEMENT] Dashboards: distinguish between label names and label values queries. #4065
* [BUGFIX] Alerts: Fixed `MimirAutoscalerNotActive` to not fire if scaling metric does not exist, to avoid false positives on scaled objects with 0 min replicas. #4045
* [BUGFIX] Alerts: `MimirCompactorHasNotSuccessfullyRunCompaction` is no longer triggered by frequent compactor restarts. #4012

### Jsonnet

* [ENHANCEMENT] Add support for ruler auto-scaling. #4046
* [ENHANCEMENT] Add optional `weight` param to `newQuerierScaledObject` and `newRulerQuerierScaledObject` to allow running multiple querier deployments on different node types. #4141

### Mimirtool

* * [FEATURE] Added `keep_firing_for` support to rules configuration. #4099

### Documentation

* [ENHANCEMENT] Document migration from microservices to read-write deployment mode. #3951

=======
>>>>>>> 71230dc3
## 2.6.0-rc.0

### Grafana Mimir

* [CHANGE] Querier: Introduce `-querier.max-partial-query-length` to limit the time range for partial queries at the querier level and deprecate `-store.max-query-length`. #3825 #4017
* [CHANGE] Store-gateway: Remove experimental `-blocks-storage.bucket-store.max-concurrent-reject-over-limit` flag. #3706
* [CHANGE] Ingester: If shipping is enabled block retention will now be relative to the upload time to cloud storage. If shipping is disabled block retention will be relative to the creation time of the block instead of the mintime of the last block created. #3816
* [CHANGE] Query-frontend: Deprecated CLI flag `-query-frontend.align-querier-with-step` has been removed. #3982
* [CHANGE] Alertmanager: added default configuration for `-alertmanager.configs.fallback`. Allows tenants to send alerts without first uploading an Alertmanager configuration. #3541
* [FEATURE] Store-gateway: streaming of series. The store-gateway can now stream results back to the querier instead of buffering them. This is expected to greatly reduce peak memory consumption while keeping latency the same. You can enable this feature by setting `-blocks-storage.bucket-store.batch-series-size` to a value in the high thousands (5000-10000). This is still an experimental feature and is subject to a changing API and instability. #3540 #3546 #3587 #3606 #3611 #3620 #3645 #3355 #3697 #3666 #3687 #3728 #3739 #3751 #3779 #3839
* [FEATURE] Alertmanager: Added support for the Webex receiver. #3758
* [FEATURE] Limits: Added the `-validation.separate-metrics-group-label` flag. This allows further separation of the `cortex_discarded_samples_total` metric by an additional `group` label - which is configured by this flag to be the value of a specific label on an incoming timeseries. Active groups are tracked and inactive groups are cleaned up on a defined interval. The maximum number of groups tracked is controlled by the `-max-separate-metrics-groups-per-user` flag. #3439
* [FEATURE] Overrides-exporter: Added experimental ring support to overrides-exporter via `-overrides-exporter.ring.enabled`. When enabled, the ring is used to establish a leader replica for the export of limit override metrics. #3908 #3953
* [FEATURE] Ephemeral storage (experimental): Mimir can now accept samples into "ephemeral storage". Such samples are available for querying for a short amount of time (`-blocks-storage.ephemeral-tsdb.retention-period`, defaults to 10 minutes), and then removed from memory. To use ephemeral storage, distributor must be configured with `-distributor.ephemeral-series-enabled` option. Series matching `-distributor.ephemeral-series-matchers` will be marked for storing into ephemeral storage in ingesters. Each tenant needs to have ephemeral storage enabled by using `-ingester.max-ephemeral-series-per-user` limit, which defaults to 0 (no ephemeral storage). Ingesters have new `-ingester.instance-limits.max-ephemeral-series` limit for total number of series in ephemeral storage across all tenants. If ingestion of samples into ephemeral storage fails, `cortex_discarded_samples_total` metric will use values prefixed with `ephemeral-` for `reason` label. Querying of ephemeral storage is possible by using `{__mimir_storage__="ephemeral"}` as metric selector. Following new metrics related to ephemeral storage are introduced: #3897 #3922 #3961 #3997 #4004
  * `cortex_ingester_ephemeral_series`
  * `cortex_ingester_ephemeral_series_created_total`
  * `cortex_ingester_ephemeral_series_removed_total`
  * `cortex_ingester_ingested_ephemeral_samples_total`
  * `cortex_ingester_ingested_ephemeral_samples_failures_total`
  * `cortex_ingester_memory_ephemeral_users`
  * `cortex_ingester_queries_ephemeral_total`
  * `cortex_ingester_queried_ephemeral_samples`
  * `cortex_ingester_queried_ephemeral_series`
* [ENHANCEMENT] Added new metric `thanos_shipper_last_successful_upload_time`: Unix timestamp (in seconds) of the last successful TSDB block uploaded to the bucket. #3627
* [ENHANCEMENT] Ruler: Added `-ruler.alertmanager-client.tls-enabled` configuration for alertmanager client. #3432 #3597
* [ENHANCEMENT] Activity tracker logs now have `component=activity-tracker` label. #3556
* [ENHANCEMENT] Distributor: remove labels with empty values #2439
* [ENHANCEMENT] Query-frontend: track query HTTP requests in the Activity Tracker. #3561
* [ENHANCEMENT] Store-gateway: Add experimental alternate implementation of index-header reader that does not use memory mapped files. The index-header reader is expected to improve stability of the store-gateway. You can enable this implementation with the flag `-blocks-storage.bucket-store.index-header.stream-reader-enabled`. #3639 #3691 #3703 #3742 #3785 #3787 #3797
* [ENHANCEMENT] Query-scheduler: add `cortex_query_scheduler_cancelled_requests_total` metric to track the number of requests that are already cancelled when dequeued. #3696
* [ENHANCEMENT] Store-gateway: add `cortex_bucket_store_partitioner_extended_ranges_total` metric to keep track of the ranges that the partitioner decided to overextend and merge in order to save API call to the object storage. #3769
* [ENHANCEMENT] Compactor: Auto-forget unhealthy compactors after ten failed ring heartbeats. #3771
* [ENHANCEMENT] Ruler: change default value of `-ruler.for-grace-period` from `10m` to `2m` and update help text. The new default value reflects how we operate Mimir at Grafana Labs. #3817
* [ENHANCEMENT] Ingester: Added experimental flags to force usage of _postings for matchers cache_. These flags will be removed in the future and it's not recommended to change them. #3823
  * `-blocks-storage.tsdb.head-postings-for-matchers-cache-ttl`
  * `-blocks-storage.tsdb.head-postings-for-matchers-cache-size`
  * `-blocks-storage.tsdb.head-postings-for-matchers-cache-force`
* [ENHANCEMENT] Ingester: Improved series selection performance when some of the matchers do not match any series. #3827
* [ENHANCEMENT] Alertmanager: Add new additional template function `tenantID` returning id of the tenant owning the alert. #3758
* [ENHANCEMENT] Alertmanager: Add additional template function `grafanaExploreURL` returning URL to grafana explore with range query. #3849
* [ENHANCEMENT] Reduce overhead of debug logging when filtered out. #3875
* [ENHANCEMENT] Update Docker base images from `alpine:3.16.2` to `alpine:3.17.1`. #3898
* [ENHANCEMENT] Ingester: Add new `/ingester/tsdb_metrics` endpoint to return tenant-specific TSDB metrics. #3923
* [ENHANCEMENT] Query-frontend: CLI flag `-query-frontend.max-total-query-length` and its associated YAML configuration is now stable. #3882
* [ENHANCEMENT] Ruler: rule groups now support optional and experimental `align_evaluation_time_on_interval` field, which causes all evaluations to happen on interval-aligned timestamp. #4013
* [ENHANCEMENT] Query-scheduler: ring-based service discovery is now stable. #4028
* [ENHANCEMENT] Store-gateway: improved performance of prefix matching on the labels. #4055 #4080
* [BUGFIX] Log the names of services that are not yet running rather than `unsupported value type` when calling `/ready` and some services are not running. #3625
* [BUGFIX] Alertmanager: Fix template spurious deletion with relative data dir. #3604
* [BUGFIX] Security: update prometheus/exporter-toolkit for CVE-2022-46146. #3675
* [BUGFIX] Security: update golang.org/x/net for CVE-2022-41717. #3755
* [BUGFIX] Debian package: Fix post-install, environment file path and user creation. #3720
* [BUGFIX] memberlist: Fix panic during Mimir startup when Mimir receives gossip message before it's ready. #3746
* [BUGFIX] Store-gateway: fix `cortex_bucket_store_partitioner_requested_bytes_total` metric to not double count overlapping ranges. #3769
* [BUGFIX] Update `github.com/thanos-io/objstore` to address issue with Multipart PUT on s3-compatible Object Storage. #3802 #3821
* [BUGFIX] Distributor, Query-scheduler: Make sure ring metrics include a `cortex_` prefix as expected by dashboards. #3809
* [BUGFIX] Querier: canceled requests are no longer reported as "consistency check" failures. #3837 #3927
* [BUGFIX] Distributor: don't panic when `metric_relabel_configs` in overrides contains null element. #3868
* [BUGFIX] Distributor: don't panic when OTLP histograms don't have any buckets. #3853
* [BUGFIX] Ingester, Compactor: fix panic that can occur when compaction fails. #3955
* [BUGFIX] Store-gateway: return `Canceled` rather than `Aborted` error when the calling querier cancels the request. #4007

### Mixin

* [ENHANCEMENT] Alerts: Added `MimirIngesterInstanceHasNoTenants` alert that fires when an ingester replica is not receiving write requests for any tenant. #3681
* [ENHANCEMENT] Alerts: Extended `MimirAllocatingTooMuchMemory` to check read-write deployment containers. #3710
* [ENHANCEMENT] Alerts: Added `MimirAlertmanagerInstanceHasNoTenants` alert that fires when an alertmanager instance ows no tenants. #3826
* [ENHANCEMENT] Alerts: Added `MimirRulerInstanceHasNoRuleGroups` alert that fires when a ruler replica is not assigned any rule group to evaluate. #3723
* [ENHANCEMENT] Support for baremetal deployment for alerts and scaling recording rules. #3719
* [ENHANCEMENT] Dashboards: querier autoscaling now supports multiple scaled objects (configurable via `$._config.autoscale.querier.hpa_name`). #3962
* [BUGFIX] Alerts: Fixed `MimirIngesterRestarts` alert when Mimir is deployed in read-write mode. #3716
* [BUGFIX] Alerts: Fixed `MimirIngesterHasNotShippedBlocks` and `MimirIngesterHasNotShippedBlocksSinceStart` alerts for when Mimir is deployed in read-write or monolithic modes and updated them to use new `thanos_shipper_last_successful_upload_time` metric. #3627
* [BUGFIX] Alerts: Fixed `MimirMemoryMapAreasTooHigh` alert when Mimir is deployed in read-write mode. #3626
* [BUGFIX] Alerts: Fixed `MimirCompactorSkippedBlocksWithOutOfOrderChunks` matching on non-existent label. #3628
* [BUGFIX] Dashboards: Fix `Rollout Progress` dashboard incorrectly using Gateway metrics when Gateway was not enabled. #3709
* [BUGFIX] Tenants dashboard: Make it compatible with all deployment types. #3754
* [BUGFIX] Alerts: Fixed `MimirCompactorHasNotUploadedBlocks` to not fire if compactor has nothing to do. #3793
* [BUGFIX] Alerts: Fixed `MimirAutoscalerNotActive` to not fire if scaling metric is 0, to avoid false positives on scaled objects with 0 min replicas. #3999

### Jsonnet

* [CHANGE] Replaced the deprecated `policy/v1beta1` with `policy/v1` when configuring a PodDisruptionBudget for read-write deployment mode. #3811
* [CHANGE] Removed `-server.http-write-timeout` default option value from querier and query-frontend, as it defaults to a higher value in the code now, and cannot be lower than `-querier.timeout`. #3836
* [CHANGE] Replaced `-store.max-query-length` with `-query-frontend.max-total-query-length` in the query-frontend config. #3879
* [CHANGE] Changed default `mimir_backend_data_disk_size` from `100Gi` to `250Gi`. #3894
* [ENHANCEMENT] Update `rollout-operator` to `v0.2.0`. #3624
* [ENHANCEMENT] Add `user_24M` and `user_32M` classes to operations config. #3367
* [ENHANCEMENT] Update memcached image from `memcached:1.6.16-alpine` to `memcached:1.6.17-alpine`. #3914
* [ENHANCEMENT] Allow configuring the ring for overrides-exporter. #3995
* [BUGFIX] Apply ingesters and store-gateways per-zone CLI flags overrides to read-write deployment mode too. #3766
* [BUGFIX] Apply overrides-exporter CLI flags to mimir-backend when running Mimir in read-write deployment mode. #3790
* [BUGFIX] Fixed `mimir-write` and `mimir-read` Kubernetes service to correctly balance requests among pods. #3855 #3864 #3906
* [BUGFIX] Fixed `ruler-query-frontend` and `mimir-read` gRPC server configuration to force clients to periodically re-resolve the backend addresses. #3862
* [BUGFIX] Fixed `mimir-read` CLI flags to ensure query-frontend configuration takes precedence over querier configuration. #3877

### Mimirtool

* [ENHANCEMENT] Update `mimirtool config convert` to work with Mimir 2.4, 2.5, 2.6 changes. #3952
* [ENHANCEMENT] Mimirtool is now available to install through Homebrew with `brew install mimirtool`. #3776
* [ENHANCEMENT] Added `--concurrency` to `mimirtool rules sync` command. #3996
* [BUGFIX] Fix summary output from `mimirtool rules sync` to display correct number of groups created and updated. #3918

### Documentation

* [BUGFIX] Querier: Remove assertion that the `-querier.max-concurrent` flag must also be set for the query-frontend. #3678
* [ENHANCEMENT] Update migration from cortex documentation. #3662
* [ENHANCEMENT] Query-scheduler: documented how to migrate from DNS-based to ring-based service discovery. #4028

### Tools

## 2.5.0

### Grafana Mimir

* [CHANGE] Flag `-azure.msi-resource` is now ignored, and will be removed in Mimir 2.7. This setting is now made automatically by Azure. #2682
* [CHANGE] Experimental flag `-blocks-storage.tsdb.out-of-order-capacity-min` has been removed. #3261
* [CHANGE] Distributor: Wrap errors from pushing to ingesters with useful context, for example clarifying timeouts. #3307
* [CHANGE] The default value of `-server.http-write-timeout` has changed from 30s to 2m. #3346
* [CHANGE] Reduce period of health checks in connection pools for querier->store-gateway, ruler->ruler, and alertmanager->alertmanager clients to 10s. This reduces the time to fail a gRPC call when the remote stops responding. #3168
* [CHANGE] Hide TSDB block ranges period config from doc and mark it experimental. #3518
* [FEATURE] Alertmanager: added Discord support. #3309
* [ENHANCEMENT] Added `-server.tls-min-version` and `-server.tls-cipher-suites` flags to configure cipher suites and min TLS version supported by HTTP and gRPC servers. #2898
* [ENHANCEMENT] Distributor: Add age filter to forwarding functionality, to not forward samples which are older than defined duration. If such samples are not ingested, `cortex_discarded_samples_total{reason="forwarded-sample-too-old"}` is increased. #3049 #3113
* [ENHANCEMENT] Store-gateway: Reduce memory allocation when generating ids in index cache. #3179
* [ENHANCEMENT] Query-frontend: truncate queries based on the configured creation grace period (`--validation.create-grace-period`) to avoid querying too far into the future. #3172
* [ENHANCEMENT] Ingester: Reduce activity tracker memory allocation. #3203
* [ENHANCEMENT] Query-frontend: Log more detailed information in the case of a failed query. #3190
* [ENHANCEMENT] Added `-usage-stats.installation-mode` configuration to track the installation mode via the anonymous usage statistics. #3244
* [ENHANCEMENT] Compactor: Add new `cortex_compactor_block_max_time_delta_seconds` histogram for detecting if compaction of blocks is lagging behind. #3240 #3429
* [ENHANCEMENT] Ingester: reduced the memory footprint of active series custom trackers. #2568
* [ENHANCEMENT] Distributor: Include `X-Scope-OrgId` header in requests forwarded to configured forwarding endpoint. #3283 #3385
* [ENHANCEMENT] Alertmanager: reduced memory utilization in Mimir clusters with a large number of tenants. #3309
* [ENHANCEMENT] Add experimental flag `-shutdown-delay` to allow components to wait after receiving SIGTERM and before stopping. In this time the component returns 503 from /ready endpoint. #3298
* [ENHANCEMENT] Go: update to go 1.19.3. #3371
* [ENHANCEMENT] Alerts: added `RulerRemoteEvaluationFailing` alert, firing when communication between ruler and frontend fails in remote operational mode. #3177 #3389
* [ENHANCEMENT] Clarify which S3 signature versions are supported in the error "unsupported signature version". #3376
* [ENHANCEMENT] Store-gateway: improved index header reading performance. #3393 #3397 #3436
* [ENHANCEMENT] Store-gateway: improved performance of series matching. #3391
* [ENHANCEMENT] Move the validation of incoming series before the distributor's forwarding functionality, so that we don't forward invalid series. #3386 #3458
* [ENHANCEMENT] S3 bucket configuration now validates that the endpoint does not have the bucket name prefix. #3414
* [ENHANCEMENT] Query-frontend: added "fetched index bytes" to query statistics, so that the statistics contain the total bytes read by store-gateways from TSDB block indexes. #3206
* [ENHANCEMENT] Distributor: push wrapper should only receive unforwarded samples. #2980
* [ENHANCEMENT] Added `/api/v1/status/config` and `/api/v1/status/flags` APIs to maintain compatibility with prometheus. #3596 #3983
* [BUGFIX] Flusher: Add `Overrides` as a dependency to prevent panics when starting with `-target=flusher`. #3151
* [BUGFIX] Updated `golang.org/x/text` dependency to fix CVE-2022-32149. #3285
* [BUGFIX] Query-frontend: properly close gRPC streams to the query-scheduler to stop memory and goroutines leak. #3302
* [BUGFIX] Ruler: persist evaluation delay configured in the rulegroup. #3392
* [BUGFIX] Ring status pages: show 100% ownership as "100%", not "1e+02%". #3435
* [BUGFIX] Fix panics in OTLP ingest path when parse errors exist. #3538

### Mixin

* [CHANGE] Alerts: Change `MimirSchedulerQueriesStuck` `for` time to 7 minutes to account for the time it takes for HPA to scale up. #3223
* [CHANGE] Dashboards: Removed the `Querier > Stages` panel from the `Mimir / Queries` dashboard. #3311
* [CHANGE] Configuration: The format of the `autoscaling` section of the configuration has changed to support more components. #3378
  * Instead of specific config variables for each component, they are listed in a dictionary. For example, `autoscaling.querier_enabled` becomes `autoscaling.querier.enabled`.
* [FEATURE] Dashboards: Added "Mimir / Overview resources" dashboard, providing an high level view over a Mimir cluster resources utilization. #3481
* [FEATURE] Dashboards: Added "Mimir / Overview networking" dashboard, providing an high level view over a Mimir cluster network bandwidth, inflight requests and TCP connections. #3487
* [FEATURE] Compile baremetal mixin along k8s mixin. #3162 #3514
* [ENHANCEMENT] Alerts: Add MimirRingMembersMismatch firing when a component does not have the expected number of running jobs. #2404
* [ENHANCEMENT] Dashboards: Add optional row about the Distributor's metric forwarding feature to the `Mimir / Writes` dashboard. #3182 #3394 #3394 #3461
* [ENHANCEMENT] Dashboards: Remove the "Instance Mapper" row from the "Alertmanager Resources Dashboard". This is a Grafana Cloud specific service and not relevant for external users. #3152
* [ENHANCEMENT] Dashboards: Add "remote read", "metadata", and "exemplar" queries to "Mimir / Overview" dashboard. #3245
* [ENHANCEMENT] Dashboards: Use non-red colors for non-error series in the "Mimir / Overview" dashboard. #3246
* [ENHANCEMENT] Dashboards: Add support to multi-zone deployments for the experimental read-write deployment mode. #3256
* [ENHANCEMENT] Dashboards: If enabled, add new row to the `Mimir / Writes` for distributor autoscaling metrics. #3378
* [ENHANCEMENT] Dashboards: Add read path insights row to the "Mimir / Tenants" dashboard. #3326
* [ENHANCEMENT] Alerts: Add runbook urls for alerts. #3452
* [ENHANCEMENT] Configuration: Make it possible to configure namespace label, job label, and job prefix. #3482
* [ENHANCEMENT] Dashboards: improved resources and networking dashboards to work with read-write deployment mode too. #3497 #3504 #3519 #3531
* [ENHANCEMENT] Alerts: Added "MimirDistributorForwardingErrorRate" alert, which fires on high error rates in the distributor’s forwarding feature. #3200
* [ENHANCEMENT] Improve phrasing in Overview dashboard. #3488
* [BUGFIX] Dashboards: Fix legend showing `persistentvolumeclaim` when using `deployment_type=baremetal` for `Disk space utilization` panels. #3173 #3184
* [BUGFIX] Alerts: Fixed `MimirGossipMembersMismatch` alert when Mimir is deployed in read-write mode. #3489
* [BUGFIX] Dashboards: Remove "Inflight requests" from object store panels because the panel is not tracking the inflight requests to object storage. #3521

### Jsonnet

* [CHANGE] Replaced the deprecated `policy/v1beta1` with `policy/v1` when configuring a PodDisruptionBudget. #3284
* [CHANGE] [Common storage configuration](https://grafana.com/docs/mimir/v2.3.x/operators-guide/configure/configure-object-storage-backend/#common-configuration) is now used to configure object storage in all components. This is a breaking change in terms of Jsonnet manifests and also a CLI flag update for components that use object storage, so it will require a rollout of those components. The changes include: #3257
  * `blocks_storage_backend` was renamed to `storage_backend` and is now used as the common storage backend for all components.
    * So were the related `blocks_storage_azure_account_(name|key)` and `blocks_storage_s3_endpoint` configurations.
  * `storage_s3_endpoint` is now rendered by default using the `aws_region` configuration instead of a hardcoded `us-east-1`.
  * `ruler_client_type` and `alertmanager_client_type` were renamed to `ruler_storage_backend` and `alertmanager_storage_backend` respectively, and their corresponding CLI flags won't be rendered unless explicitly set to a value different from the one in `storage_backend` (like `local`).
  * `alertmanager_s3_bucket_name`, `alertmanager_gcs_bucket_name` and `alertmanager_azure_container_name` have been removed, and replaced by a single `alertmanager_storage_bucket_name` configuration used for all object storages.
  * `genericBlocksStorageConfig` configuration object was removed, and so any extensions to it will be now ignored. Use `blockStorageConfig` instead.
  * `rulerClientConfig` and `alertmanagerStorageClientConfig` configuration objects were renamed to `rulerStorageConfig` and `alertmanagerStorageConfig` respectively, and so any extensions to their previous names will be now ignored. Use the new names instead.
  * The CLI flags `*.s3.region` are no longer rendered as they are optional and the region can be inferred by Mimir by performing an initial API call to the endpoint.
  * The migration to this change should usually consist of:
    * Renaming `blocks_storage_backend` key to `storage_backend`.
    * For Azure/S3:
      * Renaming `blocks_storage_(azure|s3)_*` configurations to `storage_(azure|s3)_*`.
      * If `ruler_storage_(azure|s3)_*` and `alertmanager_storage_(azure|s3)_*` keys were different from the `block_storage_*` ones, they should be now provided using CLI flags, see [configuration reference](https://grafana.com/docs/mimir/v2.3.x/operators-guide/configure/reference-configuration-parameters/) for more details.
    * Removing `ruler_client_type` and `alertmanager_client_type` if their value match the `storage_backend`, or renaming them to their new names otherwise.
    * Reviewing any possible extensions to `genericBlocksStorageConfig`, `rulerClientConfig` and `alertmanagerStorageClientConfig` and moving them to the corresponding new options.
    * Renaming the alertmanager's bucket name configuration from provider-specific to the new `alertmanager_storage_bucket_name` key.
* [CHANGE] The `overrides-exporter.libsonnet` file is now always imported. The overrides-exporter can be enabled in jsonnet setting the following: #3379
  ```jsonnet
  {
    _config+:: {
      overrides_exporter_enabled: true,
    }
  }
  ```
* [FEATURE] Added support for experimental read-write deployment mode. Enabling the read-write deployment mode on a existing Mimir cluster is a destructive operation, because the cluster will be re-created. If you're creating a new Mimir cluster, you can deploy it in read-write mode adding the following configuration: #3379 #3475 #3405
  ```jsonnet
  {
    _config+:: {
      deployment_mode: 'read-write',

      // See operations/mimir/read-write-deployment.libsonnet for more configuration options.
      mimir_write_replicas: 3,
      mimir_read_replicas: 2,
      mimir_backend_replicas: 3,
    }
  }
  ```
* [ENHANCEMENT] Add autoscaling support to the `mimir-read` component when running the read-write-deployment model. #3419
* [ENHANCEMENT] Added `$._config.usageStatsConfig` to track the installation mode via the anonymous usage statistics. #3294
* [ENHANCEMENT] The query-tee node port (`$._config.query_tee_node_port`) is now optional. #3272
* [ENHANCEMENT] Add support for autoscaling distributors. #3378
* [ENHANCEMENT] Make auto-scaling logic ensure integer KEDA thresholds. #3512
* [BUGFIX] Fixed query-scheduler ring configuration for dedicated ruler's queries and query-frontends. #3237 #3239
* [BUGFIX] Jsonnet: Fix auto-scaling so that ruler-querier CPU threshold is a string-encoded integer millicores value. #3520

### Mimirtool

* [FEATURE] Added `mimirtool alertmanager verify` command to validate configuration without uploading. #3440
* [ENHANCEMENT] Added `mimirtool rules delete-namespace` command to delete all of the rule groups in a namespace including the namespace itself. #3136
* [ENHANCEMENT] Refactor `mimirtool analyze prometheus`: add concurrency and resiliency #3349
  * Add `--concurrency` flag. Default: number of logical CPUs
* [BUGFIX] `--log.level=debug` now correctly prints the response from the remote endpoint when a request fails. #3180

### Documentation

* [ENHANCEMENT] Documented how to configure HA deduplication using Consul in a Mimir Helm deployment. #2972
* [ENHANCEMENT] Improve `MimirQuerierAutoscalerNotActive` runbook. #3186
* [ENHANCEMENT] Improve `MimirSchedulerQueriesStuck` runbook to reflect debug steps with querier auto-scaling enabled. #3223
* [ENHANCEMENT] Use imperative for docs titles. #3178 #3332 #3343
* [ENHANCEMENT] Docs: mention gRPC compression in "Production tips". #3201
* [ENHANCEMENT] Update ADOPTERS.md. #3224 #3225
* [ENHANCEMENT] Add a note for jsonnet deploying. #3213
* [ENHANCEMENT] out-of-order runbook update with use case. #3253
* [ENHANCEMENT] Fixed TSDB retention mentioned in the "Recover source blocks from ingesters" runbook. #3280
* [ENHANCEMENT] Run Grafana Mimir in production using the Helm chart. #3072
* [ENHANCEMENT] Use common configuration in the tutorial. #3282
* [ENHANCEMENT] Updated detailed steps for migrating blocks from Thanos to Mimir. #3290
* [ENHANCEMENT] Add scheme to DNS service discovery docs. #3450
* [BUGFIX] Remove reference to file that no longer exists in contributing guide. #3404
* [BUGFIX] Fix some minor typos in the contributing guide and on the runbooks page. #3418
* [BUGFIX] Fix small typos in API reference. #3526
* [BUGFIX] Fixed TSDB retention mentioned in the "Recover source blocks from ingesters" runbook. #3278
* [BUGFIX] Fixed configuration example in the "Configuring the Grafana Mimir query-frontend to work with Prometheus" guide. #3374

### Tools

* [FEATURE] Add `copyblocks` tool, to copy Mimir blocks between two GCS buckets. #3264
* [ENHANCEMENT] copyblocks: copy no-compact global markers and optimize min time filter check. #3268
* [ENHANCEMENT] Mimir rules GitHub action: Added the ability to change default value of `label` when running `prepare` command. #3236
* [BUGFIX] Mimir rules Github action: Fix single line output. #3421

## 2.4.0

### Grafana Mimir

* [CHANGE] Distributor: change the default value of `-distributor.remote-timeout` to `2s` from `20s` and `-distributor.forwarding.request-timeout` to `2s` from `10s` to improve distributor resource usage when ingesters crash. #2728 #2912
* [CHANGE] Anonymous usage statistics tracking: added the `-ingester.ring.store` value. #2981
* [CHANGE] Series metadata `HELP` that is longer than `-validation.max-metadata-length` is now truncated silently, instead of being dropped with a 400 status code. #2993
* [CHANGE] Ingester: changed default setting for `-ingester.ring.readiness-check-ring-health` from `true` to `false`. #2953
* [CHANGE] Anonymous usage statistics tracking has been enabled by default, to help Mimir maintainers make better decisions to support the open source community. #2939 #3034
* [CHANGE] Anonymous usage statistics tracking: added the minimum and maximum value of `-ingester.out-of-order-time-window`. #2940
* [CHANGE] The default hash ring heartbeat period for distributors, ingesters, rulers and compactors has been increased from `5s` to `15s`. Now the default heartbeat period for all Mimir hash rings is `15s`. #3033
* [CHANGE] Reduce the default TSDB head compaction concurrency (`-blocks-storage.tsdb.head-compaction-concurrency`) from 5 to 1, in order to reduce CPU spikes. #3093
* [CHANGE] Ruler: the ruler's [remote evaluation mode](https://grafana.com/docs/mimir/latest/operators-guide/architecture/components/ruler/#remote) (`-ruler.query-frontend.address`) is now stable. #3109
* [CHANGE] Limits: removed the deprecated YAML configuration option `active_series_custom_trackers_config`. Please use `active_series_custom_trackers` instead. #3110
* [CHANGE] Ingester: removed the deprecated configuration option `-ingester.ring.join-after`. #3111
* [CHANGE] Querier: removed the deprecated configuration option `-querier.shuffle-sharding-ingesters-lookback-period`. The value of `-querier.query-ingesters-within` is now used internally for shuffle sharding lookback, while you can use `-querier.shuffle-sharding-ingesters-enabled` to enable or disable shuffle sharding on the read path. #3111
* [CHANGE] Memberlist: cluster label verification feature (`-memberlist.cluster-label` and `-memberlist.cluster-label-verification-disabled`) is now marked as stable. #3108
* [CHANGE] Distributor: only single per-tenant forwarding endpoint can be configured now. Support for per-rule endpoint has been removed. #3095
* [FEATURE] Query-scheduler: added an experimental ring-based service discovery support for the query-scheduler. Refer to [query-scheduler configuration](https://grafana.com/docs/mimir/next/operators-guide/architecture/components/query-scheduler/#configuration) for more information. #2957
* [FEATURE] Introduced the experimental endpoint `/api/v1/user_limits` exposed by all components that load runtime configuration. This endpoint exposes realtime limits for the authenticated tenant, in JSON format. #2864 #3017
* [FEATURE] Query-scheduler: added the experimental configuration option `-query-scheduler.max-used-instances` to restrict the number of query-schedulers effectively used regardless how many replicas are running. This feature can be useful when using the experimental read-write deployment mode. #3005
* [ENHANCEMENT] Go: updated to go 1.19.2. #2637 #3127 #3129
* [ENHANCEMENT] Runtime config: don't unmarshal runtime configuration files if they haven't changed. This can save a bit of CPU and memory on every component using runtime config. #2954
* [ENHANCEMENT] Query-frontend: Add `cortex_frontend_query_result_cache_skipped_total` and `cortex_frontend_query_result_cache_attempted_total` metrics to track the reason why query results are not cached. #2855
* [ENHANCEMENT] Distributor: pool more connections per host when forwarding request. Mark requests as idempotent so they can be retried under some conditions. #2968
* [ENHANCEMENT] Distributor: failure to send request to forwarding target now also increments `cortex_distributor_forward_errors_total`, with `status_code="failed"`. #2968
* [ENHANCEMENT] Distributor: added support forwarding push requests via gRPC, using `httpgrpc` messages from weaveworks/common library. #2996
* [ENHANCEMENT] Query-frontend / Querier: increase internal backoff period used to retry connections to query-frontend / query-scheduler. #3011
* [ENHANCEMENT] Querier: do not log "error processing requests from scheduler" when the query-scheduler is shutting down. #3012
* [ENHANCEMENT] Query-frontend: query sharding process is now time-bounded and it is cancelled if the request is aborted. #3028
* [ENHANCEMENT] Query-frontend: improved Prometheus response JSON encoding performance. #2450
* [ENHANCEMENT] TLS: added configuration parameters to configure the client's TLS cipher suites and minimum version. The following new CLI flags have been added: #3070
  * `-alertmanager.alertmanager-client.tls-cipher-suites`
  * `-alertmanager.alertmanager-client.tls-min-version`
  * `-alertmanager.sharding-ring.etcd.tls-cipher-suites`
  * `-alertmanager.sharding-ring.etcd.tls-min-version`
  * `-compactor.ring.etcd.tls-cipher-suites`
  * `-compactor.ring.etcd.tls-min-version`
  * `-distributor.forwarding.grpc-client.tls-cipher-suites`
  * `-distributor.forwarding.grpc-client.tls-min-version`
  * `-distributor.ha-tracker.etcd.tls-cipher-suites`
  * `-distributor.ha-tracker.etcd.tls-min-version`
  * `-distributor.ring.etcd.tls-cipher-suites`
  * `-distributor.ring.etcd.tls-min-version`
  * `-ingester.client.tls-cipher-suites`
  * `-ingester.client.tls-min-version`
  * `-ingester.ring.etcd.tls-cipher-suites`
  * `-ingester.ring.etcd.tls-min-version`
  * `-memberlist.tls-cipher-suites`
  * `-memberlist.tls-min-version`
  * `-querier.frontend-client.tls-cipher-suites`
  * `-querier.frontend-client.tls-min-version`
  * `-querier.store-gateway-client.tls-cipher-suites`
  * `-querier.store-gateway-client.tls-min-version`
  * `-query-frontend.grpc-client-config.tls-cipher-suites`
  * `-query-frontend.grpc-client-config.tls-min-version`
  * `-query-scheduler.grpc-client-config.tls-cipher-suites`
  * `-query-scheduler.grpc-client-config.tls-min-version`
  * `-query-scheduler.ring.etcd.tls-cipher-suites`
  * `-query-scheduler.ring.etcd.tls-min-version`
  * `-ruler.alertmanager-client.tls-cipher-suites`
  * `-ruler.alertmanager-client.tls-min-version`
  * `-ruler.client.tls-cipher-suites`
  * `-ruler.client.tls-min-version`
  * `-ruler.query-frontend.grpc-client-config.tls-cipher-suites`
  * `-ruler.query-frontend.grpc-client-config.tls-min-version`
  * `-ruler.ring.etcd.tls-cipher-suites`
  * `-ruler.ring.etcd.tls-min-version`
  * `-store-gateway.sharding-ring.etcd.tls-cipher-suites`
  * `-store-gateway.sharding-ring.etcd.tls-min-version`
* [ENHANCEMENT] Store-gateway: Add `-blocks-storage.bucket-store.max-concurrent-reject-over-limit` option to allow requests that exceed the max number of inflight object storage requests to be rejected. #2999
* [ENHANCEMENT] Query-frontend: allow setting a separate limit on the total (before splitting/sharding) query length of range queries with the new experimental `-query-frontend.max-total-query-length` flag, which defaults to `-store.max-query-length` if unset or set to 0. #3058
* [ENHANCEMENT] Query-frontend: Lower TTL for cache entries overlapping the out-of-order samples ingestion window (re-using `-ingester.out-of-order-allowance` from ingesters). #2935
* [ENHANCEMENT] Ruler: added support to forcefully disable recording and/or alerting rules evaluation. The following new configuration options have been introduced, which can be overridden on a per-tenant basis in the runtime configuration: #3088
  * `-ruler.recording-rules-evaluation-enabled`
  * `-ruler.alerting-rules-evaluation-enabled`
* [ENHANCEMENT] Distributor: Improved error messages reported when the distributor fails to remote write to ingesters. #3055
* [ENHANCEMENT] Improved tracing spans tracked by distributors, ingesters and store-gateways. #2879 #3099 #3089
* [ENHANCEMENT] Ingester: improved the performance of label value cardinality endpoint. #3044
* [ENHANCEMENT] Ruler: use backoff retry on remote evaluation #3098
* [ENHANCEMENT] Query-frontend: Include multiple tenant IDs in query logs when present instead of dropping them. #3125
* [ENHANCEMENT] Query-frontend: truncate queries based on the configured blocks retention period (`-compactor.blocks-retention-period`) to avoid querying past this period. #3134
* [ENHANCEMENT] Alertmanager: reduced memory utilization in Mimir clusters with a large number of tenants. #3143
* [ENHANCEMENT] Store-gateway: added extra span logging to improve observability. #3131
* [ENHANCEMENT] Compactor: cleaning up different tenants' old blocks and updating bucket indexes is now more independent. This prevents a single tenant from delaying cleanup for other tenants. #2631
* [ENHANCEMENT] Distributor: request rate, ingestion rate, and inflight requests limits are now enforced before reading and parsing the body of the request. This makes the distributor more resilient against a burst of requests over those limit. #2419
* [BUGFIX] Querier: Fix 400 response while handling streaming remote read. #2963
* [BUGFIX] Fix a bug causing query-frontend, query-scheduler, and querier not failing if one of their internal components fail. #2978
* [BUGFIX] Querier: re-balance the querier worker connections when a query-frontend or query-scheduler is terminated. #3005
* [BUGFIX] Distributor: Now returns the quorum error from ingesters. For example, with replication_factor=3, two HTTP 400 errors and one HTTP 500 error, now the distributor will always return HTTP 400. Previously the behaviour was to return the error which the distributor first received. #2979
* [BUGFIX] Ruler: fix panic when ruler.external_url is explicitly set to an empty string ("") in YAML. #2915
* [BUGFIX] Alertmanager: Fix support for the Telegram API URL in the global settings. #3097
* [BUGFIX] Alertmanager: Fix parsing of label matchers without label value in the API used to retrieve alerts. #3097
* [BUGFIX] Ruler: Fix not restoring alert state for rule groups when other ruler replicas shut down. #3156
* [BUGFIX] Updated `golang.org/x/net` dependency to fix CVE-2022-27664. #3124
* [BUGFIX] Fix distributor from returning a `500` status code when a `400` was received from the ingester. #3211
* [BUGFIX] Fix incorrect OS value set in Mimir v2.3.* RPM packages. #3221

### Mixin

* [CHANGE] Alerts: MimirQuerierAutoscalerNotActive is now critical and fires after 1h instead of 15m. #2958
* [FEATURE] Dashboards: Added "Mimir / Overview" dashboards, providing an high level view over a Mimir cluster. #3122 #3147 #3155
* [ENHANCEMENT] Dashboards: Updated the "Writes" and "Rollout progress" dashboards to account for samples ingested via the new OTLP ingestion endpoint. #2919 #2938
* [ENHANCEMENT] Dashboards: Include per-tenant request rate in "Tenants" dashboard. #2874
* [ENHANCEMENT] Dashboards: Include inflight object store requests in "Reads" dashboard. #2914
* [ENHANCEMENT] Dashboards: Make queries used to find job, cluster and namespace for dropdown menus configurable. #2893
* [ENHANCEMENT] Dashboards: Include rate of label and series queries in "Reads" dashboard. #3065 #3074
* [ENHANCEMENT] Dashboards: Fix legend showing on per-pod panels. #2944
* [ENHANCEMENT] Dashboards: Use the "req/s" unit on panels showing the requests rate. #3118
* [ENHANCEMENT] Dashboards: Use a consistent color across dashboards for the error rate. #3154

### Jsonnet

* [FEATURE] Added support for query-scheduler ring-based service discovery. #3128
* [ENHANCEMENT] Querier autoscaling is now slower on scale downs: scale down 10% every 1m instead of 100%. #2962
* [BUGFIX] Memberlist: `gossip_member_label` is now set for ruler-queriers. #3141

### Mimirtool

* [ENHANCEMENT] mimirtool analyze: Store the query errors instead of exit during the analysis. #3052
* [BUGFIX] mimir-tool remote-read: fix returns where some conditions [return nil error even if there is error](https://github.com/grafana/cortex-tools/issues/260). #3053

### Documentation

* [ENHANCEMENT] Added documentation on how to configure storage retention. #2970
* [ENHANCEMENT] Improved gRPC clients config documentation. #3020
* [ENHANCEMENT] Added documentation on how to manage alerting and recording rules. #2983
* [ENHANCEMENT] Improved `MimirSchedulerQueriesStuck` runbook. #3006
* [ENHANCEMENT] Added "Cluster label verification" section to memberlist documentation. #3096
* [ENHANCEMENT] Mention compression in multi-zone replication documentation. #3107
* [BUGFIX] Fixed configuration option names in "Enabling zone-awareness via the Grafana Mimir Jsonnet". #3018
* [BUGFIX] Fixed `mimirtool analyze` parameters documentation. #3094
* [BUGFIX] Fixed YAML configuraton in the "Manage the configuration of Grafana Mimir with Helm" guide. #3042
* [BUGFIX] Fixed Alertmanager capacity planning documentation. #3132

### Tools

- [BUGFIX] trafficdump: Fixed panic occurring when `-success-only=true` and the captured request failed. #2863

## 2.3.1

### Grafana Mimir
* [BUGFIX] Query-frontend: query sharding took exponential time to map binary expressions. #3027
* [BUGFIX] Distributor: Stop panics on OTLP endpoint when a single metric has multiple timeseries. #3040

## 2.3.0

### Grafana Mimir

* [CHANGE] Ingester: Added user label to ingester metric `cortex_ingester_tsdb_out_of_order_samples_appended_total`. On multitenant clusters this helps us find the rate of appended out-of-order samples for a specific tenant. #2493
* [CHANGE] Compactor: delete source and output blocks from local disk on compaction failed, to reduce likelihood that subsequent compactions fail because of no space left on disk. #2261
* [CHANGE] Ruler: Remove unused CLI flags `-ruler.search-pending-for` and `-ruler.flush-period` (and their respective YAML config options). #2288
* [CHANGE] Successful gRPC requests are no longer logged (only affects internal API calls). #2309
* [CHANGE] Add new `-*.consul.cas-retry-delay` flags. They have a default value of `1s`, while previously there was no delay between retries. #2309
* [CHANGE] Store-gateway: Remove the experimental ability to run requests in a dedicated OS thread pool and associated CLI flag `-store-gateway.thread-pool-size`. #2423
* [CHANGE] Memberlist: disabled TCP-based ping fallback, because Mimir already uses a custom transport based on TCP. #2456
* [CHANGE] Change default value for `-distributor.ha-tracker.max-clusters` to `100` to provide a DoS protection. #2465
* [CHANGE] Experimental block upload API exposed by compactor has changed: Previous `/api/v1/upload/block/{block}` endpoint for starting block upload is now `/api/v1/upload/block/{block}/start`, and previous endpoint `/api/v1/upload/block/{block}?uploadComplete=true` for finishing block upload is now `/api/v1/upload/block/{block}/finish`. New API endpoint has been added: `/api/v1/upload/block/{block}/check`. #2486 #2548
* [CHANGE] Compactor: changed `-compactor.max-compaction-time` default from `0s` (disabled) to `1h`. When compacting blocks for a tenant, the compactor will move to compact blocks of another tenant or re-plan blocks to compact at least every 1h. #2514
* [CHANGE] Distributor: removed previously deprecated `extend_writes` (see #1856) YAML key and `-distributor.extend-writes` CLI flag from the distributor config. #2551
* [CHANGE] Ingester: removed previously deprecated `active_series_custom_trackers` (see #1188) YAML key from the ingester config. #2552
* [CHANGE] The tenant ID `__mimir_cluster` is reserved by Mimir and not allowed to store metrics. #2643
* [CHANGE] Purger: removed the purger component and moved its API endpoints `/purger/delete_tenant` and `/purger/delete_tenant_status` to the compactor at `/compactor/delete_tenant` and `/compactor/delete_tenant_status`. The new endpoints on the compactor are stable. #2644
* [CHANGE] Memberlist: Change the leave timeout duration (`-memberlist.leave-timeout duration`) from 5s to 20s and connection timeout (`-memberlist.packet-dial-timeout`) from 5s to 2s. This makes leave timeout 10x the connection timeout, so that we can communicate the leave to at least 1 node, if the first 9 we try to contact times out. #2669
* [CHANGE] Alertmanager: return status code `412 Precondition Failed` and log info message when alertmanager isn't configured for a tenant. #2635
* [CHANGE] Distributor: if forwarding rules are used to forward samples, exemplars are now removed from the request. #2710 #2725
* [CHANGE] Limits: change the default value of `max_global_series_per_metric` limit to `0` (disabled). Setting this limit by default does not provide much benefit because series are sharded by all labels. #2714
* [CHANGE] Ingester: experimental `-blocks-storage.tsdb.new-chunk-disk-mapper` has been removed, new chunk disk mapper is now always used, and is no longer marked experimental. Default value of `-blocks-storage.tsdb.head-chunks-write-queue-size` has changed to 1000000, this enables async chunk queue by default, which leads to improved latency on the write path when new chunks are created in ingesters. #2762
* [CHANGE] Ingester: removed deprecated `-blocks-storage.tsdb.isolation-enabled` option. TSDB-level isolation is now always disabled in Mimir. #2782
* [CHANGE] Compactor: `-compactor.partial-block-deletion-delay` must either be set to 0 (to disable partial blocks deletion) or a value higher than `4h`. #2787
* [CHANGE] Query-frontend: CLI flag `-query-frontend.align-querier-with-step` has been deprecated. Please use `-query-frontend.align-queries-with-step` instead. #2840
* [FEATURE] Compactor: Adds the ability to delete partial blocks after a configurable delay. This option can be configured per tenant. #2285
  - `-compactor.partial-block-deletion-delay`, as a duration string, allows you to set the delay since a partial block has been modified before marking it for deletion. A value of `0`, the default, disables this feature.
  - The metric `cortex_compactor_blocks_marked_for_deletion_total` has a new value for the `reason` label `reason="partial"`, when a block deletion marker is triggered by the partial block deletion delay.
* [FEATURE] Querier: enabled support for queries with negative offsets, which are not cached in the query results cache. #2429
* [FEATURE] EXPERIMENTAL: OpenTelemetry Metrics ingestion path on `/otlp/v1/metrics`. #695 #2436 #2461
* [FEATURE] Querier: Added support for tenant federation to metric metadata endpoint. #2467
* [FEATURE] Query-frontend: introduced experimental support to split instant queries by time. The instant query splitting can be enabled setting `-query-frontend.split-instant-queries-by-interval`. #2469 #2564 #2565 #2570 #2571 #2572 #2573 #2574 #2575 #2576 #2581 #2582 #2601 #2632 #2633 #2634 #2641 #2642 #2766
* [FEATURE] Introduced an experimental anonymous usage statistics tracking (disabled by default), to help Mimir maintainers make better decisions to support the open source community. The tracking system anonymously collects non-sensitive, non-personally identifiable information about the running Mimir cluster, and is disabled by default. #2643 #2662 #2685 #2732 #2733 #2735
* [FEATURE] Introduced an experimental deployment mode called read-write and running a fully featured Mimir cluster with three components: write, read and backend. The read-write deployment mode is a trade-off between the monolithic mode (only one component, no isolation) and the microservices mode (many components, high isolation). #2754 #2838
* [ENHANCEMENT] Distributor: Decreased distributor tests execution time. #2562
* [ENHANCEMENT] Alertmanager: Allow the HTTP `proxy_url` configuration option in the receiver's configuration. #2317
* [ENHANCEMENT] ring: optimize shuffle-shard computation when lookback is used, and all instances have registered timestamp within the lookback window. In that case we can immediately return origial ring, because we would select all instances anyway. #2309
* [ENHANCEMENT] Memberlist: added experimental memberlist cluster label support via `-memberlist.cluster-label` and `-memberlist.cluster-label-verification-disabled` CLI flags (and their respective YAML config options). #2354
* [ENHANCEMENT] Object storage can now be configured for all components using the `common` YAML config option key (or `-common.storage.*` CLI flags). #2330 #2347
* [ENHANCEMENT] Go: updated to go 1.18.4. #2400
* [ENHANCEMENT] Store-gateway, listblocks: list of blocks now includes stats from `meta.json` file: number of series, samples and chunks. #2425
* [ENHANCEMENT] Added more buckets to `cortex_ingester_client_request_duration_seconds` histogram metric, to correctly track requests taking longer than 1s (up until 16s). #2445
* [ENHANCEMENT] Azure client: Improve memory usage for large object storage downloads. #2408
* [ENHANCEMENT] Distributor: Add `-distributor.instance-limits.max-inflight-push-requests-bytes`. This limit protects the distributor against multiple large requests that together may cause an OOM, but are only a few, so do not trigger the `max-inflight-push-requests` limit. #2413
* [ENHANCEMENT] Distributor: Drop exemplars in distributor for tenants where exemplars are disabled. #2504
* [ENHANCEMENT] Runtime Config: Allow operator to specify multiple comma-separated yaml files in `-runtime-config.file` that will be merged in left to right order. #2583
* [ENHANCEMENT] Query sharding: shard binary operations only if it doesn't lead to non-shardable vector selectors in one of the operands. #2696
* [ENHANCEMENT] Add packaging for both debian based deb file and redhat based rpm file using FPM. #1803
* [ENHANCEMENT] Distributor: Add `cortex_distributor_query_ingester_chunks_deduped_total` and `cortex_distributor_query_ingester_chunks_total` metrics for determining how effective ingester chunk deduplication at query time is. #2713
* [ENHANCEMENT] Upgrade Docker base images to `alpine:3.16.2`. #2729
* [ENHANCEMENT] Ruler: Add `<prometheus-http-prefix>/api/v1/status/buildinfo` endpoint. #2724
* [ENHANCEMENT] Querier: Ensure all queries pulled from query-frontend or query-scheduler are immediately executed. The maximum workers concurrency in each querier is configured by `-querier.max-concurrent`. #2598
* [ENHANCEMENT] Distributor: Add `cortex_distributor_received_requests_total` and `cortex_distributor_requests_in_total` metrics to provide visiblity into appropriate per-tenant request limits. #2770
* [ENHANCEMENT] Distributor: Add single forwarding remote-write endpoint for a tenant (`forwarding_endpoint`), instead of using per-rule endpoints. This takes precendence over per-rule endpoints. #2801
* [ENHANCEMENT] Added `err-mimir-distributor-max-write-message-size` to the errors catalog. #2470
* [ENHANCEMENT] Add sanity check at startup to ensure the configured filesystem directories don't overlap for different components. #2828 #2947
* [BUGFIX] TSDB: Fixed a bug on the experimental out-of-order implementation that led to wrong query results. #2701
* [BUGFIX] Compactor: log the actual error on compaction failed. #2261
* [BUGFIX] Alertmanager: restore state from storage even when running a single replica. #2293
* [BUGFIX] Ruler: do not block "List Prometheus rules" API endpoint while syncing rules. #2289
* [BUGFIX] Ruler: return proper `*status.Status` error when running in remote operational mode. #2417
* [BUGFIX] Alertmanager: ensure the configured `-alertmanager.web.external-url` is either a path starting with `/`, or a full URL including the scheme and hostname. #2381 #2542
* [BUGFIX] Memberlist: fix problem with loss of some packets, typically ring updates when instances were removed from the ring during shutdown. #2418
* [BUGFIX] Ingester: fix misfiring `MimirIngesterHasUnshippedBlocks` and stale `cortex_ingester_oldest_unshipped_block_timestamp_seconds` when some block uploads fail. #2435
* [BUGFIX] Query-frontend: fix incorrect mapping of http status codes 429 to 500 when request queue is full. #2447
* [BUGFIX] Memberlist: Fix problem with ring being empty right after startup. Memberlist KV store now tries to "fast-join" the cluster to avoid serving empty KV store. #2505
* [BUGFIX] Compactor: Fix bug when using `-compactor.partial-block-deletion-delay`: compactor didn't correctly check for modification time of all block files. #2559
* [BUGFIX] Query-frontend: fix wrong query sharding results for queries with boolean result like `1 < bool 0`. #2558
* [BUGFIX] Fixed error messages related to per-instance limits incorrectly reporting they can be set on a per-tenant basis. #2610
* [BUGFIX] Perform HA-deduplication before forwarding samples according to forwarding rules in the distributor. #2603 #2709
* [BUGFIX] Fix reporting of tracing spans from PromQL engine. #2707
* [BUGFIX] Apply relabel and drop_label rules before forwarding rules in the distributor. #2703
* [BUGFIX] Distributor: Register `cortex_discarded_requests_total` metric, which previously was not registered and therefore not exported. #2712
* [BUGFIX] Ruler: fix not restoring alerts' state at startup. #2648
* [BUGFIX] Ingester: Fix disk filling up after restarting ingesters with out-of-order support disabled while it was enabled before. #2799
* [BUGFIX] Memberlist: retry joining memberlist cluster on startup when no nodes are resolved. #2837
* [BUGFIX] Query-frontend: fix incorrect mapping of http status codes 413 to 500 when request is too large. #2819
* [BUGFIX] Alertmanager: revert upstream alertmananger to v0.24.0 to fix panic when unmarshalling email headers #2924 #2925

### Mixin

* [CHANGE] Dashboards: "Slow Queries" dashboard no longer works with versions older than Grafana 9.0. #2223
* [CHANGE] Alerts: use RSS memory instead of working set memory in the `MimirAllocatingTooMuchMemory` alert for ingesters. #2480
* [CHANGE] Dashboards: remove the "Cache - Latency (old)" panel from the "Mimir / Queries" dashboard. #2796
* [FEATURE] Dashboards: added support to experimental read-write deployment mode. #2780
* [ENHANCEMENT] Dashboards: added missed rule evaluations to the "Evaluations per second" panel in the "Mimir / Ruler" dashboard. #2314
* [ENHANCEMENT] Dashboards: add k8s resource requests to CPU and memory panels. #2346
* [ENHANCEMENT] Dashboards: add RSS memory utilization panel for ingesters, store-gateways and compactors. #2479
* [ENHANCEMENT] Dashboards: allow to configure graph tooltip. #2647
* [ENHANCEMENT] Alerts: MimirFrontendQueriesStuck and MimirSchedulerQueriesStuck alerts are more reliable now as they consider all the intermediate samples in the minute prior to the evaluation. #2630
* [ENHANCEMENT] Alerts: added `RolloutOperatorNotReconciling` alert, firing if the optional rollout-operator is not successfully reconciling. #2700
* [ENHANCEMENT] Dashboards: added support to query-tee in front of ruler-query-frontend in the "Remote ruler reads" dashboard. #2761
* [ENHANCEMENT] Dashboards: Introduce support for baremetal deployment, setting `deployment_type: 'baremetal'` in the mixin `_config`. #2657
* [ENHANCEMENT] Dashboards: use timeseries panel to show exemplars. #2800
* [BUGFIX] Dashboards: fixed unit of latency panels in the "Mimir / Ruler" dashboard. #2312
* [BUGFIX] Dashboards: fixed "Intervals per query" panel in the "Mimir / Queries" dashboard. #2308
* [BUGFIX] Dashboards: Make "Slow Queries" dashboard works with Grafana 9.0. #2223
* [BUGFIX] Dashboards: add missing API routes to Ruler dashboard. #2412
* [BUGFIX] Dashboards: stop setting 'interval' in dashboards; it should be set on your datasource. #2802

### Jsonnet

* [CHANGE] query-scheduler is enabled by default. We advise to deploy the query-scheduler to improve the scalability of the query-frontend. #2431
* [CHANGE] Replaced anti-affinity rules with pod topology spread constraints for distributor, query-frontend, querier and ruler. #2517
  - The following configuration options have been removed:
    - `distributor_allow_multiple_replicas_on_same_node`
    - `query_frontend_allow_multiple_replicas_on_same_node`
    - `querier_allow_multiple_replicas_on_same_node`
    - `ruler_allow_multiple_replicas_on_same_node`
  - The following configuration options have been added:
    - `distributor_topology_spread_max_skew`
    - `query_frontend_topology_spread_max_skew`
    - `querier_topology_spread_max_skew`
    - `ruler_topology_spread_max_skew`
* [CHANGE] Change `max_global_series_per_metric` to 0 in all plans, and as a default value. #2669
* [FEATURE] Memberlist: added support for experimental memberlist cluster label, through the jsonnet configuration options `memberlist_cluster_label` and `memberlist_cluster_label_verification_disabled`. #2349
* [FEATURE] Added ruler-querier autoscaling support. It requires [KEDA](https://keda.sh) installed in the Kubernetes cluster. Ruler-querier autoscaler can be enabled and configure through the following options in the jsonnet config: #2545
  * `autoscaling_ruler_querier_enabled`: `true` to enable autoscaling.
  * `autoscaling_ruler_querier_min_replicas`: minimum number of ruler-querier replicas.
  * `autoscaling_ruler_querier_max_replicas`: maximum number of ruler-querier replicas.
  * `autoscaling_prometheus_url`: Prometheus base URL from which to scrape Mimir metrics (e.g. `http://prometheus.default:9090/prometheus`).
* [ENHANCEMENT] Memberlist now uses DNS service-discovery by default. #2549
* [ENHANCEMENT] Upgrade memcached image tag to `memcached:1.6.16-alpine`. #2740
* [ENHANCEMENT] Added `$._config.configmaps` and `$._config.runtime_config_files` to make it easy to add new configmaps or runtime config file to all components. #2748

### Mimirtool

* [ENHANCEMENT] Added `mimirtool backfill` command to upload Prometheus blocks using API available in the compactor. #1822
* [ENHANCEMENT] mimirtool bucket-validation: Verify existing objects can be overwritten by subsequent uploads. #2491
* [ENHANCEMENT] mimirtool config convert: Now supports migrating to the current version of Mimir. #2629
* [BUGFIX] mimirtool analyze: Fix dashboard JSON unmarshalling errors by using custom parsing. #2386
* [BUGFIX] Version checking no longer prompts for updating when already on latest version. #2723

### Mimir Continuous Test

* [ENHANCEMENT] Added basic authentication and bearer token support for when Mimir is behind a gateway authenticating the calls. #2717

### Query-tee

* [CHANGE] Renamed CLI flag `-server.service-port` to `-server.http-service-port`. #2683
* [CHANGE] Renamed metric `cortex_querytee_request_duration_seconds` to `cortex_querytee_backend_request_duration_seconds`. Metric `cortex_querytee_request_duration_seconds` is now reported without label `backend`. #2683
* [ENHANCEMENT] Added HTTP over gRPC support to `query-tee` to allow testing gRPC requests to Mimir instances. #2683

### Documentation

* [ENHANCEMENT] Referenced `mimirtool` commands in the HTTP API documentation. #2516
* [ENHANCEMENT] Improved DNS service discovery documentation. #2513

### Tools

* [ENHANCEMENT] `markblocks` now processes multiple blocks concurrently. #2677

## 2.2.0

### Grafana Mimir

* [CHANGE] Increased default configuration for `-server.grpc-max-recv-msg-size-bytes` and `-server.grpc-max-send-msg-size-bytes` from 4MB to 100MB. #1884
* [CHANGE] Default values have changed for the following settings. This improves query performance for recent data (within 12h) by only reading from ingesters: #1909 #1921
    - `-blocks-storage.bucket-store.ignore-blocks-within` now defaults to `10h` (previously `0`)
    - `-querier.query-store-after` now defaults to `12h` (previously `0`)
* [CHANGE] Alertmanager: removed support for migrating local files from Cortex 1.8 or earlier. Related to original Cortex PR https://github.com/cortexproject/cortex/pull/3910. #2253
* [CHANGE] The following settings are now classified as advanced because the defaults should work for most users and tuning them requires in-depth knowledge of how the read path works: #1929
    - `-querier.query-ingesters-within`
    - `-querier.query-store-after`
* [CHANGE] Config flag category overrides can be set dynamically at runtime. #1934
* [CHANGE] Ingester: deprecated `-ingester.ring.join-after`. Mimir now behaves as this setting is always set to 0s. This configuration option will be removed in Mimir 2.4.0. #1965
* [CHANGE] Blocks uploaded by ingester no longer contain `__org_id__` label. Compactor now ignores this label and will compact blocks with and without this label together. `mimirconvert` tool will remove the label from blocks as "unknown" label. #1972
* [CHANGE] Querier: deprecated `-querier.shuffle-sharding-ingesters-lookback-period`, instead adding `-querier.shuffle-sharding-ingesters-enabled` to enable or disable shuffle sharding on the read path. The value of `-querier.query-ingesters-within` is now used internally for shuffle sharding lookback. #2110
* [CHANGE] Memberlist: `-memberlist.abort-if-join-fails` now defaults to false. Previously it defaulted to true. #2168
* [CHANGE] Ruler: `/api/v1/rules*` and `/prometheus/rules*` configuration endpoints are removed. Use `/prometheus/config/v1/rules*`. #2182
* [CHANGE] Ingester: `-ingester.exemplars-update-period` has been renamed to `-ingester.tsdb-config-update-period`. You can use it to update multiple, per-tenant TSDB configurations. #2187
* [FEATURE] Ingester: (Experimental) Add the ability to ingest out-of-order samples up to an allowed limit. If you enable this feature, it requires additional memory and disk space. This feature also enables a write-behind log, which might lead to longer ingester-start replays. When this feature is disabled, there is no overhead on memory, disk space, or startup times. #2187
  * `-ingester.out-of-order-time-window`, as duration string, allows you to set how back in time a sample can be. The default is `0s`, where `s` is seconds.
  * `cortex_ingester_tsdb_out_of_order_samples_appended_total` metric tracks the total number of out-of-order samples ingested by the ingester.
  * `cortex_discarded_samples_total` has a new label `reason="sample-too-old"`, when the `-ingester.out-of-order-time-window` flag is greater than zero. The label tracks the number of samples that were discarded for being too old; they were out of order, but beyond the time window allowed. The labels `reason="sample-out-of-order"` and `reason="sample-out-of-bounds"` are not used when out-of-order ingestion is enabled.
* [ENHANCEMENT] Distributor: Added limit to prevent tenants from sending excessive number of requests: #1843
  * The following CLI flags (and their respective YAML config options) have been added:
    * `-distributor.request-rate-limit`
    * `-distributor.request-burst-limit`
  * The following metric is exposed to tell how many requests have been rejected:
    * `cortex_discarded_requests_total`
* [ENHANCEMENT] Store-gateway: Add the experimental ability to run requests in a dedicated OS thread pool. This feature can be configured using `-store-gateway.thread-pool-size` and is disabled by default. Replaces the ability to run index header operations in a dedicated thread pool. #1660 #1812
* [ENHANCEMENT] Improved error messages to make them easier to understand; each now have a unique, global identifier that you can use to look up in the runbooks for more information. #1907 #1919 #1888 #1939 #1984 #2009 #2056 #2066 #2104 #2150 #2234
* [ENHANCEMENT] Memberlist KV: incoming messages are now processed on per-key goroutine. This may reduce loss of "maintanance" packets in busy memberlist installations, but use more CPU. New `memberlist_client_received_broadcasts_dropped_total` counter tracks number of dropped per-key messages. #1912
* [ENHANCEMENT] Blocks Storage, Alertmanager, Ruler: add support a prefix to the bucket store (`*_storage.storage_prefix`). This enables using the same bucket for the three components. #1686 #1951
* [ENHANCEMENT] Upgrade Docker base images to `alpine:3.16.0`. #2028
* [ENHANCEMENT] Store-gateway: Add experimental configuration option for the store-gateway to attempt to pre-populate the file system cache when memory-mapping index-header files. Enabled with `-blocks-storage.bucket-store.index-header.map-populate-enabled=true`. Note this flag only has an effect when running on Linux. #2019 #2054
* [ENHANCEMENT] Chunk Mapper: reduce memory usage of async chunk mapper. #2043
* [ENHANCEMENT] Ingester: reduce sleep time when reading WAL. #2098
* [ENHANCEMENT] Compactor: Run sanity check on blocks storage configuration at startup. #2144
* [ENHANCEMENT] Compactor: Add HTTP API for uploading TSDB blocks. Enabled with `-compactor.block-upload-enabled`. #1694 #2126
* [ENHANCEMENT] Ingester: Enable querying overlapping blocks by default. #2187
* [ENHANCEMENT] Distributor: Auto-forget unhealthy distributors after ten failed ring heartbeats. #2154
* [ENHANCEMENT] Distributor: Add new metric `cortex_distributor_forward_errors_total` for error codes resulting from forwarding requests. #2077
* [ENHANCEMENT] `/ready` endpoint now returns and logs detailed services information. #2055
* [ENHANCEMENT] Memcached client: Reduce number of connections required to fetch cached keys from memcached. #1920
* [ENHANCEMENT] Improved error message returned when `-querier.query-store-after` validation fails. #1914
* [BUGFIX] Fix regexp parsing panic for regexp label matchers with start/end quantifiers. #1883
* [BUGFIX] Ingester: fixed deceiving error log "failed to update cached shipped blocks after shipper initialisation", occurring for each new tenant in the ingester. #1893
* [BUGFIX] Ring: fix bug where instances may appear unhealthy in the hash ring web UI even though they are not. #1933
* [BUGFIX] API: gzip is now enforced when identity encoding is explicitly rejected. #1864
* [BUGFIX] Fix panic at startup when Mimir is running in monolithic mode and query sharding is enabled. #2036
* [BUGFIX] Ruler: report `cortex_ruler_queries_failed_total` metric for any remote query error except 4xx when remote operational mode is enabled. #2053 #2143
* [BUGFIX] Ingester: fix slow rollout when using `-ingester.ring.unregister-on-shutdown=false` with long `-ingester.ring.heartbeat-period`. #2085
* [BUGFIX] Ruler: add timeout for remote rule evaluation queries to prevent rule group evaluations getting stuck indefinitely. The duration is configurable with `-querier.timeout` (default `2m`). #2090 #2222
* [BUGFIX] Limits: Active series custom tracker configuration has been named back from `active_series_custom_trackers_config` to `active_series_custom_trackers`. For backwards compatibility both version is going to be supported for until Mimir v2.4. When both fields are specified, `active_series_custom_trackers_config` takes precedence over `active_series_custom_trackers`. #2101
* [BUGFIX] Ingester: fixed the order of labels applied when incrementing the `cortex_discarded_metadata_total` metric. #2096
* [BUGFIX] Ingester: fixed bug where retrieving metadata for a metric with multiple metadata entries would return multiple copies of a single metadata entry rather than all available entries. #2096
* [BUGFIX] Distributor: canceled requests are no longer accounted as internal errors. #2157
* [BUGFIX] Memberlist: Fix typo in memberlist admin UI. #2202
* [BUGFIX] Ruler: fixed typo in error message when ruler failed to decode a rule group. #2151
* [BUGFIX] Active series custom tracker configuration is now displayed properly on `/runtime_config` page. #2065
* [BUGFIX] Query-frontend: `vector` and `time` functions were sharded, which made expressions like `vector(1) > 0 and vector(1)` fail. #2355

### Mixin

* [CHANGE] Split `mimir_queries` rules group into `mimir_queries` and `mimir_ingester_queries` to keep number of rules per group within the default per-tenant limit. #1885
* [CHANGE] Dashboards: Expose full image tag in "Mimir / Rollout progress" dashboard's "Pod per version panel." #1932
* [CHANGE] Dashboards: Disabled gateway panels by default, because most users don't have a gateway exposing the metrics expected by Mimir dashboards. You can re-enable it setting `gateway_enabled: true` in the mixin config and recompiling the mixin running `make build-mixin`. #1955
* [CHANGE] Alerts: adapt `MimirFrontendQueriesStuck` and `MimirSchedulerQueriesStuck` to consider ruler query path components. #1949
* [CHANGE] Alerts: Change `MimirRulerTooManyFailedQueries` severity to `critical`. #2165
* [ENHANCEMENT] Dashboards: Add config option `datasource_regex` to customise the regular expression used to select valid datasources for Mimir dashboards. #1802
* [ENHANCEMENT] Dashboards: Added "Mimir / Remote ruler reads" and "Mimir / Remote ruler reads resources" dashboards. #1911 #1937
* [ENHANCEMENT] Dashboards: Make networking panels work for pods created by the mimir-distributed helm chart. #1927
* [ENHANCEMENT] Alerts: Add `MimirStoreGatewayNoSyncedTenants` alert that fires when there is a store-gateway owning no tenants. #1882
* [ENHANCEMENT] Rules: Make `recording_rules_range_interval` configurable for cases where Mimir metrics are scraped less often that every 30 seconds. #2118
* [ENHANCEMENT] Added minimum Grafana version to mixin dashboards. #1943
* [BUGFIX] Fix `container_memory_usage_bytes:sum` recording rule. #1865
* [BUGFIX] Fix `MimirGossipMembersMismatch` alerts if Mimir alertmanager is activated. #1870
* [BUGFIX] Fix `MimirRulerMissedEvaluations` to show % of missed alerts as a value between 0 and 100 instead of 0 and 1. #1895
* [BUGFIX] Fix `MimirCompactorHasNotUploadedBlocks` alert false positive when Mimir is deployed in monolithic mode. #1902
* [BUGFIX] Fix `MimirGossipMembersMismatch` to make it less sensitive during rollouts and fire one alert per installation, not per job. #1926
* [BUGFIX] Do not trigger `MimirAllocatingTooMuchMemory` alerts if no container limits are supplied. #1905
* [BUGFIX] Dashboards: Remove empty "Chunks per query" panel from `Mimir / Queries` dashboard. #1928
* [BUGFIX] Dashboards: Use Grafana's `$__rate_interval` for rate queries in dashboards to support scrape intervals of >15s. #2011
* [BUGFIX] Alerts: Make each version of `MimirCompactorHasNotUploadedBlocks` distinct to avoid rule evaluation failures due to duplicate series being generated. #2197
* [BUGFIX] Fix `MimirGossipMembersMismatch` alert when using remote ruler evaluation. #2159

### Jsonnet

* [CHANGE] Remove use of `-querier.query-store-after`, `-querier.shuffle-sharding-ingesters-lookback-period`, `-blocks-storage.bucket-store.ignore-blocks-within`, and `-blocks-storage.tsdb.close-idle-tsdb-timeout` CLI flags since the values now match defaults. #1915 #1921
* [CHANGE] Change default value for `-blocks-storage.bucket-store.chunks-cache.memcached.timeout` to `450ms` to increase use of cached data. #2035
* [CHANGE] The `memberlist_ring_enabled` configuration now applies to Alertmanager. #2102 #2103 #2107
* [CHANGE] Default value for `memberlist_ring_enabled` is now true. It means that all hash rings use Memberlist as default KV store instead of Consul (previous default). #2161
* [CHANGE] Configure `-ingester.max-global-metadata-per-user` to correspond to 20% of the configured max number of series per tenant. #2250
* [CHANGE] Configure `-ingester.max-global-metadata-per-metric` to be 10. #2250
* [CHANGE] Change `_config.multi_zone_ingester_max_unavailable` to 25. #2251
* [FEATURE] Added querier autoscaling support. It requires [KEDA](https://keda.sh) installed in the Kubernetes cluster and query-scheduler enabled in the Mimir cluster. Querier autoscaler can be enabled and configure through the following options in the jsonnet config: #2013 #2023
  * `autoscaling_querier_enabled`: `true` to enable autoscaling.
  * `autoscaling_querier_min_replicas`: minimum number of querier replicas.
  * `autoscaling_querier_max_replicas`: maximum number of querier replicas.
  * `autoscaling_prometheus_url`: Prometheus base URL from which to scrape Mimir metrics (e.g. `http://prometheus.default:9090/prometheus`).
* [FEATURE] Jsonnet: Add support for ruler remote evaluation mode (`ruler_remote_evaluation_enabled`), which deploys and uses a dedicated query path for rule evaluation. This enables the benefits of the query-frontend for rule evaluation, such as query sharding. #2073
* [ENHANCEMENT] Added `compactor` service, that can be used to route requests directly to compactor (e.g. admin UI). #2063
* [ENHANCEMENT] Added a `consul_enabled` configuration option to provide the ability to disable consul. It is automatically set to false when `memberlist_ring_enabled` is true and `multikv_migration_enabled` (used for migration from Consul to memberlist) is not set. #2093 #2152
* [BUGFIX] Querier: Fix disabling shuffle sharding on the read path whilst keeping it enabled on write path. #2164

### Mimirtool

* [CHANGE] mimirtool rules: `--use-legacy-routes` now toggles between using `/prometheus/config/v1/rules` (default) and `/api/v1/rules` (legacy) endpoints. #2182
* [FEATURE] Added bearer token support for when Mimir is behind a gateway authenticating by bearer token. #2146
* [BUGFIX] mimirtool analyze: Fix dashboard JSON unmarshalling errors (#1840). #1973
* [BUGFIX] Make mimirtool build for Windows work again. #2273

### Mimir Continuous Test

* [ENHANCEMENT] Added the `-tests.smoke-test` flag to run the `mimir-continuous-test` suite once and immediately exit. #2047 #2094

### Documentation

* [ENHANCEMENT] Published Grafana Mimir runbooks as part of documentation. #1970
* [ENHANCEMENT] Improved ruler's "remote operational mode" documentation. #1906
* [ENHANCEMENT] Recommend fast disks for ingesters and store-gateways in production tips. #1903
* [ENHANCEMENT] Explain the runtime override of active series matchers. #1868
* [ENHANCEMENT] Clarify "Set rule group" API specification. #1869
* [ENHANCEMENT] Published Mimir jsonnet documentation. #2024
* [ENHANCEMENT] Documented required scrape interval for using alerting and recording rules from Mimir jsonnet. #2147
* [ENHANCEMENT] Runbooks: Mention memberlist as possible source of problems for various alerts. #2158
* [ENHANCEMENT] Added step-by-step article about migrating from Consul to Memberlist KV store using jsonnet without downtime. #2166
* [ENHANCEMENT] Documented `/memberlist` admin page. #2166
* [ENHANCEMENT] Documented how to configure Grafana Mimir's ruler with Jsonnet. #2127
* [ENHANCEMENT] Documented how to configure queriers’ autoscaling with Jsonnet. #2128
* [ENHANCEMENT] Updated mixin building instructions in "Installing Grafana Mimir dashboards and alerts" article. #2015 #2163
* [ENHANCEMENT] Fix location of "Monitoring Grafana Mimir" article in the documentation hierarchy. #2130
* [ENHANCEMENT] Runbook for `MimirRequestLatency` was expanded with more practical advice. #1967
* [BUGFIX] Fixed ruler configuration used in the getting started guide. #2052
* [BUGFIX] Fixed Mimir Alertmanager datasource in Grafana used by "Play with Grafana Mimir" tutorial. #2115
* [BUGFIX] Fixed typos in "Scaling out Grafana Mimir" article. #2170
* [BUGFIX] Added missing ring endpoint exposed by Ingesters. #1918

## 2.1.0

### Grafana Mimir

* [CHANGE] Compactor: No longer upload debug meta files to object storage. #1257
* [CHANGE] Default values have changed for the following settings: #1547
    - `-alertmanager.alertmanager-client.grpc-max-recv-msg-size` now defaults to 100 MiB (previously was not configurable and set to 16 MiB)
    - `-alertmanager.alertmanager-client.grpc-max-send-msg-size` now defaults to 100 MiB (previously was not configurable and set to 4 MiB)
    - `-alertmanager.max-recv-msg-size` now defaults to 100 MiB (previously was 16 MiB)
* [CHANGE] Ingester: Add `user` label to metrics `cortex_ingester_ingested_samples_total` and `cortex_ingester_ingested_samples_failures_total`. #1533
* [CHANGE] Ingester: Changed `-blocks-storage.tsdb.isolation-enabled` default from `true` to `false`. The config option has also been deprecated and will be removed in 2 minor version. #1655
* [CHANGE] Query-frontend: results cache keys are now versioned, this will cause cache to be re-filled when rolling out this version. #1631
* [CHANGE] Store-gateway: enabled attributes in-memory cache by default. New default configuration is `-blocks-storage.bucket-store.chunks-cache.attributes-in-memory-max-items=50000`. #1727
* [CHANGE] Compactor: Removed the metric `cortex_compactor_garbage_collected_blocks_total` since it duplicates `cortex_compactor_blocks_marked_for_deletion_total`. #1728
* [CHANGE] All: Logs that used the`org_id` label now use `user` label. #1634 #1758
* [CHANGE] Alertmanager: the following metrics are not exported for a given `user` and `integration` when the metric value is zero: #1783
  * `cortex_alertmanager_notifications_total`
  * `cortex_alertmanager_notifications_failed_total`
  * `cortex_alertmanager_notification_requests_total`
  * `cortex_alertmanager_notification_requests_failed_total`
  * `cortex_alertmanager_notification_rate_limited_total`
* [CHANGE] Removed the following metrics exposed by the Mimir hash rings: #1791
  * `cortex_member_ring_tokens_owned`
  * `cortex_member_ring_tokens_to_own`
  * `cortex_ring_tokens_owned`
  * `cortex_ring_member_ownership_percent`
* [CHANGE] Querier / Ruler: removed the following metrics tracking number of query requests send to each ingester. You can use `cortex_request_duration_seconds_count{route=~"/cortex.Ingester/(QueryStream|QueryExemplars)"}` instead. #1797
  * `cortex_distributor_ingester_queries_total`
  * `cortex_distributor_ingester_query_failures_total`
* [CHANGE] Distributor: removed the following metrics tracking the number of requests from a distributor to ingesters: #1799
  * `cortex_distributor_ingester_appends_total`
  * `cortex_distributor_ingester_append_failures_total`
* [CHANGE] Distributor / Ruler: deprecated `-distributor.extend-writes`. Now Mimir always behaves as if this setting was set to `false`, which we expect to be safe for every Mimir cluster setup. #1856
* [FEATURE] Querier: Added support for [streaming remote read](https://prometheus.io/blog/2019/10/10/remote-read-meets-streaming/). Should be noted that benefits of chunking the response are partial here, since in a typical `query-frontend` setup responses will be buffered until they've been completed. #1735
* [FEATURE] Ruler: Allow setting `evaluation_delay` for each rule group via rules group configuration file. #1474
* [FEATURE] Ruler: Added support for expression remote evaluation. #1536 #1818
  * The following CLI flags (and their respective YAML config options) have been added:
    * `-ruler.query-frontend.address`
    * `-ruler.query-frontend.grpc-client-config.grpc-max-recv-msg-size`
    * `-ruler.query-frontend.grpc-client-config.grpc-max-send-msg-size`
    * `-ruler.query-frontend.grpc-client-config.grpc-compression`
    * `-ruler.query-frontend.grpc-client-config.grpc-client-rate-limit`
    * `-ruler.query-frontend.grpc-client-config.grpc-client-rate-limit-burst`
    * `-ruler.query-frontend.grpc-client-config.backoff-on-ratelimits`
    * `-ruler.query-frontend.grpc-client-config.backoff-min-period`
    * `-ruler.query-frontend.grpc-client-config.backoff-max-period`
    * `-ruler.query-frontend.grpc-client-config.backoff-retries`
    * `-ruler.query-frontend.grpc-client-config.tls-enabled`
    * `-ruler.query-frontend.grpc-client-config.tls-ca-path`
    * `-ruler.query-frontend.grpc-client-config.tls-cert-path`
    * `-ruler.query-frontend.grpc-client-config.tls-key-path`
    * `-ruler.query-frontend.grpc-client-config.tls-server-name`
    * `-ruler.query-frontend.grpc-client-config.tls-insecure-skip-verify`
* [FEATURE] Distributor: Added the ability to forward specifics metrics to alternative remote_write API endpoints. #1052
* [FEATURE] Ingester: Active series custom trackers now supports runtime tenant-specific overrides. The configuration has been moved to limit config, the ingester config has been deprecated.  #1188
* [ENHANCEMENT] Alertmanager API: Concurrency limit for GET requests is now configurable using `-alertmanager.max-concurrent-get-requests-per-tenant`. #1547
* [ENHANCEMENT] Alertmanager: Added the ability to configure additional gRPC client settings for the Alertmanager distributor #1547
  - `-alertmanager.alertmanager-client.backoff-max-period`
  - `-alertmanager.alertmanager-client.backoff-min-period`
  - `-alertmanager.alertmanager-client.backoff-on-ratelimits`
  - `-alertmanager.alertmanager-client.backoff-retries`
  - `-alertmanager.alertmanager-client.grpc-client-rate-limit`
  - `-alertmanager.alertmanager-client.grpc-client-rate-limit-burst`
  - `-alertmanager.alertmanager-client.grpc-compression`
  - `-alertmanager.alertmanager-client.grpc-max-recv-msg-size`
  - `-alertmanager.alertmanager-client.grpc-max-send-msg-size`
* [ENHANCEMENT] Ruler: Add more detailed query information to ruler query stats logging. #1411
* [ENHANCEMENT] Admin: Admin API now has some styling. #1482 #1549 #1821 #1824
* [ENHANCEMENT] Alertmanager: added `insight=true` field to alertmanager dispatch logs. #1379
* [ENHANCEMENT] Store-gateway: Add the experimental ability to run index header operations in a dedicated thread pool. This feature can be configured using `-blocks-storage.bucket-store.index-header-thread-pool-size` and is disabled by default. #1660
* [ENHANCEMENT] Store-gateway: don't drop all blocks if instance finds itself as unhealthy or missing in the ring. #1806 #1823
* [ENHANCEMENT] Querier: wait until inflight queries are completed when shutting down queriers. #1756 #1767
* [BUGFIX] Query-frontend: do not shard queries with a subquery unless the subquery is inside a shardable aggregation function call. #1542
* [BUGFIX] Query-frontend: added `component=query-frontend` label to results cache memcached metrics to fix a panic when Mimir is running in single binary mode and results cache is enabled. #1704
* [BUGFIX] Mimir: services' status content-type is now correctly set to `text/html`. #1575
* [BUGFIX] Multikv: Fix panic when using using runtime config to set primary KV store used by `multi` KV. #1587
* [BUGFIX] Multikv: Fix watching for runtime config changes in `multi` KV store in ruler and querier. #1665
* [BUGFIX] Memcached: allow to use CNAME DNS records for the memcached backend addresses. #1654
* [BUGFIX] Querier: fixed temporary partial query results when shuffle sharding is enabled and hash ring backend storage is flushed / reset. #1829
* [BUGFIX] Alertmanager: prevent more file traversal cases related to template names. #1833
* [BUGFUX] Alertmanager: Allow usage with `-alertmanager-storage.backend=local`. Note that when using this storage type, the Alertmanager is not able persist state remotely, so it not recommended for production use. #1836
* [BUGFIX] Alertmanager: Do not validate alertmanager configuration if it's not running. #1835

### Mixin

* [CHANGE] Dashboards: Remove per-user series legends from Tenants dashboard. #1605
* [CHANGE] Dashboards: Show in-memory series and the per-user series limit on Tenants dashboard. #1613
* [CHANGE] Dashboards: Slow-queries dashboard now uses `user` label from logs instead of `org_id`. #1634
* [CHANGE] Dashboards: changed all Grafana dashboards UIDs to not conflict with Cortex ones, to let people install both while migrating from Cortex to Mimir: #1801 #1808
  * Alertmanager from `a76bee5913c97c918d9e56a3cc88cc28` to `b0d38d318bbddd80476246d4930f9e55`
  * Alertmanager Resources from `68b66aed90ccab448009089544a8d6c6` to `a6883fb22799ac74479c7db872451092`
  * Compactor from `9c408e1d55681ecb8a22c9fab46875cc` to `1b3443aea86db629e6efdb7d05c53823`
  * Compactor Resources from `df9added6f1f4332f95848cca48ebd99` to `09a5c49e9cdb2f2b24c6d184574a07fd`
  * Config from `61bb048ced9817b2d3e07677fb1c6290` to `5d9d0b4724c0f80d68467088ec61e003`
  * Object Store from `d5a3a4489d57c733b5677fb55370a723` to `e1324ee2a434f4158c00a9ee279d3292`
  * Overrides from `b5c95fee2e5e7c4b5930826ff6e89a12` to `1e2c358600ac53f09faea133f811b5bb`
  * Queries from `d9931b1054053c8b972d320774bb8f1d` to `b3abe8d5c040395cc36615cb4334c92d`
  * Reads from `8d6ba60eccc4b6eedfa329b24b1bd339` to `e327503188913dc38ad571c647eef643`
  * Reads Networking from `c0464f0d8bd026f776c9006b05910000` to `54b2a0a4748b3bd1aefa92ce5559a1c2`
  * Reads Resources from `2fd2cda9eea8d8af9fbc0a5960425120` to `cc86fd5aa9301c6528986572ad974db9`
  * Rollout Progress from `7544a3a62b1be6ffd919fc990ab8ba8f` to `7f0b5567d543a1698e695b530eb7f5de`
  * Ruler from `44d12bcb1f95661c6ab6bc946dfc3473` to `631e15d5d85afb2ca8e35d62984eeaa0`
  * Scaling from `88c041017b96856c9176e07cf557bdcf` to `64bbad83507b7289b514725658e10352`
  * Slow queries from `e6f3091e29d2636e3b8393447e925668` to `6089e1ce1e678788f46312a0a1e647e6`
  * Tenants from `35fa247ce651ba189debf33d7ae41611` to `35fa247ce651ba189debf33d7ae41611`
  * Top Tenants from `bc6e12d4fe540e4a1785b9d3ca0ffdd9` to `bc6e12d4fe540e4a1785b9d3ca0ffdd9`
  * Writes from `0156f6d15aa234d452a33a4f13c838e3` to `8280707b8f16e7b87b840fc1cc92d4c5`
  * Writes Networking from `681cd62b680b7154811fe73af55dcfd4` to `978c1cb452585c96697a238eaac7fe2d`
  * Writes Resources from `c0464f0d8bd026f776c9006b0591bb0b` to `bc9160e50b52e89e0e49c840fea3d379`
* [FEATURE] Alerts: added the following alerts on `mimir-continuous-test` tool: #1676
  - `MimirContinuousTestNotRunningOnWrites`
  - `MimirContinuousTestNotRunningOnReads`
  - `MimirContinuousTestFailed`
* [ENHANCEMENT] Added `per_cluster_label` support to allow to change the label name used to differentiate between Kubernetes clusters. #1651
* [ENHANCEMENT] Dashboards: Show QPS and latency of the Alertmanager Distributor. #1696
* [ENHANCEMENT] Playbooks: Add Alertmanager suggestions for `MimirRequestErrors` and `MimirRequestLatency` #1702
* [ENHANCEMENT] Dashboards: Allow custom datasources. #1749
* [ENHANCEMENT] Dashboards: Add config option `gateway_enabled` (defaults to `true`) to disable gateway panels from dashboards. #1761
* [ENHANCEMENT] Dashboards: Extend Top tenants dashboard with queries for tenants with highest sample rate, discard rate, and discard rate growth. #1842
* [ENHANCEMENT] Dashboards: Show ingestion rate limit and rule group limit on Tenants dashboard. #1845
* [ENHANCEMENT] Dashboards: Add "last successful run" panel to compactor dashboard. #1628
* [BUGFIX] Dashboards: Fix "Failed evaluation rate" panel on Tenants dashboard. #1629
* [BUGFIX] Honor the configured `per_instance_label` in all dashboards and alerts. #1697

### Jsonnet

* [FEATURE] Added support for `mimir-continuous-test`. To deploy `mimir-continuous-test` you can use the following configuration: #1675 #1850
  ```jsonnet
  _config+: {
    continuous_test_enabled: true,
    continuous_test_tenant_id: 'type-tenant-id',
    continuous_test_write_endpoint: 'http://type-write-path-hostname',
    continuous_test_read_endpoint: 'http://type-read-path-hostname/prometheus',
  },
  ```
* [ENHANCEMENT] Ingester anti-affinity can now be disabled by using `ingester_allow_multiple_replicas_on_same_node` configuration key. #1581
* [ENHANCEMENT] Added `node_selector` configuration option to select Kubernetes nodes where Mimir should run. #1596
* [ENHANCEMENT] Alertmanager: Added a `PodDisruptionBudget` of `withMaxUnavailable = 1`, to ensure we maintain quorum during rollouts. #1683
* [ENHANCEMENT] Store-gateway anti-affinity can now be enabled/disabled using `store_gateway_allow_multiple_replicas_on_same_node` configuration key. #1730
* [ENHANCEMENT] Added `store_gateway_zone_a_args`, `store_gateway_zone_b_args` and `store_gateway_zone_c_args` configuration options. #1807
* [BUGFIX] Pass primary and secondary multikv stores via CLI flags. Introduced new `multikv_switch_primary_secondary` config option to flip primary and secondary in runtime config.

### Mimirtool

* [BUGFIX] `config convert`: Retain Cortex defaults for `blocks_storage.backend`, `ruler_storage.backend`, `alertmanager_storage.backend`, `auth.type`, `activity_tracker.filepath`, `alertmanager.data_dir`, `blocks_storage.filesystem.dir`, `compactor.data_dir`, `ruler.rule_path`, `ruler_storage.filesystem.dir`, and `graphite.querier.schemas.backend`. #1626 #1762

### Tools

* [FEATURE] Added a `markblocks` tool that creates `no-compact` and `delete` marks for the blocks. #1551
* [FEATURE] Added `mimir-continuous-test` tool to continuously run smoke tests on live Mimir clusters. #1535 #1540 #1653 #1603 #1630 #1691 #1675 #1676 #1692 #1706 #1709 #1775 #1777 #1778 #1795
* [FEATURE] Added `mimir-rules-action` GitHub action, located at `operations/mimir-rules-action/`, used to lint, prepare, verify, diff, and sync rules to a Mimir cluster. #1723

## 2.0.0

### Grafana Mimir

_Changes since Cortex 1.10.0._

* [CHANGE] Remove chunks storage engine. #86 #119 #510 #545 #743 #744 #748 #753 #755 #757 #758 #759 #760 #762 #764 #789 #812 #813
  * The following CLI flags (and their respective YAML config options) have been removed:
    * `-store.engine`
    * `-schema-config-file`
    * `-ingester.checkpoint-duration`
    * `-ingester.checkpoint-enabled`
    * `-ingester.chunk-encoding`
    * `-ingester.chunk-age-jitter`
    * `-ingester.concurrent-flushes`
    * `-ingester.flush-on-shutdown-with-wal-enabled`
    * `-ingester.flush-op-timeout`
    * `-ingester.flush-period`
    * `-ingester.max-chunk-age`
    * `-ingester.max-chunk-idle`
    * `-ingester.max-series-per-query` (and `max_series_per_query` from runtime config)
    * `-ingester.max-stale-chunk-idle`
    * `-ingester.max-transfer-retries`
    * `-ingester.min-chunk-length`
    * `-ingester.recover-from-wal`
    * `-ingester.retain-period`
    * `-ingester.spread-flushes`
    * `-ingester.wal-dir`
    * `-ingester.wal-enabled`
    * `-querier.query-parallelism`
    * `-querier.second-store-engine`
    * `-querier.use-second-store-before-time`
    * `-flusher.wal-dir`
    * `-flusher.concurrent-flushes`
    * `-flusher.flush-op-timeout`
    * All `-table-manager.*` flags
    * All `-deletes.*` flags
    * All `-purger.*` flags
    * All `-metrics.*` flags
    * All `-dynamodb.*` flags
    * All `-s3.*` flags
    * All `-azure.*` flags
    * All `-bigtable.*` flags
    * All `-gcs.*` flags
    * All `-cassandra.*` flags
    * All `-boltdb.*` flags
    * All `-local.*` flags
    * All `-swift.*` flags
    * All `-store.*` flags except `-store.engine`, `-store.max-query-length`, `-store.max-labels-query-length`
    * All `-grpc-store.*` flags
  * The following API endpoints have been removed:
    * `/api/v1/chunks` and `/chunks`
  * The following metrics have been removed:
    * `cortex_ingester_flush_queue_length`
    * `cortex_ingester_queried_chunks`
    * `cortex_ingester_chunks_created_total`
    * `cortex_ingester_wal_replay_duration_seconds`
    * `cortex_ingester_wal_corruptions_total`
    * `cortex_ingester_sent_chunks`
    * `cortex_ingester_received_chunks`
    * `cortex_ingester_flush_series_in_progress`
    * `cortex_ingester_chunk_utilization`
    * `cortex_ingester_chunk_length`
    * `cortex_ingester_chunk_size_bytes`
    * `cortex_ingester_chunk_age_seconds`
    * `cortex_ingester_memory_chunks`
    * `cortex_ingester_flushing_enqueued_series_total`
    * `cortex_ingester_flushing_dequeued_series_total`
    * `cortex_ingester_dropped_chunks_total`
    * `cortex_oldest_unflushed_chunk_timestamp_seconds`
    * `prometheus_local_storage_chunk_ops_total`
    * `prometheus_local_storage_chunkdesc_ops_total`
    * `prometheus_local_storage_memory_chunkdescs`
* [CHANGE] Changed default storage backends from `s3` to `filesystem` #833
  This effects the following flags:
  * `-blocks-storage.backend` now defaults to `filesystem`
  * `-blocks-storage.filesystem.dir` now defaults to `blocks`
  * `-alertmanager-storage.backend` now defaults to `filesystem`
  * `-alertmanager-storage.filesystem.dir` now defaults to `alertmanager`
  * `-ruler-storage.backend` now defaults to `filesystem`
  * `-ruler-storage.filesystem.dir` now defaults to `ruler`
* [CHANGE] Renamed metric `cortex_experimental_features_in_use_total` as `cortex_experimental_features_used_total` and added `feature` label. #32 #658
* [CHANGE] Removed `log_messages_total` metric. #32
* [CHANGE] Some files and directories created by Mimir components on local disk now have stricter permissions, and are only readable by owner, but not group or others. #58
* [CHANGE] Memcached client DNS resolution switched from golang built-in to [`miekg/dns`](https://github.com/miekg/dns). #142
* [CHANGE] The metric `cortex_deprecated_flags_inuse_total` has been renamed to `deprecated_flags_inuse_total` as part of using grafana/dskit functionality. #185
* [CHANGE] API: The `-api.response-compression-enabled` flag has been removed, and GZIP response compression is always enabled except on `/api/v1/push` and `/push` endpoints. #880
* [CHANGE] Update Go version to 1.17.3. #480
* [CHANGE] The `status_code` label on gRPC client metrics has changed from '200' and '500' to '2xx', '5xx', '4xx', 'cancel' or 'error'. #537
* [CHANGE] Removed the deprecated `-<prefix>.fifocache.size` flag. #618
* [CHANGE] Enable index header lazy loading by default. #693
  * `-blocks-storage.bucket-store.index-header-lazy-loading-enabled` default from `false` to `true`
  * `-blocks-storage.bucket-store.index-header-lazy-loading-idle-timeout` default from `20m` to `1h`
* [CHANGE] Shuffle-sharding:
  * `-distributor.sharding-strategy` option has been removed, and shuffle sharding is enabled by default. Default shard size is set to 0, which disables shuffle sharding for the tenant (all ingesters will receive tenants's samples). #888
  * `-ruler.sharding-strategy` option has been removed from ruler. Ruler now uses shuffle-sharding by default, but respects `ruler_tenant_shard_size`, which defaults to 0 (ie. use all rulers for tenant). #889
  * `-store-gateway.sharding-strategy` option has been removed store-gateways. Store-gateway now uses shuffle-sharding by default, but respects `store_gateway_tenant_shard_size` for tenant, and this value defaults to 0. #891
* [CHANGE] Server: `-server.http-listen-port` (yaml: `server.http_listen_port`) now defaults to `8080` (previously `80`). #871
* [CHANGE] Changed the default value of `-blocks-storage.bucket-store.ignore-deletion-marks-delay` from 6h to 1h. #892
* [CHANGE] Changed default settings for memcached clients: #959 #1000
  * The default value for the following config options has changed from `10000` to `25000`:
    * `-blocks-storage.bucket-store.chunks-cache.memcached.max-async-buffer-size`
    * `-blocks-storage.bucket-store.index-cache.memcached.max-async-buffer-size`
    * `-blocks-storage.bucket-store.metadata-cache.memcached.max-async-buffer-size`
    * `-query-frontend.results-cache.memcached.max-async-buffer-size`
  * The default value for the following config options has changed from `0` (unlimited) to `100`:
    * `-blocks-storage.bucket-store.chunks-cache.memcached.max-get-multi-batch-size`
    * `-blocks-storage.bucket-store.index-cache.memcached.max-get-multi-batch-size`
    * `-blocks-storage.bucket-store.metadata-cache.memcached.max-get-multi-batch-size`
    * `-query-frontend.results-cache.memcached.max-get-multi-batch-size`
  * The default value for the following config options has changed from `16` to `100`:
    * `-blocks-storage.bucket-store.chunks-cache.memcached.max-idle-connections`
    * `-blocks-storage.bucket-store.index-cache.memcached.max-idle-connections`
    * `-blocks-storage.bucket-store.metadata-cache.memcached.max-idle-connections`
    * `-query-frontend.results-cache.memcached.max-idle-connections`
  * The default value for the following config options has changed from `100ms` to `200ms`:
    * `-blocks-storage.bucket-store.metadata-cache.memcached.timeout`
    * `-blocks-storage.bucket-store.index-cache.memcached.timeout`
    * `-blocks-storage.bucket-store.chunks-cache.memcached.timeout`
    * `-query-frontend.results-cache.memcached.timeout`
* [CHANGE] Changed the default value of `-blocks-storage.bucket-store.bucket-index.enabled` to `true`. The default configuration must now run the compactor in order to write the bucket index or else queries to long term storage will fail. #924
* [CHANGE] Option `-auth.enabled` has been renamed to `-auth.multitenancy-enabled`. #1130
* [CHANGE] Default tenant ID used with disabled auth (`-auth.multitenancy-enabled=false`) has changed from `fake` to `anonymous`. This tenant ID can now be changed with `-auth.no-auth-tenant` option. #1063
* [CHANGE] The default values for the following local directories have changed: #1072
  * `-alertmanager.storage.path` default value changed to `./data-alertmanager/`
  * `-compactor.data-dir` default value changed to `./data-compactor/`
  * `-ruler.rule-path` default value changed to `./data-ruler/`
* [CHANGE] The default value for gRPC max send message size has been changed from 16MB to 100MB. This affects the following parameters: #1152
  * `-query-frontend.grpc-client-config.grpc-max-send-msg-size`
  * `-ingester.client.grpc-max-send-msg-size`
  * `-querier.frontend-client.grpc-max-send-msg-size`
  * `-query-scheduler.grpc-client-config.grpc-max-send-msg-size`
  * `-ruler.client.grpc-max-send-msg-size`
* [CHANGE] Remove `-http.prefix` flag (and `http_prefix` config file option). #763
* [CHANGE] Remove legacy endpoints. Please use their alternatives listed below. As part of the removal process we are
  introducing two new sets of endpoints for the ruler configuration API: `<prometheus-http-prefix>/rules` and
  `<prometheus-http-prefix>/config/v1/rules/**`. We are also deprecating `<prometheus-http-prefix>/rules` and `/api/v1/rules`;
  and will remove them in Mimir 2.2.0. #763 #1222
  * Query endpoints

    | Legacy                                                  | Alternative                                                |
    | ------------------------------------------------------- | ---------------------------------------------------------- |
    | `/<legacy-http-prefix>/api/v1/query`                    | `<prometheus-http-prefix>/api/v1/query`                    |
    | `/<legacy-http-prefix>/api/v1/query_range`              | `<prometheus-http-prefix>/api/v1/query_range`              |
    | `/<legacy-http-prefix>/api/v1/query_exemplars`          | `<prometheus-http-prefix>/api/v1/query_exemplars`          |
    | `/<legacy-http-prefix>/api/v1/series`                   | `<prometheus-http-prefix>/api/v1/series`                   |
    | `/<legacy-http-prefix>/api/v1/labels`                   | `<prometheus-http-prefix>/api/v1/labels`                   |
    | `/<legacy-http-prefix>/api/v1/label/{name}/values`      | `<prometheus-http-prefix>/api/v1/label/{name}/values`      |
    | `/<legacy-http-prefix>/api/v1/metadata`                 | `<prometheus-http-prefix>/api/v1/metadata`                 |
    | `/<legacy-http-prefix>/api/v1/read`                     | `<prometheus-http-prefix>/api/v1/read`                     |
    | `/<legacy-http-prefix>/api/v1/cardinality/label_names`  | `<prometheus-http-prefix>/api/v1/cardinality/label_names`  |
    | `/<legacy-http-prefix>/api/v1/cardinality/label_values` | `<prometheus-http-prefix>/api/v1/cardinality/label_values` |
    | `/api/prom/user_stats`                                  | `/api/v1/user_stats`                                       |

  * Distributor endpoints

    | Legacy endpoint               | Alternative                   |
    | ----------------------------- | ----------------------------- |
    | `/<legacy-http-prefix>/push`  | `/api/v1/push`                |
    | `/all_user_stats`             | `/distributor/all_user_stats` |
    | `/ha-tracker`                 | `/distributor/ha_tracker`     |

  * Ingester endpoints

    | Legacy          | Alternative           |
    | --------------- | --------------------- |
    | `/ring`         | `/ingester/ring`      |
    | `/shutdown`     | `/ingester/shutdown`  |
    | `/flush`        | `/ingester/flush`     |
    | `/push`         | `/ingester/push`      |

  * Ruler endpoints

    | Legacy                                                | Alternative                                         | Alternative #2 (not available before Mimir 2.0.0)                    |
    | ----------------------------------------------------- | --------------------------------------------------- | ------------------------------------------------------------------- |
    | `/<legacy-http-prefix>/api/v1/rules`                  | `<prometheus-http-prefix>/api/v1/rules`             |                                                                     |
    | `/<legacy-http-prefix>/api/v1/alerts`                 | `<prometheus-http-prefix>/api/v1/alerts`            |                                                                     |
    | `/<legacy-http-prefix>/rules`                         | `/api/v1/rules` (see below)                         |  `<prometheus-http-prefix>/config/v1/rules`                         |
    | `/<legacy-http-prefix>/rules/{namespace}`             | `/api/v1/rules/{namespace}` (see below)             |  `<prometheus-http-prefix>/config/v1/rules/{namespace}`             |
    | `/<legacy-http-prefix>/rules/{namespace}/{groupName}` | `/api/v1/rules/{namespace}/{groupName}` (see below) |  `<prometheus-http-prefix>/config/v1/rules/{namespace}/{groupName}` |
    | `/<legacy-http-prefix>/rules/{namespace}`             | `/api/v1/rules/{namespace}` (see below)             |  `<prometheus-http-prefix>/config/v1/rules/{namespace}`             |
    | `/<legacy-http-prefix>/rules/{namespace}/{groupName}` | `/api/v1/rules/{namespace}/{groupName}` (see below) |  `<prometheus-http-prefix>/config/v1/rules/{namespace}/{groupName}` |
    | `/<legacy-http-prefix>/rules/{namespace}`             | `/api/v1/rules/{namespace}` (see below)             |  `<prometheus-http-prefix>/config/v1/rules/{namespace}`             |
    | `/ruler_ring`                                         | `/ruler/ring`                                       |                                                                     |

    > __Note:__ The `/api/v1/rules/**` endpoints are considered deprecated with Mimir 2.0.0 and will be removed
    in Mimir 2.2.0. After upgrading to 2.0.0 we recommend switching uses to the equivalent
    `/<prometheus-http-prefix>/config/v1/**` endpoints that Mimir 2.0.0 introduces.

  * Alertmanager endpoints

    | Legacy                      | Alternative                        |
    | --------------------------- | ---------------------------------- |
    | `/<legacy-http-prefix>`     | `/alertmanager`                    |
    | `/status`                   | `/multitenant_alertmanager/status` |

* [CHANGE] Ingester: changed `-ingester.stream-chunks-when-using-blocks` default value from `false` to `true`. #717
* [CHANGE] Ingester: default `-ingester.ring.min-ready-duration` reduced from 1m to 15s. #126
* [CHANGE] Ingester: `-ingester.ring.min-ready-duration` now start counting the delay after the ring's health checks have passed instead of when the ring client was started. #126
* [CHANGE] Ingester: allow experimental ingester max-exemplars setting to be changed dynamically #144
  * CLI flag `-blocks-storage.tsdb.max-exemplars` is renamed to `-ingester.max-global-exemplars-per-user`.
  * YAML `max_exemplars` is moved from `tsdb` to `overrides` and renamed to `max_global_exemplars_per_user`.
* [CHANGE] Ingester: active series metrics `cortex_ingester_active_series` and `cortex_ingester_active_series_custom_tracker` are now removed when their value is zero. #672 #690
* [CHANGE] Ingester: changed default value of `-blocks-storage.tsdb.retention-period` from `6h` to `24h`. #966
* [CHANGE] Ingester: changed default value of `-blocks-storage.tsdb.close-idle-tsdb-timeout` from `0` to `13h`. #967
* [CHANGE] Ingester: changed default value of `-ingester.ring.final-sleep` from `30s` to `0s`. #981
* [CHANGE] Ingester: the following low level settings have been removed: #1153
  * `-ingester-client.expected-labels`
  * `-ingester-client.expected-samples-per-series`
  * `-ingester-client.expected-timeseries`
* [CHANGE] Ingester: following command line options related to ingester ring were renamed: #1155
  * `-consul.*` changed to `-ingester.ring.consul.*`
  * `-etcd.*` changed to `-ingester.ring.etcd.*`
  * `-multi.*` changed to `-ingester.ring.multi.*`
  * `-distributor.excluded-zones` changed to `-ingester.ring.excluded-zones`
  * `-distributor.replication-factor` changed to `-ingester.ring.replication-factor`
  * `-distributor.zone-awareness-enabled` changed to `-ingester.ring.zone-awareness-enabled`
  * `-ingester.availability-zone` changed to `-ingester.ring.instance-availability-zone`
  * `-ingester.final-sleep` changed to `-ingester.ring.final-sleep`
  * `-ingester.heartbeat-period` changed to `-ingester.ring.heartbeat-period`
  * `-ingester.join-after` changed to `-ingester.ring.join-after`
  * `-ingester.lifecycler.ID` changed to `-ingester.ring.instance-id`
  * `-ingester.lifecycler.addr` changed to `-ingester.ring.instance-addr`
  * `-ingester.lifecycler.interface` changed to `-ingester.ring.instance-interface-names`
  * `-ingester.lifecycler.port` changed to `-ingester.ring.instance-port`
  * `-ingester.min-ready-duration` changed to `-ingester.ring.min-ready-duration`
  * `-ingester.num-tokens` changed to `-ingester.ring.num-tokens`
  * `-ingester.observe-period` changed to `-ingester.ring.observe-period`
  * `-ingester.readiness-check-ring-health` changed to `-ingester.ring.readiness-check-ring-health`
  * `-ingester.tokens-file-path` changed to `-ingester.ring.tokens-file-path`
  * `-ingester.unregister-on-shutdown` changed to `-ingester.ring.unregister-on-shutdown`
  * `-ring.heartbeat-timeout` changed to `-ingester.ring.heartbeat-timeout`
  * `-ring.prefix` changed to `-ingester.ring.prefix`
  * `-ring.store` changed to `-ingester.ring.store`
* [CHANGE] Ingester: fields in YAML configuration for ingester ring have been changed: #1155
  * `ingester.lifecycler` changed to `ingester.ring`
  * Fields from `ingester.lifecycler.ring` moved to `ingester.ring`
  * `ingester.lifecycler.address` changed to `ingester.ring.instance_addr`
  * `ingester.lifecycler.id` changed to `ingester.ring.instance_id`
  * `ingester.lifecycler.port` changed to `ingester.ring.instance_port`
  * `ingester.lifecycler.availability_zone` changed to `ingester.ring.instance_availability_zone`
  * `ingester.lifecycler.interface_names` changed to `ingester.ring.instance_interface_names`
* [CHANGE] Distributor: removed the `-distributor.shard-by-all-labels` configuration option. It is now assumed to be true. #698
* [CHANGE] Distributor: change default value of `-distributor.instance-limits.max-inflight-push-requests` to `2000`. #964
* [CHANGE] Distributor: change default value of `-distributor.remote-timeout` from `2s` to `20s`. #970
* [CHANGE] Distributor: removed the `-distributor.extra-query-delay` flag (and its respective YAML config option). #1048
* [CHANGE] Query-frontend: Enable query stats by default, they can still be disabled with `-query-frontend.query-stats-enabled=false`. #83
* [CHANGE] Query-frontend: the `cortex_frontend_mapped_asts_total` metric has been renamed to `cortex_frontend_query_sharding_rewrites_attempted_total`. #150
* [CHANGE] Query-frontend: added `sharded` label to `cortex_query_seconds_total` metric. #235
* [CHANGE] Query-frontend: changed the flag name for controlling query sharding total shards from `-querier.total-shards` to `-query-frontend.query-sharding-total-shards`. #230
* [CHANGE] Query-frontend: flag `-querier.parallelise-shardable-queries` has been renamed to `-query-frontend.parallelize-shardable-queries` #284
* [CHANGE] Query-frontend: removed the deprecated (and unused) `-frontend.cache-split-interval`. Use `-query-frontend.split-queries-by-interval` instead. #587
* [CHANGE] Query-frontend: range query response now omits the `data` field when it's empty (error case) like Prometheus does, previously it was `"data":{"resultType":"","result":null}`. #629
* [CHANGE] Query-frontend: instant queries now honor the `-query-frontend.max-retries-per-request` flag. #630
* [CHANGE] Query-frontend: removed in-memory and Redis cache support. Reason is that these caching backends were just supported by query-frontend, while all other Mimir services only support memcached. #796
  * The following CLI flags (and their respective YAML config options) have been removed:
    * `-frontend.cache.enable-fifocache`
    * `-frontend.redis.*`
    * `-frontend.fifocache.*`
  * The following metrics have been removed:
    * `querier_cache_added_total`
    * `querier_cache_added_new_total`
    * `querier_cache_evicted_total`
    * `querier_cache_entries`
    * `querier_cache_gets_total`
    * `querier_cache_misses_total`
    * `querier_cache_stale_gets_total`
    * `querier_cache_memory_bytes`
    * `cortex_rediscache_request_duration_seconds`
* [CHANGE] Query-frontend: migrated memcached backend client to the same one used in other components (memcached config and metrics are now consistent across all Mimir services). #821
  * The following CLI flags (and their respective YAML config options) have been added:
    * `-query-frontend.results-cache.backend` (set it to `memcached` if `-query-frontend.cache-results=true`)
  * The following CLI flags (and their respective YAML config options) have been changed:
    * `-frontend.memcached.hostname` and `-frontend.memcached.service` have been removed: use `-query-frontend.results-cache.memcached.addresses` instead
  * The following CLI flags (and their respective YAML config options) have been renamed:
    * `-frontend.background.write-back-concurrency` renamed to `-query-frontend.results-cache.memcached.max-async-concurrency`
    * `-frontend.background.write-back-buffer` renamed to `-query-frontend.results-cache.memcached.max-async-buffer-size`
    * `-frontend.memcached.batchsize` renamed to `-query-frontend.results-cache.memcached.max-get-multi-batch-size`
    * `-frontend.memcached.parallelism` renamed to `-query-frontend.results-cache.memcached.max-get-multi-concurrency`
    * `-frontend.memcached.timeout` renamed to `-query-frontend.results-cache.memcached.timeout`
    * `-frontend.memcached.max-item-size` renamed to `-query-frontend.results-cache.memcached.max-item-size`
    * `-frontend.memcached.max-idle-conns` renamed to `-query-frontend.results-cache.memcached.max-idle-connections`
    * `-frontend.compression` renamed to `-query-frontend.results-cache.compression`
  * The following CLI flags (and their respective YAML config options) have been removed:
    * `-frontend.memcached.circuit-breaker-consecutive-failures`: feature removed
    * `-frontend.memcached.circuit-breaker-timeout`: feature removed
    * `-frontend.memcached.circuit-breaker-interval`: feature removed
    * `-frontend.memcached.update-interval`: new setting is hardcoded to 30s
    * `-frontend.memcached.consistent-hash`: new setting is always enabled
    * `-frontend.default-validity` and `-frontend.memcached.expiration`: new setting is hardcoded to 7 days
  * The following metrics have been changed:
    * `cortex_cache_dropped_background_writes_total{name}` changed to `thanos_memcached_operation_skipped_total{name, operation, reason}`
    * `cortex_cache_value_size_bytes{name, method}` changed to `thanos_memcached_operation_data_size_bytes{name}`
    * `cortex_cache_request_duration_seconds{name, method, status_code}` changed to `thanos_memcached_operation_duration_seconds{name, operation}`
    * `cortex_cache_fetched_keys{name}` changed to `thanos_cache_memcached_requests_total{name}`
    * `cortex_cache_hits{name}` changed to `thanos_cache_memcached_hits_total{name}`
    * `cortex_memcache_request_duration_seconds{name, method, status_code}` changed to `thanos_memcached_operation_duration_seconds{name, operation}`
    * `cortex_memcache_client_servers{name}` changed to `thanos_memcached_dns_provider_results{name, addr}`
    * `cortex_memcache_client_set_skip_total{name}` changed to `thanos_memcached_operation_skipped_total{name, operation, reason}`
    * `cortex_dns_lookups_total` changed to `thanos_memcached_dns_lookups_total`
    * For all metrics the value of the "name" label has changed from `frontend.memcached` to `frontend-cache`
  * The following metrics have been removed:
    * `cortex_cache_background_queue_length{name}`
* [CHANGE] Query-frontend: merged `query_range` into `frontend` in the YAML config (keeping the same keys) and renamed flags: #825
  * `-querier.max-retries-per-request` renamed to `-query-frontend.max-retries-per-request`
  * `-querier.split-queries-by-interval` renamed to `-query-frontend.split-queries-by-interval`
  * `-querier.align-querier-with-step` renamed to `-query-frontend.align-querier-with-step`
  * `-querier.cache-results` renamed to `-query-frontend.cache-results`
  * `-querier.parallelise-shardable-queries` renamed to `-query-frontend.parallelize-shardable-queries`
* [CHANGE] Query-frontend: the default value of `-query-frontend.split-queries-by-interval` has changed from `0` to `24h`. #1131
* [CHANGE] Query-frontend: `-frontend.` flags were renamed to `-query-frontend.`: #1167
* [CHANGE] Query-frontend / Query-scheduler: classified the `-query-frontend.querier-forget-delay` and `-query-scheduler.querier-forget-delay` flags (and their respective YAML config options) as experimental. #1208
* [CHANGE] Querier / ruler: Change `-querier.max-fetched-chunks-per-query` configuration to limit to maximum number of chunks that can be fetched in a single query. The number of chunks fetched by ingesters AND long-term storare combined should not exceed the value configured on `-querier.max-fetched-chunks-per-query`. [#4260](https://github.com/cortexproject/cortex/pull/4260)
* [CHANGE] Querier / ruler: Option `-querier.ingester-streaming` has been removed. Querier/ruler now always use streaming method to query ingesters. #204
* [CHANGE] Querier: always fetch labels from store and respect start/end times in request; the option `-querier.query-store-for-labels-enabled` has been removed and is now always on. #518 #1132
* [CHANGE] Querier / ruler: removed the `-store.query-chunk-limit` flag (and its respective YAML config option `max_chunks_per_query`). `-querier.max-fetched-chunks-per-query` (and its respective YAML config option `max_fetched_chunks_per_query`) should be used instead. #705
* [CHANGE] Querier/Ruler: `-querier.active-query-tracker-dir` option has been removed. Active query tracking is now done via Activity tracker configured by `-activity-tracker.filepath` and enabled by default. Limit for max number of concurrent queries (`-querier.max-concurrent`) is now respected even if activity tracking is not enabled. #661 #822
* [CHANGE] Querier/ruler/query-frontend: the experimental `-querier.at-modifier-enabled` CLI flag has been removed and the PromQL `@` modifier is always enabled. #941
* [CHANGE] Querier: removed `-querier.worker-match-max-concurrent` and `-querier.worker-parallelism` CLI flags (and their respective YAML config options). Mimir now behaves like if `-querier.worker-match-max-concurrent` is always enabled and you should configure the max concurrency per querier process using `-querier.max-concurrent` instead. #958
* [CHANGE] Querier: changed default value of `-querier.query-ingesters-within` from `0` to `13h`. #967
* [CHANGE] Querier: rename metric `cortex_query_fetched_chunks_bytes_total` to `cortex_query_fetched_chunk_bytes_total` to be consistent with the limit name. #476
* [CHANGE] Ruler: add two new metrics `cortex_ruler_list_rules_seconds` and `cortex_ruler_load_rule_groups_seconds` to the ruler. #906
* [CHANGE] Ruler: endpoints for listing configured rules now return HTTP status code 200 and an empty map when there are no rules instead of an HTTP 404 and plain text error message. The following endpoints are affected: #456
  * `<prometheus-http-prefix>/config/v1/rules`
  * `<prometheus-http-prefix>/config/v1/rules/{namespace}`
  * `<prometheus-http-prefix>/rules` (deprecated)
  * `<prometheus-http-prefix>/rules/{namespace}` (deprecated)
  * `/api/v1/rules` (deprecated)
  * `/api/v1/rules/{namespace}` (deprecated)
* [CHANGE] Ruler: removed `configdb` support from Ruler backend storages. #15 #38 #819
* [CHANGE] Ruler: removed the support for the deprecated storage configuration via `-ruler.storage.*` CLI flags (and their respective YAML config options). Use `-ruler-storage.*` instead. #628
* [CHANGE] Ruler: set new default limits for rule groups: `-ruler.max-rules-per-rule-group` to 20 (previously 0, disabled) and `-ruler.max-rule-groups-per-tenant` to 70 (previously 0, disabled). #847
* [CHANGE] Ruler: removed `-ruler.enable-sharding` option, and changed default value of `-ruler.ring.store` to `memberlist`. #943
* [CHANGE] Ruler: `-ruler.alertmanager-use-v2` has been removed. The ruler will always use the `v2` endpoints. #954 #1100
* [CHANGE] Ruler: `-experimental.ruler.enable-api` flag has been renamed to `-ruler.enable-api` and is now stable. The default value has also changed from `false` to `true`, so both ruler and alertmanager API are enabled by default. #913 #1065
* [CHANGE] Ruler: add support for [DNS service discovery format](./docs/sources/configuration/arguments.md#dns-service-discovery) for `-ruler.alertmanager-url`. `-ruler.alertmanager-discovery` flag has been removed. URLs following the prior SRV format, will be treated as a static target. To continue using service discovery for these URLs prepend `dnssrvnoa+` to them. #993
  * The following metrics for Alertmanager DNS service discovery are replaced:
    * `prometheus_sd_dns_lookups_total` replaced by `cortex_dns_lookups_total{component="ruler"}`
    * `prometheus_sd_dns_lookup_failures_total` replaced by `cortex_dns_failures_total{component="ruler"}`
* [CHANGE] Ruler: deprecate `/api/v1/rules/**` and `<prometheus-http-prefix/rules/**` configuration API endpoints in favour of `/<prometheus-http-prefix>/config/v1/rules/**`. Deprecated endpoints will be removed in Mimir 2.2.0. Main configuration API endpoints are now `/<prometheus-http-prefix>/config/api/v1/rules/**` introduced in Mimir 2.0.0. #1222
* [CHANGE] Store-gateway: index cache now includes tenant in cache keys, this invalidates previous cached entries. #607
* [CHANGE] Store-gateway: increased memcached index caching TTL from 1 day to 7 days. #718
* [CHANGE] Store-gateway: options `-store-gateway.sharding-enabled` and `-querier.store-gateway-addresses` were removed. Default value of `-store-gateway.sharding-ring.store` is now `memberlist` and default value for `-store-gateway.sharding-ring.wait-stability-min-duration` changed from `1m` to `0` (disabled). #976
* [CHANGE] Compactor: compactor will no longer try to compact blocks that are already marked for deletion. Previously compactor would consider blocks marked for deletion within `-compactor.deletion-delay / 2` period as eligible for compaction. [#4328](https://github.com/cortexproject/cortex/pull/4328)
* [CHANGE] Compactor: Removed support for block deletion marks migration. If you're upgrading from Cortex < 1.7.0 to Mimir, you should upgrade the compactor to Cortex >= 1.7.0 first, run it at least once and then upgrade to Mimir. #122
* [CHANGE] Compactor: removed the `cortex_compactor_group_vertical_compactions_total` metric. #278
* [CHANGE] Compactor: no longer waits for initial blocks cleanup to finish before starting compactions. #282
* [CHANGE] Compactor: removed overlapping sources detection. Overlapping sources may exist due to edge cases (timing issues) when horizontally sharding compactor, but are correctly handled by compactor. #494
* [CHANGE] Compactor: compactor now uses deletion marks from `<tenant>/markers` location in the bucket. Marker files are no longer fetched, only listed. #550
* [CHANGE] Compactor: Default value of `-compactor.block-sync-concurrency` has changed from 20 to 8. This flag is now only used to control number of goroutines for downloading and uploading blocks during compaction. #552
* [CHANGE] Compactor is now included in `all` target (single-binary). #866
* [CHANGE] Compactor: Removed `-compactor.sharding-enabled` option. Sharding in compactor is now always enabled. Default value of `-compactor.ring.store` has changed from `consul` to `memberlist`. Default value of `-compactor.ring.wait-stability-min-duration` is now 0, which disables the feature. #956
* [CHANGE] Alertmanager: removed `-alertmanager.configs.auto-webhook-root` #977
* [CHANGE] Alertmanager: removed `configdb` support from Alertmanager backend storages. #15 #38 #819
* [CHANGE] Alertmanager: Don't count user-not-found errors from replicas as failures in the `cortex_alertmanager_state_fetch_replica_state_failed_total` metric. #190
* [CHANGE] Alertmanager: Use distributor for non-API routes. #213
* [CHANGE] Alertmanager: removed `-alertmanager.storage.*` configuration options, with the exception of the CLI flags `-alertmanager.storage.path` and `-alertmanager.storage.retention`. Use `-alertmanager-storage.*` instead. #632
* [CHANGE] Alertmanager: set default value for `-alertmanager.web.external-url=http://localhost:8080/alertmanager` to match the default configuration. #808 #1067
* [CHANGE] Alertmanager: `-experimental.alertmanager.enable-api` flag has been renamed to `-alertmanager.enable-api` and is now stable. #913
* [CHANGE] Alertmanager: now always runs with sharding enabled; other modes of operation are removed. #1044 #1126
  * The following configuration options are removed:
    * `-alertmanager.sharding-enabled`
    * `-alertmanager.cluster.advertise-address`
    * `-alertmanager.cluster.gossip-interval`
    * `-alertmanager.cluster.listen-address`
    * `-alertmanager.cluster.peers`
    * `-alertmanager.cluster.push-pull-interval`
  * The following configuration options are renamed:
    * `-alertmanager.cluster.peer-timeout` to `-alertmanager.peer-timeout`
* [CHANGE] Alertmanager: the default value of `-alertmanager.sharding-ring.store` is now `memberlist`. #1171
* [CHANGE] Ring: changed default value of `-distributor.ring.store` (Distributor ring) and `-ring.store` (Ingester ring) to `memberlist`. #1046
* [CHANGE] Memberlist: the `memberlist_kv_store_value_bytes` metric has been removed due to values no longer being stored in-memory as encoded bytes. [#4345](https://github.com/cortexproject/cortex/pull/4345)
* [CHANGE] Memberlist: forward only changes, not entire original message. [#4419](https://github.com/cortexproject/cortex/pull/4419)
* [CHANGE] Memberlist: don't accept old tombstones as incoming change, and don't forward such messages to other gossip members. [#4420](https://github.com/cortexproject/cortex/pull/4420)
* [CHANGE] Memberlist: changed probe interval from `1s` to `5s` and probe timeout from `500ms` to `2s`. #563
* [CHANGE] Memberlist: the `name` label on metrics `cortex_dns_failures_total`, `cortex_dns_lookups_total` and `cortex_dns_provider_results` was renamed to `component`. #993
* [CHANGE] Limits: removed deprecated limits for rejecting old samples #799
  This removes the following flags:
  * `-validation.reject-old-samples`
  * `-validation.reject-old-samples.max-age`
* [CHANGE] Limits: removed local limit-related flags in favor of global limits. #725
  The distributor ring is now required, and can be configured via the `distributor.ring.*` flags.
  This removes the following flags:
  * `-distributor.ingestion-rate-strategy` -> will now always use the "global" strategy
  * `-ingester.max-series-per-user` -> set `-ingester.max-global-series-per-user` to `N` times the existing value of `-ingester.max-series-per-user` instead
  * `-ingester.max-series-per-metric` -> set `-ingester.max-global-series-per-metric`  to `N` times the existing value of `-ingester.max-series-per-metric` instead
  * `-ingester.max-metadata-per-user` -> set `-ingester.max-global-metadata-per-user` to `N` times the existing value of `-ingester.max-metadata-per-user` instead
  * `-ingester.max-metadata-per-metric` -> set `-ingester.max-global-metadata-per-metric` to `N` times the existing value of `-ingester.max-metadata-per-metric` instead
  * In the above notes, `N` refers to the number of ingester replicas
  Additionally, default values for the following flags have changed:
  * `-ingester.max-global-series-per-user` from `0` to `150000`
  * `-ingester.max-global-series-per-metric` from `0` to `20000`
  * `-distributor.ingestion-rate-limit` from `25000` to `10000`
  * `-distributor.ingestion-burst-size` from `50000` to `200000`
* [CHANGE] Limits: removed limit `enforce_metric_name`, now behave as if set to `true` always. #686
* [CHANGE] Limits: Option `-ingester.max-samples-per-query` and its YAML field `max_samples_per_query` have been removed. It required `-querier.ingester-streaming` option to be set to false, but since `-querier.ingester-streaming` is removed (always defaulting to true), the limit using it was removed as well. #204 #1132
* [CHANGE] Limits: Set the default max number of inflight ingester push requests (`-ingester.instance-limits.max-inflight-push-requests`) to 30000 in order to prevent clusters from being overwhelmed by request volume or temporary slow-downs. #259
* [CHANGE] Overrides exporter: renamed metric `cortex_overrides` to `cortex_limits_overrides`. #173 #407
* [FEATURE] The following features have been moved from experimental to stable: #913 #1002
  * Alertmanager config API
  * Alertmanager receiver firewall
  * Alertmanager sharding
  * Azure blob storage support
  * Blocks storage bucket index
  * Disable the ring health check in the readiness endpoint (`-ingester.readiness-check-ring-health=false`)
  * Distributor: do not extend writes on unhealthy ingesters
  * Do not unregister ingesters from ring on shutdown (`-ingester.unregister-on-shutdown=false`)
  * HA Tracker: cleanup of old replicas from KV Store
  * Instance limits in ingester and distributor
  * OpenStack Swift storage support
  * Query-frontend: query stats tracking
  * Query-scheduler
  * Querier: tenant federation
  * Ruler config API
  * S3 Server Side Encryption (SSE) using KMS
  * TLS configuration for gRPC, HTTP and etcd clients
  * Zone-aware replication
  * `/labels` API using matchers
  * The following querier limits:
    * `-querier.max-fetched-chunks-per-query`
    * `-querier.max-fetched-chunk-bytes-per-query`
    * `-querier.max-fetched-series-per-query`
  * The following alertmanager limits:
    * Notification rate (`-alertmanager.notification-rate-limit` and `-alertmanager.notification-rate-limit-per-integration`)
    * Dispatcher groups (`-alertmanager.max-dispatcher-aggregation-groups`)
    * User config size (`-alertmanager.max-config-size-bytes`)
    * Templates count in user config (`-alertmanager.max-templates-count`)
    * Max template size (`-alertmanager.max-template-size-bytes`)
* [FEATURE] The endpoints `/api/v1/status/buildinfo`, `<prometheus-http-prefix>/api/v1/status/buildinfo`, and `<alertmanager-http-prefix>/api/v1/status/buildinfo` have been added to display build information and enabled features. #1219 #1240
* [FEATURE] PromQL: added `present_over_time` support. #139
* [FEATURE] Added "Activity tracker" feature which can log ongoing activities from previous Mimir run in case of a crash. It is enabled by default and controlled by the `-activity-tracker.filepath` flag. It can be disabled by setting this path to an empty string. Currently, the Store-gateway, Ruler, Querier, Query-frontend and Ingester components use this feature to track queries. #631 #782 #822 #1121
* [FEATURE] Divide configuration parameters into categories "basic", "advanced", and "experimental". Only flags in the basic category are shown when invoking `-help`, whereas `-help-all` will include flags in all categories (basic, advanced, experimental). #840
* [FEATURE] Querier: Added support for tenant federation to exemplar endpoints. #927
* [FEATURE] Ingester: can expose metrics on active series matching custom trackers configured via `-ingester.active-series-custom-trackers` (or its respective YAML config option). When configured, active series for custom trackers are exposed by the `cortex_ingester_active_series_custom_tracker` metric. #42 #672
* [FEATURE] Ingester: Enable snapshotting of in-memory TSDB on disk during shutdown via `-blocks-storage.tsdb.memory-snapshot-on-shutdown` (experimental). #249
* [FEATURE] Ingester: Added `-blocks-storage.tsdb.isolation-enabled` flag, which allows disabling TSDB isolation feature. This is enabled by default (per TSDB default), but disabling can improve performance of write requests. #512
* [FEATURE] Ingester: Added `-blocks-storage.tsdb.head-chunks-write-queue-size` flag, which allows setting the size of the queue used by the TSDB before m-mapping chunks (experimental). #591
  * Added `cortex_ingester_tsdb_mmap_chunk_write_queue_operations_total` metric to track different operations of this queue.
* [FEATURE] Distributor: Added `-api.skip-label-name-validation-header-enabled` option to allow skipping label name validation on the HTTP write path based on `X-Mimir-SkipLabelNameValidation` header being `true` or not. #390
* [FEATURE] Query-frontend: Add `cortex_query_fetched_series_total` and `cortex_query_fetched_chunks_bytes_total` per-user counters to expose the number of series and bytes fetched as part of queries. These metrics can be enabled with the `-frontend.query-stats-enabled` flag (or its respective YAML config option `query_stats_enabled`). [#4343](https://github.com/cortexproject/cortex/pull/4343)
* [FEATURE] Query-frontend: Add `cortex_query_fetched_chunks_total` per-user counter to expose the number of chunks fetched as part of queries. This metric can be enabled with the `-query-frontend.query-stats-enabled` flag (or its respective YAML config option `query_stats_enabled`). #31
* [FEATURE] Query-frontend: Add query sharding for instant and range queries. You can enable querysharding by setting `-query-frontend.parallelize-shardable-queries` to `true`. The following additional config and exported metrics have been added. #79 #80 #100 #124 #140 #148 #150 #151 #153 #154 #155 #156 #157 #158 #159 #160 #163 #169 #172 #196 #205 #225 #226 #227 #228 #230 #235 #240 #239 #246 #244 #319 #330 #371 #385 #400 #458 #586 #630 #660 #707 #1542
  * New config options:
    * `-query-frontend.query-sharding-total-shards`: The amount of shards to use when doing parallelisation via query sharding.
    * `-query-frontend.query-sharding-max-sharded-queries`: The max number of sharded queries that can be run for a given received query. 0 to disable limit.
    * `-blocks-storage.bucket-store.series-hash-cache-max-size-bytes`: Max size - in bytes - of the in-memory series hash cache in the store-gateway.
    * `-blocks-storage.tsdb.series-hash-cache-max-size-bytes`: Max size - in bytes - of the in-memory series hash cache in the ingester.
  * New exported metrics:
    * `cortex_bucket_store_series_hash_cache_requests_total`
    * `cortex_bucket_store_series_hash_cache_hits_total`
    * `cortex_frontend_query_sharding_rewrites_succeeded_total`
    * `cortex_frontend_sharded_queries_per_query`
  * Renamed metrics:
    * `cortex_frontend_mapped_asts_total` to `cortex_frontend_query_sharding_rewrites_attempted_total`
  * Modified metrics:
    * added `sharded` label to `cortex_query_seconds_total`
  * When query sharding is enabled, the following querier config must be set on query-frontend too:
    * `-querier.max-concurrent`
    * `-querier.timeout`
    * `-querier.max-samples`
    * `-querier.at-modifier-enabled`
    * `-querier.default-evaluation-interval`
    * `-querier.active-query-tracker-dir`
    * `-querier.lookback-delta`
  * Sharding can be dynamically controlled per request using the `Sharding-Control: 64` header. (0 to disable)
  * Sharding can be dynamically controlled per tenant using the limit `query_sharding_total_shards`. (0 to disable)
  * Added `sharded_queries` count to the "query stats" log.
  * The number of shards is adjusted to be compatible with number of compactor shards that are used by a split-and-merge compactor. The querier can use this to avoid querying blocks that cannot have series in a given query shard.
* [FEATURE] Query-Frontend: Added `-query-frontend.cache-unaligned-requests` option to cache responses for requests that do not have step-aligned start and end times. This can improve speed of repeated queries, but can also pollute cache with results that are never reused. #432
* [FEATURE] Querier: Added label names cardinality endpoint `<prefix>/api/v1/cardinality/label_names` that is disabled by default. Can be enabled/disabled via the CLI flag `-querier.cardinality-analysis-enabled` or its respective YAML config option. Configurable on a per-tenant basis. #301 #377 #474
* [FEATURE] Querier: Added label values cardinality endpoint `<prefix>/api/v1/cardinality/label_values` that is disabled by default. Can be enabled/disabled via the CLI flag `-querier.cardinality-analysis-enabled` or its respective YAML config option, and configurable on a per-tenant basis. The maximum number of label names allowed to be queried in a single API call can be controlled via `-querier.label-values-max-cardinality-label-names-per-request`. #332 #395 #474
* [FEATURE] Querier: Added `-store.max-labels-query-length` to restrict the range of `/series`, label-names and label-values requests. #507
* [FEATURE] Ruler: Add new `-ruler.query-stats-enabled` which when enabled will report the `cortex_ruler_query_seconds_total` as a per-user metric that tracks the sum of the wall time of executing queries in the ruler in seconds. [#4317](https://github.com/cortexproject/cortex/pull/4317)
* [FEATURE] Ruler: Added federated rule groups. #533
  * Added `-ruler.tenant-federation.enabled` config flag.
  * Added support for `source_tenants` field on rule groups.
* [FEATURE] Store-gateway: Added `/store-gateway/tenants` and `/store-gateway/tenant/{tenant}/blocks` endpoints that provide functionality that was provided by `tools/listblocks`. #911 #973
* [FEATURE] Compactor: compactor now uses new algorithm that we call "split-and-merge". Previous compaction strategy was removed. With the `split-and-merge` compactor source blocks for a given tenant are grouped into `-compactor.split-groups` number of groups. Each group of blocks is then compacted separately, and is split into `-compactor.split-and-merge-shards` shards (configurable on a per-tenant basis). Compaction of each tenant shards can be horizontally scaled. Number of compactors that work on jobs for single tenant can be limited by using `-compactor.compactor-tenant-shard-size` parameter, or per-tenant `compactor_tenant_shard_size` override.  #275 #281 #282 #283 #288 #290 #303 #307 #317 #323 #324 #328 #353 #368 #479 #820
* [FEATURE] Compactor: Added `-compactor.max-compaction-time` to control how long can compaction for a single tenant take. If compactions for a tenant take longer, no new compactions are started in the same compaction cycle. Running compactions are not stopped however, and may take much longer. #523
* [FEATURE] Compactor: When compactor finds blocks with out-of-order chunks, it will mark them for no-compaction. Blocks marked for no-compaction are ignored in future compactions too. Added metric `cortex_compactor_blocks_marked_for_no_compaction_total` to track number of blocks marked for no-compaction. Added `CortexCompactorSkippedBlocksWithOutOfOrderChunks` alert based on new metric. Markers are only checked from `<tenant>/markers` location, but uploaded to the block directory too. #520 #535 #550
* [FEATURE] Compactor: multiple blocks are now downloaded and uploaded at once, which can shorten compaction process. #552
* [ENHANCEMENT] Exemplars are now emitted for all gRPC calls and many operations tracked by histograms. #180
* [ENHANCEMENT] New options `-server.http-listen-network` and `-server.grpc-listen-network` allow binding as 'tcp4' or 'tcp6'. #180
* [ENHANCEMENT] Query federation: improve performance in MergeQueryable by memoizing labels. #312
* [ENHANCEMENT] Add histogram metrics `cortex_distributor_sample_delay_seconds` and `cortex_ingester_tsdb_sample_out_of_order_delta_seconds` #488
* [ENHANCEMENT] Check internal directory access before starting up. #1217
* [ENHANCEMENT] Azure client: expose option to configure MSI URL and user-assigned identity. #584
* [ENHANCEMENT] Added a new metric `mimir_build_info` to coincide with `cortex_build_info`. The metric `cortex_build_info` has not been removed. #1022
* [ENHANCEMENT] Mimir runs a sanity check of storage config at startup and will fail to start if the sanity check doesn't pass. This is done to find potential config issues before starting up. #1180
* [ENHANCEMENT] Validate alertmanager and ruler storage configurations to ensure they don't use same bucket name and region values as those configured for the blocks storage. #1214
* [ENHANCEMENT] Ingester: added option `-ingester.readiness-check-ring-health` to disable the ring health check in the readiness endpoint. When disabled, the health checks are run against only the ingester itself instead of all ingesters in the ring. #48 #126
* [ENHANCEMENT] Ingester: reduce CPU and memory utilization if remote write requests contains a large amount of "out of bounds" samples. #413
* [ENHANCEMENT] Ingester: reduce CPU and memory utilization when querying chunks from ingesters. #430
* [ENHANCEMENT] Ingester: Expose ingester ring page on ingesters. #654
* [ENHANCEMENT] Distributor: added option `-distributor.excluded-zones` to exclude ingesters running in specific zones both on write and read path. #51
* [ENHANCEMENT] Distributor: add tags to tracing span for distributor push with user, cluster and replica. #210
* [ENHANCEMENT] Distributor: performance optimisations. #212 #217 #242
* [ENHANCEMENT] Distributor: reduce latency when HA-Tracking by doing KVStore updates in the background. #271
* [ENHANCEMENT] Distributor: make distributor inflight push requests count include background calls to ingester. #398
* [ENHANCEMENT] Distributor: silently drop exemplars more than 5 minutes older than samples in the same batch. #544
* [ENHANCEMENT] Distributor: reject exemplars with blank label names or values. The `cortex_discarded_exemplars_total` metric will use the `exemplar_labels_blank` reason in this case. #873
* [ENHANCEMENT] Query-frontend: added `cortex_query_frontend_workers_enqueued_requests_total` metric to track the number of requests enqueued in each query-scheduler. #384
* [ENHANCEMENT] Query-frontend: added `cortex_query_frontend_non_step_aligned_queries_total` to track the total number of range queries with start/end not aligned to step. #347 #357 #582
* [ENHANCEMENT] Query-scheduler: exported summary `cortex_query_scheduler_inflight_requests` tracking total number of inflight requests (both enqueued and processing) in percentile buckets. #675
* [ENHANCEMENT] Querier: can use the `LabelNames` call with matchers, if matchers are provided in the `/labels` API call, instead of using the more expensive `MetricsForLabelMatchers` call as before. #3 #1186
* [ENHANCEMENT] Querier / store-gateway: optimized regex matchers. #319 #334 #355
* [ENHANCEMENT] Querier: when fetching data for specific query-shard, we can ignore some blocks based on compactor-shard ID, since sharding of series by query sharding and compactor is the same. Added metrics: #438 #450
  * `cortex_querier_blocks_found_total`
  * `cortex_querier_blocks_queried_total`
  * `cortex_querier_blocks_with_compactor_shard_but_incompatible_query_shard_total`
* [ENHANCEMENT] Querier / ruler: reduce cpu usage, latency and peak memory consumption. #459 #463 #589
* [ENHANCEMENT] Querier: labels requests now obey `-querier.query-ingesters-within`, making them a little more efficient. #518
* [ENHANCEMENT] Querier: retry store-gateway in case of unexpected failure, instead of failing the query. #1003
* [ENHANCEMENT] Querier / ruler: reduce memory used by streaming queries, particularly in ruler. [#4341](https://github.com/cortexproject/cortex/pull/4341)
* [ENHANCEMENT] Ruler: Using shuffle sharding subring on GetRules API. [#4466](https://github.com/cortexproject/cortex/pull/4466)
* [ENHANCEMENT] Ruler: wait for ruler ring client to self-detect during startup. #990
* [ENHANCEMENT] Store-gateway: added `cortex_bucket_store_sent_chunk_size_bytes` metric, tracking the size of chunks sent from store-gateway to querier. #123
* [ENHANCEMENT] Store-gateway: reduced CPU and memory utilization due to exported metrics aggregation for instances with a large number of tenants. #123 #142
* [ENHANCEMENT] Store-gateway: added an in-memory LRU cache for chunks attributes. Can be enabled setting `-blocks-storage.bucket-store.chunks-cache.attributes-in-memory-max-items=X` where `X` is the max number of items to keep in the in-memory cache. The following new metrics are exposed: #279 #415 #437
  * `cortex_cache_memory_requests_total`
  * `cortex_cache_memory_hits_total`
  * `cortex_cache_memory_items_count`
* [ENHANCEMENT] Store-gateway: log index cache requests to tracing spans. #419
* [ENHANCEMENT] Store-gateway: store-gateway can now ignore blocks with minimum time within `-blocks-storage.bucket-store.ignore-blocks-within` duration. Useful when used together with `-querier.query-store-after`. #502
* [ENHANCEMENT] Store-gateway: label values with matchers now doesn't preload or list series, reducing latency and memory consumption. #534
* [ENHANCEMENT] Store-gateway: the results of `LabelNames()`, `LabelValues()` and `Series(skipChunks=true)` calls are now cached in the index cache. #590
* [ENHANCEMENT] Store-gateway: Added `-store-gateway.sharding-ring.unregister-on-shutdown` option that allows store-gateway to stay in the ring even after shutdown. Defaults to `true`, which is the same as current behaviour. #610 #614
* [ENHANCEMENT] Store-gateway: wait for ring tokens stability instead of ring stability to speed up startup and tests. #620
* [ENHANCEMENT] Compactor: add timeout for waiting on compactor to become ACTIVE in the ring. [#4262](https://github.com/cortexproject/cortex/pull/4262)
* [ENHANCEMENT] Compactor: skip already planned compaction jobs if the tenant doesn't belong to the compactor instance anymore. #303
* [ENHANCEMENT] Compactor: Blocks cleaner will ignore users that it no longer "owns" when sharding is enabled, and user ownership has changed since last scan. #325
* [ENHANCEMENT] Compactor: added `-compactor.compaction-jobs-order` support to configure which compaction jobs should run first for a given tenant (in case there are multiple ones). Supported values are: `smallest-range-oldest-blocks-first` (default), `newest-blocks-first`. #364
* [ENHANCEMENT] Compactor: delete blocks marked for deletion faster. #490
* [ENHANCEMENT] Compactor: expose low-level concurrency options for compactor: `-compactor.max-opening-blocks-concurrency`, `-compactor.max-closing-blocks-concurrency`, `-compactor.symbols-flushers-concurrency`. #569 #701
* [ENHANCEMENT] Compactor: expand compactor logs to include total compaction job time, total time for uploads and block counts. #549
* [ENHANCEMENT] Ring: allow experimental configuration of disabling of heartbeat timeouts by setting the relevant configuration value to zero. Applies to the following: [#4342](https://github.com/cortexproject/cortex/pull/4342)
  * `-distributor.ring.heartbeat-timeout`
  * `-ingester.ring.heartbeat-timeout`
  * `-ruler.ring.heartbeat-timeout`
  * `-alertmanager.sharding-ring.heartbeat-timeout`
  * `-compactor.ring.heartbeat-timeout`
  * `-store-gateway.sharding-ring.heartbeat-timeout`
* [ENHANCEMENT] Ring: allow heartbeats to be explicitly disabled by setting the interval to zero. This is considered experimental. This applies to the following configuration options: [#4344](https://github.com/cortexproject/cortex/pull/4344)
  * `-distributor.ring.heartbeat-period`
  * `-ingester.ring.heartbeat-period`
  * `-ruler.ring.heartbeat-period`
  * `-alertmanager.sharding-ring.heartbeat-period`
  * `-compactor.ring.heartbeat-period`
  * `-store-gateway.sharding-ring.heartbeat-period`
* [ENHANCEMENT] Memberlist: optimized receive path for processing ring state updates, to help reduce CPU utilization in large clusters. [#4345](https://github.com/cortexproject/cortex/pull/4345)
* [ENHANCEMENT] Memberlist: expose configuration of memberlist packet compression via `-memberlist.compression-enabled`. [#4346](https://github.com/cortexproject/cortex/pull/4346)
* [ENHANCEMENT] Memberlist: Add `-memberlist.advertise-addr` and `-memberlist.advertise-port` options for setting the address to advertise to other members of the cluster to enable NAT traversal. #260
* [ENHANCEMENT] Memberlist: reduce CPU utilization for rings with a large number of members. #537 #563 #634
* [ENHANCEMENT] Overrides exporter: include additional limits in the per-tenant override exporter. The following limits have been added to the `cortex_limit_overrides` metric: #21
  * `max_fetched_series_per_query`
  * `max_fetched_chunk_bytes_per_query`
  * `ruler_max_rules_per_rule_group`
  * `ruler_max_rule_groups_per_tenant`
* [ENHANCEMENT] Overrides exporter: add a metrics `cortex_limits_defaults` to expose the default values of limits. #173
* [ENHANCEMENT] Overrides exporter: Add `max_fetched_chunks_per_query` and `max_global_exemplars_per_user` limits to the default and per-tenant limits exported as metrics. #471 #515
* [ENHANCEMENT] Upgrade Go to 1.17.8. #1347 #1381
* [ENHANCEMENT] Upgrade Docker base images to `alpine:3.15.0`. #1348
* [BUGFIX] Azure storage: only create HTTP client once, to reduce memory utilization. #605
* [BUGFIX] Ingester: fixed ingester stuck on start up (LEAVING ring state) when `-ingester.ring.heartbeat-period=0` and `-ingester.unregister-on-shutdown=false`. [#4366](https://github.com/cortexproject/cortex/pull/4366)
* [BUGFIX] Ingester: prevent any reads or writes while the ingester is stopping. This will prevent accessing TSDB blocks once they have been already closed. [#4304](https://github.com/cortexproject/cortex/pull/4304)
* [BUGFIX] Ingester: TSDB now waits for pending readers before truncating Head block, fixing the `chunk not found` error and preventing wrong query results. #16
* [BUGFIX] Ingester: don't create TSDB or appender if no samples are sent by a tenant. #162
* [BUGFIX] Ingester: fix out-of-order chunks in TSDB head in-memory series after WAL replay in case some samples were appended to TSDB WAL before series. #530
* [BUGFIX] Distributor: when cleaning up obsolete elected replicas from KV store, HA tracker didn't update number of cluster per user correctly. [#4336](https://github.com/cortexproject/cortex/pull/4336)
* [BUGFIX] Distributor: fix bug in query-exemplar where some results would get dropped. #583
* [BUGFIX] Query-frontend: Fixes @ modifier functions (start/end) when splitting queries by time. #206
* [BUGFIX] Query-frontend: Ensure query_range requests handled by the query-frontend return JSON formatted errors. #360 #499
* [BUGFIX] Query-frontend: don't reuse cached results for queries that are not step-aligned. #424
* [BUGFIX] Query-frontend: fix API error messages that were mentioning Prometheus `--enable-feature=promql-negative-offset` and `--enable-feature=promql-at-modifier` flags. #688
* [BUGFIX] Query-frontend: worker's cancellation channels are now buffered to ensure that all request cancellations are properly handled. #741
* [BUGFIX] Querier: fixed `/api/v1/user_stats` endpoint. When zone-aware replication is enabled, `MaxUnavailableZones` param is used instead of `MaxErrors`, so setting `MaxErrors = 0` doesn't make the Querier wait for all Ingesters responses. #474
* [BUGFIX] Querier: Disable query scheduler SRV DNS lookup. #689
* [BUGFIX] Ruler: fixed counting of PromQL evaluation errors as user-errors when updating `cortex_ruler_queries_failed_total`. [#4335](https://github.com/cortexproject/cortex/pull/4335)
* [BUGFIX] Ruler: fix formatting of rule groups in `/ruler/rule_groups` endpoint. #655
* [BUGFIX] Ruler: do not log `unable to read rules directory` at startup if the directory hasn't been created yet. #1058
* [BUGFIX] Ruler: enable Prometheus-compatible endpoints regardless of `-ruler.enable-api`. The flag now only controls the configuration API. This is what the config flag description stated, but not what was happening. #1216
* [BUGFIX] Compactor: fixed panic while collecting Prometheus metrics. #28
* [BUGFIX] Compactor: compactor should now be able to correctly mark blocks for deletion and no-compaction, if such marking was previously interrupted. #1015
* [BUGFIX] Alertmanager: remove stale template files. #4495
* [BUGFIX] Alertmanager: don't replace user configurations with blank fallback configurations (when enabled), particularly during scaling up/down instances when sharding is enabled. #224
* [BUGFIX] Ring: multi KV runtime config changes are now propagated to all rings, not just ingester ring. #1047
* [BUGFIX] Memberlist: fixed corrupted packets when sending compound messages with more than 255 messages or messages bigger than 64KB. #551
* [BUGFIX] Overrides exporter: successfully startup even if runtime config is not set. #1056
* [BUGFIX] Fix internal modules to wait for other modules depending on them before stopping. #1472

### Mixin

_Changes since `grafana/cortex-jsonnet` `1.9.0`._

* [CHANGE] Removed chunks storage support from mixin. #641 #643 #645 #811 #812 #813
  * Removed `tsdb.libsonnet`: no need to import it anymore (its content is already automatically included when using Jsonnet)
  * Removed the following fields from `_config`:
    * `storage_engine` (defaults to `blocks`)
    * `chunk_index_backend`
    * `chunk_store_backend`
  * Removed schema config map
  * Removed the following dashboards:
    * "Cortex / Chunks"
    * "Cortex / WAL"
    * "Cortex / Blocks vs Chunks"
  * Removed the following alerts:
    * `CortexOldChunkInMemory`
    * `CortexCheckpointCreationFailed`
    * `CortexCheckpointDeletionFailed`
    * `CortexProvisioningMemcachedTooSmall`
    * `CortexWALCorruption`
    * `CortexTableSyncFailure`
    * `CortexTransferFailed`
  * Removed the following recording rules:
    * `cortex_chunk_store_index_lookups_per_query`
    * `cortex_chunk_store_series_pre_intersection_per_query`
    * `cortex_chunk_store_series_post_intersection_per_query`
    * `cortex_chunk_store_chunks_per_query`
    * `cortex_bigtable_request_duration_seconds`
    * `cortex_cassandra_request_duration_seconds`
    * `cortex_dynamo_request_duration_seconds`
    * `cortex_database_request_duration_seconds`
    * `cortex_gcs_request_duration_seconds`
* [CHANGE] Update grafana-builder dependency: use $__rate_interval in qpsPanel and latencyPanel. [#372](https://github.com/grafana/cortex-jsonnet/pull/372)
* [CHANGE] `namespace` template variable in dashboards now only selects namespaces for selected clusters. [#311](https://github.com/grafana/cortex-jsonnet/pull/311)
* [CHANGE] `CortexIngesterRestarts` alert severity changed from `critical` to `warning`. [#321](https://github.com/grafana/cortex-jsonnet/pull/321)
* [CHANGE] Dashboards: added overridable `job_labels` and `cluster_labels` to the configuration object as label lists to uniquely identify jobs and clusters in the metric names and group-by lists in dashboards. [#319](https://github.com/grafana/cortex-jsonnet/pull/319)
* [CHANGE] Dashboards: `alert_aggregation_labels` has been removed from the configuration and overriding this value has been deprecated. Instead the labels are now defined by the `cluster_labels` list, and should be overridden accordingly through that list. [#319](https://github.com/grafana/cortex-jsonnet/pull/319)
* [CHANGE] Renamed `CortexCompactorHasNotUploadedBlocksSinceStart` to `CortexCompactorHasNotUploadedBlocks`. [#334](https://github.com/grafana/cortex-jsonnet/pull/334)
* [CHANGE] Renamed `CortexCompactorRunFailed` to `CortexCompactorHasNotSuccessfullyRunCompaction`. [#334](https://github.com/grafana/cortex-jsonnet/pull/334)
* [CHANGE] Renamed `CortexInconsistentConfig` alert to `CortexInconsistentRuntimeConfig` and increased severity to `critical`. [#335](https://github.com/grafana/cortex-jsonnet/pull/335)
* [CHANGE] Increased `CortexBadRuntimeConfig` alert severity to `critical` and removed support for `cortex_overrides_last_reload_successful` metric (was removed in Cortex 1.3.0). [#335](https://github.com/grafana/cortex-jsonnet/pull/335)
* [CHANGE] Grafana 'min step' changed to 15s so dashboard show better detail. [#340](https://github.com/grafana/cortex-jsonnet/pull/340)
* [CHANGE] Replace `CortexRulerFailedEvaluations` with two new alerts: `CortexRulerTooManyFailedPushes` and `CortexRulerTooManyFailedQueries`. [#347](https://github.com/grafana/cortex-jsonnet/pull/347)
* [CHANGE] Removed `CortexCacheRequestErrors` alert. This alert was not working because the legacy Cortex cache client instrumentation doesn't track errors. [#346](https://github.com/grafana/cortex-jsonnet/pull/346)
* [CHANGE] Removed `CortexQuerierCapacityFull` alert. [#342](https://github.com/grafana/cortex-jsonnet/pull/342)
* [CHANGE] Changes blocks storage alerts to group metrics by the configured `cluster_labels` (supporting the deprecated `alert_aggregation_labels`). [#351](https://github.com/grafana/cortex-jsonnet/pull/351)
* [CHANGE] Increased `CortexIngesterReachingSeriesLimit` critical alert threshold from 80% to 85%. [#363](https://github.com/grafana/cortex-jsonnet/pull/363)
* [CHANGE] Changed default `job_names` for query-frontend, query-scheduler and querier to match custom deployments too. [#376](https://github.com/grafana/cortex-jsonnet/pull/376)
* [CHANGE] Split `cortex_api` recording rule group into three groups. This is a workaround for large clusters where this group can become slow to evaluate. [#401](https://github.com/grafana/cortex-jsonnet/pull/401)
* [CHANGE] Increased `CortexIngesterReachingSeriesLimit` warning threshold from 70% to 80% and critical threshold from 85% to 90%. [#404](https://github.com/grafana/cortex-jsonnet/pull/404)
* [CHANGE] Raised `CortexKVStoreFailure` alert severity from warning to critical. #493
* [CHANGE] Increase `CortexRolloutStuck` alert "for" duration from 15m to 30m. #493 #573
* [CHANGE] The Alertmanager and Ruler compiled dashboards (`alertmanager.json` and `ruler.json`) have been respectively renamed to `mimir-alertmanager.json` and `mimir-ruler.json`. #869
* [CHANGE] Removed `cortex_overrides_metric` from `_config`. #871
* [CHANGE] Renamed recording rule groups (`cortex_` prefix changed to `mimir_`). #871
* [CHANGE] Alerts name prefix has been changed from `Cortex` to `Mimir` (eg. alert `CortexIngesterUnhealthy` has been renamed to `MimirIngesterUnhealthy`). #879
* [CHANGE] Enabled resources dashboards by default. Can be disabled setting `resources_dashboards_enabled` config field to `false`. #920
* [FEATURE] Added `Cortex / Overrides` dashboard, displaying default limits and per-tenant overrides applied to Mimir. #673
* [FEATURE] Added `Mimir / Tenants` and `Mimir / Top tenants` dashboards, displaying user-based metrics. #776
* [FEATURE] Added querier autoscaling panels and alerts. #1006 #1016
* [FEATURE] Mimir / Top tenants dashboard now has tenants ranked by rule group size and evaluation time. #1338
* [ENHANCEMENT] cortex-mixin: Make `cluster_namespace_deployment:kube_pod_container_resource_requests_{cpu_cores,memory_bytes}:sum` backwards compatible with `kube-state-metrics` v2.0.0. [#317](https://github.com/grafana/cortex-jsonnet/pull/317)
* [ENHANCEMENT] Cortex-mixin: Include `cortex-gw-internal` naming variation in default `gateway` job names. [#328](https://github.com/grafana/cortex-jsonnet/pull/328)
* [ENHANCEMENT] Ruler dashboard: added object storage metrics. [#354](https://github.com/grafana/cortex-jsonnet/pull/354)
* [ENHANCEMENT] Alertmanager dashboard: added object storage metrics. [#354](https://github.com/grafana/cortex-jsonnet/pull/354)
* [ENHANCEMENT] Added documentation text panels and descriptions to reads and writes dashboards. [#324](https://github.com/grafana/cortex-jsonnet/pull/324)
* [ENHANCEMENT] Dashboards: defined container functions for common resources panels: containerDiskWritesPanel, containerDiskReadsPanel, containerDiskSpaceUtilization. [#331](https://github.com/grafana/cortex-jsonnet/pull/331)
* [ENHANCEMENT] cortex-mixin: Added `alert_excluded_routes` config to exclude specific routes from alerts. [#338](https://github.com/grafana/cortex-jsonnet/pull/338)
* [ENHANCEMENT] Added `CortexMemcachedRequestErrors` alert. [#346](https://github.com/grafana/cortex-jsonnet/pull/346)
* [ENHANCEMENT] Ruler dashboard: added "Per route p99 latency" panel in the "Configuration API" row. [#353](https://github.com/grafana/cortex-jsonnet/pull/353)
* [ENHANCEMENT] Increased the `for` duration of the `CortexIngesterReachingSeriesLimit` warning alert to 3h. [#362](https://github.com/grafana/cortex-jsonnet/pull/362)
* [ENHANCEMENT] Added a new tier (`medium_small_user`) so we have another tier between 100K and 1Mil active series. [#364](https://github.com/grafana/cortex-jsonnet/pull/364)
* [ENHANCEMENT] Extend Alertmanager dashboard: [#313](https://github.com/grafana/cortex-jsonnet/pull/313)
  * "Tenants" stat panel - shows number of discovered tenant configurations.
  * "Replication" row - information about the replication of tenants/alerts/silences over instances.
  * "Tenant Configuration Sync" row - information about the configuration sync procedure.
  * "Sharding Initial State Sync" row - information about the initial state sync procedure when sharding is enabled.
  * "Sharding Runtime State Sync" row - information about various state operations which occur when sharding is enabled (replication, fetch, marge, persist).
* [ENHANCEMENT] Update gsutil command for `not healthy index found` playbook [#370](https://github.com/grafana/cortex-jsonnet/pull/370)
* [ENHANCEMENT] Added Alertmanager alerts and playbooks covering configuration syncs and sharding operation: [#377 [#378](https://github.com/grafana/cortex-jsonnet/pull/378)
  * `CortexAlertmanagerSyncConfigsFailing`
  * `CortexAlertmanagerRingCheckFailing`
  * `CortexAlertmanagerPartialStateMergeFailing`
  * `CortexAlertmanagerReplicationFailing`
  * `CortexAlertmanagerPersistStateFailing`
  * `CortexAlertmanagerInitialSyncFailed`
* [ENHANCEMENT] Add recording rules to improve responsiveness of Alertmanager dashboard. [#387](https://github.com/grafana/cortex-jsonnet/pull/387)
* [ENHANCEMENT] Add `CortexRolloutStuck` alert. [#405](https://github.com/grafana/cortex-jsonnet/pull/405)
* [ENHANCEMENT] Added `CortexKVStoreFailure` alert. [#406](https://github.com/grafana/cortex-jsonnet/pull/406)
* [ENHANCEMENT] Use configured `ruler` jobname for ruler dashboard panels. [#409](https://github.com/grafana/cortex-jsonnet/pull/409)
* [ENHANCEMENT] Add ability to override `datasource` for generated dashboards. [#407](https://github.com/grafana/cortex-jsonnet/pull/407)
* [ENHANCEMENT] Use alertmanager jobname for alertmanager dashboard panels [#411](https://github.com/grafana/cortex-jsonnet/pull/411)
* [ENHANCEMENT] Added `CortexDistributorReachingInflightPushRequestLimit` alert. [#408](https://github.com/grafana/cortex-jsonnet/pull/408)
* [ENHANCEMENT] Added `CortexReachingTCPConnectionsLimit` alert. #403
* [ENHANCEMENT] Added "Cortex / Writes Networking" and "Cortex / Reads Networking" dashboards. #405
* [ENHANCEMENT] Improved "Queue length" panel in "Cortex / Queries" dashboard. #408
* [ENHANCEMENT] Add `CortexDistributorReachingInflightPushRequestLimit` alert and playbook. #401
* [ENHANCEMENT] Added "Recover accidentally deleted blocks (Google Cloud specific)" playbook. #475
* [ENHANCEMENT] Added support to multi-zone store-gateway deployments. #608 #615
* [ENHANCEMENT] Show supplementary alertmanager services in the Rollout Progress dashboard. #738 #855
* [ENHANCEMENT] Added `mimir` to default job names. This makes dashboards and alerts working when Mimir is installed in single-binary mode and the deployment is named `mimir`. #921
* [ENHANCEMENT] Introduced a new alert for the Alertmanager: `MimirAlertmanagerAllocatingTooMuchMemory`. It has two severities based on the memory usage against limits, a `warning` level at 80% and a `critical` level at 90%. #1206
* [ENHANCEMENT] Faster memcached cache requests. #2720
* [BUGFIX] Fixed `CortexIngesterHasNotShippedBlocks` alert false positive in case an ingester instance had ingested samples in the past, then no traffic was received for a long period and then it started receiving samples again. [#308](https://github.com/grafana/cortex-jsonnet/pull/308)
* [BUGFIX] Fixed `CortexInconsistentRuntimeConfig` metric. [#335](https://github.com/grafana/cortex-jsonnet/pull/335)
* [BUGFIX] Fixed scaling dashboard to correctly work when a Cortex service deployment spans across multiple zones (a zone is expected to have the `zone-[a-z]` suffix). [#365](https://github.com/grafana/cortex-jsonnet/pull/365)
* [BUGFIX] Fixed rollout progress dashboard to correctly work when a Cortex service deployment spans across multiple zones (a zone is expected to have the `zone-[a-z]` suffix). [#366](https://github.com/grafana/cortex-jsonnet/pull/366)
* [BUGFIX] Fixed rollout progress dashboard to include query-scheduler too. [#376](https://github.com/grafana/cortex-jsonnet/pull/376)
* [BUGFIX] Upstream recording rule `node_namespace_pod_container:container_cpu_usage_seconds_total:sum_irate` renamed. [#379](https://github.com/grafana/cortex-jsonnet/pull/379)
* [BUGFIX] Fixed writes/reads/alertmanager resources dashboards to use `$._config.job_names.gateway`. [#403](https://github.com/grafana/cortex-jsonnet/pull/403)
* [BUGFIX] Span the annotation.message in alerts as YAML multiline strings. [#412](https://github.com/grafana/cortex-jsonnet/pull/412)
* [BUGFIX] Fixed "Instant queries / sec" in "Cortex / Reads" dashboard. #445
* [BUGFIX] Fixed and added missing KV store panels in Writes, Reads, Ruler and Compactor dashboards. #448
* [BUGFIX] Fixed Alertmanager dashboard when alertmanager is running as part of single binary. #1064
* [BUGFIX] Fixed Ruler dashboard when ruler is running as part of single binary. #1260
* [BUGFIX] Query-frontend: fixed bad querier status code mapping with query-sharding enabled. #1227

### Jsonnet

_Changes since `grafana/cortex-jsonnet` `1.9.0`._

* [CHANGE] Removed chunks storage support. #639
  * Removed the following fields from `_config`:
    * `storage_engine` (defaults to `blocks`)
    * `querier_second_storage_engine` (not supported anymore)
    * `table_manager_enabled`, `table_prefix`
    * `memcached_index_writes_enabled` and `memcached_index_writes_max_item_size_mb`
    * `storeMemcachedChunksConfig`
    * `storeConfig`
    * `max_chunk_idle`
    * `schema` (the schema configmap is still added for backward compatibility reasons)
    * `bigtable_instance` and `bigtable_project`
    * `client_configs`
    * `enabledBackends`
    * `storage_backend`
    * `cassandra_addresses`
    * `s3_bucket_name`
    * `ingester_deployment_without_wal` (was only used by chunks storage)
    * `ingester` (was only used to configure chunks storage WAL)
  * Removed the following CLI flags from `ingester_args`:
    * `ingester.max-chunk-age`
    * `ingester.max-stale-chunk-idle`
    * `ingester.max-transfer-retries`
    * `ingester.retain-period`
* [CHANGE] Changed `overrides-exporter.libsonnet` from being based on cortex-tools to Mimir `overrides-exporter` target. #646
* [CHANGE] Store gateway: set `-blocks-storage.bucket-store.index-cache.memcached.max-get-multi-concurrency`,
  `-blocks-storage.bucket-store.chunks-cache.memcached.max-get-multi-concurrency`,
  `-blocks-storage.bucket-store.metadata-cache.memcached.max-get-multi-concurrency`,
  `-blocks-storage.bucket-store.index-cache.memcached.max-idle-connections`,
  `-blocks-storage.bucket-store.chunks-cache.memcached.max-idle-connections`,
  `-blocks-storage.bucket-store.metadata-cache.memcached.max-idle-connections` to 100 [#414](https://github.com/grafana/cortex-jsonnet/pull/414)
* [CHANGE] Alertmanager: mounted overrides configmap to alertmanager too. [#315](https://github.com/grafana/cortex-jsonnet/pull/315)
* [CHANGE] Memcached: upgraded memcached from `1.5.17` to `1.6.9`. [#316](https://github.com/grafana/cortex-jsonnet/pull/316)
* [CHANGE] Store-gateway: increased memory request and limit respectively from 6GB / 6GB to 12GB / 18GB. [#322](https://github.com/grafana/cortex-jsonnet/pull/322)
* [CHANGE] Store-gateway: increased `-blocks-storage.bucket-store.max-chunk-pool-bytes` from 2GB (default) to 12GB. [#322](https://github.com/grafana/cortex-jsonnet/pull/322)
* [CHANGE] Ingester/Ruler: set `-server.grpc-max-send-msg-size-bytes` and `-server.grpc-max-send-msg-size-bytes` to sensible default values (10MB). [#326](https://github.com/grafana/cortex-jsonnet/pull/326)
* [CHANGE] Decreased `-server.grpc-max-concurrent-streams` from 100k to 10k. [#369](https://github.com/grafana/cortex-jsonnet/pull/369)
* [CHANGE] Decreased blocks storage ingesters graceful termination period from 80m to 20m. [#369](https://github.com/grafana/cortex-jsonnet/pull/369)
* [CHANGE] Increase the rules per group and rule groups limits on different tiers. [#396](https://github.com/grafana/cortex-jsonnet/pull/396)
* [CHANGE] Removed `max_samples_per_query` limit, since it only works with chunks and only when using `-distributor.shard-by-all-labels=false`. [#397](https://github.com/grafana/cortex-jsonnet/pull/397)
* [CHANGE] Removed chunks storage query sharding config support. The following config options have been removed: [#398](https://github.com/grafana/cortex-jsonnet/pull/398)
  * `_config` > `queryFrontend` > `shard_factor`
  * `_config` > `queryFrontend` > `sharded_queries_enabled`
  * `_config` > `queryFrontend` > `query_split_factor`
* [CHANGE] Rename ruler_s3_bucket_name and ruler_gcs_bucket_name to ruler_storage_bucket_name: [#415](https://github.com/grafana/cortex-jsonnet/pull/415)
* [CHANGE] Fine-tuned rolling update policy for distributor, querier, query-frontend, query-scheduler. [#420](https://github.com/grafana/cortex-jsonnet/pull/420)
* [CHANGE] Increased memcached metadata/chunks/index-queries max connections from 4k to 16k. [#420](https://github.com/grafana/cortex-jsonnet/pull/420)
* [CHANGE] Disabled step alignment in query-frontend to be compliant with PromQL. [#420](https://github.com/grafana/cortex-jsonnet/pull/420)
* [CHANGE] Do not limit compactor CPU and request a number of cores equal to the configured concurrency. [#420](https://github.com/grafana/cortex-jsonnet/pull/420)
* [CHANGE] Configured split-and-merge compactor. #853
  * The following CLI flags are set on compactor:
    * `-compactor.split-and-merge-shards=0`
    * `-compactor.compactor-tenant-shard-size=1`
    * `-compactor.split-groups=1`
    * `-compactor.max-opening-blocks-concurrency=4`
    * `-compactor.max-closing-blocks-concurrency=2`
    * `-compactor.symbols-flushers-concurrency=4`
  * The following per-tenant overrides have been set on `super_user` and `mega_user` classes:
    ```
    compactor_split_and_merge_shards: 2,
    compactor_tenant_shard_size: 2,
    compactor_split_groups: 2,
    ```
* [CHANGE] The entrypoint file to include has been renamed from `cortex.libsonnet` to `mimir.libsonnet`. #897
* [CHANGE] The default image config field has been renamed from `cortex` to `mimir`. #896
   ```
   {
     _images+:: {
       mimir: '...',
     },
   }
   ```
* [CHANGE] Removed `cortex_` prefix from config fields. #898
  * The following config fields have been renamed:
    * `cortex_bucket_index_enabled` renamed to `bucket_index_enabled`
    * `cortex_compactor_cleanup_interval` renamed to `compactor_cleanup_interval`
    * `cortex_compactor_data_disk_class` renamed to `compactor_data_disk_class`
    * `cortex_compactor_data_disk_size` renamed to `compactor_data_disk_size`
    * `cortex_compactor_max_concurrency` renamed to `compactor_max_concurrency`
    * `cortex_distributor_allow_multiple_replicas_on_same_node` renamed to `distributor_allow_multiple_replicas_on_same_node`
    * `cortex_ingester_data_disk_class` renamed to `ingester_data_disk_class`
    * `cortex_ingester_data_disk_size` renamed to `ingester_data_disk_size`
    * `cortex_querier_allow_multiple_replicas_on_same_node` renamed to `querier_allow_multiple_replicas_on_same_node`
    * `cortex_query_frontend_allow_multiple_replicas_on_same_node` renamed to `query_frontend_allow_multiple_replicas_on_same_node`
    * `cortex_query_sharding_enabled` renamed to `query_sharding_enabled`
    * `cortex_query_sharding_msg_size_factor` renamed to `query_sharding_msg_size_factor`
    * `cortex_ruler_allow_multiple_replicas_on_same_node` renamed to `ruler_allow_multiple_replicas_on_same_node`
    * `cortex_store_gateway_data_disk_class` renamed to `store_gateway_data_disk_class`
    * `cortex_store_gateway_data_disk_size` renamed to `store_gateway_data_disk_size`
* [CHANGE] The overrides configmap default mountpoint has changed from `/etc/cortex` to `/etc/mimir`. It can be customized via the `overrides_configmap_mountpoint` config field. #899
* [CHANGE] Enabled in the querier the features to query label names with matchers, PromQL at modifier and query long-term storage for labels. #905
* [CHANGE] Reduced TSDB blocks retention on ingesters disk from 96h to 24h. #905
* [CHANGE] Enabled closing of idle TSDB in ingesters. #905
* [CHANGE] Disabled TSDB isolation in ingesters for better performances. #905
* [CHANGE] Changed log level of querier, query-frontend, query-scheduler and alertmanager from `debug` to `info`. #905
* [CHANGE] Enabled attributes in-memory cache in store-gateway. #905
* [CHANGE] Configured store-gateway to not load blocks containing samples more recent than 10h (because such samples are queried from ingesters). #905
* [CHANGE] Dynamically compute `-compactor.deletion-delay` based on other settings, in order to reduce the deletion delay as much as possible and lower the number of live blocks in the storage. #907
* [CHANGE] The config field `distributorConfig` has been renamed to `ingesterRingClientConfig`. Config field `ringClient` has been removed in favor of `ingesterRingClientConfig`. #997 #1057
* [CHANGE] Gossip.libsonnet has been fixed to modify all ring configurations, not only the ingester ring config. Furthermore it now supports migration via multi KV store. #1057 #1099
* [CHANGE] Changed the default of `bucket_index_enabled` to `true`. #924
* [CHANGE] Remove the support for the test-exporter. #1133
* [CHANGE] Removed `$.distributor_deployment_labels`, `$.ingester_deployment_labels` and `$.querier_deployment_labels` fields, that were used by gossip.libsonnet to inject additional label. Now the label is injected directly into pods of statefulsets and deployments. #1297
* [CHANGE] Disabled `-ingester.readiness-check-ring-health`. #1352
* [CHANGE] Changed Alertmanager CPU request from `100m` to `2` cores, and memory request from `1Gi` to `10Gi`. Set Alertmanager memory limit to `15Gi`. #1206
* [CHANGE] gossip.libsonnet has been renamed to memberlist.libsonnet, and is now imported by default. Use of memberlist for ring is enabled by setting `_config.memberlist_ring_enabled` to true. #1526
* [FEATURE] Added query sharding support. It can be enabled setting `cortex_query_sharding_enabled: true` in the `_config` object. #653
* [FEATURE] Added shuffle-sharding support. It can be enabled and configured using the following config: #902
   ```
   _config+:: {
     shuffle_sharding:: {
       ingester_write_path_enabled: true,
       ingester_read_path_enabled: true,
       querier_enabled: true,
       ruler_enabled: true,
       store_gateway_enabled: true,
     },
   }
   ```
* [FEATURE] Added multi-zone ingesters and store-gateways support. #1352 #1552
* [ENHANCEMENT] Add overrides config to compactor. This allows setting retention configs per user. [#386](https://github.com/grafana/cortex-jsonnet/pull/386)
* [ENHANCEMENT] Added 256MB memory ballast to querier. [#369](https://github.com/grafana/cortex-jsonnet/pull/369)
* [ENHANCEMENT] Update `etcd-operator` to latest version (see https://github.com/grafana/jsonnet-libs/pull/480). [#263](https://github.com/grafana/cortex-jsonnet/pull/263)
* [ENHANCEMENT] Add support for Azure storage in Alertmanager configuration. [#381](https://github.com/grafana/cortex-jsonnet/pull/381)
* [ENHANCEMENT] Add support for running Alertmanager in sharding mode. [#394](https://github.com/grafana/cortex-jsonnet/pull/394)
* [ENHANCEMENT] Allow to customize PromQL engine settings via `queryEngineConfig`. [#399](https://github.com/grafana/cortex-jsonnet/pull/399)
* [ENHANCEMENT] Define Azure object storage ruler args. [#416](https://github.com/grafana/cortex-jsonnet/pull/416)
* [ENHANCEMENT] Added the following config options to allow to schedule multiple replicas of the same service on the same node: [#418](https://github.com/grafana/cortex-jsonnet/pull/418)
  * `cortex_distributor_allow_multiple_replicas_on_same_node`
  * `cortex_ruler_allow_multiple_replicas_on_same_node`
  * `cortex_querier_allow_multiple_replicas_on_same_node`
  * `cortex_query_frontend_allow_multiple_replicas_on_same_node`
* [BUGFIX] Alertmanager: fixed `--alertmanager.cluster.peers` CLI flag passed to alertmanager when HA is enabled. [#329](https://github.com/grafana/cortex-jsonnet/pull/329)
* [BUGFIX] Fixed `-distributor.extend-writes` setting on ruler when `unregister_ingesters_on_shutdown` is disabled. [#369](https://github.com/grafana/cortex-jsonnet/pull/369)
* [BUGFIX] Treat `compactor_blocks_retention_period` type as string rather than int.[#395](https://github.com/grafana/cortex-jsonnet/pull/395)
* [BUGFIX] Pass `-ruler-storage.s3.endpoint` to ruler when using S3. [#421](https://github.com/grafana/cortex-jsonnet/pull/421)
* [BUGFIX] Remove service selector on label `gossip_ring_member` from other services than `gossip-ring`. [#1008](https://github.com/grafana/mimir/pull/1008)
* [BUGFIX] Rename `-ingester.readiness-check-ring-health` to `-ingester.ring.readiness-check-ring-health`, to reflect current name of flag. #1460

### Mimirtool

_Changes since cortextool `0.10.7`._

* [CHANGE] The following environment variables have been renamed: #883
  * `CORTEX_ADDRESS` to `MIMIR_ADDRESS`
  * `CORTEX_API_USER` to `MIMIR_API_USER`
  * `CORTEX_API_KEY` to `MIMIR_API_KEY`
  * `CORTEX_TENANT_ID` to `MIMIR_TENANT_ID`
  * `CORTEX_TLS_CA_PATH` to `MIMIR_TLS_CA_PATH`
  * `CORTEX_TLS_CERT_PATH` to `MIMIR_TLS_CERT_PATH`
  * `CORTEX_TLS_KEY_PATH` to `MIMIR_TLS_KEY_PATH`
* [CHANGE] Change `cortex` backend to `mimir`. #883
* [CHANGE] Do not publish `mimirtool` binary for 386 windows architecture. #1263
* [CHANGE] `analyse` command has been renamed to `analyze`. #1318
* [FEATURE] Support Arm64 on Darwin for all binaries (benchtool etc). https://github.com/grafana/cortex-tools/pull/215
* [ENHANCEMENT] Correctly support federated rules. #823
* [BUGFIX] Fix `cortextool rules` legends displaying wrong symbols for updates and deletions. https://github.com/grafana/cortex-tools/pull/226

### Query-tee

_Changes since Cortex `1.10.0`._

* [ENHANCEMENT] Added `/api/v1/query_exemplars` API endpoint support (no results comparison). #168
* [ENHANCEMENT] Add a flag (`--proxy.compare-use-relative-error`) in the query-tee to compare floating point values using relative error. #208
* [ENHANCEMENT] Add a flag (`--proxy.compare-skip-recent-samples`) in the query-tee to skip comparing recent samples. By default samples not older than 1 minute are skipped. #234
* [BUGFIX] Fixes a panic in the query-tee when comparing result. #207
* [BUGFIX] Ensure POST requests are handled correctly #286

### Blocksconvert

_Changes since Cortex `1.10.0`._

* [CHANGE] Blocksconvert tool was removed from Mimir. #637

### Metaconvert

_Changes since Cortex `1.10.0`._

* [CHANGE] `thanosconvert` tool has been renamed to `metaconvert`. `-config.file` option has been removed, while it now requires `-tenant` option to work on single tenant only. It now also preserves labels recognized by Mimir. #1120

### Test-exporter

_Changes since Cortex `1.10.0`._

* [CHANGE] Removed the test-exporter tool. #1133

### Tools

_Changes since Cortex `1.10.0`._

* [CHANGE] Removed `query-audit`. You can use `query-tee` to compare query results and performances of two Grafana Mimir backends. #1380

## [Cortex 1.10.0 CHANGELOG](https://github.com/grafana/mimir/blob/a13959db5d38ff65c2b7ef52c56331d2f4dbc00c/CHANGELOG.md#cortex-1100--2021-08-03)<|MERGE_RESOLUTION|>--- conflicted
+++ resolved
@@ -1,6 +1,5 @@
 # Changelog
 
-<<<<<<< HEAD
 ## main / unreleased
 
 ### Grafana Mimir
@@ -44,9 +43,7 @@
 
 * [ENHANCEMENT] Document migration from microservices to read-write deployment mode. #3951
 
-=======
->>>>>>> 71230dc3
-## 2.6.0-rc.0
+## 2.6.0
 
 ### Grafana Mimir
 
