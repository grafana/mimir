--- conflicted
+++ resolved
@@ -138,11 +138,8 @@
 * [BUGFIX] Block-builder-scheduler: Fix data loss bug in job assignment. #11785
 * [BUGFIX] Compactor: start tracking `-compactor.max-compaction-time` after the initial compaction planning phase, to avoid rare cases where planning takes longer than `-compactor.max-compaction-time` and so actual compaction never runs for a tenant. #11834
 * [BUGFIX] Ingester: Fix issue where ingesters can exit read-only mode during idle compactions, resulting in write errors. #11890
-<<<<<<< HEAD
+* [BUGFIX] Distributor: Validate the RW2 symbols field and reject invalid requests that don't have an empty string as the first symbol. #11953
 * [BUGFIX] Distributor: Check `max_inflight_push_requests_bytes` before decompressing incoming requests. #11967
-=======
-* [BUGFIX] Distributor: Validate the RW2 symbols field and reject invalid requests that don't have an empty string as the first symbol. #11953
->>>>>>> c5137e36
 
 ### Mixin
 
