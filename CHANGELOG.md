# Changelog

## main / unreleased

### Grafana Mimir

<<<<<<< HEAD
* [CHANGE] Build: `grafana/mimir` docker image is now based on `gcr.io/distroless/static-debian12` image. Alpine-based docker image is still available as `grafana/mimir-alpine`, until Mimir 2.15. #8204 #8235
=======
* [FEATURE] Alertmanager: Added `-alertmanager.max-silences-count` and `-alertmanager.max-silence-size-bytes` to set limits on per tenant silences. Disabled by default. #6898
* [CHANGE] Build: `grafana/mimir` docker image is now based on `gcr.io/distroless/static-debian12` image. Alpine-based docker image is still available as `grafana/mimir-alpine`, until Mimir 2.15. #8204
>>>>>>> 45a683e7
* [CHANGE] Ingester: `/ingester/flush` endpoint is now only allowed to execute only while the ingester is in `Running` state. The 503 status code is returned if the endpoint is called while the ingester is not in `Running` state. #7486
* [CHANGE] Distributor: Include label name in `err-mimir-label-value-too-long` error message: #7740
* [CHANGE] Ingester: enabled 1 out 10 errors log sampling by default. All the discarded samples will still be tracked by the `cortex_discarded_samples_total` metric. The feature can be configured via `-ingester.error-sample-rate` (0 to log all errors). #7807
* [CHANGE] Query-frontend: Query results caching and experimental query blocking now utilize the PromQL string-formatted query format rather than the unvalidated query as submitted to the frontend. #7742
  * Query results caching should be more stable as all equivalent queries receive the same cache key, but there may be cache churn on first deploy with the updated format
  * Query blocking can no longer be circumvented with an equivalent query in a different format; see [Configure queries to block](https://grafana.com/docs/mimir/latest/configure/configure-blocked-queries/)
* [CHANGE] Query-frontend: stop using `-validation.create-grace-period` to clamp how far into the future a query can span.
* [CHANGE] Clamp [`GOMAXPROCS`](https://pkg.go.dev/runtime#GOMAXPROCS) to [`runtime.NumCPU`](https://pkg.go.dev/runtime#NumCPU). #8201
* [FEATURE] Continuous-test: now runable as a module with `mimir -target=continuous-test`. #7747
* [FEATURE] Store-gateway: Allow specific tenants to be enabled or disabled via `-store-gateway.enabled-tenants` or `-store-gateway.disabled-tenants` CLI flags or their corresponding YAML settings. #7653
* [FEATURE] New `-<prefix>.s3.bucket-lookup-type` flag configures lookup style type, used to access bucket in s3 compatible providers. #7684
* [FEATURE] Querier: add experimental streaming PromQL engine, enabled with `-querier.promql-engine=streaming`. #7693 #7898 #7899 #8023 #8058 #8096 #8121 #8197 #8230
* [FEATURE] New `/ingester/unregister-on-shutdown` HTTP endpoint allows dynamic access to ingesters' `-ingester.ring.unregister-on-shutdown` configuration. #7739
* [FEATURE] Server: added experimental [PROXY protocol support](https://www.haproxy.org/download/2.3/doc/proxy-protocol.txt). The PROXY protocol support can be enabled via `-server.proxy-protocol-enabled=true`. When enabled, the support is added both to HTTP and gRPC listening ports. #7698
* [FEATURE] mimirtool: Add `runtime-config verify` sub-command, for verifying Mimir runtime config files. #8123
* [FEATURE] Query-frontend, querier: new experimental `/cardinality/active_native_histogram_metrics` API to get active native histogram metric names with statistics about active native histogram buckets. #7982 #7986 #8008
* [ENHANCEMENT] Reduced memory allocations in functions used to propagate contextual information between gRPC calls. #7529
* [ENHANCEMENT] Distributor: add experimental limit for exemplars per series per request, enabled with `-distributor.max-exemplars-per-series-per-request`, the number of discarded exemplars are tracked with `cortex_discarded_exemplars_total{reason="too_many_exemplars_per_series_per_request"}` #7989 #8010
* [ENHANCEMENT] Store-gateway: merge series from different blocks concurrently. #7456
* [ENHANCEMENT] Store-gateway: Add `stage="wait_max_concurrent"` to `cortex_bucket_store_series_request_stage_duration_seconds` which records how long the query had to wait for its turn for `-blocks-storage.bucket-store.max-concurrent`. #7609
* [ENHANCEMENT] Querier: add `cortex_querier_federation_upstream_query_wait_duration_seconds` to observe time from when a querier picks up a cross-tenant query to when work begins on its single-tenant counterparts. #7209
* [ENHANCEMENT] Compactor: Add `cortex_compactor_block_compaction_delay_seconds` metric to track how long it takes to compact blocks. #7635
* [ENHANCEMENT] Store-gateway: add `outcome` label to `cortex_bucket_stores_gate_duration_seconds` histogram metric. Possible values for the `outcome` label are: `rejected_canceled`, `rejected_deadline_exceeded`, `rejected_other`, and `permitted`. #7784
* [ENHANCEMENT] Query-frontend: use zero-allocation experimental decoder for active series queries via `-query-frontend.use-active-series-decoder`. #7665
* [ENHANCEMENT] Go: updated to 1.22.2. #7802
* [ENHANCEMENT] Query-frontend: support `limit` parameter on `/prometheus/api/v1/label/{name}/values` and `/prometheus/api/v1/labels` endpoints. #7722
* [ENHANCEMENT] Expose TLS configuration for the S3 backend client. #2652
* [ENHANCEMENT] Rules: Support expansion of native histogram values when using rule templates #7974
* [ENHANCEMENT] Rules: Add metric `cortex_prometheus_rule_group_last_restore_duration_seconds` which measures how long it takes to restore rule groups using the `ALERTS_FOR_STATE` series #7974
* [ENHANCEMENT] OTLP: Improve remote write format translation performance by using label set hashes for metric identifiers instead of string based ones. #8012
* [ENHANCEMENT] Querying: Remove OpEmptyMatch from regex concatenations. #8012
* [ENHANCEMENT] Store-gateway: add `-blocks-storage.bucket-store.max-concurrent-queue-timeout`. When set, queries at the store-gateway's query gate will not wait longer than that to execute. If a query reaches the wait timeout, then the querier will retry the blocks on a different store-gateway. If all store-gateways are unavailable, then the query will fail with `err-mimir-store-consistency-check-failed`. #7777 #8149
* [ENHANCEMENT] Store-gateway: add `-blocks-storage.bucket-store.index-header.lazy-loading-concurrency-queue-timeout`. When set, loads of index-headers at the store-gateway's index-header lazy load gate will not wait longer than that to execute. If a load reaches the wait timeout, then the querier will retry the blocks on a different store-gateway. If all store-gateways are unavailable, then the query will fail with `err-mimir-store-consistency-check-failed`. #8138
* [ENHANCEMENT] Ingester: Optimize querying with regexp matchers. #8106
* [ENHANCEMENT] Distributor: Introduce `-distributor.max-request-pool-buffer-size` to allow configuring the maximum size of the request pool buffers. #8082
* [ENHANCEMENT] Store-gateway: improve performance when streaming chunks to queriers is enabled (`-querier.prefer-streaming-chunks-from-store-gateways=true`) and the query selects fewer than `-blocks-storage.bucket-store.batch-series-size` series (defaults to 5000 series). #8039
* [ENHANCEMENT] Ingester: active series are now updated along with owned series. They decrease when series change ownership between ingesters. This helps provide a more accurate total of active series when ingesters are added. This is only enabled when `-ingester.track-ingester-owned-series` or `-ingester.use-ingester-owned-series-for-limits` are enabled. #8084
* [ENHANCEMENT] Query-frontend: include route name in query stats log lines. #8191
* [ENHANCEMENT] OTLP: Speed up conversion from OTel to Mimir format by about 8% and reduce memory consumption by about 30%. Can be disabled via `-distributor.direct-otlp-translation-enabled=false` #7957
* [ENHANCEMENT] Ingester/Querier: Optimise regexps with long lists of alternates. #8221, #8234
* [BUGFIX] Distributor: make OTLP endpoint return marshalled proto bytes as response body for 4xx/5xx errors. #8227
* [BUGFIX] Rules: improve error handling when querier is local to the ruler. #7567
* [BUGFIX] Querier, store-gateway: Protect against panics raised during snappy encoding. #7520
* [BUGFIX] Ingester: Prevent timely compaction of empty blocks. #7624
* [BUGFIX] Querier: Don't cache context.Canceled errors for bucket index. #7620
* [BUGFIX] Store-gateway: account for `"other"` time in LabelValues and LabelNames requests. #7622
* [BUGFIX] Query-frontend: Don't panic when using the `-query-frontend.downstream-url` flag. #7651
* [BUGFIX] Ingester: when receiving multiple exemplars for a native histogram via remote write, sort them and only report an error if all are older than the latest exemplar as this could be a partial update. #7640 #7948 #8014
* [BUGFIX] Ingester: don't retain blocks if they finish exactly on the boundary of the retention window. #7656
* [BUGFIX] Bug-fixes and improvements to experimental native histograms. #7744 #7813
* [BUGFIX] Querier: return an error when a query uses `label_join` with an invalid destination label name. #7744
* [BUGFIX] Compactor: correct outstanding job estimation in metrics and `compaction-planner` tool when block labels differ. #7745
* [BUGFIX] Ingester: turn native histogram validation errors in TSDB into soft ingester errors that result in returning 4xx to the end-user instead of 5xx. In the case of TSDB validation errors, the counter `cortex_discarded_samples_total` will be increased with the `reason` label set to `"invalid-native-histogram"`. #7736 #7773
* [BUGFIX] Do not wrap error message with `sampled 1/<frequency>` if it's not actually sampled. #7784
* [BUGFIX] Store-gateway: do not track cortex_querier_blocks_consistency_checks_failed_total metric if query has been canceled or interrued due to any error not related to blocks consistency check failed. #7752
* [BUGFIX] Ingester: ignore instances with no tokens when calculating local limits to prevent discards during ingester scale-up #7881
* [BUGFIX] Ingester: do not reuse exemplars slice in the write request if there are more than 10 exemplars per series. This should help to reduce the in-use memory in case of few requests with a very large number of exemplars. #7936
* [BUGFIX] Distributor: fix down scaling of native histograms in the distributor when timeseries unmarshal cache is in use. #7947
* [BUGFIX] Distributor: fix cardinality API to return more accurate number of in-memory series when number of zones is larger than replication factor. #7984
* [BUGFIX] All: fix config validation for non-ingester modules, when ingester's ring is configured with spread-minimizing token generation strategy. #7990
* [BUGFIX] Ingester: copy LabelValues strings out of mapped memory to avoid a segmentation fault if the region becomes unmapped before the result is marshaled. #8003
* [BUGFIX] OTLP: Don't generate target_info unless at least one identifying label is defined. #8012
* [BUGFIX] OTLP: Don't generate target_info unless there are metrics. #8012
* [BUGFIX] Query-frontend: Experimental query queue splitting: fix issue where offset and range selector duration were not considered when predicting query component. #7742
* [BUGFIX] Querying: Empty matrix results were incorrectly returning `null` instead of `[]`. #8029
* [BUGFIX] All: don't increment `thanos_objstore_bucket_operation_failures_total` metric for cancelled requests. #8072
* [BUGFIX] Query-frontend: fix empty metric name matcher not being applied under certain conditions. #8076
* [BUGFIX] Querying: Fix regex matching of multibyte runes with dot operator. #8089
* [BUGFIX] Querying: matrix results returned from instant queries were not sorted by series. #8113
* [BUGFIX] Query scheduler: Fix a crash in result marshaling. #8140
* [BUGFIX] Store-gateway: Allow long-running index scans to be interrupted. #8154
* [BUGFIX] Query-frontend: fix splitting of queries using `@ start()` and `@end()` modifiers on a subquery. Previously the `start()` and `end()` would be evaluated using the start end end of the split query instead of the original query. #8162
* [BUGFIX] Distributor: Don't discard time series with invalid exemplars, just drop affected exemplars. #8224

### Mixin

* [CHANGE] Alerts: Removed obsolete `MimirQueriesIncorrect` alert that used test-exporter metrics. Test-exporter support was however removed in Mimir 2.0 release. #7774
* [CHANGE] Alerts: Change threshold for `MimirBucketIndexNotUpdated` alert to fire before queries begin to fail due to bucket index age. #7879
* [FEATURE] Dashboards: added 'Remote ruler reads networking' dashboard. #7751
* [FEATURE] Alerts: Add `MimirIngesterStuckProcessingRecordsFromKafka` alert. #8147
* [ENHANCEMENT] Alerts: allow configuring alerts range interval via `_config.base_alerts_range_interval_minutes`. #7591
* [ENHANCEMENT] Dashboards: Add panels for monitoring distributor and ingester when using ingest-storage. These panels are disabled by default, but can be enabled using `show_ingest_storage_panels: true` config option. Similarly existing panels used when distributors and ingesters use gRPC for forwarding requests can be disabled by setting `show_grpc_ingestion_panels: false`. #7670 #7699
* [ENHANCEMENT] Alerts: add the following alerts when using ingest-storage: #7699 #7702
  * `MimirIngesterLastConsumedOffsetCommitFailed`
  * `MimirIngesterFailedToReadRecordsFromKafka`
  * `MimirIngesterKafkaFetchErrorsRateTooHigh`
  * `MimirStartingIngesterKafkaReceiveDelayIncreasing`
  * `MimirRunningIngesterReceiveDelayTooHigh`
  * `MimirIngesterFailsToProcessRecordsFromKafka`
  * `MimirIngesterFailsEnforceStrongConsistencyOnReadPath`
* [ENHANCEMENT] Dashboards: add in-flight queries scaling metric panel for ruler-querier. #7749
* [ENHANCEMENT] Dashboards: renamed rows in the "Remote ruler reads" and "Remote ruler reads resources" dashboards to match the actual component names. #7750
* [ENHANCEMENT] Dashboards: allow switching between using classic of native histograms in dashboards. #7627
  * Overview dashboard, Status panel, `cortex_request_duration_seconds` metric.
* [ENHANCEMENT] Alerts: exclude `529` and `598` status codes from failure codes in `MimirRequestsError`. #7889
* [ENHANCEMENT] Dashboards: renamed "TCP Connections" panel to "Ingress TCP Connections" in the networking dashboards. #8092
* [ENHANCEMENT] Dashboards: update the use of deprecated "table (old)" panels to "table". #8181
* [BUGFIX] Dashboards: fix regular expression for matching read-path gRPC ingester methods to include querying of exemplars, label-related queries, or active series queries. #7676
* [BUGFIX] Dashboards: fix user id abbreviations and column heads for Top Tenants dashboard. #7724
* [BUGFIX] Dashboards: fix incorrect query used for "queue length" panel on "Ruler" dashboard. #8006

### Jsonnet

* [CHANGE] Memcached: Change default read timeout for chunks and index caches to `750ms` from `450ms`. #7778
* [CHANGE] Fine-tuned `terminationGracePeriodSeconds` for the following components: #7364
  * Querier: changed from `30` to `180`
  * Query-scheduler: changed from `30` to `180`
* [CHANGE] Change TCP port exposed by `mimir-continuous-test` deployment to match with updated defaults of its container image (see changes below). #7958
* [FEATURE] Add support to deploy Mimir with experimental ingest storage enabled. #8028 #8222
* [ENHANCEMENT] Compactor: add `$._config.cortex_compactor_concurrent_rollout_enabled` option (disabled by default) that makes use of rollout-operator to speed up the rollout of compactors. #7783 #7878
* [ENHANCEMENT] Shuffle-sharding: add `$._config.shuffle_sharding.ingest_storage_partitions_enabled` and `$._config.shuffle_sharding.ingester_partitions_shard_size` options, that allow configuring partitions shard size in ingest-storage mode. #7804
* [ENHANCEMENT] Rollout-operator: upgrade to v0.14.0.
* [ENHANCEMENT] Add `_config.autoscaling_querier_predictive_scaling_enabled` to scale querier based on inflight queries 7 days ago. #7775
* [ENHANCEMENT] Add support to autoscale ruler-querier replicas based on in-flight queries too (in addition to CPU and memory based scaling). #8060 #8188
* [BUGFIX] Guard against missing samples in KEDA queries. #7691

### Mimirtool

* [CHANGE] Deprecated `--rule-files` flag in favor of CLI arguments. #7756
* [BUGFIX] Fix panic in `loadgen` subcommand. #7629
* [ENHANCEMENT] Add `mimir-http-prefix` configuration to set the Mimir URL prefix when using legacy routes. #8069
* [ENHANCEMENT] `mimirtool promql format`: Format PromQL query with Prometheus' string or pretty-print formatter. #7742
* [BUGFIX] `mimirtool rules prepare`: do not add aggregation label to `on()` clause if already present in `group_left()` or `group_right()`. #7839
* [BUGFIX] Analyze Grafana: fix parsing queries with variables. #8062

### Mimir Continuous Test

* [CHANGE] `mimir-continuous-test` has been deprecated and replaced by a Mimir module that can be run as a target from the `mimir` binary using `mimir -target=continuous-test`. #7753
* [CHANGE] `-server.metrics-port` flag is no longer available for use in the module run of mimir-continuous-test, including the grafana/mimir-continuous-test Docker image which uses the new module. Configuring this port is still possible in the binary, which is deprecated. #7747
* [CHANGE] Allowed authenticatication to Mimir using both Tenant ID and basic/bearer auth #7619.
* [BUGFIX] Set `User-Agent` header for all requests sent from the testing client. #7607

### Query-tee

* [ENHANCEMENT] Log queries that take longer than `proxy.log-slow-query-response-threshold` when compared to other backends. #7346
* [ENHANCEMENT] Add two new metrics for measuring the relative duration between backends: #7782 #8013
  * `cortex_querytee_backend_response_relative_duration_seconds`
  * `cortex_querytee_backend_response_relative_duration_proportional`

### Documentation

* [ENHANCEMENT] Clarify Compactor and its storage volume when configured under Kubernetes. #7675
* [ENHANCEMENT] Add OTLP route to _Mimir routes by path_ runbooks section. #8074

### Tools

* [ENHANCEMENT] ulidtime: add option to show random part of ULID, timestamp in milliseconds and header. #7615

## 2.12.0

### Grafana Mimir

* [CHANGE] Alertmanager: Deprecates the `v1` API. All `v1` API endpoints now respond with a JSON deprecation notice and a status code of `410`. All endpoints have a `v2` equivalent. The list of endpoints is: #7103
  * `<alertmanager-web.external-url>/api/v1/alerts`
  * `<alertmanager-web.external-url>/api/v1/receivers`
  * `<alertmanager-web.external-url>/api/v1/silence/{id}`
  * `<alertmanager-web.external-url>/api/v1/silences`
  * `<alertmanager-web.external-url>/api/v1/status`
* [CHANGE] Ingester: Increase default value of `-blocks-storage.tsdb.head-postings-for-matchers-cache-max-bytes` and `-blocks-storage.tsdb.block-postings-for-matchers-cache-max-bytes` to 100 MiB (previous default value was 10 MiB). #6764
* [CHANGE] Validate tenant IDs according to [documented behavior](https://grafana.com/docs/mimir/latest/configure/about-tenant-ids/) even when tenant federation is not enabled. Note that this will cause some previously accepted tenant IDs to be rejected such as those longer than 150 bytes or containing `|` characters. #6959
* [CHANGE] Ruler: don't use backoff retry on remote evaluation in case of `4xx` errors. #7004
* [CHANGE] Server: responses with HTTP 4xx status codes are now treated as errors and used in `status_code` label of request duration metric. #7045
* [CHANGE] Memberlist: change default for `-memberlist.stream-timeout` from `10s` to `2s`. #7076
* [CHANGE] Memcached: remove legacy `thanos_cache_memcached_*` and `thanos_memcached_*` prefixed metrics. Instead, Memcached and Redis cache clients now emit `thanos_cache_*` prefixed metrics with a `backend` label. #7076
* [CHANGE] Ruler: the following metrics, exposed when the ruler is configured to discover Alertmanager instances via service discovery, have been renamed: #7057
  * `prometheus_sd_failed_configs` renamed to `cortex_prometheus_sd_failed_configs`
  * `prometheus_sd_discovered_targets` renamed to `cortex_prometheus_sd_discovered_targets`
  * `prometheus_sd_received_updates_total` renamed to `cortex_prometheus_sd_received_updates_total`
  * `prometheus_sd_updates_delayed_total` renamed to `cortex_prometheus_sd_updates_delayed_total`
  * `prometheus_sd_updates_total` renamed to `cortex_prometheus_sd_updates_total`
  * `prometheus_sd_refresh_failures_total` renamed to `cortex_prometheus_sd_refresh_failures_total`
  * `prometheus_sd_refresh_duration_seconds` renamed to `cortex_prometheus_sd_refresh_duration_seconds`
* [CHANGE] Query-frontend: the default value for `-query-frontend.not-running-timeout` has been changed from 0 (disabled) to 2s. The configuration option has also been moved from "experimental" to "advanced". #7127
* [CHANGE] Store-gateway: to reduce disk contention on HDDs the default value for `blocks-storage.bucket-store.tenant-sync-concurrency` has been changed from `10` to `1` and the default value for `blocks-storage.bucket-store.block-sync-concurrency` has been changed from `20` to `4`. #7136
* [CHANGE] Store-gateway: Remove deprecated CLI flags `-blocks-storage.bucket-store.index-header-lazy-loading-enabled` and `-blocks-storage.bucket-store.index-header-lazy-loading-idle-timeout` and their corresponding YAML settings. Instead, use `-blocks-storage.bucket-store.index-header.lazy-loading-enabled` and `-blocks-storage.bucket-store.index-header.lazy-loading-idle-timeout`. #7521
* [CHANGE] Store-gateway: Mark experimental CLI flag `-blocks-storage.bucket-store.index-header.lazy-loading-concurrency` and its corresponding YAML settings as advanced. #7521
* [CHANGE] Store-gateway: Remove experimental CLI flag `-blocks-storage.bucket-store.index-header.sparse-persistence-enabled` since this is now the default behavior. #7535
* [CHANGE] All: set `-server.report-grpc-codes-in-instrumentation-label-enabled` to `true` by default, which enables reporting gRPC status codes as `status_code` labels in the `cortex_request_duration_seconds` metric. #7144
* [CHANGE] Distributor: report gRPC status codes as `status_code` labels in the `cortex_ingester_client_request_duration_seconds` metric by default. #7144
* [CHANGE] Distributor: CLI flag `-ingester.client.report-grpc-codes-in-instrumentation-label-enabled` has been deprecated, and its default value is set to `true`. #7144
* [CHANGE] Ingester: CLI flag `-ingester.return-only-grpc-errors` has been deprecated, and its default value is set to `true`. To ensure backwards compatibility, during a migration from a version prior to 2.11.0 to 2.12 or later, `-ingester.return-only-grpc-errors` should be set to `false`. Once all the components are migrated, the flag can be removed.   #7151
* [CHANGE] Ingester: the following CLI flags have been moved from "experimental" to "advanced": #7169
  * `-ingester.ring.token-generation-strategy`
  * `-ingester.ring.spread-minimizing-zones`
  * `-ingester.ring.spread-minimizing-join-ring-in-order`
* [CHANGE] Query-frontend: the default value of the CLI flag `-query-frontend.max-cache-freshness` (and its respective YAML configuration parameter) has been changed from `1m` to `10m`. #7161
* [CHANGE] Distributor: default the optimization `-distributor.write-requests-buffer-pooling-enabled` to `true`. #7165
* [CHANGE] Tracing: Move query information to span attributes instead of span logs. #7046
* [CHANGE] Distributor: the default value of circuit breaker's CLI flag `-ingester.client.circuit-breaker.cooldown-period` has been changed from `1m` to `10s`. #7310
* [CHANGE] Store-gateway: remove `cortex_bucket_store_blocks_loaded_by_duration`. `cortex_bucket_store_series_blocks_queried` is better suited for detecting when compactors are not able to keep up with the number of blocks to compact. #7309
* [CHANGE] Ingester, Distributor: the support for rejecting push requests received via gRPC before reading them into memory, enabled via `-ingester.limit-inflight-requests-using-grpc-method-limiter` and `-distributor.limit-inflight-requests-using-grpc-method-limiter`, is now stable and enabled by default. The configuration options have been deprecated and will be removed in Mimir 2.14. #7360
* [CHANGE] Distributor: Change`-distributor.enable-otlp-metadata-storage` flag's default to true, and deprecate it. The flag will be removed in Mimir 2.14. #7366
* [CHANGE] Store-gateway: Use a shorter TTL for cached items related to temporary blocks. #7407 #7534
* [CHANGE] Standardise exemplar label as "trace_id". #7475
* [CHANGE] The configuration option `-querier.max-query-into-future` has been deprecated and will be removed in Mimir 2.14. #7496
* [CHANGE] Distributor: the metric `cortex_distributor_sample_delay_seconds` has been deprecated and will be removed in Mimir 2.14. #7516
* [CHANGE] Query-frontend: The deprecated YAML setting `frontend.cache_unaligned_requests` has been moved to `limits.cache_unaligned_requests`. #7519
* [CHANGE] Querier: the CLI flag `-querier.minimize-ingester-requests` has been moved from "experimental" to "advanced". #7638
* [CHANGE] Ingester: allow only POST method on `/ingester/shutdown`, as previously it was too easy to accidentally trigger through GET requests. At the same time, add an option to keep the existing behavior by introducing an `-api.get-request-for-ingester-shutdown-enabled` flag. This flag will be removed in Mimir 2.15. #7707
* [FEATURE] Introduce `-server.log-source-ips-full` option to log all IPs from `Forwarded`, `X-Real-IP`, `X-Forwarded-For` headers. #7250
* [FEATURE] Introduce `-tenant-federation.max-tenants` option to limit the max number of tenants allowed for requests when federation is enabled. #6959
* [FEATURE] Cardinality API: added a new `count_method` parameter which enables counting active label names. #7085
* [FEATURE] Querier / query-frontend: added `-querier.promql-experimental-functions-enabled` CLI flag (and respective YAML config option) to enable experimental PromQL functions. The experimental functions introduced are: `mad_over_time()`, `sort_by_label()` and `sort_by_label_desc()`. #7057
* [FEATURE] Alertmanager API: added `-alertmanager.grafana-alertmanager-compatibility-enabled` CLI flag (and respective YAML config option) to enable an experimental API endpoints that support the migration of the Grafana Alertmanager. #7057
* [FEATURE] Alertmanager: Added `-alertmanager.utf8-strict-mode-enabled` to control support for any UTF-8 character as part of Alertmanager configuration/API matchers and labels. It's default value is set to `false`. #6898
* [FEATURE] Querier: added `histogram_avg()` function support to PromQL. #7293
* [FEATURE] Ingester: added `-blocks-storage.tsdb.timely-head-compaction` flag, which enables more timely head compaction, and defaults to `false`. #7372
* [FEATURE] Compactor: Added `/compactor/tenants` and `/compactor/tenant/{tenant}/planned_jobs` endpoints that provide functionality that was provided by `tools/compaction-planner` -- listing of planned compaction jobs based on tenants' bucket index. #7381
* [FEATURE] Add experimental support for streaming response bodies from queriers to frontends via `-querier.response-streaming-enabled`. This is currently only supported for the `/api/v1/cardinality/active_series` endpoint. #7173
* [FEATURE] Release: Added mimir distroless docker image. #7371
* [FEATURE] Add support for the new grammar of `{"metric_name", "l1"="val"}` to promql and some of the exposition formats. #7475 #7541
* [ENHANCEMENT] Distributor: Add a new metric `cortex_distributor_otlp_requests_total` to track the total number of OTLP requests. #7385
* [ENHANCEMENT] Vault: add lifecycle manager for token used to authenticate to Vault. This ensures the client token is always valid. Includes a gauge (`cortex_vault_token_lease_renewal_active`) to check whether token renewal is active, and the counters `cortex_vault_token_lease_renewal_success_total` and `cortex_vault_auth_success_total` to see the total number of successful lease renewals / authentications. #7337
* [ENHANCEMENT] Store-gateway: add no-compact details column on store-gateway tenants admin UI. #6848
* [ENHANCEMENT] PromQL: ignore small errors for bucketQuantile #6766
* [ENHANCEMENT] Distributor: improve efficiency of some errors #6785
* [ENHANCEMENT] Ruler: exclude vector queries from being tracked in `cortex_ruler_queries_zero_fetched_series_total`. #6544
* [ENHANCEMENT] Ruler: local storage backend now supports reading a rule group via `/config/api/v1/rules/{namespace}/{groupName}` configuration API endpoint. #6632
* [ENHANCEMENT] Query-Frontend and Query-Scheduler: split tenant query request queues by query component with `query-frontend.additional-query-queue-dimensions-enabled` and `query-scheduler.additional-query-queue-dimensions-enabled`. #6772
* [ENHANCEMENT] Distributor: support disabling metric relabel rules per-tenant via the flag `-distributor.metric-relabeling-enabled` or associated YAML. #6970
* [ENHANCEMENT] Distributor: `-distributor.remote-timeout` is now accounted from the first ingester push request being sent. #6972
* [ENHANCEMENT] Storage Provider: `-<prefix>.s3.sts-endpoint` sets a custom endpoint for AWS Security Token Service (AWS STS) in s3 storage provider. #6172
* [ENHANCEMENT] Querier: add `cortex_querier_queries_storage_type_total ` metric that indicates how many queries have executed for a source, ingesters or store-gateways. Add `cortex_querier_query_storegateway_chunks_total` metric to count the number of chunks fetched from a store gateway. #7099,#7145
* [ENHANCEMENT] Query-frontend: add experimental support for sharding active series queries via `-query-frontend.shard-active-series-queries`. #6784
* [ENHANCEMENT] Distributor: set `-distributor.reusable-ingester-push-workers=2000` by default and mark feature as `advanced`. #7128
* [ENHANCEMENT] All: set `-server.grpc.num-workers=100` by default and mark feature as `advanced`. #7131
* [ENHANCEMENT] Distributor: invalid metric name error message gets cleaned up to not include non-ascii strings. #7146
* [ENHANCEMENT] Store-gateway: add `source`, `level`, and `out_or_order` to `cortex_bucket_store_series_blocks_queried` metric that indicates the number of blocks that were queried from store gateways by block metadata. #7112 #7262 #7267
* [ENHANCEMENT] Compactor: After updating bucket-index, compactor now also computes estimated number of compaction jobs based on current bucket-index, and reports the result in `cortex_bucket_index_estimated_compaction_jobs` metric. If computation of jobs fails, `cortex_bucket_index_estimated_compaction_jobs_errors_total` is updated instead. #7299
* [ENHANCEMENT] Mimir: Integrate profiling into tracing instrumentation. #7363
* [ENHANCEMENT] Alertmanager: Adds metric `cortex_alertmanager_notifications_suppressed_total` that counts the total number of notifications suppressed for being silenced, inhibited, outside of active time intervals or within muted time intervals. #7384
* [ENHANCEMENT] Query-scheduler: added more buckets to `cortex_query_scheduler_queue_duration_seconds` histogram metric, in order to better track queries staying in the queue for longer than 10s. #7470
* [ENHANCEMENT] A `type` label is added to `prometheus_tsdb_head_out_of_order_samples_appended_total` metric. #7475
* [ENHANCEMENT] Distributor: Optimize OTLP endpoint. #7475
* [ENHANCEMENT] API: Use github.com/klauspost/compress for faster gzip and deflate compression of API responses. #7475
* [ENHANCEMENT] Ingester: Limiting on owned series (`-ingester.use-ingester-owned-series-for-limits`) now prevents discards in cases where a tenant is sharded across all ingesters (or shuffle sharding is disabled) and the ingester count increases. #7411
* [ENHANCEMENT] Block upload: include converted timestamps in the error message if block is from the future. #7538
* [ENHANCEMENT] Query-frontend: Introduce `-query-frontend.active-series-write-timeout` to allow configuring the server-side write timeout for active series requests. #7553 #7569
* [BUGFIX] Ingester: don't ignore errors encountered while iterating through chunks or samples in response to a query request. #6451
* [BUGFIX] Fix issue where queries can fail or omit OOO samples if OOO head compaction occurs between creating a querier and reading chunks #6766
* [BUGFIX] Fix issue where concatenatingChunkIterator can obscure errors #6766
* [BUGFIX] Fix panic during tsdb Commit #6766
* [BUGFIX] tsdb/head: wlog exemplars after samples #6766
* [BUGFIX] Ruler: fix issue where "failed to remotely evaluate query expression, will retry" messages are logged without context such as the trace ID and do not appear in trace events. #6789
* [BUGFIX] Ruler: do not retry requests to remote querier when server's response exceeds its configured max payload size. #7216
* [BUGFIX] Querier: fix issue where spans in query request traces were not nested correctly. #6893
* [BUGFIX] Fix issue where all incoming HTTP requests have duplicate trace spans. #6920
* [BUGFIX] Querier: do not retry requests to store-gateway when a query gets canceled. #6934
* [BUGFIX] Querier: return 499 status code instead of 500 when a request to remote read endpoint gets canceled. #6934
* [BUGFIX] Querier: fix issue where `-querier.max-fetched-series-per-query` is not applied to `/series` endpoint if the series are loaded from ingesters. #7055
* [BUGFIX] Distributor: fix issue where `-distributor.metric-relabeling-enabled` may cause distributors to panic #7176
* [BUGFIX] Distributor: fix issue where `-distributor.metric-relabeling-enabled` may cause distributors to write unsorted labels and corrupt blocks #7326
* [BUGFIX] Query-frontend: the `cortex_query_frontend_queries_total` report incorrectly reported `op="query"` for any request which wasn't a range query. Now the `op` label value can be one of the following: #7207
  * `query`: instant query
  * `query_range`: range query
  * `cardinality`: cardinality query
  * `label_names_and_values`: label names / values query
  * `active_series`: active series query
  * `other`: any other request
* [BUGFIX] Fix performance regression introduced in Mimir 2.11.0 when uploading blocks to AWS S3. #7240
* [BUGFIX] Query-frontend: fix race condition when sharding active series is enabled (see above) and response is compressed with snappy. #7290
* [BUGFIX] Query-frontend: "query stats" log unsuccessful replies from downstream as "failed". #7296
* [BUGFIX] Packaging: remove reload from systemd file as mimir does not take into account SIGHUP. #7345
* [BUGFIX] Compactor: do not allow out-of-order blocks to prevent timely compaction. #7342
* [BUGFIX] Update `google.golang.org/grpc` to resolve occasional issues with gRPC server closing its side of connection before it was drained by the client. #7380
* [BUGFIX] Query-frontend: abort response streaming for `active_series` requests when the request context is canceled. #7378
* [BUGFIX] Compactor: improve compaction of sporadic blocks. #7329
* [BUGFIX] Ruler: fix regression that caused client errors to be tracked in `cortex_ruler_write_requests_failed_total` metric. #7472
* [BUGFIX] promql: Fix Range selectors with an @ modifier are wrongly scoped in range queries. #7475
* [BUGFIX] Fix metadata API using wrong JSON field names. #7475
* [BUGFIX] Ruler: fix native histogram recording rule result corruption. #7552
* [BUGFIX] Querier: fix HTTP status code translations for remote read requests. Previously, remote-read had conflicting behaviours: when returning samples all internal errors were translated to HTTP 400; when returning chunks all internal errors were translated to HTTP 500. #7487
* [BUGFIX] Query-frontend: Fix memory leak on every request. #7654

### Mixin

* [CHANGE] The `job` label matcher for distributor and gateway have been extended to include any deployment matching `distributor.*` and `cortex-gw.*` respectively. This change allows to match custom and multi-zone distributor and gateway deployments too. #6817
* [ENHANCEMENT] Dashboards: Add panels for alertmanager activity of a tenant #6826
* [ENHANCEMENT] Dashboards: Add graphs to "Slow Queries" dashboard. #6880
* [ENHANCEMENT] Dashboards: Update all deprecated "graph" panels to "timeseries" panels. #6864 #7413 #7457
* [ENHANCEMENT] Dashboards: Make most columns in "Slow Queries" sortable. #7000
* [ENHANCEMENT] Dashboards: Render graph panels at full resolution as opposed to at half resolution. #7027
* [ENHANCEMENT] Dashboards: show query-scheduler queue length on "Reads" and "Remote Ruler Reads" dashboards. #7088
* [ENHANCEMENT] Dashboards: Add estimated number of compaction jobs to "Compactor", "Tenants" and "Top tenants" dashboards. #7449 #7481
* [ENHANCEMENT] Recording rules: add native histogram recording rules to `cortex_request_duration_seconds`. #7528
* [ENHANCEMENT] Dashboards: Add total owned series, and per-ingester in-memory and owned series to "Tenants" dashboard. #7511
* [BUGFIX] Dashboards: drop `step` parameter from targets as it is not supported. #7157
* [BUGFIX] Recording rules: drop rules for metrics removed in 2.0: `cortex_memcache_request_duration_seconds` and `cortex_cache_request_duration_seconds`. #7514

### Jsonnet

* [CHANGE] Distributor: Increase `JAEGER_REPORTER_MAX_QUEUE_SIZE` from the default (100) to 1000, to avoid dropping tracing spans. #7259
* [CHANGE] Querier: Increase `JAEGER_REPORTER_MAX_QUEUE_SIZE` from 1000 to 5000, to avoid dropping tracing spans. #6764
* [CHANGE] rollout-operator: remove default CPU limit. #7066
* [CHANGE] Store-gateway: Increase `JAEGER_REPORTER_MAX_QUEUE_SIZE` from the default (100) to 1000, to avoid dropping tracing spans. #7068
* [CHANGE] Query-frontend, ingester, ruler, backend and write instances: Increase `JAEGER_REPORTER_MAX_QUEUE_SIZE` from the default (100), to avoid dropping tracing spans. #7086
* [CHANGE] Ring: relaxed the hash ring heartbeat period and timeout for distributor, ingester, store-gateway and compactor: #6860
  * `-distributor.ring.heartbeat-period` set to `1m`
  * `-distributor.ring.heartbeat-timeout` set to `4m`
  * `-ingester.ring.heartbeat-period` set to `2m`
  * `-store-gateway.sharding-ring.heartbeat-period` set to `1m`
  * `-store-gateway.sharding-ring.heartbeat-timeout` set to `4m`
  * `-compactor.ring.heartbeat-period` set to `1m`
  * `-compactor.ring.heartbeat-timeout` set to `4m`
* [CHANGE] Ruler-querier: the topology spread constrain max skew is now configured through the configuration option `ruler_querier_topology_spread_max_skew` instead of `querier_topology_spread_max_skew`. #7204
* [CHANGE] Distributor: `-server.grpc.keepalive.max-connection-age` lowered from `2m` to `60s` and configured `-shutdown-delay=90s` and termination grace period to `100` seconds in order to reduce the chances of failed gRPC write requests when distributors gracefully shutdown. #7361
* [FEATURE] Added support for the following root-level settings to configure the list of matchers to apply to node affinity: #6782 #6829
  * `alertmanager_node_affinity_matchers`
  * `compactor_node_affinity_matchers`
  * `continuous_test_node_affinity_matchers`
  * `distributor_node_affinity_matchers`
  * `ingester_node_affinity_matchers`
  * `ingester_zone_a_node_affinity_matchers`
  * `ingester_zone_b_node_affinity_matchers`
  * `ingester_zone_c_node_affinity_matchers`
  * `mimir_backend_node_affinity_matchers`
  * `mimir_backend_zone_a_node_affinity_matchers`
  * `mimir_backend_zone_b_node_affinity_matchers`
  * `mimir_backend_zone_c_node_affinity_matchers`
  * `mimir_read_node_affinity_matchers`
  * `mimir_write_node_affinity_matchers`
  * `mimir_write_zone_a_node_affinity_matchers`
  * `mimir_write_zone_b_node_affinity_matchers`
  * `mimir_write_zone_c_node_affinity_matchers`
  * `overrides_exporter_node_affinity_matchers`
  * `querier_node_affinity_matchers`
  * `query_frontend_node_affinity_matchers`
  * `query_scheduler_node_affinity_matchers`
  * `rollout_operator_node_affinity_matchers`
  * `ruler_node_affinity_matchers`
  * `ruler_node_affinity_matchers`
  * `ruler_querier_node_affinity_matchers`
  * `ruler_query_frontend_node_affinity_matchers`
  * `ruler_query_scheduler_node_affinity_matchers`
  * `store_gateway_node_affinity_matchers`
  * `store_gateway_node_affinity_matchers`
  * `store_gateway_zone_a_node_affinity_matchers`
  * `store_gateway_zone_b_node_affinity_matchers`
  * `store_gateway_zone_c_node_affinity_matchers`
* [FEATURE] Ingester: Allow automated zone-by-zone downscaling, that can be enabled via the `ingester_automated_downscale_enabled` flag. It is disabled by default. #6850
* [ENHANCEMENT] Alerts: Add `MimirStoreGatewayTooManyFailedOperations` warning alert that triggers when Mimir store-gateway report error when interacting with the object storage. #6831
* [ENHANCEMENT] Querier HPA: improved scaling metric and scaling policies, in order to scale up and down more gradually. #6971
* [ENHANCEMENT] Rollout-operator: upgraded to v0.13.0. #7469
* [ENHANCEMENT] Rollout-operator: add tracing configuration to rollout-operator container (when tracing is enabled and configured). #7469
* [ENHANCEMENT] Query-frontend: configured `-shutdown-delay`, `-server.grpc.keepalive.max-connection-age` and termination grace period to reduce the likelihood of queries hitting terminated query-frontends. #7129
* [ENHANCEMENT] Autoscaling: add support for KEDA's `ignoreNullValues` option for Prometheus scaler. #7471
* [BUGFIX] Update memcached-exporter to 0.14.1 due to CVE-2023-39325. #6861

### Mimirtool

* [FEATURE] Add command `migrate-utf8` to migrate Alertmanager configurations for Alertmanager versions 0.27.0 and later. #7383
* [ENHANCEMENT] Add template render command to render locally a template. #7325
* [ENHANCEMENT] Add `--extra-headers` option to `mimirtool rules` command to add extra headers to requests for auth. #7141
* [ENHANCEMENT] Analyze Prometheus: set tenant header. #6737
* [ENHANCEMENT] Add argument `--output-dir` to `mimirtool alertmanager get` where the config and templates will be written to and can be loaded via `mimirtool alertmanager load` #6760
* [BUGFIX] Analyze rule-file: .metricsUsed field wasn't populated. #6953

### Mimir Continuous Test

* [ENHANCEMENT] Include comparison of all expected and actual values when any float sample does not match. #6756

### Query-tee

* [BUGFIX] Fix issue where `Host` HTTP header was not being correctly changed for the proxy targets. #7386
* [ENHANCEMENT] Allow using the value of X-Scope-OrgID for basic auth username in the forwarded request if URL username is set as `__REQUEST_HEADER_X_SCOPE_ORGID__`. #7452

### Documentation

* [CHANGE] No longer mark OTLP distributor endpoint as experimental. #7348
* [ENHANCEMENT] Added runbook for `KubePersistentVolumeFillingUp` alert. #7297
* [ENHANCEMENT] Add Grafana Cloud recommendations to OTLP documentation. #7375
* [BUGFIX] Fixed typo on single zone->zone aware replication Helm page. #7327

### Tools

* [CHANGE] copyblocks: The flags for copyblocks have been changed to align more closely with other tools. #6607
* [CHANGE] undelete-blocks: undelete-blocks-gcs has been removed and replaced with undelete-blocks, which supports recovering deleted blocks in versioned buckets from ABS, GCS, and S3-compatible object storage. #6607
* [FEATURE] copyprefix: Add tool to copy objects between prefixes. Supports ABS, GCS, and S3-compatible object storage. #6607

## 2.11.0

### Grafana Mimir

* [CHANGE] The following deprecated configurations have been removed: #6673 #6779 #6808 #6814
  * `-querier.iterators`
  * `-querier.batch-iterators`
  * `-blocks-storage.bucket-store.max-chunk-pool-bytes`
  * `-blocks-storage.bucket-store.chunk-pool-min-bucket-size-bytes`
  * `-blocks-storage.bucket-store.chunk-pool-max-bucket-size-bytes`
  * `-blocks-storage.bucket-store.bucket-index.enabled`
* [CHANGE] Querier: Split worker GRPC config into separate client configs for the frontend and scheduler to allow TLS to be configured correctly when specifying the `tls_server_name`. The GRPC config specified under `-querier.frontend-client.*` will no longer apply to the scheduler client, and will need to be set explicitly under `-querier.scheduler-client.*`. #6445 #6573
* [CHANGE] Store-gateway: enable sparse index headers by default. Sparse index headers reduce the time to load an index header up to 90%. #6005
* [CHANGE] Store-gateway: lazy-loading concurrency limit default value is now 4. #6004
* [CHANGE] General: enabled `-log.buffered` by default. The `-log.buffered` has been deprecated and will be removed in Mimir 2.13. #6131
* [CHANGE] Ingester: changed default `-blocks-storage.tsdb.series-hash-cache-max-size-bytes` setting from `1GB` to `350MB`. The new default cache size is enough to store the hashes for all series in a ingester, assuming up to 2M in-memory series per ingester and using the default 13h retention period for local TSDB blocks in the ingesters. #6130
* [CHANGE] Query-frontend: removed `cortex_query_frontend_workers_enqueued_requests_total`. Use `cortex_query_frontend_enqueue_duration_seconds_count` instead. #6121
* [CHANGE] Ingester / querier: enable ingester to querier chunks streaming by default and mark it as stable. #6174
* [CHANGE] Ingester / querier: enable ingester query request minimisation by default and mark it as stable. #6174
* [CHANGE] Ingester: changed the default value for the experimental configuration parameter `-blocks-storage.tsdb.early-head-compaction-min-estimated-series-reduction-percentage` from 10 to 15. #6186
* [CHANGE] Ingester: `/ingester/push` HTTP endpoint has been removed. This endpoint was added for testing and troubleshooting, but was never documented or used for anything. #6299
* [CHANGE] Experimental setting `-log.rate-limit-logs-per-second-burst` renamed to `-log.rate-limit-logs-burst-size`. #6230
* [CHANGE] Distributor: instead of errors with HTTP status codes, `Push()` now returns errors with gRPC codes: #6377
  * `http.StatusAccepted` (202) code is replaced with `codes.AlreadyExists`.
  * `http.BadRequest` (400) code is replaced with `codes.FailedPrecondition`.
  * `http.StatusTooManyRequests` (429) and the non-standard `529` (The service is overloaded) codes are replaced with `codes.ResourceExhausted`.
* [CHANGE] Ingester: by setting the newly introduced experimental CLI flag `-ingester.return-only-grpc-errors` to true, ingester will return only gRPC errors. This feature changes the following status codes: #6443 #6680 #6723
  * `http.StatusBadRequest` (400) is replaced with `codes.FailedPrecondition` on the write path.
  * `http.StatusServiceUnavailable` (503) is replaced with `codes.Internal` on the write path, and with `codes.ResourceExhausted` on the read path.
  * `codes.Unknown` is replaced with `codes.Internal` on both write and read path.
* [CHANGE] Upgrade Node.js to v20. #6540
* [CHANGE] Querier: `cortex_querier_blocks_consistency_checks_failed_total` is now incremented when a block couldn't be queried from any attempted store-gateway as opposed to incremented after each attempt. Also `cortex_querier_blocks_consistency_checks_total` is incremented once per query as opposed to once per attempt (with 3 attempts). #6590
* [CHANGE] Ingester: Modify utilization based read path limiter to base memory usage on Go heap size. #6584
* [FEATURE] Distributor: added option `-distributor.retry-after-header.enabled` to include the `Retry-After` header in recoverable error responses. #6608
* [FEATURE] Query-frontend: add experimental support for query blocking. Queries are blocked on a per-tenant basis and is configured via the limit `blocked_queries`. #5609
* [FEATURE] Vault: Added support for new Vault authentication methods: `AppRole`, `Kubernetes`, `UserPass` and `Token`. #6143
* [FEATURE] Add experimental endpoint `/api/v1/cardinality/active_series` to return the set of active series for a given selector. #6536 #6619 #6651 #6667 #6717
* [FEATURE] Added `-<prefix>.s3.part-size` flag to configure the S3 minimum file size in bytes used for multipart uploads. #6592
* [FEATURE] Add the experimental `-<prefix>.s3.send-content-md5` flag (defaults to `false`) to configure S3 Put Object requests to send a `Content-MD5` header. Setting this flag is not recommended unless your object storage does not support checksums. #6622
* [FEATURE] Distributor: add an experimental flag `-distributor.reusable-ingester-push-worker` that can be used to pre-allocate a pool of workers to be used to send push requests to the ingesters. #6660
* [FEATURE] Distributor: Support enabling of automatically generated name suffixes for metrics ingested via OTLP, through the flag `-distributor.otel-metric-suffixes-enabled`. #6542
* [FEATURE] Ingester: ingester can now track which of the user's series the ingester actually owns according to the ring, and only consider owned series when checking for user series limit. This helps to avoid hitting the user's series limit when scaling up ingesters or changing user's ingester shard size. Feature is currently experimental, and disabled by default. It can be enabled by setting `-ingester.use-ingester-owned-series-for-limits` (to use owned series for limiting). This is currently limited to multi-zone ingester setup, with replication factor being equal to number of zones. #6718 #7087
* [ENHANCEMENT] Query-frontend: don't treat cancel as an error. #4648
* [ENHANCEMENT] Ingester: exported summary `cortex_ingester_inflight_push_requests_summary` tracking total number of inflight requests in percentile buckets. #5845
* [ENHANCEMENT] Query-scheduler: add `cortex_query_scheduler_enqueue_duration_seconds` metric that records the time taken to enqueue or reject a query request. #5879
* [ENHANCEMENT] Query-frontend: add `cortex_query_frontend_enqueue_duration_seconds` metric that records the time taken to enqueue or reject a query request. When query-scheduler is in use, the metric has the `scheduler_address` label to differentiate the enqueue duration by query-scheduler backend. #5879 #6087 #6120
* [ENHANCEMENT] Store-gateway: add metric `cortex_bucket_store_blocks_loaded_by_duration` for counting the loaded number of blocks based on their duration. #6074  #6129
* [ENHANCEMENT] Expose `/sync/mutex/wait/total:seconds` Go runtime metric as `go_sync_mutex_wait_total_seconds_total` from all components. #5879
* [ENHANCEMENT] Query-scheduler: improve latency with many concurrent queriers. #5880
* [ENHANCEMENT] Ruler: add new per-tenant `cortex_ruler_queries_zero_fetched_series_total` metric to track rules that fetched no series. #5925
* [ENHANCEMENT] Implement support for `limit`, `limit_per_metric` and `metric` parameters for `<Prometheus HTTP prefix>/api/v1/metadata` endpoint. #5890
* [ENHANCEMENT] Distributor: add experimental support for storing metadata when ingesting metrics via OTLP. This makes metrics description and type available when ingesting metrics via OTLP. Enable with `-distributor.enable-otlp-metadata-storage=true`. #5693 #6035 #6254
* [ENHANCEMENT] Ingester: added support for sampling errors, which can be enabled by setting `-ingester.error-sample-rate`. This way each error will be logged once in the configured number of times. All the discarded samples will still be tracked by the `cortex_discarded_samples_total` metric. #5584 #6014
* [ENHANCEMENT] Ruler: Fetch secrets used to configure TLS on the Alertmanager client from Vault when `-vault.enabled` is true. #5239
* [ENHANCEMENT] Query-frontend: added query-sharding support for `group by` aggregation queries. #6024
* [ENHANCEMENT] Fetch secrets used to configure server-side TLS from Vault when `-vault.enabled` is true. #6052.
* [ENHANCEMENT] Packaging: add logrotate config file. #6142
* [ENHANCEMENT] Ingester: add the experimental configuration options `-blocks-storage.tsdb.head-postings-for-matchers-cache-max-bytes` and `-blocks-storage.tsdb.block-postings-for-matchers-cache-max-bytes` to enforce a limit in bytes on the `PostingsForMatchers()` cache used by ingesters (the cache limit is per TSDB head and block basis, not a global one). The experimental configuration options `-blocks-storage.tsdb.head-postings-for-matchers-cache-size` and `-blocks-storage.tsdb.block-postings-for-matchers-cache-size` have been deprecated. #6151
* [ENHANCEMENT] Ingester: use the `PostingsForMatchers()` in-memory cache for label values queries with matchers too. #6151
* [ENHANCEMENT] Ingester / store-gateway: optimized regex matchers. #6168 #6250
* [ENHANCEMENT] Distributor: Include ingester IDs in circuit breaker related metrics and logs. #6206
* [ENHANCEMENT] Querier: improve errors and logging when streaming chunks from ingesters and store-gateways. #6194 #6309
* [ENHANCEMENT] Querier: Add `cortex_querier_federation_exemplar_tenants_queried` and `cortex_querier_federation_tenants_queried` metrics to track the number of tenants queried by multi-tenant queries. #6374 #6409
* [ENHANCEMENT] All: added an experimental `-server.grpc.num-workers` flag that configures the number of long-living workers used to process gRPC requests. This could decrease the CPU usage by reducing the number of stack allocations. #6311
* [ENHANCEMENT] All: improved IPv6 support by using the proper host:port formatting. #6311
* [ENHANCEMENT] Querier: always return error encountered during chunks streaming, rather than `the stream has already been exhausted`. #6345 #6433
* [ENHANCEMENT] Query-frontend: add `instance_enable_ipv6` to support IPv6. #6111
* [ENHANCEMENT] Store-gateway: return same detailed error messages as queriers when chunks or series limits are reached. #6347
* [ENHANCEMENT] Querier: reduce memory consumed for queries that hit store-gateways. #6348
* [ENHANCEMENT] Ruler: include corresponding trace ID with log messages associated with rule evaluation. #6379 #6520
* [ENHANCEMENT] Querier: clarify log messages and span events emitted while querying ingesters, and include both ingester name and address when relevant. #6381
* [ENHANCEMENT] Memcached: introduce new experimental configuration parameters `-<prefix>.memcached.write-buffer-size-bytes` `-<prefix>.memcached.read-buffer-size-bytes` to customise the memcached client write and read buffer size (the buffer is allocated for each memcached connection). #6468
* [ENHANCEMENT] Ingester, Distributor: added experimental support for rejecting push requests received via gRPC before reading them into memory, if ingester or distributor is unable to accept the request. This is activated by using `-ingester.limit-inflight-requests-using-grpc-method-limiter` for ingester, and `-distributor.limit-inflight-requests-using-grpc-method-limiter` for distributor. #5976 #6300
* [ENHANCEMENT] Add capability in store-gateways to accept number of tokens through config. `-store-gateway.sharding-ring.num-tokens`, `default-value=512` #4863
* [ENHANCEMENT] Query-frontend: return warnings generated during query evaluation. #6391
* [ENHANCEMENT] Server: Add the option `-server.http-read-header-timeout` to enable specifying a timeout for reading HTTP request headers. It defaults to 0, in which case reading of headers can take up to `-server.http-read-timeout`, leaving no time for reading body, if there's any. #6517
* [ENHANCEMENT] Add connection-string option, `-<prefix>.azure.connection-string`, for Azure Blob Storage. #6487
* [ENHANCEMENT] Ingester: Add `-ingester.instance-limits.max-inflight-push-requests-bytes`. This limit protects the ingester against requests that together may cause an OOM. #6492
* [ENHANCEMENT] Ingester: add new per-tenant `cortex_ingester_local_limits` metric to expose the calculated local per-tenant limits seen at each ingester. Exports the local per-tenant series limit with label `{limit="max_global_series_per_user"}` #6403
* [ENHANCEMENT] Query-frontend: added "queue_time_seconds" field to "query stats" log. This is total time that query and subqueries spent in the queue, before queriers picked it up. #6537
* [ENHANCEMENT] Server: Add `-server.report-grpc-codes-in-instrumentation-label-enabled` CLI flag to specify whether gRPC status codes should be used in `status_code` label of `cortex_request_duration_seconds` metric. It defaults to false, meaning that successful and erroneous gRPC status codes are represented with `success` and `error` respectively. #6562
* [ENHANCEMENT] Server: Add `-ingester.client.report-grpc-codes-in-instrumentation-label-enabled` CLI flag to specify whether gRPC status codes should be used in `status_code` label of `cortex_ingester_client_request_duration_seconds` metric. It defaults to false, meaning that successful and erroneous gRPC status codes are represented with `2xx` and `error` respectively. #6562
* [ENHANCEMENT] Server: Add `-server.http-log-closed-connections-without-response-enabled` option to log details about connections to HTTP server that were closed before any data was sent back. This can happen if client doesn't manage to send complete HTTP headers before timeout. #6612
* [ENHANCEMENT] Query-frontend: include length of query, time since the earliest and latest points of a query, time since the earliest and latest points of a query, cached/uncached bytes in "query stats" logs. Time parameters (start/end/time) are always formatted as RFC3339 now. #6473 #6477 #6709 #6710
* [ENHANCEMENT] Query-frontend: `-query-frontend.align-queries-with-step` has been moved from a global flag to a per-tenant override. #6714
* [ENHANCEMENT] Distributor: added support for reducing the resolution of native histogram samples upon ingestion if the sample has too many buckets compared to `-validation.max-native-histogram-buckets`. This is enabled by default and can be turned off by setting `-validation.reduce-native-histogram-over-max-buckets` to `false`. #6535
* [ENHANCEMENT] Query-frontend: optionally wait for the frontend to complete startup if requests are received while the frontend is still starting. Disabled by default, set `-query-frontend.not-running-timeout` to a non-zero value to enable. #6621
* [ENHANCEMENT] Distributor: Include source IPs in OTLP push handler logs. #6652
* [ENHANCEMENT] Query-frontend: return clearer error message when a query request is received while shutting down. #6675
* [ENHANCEMENT] Querier: return clearer error message when a query request is cancelled by the caller. #6697
* [ENHANCEMENT] Compactor: Mark corrupted blocks for no-compaction to avoid blocking compactor future runs. #6588
* [ENHANCEMENT] Distributor: Added an experimental configuration option `distributor.ingestion-burst-factor` that overrides the `distributor.ingestion-burst-size` option if set. The `distributor.ingestion-burst-factor` is used to set the underlying ingestion rate limiter token bucket's burst size to a multiple of the per distributor `distributor.ingestion-rate-limit` and the `distributor.ingestion-burst-factor`. This is disabled by default. #6662
* [ENHANCEMENT] Add debug message to track tenants sending queries that are not able to benefit from caches. #6732
* [BUGFIX] Distributor: return server overload error in the event of exceeding the ingestion rate limit. #6549
* [BUGFIX] Ring: Ensure network addresses used for component hash rings are formatted correctly when using IPv6. #6068
* [BUGFIX] Query-scheduler: don't retain connections from queriers that have shut down, leading to gradually increasing enqueue latency over time. #6100 #6145
* [BUGFIX] Ingester: prevent query logic from continuing to execute after queries are canceled. #6085
* [BUGFIX] Ensure correct nesting of children of the `querier.Select` tracing span. #6085
* [BUGFIX] Packaging: fix preremove script preventing upgrades on RHEL based OS. #6067
* [BUGFIX] Querier: return actual error rather than `attempted to read series at index XXX from stream, but the stream has already been exhausted` (or even no error at all) when streaming chunks from ingesters or store-gateways is enabled and an error occurs while streaming chunks. #6346
* [BUGFIX] Querier: reduce log volume when querying ingesters with zone-awareness enabled and one or more instances in a single zone unavailable. #6381
* [BUGFIX] Querier: don't try to query further ingesters if ingester query request minimization is enabled and a query limit is reached as a result of the responses from the initial set of ingesters. #6402
* [BUGFIX] Ingester: Don't cache context cancellation error when querying. #6446
* [BUGFIX] Ingester: don't ignore errors encountered while iterating through chunks or samples in response to a query request. #6469
* [BUGFIX] All: fix issue where traces for some inter-component gRPC calls would incorrectly show the call as failing due to cancellation. #6470
* [BUGFIX] Querier: correctly mark streaming requests to ingesters or store-gateways as successful, not cancelled, in metrics and traces. #6471 #6505
* [BUGFIX] Querier: fix issue where queries fail with "context canceled" error when an ingester or store-gateway fails healthcheck while the query is in progress. #6550
* [BUGFIX] Tracing: When creating an OpenTelemetry tracing span, add it to the context for later retrieval. #6614
* [BUGFIX] Querier: always report query results to query-frontends, even when cancelled, to ensure query-frontends don't wait for results that will otherwise never arrive. #6703
* [BUGFIX] Querier: attempt to query ingesters in PENDING state, to reduce the likelihood that scaling up the number of ingesters in multiple zones simultaneously causes a read outage. #6726 #6727
* [BUGFIX] Querier: don't cancel inflight queries from a query-scheduler if the stream between the querier and query-scheduler is broken. #6728
* [BUGFIX] Store-gateway: Fix double-counting of some duration metrics. #6616
* [BUGFIX] Fixed possible series matcher corruption leading to wrong series being included in query results. #6884

### Mixin

* [CHANGE] Dashboards: enabled reporting gRPC codes as `status_code` label in Mimir dashboards. In case of gRPC calls, the successful `status_code` label on `cortex_request_duration_seconds` and gRPC client request duration metrics has changed from 'success' and '2xx' to 'OK'. #6561
* [CHANGE] Alerts: remove `MimirGossipMembersMismatch` alert and replace it with `MimirGossipMembersTooHigh` and `MimirGossipMembersTooLow` alerts that should have a higher signal-to-noise ratio. #6508
* [ENHANCEMENT] Dashboards: Optionally show rejected requests on Mimir Writes dashboard. Useful when used together with "early request rejection" in ingester and distributor. #6132 #6556
* [ENHANCEMENT] Alerts: added a critical alert for `CompactorSkippedBlocksWithOutOfOrderChunks` when multiple blocks are affected. #6410
* [ENHANCEMENT] Dashboards: Added the min-replicas for autoscaling dashboards. #6528
* [ENHANCEMENT] Dashboards: Show queries per second for the `/api/v1/cardinality/` endpoints on the "Overview" dashboard. #6720
* [BUGFIX] Alerts: fixed issue where `GossipMembersMismatch` warning message referred to per-instance labels that were not produced by the alert query. #6146
* [BUGFIX] Dashboards: Fix autoscaling dashboard panels for KEDA > 2.9. [Requires scraping the KEDA operator for metrics since they moved](https://github.com/kedacore/keda/issues/3972). #6528
* [BUGFIX] Alerts: Fix autoscaling alerts for KEDA > 2.9. [Requires scraping the KEDA operator for metrics since they moved](https://github.com/kedacore/keda/issues/3972). #6528

### Jsonnet

* [CHANGE] Ingester: reduce `-server.grpc-max-concurrent-streams` to 500. #5666
* [CHANGE] Changed default `_config.cluster_domain` from `cluster.local` to `cluster.local.` to reduce the number of DNS lookups made by Mimir. #6389
* [CHANGE] Query-frontend: changed default `_config.autoscaling_query_frontend_cpu_target_utilization` from `1` to `0.75`. #6395
* [CHANGE] Distributor: Increase HPA scale down period such that distributors are slower to scale down after autoscaling up. #6589
* [CHANGE] Store-gateway: Change the default timeout used for index-queries caches from `200ms` to `450ms`. #6786
* [FEATURE] Store-gateway: Allow automated zone-by-zone downscaling, that can be enabled via the `store_gateway_automated_downscale_enabled` flag. It is disabled by default. #6149
* [FEATURE] Ingester: Allow to configure TSDB Head early compaction using the following `_config` parameters: #6181
  * `ingester_tsdb_head_early_compaction_enabled` (disabled by default)
  * `ingester_tsdb_head_early_compaction_reduction_percentage`
  * `ingester_tsdb_head_early_compaction_min_in_memory_series`
* [ENHANCEMENT] Double the amount of rule groups for each user tier. #5897
* [ENHANCEMENT] Set `maxUnavailable` to 0 for `distributor`, `overrides-exporter`, `querier`, `query-frontend`, `query-scheduler` `ruler-querier`, `ruler-query-frontend`, `ruler-query-scheduler` and `consul` deployments, to ensure they don't become completely unavailable during a rollout. #5924
* [ENHANCEMENT] Update rollout-operator to `v0.9.0`. #6022 #6110 #6558 #6681
* [ENHANCEMENT] Update memcached to `memcached:1.6.22-alpine`. #6585
* [ENHANCEMENT] Store-gateway: replaced the following deprecated CLI flags: #6319
  * `-blocks-storage.bucket-store.index-header-lazy-loading-enabled` replaced with `-blocks-storage.bucket-store.index-header.lazy-loading-enabled`
  * `-blocks-storage.bucket-store.index-header-lazy-loading-idle-timeout` replaced with `-blocks-storage.bucket-store.index-header.lazy-loading-idle-timeout`
* [ENHANCEMENT] Store-gateway: Allow selective enablement of store-gateway automated scaling on a per-zone basis. #6302
* [BUGFIX] Autoscaling: KEDA > 2.9 removed the ability to set metricName in the trigger metadata. To help discern which metric is used by the HPA, we set the trigger name to what was the metricName. This is available as the `scaler` label on `keda_*` metrics. #6528

### Mimirtool

* [ENHANCEMENT] Analyze Grafana: Improve support for variables in range. #6657
* [BUGFIX] Fix out of bounds error on export with large timespans and/or series count. #5700
* [BUGFIX] Fix the issue where `--read-timeout` was applied to the entire `mimirtool analyze grafana` invocation rather than to individual Grafana API calls. #5915
* [BUGFIX] Fix incorrect remote-read path joining for `mimirtool remote-read` commands on Windows. #6011
* [BUGFIX] Fix template files full path being sent in `mimirtool alertmanager load` command. #6138
* [BUGFIX] Analyze rule-file: .metricsUsed field wasn't populated. #6953

### Mimir Continuous Test

### Query-tee

### Documentation

* [ENHANCEMENT] Document the concept of native histograms and how to send them to Mimir, migration path. #5956 #6488 #6539 #6752
* [ENHANCEMENT] Document native histograms query and visualization. #6231

### Tools

* [CHANGE] tsdb-index: Rename tool to tsdb-series. #6317
* [FEATURE] tsdb-labels: Add tool to print label names and values of a TSDB block. #6317
* [ENHANCEMENT] trafficdump: Trafficdump can now parse OTEL requests. Entire request is dumped to output, there's no filtering of fields or matching of series done. #6108

## 2.10.5

### Grafana Mimir

* [ENHANCEMENT] Update Docker base images from `alpine:3.18.3` to `alpine:3.18.5`. #6897
* [BUGFIX] Fixed possible series matcher corruption leading to wrong series being included in query results. #6886

### Documentation

* [ENHANCEMENT] Document the concept of native histograms and how to send them to Mimir, migration path. #6757
* [ENHANCEMENT] Document native histograms query and visualization. #6757

## 2.10.4

### Grafana Mimir

* [BUGFIX] Update otelhttp library to v0.44.0 as a mitigation for CVE-2023-45142. #6634

## 2.10.3

### Grafana Mimir

* [BUGFIX] Update grpc-go library to 1.57.2-dev that includes a fix for a bug introduced in 1.57.1. #6419

## 2.10.2

### Grafana Mimir

* [BUGFIX] Update grpc-go library to 1.57.1 and `golang.org/x/net` to `0.17`, which include fix for CVE-2023-44487. #6349

## 2.10.1

### Grafana Mimir

* [CHANGE] Update Go version to 1.21.3. #6244 #6325
* [BUGFIX] Query-frontend: Don't retry read requests rejected by the ingester due to utilization based read path limiting. #6032
* [BUGFIX] Ingester: fix panic in WAL replay of certain native histograms. #6086

## 2.10.0

### Grafana Mimir

* [CHANGE] Store-gateway: skip verifying index header integrity upon loading. To enable verification set `blocks_storage.bucket_store.index_header.verify_on_load: true`. #5174
* [CHANGE] Querier: change the default value of the experimental `-querier.streaming-chunks-per-ingester-buffer-size` flag to 256. #5203
* [CHANGE] Querier: only initiate query requests to ingesters in the `ACTIVE` state in the ring. #5342
* [CHANGE] Querier: renamed `-querier.prefer-streaming-chunks` to `-querier.prefer-streaming-chunks-from-ingesters` to enable streaming chunks from ingesters to queriers. #5182
* [CHANGE] Querier: `-query-frontend.cache-unaligned-requests` has been moved from a global flag to a per-tenant override. #5312
* [CHANGE] Ingester: removed `cortex_ingester_shipper_dir_syncs_total` and `cortex_ingester_shipper_dir_sync_failures_total` metrics. The former metric was not much useful, and the latter was never incremented. #5396
* [CHANGE] Ingester: removed logging of errors related to hitting per-instance limits to reduce resource usage when ingesters are under pressure. #5585
* [CHANGE] gRPC clients: use default connect timeout of 5s, and therefore enable default connect backoff max delay of 5s. #5562
* [CHANGE] Ingester: the `-validation.create-grace-period` is now enforced in the ingester too, other than distributor and query-frontend. If you've configured `-validation.create-grace-period` then make sure the configuration is applied to ingesters too. #5712
* [CHANGE] Distributor: the `-validation.create-grace-period` is now enforced for examplars too in the distributor. If an examplar has timestamp greater than "now + grace_period", then the exemplar will be dropped and the metric `cortex_discarded_exemplars_total{reason="exemplar_too_far_in_future",user="..."}` increased. #5761
* [CHANGE] Query-frontend: the `-validation.create-grace-period` is now enforced in the query-frontend even when the configured value is 0. When the value is 0, the query end time range is truncated to the current real-world time. #5829
* [CHANGE] Store-gateway: deprecated configuration parameters for index header under `blocks-storage.bucket-store` and use a new configurations in `blocks-storage.bucket-store.index-header`, deprecated configuration will be removed in Mimir 2.12. Configuration changes: #5726
  * `-blocks-storage.bucket-store.index-header-lazy-loading-enabled` is deprecated, use the new configuration `-blocks-storage.bucket-store.index-header.lazy-loading-enabled`
  * `-blocks-storage.bucket-store.index-header-lazy-loading-idle-timeout` is deprecated, use the new configuration `-blocks-storage.bucket-store.index-header.lazy-loading-idle-timeout`
  * `-blocks-storage.bucket-store.index-header-lazy-loading-concurrency` is deprecated, use the new configuration `-blocks-storage.bucket-store.index-header.lazy-loading-concurrency`
* [CHANGE] Store-gateway: remove experimental fine-grained chunks caching. The following experimental configuration parameters have been removed `-blocks-storage.bucket-store.chunks-cache.fine-grained-chunks-caching-enabled`, `-blocks-storage.bucket-store.fine-grained-chunks-caching-ranges-per-series`. #5816 #5875
* [CHANGE] Ingester: remove deprecated `blocks-storage.tsdb.max-tsdb-opening-concurrency-on-startup`. #5850
* [FEATURE] Introduced `-distributor.service-overload-status-code-on-rate-limit-enabled` flag for configuring status code to 529 instead of 429 upon rate limit exhaustion. #5752
* [FEATURE] Cardinality API: added a new `count_method` parameter which enables counting active series. #5136
* [FEATURE] Query-frontend: added experimental support to cache cardinality, label names and label values query responses. The cache will be used when `-query-frontend.cache-results` is enabled, and `-query-frontend.results-cache-ttl-for-cardinality-query` or `-query-frontend.results-cache-ttl-for-labels-query` set to a value greater than 0. The following metrics have been added to track the query results cache hit ratio per `request_type`: #5212 #5235 #5426 #5524
  * `cortex_frontend_query_result_cache_requests_total{request_type="query_range|cardinality|label_names_and_values"}`
  * `cortex_frontend_query_result_cache_hits_total{request_type="query_range|cardinality|label_names_and_values"}`
* [FEATURE] Added `-<prefix>.s3.list-objects-version` flag to configure the S3 list objects version. #5099
* [FEATURE] Ingester: add optional CPU/memory utilization based read request limiting, considered experimental. Disabled by default, enable by configuring limits via both of the following flags: #5012 #5392 #5394 #5526 #5508 #5704
  * `-ingester.read-path-cpu-utilization-limit`
  * `-ingester.read-path-memory-utilization-limit`
  * `-ingester.log-utilization-based-limiter-cpu-samples`
* [FEATURE] Ruler: support filtering results from rule status endpoint by `file`, `rule_group` and `rule_name`. #5291
* [FEATURE] Ingester: add experimental support for creating tokens by using spread minimizing strategy. This can be enabled with `-ingester.ring.token-generation-strategy: spread-minimizing` and `-ingester.ring.spread-minimizing-zones: <all available zones>`. In that case `-ingester.ring.tokens-file-path` must be empty. #5308 #5324
* [FEATURE] Storegateway: Persist sparse index-headers to disk and read from disk on index-header loads instead of reconstructing. #5465 #5651 #5726
* [FEATURE] Ingester: add experimental CLI flag `-ingester.ring.spread-minimizing-join-ring-in-order` that allows an ingester to register tokens in the ring only after all previous ingesters (with ID lower than its own ID) have already been registered. #5541
* [FEATURE] Ingester: add experimental support to compact the TSDB Head when the number of in-memory series is equal or greater than `-blocks-storage.tsdb.early-head-compaction-min-in-memory-series`, and the ingester estimates that the per-tenant TSDB Head compaction will reduce in-memory series by at least `-blocks-storage.tsdb.early-head-compaction-min-estimated-series-reduction-percentage`. #5371
* [FEATURE] Ingester: add new metrics for tracking native histograms in active series: `cortex_ingester_active_native_histogram_series`, `cortex_ingester_active_native_histogram_series_custom_tracker`, `cortex_ingester_active_native_histogram_buckets`, `cortex_ingester_active_native_histogram_buckets_custom_tracker`. The first 2 are the subsets of the existing and unmodified `cortex_ingester_active_series` and `cortex_ingester_active_series_custom_tracker` respectively, only tracking native histogram series, and the last 2 are the equivalents for tracking the number of buckets in native histogram series. #5318
* [FEATURE] Add experimental CLI flag `-<prefix>.s3.native-aws-auth-enabled` that allows to enable the default credentials provider chain of the AWS SDK. #5636
* [FEATURE] Distributor: add experimental support for circuit breaking when writing to ingesters via `-ingester.client.circuit-breaker.enabled`, `-ingester.client.circuit-breaker.failure-threshold`, or `-ingester.client.circuit-breaker.cooldown-period` or their corresponding YAML. #5650
* [FEATURE] The following features are no longer considered experimental. #5701 #5872
  * Ruler storage cache (`-ruler-storage.cache.*`)
  * Exclude ingesters running in specific zones (`-ingester.ring.excluded-zones`)
  * Cardinality-based query sharding (`-query-frontend.query-sharding-target-series-per-shard`)
  * Cardinality query result caching (`-query-frontend.results-cache-ttl-for-cardinality-query`)
  * Label names and values query result caching (`-query-frontend.results-cache-ttl-for-labels-query`)
  * Query expression size limit (`-query-frontend.max-query-expression-size-bytes`)
  * Peer discovery / tenant sharding for overrides exporters (`-overrides-exporter.ring.enabled`)
  * Configuring enabled metrics in overrides exporter (`-overrides-exporter.enabled-metrics`)
  * Per-tenant results cache TTL (`-query-frontend.results-cache-ttl`, `-query-frontend.results-cache-ttl-for-out-of-order-time-window`)
  * Shutdown delay (`-shutdown-delay`)
* [FEATURE] Querier: add experimental CLI flag `-tenant-federation.max-concurrent` to adjust the max number of per-tenant queries that can be run at a time when executing a single multi-tenant query. #5874
* [FEATURE] Alertmanager: add Microsoft Teams as a supported integration. #5840
* [ENHANCEMENT] Overrides-exporter: Add new metrics for write path and alertmanager (`max_global_metadata_per_user`, `max_global_metadata_per_metric`, `request_rate`, `request_burst_size`, `alertmanager_notification_rate_limit`, `alertmanager_max_dispatcher_aggregation_groups`, `alertmanager_max_alerts_count`, `alertmanager_max_alerts_size_bytes`) and added flag `-overrides-exporter.enabled-metrics` to explicitly configure desired metrics, e.g. `-overrides-exporter.enabled-metrics=request_rate,ingestion_rate`. Default value for this flag is: `ingestion_rate,ingestion_burst_size,max_global_series_per_user,max_global_series_per_metric,max_global_exemplars_per_user,max_fetched_chunks_per_query,max_fetched_series_per_query,ruler_max_rules_per_rule_group,ruler_max_rule_groups_per_tenant`. #5376
* [ENHANCEMENT] Cardinality API: when zone aware replication is enabled, the label values cardinality API can now tolerate single zone failure #5178
* [ENHANCEMENT] Distributor: optimize sending requests to ingesters when incoming requests don't need to be modified. For now this feature can be disabled by setting `-timeseries-unmarshal-caching-optimization-enabled=false`. #5137
* [ENHANCEMENT] Add advanced CLI flags to control gRPC client behaviour: #5161
  * `-<prefix>.connect-timeout`
  * `-<prefix>.connect-backoff-base-delay`
  * `-<prefix>.connect-backoff-max-delay`
  * `-<prefix>.initial-stream-window-size`
  * `-<prefix>.initial-connection-window-size`
* [ENHANCEMENT] Query-frontend: added "response_size_bytes" field to "query stats" log. #5196
* [ENHANCEMENT] Querier: refine error messages for per-tenant query limits, informing the user of the preferred strategy for not hitting the limit, in addition to how they may tweak the limit. #5059
* [ENHANCEMENT] Distributor: optimize sending of requests to ingesters by reusing memory buffers for marshalling requests. This optimization can be enabled by setting `-distributor.write-requests-buffer-pooling-enabled` to `true`. #5195 #5805 #5830
* [ENHANCEMENT] Querier: add experimental `-querier.minimize-ingester-requests` option to initially query only the minimum set of ingesters required to reach quorum. #5202 #5259 #5263
* [ENHANCEMENT] Querier: improve error message when streaming chunks from ingesters to queriers and a query limit is reached. #5245
* [ENHANCEMENT] Use new data structure for labels, to reduce memory consumption. #3555 #5731
* [ENHANCEMENT] Update alpine base image to 3.18.2. #5276
* [ENHANCEMENT] Ruler: add `cortex_ruler_sync_rules_duration_seconds` metric, tracking the time spent syncing all rule groups owned by the ruler instance. #5311
* [ENHANCEMENT] Store-gateway: add experimental `blocks-storage.bucket-store.index-header-lazy-loading-concurrency` config option to limit the number of concurrent index-headers loads when lazy loading. #5313 #5605
* [ENHANCEMENT] Ingester and querier: improve level of detail in traces emitted for queries that hit ingesters. #5315
* [ENHANCEMENT] Querier: add `cortex_querier_queries_rejected_total` metric that counts the number of queries rejected due to hitting a limit (eg. max series per query or max chunks per query). #5316 #5440 #5450
* [ENHANCEMENT] Querier: add experimental `-querier.minimize-ingester-requests-hedging-delay` option to initiate requests to further ingesters when request minimisation is enabled and not all initial requests have completed. #5368
* [ENHANCEMENT] Clarify docs for `-ingester.client.*` flags to make it clear that these are used by both queriers and distributors. #5375
* [ENHANCEMENT] Querier and store-gateway: add experimental support for streaming chunks from store-gateways to queriers while evaluating queries. This can be enabled with `-querier.prefer-streaming-chunks-from-store-gateways=true`. #5182
* [ENHANCEMENT] Querier: enforce `max-chunks-per-query` limit earlier in query processing when streaming chunks from ingesters to queriers to avoid unnecessarily consuming resources for queries that will be aborted. #5369 #5447
* [ENHANCEMENT] Ingester: added `cortex_ingester_shipper_last_successful_upload_timestamp_seconds` metric tracking the last successful TSDB block uploaded to the bucket (unix timestamp in seconds). #5396
* [ENHANCEMENT] Ingester: add two metrics tracking resource utilization calculated by utilization based limiter: #5496
  * `cortex_ingester_utilization_limiter_current_cpu_load`: The current exponential weighted moving average of the ingester's CPU load
  * `cortex_ingester_utilization_limiter_current_memory_usage_bytes`: The current ingester memory utilization
* [ENHANCEMENT] Ruler: added `insight=true` field to ruler's prometheus component for rule evaluation logs. #5510
* [ENHANCEMENT] Distributor Ingester: add metrics to count the number of requests rejected for hitting per-instance limits, `cortex_distributor_instance_rejected_requests_total` and `cortex_ingester_instance_rejected_requests_total` respectively. #5551
* [ENHANCEMENT] Distributor: add support for ingesting exponential histograms that are over the native histogram scale limit of 8 in OpenTelemetry format by downscaling them. #5532 #5607
* [ENHANCEMENT] General: buffered logging: #5506
  * `-log.buffered` CLI flag enable buffered logging.
* [ENHANCEMENT] Distributor: add more detailed information to traces generated while processing OTLP write requests. #5539
* [ENHANCEMENT] Distributor: improve performance ingesting OTLP payloads. #5531 #5607 #5616
* [ENHANCEMENT] Ingester: optimize label-values with matchers call when number of matched series is small. #5600
* [ENHANCEMENT] Compactor: delete bucket-index, markers and debug files if there are no blocks left in the bucket index. This cleanup must be enabled by using `-compactor.no-blocks-file-cleanup-enabled` option. #5648
* [ENHANCEMENT] Ingester: reduce memory usage of active series tracker. #5665
* [ENHANCEMENT] Store-gateway: added `-store-gateway.sharding-ring.auto-forget-enabled` configuration parameter to control whether store-gateway auto-forget feature should be enabled or disabled (enabled by default). #5702
* [ENHANCEMENT] Compactor: added per tenant block upload counters `cortex_block_upload_api_blocks_total`, `cortex_block_upload_api_bytes_total`, and `cortex_block_upload_api_files_total`. #5738
* [ENHANCEMENT] Compactor: verify time range of compacted block(s) matches the time range of input blocks. #5760
* [ENHANCEMENT] Querier: improved observability of calls to ingesters during queries. #5724
* [ENHANCEMENT] Compactor: block backfilling logging is now more verbose. #5711
* [ENHANCEMENT] Added support to rate limit application logs: #5764
  * `-log.rate-limit-enabled`
  * `-log.rate-limit-logs-per-second`
  * `-log.rate-limit-logs-per-second-burst`
* [ENHANCEMENT] Ingester: added `cortex_ingester_tsdb_head_min_timestamp_seconds` and `cortex_ingester_tsdb_head_max_timestamp_seconds` metrics which return min and max time of all TSDB Heads open in an ingester. #5786 #5815
* [ENHANCEMENT] Querier: cancel query requests to ingesters in a zone upon first error received from the zone, to reduce wasted effort spent computing results that won't be used #5764
* [ENHANCEMENT] All: improve tracing of internal HTTP requests sent over httpgrpc. #5782
* [ENHANCEMENT] Querier: add experimental per-query chunks limit based on an estimate of the number of chunks that will be sent from ingesters and store-gateways that is enforced earlier during query evaluation. This limit is disabled by default and can be configured with `-querier.max-estimated-fetched-chunks-per-query-multiplier`. #5765
* [ENHANCEMENT] Ingester: add UI for listing tenants with TSDB on given ingester and viewing details of tenants's TSDB on given ingester. #5803 #5824
* [ENHANCEMENT] Querier: improve observability of calls to store-gateways during queries. #5809
* [ENHANCEMENT] Query-frontend: improve tracing of interactions with query-scheduler. #5818
* [ENHANCEMENT] Query-scheduler: improve tracing of requests when request is rejected by query-scheduler. #5848
* [ENHANCEMENT] Ingester: avoid logging some errors that could cause logging contention. #5494 #5581
* [ENHANCEMENT] Store-gateway: wait for query gate after loading blocks. #5507
* [ENHANCEMENT] Store-gateway: always include `__name__` posting group in selection in order to reduce the number of object storage API calls. #5246
* [ENHANCEMENT] Ingester: track active series by ref instead of hash/labels to reduce memory usage. #5134 #5193
* [ENHANCEMENT] Go: updated to 1.21.1. #5955 #5960
* [ENHANCEMENT] Alertmanager: updated to alertmanager 0.26.0. #5840
* [BUGFIX] Ingester: Handle when previous ring state is leaving and the number of tokens has changed. #5204
* [BUGFIX] Querier: fix issue where queries that use the `timestamp()` function fail with `execution: attempted to read series at index 0 from stream, but the stream has already been exhausted` if streaming chunks from ingesters to queriers is enabled. #5370
* [BUGFIX] memberlist: bring back `memberlist_client_kv_store_count` metric that used to exist in Cortex, but got lost during dskit updates before Mimir 2.0. #5377
* [BUGFIX] Querier: pass on HTTP 503 query response code. #5364
* [BUGFIX] Store-gateway: Fix issue where stopping a store-gateway could cause all store-gateways to unload all blocks. #5464
* [BUGFIX] Allocate ballast in smaller blocks to avoid problem when entire ballast was kept in memory working set. #5565
* [BUGFIX] Querier: retry frontend result notification when an error is returned. #5591
* [BUGFIX] Querier: fix issue where `cortex_ingester_client_request_duration_seconds` metric did not include streaming query requests that did not return any series. #5695
* [BUGFIX] Ingester: fix ActiveSeries tracker double-counting series that have been deleted from the Head while still being active and then recreated again. #5678
* [BUGFIX] Ingester: don't set "last update time" of TSDB into the future when opening TSDB. This could prevent detecting of idle TSDB for a long time, if sample in distant future was ingested. #5787
* [BUGFIX] Store-gateway: fix bug when lazy index header could be closed prematurely even when still in use. #5795
* [BUGFIX] Ruler: gracefully shut down rule evaluations. #5778
* [BUGFIX] Querier: fix performance when ingesters stream samples. #5836
* [BUGFIX] Ingester: fix spurious `not found` errors on label values API during head compaction. #5957
* [BUGFIX] All: updated Minio object storage client from 7.0.62 to 7.0.63 to fix auto-detection of AWS GovCloud environments. #5905

### Mixin

* [CHANGE] Dashboards: show all workloads in selected namespace on "rollout progress" dashboard. #5113
* [CHANGE] Dashboards: show the number of updated and ready pods for each workload in the "rollout progress" panel on the "rollout progress" dashboard. #5113
* [CHANGE] Dashboards: removed "Query results cache misses" panel on the "Mimir / Queries" dashboard. #5423
* [CHANGE] Dashboards: default to shared crosshair on all dashboards. #5489
* [CHANGE] Dashboards: sort variable drop-down lists from A to Z, rather than Z to A. #5490
* [CHANGE] Alerts: removed `MimirProvisioningTooManyActiveSeries` alert. You should configure `-ingester.instance-limits.max-series` and rely on `MimirIngesterReachingSeriesLimit` alert instead. #5593
* [CHANGE] Alerts: removed `MimirProvisioningTooManyWrites` alert. The alerting threshold used in this alert was chosen arbitrarily and ingesters receiving an higher number of samples / sec don't necessarily have any issue. You should rely on SLOs metrics and alerts instead. #5706
* [CHANGE] Alerts: don't raise `MimirRequestErrors` or `MimirRequestLatency` alert for the `/debug/pprof` endpoint. #5826
* [ENHANCEMENT] Dashboards: adjust layout of "rollout progress" dashboard panels so that the "rollout progress" panel doesn't require scrolling. #5113
* [ENHANCEMENT] Dashboards: show container name first in "pods count per version" panel on "rollout progress" dashboard. #5113
* [ENHANCEMENT] Dashboards: show time spend waiting for turn when lazy loading index headers in the "index-header lazy load gate latency" panel on the "queries" dashboard. #5313
* [ENHANCEMENT] Dashboards: split query results cache hit ratio by request type in "Query results cache hit ratio" panel on the "Mimir / Queries" dashboard. #5423
* [ENHANCEMENT] Dashboards: add "rejected queries" panel to "queries" dashboard. #5429
* [ENHANCEMENT] Dashboards: add native histogram active series and active buckets to "tenants" dashboard. #5543
* [ENHANCEMENT] Dashboards: add panels to "Mimir / Writes" for requests rejected for per-instance limits. #5638
* [ENHANCEMENT] Dashboards: rename "Blocks currently loaded" to "Blocks currently owned" in the "Mimir / Queries" dashboard. #5705
* [ENHANCEMENT] Alerts: Add `MimirIngestedDataTooFarInTheFuture` warning alert that triggers when Mimir ingests sample with timestamp more than 1h in the future. #5822
* [BUGFIX] Alerts: fix `MimirIngesterRestarts` to fire only when the ingester container is restarted, excluding the cases the pod is rescheduled. #5397
* [BUGFIX] Dashboards: fix "unhealthy pods" panel on "rollout progress" dashboard showing only a number rather than the name of the workload and the number of unhealthy pods if only one workload has unhealthy pods. #5113 #5200
* [BUGFIX] Alerts: fixed `MimirIngesterHasNotShippedBlocks` and `MimirIngesterHasNotShippedBlocksSinceStart` alerts. #5396
* [BUGFIX] Alerts: Fix `MimirGossipMembersMismatch` to include `admin-api` and custom compactor pods. `admin-api` is a GEM component. #5641 #5797
* [BUGFIX] Dashboards: fix autoscaling dashboard panels that could show multiple series for a single component. #5810
* [BUGFIX] Dashboards: fix ruler-querier scaling metric panel query and split into CPU and memory scaling metric panels. #5739

### Jsonnet

* [CHANGE] Removed `_config.querier.concurrency` configuration option and replaced it with `_config.querier_max_concurrency` and `_config.ruler_querier_max_concurrency` to allow to easily fine tune it for different querier deployments. #5322
* [CHANGE] Change `_config.multi_zone_ingester_max_unavailable` to 50. #5327
* [CHANGE] Change distributors rolling update strategy configuration: `maxSurge` and `maxUnavailable` are set to `15%` and `0`. #5714
* [FEATURE] Alertmanager: Add horizontal pod autoscaler config, that can be enabled using `autoscaling_alertmanager_enabled: true`. #5194 #5249
* [ENHANCEMENT] Enable the `track_sizes` feature for Memcached pods to help determine cache efficiency. #5209
* [ENHANCEMENT] Add per-container map for environment variables. #5181
* [ENHANCEMENT] Add `PodDisruptionBudget`s for compactor, continuous-test, distributor, overrides-exporter, querier, query-frontend, query-scheduler, rollout-operator, ruler, ruler-querier, ruler-query-frontend, ruler-query-scheduler, and all memcached workloads. #5098
* [ENHANCEMENT] Ruler: configure the ruler storage cache when the metadata cache is enabled. #5326 #5334
* [ENHANCEMENT] Shuffle-sharding: ingester shards in user-classes can now be configured to target different series and limit percentage utilization through `_config.shuffle_sharding.target_series_per_ingester` and `_config.shuffle_sharding.target_utilization_percentage` values. #5470
* [ENHANCEMENT] Distributor: allow adjustment of the targeted CPU usage as a percentage of requested CPU. This can be adjusted with `_config.autoscaling_distributor_cpu_target_utilization`. #5525
* [ENHANCEMENT] Ruler: add configuration option `_config.ruler_remote_evaluation_max_query_response_size_bytes` to easily set the maximum query response size allowed (in bytes). #5592
* [ENHANCEMENT] Distributor: dynamically set `GOMAXPROCS` based on the CPU request. This should reduce distributor CPU utilization, assuming the CPU request is set to a value close to the actual utilization. #5588
* [ENHANCEMENT] Querier: dynamically set `GOMAXPROCS` based on the CPU request. This should reduce noisy neighbour issues created by the querier, whose CPU utilization could eventually saturate the Kubernetes node if unbounded. #5646 #5658
* [ENHANCEMENT] Allow to remove an entry from the configured environment variable for a given component, setting the environment value to `null` in the `*_env_map` objects (e.g. `store_gateway_env_map+:: { 'field': null}`). #5599
* [ENHANCEMENT] Allow overriding the default number of replicas for `etcd`. #5589
* [ENHANCEMENT] Memcached: reduce memory request for results, chunks and metadata caches. The requested memory is 5% greater than the configured memcached max cache size. #5661
* [ENHANCEMENT] Autoscaling: Add the following configuration options to fine tune autoscaler target utilization: #5679 #5682 #5689
  * `autoscaling_querier_target_utilization` (defaults to `0.75`)
  * `autoscaling_mimir_read_target_utilization` (defaults to `0.75`)
  * `autoscaling_ruler_querier_cpu_target_utilization` (defaults to `1`)
  * `autoscaling_distributor_memory_target_utilization` (defaults to `1`)
  * `autoscaling_ruler_cpu_target_utilization` (defaults to `1`)
  * `autoscaling_query_frontend_cpu_target_utilization` (defaults to `1`)
  * `autoscaling_ruler_query_frontend_cpu_target_utilization` (defaults to `1`)
  * `autoscaling_alertmanager_cpu_target_utilization` (defaults to `1`)
* [ENHANCEMENT] Gossip-ring: add appProtocol for istio compatibility. #5680
* [ENHANCEMENT] Add _config.commonConfig to allow adding common configuration parameters for all Mimir components. #5703
* [ENHANCEMENT] Update rollout-operator to `v0.7.0`. #5718
* [ENHANCEMENT] Increase the default rollout speed for store-gateway when lazy loading is disabled. #5823
* [ENHANCEMENT] Add autoscaling on memory for ruler-queriers. #5739
* [ENHANCEMENT] Deduplicate scaled object creation for most objects that scale on CPU and memory. #6411
* [BUGFIX] Fix compilation when index, chunks or metadata caches are disabled. #5710
* [BUGFIX] Autoscaling: treat OOMing containers as though they are using their full memory request. #5739
* [BUGFIX] Autoscaling: if no containers are up, report 0 memory usage instead of no data. #6411

### Mimirtool

* [ENHANCEMENT] Mimirtool uses paging to fetch all dashboards from Grafana when running `mimirtool analyse grafana`. This allows the tool to work correctly when running against Grafana instances with more than a 1000 dashboards. #5825
* [ENHANCEMENT] Extract metric name from queries that have a `__name__` matcher. #5911
* [BUGFIX] Mimirtool no longer parses label names as metric names when handling templating variables that are populated using `label_values(<label_name>)` when running `mimirtool analyse grafana`. #5832
* [BUGFIX] Fix panic when analyzing a grafana dashboard with multiline queries in templating variables. #5911

### Query-tee

* [CHANGE] Proxy `Content-Type` response header from backend. Previously `Content-Type: text/plain; charset=utf-8` was returned on all requests. #5183
* [CHANGE] Increase default value of `-proxy.compare-skip-recent-samples` to avoid racing with recording rule evaluation. #5561
* [CHANGE] Add `-backend.skip-tls-verify` to optionally skip TLS verification on backends. #5656

### Documentation

* [CHANGE] Fix reference to `get-started` documentation directory. #5476
* [CHANGE] Fix link to external OTLP/HTTP documentation.
* [ENHANCEMENT] Improved `MimirRulerTooManyFailedQueries` runbook. #5586
* [ENHANCEMENT] Improved "Recover accidentally deleted blocks" runbook. #5620
* [ENHANCEMENT] Documented options and trade-offs to query label names and values. #5582
* [ENHANCEMENT] Improved `MimirRequestErrors` runbook for alertmanager. #5694

### Tools

* [CHANGE] copyblocks: add support for S3 and the ability to copy between different object storage services. Due to this, the `-source-service` and `-destination-service` flags are now required and the `-service` flag has been removed. #5486
* [FEATURE] undelete-block-gcs: Added new tool for undeleting blocks on GCS storage. #5610 #5855
* [FEATURE] wal-reader: Added new tool for printing entries in TSDB WAL. #5780
* [ENHANCEMENT] ulidtime: add -seconds flag to print timestamps as Unix timestamps. #5621
* [ENHANCEMENT] ulidtime: exit with status code 1 if some ULIDs can't be parsed. #5621
* [ENHANCEMENT] tsdb-index-toc: added index-header size estimates. #5652
* [BUGFIX] Stop tools from panicking when `-help` flag is passed. #5412
* [BUGFIX] Remove github.com/golang/glog command line flags from tools. #5413

## 2.9.4

### Grafana Mimir

* [ENHANCEMENT] Update Docker base images from `alpine:3.18.3` to `alpine:3.18.5`. #6895

## 2.9.3

### Grafana Mimir

* [BUGFIX] Update `go.opentelemetry.io/contrib/instrumentation/net/http/otelhttp` to `0.44` which includes a fix for CVE-2023-45142. #6637

## 2.9.2

### Grafana Mimir

* [BUGFIX] Update grpc-go library to 1.56.3 and `golang.org/x/net` to `0.17`, which include fix for CVE-2023-44487. #6353 #6364

## 2.9.1

### Grafana Mimir

* [ENHANCEMENT] Update alpine base image to 3.18.3. #6021

## 2.9.0

### Grafana Mimir

* [CHANGE] Store-gateway: change expanded postings, postings, and label values index cache key format. These caches will be invalidated when rolling out the new Mimir version. #4770 #4978 #5037
* [CHANGE] Distributor: remove the "forwarding" feature as it isn't necessary anymore. #4876
* [CHANGE] Query-frontend: Change the default value of `-query-frontend.query-sharding-max-regexp-size-bytes` from `0` to `4096`. #4932
* [CHANGE] Querier: `-querier.query-ingesters-within` has been moved from a global flag to a per-tenant override. #4287
* [CHANGE] Querier: Use `-blocks-storage.tsdb.retention-period` instead of `-querier.query-ingesters-within` for calculating the lookback period for shuffle sharded ingesters. Setting `-querier.query-ingesters-within=0` no longer disables shuffle sharding on the read path. #4287
* [CHANGE] Block upload: `/api/v1/upload/block/{block}/files` endpoint now allows file uploads with no `Content-Length`. #4956
* [CHANGE] Store-gateway: deprecate configuration parameters for chunk pooling, they will be removed in Mimir 2.11. The following options are now also ignored: #4996
  * `-blocks-storage.bucket-store.max-chunk-pool-bytes`
  * `-blocks-storage.bucket-store.chunk-pool-min-bucket-size-bytes`
  * `-blocks-storage.bucket-store.chunk-pool-max-bucket-size-bytes`
* [CHANGE] Store-gateway: remove metrics `cortex_bucket_store_chunk_pool_requested_bytes_total` and `cortex_bucket_store_chunk_pool_returned_bytes_total`. #4996
* [CHANGE] Compactor: change default of `-compactor.partial-block-deletion-delay` to `1d`. This will automatically clean up partial blocks that were a result of failed block upload or deletion. #5026
* [CHANGE] Compactor: the deprecated configuration parameter `-compactor.consistency-delay` has been removed. #5050
* [CHANGE] Store-gateway: the deprecated configuration parameter `-blocks-storage.bucket-store.consistency-delay` has been removed. #5050
* [CHANGE] The configuration parameter `-blocks-storage.bucket-store.bucket-index.enabled` has been deprecated and will be removed in Mimir 2.11. Mimir is running by default with the bucket index enabled since version 2.0, and starting from the version 2.11 it will not be possible to disable it. #5051
* [CHANGE] The configuration parameters `-querier.iterators` and `-query.batch-iterators` have been deprecated and will be removed in Mimir 2.11. Mimir runs by default with `-querier.batch-iterators=true`, and starting from version 2.11 it will not be possible to change this. #5114
* [CHANGE] Compactor: change default of `-compactor.first-level-compaction-wait-period` to 25m. #5128
* [CHANGE] Ruler: changed default of `-ruler.poll-interval` from `1m` to `10m`. Starting from this release, the configured rule groups will also be re-synced each time they're modified calling the ruler configuration API. #5170
* [FEATURE] Query-frontend: add `-query-frontend.log-query-request-headers` to enable logging of request headers in query logs. #5030
* [FEATURE] Store-gateway: add experimental feature to retain lazy-loaded index headers between restarts by eagerly loading them during startup. This is disabled by default and can only be enabled if lazy loading is enabled. To enable this set the following: #5606
  * `-blocks-storage.bucket-store.index-header-lazy-loading-enabled` must be set to true
  * `-blocks-storage.bucket-store.index-header.eager-loading-startup-enabled` must be set to true
* [ENHANCEMENT] Add per-tenant limit `-validation.max-native-histogram-buckets` to be able to ignore native histogram samples that have too many buckets. #4765
* [ENHANCEMENT] Store-gateway: reduce memory usage in some LabelValues calls. #4789
* [ENHANCEMENT] Store-gateway: add a `stage` label to the metric `cortex_bucket_store_series_data_touched`. This label now applies to `data_type="chunks"` and `data_type="series"`. The `stage` label has 2 values: `processed` - the number of series that parsed - and `returned` - the number of series selected from the processed bytes to satisfy the query. #4797 #4830
* [ENHANCEMENT] Distributor: make `__meta_tenant_id` label available in relabeling rules configured via `metric_relabel_configs`. #4725
* [ENHANCEMENT] Compactor: added the configurable limit `compactor.block-upload-max-block-size-bytes` or `compactor_block_upload_max_block_size_bytes` to limit the byte size of uploaded or validated blocks. #4680
* [ENHANCEMENT] Querier: reduce CPU utilisation when shuffle sharding is enabled with large shard sizes. #4851
* [ENHANCEMENT] Packaging: facilitate configuration management by instructing systemd to start mimir with a configuration file. #4810
* [ENHANCEMENT] Store-gateway: reduce memory allocations when looking up postings from cache. #4861 #4869 #4962 #5047
* [ENHANCEMENT] Store-gateway: retain only necessary bytes when reading series from the bucket. #4926
* [ENHANCEMENT] Ingester, store-gateway: clear the shutdown marker after a successful shutdown to enable reusing their persistent volumes in case the ingester or store-gateway is restarted. #4985
* [ENHANCEMENT] Store-gateway, query-frontend: Reduced memory allocations when looking up cached entries from Memcached. #4862
* [ENHANCEMENT] Alertmanager: Add additional template function `queryFromGeneratorURL` returning query URL decoded query from the `GeneratorURL` field of an alert. #4301
* [ENHANCEMENT] Ruler: added experimental ruler storage cache support. The cache should reduce the number of "list objects" API calls issued to the object storage when there are 2+ ruler replicas running in a Mimir cluster. The cache can be configured setting `-ruler-storage.cache.*` CLI flags or their respective YAML config options. #4950 #5054
* [ENHANCEMENT] Store-gateway: added HTTP `/store-gateway/prepare-shutdown` endpoint for gracefully scaling down of store-gateways. A gauge `cortex_store_gateway_prepare_shutdown_requested` has been introduced for tracing this process. #4955
* [ENHANCEMENT] Updated Kuberesolver dependency (github.com/sercand/kuberesolver) from v2.4.0 to v4.0.0 and gRPC dependency (google.golang.org/grpc) from v1.47.0 to v1.53.0. #4922
* [ENHANCEMENT] Introduced new options for logging HTTP request headers: `-server.log-request-headers` enables logging HTTP request headers, `-server.log-request-headers-exclude-list` lists headers which should not be logged. #4922
* [ENHANCEMENT] Block upload: `/api/v1/upload/block/{block}/files` endpoint now disables read and write HTTP timeout, overriding `-server.http-read-timeout` and `-server.http-write-timeout` values. This is done to allow large file uploads to succeed. #4956
* [ENHANCEMENT] Alertmanager: Introduce new metrics from upstream. #4918
  * `cortex_alertmanager_notifications_failed_total` (added `reason` label)
  * `cortex_alertmanager_nflog_maintenance_total`
  * `cortex_alertmanager_nflog_maintenance_errors_total`
  * `cortex_alertmanager_silences_maintenance_total`
  * `cortex_alertmanager_silences_maintenance_errors_total`
* [ENHANCEMENT] Add native histogram support for `cortex_request_duration_seconds` metric family. #4987
* [ENHANCEMENT] Ruler: do not list rule groups in the object storage for disabled tenants. #5004
* [ENHANCEMENT] Query-frontend and querier: add HTTP API endpoint `<prometheus-http-prefix>/api/v1/format_query` to format a PromQL query. #4373
* [ENHANCEMENT] Query-frontend: Add `cortex_query_frontend_regexp_matcher_count` and `cortex_query_frontend_regexp_matcher_optimized_count` metrics to track optimization of regular expression label matchers. #4813
* [ENHANCEMENT] Alertmanager: Add configuration option to enable or disable the deletion of alertmanager state from object storage. This is useful when migrating alertmanager tenants from one cluster to another, because it avoids a condition where the state object is copied but then deleted before the configuration object is copied. #4989
* [ENHANCEMENT] Querier: only use the minimum set of chunks from ingesters when querying, and cancel unnecessary requests to ingesters sooner if we know their results won't be used. #5016
* [ENHANCEMENT] Add `-enable-go-runtime-metrics` flag to expose all go runtime metrics as Prometheus metrics. #5009
* [ENHANCEMENT] Ruler: trigger a synchronization of tenant's rule groups as soon as they change the rules configuration via API. This synchronization is in addition of the periodic syncing done every `-ruler.poll-interval`. The new behavior is enabled by default, but can be disabled with `-ruler.sync-rules-on-changes-enabled=false` (configurable on a per-tenant basis too). If you disable the new behaviour, then you may want to revert `-ruler.poll-interval` to `1m`. #4975 #5053 #5115 #5170
* [ENHANCEMENT] Distributor: Improve invalid tenant shard size error message. #5024
* [ENHANCEMENT] Store-gateway: record index header loading time separately in `cortex_bucket_store_series_request_stage_duration_seconds{stage="load_index_header"}`. Now index header loading will be visible in the "Mimir / Queries" dashboard in the "Series request p99/average latency" panels. #5011 #5062
* [ENHANCEMENT] Querier and ingester: add experimental support for streaming chunks from ingesters to queriers while evaluating queries. This can be enabled with `-querier.prefer-streaming-chunks=true`. #4886 #5078 #5094 #5126
* [ENHANCEMENT] Update Docker base images from `alpine:3.17.3` to `alpine:3.18.0`. #5065
* [ENHANCEMENT] Compactor: reduced the number of "object exists" API calls issued by the compactor to the object storage when syncing block's `meta.json` files. #5063
* [ENHANCEMENT] Distributor: Push request rate limits (`-distributor.request-rate-limit` and `-distributor.request-burst-size`) and their associated YAML configuration are now stable. #5124
* [ENHANCEMENT] Go: updated to 1.20.5. #5185
* [ENHANCEMENT] Update alpine base image to 3.18.2. #5274 #5276
* [BUGFIX] Metadata API: Mimir will now return an empty object when no metadata is available, matching Prometheus. #4782
* [BUGFIX] Store-gateway: add collision detection on expanded postings and individual postings cache keys. #4770
* [BUGFIX] Ruler: Support the `type=alert|record` query parameter for the API endpoint `<prometheus-http-prefix>/api/v1/rules`. #4302
* [BUGFIX] Backend: Check that alertmanager's data-dir doesn't overlap with bucket-sync dir. #4921
* [BUGFIX] Alertmanager: Allow to rate-limit webex, telegram and discord notifications. #4979
* [BUGFIX] Store-gateway: panics when decoding LabelValues responses that contain more than 655360 values. These responses are no longer cached. #5021
* [BUGFIX] Querier: don't leak memory when processing query requests from query-frontends (ie. when the query-scheduler is disabled). #5199

### Documentation

* [ENHANCEMENT] Improve `MimirIngesterReachingTenantsLimit` runbook. #4744 #4752
* [ENHANCEMENT] Add `symbol table size exceeds` case to `MimirCompactorHasNotSuccessfullyRunCompaction` runbook. #4945
* [ENHANCEMENT] Clarify which APIs use query sharding. #4948

### Mixin

* [CHANGE] Alerts: Remove `MimirQuerierHighRefetchRate`. #4980
* [CHANGE] Alerts: Remove `MimirTenantHasPartialBlocks`. This is obsoleted by the changed default of `-compactor.partial-block-deletion-delay` to `1d`, which will auto remediate this alert. #5026
* [ENHANCEMENT] Alertmanager dashboard: display active aggregation groups #4772
* [ENHANCEMENT] Alerts: `MimirIngesterTSDBWALCorrupted` now only fires when there are more than one corrupted WALs in single-zone deployments and when there are more than two zones affected in multi-zone deployments. #4920
* [ENHANCEMENT] Alerts: added labels to duplicated `MimirRolloutStuck` and `MimirCompactorHasNotUploadedBlocks` rules in order to distinguish them. #5023
* [ENHANCEMENT] Dashboards: fix holes in graph for lightly loaded clusters #4915
* [ENHANCEMENT] Dashboards: allow configuring additional services for the Rollout Progress dashboard. #5007
* [ENHANCEMENT] Alerts: do not fire `MimirAllocatingTooMuchMemory` alert for any matching container outside of namespaces where Mimir is running. #5089
* [BUGFIX] Dashboards: show cancelled requests in a different color to successful requests in throughput panels on dashboards. #5039
* [BUGFIX] Dashboards: fix dashboard panels that showed percentages with axes from 0 to 10000%. #5084
* [BUGFIX] Remove dependency on upstream Kubernetes mixin. #4732

### Jsonnet

* [CHANGE] Ruler: changed ruler autoscaling policy, extended scale down period from 60s to 600s. #4786
* [CHANGE] Update to v0.5.0 rollout-operator. #4893
* [CHANGE] Backend: add `alertmanager_args` to `mimir-backend` when running in read-write deployment mode. Remove hardcoded `filesystem` alertmanager storage. This moves alertmanager's data-dir to `/data/alertmanager` by default. #4907 #4921
* [CHANGE] Remove `-pdb` suffix from `PodDisruptionBudget` names. This will create new `PodDisruptionBudget` resources. Make sure to prune the old resources; otherwise, rollouts will be blocked. #5109
* [CHANGE] Query-frontend: enable query sharding for cardinality estimation via `-query-frontend.query-sharding-target-series-per-shard` by default if the results cache is enabled. #5128
* [ENHANCEMENT] Ingester: configure `-blocks-storage.tsdb.head-compaction-interval=15m` to spread TSDB head compaction over a wider time range. #4870
* [ENHANCEMENT] Ingester: configure `-blocks-storage.tsdb.wal-replay-concurrency` to CPU request minus 1. #4864
* [ENHANCEMENT] Compactor: configure `-compactor.first-level-compaction-wait-period` to TSDB head compaction interval plus 10 minutes. #4872
* [ENHANCEMENT] Store-gateway: set `GOMEMLIMIT` to the memory request value. This should reduce the likelihood the store-gateway may go out of memory, at the cost of an higher CPU utilization due to more frequent garbage collections when the memory utilization gets closer or above the configured requested memory. #4971
* [ENHANCEMENT] Store-gateway: dynamically set `GOMAXPROCS` based on the CPU request. This should reduce the likelihood a high load on the store-gateway will slow down the entire Kubernetes node. #5104
* [ENHANCEMENT] Store-gateway: add `store_gateway_lazy_loading_enabled` configuration option which combines disabled lazy-loading and reducing blocks sync concurrency. Reducing blocks sync concurrency improves startup times with disabled lazy loading on HDDs. #5025
* [ENHANCEMENT] Update `rollout-operator` image to `v0.6.0`. #5155
* [BUGFIX] Backend: configure `-ruler.alertmanager-url` to `mimir-backend` when running in read-write deployment mode. #4892
* [ENHANCEMENT] Memcached: don't overwrite upsteam memcached statefulset jsonnet to allow chosing between antiAffinity and topologySpreadConstraints.

### Mimirtool

* [CHANGE] check rules: will fail on duplicate rules when `--strict` is provided. #5035
* [FEATURE] sync/diff can now include/exclude namespaces based on a regular expression using `--namespaces-regex` and `--ignore-namespaces-regex`. #5100
* [ENHANCEMENT] analyze prometheus: allow to specify `-prometheus-http-prefix`. #4966
* [ENHANCEMENT] analyze grafana: allow to specify `--folder-title` to limit dashboards analysis based on their exact folder title. #4973

### Tools

* [CHANGE] copyblocks: copying between Azure Blob Storage buckets is now supported in addition to copying between Google Cloud Storage buckets. As a result, the `--service` flag is now required to be specified (accepted values are `gcs` or `abs`). #4756

## 2.8.0

### Grafana Mimir

* [CHANGE] Ingester: changed experimental CLI flag from `-out-of-order-blocks-external-label-enabled` to `-ingester.out-of-order-blocks-external-label-enabled` #4440
* [CHANGE] Store-gateway: The following metrics have been removed: #4332
  * `cortex_bucket_store_series_get_all_duration_seconds`
  * `cortex_bucket_store_series_merge_duration_seconds`
* [CHANGE] Ingester: changed default value of `-blocks-storage.tsdb.retention-period` from `24h` to `13h`. If you're running Mimir with a custom configuration and you're overriding `-querier.query-store-after` to a value greater than the default `12h` then you should increase `-blocks-storage.tsdb.retention-period` accordingly. #4382
* [CHANGE] Ingester: the configuration parameter `-blocks-storage.tsdb.max-tsdb-opening-concurrency-on-startup` has been deprecated and will be removed in Mimir 2.10. #4445
* [CHANGE] Query-frontend: Cached results now contain timestamp which allows Mimir to check if cached results are still valid based on current TTL configured for tenant. Results cached by previous Mimir version are used until they expire from cache, which can take up to 7 days. If you need to use per-tenant TTL sooner, please flush results cache manually. #4439
* [CHANGE] Ingester: the `cortex_ingester_tsdb_wal_replay_duration_seconds` metrics has been removed. #4465
* [CHANGE] Query-frontend and ruler: use protobuf internal query result payload format by default. This feature is no longer considered experimental. #4557 #4709
* [CHANGE] Ruler: reject creating federated rule groups while tenant federation is disabled. Previously the rule groups would be silently dropped during bucket sync. #4555
* [CHANGE] Compactor: the `/api/v1/upload/block/{block}/finish` endpoint now returns a `429` status code when the compactor has reached the limit specified by `-compactor.max-block-upload-validation-concurrency`. #4598
* [CHANGE] Compactor: when starting a block upload the maximum byte size of the block metadata provided in the request body is now limited to 1 MiB. If this limit is exceeded a `413` status code is returned. #4683
* [CHANGE] Store-gateway: cache key format for expanded postings has changed. This will invalidate the expanded postings in the index cache when deployed. #4667
* [FEATURE] Cache: Introduce experimental support for using Redis for results, chunks, index, and metadata caches. #4371
* [FEATURE] Vault: Introduce experimental integration with Vault to fetch secrets used to configure TLS for clients. Server TLS secrets will still be read from a file. `tls-ca-path`, `tls-cert-path` and `tls-key-path` will denote the path in Vault for the following CLI flags when `-vault.enabled` is true: #4446.
  * `-distributor.ha-tracker.etcd.*`
  * `-distributor.ring.etcd.*`
  * `-distributor.forwarding.grpc-client.*`
  * `-querier.store-gateway-client.*`
  * `-ingester.client.*`
  * `-ingester.ring.etcd.*`
  * `-querier.frontend-client.*`
  * `-query-frontend.grpc-client-config.*`
  * `-query-frontend.results-cache.redis.*`
  * `-blocks-storage.bucket-store.index-cache.redis.*`
  * `-blocks-storage.bucket-store.chunks-cache.redis.*`
  * `-blocks-storage.bucket-store.metadata-cache.redis.*`
  * `-compactor.ring.etcd.*`
  * `-store-gateway.sharding-ring.etcd.*`
  * `-ruler.client.*`
  * `-ruler.alertmanager-client.*`
  * `-ruler.ring.etcd.*`
  * `-ruler.query-frontend.grpc-client-config.*`
  * `-alertmanager.sharding-ring.etcd.*`
  * `-alertmanager.alertmanager-client.*`
  * `-memberlist.*`
  * `-query-scheduler.grpc-client-config.*`
  * `-query-scheduler.ring.etcd.*`
  * `-overrides-exporter.ring.etcd.*`
* [FEATURE] Distributor, ingester, querier, query-frontend, store-gateway: add experimental support for native histograms. Requires that the experimental protobuf query result response format is enabled by `-query-frontend.query-result-response-format=protobuf` on the query frontend. #4286 #4352 #4354 #4376 #4377 #4387 #4396 #4425 #4442 #4494 #4512 #4513 #4526
* [FEATURE] Added `-<prefix>.s3.storage-class` flag to configure the S3 storage class for objects written to S3 buckets. #4300
* [FEATURE] Add `freebsd` to the target OS when generating binaries for a Mimir release. #4654
* [FEATURE] Ingester: Add `prepare-shutdown` endpoint which can be used as part of Kubernetes scale down automations. #4718
* [ENHANCEMENT] Add timezone information to Alpine Docker images. #4583
* [ENHANCEMENT] Ruler: Sync rules when ruler JOINING the ring instead of ACTIVE, In order to reducing missed rule iterations during ruler restarts. #4451
* [ENHANCEMENT] Allow to define service name used for tracing via `JAEGER_SERVICE_NAME` environment variable. #4394
* [ENHANCEMENT] Querier and query-frontend: add experimental, more performant protobuf query result response format enabled with `-query-frontend.query-result-response-format=protobuf`. #4304 #4318 #4375
* [ENHANCEMENT] Compactor: added experimental configuration parameter `-compactor.first-level-compaction-wait-period`, to configure how long the compactor should wait before compacting 1st level blocks (uploaded by ingesters). This configuration option allows to reduce the chances compactor begins compacting blocks before all ingesters have uploaded their blocks to the storage. #4401
* [ENHANCEMENT] Store-gateway: use more efficient chunks fetching and caching. #4255
* [ENHANCEMENT] Query-frontend and ruler: add experimental, more performant protobuf internal query result response format enabled with `-ruler.query-frontend.query-result-response-format=protobuf`. #4331
* [ENHANCEMENT] Ruler: increased tolerance for missed iterations on alerts, reducing the chances of flapping firing alerts during ruler restarts. #4432
* [ENHANCEMENT] Optimized `.*` and `.+` regular expression label matchers. #4432
* [ENHANCEMENT] Optimized regular expression label matchers with alternates (e.g. `a|b|c`). #4647
* [ENHANCEMENT] Added an in-memory cache for regular expression matchers, to avoid parsing and compiling the same expression multiple times when used in recurring queries. #4633
* [ENHANCEMENT] Query-frontend: results cache TTL is now configurable by using `-query-frontend.results-cache-ttl` and `-query-frontend.results-cache-ttl-for-out-of-order-time-window` options. These values can also be specified per tenant. Default values are unchanged (7 days and 10 minutes respectively). #4385
* [ENHANCEMENT] Ingester: added advanced configuration parameter `-blocks-storage.tsdb.wal-replay-concurrency` representing the maximum number of CPUs used during WAL replay. #4445
* [ENHANCEMENT] Ingester: added metrics `cortex_ingester_tsdb_open_duration_seconds_total` to measure the total time it takes to open all existing TSDBs. The time tracked by this metric also includes the TSDBs WAL replay duration. #4465
* [ENHANCEMENT] Store-gateway: use streaming implementation for LabelNames RPC. The batch size for streaming is controlled by `-blocks-storage.bucket-store.batch-series-size`. #4464
* [ENHANCEMENT] Memcached: Add support for TLS or mTLS connections to cache servers. #4535
* [ENHANCEMENT] Compactor: blocks index files are now validated for correctness for blocks uploaded via the TSDB block upload feature. #4503
* [ENHANCEMENT] Compactor: block chunks and segment files are now validated for correctness for blocks uploaded via the TSDB block upload feature. #4549
* [ENHANCEMENT] Ingester: added configuration options to configure the "postings for matchers" cache of each compacted block queried from ingesters: #4561
  * `-blocks-storage.tsdb.block-postings-for-matchers-cache-ttl`
  * `-blocks-storage.tsdb.block-postings-for-matchers-cache-size`
  * `-blocks-storage.tsdb.block-postings-for-matchers-cache-force`
* [ENHANCEMENT] Compactor: validation of blocks uploaded via the TSDB block upload feature is now configurable on a per tenant basis: #4585
  * `-compactor.block-upload-validation-enabled` has been added, `compactor_block_upload_validation_enabled` can be used to override per tenant
  * `-compactor.block-upload.block-validation-enabled` was the previous global flag and has been removed
* [ENHANCEMENT] TSDB Block Upload: block upload validation concurrency can now be limited with `-compactor.max-block-upload-validation-concurrency`. #4598
* [ENHANCEMENT] OTLP: Add support for converting OTel exponential histograms to Prometheus native histograms. The ingestion of native histograms must be enabled, please set `-ingester.native-histograms-ingestion-enabled` to `true`. #4063 #4639
* [ENHANCEMENT] Query-frontend: add metric `cortex_query_fetched_index_bytes_total` to measure TSDB index bytes fetched to execute a query. #4597
* [ENHANCEMENT] Query-frontend: add experimental limit to enforce a max query expression size in bytes via `-query-frontend.max-query-expression-size-bytes` or `max_query_expression_size_bytes`. #4604
* [ENHANCEMENT] Query-tee: improve message logged when comparing responses and one response contains a non-JSON payload. #4588
* [ENHANCEMENT] Distributor: add ability to set per-distributor limits via `distributor_limits` block in runtime configuration in addition to the existing configuration. #4619
* [ENHANCEMENT] Querier: reduce peak memory consumption for queries that touch a large number of chunks. #4625
* [ENHANCEMENT] Query-frontend: added experimental `-query-frontend.query-sharding-max-regexp-size-bytes` limit to query-frontend. When set to a value greater than 0, query-frontend disabled query sharding for any query with a regexp matcher longer than the configured limit. #4632
* [ENHANCEMENT] Store-gateway: include statistics from LabelValues and LabelNames calls in `cortex_bucket_store_series*` metrics. #4673
* [ENHANCEMENT] Query-frontend: improve readability of distributed tracing spans. #4656
* [ENHANCEMENT] Update Docker base images from `alpine:3.17.2` to `alpine:3.17.3`. #4685
* [ENHANCEMENT] Querier: improve performance when shuffle sharding is enabled and the shard size is large. #4711
* [ENHANCEMENT] Ingester: improve performance when Active Series Tracker is in use. #4717
* [ENHANCEMENT] Store-gateway: optionally select `-blocks-storage.bucket-store.series-selection-strategy`, which can limit the impact of large posting lists (when many series share the same label name and value). #4667 #4695 #4698
* [ENHANCEMENT] Querier: Cache the converted float histogram from chunk iterator, hence there is no need to lookup chunk every time to get the converted float histogram. #4684
* [ENHANCEMENT] Ruler: Improve rule upload performance when not enforcing per-tenant rule group limits. #4828
* [ENHANCEMENT] Improved memory limit on the in-memory cache used for regular expression matchers. #4751
* [BUGFIX] Querier: Streaming remote read will now continue to return multiple chunks per frame after the first frame. #4423
* [BUGFIX] Store-gateway: the values for `stage="processed"` for the metrics `cortex_bucket_store_series_data_touched` and  `cortex_bucket_store_series_data_size_touched_bytes` when using fine-grained chunks caching is now reporting the correct values of chunks held in memory. #4449
* [BUGFIX] Compactor: fixed reporting a compaction error when compactor is correctly shut down while populating blocks. #4580
* [BUGFIX] OTLP: Do not drop exemplars of the OTLP Monotonic Sum metric. #4063
* [BUGFIX] Packaging: flag `/etc/default/mimir` and `/etc/sysconfig/mimir` as config to prevent overwrite. #4587
* [BUGFIX] Query-frontend: don't retry queries which error inside PromQL. #4643
* [BUGFIX] Store-gateway & query-frontend: report more consistent statistics for fetched index bytes. #4671
* [BUGFIX] Native histograms: fix how IsFloatHistogram determines if mimirpb.Histogram is a float histogram. #4706
* [BUGFIX] Query-frontend: fix query sharding for native histograms. #4666
* [BUGFIX] Ring status page: fixed the owned tokens percentage value displayed. #4730
* [BUGFIX] Querier: fixed chunk iterator that can return sample with wrong timestamp. #4450
* [BUGFIX] Packaging: fix preremove script preventing upgrades. #4801
* [BUGFIX] Security: updates Go to version 1.20.4 to fix CVE-2023-24539, CVE-2023-24540, CVE-2023-29400. #4903

### Mixin

* [ENHANCEMENT] Queries: Display data touched per sec in bytes instead of number of items. #4492
* [ENHANCEMENT] `_config.job_names.<job>` values can now be arrays of regular expressions in addition to a single string. Strings are still supported and behave as before. #4543
* [ENHANCEMENT] Queries dashboard: remove mention to store-gateway "streaming enabled" in panels because store-gateway only support streaming series since Mimir 2.7. #4569
* [ENHANCEMENT] Ruler: Add panel description for Read QPS panel in Ruler dashboard to explain values when in remote ruler mode. #4675
* [BUGFIX] Ruler dashboard: show data for reads from ingesters. #4543
* [BUGFIX] Pod selector regex for deployments: change `(.*-mimir-)` to `(.*mimir-)`. #4603

### Jsonnet

* [CHANGE] Ruler: changed ruler deployment max surge from `0` to `50%`, and max unavailable from `1` to `0`. #4381
* [CHANGE] Memcached connections parameters `-blocks-storage.bucket-store.index-cache.memcached.max-idle-connections`, `-blocks-storage.bucket-store.chunks-cache.memcached.max-idle-connections` and `-blocks-storage.bucket-store.metadata-cache.memcached.max-idle-connections` settings are now configured based on `max-get-multi-concurrency` and `max-async-concurrency`. #4591
* [CHANGE] Add support to use external Redis as cache. Following are some changes in the jsonnet config: #4386 #4640
  * Renamed `memcached_*_enabled` config options to `cache_*_enabled`
  * Renamed `memcached_*_max_item_size_mb` config options to `cache_*_max_item_size_mb`
  * Added `cache_*_backend` config options
* [CHANGE] Store-gateway StatefulSets with disabled multi-zone deployment are also unregistered from the ring on shutdown. This eliminated resharding during rollouts, at the cost of extra effort during scaling down store-gateways. For more information see [Scaling down store-gateways](https://grafana.com/docs/mimir/v2.7.x/operators-guide/run-production-environment/scaling-out/#scaling-down-store-gateways). #4713
* [CHANGE] Removed `$._config.querier.replicas` and `$._config.queryFrontend.replicas`. If you need to customize the number of querier or query-frontend replicas, and autoscaling is disabled, please set an override as is done for other stateless components (e.g. distributors). #5130
* [ENHANCEMENT] Alertmanager: add `alertmanager_data_disk_size` and  `alertmanager_data_disk_class` configuration options, by default no storage class is set. #4389
* [ENHANCEMENT] Update `rollout-operator` to `v0.4.0`. #4524
* [ENHANCEMENT] Update memcached to `memcached:1.6.19-alpine`. #4581
* [ENHANCEMENT] Add support for mTLS connections to Memcached servers. #4553
* [ENHANCEMENT] Update the `memcached-exporter` to `v0.11.2`. #4570
* [ENHANCEMENT] Autoscaling: Add `autoscaling_query_frontend_memory_target_utilization`, `autoscaling_ruler_query_frontend_memory_target_utilization`, and `autoscaling_ruler_memory_target_utilization` configuration options, for controlling the corresponding autoscaler memory thresholds. Each has a default of 1, i.e. 100%. #4612
* [ENHANCEMENT] Distributor: add ability to set per-distributor limits via `distributor_instance_limits` using runtime configuration. #4627
* [BUGFIX] Add missing query sharding settings for user_24M and user_32M plans. #4374

### Mimirtool

* [ENHANCEMENT] Backfill: mimirtool will now sleep and retry if it receives a 429 response while trying to finish an upload due to validation concurrency limits. #4598
* [ENHANCEMENT] `gauge` panel type is supported now in `mimirtool analyze dashboard`. #4679
* [ENHANCEMENT] Set a `User-Agent` header on requests to Mimir or Prometheus servers. #4700

### Mimir Continuous Test

* [FEATURE] Allow continuous testing of native histograms as well by enabling the flag `-tests.write-read-series-test.histogram-samples-enabled`. The metrics exposed by the tool will now have a new label called `type` with possible values of `float`, `histogram_float_counter`, `histogram_float_gauge`, `histogram_int_counter`, `histogram_int_gauge`, the list of metrics impacted: #4457
  * `mimir_continuous_test_writes_total`
  * `mimir_continuous_test_writes_failed_total`
  * `mimir_continuous_test_queries_total`
  * `mimir_continuous_test_queries_failed_total`
  * `mimir_continuous_test_query_result_checks_total`
  * `mimir_continuous_test_query_result_checks_failed_total`
* [ENHANCEMENT] Added a new metric `mimir_continuous_test_build_info` that reports version information, similar to the existing `cortex_build_info` metric exposed by other Mimir components. #4712
* [ENHANCEMENT] Add coherency for the selected ranges and instants of test queries. #4704

### Query-tee

### Documentation

* [CHANGE] Clarify what deprecation means in the lifecycle of configuration parameters. #4499
* [CHANGE] Update compactor `split-groups` and `split-and-merge-shards` recommendation on component page. #4623
* [FEATURE] Add instructions about how to configure native histograms. #4527
* [ENHANCEMENT] Runbook for MimirCompactorHasNotSuccessfullyRunCompaction extended to include scenario where compaction has fallen behind. #4609
* [ENHANCEMENT] Add explanation for QPS values for reads in remote ruler mode and writes generally, to the Ruler dashboard page. #4629
* [ENHANCEMENT] Expand zone-aware replication page to cover single physical availability zone deployments. #4631
* [FEATURE] Add instructions to use puppet module. #4610
* [FEATURE] Add documentation on how deploy mixin with terraform. #4161

### Tools

* [ENHANCEMENT] tsdb-index: iteration over index is now faster when any equal matcher is supplied. #4515

## 2.7.3

### Grafana Mimir

* [BUGFIX] Security: updates Go to version 1.20.4 to fix CVE-2023-24539, CVE-2023-24540, CVE-2023-29400. #4905

## 2.7.2

### Grafana Mimir

* [BUGFIX] Security: updated Go version to 1.20.3 to fix CVE-2023-24538 #4795

## 2.7.1

**Note**: During the release process, version 2.7.0 was tagged too early, before completing the release checklist and production testing. Release 2.7.1 doesn't include any code changes since 2.7.0, but now has proper release notes, published documentation, and has been fully tested in our production environment.

### Grafana Mimir

* [CHANGE] Ingester: the configuration parameter `-ingester.ring.readiness-check-ring-health` has been deprecated and will be removed in Mimir 2.9. #4422
* [CHANGE] Ruler: changed default value of `-ruler.evaluation-delay-duration` option from 0 to 1m. #4250
* [CHANGE] Querier: Errors with status code `422` coming from the store-gateway are propagated and not converted to the consistency check error anymore. #4100
* [CHANGE] Store-gateway: When a query hits `max_fetched_chunks_per_query` and `max_fetched_series_per_query` limits, an error with the status code `422` is created and returned. #4056
* [CHANGE] Packaging: Migrate FPM packaging solution to NFPM. Rationalize packages dependencies and add package for all binaries. #3911
* [CHANGE] Store-gateway: Deprecate flag `-blocks-storage.bucket-store.chunks-cache.subrange-size` since there's no benefit to changing the default of `16000`. #4135
* [CHANGE] Experimental support for ephemeral storage introduced in Mimir 2.6.0 has been removed. Following options are no longer available: #4252
  * `-blocks-storage.ephemeral-tsdb.*`
  * `-distributor.ephemeral-series-enabled`
  * `-distributor.ephemeral-series-matchers`
  * `-ingester.max-ephemeral-series-per-user`
  * `-ingester.instance-limits.max-ephemeral-series`
Querying with using `{__mimir_storage__="ephemeral"}` selector no longer works. All label values with `ephemeral-` prefix in `reason` label of `cortex_discarded_samples_total` metric are no longer available. Following metrics have been removed:
  * `cortex_ingester_ephemeral_series`
  * `cortex_ingester_ephemeral_series_created_total`
  * `cortex_ingester_ephemeral_series_removed_total`
  * `cortex_ingester_ingested_ephemeral_samples_total`
  * `cortex_ingester_ingested_ephemeral_samples_failures_total`
  * `cortex_ingester_memory_ephemeral_users`
  * `cortex_ingester_queries_ephemeral_total`
  * `cortex_ingester_queried_ephemeral_samples`
  * `cortex_ingester_queried_ephemeral_series`
* [CHANGE] Store-gateway: use mmap-less index-header reader by default and remove mmap-based index header reader. The following flags have changed: #4280
   * `-blocks-storage.bucket-store.index-header.map-populate-enabled` has been removed
   * `-blocks-storage.bucket-store.index-header.stream-reader-enabled` has been removed
   * `-blocks-storage.bucket-store.index-header.stream-reader-max-idle-file-handles` has been renamed to `-blocks-storage.bucket-store.index-header.max-idle-file-handles`, and the corresponding configuration file option has been renamed from `stream_reader_max_idle_file_handles` to `max_idle_file_handles`
* [CHANGE] Store-gateway: the streaming store-gateway is now enabled by default. The new default setting for `-blocks-storage.bucket-store.batch-series-size` is `5000`. #4330
* [CHANGE] Compactor: the configuration parameter `-compactor.consistency-delay` has been deprecated and will be removed in Mimir 2.9. #4409
* [CHANGE] Store-gateway: the configuration parameter `-blocks-storage.bucket-store.consistency-delay` has been deprecated and will be removed in Mimir 2.9. #4409
* [FEATURE] Ruler: added `keep_firing_for` support to alerting rules. #4099
* [FEATURE] Distributor, ingester: ingestion of native histograms. The new per-tenant limit `-ingester.native-histograms-ingestion-enabled` controls whether native histograms are stored or ignored. #4159
* [FEATURE] Query-frontend: Introduce experimental `-query-frontend.query-sharding-target-series-per-shard` to allow query sharding to take into account cardinality of similar requests executed previously. This feature uses the same cache that's used for results caching. #4121 #4177 #4188 #4254
* [ENHANCEMENT] Go: update go to 1.20.1. #4266
* [ENHANCEMENT] Ingester: added `out_of_order_blocks_external_label_enabled` shipper option to label out-of-order blocks before shipping them to cloud storage. #4182 #4297
* [ENHANCEMENT] Ruler: introduced concurrency when loading per-tenant rules configuration. This improvement is expected to speed up the ruler start up time in a Mimir cluster with a large number of tenants. #4258
* [ENHANCEMENT] Compactor: Add `reason` label to `cortex_compactor_runs_failed_total`. The value can be `shutdown` or `error`. #4012
* [ENHANCEMENT] Store-gateway: enforce `max_fetched_series_per_query`. #4056
* [ENHANCEMENT] Query-frontend: Disambiguate logs for failed queries. #4067
* [ENHANCEMENT] Query-frontend: log caller user agent in query stats logs. #4093
* [ENHANCEMENT] Store-gateway: add `data_type` label with values on `cortex_bucket_store_partitioner_extended_ranges_total`, `cortex_bucket_store_partitioner_expanded_ranges_total`, `cortex_bucket_store_partitioner_requested_ranges_total`, `cortex_bucket_store_partitioner_expanded_bytes_total`, `cortex_bucket_store_partitioner_requested_bytes_total` for `postings`, `series`, and `chunks`. #4095
* [ENHANCEMENT] Store-gateway: Reduce memory allocation rate when loading TSDB chunks from Memcached. #4074
* [ENHANCEMENT] Query-frontend: track `cortex_frontend_query_response_codec_duration_seconds` and `cortex_frontend_query_response_codec_payload_bytes` metrics to measure the time taken and bytes read / written while encoding and decoding query result payloads. #4110
* [ENHANCEMENT] Alertmanager: expose additional upstream metrics `cortex_alertmanager_dispatcher_aggregation_groups`, `cortex_alertmanager_dispatcher_alert_processing_duration_seconds`. #4151
* [ENHANCEMENT] Querier and query-frontend: add experimental, more performant protobuf internal query result response format enabled with `-query-frontend.query-result-response-format=protobuf`. #4153
* [ENHANCEMENT] Store-gateway: use more efficient chunks fetching and caching. This should reduce CPU, memory utilization, and receive bandwidth of a store-gateway. Enable with `-blocks-storage.bucket-store.chunks-cache.fine-grained-chunks-caching-enabled=true`. #4163 #4174 #4227
* [ENHANCEMENT] Query-frontend: Wait for in-flight queries to finish before shutting down. #4073 #4170
* [ENHANCEMENT] Store-gateway: added `encode` and `other` stage to `cortex_bucket_store_series_request_stage_duration_seconds` metric. #4179
* [ENHANCEMENT] Ingester: log state of TSDB when shipping or forced compaction can't be done due to unexpected state of TSDB. #4211
* [ENHANCEMENT] Update Docker base images from `alpine:3.17.1` to `alpine:3.17.2`. #4240
* [ENHANCEMENT] Store-gateway: add a `stage` label to the metrics `cortex_bucket_store_series_data_fetched`, `cortex_bucket_store_series_data_size_fetched_bytes`, `cortex_bucket_store_series_data_touched`, `cortex_bucket_store_series_data_size_touched_bytes`. This label only applies to `data_type="chunks"`. For `fetched` metrics with `data_type="chunks"` the `stage` label has 2 values: `fetched` - the chunks or bytes that were fetched from the cache or the object store, `refetched` - the chunks or bytes that had to be refetched from the cache or the object store because their size was underestimated during the first fetch. For `touched` metrics with `data_type="chunks"` the `stage` label has 2 values: `processed` - the chunks or bytes that were read from the fetched chunks or bytes and were processed in memory, `returned` - the chunks or bytes that were selected from the processed bytes to satisfy the query. #4227 #4316
* [ENHANCEMENT] Compactor: improve the partial block check related to `compactor.partial-block-deletion-delay` to potentially issue less requests to object storage. #4246
* [ENHANCEMENT] Memcached: added `-*.memcached.min-idle-connections-headroom-percentage` support to configure the minimum number of idle connections to keep open as a percentage (0-100) of the number of recently used idle connections. This feature is disabled when set to a negative value (default), which means idle connections are kept open indefinitely. #4249
* [ENHANCEMENT] Querier and store-gateway: optimized regular expression label matchers with case insensitive alternate operator. #4340 #4357
* [ENHANCEMENT] Compactor: added the experimental flag `-compactor.block-upload.block-validation-enabled` with the default `true` to configure whether block validation occurs on backfilled blocks. #3411
* [ENHANCEMENT] Ingester: apply a jitter to the first TSDB head compaction interval configured via `-blocks-storage.tsdb.head-compaction-interval`. Subsequent checks will happen at the configured interval. This should help to spread the TSDB head compaction among different ingesters over the configured interval. #4364
* [ENHANCEMENT] Ingester: the maximum accepted value for `-blocks-storage.tsdb.head-compaction-interval` has been increased from 5m to 15m. #4364
* [BUGFIX] Store-gateway: return `Canceled` rather than `Aborted` or `Internal` error when the calling querier cancels a label names or values request, and return `Internal` if processing the request fails for another reason. #4061
* [BUGFIX] Querier: track canceled requests with status code `499` in the metrics instead of `503` or `422`. #4099
* [BUGFIX] Ingester: compact out-of-order data during `/ingester/flush` or when TSDB is idle. #4180
* [BUGFIX] Ingester: conversion of global limits `max-series-per-user`, `max-series-per-metric`, `max-metadata-per-user` and `max-metadata-per-metric` into corresponding local limits now takes into account the number of ingesters in each zone. #4238
* [BUGFIX] Ingester: track `cortex_ingester_memory_series` metric consistently with `cortex_ingester_memory_series_created_total` and `cortex_ingester_memory_series_removed_total`. #4312
* [BUGFIX] Querier: fixed a bug which was incorrectly matching series with regular expression label matchers with begin/end anchors in the middle of the regular expression. #4340

### Mixin

* [CHANGE] Move auto-scaling panel rows down beneath logical network path in Reads and Writes dashboards. #4049
* [CHANGE] Make distributor auto-scaling metric panels show desired number of replicas. #4218
* [CHANGE] Alerts: The alert `MimirMemcachedRequestErrors` has been renamed to `MimirCacheRequestErrors`. #4242
* [ENHANCEMENT] Alerts: Added `MimirAutoscalerKedaFailing` alert firing when a KEDA scaler is failing. #4045
* [ENHANCEMENT] Add auto-scaling panels to ruler dashboard. #4046
* [ENHANCEMENT] Add gateway auto-scaling panels to Reads and Writes dashboards. #4049 #4216
* [ENHANCEMENT] Dashboards: distinguish between label names and label values queries. #4065
* [ENHANCEMENT] Add query-frontend and ruler-query-frontend auto-scaling panels to Reads and Ruler dashboards. #4199
* [BUGFIX] Alerts: Fixed `MimirAutoscalerNotActive` to not fire if scaling metric does not exist, to avoid false positives on scaled objects with 0 min replicas. #4045
* [BUGFIX] Alerts: `MimirCompactorHasNotSuccessfullyRunCompaction` is no longer triggered by frequent compactor restarts. #4012
* [BUGFIX] Tenants dashboard: Correctly show the ruler-query-scheduler queue size. #4152

### Jsonnet

* [CHANGE] Create the `query-frontend-discovery` service only when Mimir is deployed in microservice mode without query-scheduler. #4353
* [CHANGE] Add results cache backend config to `ruler-query-frontend` configuration to allow cache reuse for cardinality-estimation based sharding. #4257
* [ENHANCEMENT] Add support for ruler auto-scaling. #4046
* [ENHANCEMENT] Add optional `weight` param to `newQuerierScaledObject` and `newRulerQuerierScaledObject` to allow running multiple querier deployments on different node types. #4141
* [ENHANCEMENT] Add support for query-frontend and ruler-query-frontend auto-scaling. #4199
* [BUGFIX] Shuffle sharding: when applying user class limits, honor the minimum shard size configured in `$._config.shuffle_sharding.*`. #4363

### Mimirtool

* [FEATURE] Added `keep_firing_for` support to rules configuration. #4099
* [ENHANCEMENT] Add `-tls-insecure-skip-verify` to rules, alertmanager and backfill commands. #4162

### Query-tee

* [CHANGE] Increase default value of `-backend.read-timeout` to 150s, to accommodate default querier and query frontend timeout of 120s. #4262
* [ENHANCEMENT] Log errors that occur while performing requests to compare two endpoints. #4262
* [ENHANCEMENT] When comparing two responses that both contain an error, only consider the comparison failed if the errors differ. Previously, if either response contained an error, the comparison always failed, even if both responses contained the same error. #4262
* [ENHANCEMENT] Include the value of the `X-Scope-OrgID` header when logging a comparison failure. #4262
* [BUGFIX] Parameters (expression, time range etc.) for a query request where the parameters are in the HTTP request body rather than in the URL are now logged correctly when responses differ. #4265

### Documentation

* [ENHANCEMENT] Add guide on alternative migration method for Thanos to Mimir #3554
* [ENHANCEMENT] Restore "Migrate from Cortex" for Jsonnet. #3929
* [ENHANCEMENT] Document migration from microservices to read-write deployment mode. #3951
* [ENHANCEMENT] Do not error when there is nothing to commit as part of a publish #4058
* [ENHANCEMENT] Explain how to run Mimir locally using docker-compose #4079
* [ENHANCEMENT] Docs: use long flag names in runbook commands. #4088
* [ENHANCEMENT] Clarify how ingester replication happens. #4101
* [ENHANCEMENT] Improvements to the Get Started guide. #4315
* [BUGFIX] Added indentation to Azure and SWIFT backend definition. #4263

### Tools

* [ENHANCEMENT] Adapt tsdb-print-chunk for native histograms. #4186
* [ENHANCEMENT] Adapt tsdb-index-health for blocks containing native histograms. #4186
* [ENHANCEMENT] Adapt tsdb-chunks tool to handle native histograms. #4186

## 2.6.2

* [BUGFIX] Security: updates Go to version 1.20.4 to fix CVE-2023-24539, CVE-2023-24540, CVE-2023-29400. #4903

## 2.6.1

### Grafana Mimir

* [BUGFIX] Security: updates Go to version 1.20.3 to fix CVE-2023-24538 #4798

## 2.6.0

### Grafana Mimir

* [CHANGE] Querier: Introduce `-querier.max-partial-query-length` to limit the time range for partial queries at the querier level and deprecate `-store.max-query-length`. #3825 #4017
* [CHANGE] Store-gateway: Remove experimental `-blocks-storage.bucket-store.max-concurrent-reject-over-limit` flag. #3706
* [CHANGE] Ingester: If shipping is enabled block retention will now be relative to the upload time to cloud storage. If shipping is disabled block retention will be relative to the creation time of the block instead of the mintime of the last block created. #3816
* [CHANGE] Query-frontend: Deprecated CLI flag `-query-frontend.align-querier-with-step` has been removed. #3982
* [CHANGE] Alertmanager: added default configuration for `-alertmanager.configs.fallback`. Allows tenants to send alerts without first uploading an Alertmanager configuration. #3541
* [FEATURE] Store-gateway: streaming of series. The store-gateway can now stream results back to the querier instead of buffering them. This is expected to greatly reduce peak memory consumption while keeping latency the same. You can enable this feature by setting `-blocks-storage.bucket-store.batch-series-size` to a value in the high thousands (5000-10000). This is still an experimental feature and is subject to a changing API and instability. #3540 #3546 #3587 #3606 #3611 #3620 #3645 #3355 #3697 #3666 #3687 #3728 #3739 #3751 #3779 #3839
* [FEATURE] Alertmanager: Added support for the Webex receiver. #3758
* [FEATURE] Limits: Added the `-validation.separate-metrics-group-label` flag. This allows further separation of the `cortex_discarded_samples_total` metric by an additional `group` label - which is configured by this flag to be the value of a specific label on an incoming timeseries. Active groups are tracked and inactive groups are cleaned up on a defined interval. The maximum number of groups tracked is controlled by the `-max-separate-metrics-groups-per-user` flag. #3439
* [FEATURE] Overrides-exporter: Added experimental ring support to overrides-exporter via `-overrides-exporter.ring.enabled`. When enabled, the ring is used to establish a leader replica for the export of limit override metrics. #3908 #3953
* [FEATURE] Ephemeral storage (experimental): Mimir can now accept samples into "ephemeral storage". Such samples are available for querying for a short amount of time (`-blocks-storage.ephemeral-tsdb.retention-period`, defaults to 10 minutes), and then removed from memory. To use ephemeral storage, distributor must be configured with `-distributor.ephemeral-series-enabled` option. Series matching `-distributor.ephemeral-series-matchers` will be marked for storing into ephemeral storage in ingesters. Each tenant needs to have ephemeral storage enabled by using `-ingester.max-ephemeral-series-per-user` limit, which defaults to 0 (no ephemeral storage). Ingesters have new `-ingester.instance-limits.max-ephemeral-series` limit for total number of series in ephemeral storage across all tenants. If ingestion of samples into ephemeral storage fails, `cortex_discarded_samples_total` metric will use values prefixed with `ephemeral-` for `reason` label. Querying of ephemeral storage is possible by using `{__mimir_storage__="ephemeral"}` as metric selector. Following new metrics related to ephemeral storage are introduced: #3897 #3922 #3961 #3997 #4004
  * `cortex_ingester_ephemeral_series`
  * `cortex_ingester_ephemeral_series_created_total`
  * `cortex_ingester_ephemeral_series_removed_total`
  * `cortex_ingester_ingested_ephemeral_samples_total`
  * `cortex_ingester_ingested_ephemeral_samples_failures_total`
  * `cortex_ingester_memory_ephemeral_users`
  * `cortex_ingester_queries_ephemeral_total`
  * `cortex_ingester_queried_ephemeral_samples`
  * `cortex_ingester_queried_ephemeral_series`
* [ENHANCEMENT] Added new metric `thanos_shipper_last_successful_upload_time`: Unix timestamp (in seconds) of the last successful TSDB block uploaded to the bucket. #3627
* [ENHANCEMENT] Ruler: Added `-ruler.alertmanager-client.tls-enabled` configuration for alertmanager client. #3432 #3597
* [ENHANCEMENT] Activity tracker logs now have `component=activity-tracker` label. #3556
* [ENHANCEMENT] Distributor: remove labels with empty values #2439
* [ENHANCEMENT] Query-frontend: track query HTTP requests in the Activity Tracker. #3561
* [ENHANCEMENT] Store-gateway: Add experimental alternate implementation of index-header reader that does not use memory mapped files. The index-header reader is expected to improve stability of the store-gateway. You can enable this implementation with the flag `-blocks-storage.bucket-store.index-header.stream-reader-enabled`. #3639 #3691 #3703 #3742 #3785 #3787 #3797
* [ENHANCEMENT] Query-scheduler: add `cortex_query_scheduler_cancelled_requests_total` metric to track the number of requests that are already cancelled when dequeued. #3696
* [ENHANCEMENT] Store-gateway: add `cortex_bucket_store_partitioner_extended_ranges_total` metric to keep track of the ranges that the partitioner decided to overextend and merge in order to save API call to the object storage. #3769
* [ENHANCEMENT] Compactor: Auto-forget unhealthy compactors after ten failed ring heartbeats. #3771
* [ENHANCEMENT] Ruler: change default value of `-ruler.for-grace-period` from `10m` to `2m` and update help text. The new default value reflects how we operate Mimir at Grafana Labs. #3817
* [ENHANCEMENT] Ingester: Added experimental flags to force usage of _postings for matchers cache_. These flags will be removed in the future and it's not recommended to change them. #3823
  * `-blocks-storage.tsdb.head-postings-for-matchers-cache-ttl`
  * `-blocks-storage.tsdb.head-postings-for-matchers-cache-size`
  * `-blocks-storage.tsdb.head-postings-for-matchers-cache-force`
* [ENHANCEMENT] Ingester: Improved series selection performance when some of the matchers do not match any series. #3827
* [ENHANCEMENT] Alertmanager: Add new additional template function `tenantID` returning id of the tenant owning the alert. #3758
* [ENHANCEMENT] Alertmanager: Add additional template function `grafanaExploreURL` returning URL to grafana explore with range query. #3849
* [ENHANCEMENT] Reduce overhead of debug logging when filtered out. #3875
* [ENHANCEMENT] Update Docker base images from `alpine:3.16.2` to `alpine:3.17.1`. #3898
* [ENHANCEMENT] Ingester: Add new `/ingester/tsdb_metrics` endpoint to return tenant-specific TSDB metrics. #3923
* [ENHANCEMENT] Query-frontend: CLI flag `-query-frontend.max-total-query-length` and its associated YAML configuration is now stable. #3882
* [ENHANCEMENT] Ruler: rule groups now support optional and experimental `align_evaluation_time_on_interval` field, which causes all evaluations to happen on interval-aligned timestamp. #4013
* [ENHANCEMENT] Query-scheduler: ring-based service discovery is now stable. #4028
* [ENHANCEMENT] Store-gateway: improved performance of prefix matching on the labels. #4055 #4080
* [BUGFIX] Log the names of services that are not yet running rather than `unsupported value type` when calling `/ready` and some services are not running. #3625
* [BUGFIX] Alertmanager: Fix template spurious deletion with relative data dir. #3604
* [BUGFIX] Security: update prometheus/exporter-toolkit for CVE-2022-46146. #3675
* [BUGFIX] Security: update golang.org/x/net for CVE-2022-41717. #3755
* [BUGFIX] Debian package: Fix post-install, environment file path and user creation. #3720
* [BUGFIX] memberlist: Fix panic during Mimir startup when Mimir receives gossip message before it's ready. #3746
* [BUGFIX] Store-gateway: fix `cortex_bucket_store_partitioner_requested_bytes_total` metric to not double count overlapping ranges. #3769
* [BUGFIX] Update `github.com/thanos-io/objstore` to address issue with Multipart PUT on s3-compatible Object Storage. #3802 #3821
* [BUGFIX] Distributor, Query-scheduler: Make sure ring metrics include a `cortex_` prefix as expected by dashboards. #3809
* [BUGFIX] Querier: canceled requests are no longer reported as "consistency check" failures. #3837 #3927
* [BUGFIX] Distributor: don't panic when `metric_relabel_configs` in overrides contains null element. #3868
* [BUGFIX] Distributor: don't panic when OTLP histograms don't have any buckets. #3853
* [BUGFIX] Ingester, Compactor: fix panic that can occur when compaction fails. #3955
* [BUGFIX] Store-gateway: return `Canceled` rather than `Aborted` error when the calling querier cancels the request. #4007

### Mixin

* [ENHANCEMENT] Alerts: Added `MimirIngesterInstanceHasNoTenants` alert that fires when an ingester replica is not receiving write requests for any tenant. #3681
* [ENHANCEMENT] Alerts: Extended `MimirAllocatingTooMuchMemory` to check read-write deployment containers. #3710
* [ENHANCEMENT] Alerts: Added `MimirAlertmanagerInstanceHasNoTenants` alert that fires when an alertmanager instance ows no tenants. #3826
* [ENHANCEMENT] Alerts: Added `MimirRulerInstanceHasNoRuleGroups` alert that fires when a ruler replica is not assigned any rule group to evaluate. #3723
* [ENHANCEMENT] Support for baremetal deployment for alerts and scaling recording rules. #3719
* [ENHANCEMENT] Dashboards: querier autoscaling now supports multiple scaled objects (configurable via `$._config.autoscale.querier.hpa_name`). #3962
* [BUGFIX] Alerts: Fixed `MimirIngesterRestarts` alert when Mimir is deployed in read-write mode. #3716
* [BUGFIX] Alerts: Fixed `MimirIngesterHasNotShippedBlocks` and `MimirIngesterHasNotShippedBlocksSinceStart` alerts for when Mimir is deployed in read-write or monolithic modes and updated them to use new `thanos_shipper_last_successful_upload_time` metric. #3627
* [BUGFIX] Alerts: Fixed `MimirMemoryMapAreasTooHigh` alert when Mimir is deployed in read-write mode. #3626
* [BUGFIX] Alerts: Fixed `MimirCompactorSkippedBlocksWithOutOfOrderChunks` matching on non-existent label. #3628
* [BUGFIX] Dashboards: Fix `Rollout Progress` dashboard incorrectly using Gateway metrics when Gateway was not enabled. #3709
* [BUGFIX] Tenants dashboard: Make it compatible with all deployment types. #3754
* [BUGFIX] Alerts: Fixed `MimirCompactorHasNotUploadedBlocks` to not fire if compactor has nothing to do. #3793
* [BUGFIX] Alerts: Fixed `MimirAutoscalerNotActive` to not fire if scaling metric is 0, to avoid false positives on scaled objects with 0 min replicas. #3999

### Jsonnet

* [CHANGE] Replaced the deprecated `policy/v1beta1` with `policy/v1` when configuring a PodDisruptionBudget for read-write deployment mode. #3811
* [CHANGE] Removed `-server.http-write-timeout` default option value from querier and query-frontend, as it defaults to a higher value in the code now, and cannot be lower than `-querier.timeout`. #3836
* [CHANGE] Replaced `-store.max-query-length` with `-query-frontend.max-total-query-length` in the query-frontend config. #3879
* [CHANGE] Changed default `mimir_backend_data_disk_size` from `100Gi` to `250Gi`. #3894
* [ENHANCEMENT] Update `rollout-operator` to `v0.2.0`. #3624
* [ENHANCEMENT] Add `user_24M` and `user_32M` classes to operations config. #3367
* [ENHANCEMENT] Update memcached image from `memcached:1.6.16-alpine` to `memcached:1.6.17-alpine`. #3914
* [ENHANCEMENT] Allow configuring the ring for overrides-exporter. #3995
* [BUGFIX] Apply ingesters and store-gateways per-zone CLI flags overrides to read-write deployment mode too. #3766
* [BUGFIX] Apply overrides-exporter CLI flags to mimir-backend when running Mimir in read-write deployment mode. #3790
* [BUGFIX] Fixed `mimir-write` and `mimir-read` Kubernetes service to correctly balance requests among pods. #3855 #3864 #3906
* [BUGFIX] Fixed `ruler-query-frontend` and `mimir-read` gRPC server configuration to force clients to periodically re-resolve the backend addresses. #3862
* [BUGFIX] Fixed `mimir-read` CLI flags to ensure query-frontend configuration takes precedence over querier configuration. #3877

### Mimirtool

* [ENHANCEMENT] Update `mimirtool config convert` to work with Mimir 2.4, 2.5, 2.6 changes. #3952
* [ENHANCEMENT] Mimirtool is now available to install through Homebrew with `brew install mimirtool`. #3776
* [ENHANCEMENT] Added `--concurrency` to `mimirtool rules sync` command. #3996
* [BUGFIX] Fix summary output from `mimirtool rules sync` to display correct number of groups created and updated. #3918

### Documentation

* [BUGFIX] Querier: Remove assertion that the `-querier.max-concurrent` flag must also be set for the query-frontend. #3678
* [ENHANCEMENT] Update migration from cortex documentation. #3662
* [ENHANCEMENT] Query-scheduler: documented how to migrate from DNS-based to ring-based service discovery. #4028

### Tools

## 2.5.0

### Grafana Mimir

* [CHANGE] Flag `-azure.msi-resource` is now ignored, and will be removed in Mimir 2.7. This setting is now made automatically by Azure. #2682
* [CHANGE] Experimental flag `-blocks-storage.tsdb.out-of-order-capacity-min` has been removed. #3261
* [CHANGE] Distributor: Wrap errors from pushing to ingesters with useful context, for example clarifying timeouts. #3307
* [CHANGE] The default value of `-server.http-write-timeout` has changed from 30s to 2m. #3346
* [CHANGE] Reduce period of health checks in connection pools for querier->store-gateway, ruler->ruler, and alertmanager->alertmanager clients to 10s. This reduces the time to fail a gRPC call when the remote stops responding. #3168
* [CHANGE] Hide TSDB block ranges period config from doc and mark it experimental. #3518
* [FEATURE] Alertmanager: added Discord support. #3309
* [ENHANCEMENT] Added `-server.tls-min-version` and `-server.tls-cipher-suites` flags to configure cipher suites and min TLS version supported by HTTP and gRPC servers. #2898
* [ENHANCEMENT] Distributor: Add age filter to forwarding functionality, to not forward samples which are older than defined duration. If such samples are not ingested, `cortex_discarded_samples_total{reason="forwarded-sample-too-old"}` is increased. #3049 #3113
* [ENHANCEMENT] Store-gateway: Reduce memory allocation when generating ids in index cache. #3179
* [ENHANCEMENT] Query-frontend: truncate queries based on the configured creation grace period (`--validation.create-grace-period`) to avoid querying too far into the future. #3172
* [ENHANCEMENT] Ingester: Reduce activity tracker memory allocation. #3203
* [ENHANCEMENT] Query-frontend: Log more detailed information in the case of a failed query. #3190
* [ENHANCEMENT] Added `-usage-stats.installation-mode` configuration to track the installation mode via the anonymous usage statistics. #3244
* [ENHANCEMENT] Compactor: Add new `cortex_compactor_block_max_time_delta_seconds` histogram for detecting if compaction of blocks is lagging behind. #3240 #3429
* [ENHANCEMENT] Ingester: reduced the memory footprint of active series custom trackers. #2568
* [ENHANCEMENT] Distributor: Include `X-Scope-OrgId` header in requests forwarded to configured forwarding endpoint. #3283 #3385
* [ENHANCEMENT] Alertmanager: reduced memory utilization in Mimir clusters with a large number of tenants. #3309
* [ENHANCEMENT] Add experimental flag `-shutdown-delay` to allow components to wait after receiving SIGTERM and before stopping. In this time the component returns 503 from /ready endpoint. #3298
* [ENHANCEMENT] Go: update to go 1.19.3. #3371
* [ENHANCEMENT] Alerts: added `RulerRemoteEvaluationFailing` alert, firing when communication between ruler and frontend fails in remote operational mode. #3177 #3389
* [ENHANCEMENT] Clarify which S3 signature versions are supported in the error "unsupported signature version". #3376
* [ENHANCEMENT] Store-gateway: improved index header reading performance. #3393 #3397 #3436
* [ENHANCEMENT] Store-gateway: improved performance of series matching. #3391
* [ENHANCEMENT] Move the validation of incoming series before the distributor's forwarding functionality, so that we don't forward invalid series. #3386 #3458
* [ENHANCEMENT] S3 bucket configuration now validates that the endpoint does not have the bucket name prefix. #3414
* [ENHANCEMENT] Query-frontend: added "fetched index bytes" to query statistics, so that the statistics contain the total bytes read by store-gateways from TSDB block indexes. #3206
* [ENHANCEMENT] Distributor: push wrapper should only receive unforwarded samples. #2980
* [ENHANCEMENT] Added `/api/v1/status/config` and `/api/v1/status/flags` APIs to maintain compatibility with prometheus. #3596 #3983
* [BUGFIX] Flusher: Add `Overrides` as a dependency to prevent panics when starting with `-target=flusher`. #3151
* [BUGFIX] Updated `golang.org/x/text` dependency to fix CVE-2022-32149. #3285
* [BUGFIX] Query-frontend: properly close gRPC streams to the query-scheduler to stop memory and goroutines leak. #3302
* [BUGFIX] Ruler: persist evaluation delay configured in the rulegroup. #3392
* [BUGFIX] Ring status pages: show 100% ownership as "100%", not "1e+02%". #3435
* [BUGFIX] Fix panics in OTLP ingest path when parse errors exist. #3538

### Mixin

* [CHANGE] Alerts: Change `MimirSchedulerQueriesStuck` `for` time to 7 minutes to account for the time it takes for HPA to scale up. #3223
* [CHANGE] Dashboards: Removed the `Querier > Stages` panel from the `Mimir / Queries` dashboard. #3311
* [CHANGE] Configuration: The format of the `autoscaling` section of the configuration has changed to support more components. #3378
  * Instead of specific config variables for each component, they are listed in a dictionary. For example, `autoscaling.querier_enabled` becomes `autoscaling.querier.enabled`.
* [FEATURE] Dashboards: Added "Mimir / Overview resources" dashboard, providing an high level view over a Mimir cluster resources utilization. #3481
* [FEATURE] Dashboards: Added "Mimir / Overview networking" dashboard, providing an high level view over a Mimir cluster network bandwidth, inflight requests and TCP connections. #3487
* [FEATURE] Compile baremetal mixin along k8s mixin. #3162 #3514
* [ENHANCEMENT] Alerts: Add MimirRingMembersMismatch firing when a component does not have the expected number of running jobs. #2404
* [ENHANCEMENT] Dashboards: Add optional row about the Distributor's metric forwarding feature to the `Mimir / Writes` dashboard. #3182 #3394 #3394 #3461
* [ENHANCEMENT] Dashboards: Remove the "Instance Mapper" row from the "Alertmanager Resources Dashboard". This is a Grafana Cloud specific service and not relevant for external users. #3152
* [ENHANCEMENT] Dashboards: Add "remote read", "metadata", and "exemplar" queries to "Mimir / Overview" dashboard. #3245
* [ENHANCEMENT] Dashboards: Use non-red colors for non-error series in the "Mimir / Overview" dashboard. #3246
* [ENHANCEMENT] Dashboards: Add support to multi-zone deployments for the experimental read-write deployment mode. #3256
* [ENHANCEMENT] Dashboards: If enabled, add new row to the `Mimir / Writes` for distributor autoscaling metrics. #3378
* [ENHANCEMENT] Dashboards: Add read path insights row to the "Mimir / Tenants" dashboard. #3326
* [ENHANCEMENT] Alerts: Add runbook urls for alerts. #3452
* [ENHANCEMENT] Configuration: Make it possible to configure namespace label, job label, and job prefix. #3482
* [ENHANCEMENT] Dashboards: improved resources and networking dashboards to work with read-write deployment mode too. #3497 #3504 #3519 #3531
* [ENHANCEMENT] Alerts: Added "MimirDistributorForwardingErrorRate" alert, which fires on high error rates in the distributor’s forwarding feature. #3200
* [ENHANCEMENT] Improve phrasing in Overview dashboard. #3488
* [BUGFIX] Dashboards: Fix legend showing `persistentvolumeclaim` when using `deployment_type=baremetal` for `Disk space utilization` panels. #3173 #3184
* [BUGFIX] Alerts: Fixed `MimirGossipMembersMismatch` alert when Mimir is deployed in read-write mode. #3489
* [BUGFIX] Dashboards: Remove "Inflight requests" from object store panels because the panel is not tracking the inflight requests to object storage. #3521

### Jsonnet

* [CHANGE] Replaced the deprecated `policy/v1beta1` with `policy/v1` when configuring a PodDisruptionBudget. #3284
* [CHANGE] [Common storage configuration](https://grafana.com/docs/mimir/v2.3.x/operators-guide/configure/configure-object-storage-backend/#common-configuration) is now used to configure object storage in all components. This is a breaking change in terms of Jsonnet manifests and also a CLI flag update for components that use object storage, so it will require a rollout of those components. The changes include: #3257
  * `blocks_storage_backend` was renamed to `storage_backend` and is now used as the common storage backend for all components.
    * So were the related `blocks_storage_azure_account_(name|key)` and `blocks_storage_s3_endpoint` configurations.
  * `storage_s3_endpoint` is now rendered by default using the `aws_region` configuration instead of a hardcoded `us-east-1`.
  * `ruler_client_type` and `alertmanager_client_type` were renamed to `ruler_storage_backend` and `alertmanager_storage_backend` respectively, and their corresponding CLI flags won't be rendered unless explicitly set to a value different from the one in `storage_backend` (like `local`).
  * `alertmanager_s3_bucket_name`, `alertmanager_gcs_bucket_name` and `alertmanager_azure_container_name` have been removed, and replaced by a single `alertmanager_storage_bucket_name` configuration used for all object storages.
  * `genericBlocksStorageConfig` configuration object was removed, and so any extensions to it will be now ignored. Use `blockStorageConfig` instead.
  * `rulerClientConfig` and `alertmanagerStorageClientConfig` configuration objects were renamed to `rulerStorageConfig` and `alertmanagerStorageConfig` respectively, and so any extensions to their previous names will be now ignored. Use the new names instead.
  * The CLI flags `*.s3.region` are no longer rendered as they are optional and the region can be inferred by Mimir by performing an initial API call to the endpoint.
  * The migration to this change should usually consist of:
    * Renaming `blocks_storage_backend` key to `storage_backend`.
    * For Azure/S3:
      * Renaming `blocks_storage_(azure|s3)_*` configurations to `storage_(azure|s3)_*`.
      * If `ruler_storage_(azure|s3)_*` and `alertmanager_storage_(azure|s3)_*` keys were different from the `block_storage_*` ones, they should be now provided using CLI flags, see [configuration reference](https://grafana.com/docs/mimir/v2.3.x/operators-guide/configure/reference-configuration-parameters/) for more details.
    * Removing `ruler_client_type` and `alertmanager_client_type` if their value match the `storage_backend`, or renaming them to their new names otherwise.
    * Reviewing any possible extensions to `genericBlocksStorageConfig`, `rulerClientConfig` and `alertmanagerStorageClientConfig` and moving them to the corresponding new options.
    * Renaming the alertmanager's bucket name configuration from provider-specific to the new `alertmanager_storage_bucket_name` key.
* [CHANGE] The `overrides-exporter.libsonnet` file is now always imported. The overrides-exporter can be enabled in jsonnet setting the following: #3379
  ```jsonnet
  {
    _config+:: {
      overrides_exporter_enabled: true,
    }
  }
  ```
* [FEATURE] Added support for experimental read-write deployment mode. Enabling the read-write deployment mode on a existing Mimir cluster is a destructive operation, because the cluster will be re-created. If you're creating a new Mimir cluster, you can deploy it in read-write mode adding the following configuration: #3379 #3475 #3405
  ```jsonnet
  {
    _config+:: {
      deployment_mode: 'read-write',

      // See operations/mimir/read-write-deployment.libsonnet for more configuration options.
      mimir_write_replicas: 3,
      mimir_read_replicas: 2,
      mimir_backend_replicas: 3,
    }
  }
  ```
* [ENHANCEMENT] Add autoscaling support to the `mimir-read` component when running the read-write-deployment model. #3419
* [ENHANCEMENT] Added `$._config.usageStatsConfig` to track the installation mode via the anonymous usage statistics. #3294
* [ENHANCEMENT] The query-tee node port (`$._config.query_tee_node_port`) is now optional. #3272
* [ENHANCEMENT] Add support for autoscaling distributors. #3378
* [ENHANCEMENT] Make auto-scaling logic ensure integer KEDA thresholds. #3512
* [BUGFIX] Fixed query-scheduler ring configuration for dedicated ruler's queries and query-frontends. #3237 #3239
* [BUGFIX] Jsonnet: Fix auto-scaling so that ruler-querier CPU threshold is a string-encoded integer millicores value. #3520

### Mimirtool

* [FEATURE] Added `mimirtool alertmanager verify` command to validate configuration without uploading. #3440
* [ENHANCEMENT] Added `mimirtool rules delete-namespace` command to delete all of the rule groups in a namespace including the namespace itself. #3136
* [ENHANCEMENT] Refactor `mimirtool analyze prometheus`: add concurrency and resiliency #3349
  * Add `--concurrency` flag. Default: number of logical CPUs
* [BUGFIX] `--log.level=debug` now correctly prints the response from the remote endpoint when a request fails. #3180

### Documentation

* [ENHANCEMENT] Documented how to configure HA deduplication using Consul in a Mimir Helm deployment. #2972
* [ENHANCEMENT] Improve `MimirQuerierAutoscalerNotActive` runbook. #3186
* [ENHANCEMENT] Improve `MimirSchedulerQueriesStuck` runbook to reflect debug steps with querier auto-scaling enabled. #3223
* [ENHANCEMENT] Use imperative for docs titles. #3178 #3332 #3343
* [ENHANCEMENT] Docs: mention gRPC compression in "Production tips". #3201
* [ENHANCEMENT] Update ADOPTERS.md. #3224 #3225
* [ENHANCEMENT] Add a note for jsonnet deploying. #3213
* [ENHANCEMENT] out-of-order runbook update with use case. #3253
* [ENHANCEMENT] Fixed TSDB retention mentioned in the "Recover source blocks from ingesters" runbook. #3280
* [ENHANCEMENT] Run Grafana Mimir in production using the Helm chart. #3072
* [ENHANCEMENT] Use common configuration in the tutorial. #3282
* [ENHANCEMENT] Updated detailed steps for migrating blocks from Thanos to Mimir. #3290
* [ENHANCEMENT] Add scheme to DNS service discovery docs. #3450
* [BUGFIX] Remove reference to file that no longer exists in contributing guide. #3404
* [BUGFIX] Fix some minor typos in the contributing guide and on the runbooks page. #3418
* [BUGFIX] Fix small typos in API reference. #3526
* [BUGFIX] Fixed TSDB retention mentioned in the "Recover source blocks from ingesters" runbook. #3278
* [BUGFIX] Fixed configuration example in the "Configuring the Grafana Mimir query-frontend to work with Prometheus" guide. #3374

### Tools

* [FEATURE] Add `copyblocks` tool, to copy Mimir blocks between two GCS buckets. #3264
* [ENHANCEMENT] copyblocks: copy no-compact global markers and optimize min time filter check. #3268
* [ENHANCEMENT] Mimir rules GitHub action: Added the ability to change default value of `label` when running `prepare` command. #3236
* [BUGFIX] Mimir rules Github action: Fix single line output. #3421

## 2.4.0

### Grafana Mimir

* [CHANGE] Distributor: change the default value of `-distributor.remote-timeout` to `2s` from `20s` and `-distributor.forwarding.request-timeout` to `2s` from `10s` to improve distributor resource usage when ingesters crash. #2728 #2912
* [CHANGE] Anonymous usage statistics tracking: added the `-ingester.ring.store` value. #2981
* [CHANGE] Series metadata `HELP` that is longer than `-validation.max-metadata-length` is now truncated silently, instead of being dropped with a 400 status code. #2993
* [CHANGE] Ingester: changed default setting for `-ingester.ring.readiness-check-ring-health` from `true` to `false`. #2953
* [CHANGE] Anonymous usage statistics tracking has been enabled by default, to help Mimir maintainers make better decisions to support the open source community. #2939 #3034
* [CHANGE] Anonymous usage statistics tracking: added the minimum and maximum value of `-ingester.out-of-order-time-window`. #2940
* [CHANGE] The default hash ring heartbeat period for distributors, ingesters, rulers and compactors has been increased from `5s` to `15s`. Now the default heartbeat period for all Mimir hash rings is `15s`. #3033
* [CHANGE] Reduce the default TSDB head compaction concurrency (`-blocks-storage.tsdb.head-compaction-concurrency`) from 5 to 1, in order to reduce CPU spikes. #3093
* [CHANGE] Ruler: the ruler's [remote evaluation mode](https://grafana.com/docs/mimir/latest/operators-guide/architecture/components/ruler/#remote) (`-ruler.query-frontend.address`) is now stable. #3109
* [CHANGE] Limits: removed the deprecated YAML configuration option `active_series_custom_trackers_config`. Please use `active_series_custom_trackers` instead. #3110
* [CHANGE] Ingester: removed the deprecated configuration option `-ingester.ring.join-after`. #3111
* [CHANGE] Querier: removed the deprecated configuration option `-querier.shuffle-sharding-ingesters-lookback-period`. The value of `-querier.query-ingesters-within` is now used internally for shuffle sharding lookback, while you can use `-querier.shuffle-sharding-ingesters-enabled` to enable or disable shuffle sharding on the read path. #3111
* [CHANGE] Memberlist: cluster label verification feature (`-memberlist.cluster-label` and `-memberlist.cluster-label-verification-disabled`) is now marked as stable. #3108
* [CHANGE] Distributor: only single per-tenant forwarding endpoint can be configured now. Support for per-rule endpoint has been removed. #3095
* [FEATURE] Query-scheduler: added an experimental ring-based service discovery support for the query-scheduler. Refer to [query-scheduler configuration](https://grafana.com/docs/mimir/next/operators-guide/architecture/components/query-scheduler/#configuration) for more information. #2957
* [FEATURE] Introduced the experimental endpoint `/api/v1/user_limits` exposed by all components that load runtime configuration. This endpoint exposes realtime limits for the authenticated tenant, in JSON format. #2864 #3017
* [FEATURE] Query-scheduler: added the experimental configuration option `-query-scheduler.max-used-instances` to restrict the number of query-schedulers effectively used regardless how many replicas are running. This feature can be useful when using the experimental read-write deployment mode. #3005
* [ENHANCEMENT] Go: updated to go 1.19.2. #2637 #3127 #3129
* [ENHANCEMENT] Runtime config: don't unmarshal runtime configuration files if they haven't changed. This can save a bit of CPU and memory on every component using runtime config. #2954
* [ENHANCEMENT] Query-frontend: Add `cortex_frontend_query_result_cache_skipped_total` and `cortex_frontend_query_result_cache_attempted_total` metrics to track the reason why query results are not cached. #2855
* [ENHANCEMENT] Distributor: pool more connections per host when forwarding request. Mark requests as idempotent so they can be retried under some conditions. #2968
* [ENHANCEMENT] Distributor: failure to send request to forwarding target now also increments `cortex_distributor_forward_errors_total`, with `status_code="failed"`. #2968
* [ENHANCEMENT] Distributor: added support forwarding push requests via gRPC, using `httpgrpc` messages from weaveworks/common library. #2996
* [ENHANCEMENT] Query-frontend / Querier: increase internal backoff period used to retry connections to query-frontend / query-scheduler. #3011
* [ENHANCEMENT] Querier: do not log "error processing requests from scheduler" when the query-scheduler is shutting down. #3012
* [ENHANCEMENT] Query-frontend: query sharding process is now time-bounded and it is cancelled if the request is aborted. #3028
* [ENHANCEMENT] Query-frontend: improved Prometheus response JSON encoding performance. #2450
* [ENHANCEMENT] TLS: added configuration parameters to configure the client's TLS cipher suites and minimum version. The following new CLI flags have been added: #3070
  * `-alertmanager.alertmanager-client.tls-cipher-suites`
  * `-alertmanager.alertmanager-client.tls-min-version`
  * `-alertmanager.sharding-ring.etcd.tls-cipher-suites`
  * `-alertmanager.sharding-ring.etcd.tls-min-version`
  * `-compactor.ring.etcd.tls-cipher-suites`
  * `-compactor.ring.etcd.tls-min-version`
  * `-distributor.forwarding.grpc-client.tls-cipher-suites`
  * `-distributor.forwarding.grpc-client.tls-min-version`
  * `-distributor.ha-tracker.etcd.tls-cipher-suites`
  * `-distributor.ha-tracker.etcd.tls-min-version`
  * `-distributor.ring.etcd.tls-cipher-suites`
  * `-distributor.ring.etcd.tls-min-version`
  * `-ingester.client.tls-cipher-suites`
  * `-ingester.client.tls-min-version`
  * `-ingester.ring.etcd.tls-cipher-suites`
  * `-ingester.ring.etcd.tls-min-version`
  * `-memberlist.tls-cipher-suites`
  * `-memberlist.tls-min-version`
  * `-querier.frontend-client.tls-cipher-suites`
  * `-querier.frontend-client.tls-min-version`
  * `-querier.store-gateway-client.tls-cipher-suites`
  * `-querier.store-gateway-client.tls-min-version`
  * `-query-frontend.grpc-client-config.tls-cipher-suites`
  * `-query-frontend.grpc-client-config.tls-min-version`
  * `-query-scheduler.grpc-client-config.tls-cipher-suites`
  * `-query-scheduler.grpc-client-config.tls-min-version`
  * `-query-scheduler.ring.etcd.tls-cipher-suites`
  * `-query-scheduler.ring.etcd.tls-min-version`
  * `-ruler.alertmanager-client.tls-cipher-suites`
  * `-ruler.alertmanager-client.tls-min-version`
  * `-ruler.client.tls-cipher-suites`
  * `-ruler.client.tls-min-version`
  * `-ruler.query-frontend.grpc-client-config.tls-cipher-suites`
  * `-ruler.query-frontend.grpc-client-config.tls-min-version`
  * `-ruler.ring.etcd.tls-cipher-suites`
  * `-ruler.ring.etcd.tls-min-version`
  * `-store-gateway.sharding-ring.etcd.tls-cipher-suites`
  * `-store-gateway.sharding-ring.etcd.tls-min-version`
* [ENHANCEMENT] Store-gateway: Add `-blocks-storage.bucket-store.max-concurrent-reject-over-limit` option to allow requests that exceed the max number of inflight object storage requests to be rejected. #2999
* [ENHANCEMENT] Query-frontend: allow setting a separate limit on the total (before splitting/sharding) query length of range queries with the new experimental `-query-frontend.max-total-query-length` flag, which defaults to `-store.max-query-length` if unset or set to 0. #3058
* [ENHANCEMENT] Query-frontend: Lower TTL for cache entries overlapping the out-of-order samples ingestion window (re-using `-ingester.out-of-order-allowance` from ingesters). #2935
* [ENHANCEMENT] Ruler: added support to forcefully disable recording and/or alerting rules evaluation. The following new configuration options have been introduced, which can be overridden on a per-tenant basis in the runtime configuration: #3088
  * `-ruler.recording-rules-evaluation-enabled`
  * `-ruler.alerting-rules-evaluation-enabled`
* [ENHANCEMENT] Distributor: Improved error messages reported when the distributor fails to remote write to ingesters. #3055
* [ENHANCEMENT] Improved tracing spans tracked by distributors, ingesters and store-gateways. #2879 #3099 #3089
* [ENHANCEMENT] Ingester: improved the performance of label value cardinality endpoint. #3044
* [ENHANCEMENT] Ruler: use backoff retry on remote evaluation #3098
* [ENHANCEMENT] Query-frontend: Include multiple tenant IDs in query logs when present instead of dropping them. #3125
* [ENHANCEMENT] Query-frontend: truncate queries based on the configured blocks retention period (`-compactor.blocks-retention-period`) to avoid querying past this period. #3134
* [ENHANCEMENT] Alertmanager: reduced memory utilization in Mimir clusters with a large number of tenants. #3143
* [ENHANCEMENT] Store-gateway: added extra span logging to improve observability. #3131
* [ENHANCEMENT] Compactor: cleaning up different tenants' old blocks and updating bucket indexes is now more independent. This prevents a single tenant from delaying cleanup for other tenants. #2631
* [ENHANCEMENT] Distributor: request rate, ingestion rate, and inflight requests limits are now enforced before reading and parsing the body of the request. This makes the distributor more resilient against a burst of requests over those limit. #2419
* [BUGFIX] Querier: Fix 400 response while handling streaming remote read. #2963
* [BUGFIX] Fix a bug causing query-frontend, query-scheduler, and querier not failing if one of their internal components fail. #2978
* [BUGFIX] Querier: re-balance the querier worker connections when a query-frontend or query-scheduler is terminated. #3005
* [BUGFIX] Distributor: Now returns the quorum error from ingesters. For example, with replication_factor=3, two HTTP 400 errors and one HTTP 500 error, now the distributor will always return HTTP 400. Previously the behaviour was to return the error which the distributor first received. #2979
* [BUGFIX] Ruler: fix panic when ruler.external_url is explicitly set to an empty string ("") in YAML. #2915
* [BUGFIX] Alertmanager: Fix support for the Telegram API URL in the global settings. #3097
* [BUGFIX] Alertmanager: Fix parsing of label matchers without label value in the API used to retrieve alerts. #3097
* [BUGFIX] Ruler: Fix not restoring alert state for rule groups when other ruler replicas shut down. #3156
* [BUGFIX] Updated `golang.org/x/net` dependency to fix CVE-2022-27664. #3124
* [BUGFIX] Fix distributor from returning a `500` status code when a `400` was received from the ingester. #3211
* [BUGFIX] Fix incorrect OS value set in Mimir v2.3.* RPM packages. #3221

### Mixin

* [CHANGE] Alerts: MimirQuerierAutoscalerNotActive is now critical and fires after 1h instead of 15m. #2958
* [FEATURE] Dashboards: Added "Mimir / Overview" dashboards, providing an high level view over a Mimir cluster. #3122 #3147 #3155
* [ENHANCEMENT] Dashboards: Updated the "Writes" and "Rollout progress" dashboards to account for samples ingested via the new OTLP ingestion endpoint. #2919 #2938
* [ENHANCEMENT] Dashboards: Include per-tenant request rate in "Tenants" dashboard. #2874
* [ENHANCEMENT] Dashboards: Include inflight object store requests in "Reads" dashboard. #2914
* [ENHANCEMENT] Dashboards: Make queries used to find job, cluster and namespace for dropdown menus configurable. #2893
* [ENHANCEMENT] Dashboards: Include rate of label and series queries in "Reads" dashboard. #3065 #3074
* [ENHANCEMENT] Dashboards: Fix legend showing on per-pod panels. #2944
* [ENHANCEMENT] Dashboards: Use the "req/s" unit on panels showing the requests rate. #3118
* [ENHANCEMENT] Dashboards: Use a consistent color across dashboards for the error rate. #3154

### Jsonnet

* [FEATURE] Added support for query-scheduler ring-based service discovery. #3128
* [ENHANCEMENT] Querier autoscaling is now slower on scale downs: scale down 10% every 1m instead of 100%. #2962
* [BUGFIX] Memberlist: `gossip_member_label` is now set for ruler-queriers. #3141

### Mimirtool

* [ENHANCEMENT] mimirtool analyze: Store the query errors instead of exit during the analysis. #3052
* [BUGFIX] mimir-tool remote-read: fix returns where some conditions [return nil error even if there is error](https://github.com/grafana/cortex-tools/issues/260). #3053

### Documentation

* [ENHANCEMENT] Added documentation on how to configure storage retention. #2970
* [ENHANCEMENT] Improved gRPC clients config documentation. #3020
* [ENHANCEMENT] Added documentation on how to manage alerting and recording rules. #2983
* [ENHANCEMENT] Improved `MimirSchedulerQueriesStuck` runbook. #3006
* [ENHANCEMENT] Added "Cluster label verification" section to memberlist documentation. #3096
* [ENHANCEMENT] Mention compression in multi-zone replication documentation. #3107
* [BUGFIX] Fixed configuration option names in "Enabling zone-awareness via the Grafana Mimir Jsonnet". #3018
* [BUGFIX] Fixed `mimirtool analyze` parameters documentation. #3094
* [BUGFIX] Fixed YAML configuraton in the "Manage the configuration of Grafana Mimir with Helm" guide. #3042
* [BUGFIX] Fixed Alertmanager capacity planning documentation. #3132

### Tools

- [BUGFIX] trafficdump: Fixed panic occurring when `-success-only=true` and the captured request failed. #2863

## 2.3.1

### Grafana Mimir
* [BUGFIX] Query-frontend: query sharding took exponential time to map binary expressions. #3027
* [BUGFIX] Distributor: Stop panics on OTLP endpoint when a single metric has multiple timeseries. #3040

## 2.3.0

### Grafana Mimir

* [CHANGE] Ingester: Added user label to ingester metric `cortex_ingester_tsdb_out_of_order_samples_appended_total`. On multitenant clusters this helps us find the rate of appended out-of-order samples for a specific tenant. #2493
* [CHANGE] Compactor: delete source and output blocks from local disk on compaction failed, to reduce likelihood that subsequent compactions fail because of no space left on disk. #2261
* [CHANGE] Ruler: Remove unused CLI flags `-ruler.search-pending-for` and `-ruler.flush-period` (and their respective YAML config options). #2288
* [CHANGE] Successful gRPC requests are no longer logged (only affects internal API calls). #2309
* [CHANGE] Add new `-*.consul.cas-retry-delay` flags. They have a default value of `1s`, while previously there was no delay between retries. #2309
* [CHANGE] Store-gateway: Remove the experimental ability to run requests in a dedicated OS thread pool and associated CLI flag `-store-gateway.thread-pool-size`. #2423
* [CHANGE] Memberlist: disabled TCP-based ping fallback, because Mimir already uses a custom transport based on TCP. #2456
* [CHANGE] Change default value for `-distributor.ha-tracker.max-clusters` to `100` to provide a DoS protection. #2465
* [CHANGE] Experimental block upload API exposed by compactor has changed: Previous `/api/v1/upload/block/{block}` endpoint for starting block upload is now `/api/v1/upload/block/{block}/start`, and previous endpoint `/api/v1/upload/block/{block}?uploadComplete=true` for finishing block upload is now `/api/v1/upload/block/{block}/finish`. New API endpoint has been added: `/api/v1/upload/block/{block}/check`. #2486 #2548
* [CHANGE] Compactor: changed `-compactor.max-compaction-time` default from `0s` (disabled) to `1h`. When compacting blocks for a tenant, the compactor will move to compact blocks of another tenant or re-plan blocks to compact at least every 1h. #2514
* [CHANGE] Distributor: removed previously deprecated `extend_writes` (see #1856) YAML key and `-distributor.extend-writes` CLI flag from the distributor config. #2551
* [CHANGE] Ingester: removed previously deprecated `active_series_custom_trackers` (see #1188) YAML key from the ingester config. #2552
* [CHANGE] The tenant ID `__mimir_cluster` is reserved by Mimir and not allowed to store metrics. #2643
* [CHANGE] Purger: removed the purger component and moved its API endpoints `/purger/delete_tenant` and `/purger/delete_tenant_status` to the compactor at `/compactor/delete_tenant` and `/compactor/delete_tenant_status`. The new endpoints on the compactor are stable. #2644
* [CHANGE] Memberlist: Change the leave timeout duration (`-memberlist.leave-timeout duration`) from 5s to 20s and connection timeout (`-memberlist.packet-dial-timeout`) from 5s to 2s. This makes leave timeout 10x the connection timeout, so that we can communicate the leave to at least 1 node, if the first 9 we try to contact times out. #2669
* [CHANGE] Alertmanager: return status code `412 Precondition Failed` and log info message when alertmanager isn't configured for a tenant. #2635
* [CHANGE] Distributor: if forwarding rules are used to forward samples, exemplars are now removed from the request. #2710 #2725
* [CHANGE] Limits: change the default value of `max_global_series_per_metric` limit to `0` (disabled). Setting this limit by default does not provide much benefit because series are sharded by all labels. #2714
* [CHANGE] Ingester: experimental `-blocks-storage.tsdb.new-chunk-disk-mapper` has been removed, new chunk disk mapper is now always used, and is no longer marked experimental. Default value of `-blocks-storage.tsdb.head-chunks-write-queue-size` has changed to 1000000, this enables async chunk queue by default, which leads to improved latency on the write path when new chunks are created in ingesters. #2762
* [CHANGE] Ingester: removed deprecated `-blocks-storage.tsdb.isolation-enabled` option. TSDB-level isolation is now always disabled in Mimir. #2782
* [CHANGE] Compactor: `-compactor.partial-block-deletion-delay` must either be set to 0 (to disable partial blocks deletion) or a value higher than `4h`. #2787
* [CHANGE] Query-frontend: CLI flag `-query-frontend.align-querier-with-step` has been deprecated. Please use `-query-frontend.align-queries-with-step` instead. #2840
* [FEATURE] Compactor: Adds the ability to delete partial blocks after a configurable delay. This option can be configured per tenant. #2285
  - `-compactor.partial-block-deletion-delay`, as a duration string, allows you to set the delay since a partial block has been modified before marking it for deletion. A value of `0`, the default, disables this feature.
  - The metric `cortex_compactor_blocks_marked_for_deletion_total` has a new value for the `reason` label `reason="partial"`, when a block deletion marker is triggered by the partial block deletion delay.
* [FEATURE] Querier: enabled support for queries with negative offsets, which are not cached in the query results cache. #2429
* [FEATURE] EXPERIMENTAL: OpenTelemetry Metrics ingestion path on `/otlp/v1/metrics`. #695 #2436 #2461
* [FEATURE] Querier: Added support for tenant federation to metric metadata endpoint. #2467
* [FEATURE] Query-frontend: introduced experimental support to split instant queries by time. The instant query splitting can be enabled setting `-query-frontend.split-instant-queries-by-interval`. #2469 #2564 #2565 #2570 #2571 #2572 #2573 #2574 #2575 #2576 #2581 #2582 #2601 #2632 #2633 #2634 #2641 #2642 #2766
* [FEATURE] Introduced an experimental anonymous usage statistics tracking (disabled by default), to help Mimir maintainers make better decisions to support the open source community. The tracking system anonymously collects non-sensitive, non-personally identifiable information about the running Mimir cluster, and is disabled by default. #2643 #2662 #2685 #2732 #2733 #2735
* [FEATURE] Introduced an experimental deployment mode called read-write and running a fully featured Mimir cluster with three components: write, read and backend. The read-write deployment mode is a trade-off between the monolithic mode (only one component, no isolation) and the microservices mode (many components, high isolation). #2754 #2838
* [ENHANCEMENT] Distributor: Decreased distributor tests execution time. #2562
* [ENHANCEMENT] Alertmanager: Allow the HTTP `proxy_url` configuration option in the receiver's configuration. #2317
* [ENHANCEMENT] ring: optimize shuffle-shard computation when lookback is used, and all instances have registered timestamp within the lookback window. In that case we can immediately return origial ring, because we would select all instances anyway. #2309
* [ENHANCEMENT] Memberlist: added experimental memberlist cluster label support via `-memberlist.cluster-label` and `-memberlist.cluster-label-verification-disabled` CLI flags (and their respective YAML config options). #2354
* [ENHANCEMENT] Object storage can now be configured for all components using the `common` YAML config option key (or `-common.storage.*` CLI flags). #2330 #2347
* [ENHANCEMENT] Go: updated to go 1.18.4. #2400
* [ENHANCEMENT] Store-gateway, listblocks: list of blocks now includes stats from `meta.json` file: number of series, samples and chunks. #2425
* [ENHANCEMENT] Added more buckets to `cortex_ingester_client_request_duration_seconds` histogram metric, to correctly track requests taking longer than 1s (up until 16s). #2445
* [ENHANCEMENT] Azure client: Improve memory usage for large object storage downloads. #2408
* [ENHANCEMENT] Distributor: Add `-distributor.instance-limits.max-inflight-push-requests-bytes`. This limit protects the distributor against multiple large requests that together may cause an OOM, but are only a few, so do not trigger the `max-inflight-push-requests` limit. #2413
* [ENHANCEMENT] Distributor: Drop exemplars in distributor for tenants where exemplars are disabled. #2504
* [ENHANCEMENT] Runtime Config: Allow operator to specify multiple comma-separated yaml files in `-runtime-config.file` that will be merged in left to right order. #2583
* [ENHANCEMENT] Query sharding: shard binary operations only if it doesn't lead to non-shardable vector selectors in one of the operands. #2696
* [ENHANCEMENT] Add packaging for both debian based deb file and redhat based rpm file using FPM. #1803
* [ENHANCEMENT] Distributor: Add `cortex_distributor_query_ingester_chunks_deduped_total` and `cortex_distributor_query_ingester_chunks_total` metrics for determining how effective ingester chunk deduplication at query time is. #2713
* [ENHANCEMENT] Upgrade Docker base images to `alpine:3.16.2`. #2729
* [ENHANCEMENT] Ruler: Add `<prometheus-http-prefix>/api/v1/status/buildinfo` endpoint. #2724
* [ENHANCEMENT] Querier: Ensure all queries pulled from query-frontend or query-scheduler are immediately executed. The maximum workers concurrency in each querier is configured by `-querier.max-concurrent`. #2598
* [ENHANCEMENT] Distributor: Add `cortex_distributor_received_requests_total` and `cortex_distributor_requests_in_total` metrics to provide visiblity into appropriate per-tenant request limits. #2770
* [ENHANCEMENT] Distributor: Add single forwarding remote-write endpoint for a tenant (`forwarding_endpoint`), instead of using per-rule endpoints. This takes precendence over per-rule endpoints. #2801
* [ENHANCEMENT] Added `err-mimir-distributor-max-write-message-size` to the errors catalog. #2470
* [ENHANCEMENT] Add sanity check at startup to ensure the configured filesystem directories don't overlap for different components. #2828 #2947
* [BUGFIX] TSDB: Fixed a bug on the experimental out-of-order implementation that led to wrong query results. #2701
* [BUGFIX] Compactor: log the actual error on compaction failed. #2261
* [BUGFIX] Alertmanager: restore state from storage even when running a single replica. #2293
* [BUGFIX] Ruler: do not block "List Prometheus rules" API endpoint while syncing rules. #2289
* [BUGFIX] Ruler: return proper `*status.Status` error when running in remote operational mode. #2417
* [BUGFIX] Alertmanager: ensure the configured `-alertmanager.web.external-url` is either a path starting with `/`, or a full URL including the scheme and hostname. #2381 #2542
* [BUGFIX] Memberlist: fix problem with loss of some packets, typically ring updates when instances were removed from the ring during shutdown. #2418
* [BUGFIX] Ingester: fix misfiring `MimirIngesterHasUnshippedBlocks` and stale `cortex_ingester_oldest_unshipped_block_timestamp_seconds` when some block uploads fail. #2435
* [BUGFIX] Query-frontend: fix incorrect mapping of http status codes 429 to 500 when request queue is full. #2447
* [BUGFIX] Memberlist: Fix problem with ring being empty right after startup. Memberlist KV store now tries to "fast-join" the cluster to avoid serving empty KV store. #2505
* [BUGFIX] Compactor: Fix bug when using `-compactor.partial-block-deletion-delay`: compactor didn't correctly check for modification time of all block files. #2559
* [BUGFIX] Query-frontend: fix wrong query sharding results for queries with boolean result like `1 < bool 0`. #2558
* [BUGFIX] Fixed error messages related to per-instance limits incorrectly reporting they can be set on a per-tenant basis. #2610
* [BUGFIX] Perform HA-deduplication before forwarding samples according to forwarding rules in the distributor. #2603 #2709
* [BUGFIX] Fix reporting of tracing spans from PromQL engine. #2707
* [BUGFIX] Apply relabel and drop_label rules before forwarding rules in the distributor. #2703
* [BUGFIX] Distributor: Register `cortex_discarded_requests_total` metric, which previously was not registered and therefore not exported. #2712
* [BUGFIX] Ruler: fix not restoring alerts' state at startup. #2648
* [BUGFIX] Ingester: Fix disk filling up after restarting ingesters with out-of-order support disabled while it was enabled before. #2799
* [BUGFIX] Memberlist: retry joining memberlist cluster on startup when no nodes are resolved. #2837
* [BUGFIX] Query-frontend: fix incorrect mapping of http status codes 413 to 500 when request is too large. #2819
* [BUGFIX] Alertmanager: revert upstream alertmananger to v0.24.0 to fix panic when unmarshalling email headers #2924 #2925

### Mixin

* [CHANGE] Dashboards: "Slow Queries" dashboard no longer works with versions older than Grafana 9.0. #2223
* [CHANGE] Alerts: use RSS memory instead of working set memory in the `MimirAllocatingTooMuchMemory` alert for ingesters. #2480
* [CHANGE] Dashboards: remove the "Cache - Latency (old)" panel from the "Mimir / Queries" dashboard. #2796
* [FEATURE] Dashboards: added support to experimental read-write deployment mode. #2780
* [ENHANCEMENT] Dashboards: added missed rule evaluations to the "Evaluations per second" panel in the "Mimir / Ruler" dashboard. #2314
* [ENHANCEMENT] Dashboards: add k8s resource requests to CPU and memory panels. #2346
* [ENHANCEMENT] Dashboards: add RSS memory utilization panel for ingesters, store-gateways and compactors. #2479
* [ENHANCEMENT] Dashboards: allow to configure graph tooltip. #2647
* [ENHANCEMENT] Alerts: MimirFrontendQueriesStuck and MimirSchedulerQueriesStuck alerts are more reliable now as they consider all the intermediate samples in the minute prior to the evaluation. #2630
* [ENHANCEMENT] Alerts: added `RolloutOperatorNotReconciling` alert, firing if the optional rollout-operator is not successfully reconciling. #2700
* [ENHANCEMENT] Dashboards: added support to query-tee in front of ruler-query-frontend in the "Remote ruler reads" dashboard. #2761
* [ENHANCEMENT] Dashboards: Introduce support for baremetal deployment, setting `deployment_type: 'baremetal'` in the mixin `_config`. #2657
* [ENHANCEMENT] Dashboards: use timeseries panel to show exemplars. #2800
* [BUGFIX] Dashboards: fixed unit of latency panels in the "Mimir / Ruler" dashboard. #2312
* [BUGFIX] Dashboards: fixed "Intervals per query" panel in the "Mimir / Queries" dashboard. #2308
* [BUGFIX] Dashboards: Make "Slow Queries" dashboard works with Grafana 9.0. #2223
* [BUGFIX] Dashboards: add missing API routes to Ruler dashboard. #2412
* [BUGFIX] Dashboards: stop setting 'interval' in dashboards; it should be set on your datasource. #2802

### Jsonnet

* [CHANGE] query-scheduler is enabled by default. We advise to deploy the query-scheduler to improve the scalability of the query-frontend. #2431
* [CHANGE] Replaced anti-affinity rules with pod topology spread constraints for distributor, query-frontend, querier and ruler. #2517
  - The following configuration options have been removed:
    - `distributor_allow_multiple_replicas_on_same_node`
    - `query_frontend_allow_multiple_replicas_on_same_node`
    - `querier_allow_multiple_replicas_on_same_node`
    - `ruler_allow_multiple_replicas_on_same_node`
  - The following configuration options have been added:
    - `distributor_topology_spread_max_skew`
    - `query_frontend_topology_spread_max_skew`
    - `querier_topology_spread_max_skew`
    - `ruler_topology_spread_max_skew`
* [CHANGE] Change `max_global_series_per_metric` to 0 in all plans, and as a default value. #2669
* [FEATURE] Memberlist: added support for experimental memberlist cluster label, through the jsonnet configuration options `memberlist_cluster_label` and `memberlist_cluster_label_verification_disabled`. #2349
* [FEATURE] Added ruler-querier autoscaling support. It requires [KEDA](https://keda.sh) installed in the Kubernetes cluster. Ruler-querier autoscaler can be enabled and configure through the following options in the jsonnet config: #2545
  * `autoscaling_ruler_querier_enabled`: `true` to enable autoscaling.
  * `autoscaling_ruler_querier_min_replicas`: minimum number of ruler-querier replicas.
  * `autoscaling_ruler_querier_max_replicas`: maximum number of ruler-querier replicas.
  * `autoscaling_prometheus_url`: Prometheus base URL from which to scrape Mimir metrics (e.g. `http://prometheus.default:9090/prometheus`).
* [ENHANCEMENT] Memberlist now uses DNS service-discovery by default. #2549
* [ENHANCEMENT] Upgrade memcached image tag to `memcached:1.6.16-alpine`. #2740
* [ENHANCEMENT] Added `$._config.configmaps` and `$._config.runtime_config_files` to make it easy to add new configmaps or runtime config file to all components. #2748

### Mimirtool

* [ENHANCEMENT] Added `mimirtool backfill` command to upload Prometheus blocks using API available in the compactor. #1822
* [ENHANCEMENT] mimirtool bucket-validation: Verify existing objects can be overwritten by subsequent uploads. #2491
* [ENHANCEMENT] mimirtool config convert: Now supports migrating to the current version of Mimir. #2629
* [BUGFIX] mimirtool analyze: Fix dashboard JSON unmarshalling errors by using custom parsing. #2386
* [BUGFIX] Version checking no longer prompts for updating when already on latest version. #2723

### Mimir Continuous Test

* [ENHANCEMENT] Added basic authentication and bearer token support for when Mimir is behind a gateway authenticating the calls. #2717

### Query-tee

* [CHANGE] Renamed CLI flag `-server.service-port` to `-server.http-service-port`. #2683
* [CHANGE] Renamed metric `cortex_querytee_request_duration_seconds` to `cortex_querytee_backend_request_duration_seconds`. Metric `cortex_querytee_request_duration_seconds` is now reported without label `backend`. #2683
* [ENHANCEMENT] Added HTTP over gRPC support to `query-tee` to allow testing gRPC requests to Mimir instances. #2683

### Documentation

* [ENHANCEMENT] Referenced `mimirtool` commands in the HTTP API documentation. #2516
* [ENHANCEMENT] Improved DNS service discovery documentation. #2513

### Tools

* [ENHANCEMENT] `markblocks` now processes multiple blocks concurrently. #2677

## 2.2.0

### Grafana Mimir

* [CHANGE] Increased default configuration for `-server.grpc-max-recv-msg-size-bytes` and `-server.grpc-max-send-msg-size-bytes` from 4MB to 100MB. #1884
* [CHANGE] Default values have changed for the following settings. This improves query performance for recent data (within 12h) by only reading from ingesters: #1909 #1921
    - `-blocks-storage.bucket-store.ignore-blocks-within` now defaults to `10h` (previously `0`)
    - `-querier.query-store-after` now defaults to `12h` (previously `0`)
* [CHANGE] Alertmanager: removed support for migrating local files from Cortex 1.8 or earlier. Related to original Cortex PR https://github.com/cortexproject/cortex/pull/3910. #2253
* [CHANGE] The following settings are now classified as advanced because the defaults should work for most users and tuning them requires in-depth knowledge of how the read path works: #1929
    - `-querier.query-ingesters-within`
    - `-querier.query-store-after`
* [CHANGE] Config flag category overrides can be set dynamically at runtime. #1934
* [CHANGE] Ingester: deprecated `-ingester.ring.join-after`. Mimir now behaves as this setting is always set to 0s. This configuration option will be removed in Mimir 2.4.0. #1965
* [CHANGE] Blocks uploaded by ingester no longer contain `__org_id__` label. Compactor now ignores this label and will compact blocks with and without this label together. `mimirconvert` tool will remove the label from blocks as "unknown" label. #1972
* [CHANGE] Querier: deprecated `-querier.shuffle-sharding-ingesters-lookback-period`, instead adding `-querier.shuffle-sharding-ingesters-enabled` to enable or disable shuffle sharding on the read path. The value of `-querier.query-ingesters-within` is now used internally for shuffle sharding lookback. #2110
* [CHANGE] Memberlist: `-memberlist.abort-if-join-fails` now defaults to false. Previously it defaulted to true. #2168
* [CHANGE] Ruler: `/api/v1/rules*` and `/prometheus/rules*` configuration endpoints are removed. Use `/prometheus/config/v1/rules*`. #2182
* [CHANGE] Ingester: `-ingester.exemplars-update-period` has been renamed to `-ingester.tsdb-config-update-period`. You can use it to update multiple, per-tenant TSDB configurations. #2187
* [FEATURE] Ingester: (Experimental) Add the ability to ingest out-of-order samples up to an allowed limit. If you enable this feature, it requires additional memory and disk space. This feature also enables a write-behind log, which might lead to longer ingester-start replays. When this feature is disabled, there is no overhead on memory, disk space, or startup times. #2187
  * `-ingester.out-of-order-time-window`, as duration string, allows you to set how back in time a sample can be. The default is `0s`, where `s` is seconds.
  * `cortex_ingester_tsdb_out_of_order_samples_appended_total` metric tracks the total number of out-of-order samples ingested by the ingester.
  * `cortex_discarded_samples_total` has a new label `reason="sample-too-old"`, when the `-ingester.out-of-order-time-window` flag is greater than zero. The label tracks the number of samples that were discarded for being too old; they were out of order, but beyond the time window allowed. The labels `reason="sample-out-of-order"` and `reason="sample-out-of-bounds"` are not used when out-of-order ingestion is enabled.
* [ENHANCEMENT] Distributor: Added limit to prevent tenants from sending excessive number of requests: #1843
  * The following CLI flags (and their respective YAML config options) have been added:
    * `-distributor.request-rate-limit`
    * `-distributor.request-burst-limit`
  * The following metric is exposed to tell how many requests have been rejected:
    * `cortex_discarded_requests_total`
* [ENHANCEMENT] Store-gateway: Add the experimental ability to run requests in a dedicated OS thread pool. This feature can be configured using `-store-gateway.thread-pool-size` and is disabled by default. Replaces the ability to run index header operations in a dedicated thread pool. #1660 #1812
* [ENHANCEMENT] Improved error messages to make them easier to understand; each now have a unique, global identifier that you can use to look up in the runbooks for more information. #1907 #1919 #1888 #1939 #1984 #2009 #2056 #2066 #2104 #2150 #2234
* [ENHANCEMENT] Memberlist KV: incoming messages are now processed on per-key goroutine. This may reduce loss of "maintanance" packets in busy memberlist installations, but use more CPU. New `memberlist_client_received_broadcasts_dropped_total` counter tracks number of dropped per-key messages. #1912
* [ENHANCEMENT] Blocks Storage, Alertmanager, Ruler: add support a prefix to the bucket store (`*_storage.storage_prefix`). This enables using the same bucket for the three components. #1686 #1951
* [ENHANCEMENT] Upgrade Docker base images to `alpine:3.16.0`. #2028
* [ENHANCEMENT] Store-gateway: Add experimental configuration option for the store-gateway to attempt to pre-populate the file system cache when memory-mapping index-header files. Enabled with `-blocks-storage.bucket-store.index-header.map-populate-enabled=true`. Note this flag only has an effect when running on Linux. #2019 #2054
* [ENHANCEMENT] Chunk Mapper: reduce memory usage of async chunk mapper. #2043
* [ENHANCEMENT] Ingester: reduce sleep time when reading WAL. #2098
* [ENHANCEMENT] Compactor: Run sanity check on blocks storage configuration at startup. #2144
* [ENHANCEMENT] Compactor: Add HTTP API for uploading TSDB blocks. Enabled with `-compactor.block-upload-enabled`. #1694 #2126
* [ENHANCEMENT] Ingester: Enable querying overlapping blocks by default. #2187
* [ENHANCEMENT] Distributor: Auto-forget unhealthy distributors after ten failed ring heartbeats. #2154
* [ENHANCEMENT] Distributor: Add new metric `cortex_distributor_forward_errors_total` for error codes resulting from forwarding requests. #2077
* [ENHANCEMENT] `/ready` endpoint now returns and logs detailed services information. #2055
* [ENHANCEMENT] Memcached client: Reduce number of connections required to fetch cached keys from memcached. #1920
* [ENHANCEMENT] Improved error message returned when `-querier.query-store-after` validation fails. #1914
* [BUGFIX] Fix regexp parsing panic for regexp label matchers with start/end quantifiers. #1883
* [BUGFIX] Ingester: fixed deceiving error log "failed to update cached shipped blocks after shipper initialisation", occurring for each new tenant in the ingester. #1893
* [BUGFIX] Ring: fix bug where instances may appear unhealthy in the hash ring web UI even though they are not. #1933
* [BUGFIX] API: gzip is now enforced when identity encoding is explicitly rejected. #1864
* [BUGFIX] Fix panic at startup when Mimir is running in monolithic mode and query sharding is enabled. #2036
* [BUGFIX] Ruler: report `cortex_ruler_queries_failed_total` metric for any remote query error except 4xx when remote operational mode is enabled. #2053 #2143
* [BUGFIX] Ingester: fix slow rollout when using `-ingester.ring.unregister-on-shutdown=false` with long `-ingester.ring.heartbeat-period`. #2085
* [BUGFIX] Ruler: add timeout for remote rule evaluation queries to prevent rule group evaluations getting stuck indefinitely. The duration is configurable with `-querier.timeout` (default `2m`). #2090 #2222
* [BUGFIX] Limits: Active series custom tracker configuration has been named back from `active_series_custom_trackers_config` to `active_series_custom_trackers`. For backwards compatibility both version is going to be supported for until Mimir v2.4. When both fields are specified, `active_series_custom_trackers_config` takes precedence over `active_series_custom_trackers`. #2101
* [BUGFIX] Ingester: fixed the order of labels applied when incrementing the `cortex_discarded_metadata_total` metric. #2096
* [BUGFIX] Ingester: fixed bug where retrieving metadata for a metric with multiple metadata entries would return multiple copies of a single metadata entry rather than all available entries. #2096
* [BUGFIX] Distributor: canceled requests are no longer accounted as internal errors. #2157
* [BUGFIX] Memberlist: Fix typo in memberlist admin UI. #2202
* [BUGFIX] Ruler: fixed typo in error message when ruler failed to decode a rule group. #2151
* [BUGFIX] Active series custom tracker configuration is now displayed properly on `/runtime_config` page. #2065
* [BUGFIX] Query-frontend: `vector` and `time` functions were sharded, which made expressions like `vector(1) > 0 and vector(1)` fail. #2355

### Mixin

* [CHANGE] Split `mimir_queries` rules group into `mimir_queries` and `mimir_ingester_queries` to keep number of rules per group within the default per-tenant limit. #1885
* [CHANGE] Dashboards: Expose full image tag in "Mimir / Rollout progress" dashboard's "Pod per version panel." #1932
* [CHANGE] Dashboards: Disabled gateway panels by default, because most users don't have a gateway exposing the metrics expected by Mimir dashboards. You can re-enable it setting `gateway_enabled: true` in the mixin config and recompiling the mixin running `make build-mixin`. #1955
* [CHANGE] Alerts: adapt `MimirFrontendQueriesStuck` and `MimirSchedulerQueriesStuck` to consider ruler query path components. #1949
* [CHANGE] Alerts: Change `MimirRulerTooManyFailedQueries` severity to `critical`. #2165
* [ENHANCEMENT] Dashboards: Add config option `datasource_regex` to customise the regular expression used to select valid datasources for Mimir dashboards. #1802
* [ENHANCEMENT] Dashboards: Added "Mimir / Remote ruler reads" and "Mimir / Remote ruler reads resources" dashboards. #1911 #1937
* [ENHANCEMENT] Dashboards: Make networking panels work for pods created by the mimir-distributed helm chart. #1927
* [ENHANCEMENT] Alerts: Add `MimirStoreGatewayNoSyncedTenants` alert that fires when there is a store-gateway owning no tenants. #1882
* [ENHANCEMENT] Rules: Make `recording_rules_range_interval` configurable for cases where Mimir metrics are scraped less often that every 30 seconds. #2118
* [ENHANCEMENT] Added minimum Grafana version to mixin dashboards. #1943
* [BUGFIX] Fix `container_memory_usage_bytes:sum` recording rule. #1865
* [BUGFIX] Fix `MimirGossipMembersMismatch` alerts if Mimir alertmanager is activated. #1870
* [BUGFIX] Fix `MimirRulerMissedEvaluations` to show % of missed alerts as a value between 0 and 100 instead of 0 and 1. #1895
* [BUGFIX] Fix `MimirCompactorHasNotUploadedBlocks` alert false positive when Mimir is deployed in monolithic mode. #1902
* [BUGFIX] Fix `MimirGossipMembersMismatch` to make it less sensitive during rollouts and fire one alert per installation, not per job. #1926
* [BUGFIX] Do not trigger `MimirAllocatingTooMuchMemory` alerts if no container limits are supplied. #1905
* [BUGFIX] Dashboards: Remove empty "Chunks per query" panel from `Mimir / Queries` dashboard. #1928
* [BUGFIX] Dashboards: Use Grafana's `$__rate_interval` for rate queries in dashboards to support scrape intervals of >15s. #2011
* [BUGFIX] Alerts: Make each version of `MimirCompactorHasNotUploadedBlocks` distinct to avoid rule evaluation failures due to duplicate series being generated. #2197
* [BUGFIX] Fix `MimirGossipMembersMismatch` alert when using remote ruler evaluation. #2159

### Jsonnet

* [CHANGE] Remove use of `-querier.query-store-after`, `-querier.shuffle-sharding-ingesters-lookback-period`, `-blocks-storage.bucket-store.ignore-blocks-within`, and `-blocks-storage.tsdb.close-idle-tsdb-timeout` CLI flags since the values now match defaults. #1915 #1921
* [CHANGE] Change default value for `-blocks-storage.bucket-store.chunks-cache.memcached.timeout` to `450ms` to increase use of cached data. #2035
* [CHANGE] The `memberlist_ring_enabled` configuration now applies to Alertmanager. #2102 #2103 #2107
* [CHANGE] Default value for `memberlist_ring_enabled` is now true. It means that all hash rings use Memberlist as default KV store instead of Consul (previous default). #2161
* [CHANGE] Configure `-ingester.max-global-metadata-per-user` to correspond to 20% of the configured max number of series per tenant. #2250
* [CHANGE] Configure `-ingester.max-global-metadata-per-metric` to be 10. #2250
* [CHANGE] Change `_config.multi_zone_ingester_max_unavailable` to 25. #2251
* [FEATURE] Added querier autoscaling support. It requires [KEDA](https://keda.sh) installed in the Kubernetes cluster and query-scheduler enabled in the Mimir cluster. Querier autoscaler can be enabled and configure through the following options in the jsonnet config: #2013 #2023
  * `autoscaling_querier_enabled`: `true` to enable autoscaling.
  * `autoscaling_querier_min_replicas`: minimum number of querier replicas.
  * `autoscaling_querier_max_replicas`: maximum number of querier replicas.
  * `autoscaling_prometheus_url`: Prometheus base URL from which to scrape Mimir metrics (e.g. `http://prometheus.default:9090/prometheus`).
* [FEATURE] Jsonnet: Add support for ruler remote evaluation mode (`ruler_remote_evaluation_enabled`), which deploys and uses a dedicated query path for rule evaluation. This enables the benefits of the query-frontend for rule evaluation, such as query sharding. #2073
* [ENHANCEMENT] Added `compactor` service, that can be used to route requests directly to compactor (e.g. admin UI). #2063
* [ENHANCEMENT] Added a `consul_enabled` configuration option to provide the ability to disable consul. It is automatically set to false when `memberlist_ring_enabled` is true and `multikv_migration_enabled` (used for migration from Consul to memberlist) is not set. #2093 #2152
* [BUGFIX] Querier: Fix disabling shuffle sharding on the read path whilst keeping it enabled on write path. #2164

### Mimirtool

* [CHANGE] mimirtool rules: `--use-legacy-routes` now toggles between using `/prometheus/config/v1/rules` (default) and `/api/v1/rules` (legacy) endpoints. #2182
* [FEATURE] Added bearer token support for when Mimir is behind a gateway authenticating by bearer token. #2146
* [BUGFIX] mimirtool analyze: Fix dashboard JSON unmarshalling errors (#1840). #1973
* [BUGFIX] Make mimirtool build for Windows work again. #2273

### Mimir Continuous Test

* [ENHANCEMENT] Added the `-tests.smoke-test` flag to run the `mimir-continuous-test` suite once and immediately exit. #2047 #2094
* [ENHANCEMENT] Added the `-tests.write-protocol` flag to write using the `prometheus` remote write protocol or `otlp-http` in the `mimir-continuous-test` suite. #5719

### Documentation

* [ENHANCEMENT] Published Grafana Mimir runbooks as part of documentation. #1970
* [ENHANCEMENT] Improved ruler's "remote operational mode" documentation. #1906
* [ENHANCEMENT] Recommend fast disks for ingesters and store-gateways in production tips. #1903
* [ENHANCEMENT] Explain the runtime override of active series matchers. #1868
* [ENHANCEMENT] Clarify "Set rule group" API specification. #1869
* [ENHANCEMENT] Published Mimir jsonnet documentation. #2024
* [ENHANCEMENT] Documented required scrape interval for using alerting and recording rules from Mimir jsonnet. #2147
* [ENHANCEMENT] Runbooks: Mention memberlist as possible source of problems for various alerts. #2158
* [ENHANCEMENT] Added step-by-step article about migrating from Consul to Memberlist KV store using jsonnet without downtime. #2166
* [ENHANCEMENT] Documented `/memberlist` admin page. #2166
* [ENHANCEMENT] Documented how to configure Grafana Mimir's ruler with Jsonnet. #2127
* [ENHANCEMENT] Documented how to configure queriers’ autoscaling with Jsonnet. #2128
* [ENHANCEMENT] Updated mixin building instructions in "Installing Grafana Mimir dashboards and alerts" article. #2015 #2163
* [ENHANCEMENT] Fix location of "Monitoring Grafana Mimir" article in the documentation hierarchy. #2130
* [ENHANCEMENT] Runbook for `MimirRequestLatency` was expanded with more practical advice. #1967
* [BUGFIX] Fixed ruler configuration used in the getting started guide. #2052
* [BUGFIX] Fixed Mimir Alertmanager datasource in Grafana used by "Play with Grafana Mimir" tutorial. #2115
* [BUGFIX] Fixed typos in "Scaling out Grafana Mimir" article. #2170
* [BUGFIX] Added missing ring endpoint exposed by Ingesters. #1918

## 2.1.0

### Grafana Mimir

* [CHANGE] Compactor: No longer upload debug meta files to object storage. #1257
* [CHANGE] Default values have changed for the following settings: #1547
    - `-alertmanager.alertmanager-client.grpc-max-recv-msg-size` now defaults to 100 MiB (previously was not configurable and set to 16 MiB)
    - `-alertmanager.alertmanager-client.grpc-max-send-msg-size` now defaults to 100 MiB (previously was not configurable and set to 4 MiB)
    - `-alertmanager.max-recv-msg-size` now defaults to 100 MiB (previously was 16 MiB)
* [CHANGE] Ingester: Add `user` label to metrics `cortex_ingester_ingested_samples_total` and `cortex_ingester_ingested_samples_failures_total`. #1533
* [CHANGE] Ingester: Changed `-blocks-storage.tsdb.isolation-enabled` default from `true` to `false`. The config option has also been deprecated and will be removed in 2 minor version. #1655
* [CHANGE] Query-frontend: results cache keys are now versioned, this will cause cache to be re-filled when rolling out this version. #1631
* [CHANGE] Store-gateway: enabled attributes in-memory cache by default. New default configuration is `-blocks-storage.bucket-store.chunks-cache.attributes-in-memory-max-items=50000`. #1727
* [CHANGE] Compactor: Removed the metric `cortex_compactor_garbage_collected_blocks_total` since it duplicates `cortex_compactor_blocks_marked_for_deletion_total`. #1728
* [CHANGE] All: Logs that used the`org_id` label now use `user` label. #1634 #1758
* [CHANGE] Alertmanager: the following metrics are not exported for a given `user` and `integration` when the metric value is zero: #1783
  * `cortex_alertmanager_notifications_total`
  * `cortex_alertmanager_notifications_failed_total`
  * `cortex_alertmanager_notification_requests_total`
  * `cortex_alertmanager_notification_requests_failed_total`
  * `cortex_alertmanager_notification_rate_limited_total`
* [CHANGE] Removed the following metrics exposed by the Mimir hash rings: #1791
  * `cortex_member_ring_tokens_owned`
  * `cortex_member_ring_tokens_to_own`
  * `cortex_ring_tokens_owned`
  * `cortex_ring_member_ownership_percent`
* [CHANGE] Querier / Ruler: removed the following metrics tracking number of query requests send to each ingester. You can use `cortex_request_duration_seconds_count{route=~"/cortex.Ingester/(QueryStream|QueryExemplars)"}` instead. #1797
  * `cortex_distributor_ingester_queries_total`
  * `cortex_distributor_ingester_query_failures_total`
* [CHANGE] Distributor: removed the following metrics tracking the number of requests from a distributor to ingesters: #1799
  * `cortex_distributor_ingester_appends_total`
  * `cortex_distributor_ingester_append_failures_total`
* [CHANGE] Distributor / Ruler: deprecated `-distributor.extend-writes`. Now Mimir always behaves as if this setting was set to `false`, which we expect to be safe for every Mimir cluster setup. #1856
* [FEATURE] Querier: Added support for [streaming remote read](https://prometheus.io/blog/2019/10/10/remote-read-meets-streaming/). Should be noted that benefits of chunking the response are partial here, since in a typical `query-frontend` setup responses will be buffered until they've been completed. #1735
* [FEATURE] Ruler: Allow setting `evaluation_delay` for each rule group via rules group configuration file. #1474
* [FEATURE] Ruler: Added support for expression remote evaluation. #1536 #1818
  * The following CLI flags (and their respective YAML config options) have been added:
    * `-ruler.query-frontend.address`
    * `-ruler.query-frontend.grpc-client-config.grpc-max-recv-msg-size`
    * `-ruler.query-frontend.grpc-client-config.grpc-max-send-msg-size`
    * `-ruler.query-frontend.grpc-client-config.grpc-compression`
    * `-ruler.query-frontend.grpc-client-config.grpc-client-rate-limit`
    * `-ruler.query-frontend.grpc-client-config.grpc-client-rate-limit-burst`
    * `-ruler.query-frontend.grpc-client-config.backoff-on-ratelimits`
    * `-ruler.query-frontend.grpc-client-config.backoff-min-period`
    * `-ruler.query-frontend.grpc-client-config.backoff-max-period`
    * `-ruler.query-frontend.grpc-client-config.backoff-retries`
    * `-ruler.query-frontend.grpc-client-config.tls-enabled`
    * `-ruler.query-frontend.grpc-client-config.tls-ca-path`
    * `-ruler.query-frontend.grpc-client-config.tls-cert-path`
    * `-ruler.query-frontend.grpc-client-config.tls-key-path`
    * `-ruler.query-frontend.grpc-client-config.tls-server-name`
    * `-ruler.query-frontend.grpc-client-config.tls-insecure-skip-verify`
* [FEATURE] Distributor: Added the ability to forward specifics metrics to alternative remote_write API endpoints. #1052
* [FEATURE] Ingester: Active series custom trackers now supports runtime tenant-specific overrides. The configuration has been moved to limit config, the ingester config has been deprecated.  #1188
* [ENHANCEMENT] Alertmanager API: Concurrency limit for GET requests is now configurable using `-alertmanager.max-concurrent-get-requests-per-tenant`. #1547
* [ENHANCEMENT] Alertmanager: Added the ability to configure additional gRPC client settings for the Alertmanager distributor #1547
  - `-alertmanager.alertmanager-client.backoff-max-period`
  - `-alertmanager.alertmanager-client.backoff-min-period`
  - `-alertmanager.alertmanager-client.backoff-on-ratelimits`
  - `-alertmanager.alertmanager-client.backoff-retries`
  - `-alertmanager.alertmanager-client.grpc-client-rate-limit`
  - `-alertmanager.alertmanager-client.grpc-client-rate-limit-burst`
  - `-alertmanager.alertmanager-client.grpc-compression`
  - `-alertmanager.alertmanager-client.grpc-max-recv-msg-size`
  - `-alertmanager.alertmanager-client.grpc-max-send-msg-size`
* [ENHANCEMENT] Ruler: Add more detailed query information to ruler query stats logging. #1411
* [ENHANCEMENT] Admin: Admin API now has some styling. #1482 #1549 #1821 #1824
* [ENHANCEMENT] Alertmanager: added `insight=true` field to alertmanager dispatch logs. #1379
* [ENHANCEMENT] Store-gateway: Add the experimental ability to run index header operations in a dedicated thread pool. This feature can be configured using `-blocks-storage.bucket-store.index-header-thread-pool-size` and is disabled by default. #1660
* [ENHANCEMENT] Store-gateway: don't drop all blocks if instance finds itself as unhealthy or missing in the ring. #1806 #1823
* [ENHANCEMENT] Querier: wait until inflight queries are completed when shutting down queriers. #1756 #1767
* [BUGFIX] Query-frontend: do not shard queries with a subquery unless the subquery is inside a shardable aggregation function call. #1542
* [BUGFIX] Query-frontend: added `component=query-frontend` label to results cache memcached metrics to fix a panic when Mimir is running in single binary mode and results cache is enabled. #1704
* [BUGFIX] Mimir: services' status content-type is now correctly set to `text/html`. #1575
* [BUGFIX] Multikv: Fix panic when using using runtime config to set primary KV store used by `multi` KV. #1587
* [BUGFIX] Multikv: Fix watching for runtime config changes in `multi` KV store in ruler and querier. #1665
* [BUGFIX] Memcached: allow to use CNAME DNS records for the memcached backend addresses. #1654
* [BUGFIX] Querier: fixed temporary partial query results when shuffle sharding is enabled and hash ring backend storage is flushed / reset. #1829
* [BUGFIX] Alertmanager: prevent more file traversal cases related to template names. #1833
* [BUGFUX] Alertmanager: Allow usage with `-alertmanager-storage.backend=local`. Note that when using this storage type, the Alertmanager is not able persist state remotely, so it not recommended for production use. #1836
* [BUGFIX] Alertmanager: Do not validate alertmanager configuration if it's not running. #1835

### Mixin

* [CHANGE] Dashboards: Remove per-user series legends from Tenants dashboard. #1605
* [CHANGE] Dashboards: Show in-memory series and the per-user series limit on Tenants dashboard. #1613
* [CHANGE] Dashboards: Slow-queries dashboard now uses `user` label from logs instead of `org_id`. #1634
* [CHANGE] Dashboards: changed all Grafana dashboards UIDs to not conflict with Cortex ones, to let people install both while migrating from Cortex to Mimir: #1801 #1808
  * Alertmanager from `a76bee5913c97c918d9e56a3cc88cc28` to `b0d38d318bbddd80476246d4930f9e55`
  * Alertmanager Resources from `68b66aed90ccab448009089544a8d6c6` to `a6883fb22799ac74479c7db872451092`
  * Compactor from `9c408e1d55681ecb8a22c9fab46875cc` to `1b3443aea86db629e6efdb7d05c53823`
  * Compactor Resources from `df9added6f1f4332f95848cca48ebd99` to `09a5c49e9cdb2f2b24c6d184574a07fd`
  * Config from `61bb048ced9817b2d3e07677fb1c6290` to `5d9d0b4724c0f80d68467088ec61e003`
  * Object Store from `d5a3a4489d57c733b5677fb55370a723` to `e1324ee2a434f4158c00a9ee279d3292`
  * Overrides from `b5c95fee2e5e7c4b5930826ff6e89a12` to `1e2c358600ac53f09faea133f811b5bb`
  * Queries from `d9931b1054053c8b972d320774bb8f1d` to `b3abe8d5c040395cc36615cb4334c92d`
  * Reads from `8d6ba60eccc4b6eedfa329b24b1bd339` to `e327503188913dc38ad571c647eef643`
  * Reads Networking from `c0464f0d8bd026f776c9006b05910000` to `54b2a0a4748b3bd1aefa92ce5559a1c2`
  * Reads Resources from `2fd2cda9eea8d8af9fbc0a5960425120` to `cc86fd5aa9301c6528986572ad974db9`
  * Rollout Progress from `7544a3a62b1be6ffd919fc990ab8ba8f` to `7f0b5567d543a1698e695b530eb7f5de`
  * Ruler from `44d12bcb1f95661c6ab6bc946dfc3473` to `631e15d5d85afb2ca8e35d62984eeaa0`
  * Scaling from `88c041017b96856c9176e07cf557bdcf` to `64bbad83507b7289b514725658e10352`
  * Slow queries from `e6f3091e29d2636e3b8393447e925668` to `6089e1ce1e678788f46312a0a1e647e6`
  * Tenants from `35fa247ce651ba189debf33d7ae41611` to `35fa247ce651ba189debf33d7ae41611`
  * Top Tenants from `bc6e12d4fe540e4a1785b9d3ca0ffdd9` to `bc6e12d4fe540e4a1785b9d3ca0ffdd9`
  * Writes from `0156f6d15aa234d452a33a4f13c838e3` to `8280707b8f16e7b87b840fc1cc92d4c5`
  * Writes Networking from `681cd62b680b7154811fe73af55dcfd4` to `978c1cb452585c96697a238eaac7fe2d`
  * Writes Resources from `c0464f0d8bd026f776c9006b0591bb0b` to `bc9160e50b52e89e0e49c840fea3d379`
* [FEATURE] Alerts: added the following alerts on `mimir-continuous-test` tool: #1676
  - `MimirContinuousTestNotRunningOnWrites`
  - `MimirContinuousTestNotRunningOnReads`
  - `MimirContinuousTestFailed`
* [ENHANCEMENT] Added `per_cluster_label` support to allow to change the label name used to differentiate between Kubernetes clusters. #1651
* [ENHANCEMENT] Dashboards: Show QPS and latency of the Alertmanager Distributor. #1696
* [ENHANCEMENT] Playbooks: Add Alertmanager suggestions for `MimirRequestErrors` and `MimirRequestLatency` #1702
* [ENHANCEMENT] Dashboards: Allow custom datasources. #1749
* [ENHANCEMENT] Dashboards: Add config option `gateway_enabled` (defaults to `true`) to disable gateway panels from dashboards. #1761
* [ENHANCEMENT] Dashboards: Extend Top tenants dashboard with queries for tenants with highest sample rate, discard rate, and discard rate growth. #1842
* [ENHANCEMENT] Dashboards: Show ingestion rate limit and rule group limit on Tenants dashboard. #1845
* [ENHANCEMENT] Dashboards: Add "last successful run" panel to compactor dashboard. #1628
* [BUGFIX] Dashboards: Fix "Failed evaluation rate" panel on Tenants dashboard. #1629
* [BUGFIX] Honor the configured `per_instance_label` in all dashboards and alerts. #1697

### Jsonnet

* [FEATURE] Added support for `mimir-continuous-test`. To deploy `mimir-continuous-test` you can use the following configuration: #1675 #1850
  ```jsonnet
  _config+: {
    continuous_test_enabled: true,
    continuous_test_tenant_id: 'type-tenant-id',
    continuous_test_write_endpoint: 'http://type-write-path-hostname',
    continuous_test_read_endpoint: 'http://type-read-path-hostname/prometheus',
  },
  ```
* [ENHANCEMENT] Ingester anti-affinity can now be disabled by using `ingester_allow_multiple_replicas_on_same_node` configuration key. #1581
* [ENHANCEMENT] Added `node_selector` configuration option to select Kubernetes nodes where Mimir should run. #1596
* [ENHANCEMENT] Alertmanager: Added a `PodDisruptionBudget` of `withMaxUnavailable = 1`, to ensure we maintain quorum during rollouts. #1683
* [ENHANCEMENT] Store-gateway anti-affinity can now be enabled/disabled using `store_gateway_allow_multiple_replicas_on_same_node` configuration key. #1730
* [ENHANCEMENT] Added `store_gateway_zone_a_args`, `store_gateway_zone_b_args` and `store_gateway_zone_c_args` configuration options. #1807
* [BUGFIX] Pass primary and secondary multikv stores via CLI flags. Introduced new `multikv_switch_primary_secondary` config option to flip primary and secondary in runtime config.

### Mimirtool

* [BUGFIX] `config convert`: Retain Cortex defaults for `blocks_storage.backend`, `ruler_storage.backend`, `alertmanager_storage.backend`, `auth.type`, `activity_tracker.filepath`, `alertmanager.data_dir`, `blocks_storage.filesystem.dir`, `compactor.data_dir`, `ruler.rule_path`, `ruler_storage.filesystem.dir`, and `graphite.querier.schemas.backend`. #1626 #1762

### Tools

* [FEATURE] Added a `markblocks` tool that creates `no-compact` and `delete` marks for the blocks. #1551
* [FEATURE] Added `mimir-continuous-test` tool to continuously run smoke tests on live Mimir clusters. #1535 #1540 #1653 #1603 #1630 #1691 #1675 #1676 #1692 #1706 #1709 #1775 #1777 #1778 #1795
* [FEATURE] Added `mimir-rules-action` GitHub action, located at `operations/mimir-rules-action/`, used to lint, prepare, verify, diff, and sync rules to a Mimir cluster. #1723

## 2.0.0

### Grafana Mimir

_Changes since Cortex 1.10.0._

* [CHANGE] Remove chunks storage engine. #86 #119 #510 #545 #743 #744 #748 #753 #755 #757 #758 #759 #760 #762 #764 #789 #812 #813
  * The following CLI flags (and their respective YAML config options) have been removed:
    * `-store.engine`
    * `-schema-config-file`
    * `-ingester.checkpoint-duration`
    * `-ingester.checkpoint-enabled`
    * `-ingester.chunk-encoding`
    * `-ingester.chunk-age-jitter`
    * `-ingester.concurrent-flushes`
    * `-ingester.flush-on-shutdown-with-wal-enabled`
    * `-ingester.flush-op-timeout`
    * `-ingester.flush-period`
    * `-ingester.max-chunk-age`
    * `-ingester.max-chunk-idle`
    * `-ingester.max-series-per-query` (and `max_series_per_query` from runtime config)
    * `-ingester.max-stale-chunk-idle`
    * `-ingester.max-transfer-retries`
    * `-ingester.min-chunk-length`
    * `-ingester.recover-from-wal`
    * `-ingester.retain-period`
    * `-ingester.spread-flushes`
    * `-ingester.wal-dir`
    * `-ingester.wal-enabled`
    * `-querier.query-parallelism`
    * `-querier.second-store-engine`
    * `-querier.use-second-store-before-time`
    * `-flusher.wal-dir`
    * `-flusher.concurrent-flushes`
    * `-flusher.flush-op-timeout`
    * All `-table-manager.*` flags
    * All `-deletes.*` flags
    * All `-purger.*` flags
    * All `-metrics.*` flags
    * All `-dynamodb.*` flags
    * All `-s3.*` flags
    * All `-azure.*` flags
    * All `-bigtable.*` flags
    * All `-gcs.*` flags
    * All `-cassandra.*` flags
    * All `-boltdb.*` flags
    * All `-local.*` flags
    * All `-swift.*` flags
    * All `-store.*` flags except `-store.engine`, `-store.max-query-length`, `-store.max-labels-query-length`
    * All `-grpc-store.*` flags
  * The following API endpoints have been removed:
    * `/api/v1/chunks` and `/chunks`
  * The following metrics have been removed:
    * `cortex_ingester_flush_queue_length`
    * `cortex_ingester_queried_chunks`
    * `cortex_ingester_chunks_created_total`
    * `cortex_ingester_wal_replay_duration_seconds`
    * `cortex_ingester_wal_corruptions_total`
    * `cortex_ingester_sent_chunks`
    * `cortex_ingester_received_chunks`
    * `cortex_ingester_flush_series_in_progress`
    * `cortex_ingester_chunk_utilization`
    * `cortex_ingester_chunk_length`
    * `cortex_ingester_chunk_size_bytes`
    * `cortex_ingester_chunk_age_seconds`
    * `cortex_ingester_memory_chunks`
    * `cortex_ingester_flushing_enqueued_series_total`
    * `cortex_ingester_flushing_dequeued_series_total`
    * `cortex_ingester_dropped_chunks_total`
    * `cortex_oldest_unflushed_chunk_timestamp_seconds`
    * `prometheus_local_storage_chunk_ops_total`
    * `prometheus_local_storage_chunkdesc_ops_total`
    * `prometheus_local_storage_memory_chunkdescs`
* [CHANGE] Changed default storage backends from `s3` to `filesystem` #833
  This effects the following flags:
  * `-blocks-storage.backend` now defaults to `filesystem`
  * `-blocks-storage.filesystem.dir` now defaults to `blocks`
  * `-alertmanager-storage.backend` now defaults to `filesystem`
  * `-alertmanager-storage.filesystem.dir` now defaults to `alertmanager`
  * `-ruler-storage.backend` now defaults to `filesystem`
  * `-ruler-storage.filesystem.dir` now defaults to `ruler`
* [CHANGE] Renamed metric `cortex_experimental_features_in_use_total` as `cortex_experimental_features_used_total` and added `feature` label. #32 #658
* [CHANGE] Removed `log_messages_total` metric. #32
* [CHANGE] Some files and directories created by Mimir components on local disk now have stricter permissions, and are only readable by owner, but not group or others. #58
* [CHANGE] Memcached client DNS resolution switched from golang built-in to [`miekg/dns`](https://github.com/miekg/dns). #142
* [CHANGE] The metric `cortex_deprecated_flags_inuse_total` has been renamed to `deprecated_flags_inuse_total` as part of using grafana/dskit functionality. #185
* [CHANGE] API: The `-api.response-compression-enabled` flag has been removed, and GZIP response compression is always enabled except on `/api/v1/push` and `/push` endpoints. #880
* [CHANGE] Update Go version to 1.17.3. #480
* [CHANGE] The `status_code` label on gRPC client metrics has changed from '200' and '500' to '2xx', '5xx', '4xx', 'cancel' or 'error'. #537
* [CHANGE] Removed the deprecated `-<prefix>.fifocache.size` flag. #618
* [CHANGE] Enable index header lazy loading by default. #693
  * `-blocks-storage.bucket-store.index-header-lazy-loading-enabled` default from `false` to `true`
  * `-blocks-storage.bucket-store.index-header-lazy-loading-idle-timeout` default from `20m` to `1h`
* [CHANGE] Shuffle-sharding:
  * `-distributor.sharding-strategy` option has been removed, and shuffle sharding is enabled by default. Default shard size is set to 0, which disables shuffle sharding for the tenant (all ingesters will receive tenants's samples). #888
  * `-ruler.sharding-strategy` option has been removed from ruler. Ruler now uses shuffle-sharding by default, but respects `ruler_tenant_shard_size`, which defaults to 0 (ie. use all rulers for tenant). #889
  * `-store-gateway.sharding-strategy` option has been removed store-gateways. Store-gateway now uses shuffle-sharding by default, but respects `store_gateway_tenant_shard_size` for tenant, and this value defaults to 0. #891
* [CHANGE] Server: `-server.http-listen-port` (yaml: `server.http_listen_port`) now defaults to `8080` (previously `80`). #871
* [CHANGE] Changed the default value of `-blocks-storage.bucket-store.ignore-deletion-marks-delay` from 6h to 1h. #892
* [CHANGE] Changed default settings for memcached clients: #959 #1000
  * The default value for the following config options has changed from `10000` to `25000`:
    * `-blocks-storage.bucket-store.chunks-cache.memcached.max-async-buffer-size`
    * `-blocks-storage.bucket-store.index-cache.memcached.max-async-buffer-size`
    * `-blocks-storage.bucket-store.metadata-cache.memcached.max-async-buffer-size`
    * `-query-frontend.results-cache.memcached.max-async-buffer-size`
  * The default value for the following config options has changed from `0` (unlimited) to `100`:
    * `-blocks-storage.bucket-store.chunks-cache.memcached.max-get-multi-batch-size`
    * `-blocks-storage.bucket-store.index-cache.memcached.max-get-multi-batch-size`
    * `-blocks-storage.bucket-store.metadata-cache.memcached.max-get-multi-batch-size`
    * `-query-frontend.results-cache.memcached.max-get-multi-batch-size`
  * The default value for the following config options has changed from `16` to `100`:
    * `-blocks-storage.bucket-store.chunks-cache.memcached.max-idle-connections`
    * `-blocks-storage.bucket-store.index-cache.memcached.max-idle-connections`
    * `-blocks-storage.bucket-store.metadata-cache.memcached.max-idle-connections`
    * `-query-frontend.results-cache.memcached.max-idle-connections`
  * The default value for the following config options has changed from `100ms` to `200ms`:
    * `-blocks-storage.bucket-store.metadata-cache.memcached.timeout`
    * `-blocks-storage.bucket-store.index-cache.memcached.timeout`
    * `-blocks-storage.bucket-store.chunks-cache.memcached.timeout`
    * `-query-frontend.results-cache.memcached.timeout`
* [CHANGE] Changed the default value of `-blocks-storage.bucket-store.bucket-index.enabled` to `true`. The default configuration must now run the compactor in order to write the bucket index or else queries to long term storage will fail. #924
* [CHANGE] Option `-auth.enabled` has been renamed to `-auth.multitenancy-enabled`. #1130
* [CHANGE] Default tenant ID used with disabled auth (`-auth.multitenancy-enabled=false`) has changed from `fake` to `anonymous`. This tenant ID can now be changed with `-auth.no-auth-tenant` option. #1063
* [CHANGE] The default values for the following local directories have changed: #1072
  * `-alertmanager.storage.path` default value changed to `./data-alertmanager/`
  * `-compactor.data-dir` default value changed to `./data-compactor/`
  * `-ruler.rule-path` default value changed to `./data-ruler/`
* [CHANGE] The default value for gRPC max send message size has been changed from 16MB to 100MB. This affects the following parameters: #1152
  * `-query-frontend.grpc-client-config.grpc-max-send-msg-size`
  * `-ingester.client.grpc-max-send-msg-size`
  * `-querier.frontend-client.grpc-max-send-msg-size`
  * `-query-scheduler.grpc-client-config.grpc-max-send-msg-size`
  * `-ruler.client.grpc-max-send-msg-size`
* [CHANGE] Remove `-http.prefix` flag (and `http_prefix` config file option). #763
* [CHANGE] Remove legacy endpoints. Please use their alternatives listed below. As part of the removal process we are
  introducing two new sets of endpoints for the ruler configuration API: `<prometheus-http-prefix>/rules` and
  `<prometheus-http-prefix>/config/v1/rules/**`. We are also deprecating `<prometheus-http-prefix>/rules` and `/api/v1/rules`;
  and will remove them in Mimir 2.2.0. #763 #1222
  * Query endpoints

    | Legacy                                                  | Alternative                                                |
    | ------------------------------------------------------- | ---------------------------------------------------------- |
    | `/<legacy-http-prefix>/api/v1/query`                    | `<prometheus-http-prefix>/api/v1/query`                    |
    | `/<legacy-http-prefix>/api/v1/query_range`              | `<prometheus-http-prefix>/api/v1/query_range`              |
    | `/<legacy-http-prefix>/api/v1/query_exemplars`          | `<prometheus-http-prefix>/api/v1/query_exemplars`          |
    | `/<legacy-http-prefix>/api/v1/series`                   | `<prometheus-http-prefix>/api/v1/series`                   |
    | `/<legacy-http-prefix>/api/v1/labels`                   | `<prometheus-http-prefix>/api/v1/labels`                   |
    | `/<legacy-http-prefix>/api/v1/label/{name}/values`      | `<prometheus-http-prefix>/api/v1/label/{name}/values`      |
    | `/<legacy-http-prefix>/api/v1/metadata`                 | `<prometheus-http-prefix>/api/v1/metadata`                 |
    | `/<legacy-http-prefix>/api/v1/read`                     | `<prometheus-http-prefix>/api/v1/read`                     |
    | `/<legacy-http-prefix>/api/v1/cardinality/label_names`  | `<prometheus-http-prefix>/api/v1/cardinality/label_names`  |
    | `/<legacy-http-prefix>/api/v1/cardinality/label_values` | `<prometheus-http-prefix>/api/v1/cardinality/label_values` |
    | `/api/prom/user_stats`                                  | `/api/v1/user_stats`                                       |

  * Distributor endpoints

    | Legacy endpoint               | Alternative                   |
    | ----------------------------- | ----------------------------- |
    | `/<legacy-http-prefix>/push`  | `/api/v1/push`                |
    | `/all_user_stats`             | `/distributor/all_user_stats` |
    | `/ha-tracker`                 | `/distributor/ha_tracker`     |

  * Ingester endpoints

    | Legacy          | Alternative           |
    | --------------- | --------------------- |
    | `/ring`         | `/ingester/ring`      |
    | `/shutdown`     | `/ingester/shutdown`  |
    | `/flush`        | `/ingester/flush`     |
    | `/push`         | `/ingester/push`      |

  * Ruler endpoints

    | Legacy                                                | Alternative                                         | Alternative #2 (not available before Mimir 2.0.0)                    |
    | ----------------------------------------------------- | --------------------------------------------------- | ------------------------------------------------------------------- |
    | `/<legacy-http-prefix>/api/v1/rules`                  | `<prometheus-http-prefix>/api/v1/rules`             |                                                                     |
    | `/<legacy-http-prefix>/api/v1/alerts`                 | `<prometheus-http-prefix>/api/v1/alerts`            |                                                                     |
    | `/<legacy-http-prefix>/rules`                         | `/api/v1/rules` (see below)                         |  `<prometheus-http-prefix>/config/v1/rules`                         |
    | `/<legacy-http-prefix>/rules/{namespace}`             | `/api/v1/rules/{namespace}` (see below)             |  `<prometheus-http-prefix>/config/v1/rules/{namespace}`             |
    | `/<legacy-http-prefix>/rules/{namespace}/{groupName}` | `/api/v1/rules/{namespace}/{groupName}` (see below) |  `<prometheus-http-prefix>/config/v1/rules/{namespace}/{groupName}` |
    | `/<legacy-http-prefix>/rules/{namespace}`             | `/api/v1/rules/{namespace}` (see below)             |  `<prometheus-http-prefix>/config/v1/rules/{namespace}`             |
    | `/<legacy-http-prefix>/rules/{namespace}/{groupName}` | `/api/v1/rules/{namespace}/{groupName}` (see below) |  `<prometheus-http-prefix>/config/v1/rules/{namespace}/{groupName}` |
    | `/<legacy-http-prefix>/rules/{namespace}`             | `/api/v1/rules/{namespace}` (see below)             |  `<prometheus-http-prefix>/config/v1/rules/{namespace}`             |
    | `/ruler_ring`                                         | `/ruler/ring`                                       |                                                                     |

    > __Note:__ The `/api/v1/rules/**` endpoints are considered deprecated with Mimir 2.0.0 and will be removed
    in Mimir 2.2.0. After upgrading to 2.0.0 we recommend switching uses to the equivalent
    `/<prometheus-http-prefix>/config/v1/**` endpoints that Mimir 2.0.0 introduces.

  * Alertmanager endpoints

    | Legacy                      | Alternative                        |
    | --------------------------- | ---------------------------------- |
    | `/<legacy-http-prefix>`     | `/alertmanager`                    |
    | `/status`                   | `/multitenant_alertmanager/status` |

* [CHANGE] Ingester: changed `-ingester.stream-chunks-when-using-blocks` default value from `false` to `true`. #717
* [CHANGE] Ingester: default `-ingester.ring.min-ready-duration` reduced from 1m to 15s. #126
* [CHANGE] Ingester: `-ingester.ring.min-ready-duration` now start counting the delay after the ring's health checks have passed instead of when the ring client was started. #126
* [CHANGE] Ingester: allow experimental ingester max-exemplars setting to be changed dynamically #144
  * CLI flag `-blocks-storage.tsdb.max-exemplars` is renamed to `-ingester.max-global-exemplars-per-user`.
  * YAML `max_exemplars` is moved from `tsdb` to `overrides` and renamed to `max_global_exemplars_per_user`.
* [CHANGE] Ingester: active series metrics `cortex_ingester_active_series` and `cortex_ingester_active_series_custom_tracker` are now removed when their value is zero. #672 #690
* [CHANGE] Ingester: changed default value of `-blocks-storage.tsdb.retention-period` from `6h` to `24h`. #966
* [CHANGE] Ingester: changed default value of `-blocks-storage.tsdb.close-idle-tsdb-timeout` from `0` to `13h`. #967
* [CHANGE] Ingester: changed default value of `-ingester.ring.final-sleep` from `30s` to `0s`. #981
* [CHANGE] Ingester: the following low level settings have been removed: #1153
  * `-ingester-client.expected-labels`
  * `-ingester-client.expected-samples-per-series`
  * `-ingester-client.expected-timeseries`
* [CHANGE] Ingester: following command line options related to ingester ring were renamed: #1155
  * `-consul.*` changed to `-ingester.ring.consul.*`
  * `-etcd.*` changed to `-ingester.ring.etcd.*`
  * `-multi.*` changed to `-ingester.ring.multi.*`
  * `-distributor.excluded-zones` changed to `-ingester.ring.excluded-zones`
  * `-distributor.replication-factor` changed to `-ingester.ring.replication-factor`
  * `-distributor.zone-awareness-enabled` changed to `-ingester.ring.zone-awareness-enabled`
  * `-ingester.availability-zone` changed to `-ingester.ring.instance-availability-zone`
  * `-ingester.final-sleep` changed to `-ingester.ring.final-sleep`
  * `-ingester.heartbeat-period` changed to `-ingester.ring.heartbeat-period`
  * `-ingester.join-after` changed to `-ingester.ring.join-after`
  * `-ingester.lifecycler.ID` changed to `-ingester.ring.instance-id`
  * `-ingester.lifecycler.addr` changed to `-ingester.ring.instance-addr`
  * `-ingester.lifecycler.interface` changed to `-ingester.ring.instance-interface-names`
  * `-ingester.lifecycler.port` changed to `-ingester.ring.instance-port`
  * `-ingester.min-ready-duration` changed to `-ingester.ring.min-ready-duration`
  * `-ingester.num-tokens` changed to `-ingester.ring.num-tokens`
  * `-ingester.observe-period` changed to `-ingester.ring.observe-period`
  * `-ingester.readiness-check-ring-health` changed to `-ingester.ring.readiness-check-ring-health`
  * `-ingester.tokens-file-path` changed to `-ingester.ring.tokens-file-path`
  * `-ingester.unregister-on-shutdown` changed to `-ingester.ring.unregister-on-shutdown`
  * `-ring.heartbeat-timeout` changed to `-ingester.ring.heartbeat-timeout`
  * `-ring.prefix` changed to `-ingester.ring.prefix`
  * `-ring.store` changed to `-ingester.ring.store`
* [CHANGE] Ingester: fields in YAML configuration for ingester ring have been changed: #1155
  * `ingester.lifecycler` changed to `ingester.ring`
  * Fields from `ingester.lifecycler.ring` moved to `ingester.ring`
  * `ingester.lifecycler.address` changed to `ingester.ring.instance_addr`
  * `ingester.lifecycler.id` changed to `ingester.ring.instance_id`
  * `ingester.lifecycler.port` changed to `ingester.ring.instance_port`
  * `ingester.lifecycler.availability_zone` changed to `ingester.ring.instance_availability_zone`
  * `ingester.lifecycler.interface_names` changed to `ingester.ring.instance_interface_names`
* [CHANGE] Distributor: removed the `-distributor.shard-by-all-labels` configuration option. It is now assumed to be true. #698
* [CHANGE] Distributor: change default value of `-distributor.instance-limits.max-inflight-push-requests` to `2000`. #964
* [CHANGE] Distributor: change default value of `-distributor.remote-timeout` from `2s` to `20s`. #970
* [CHANGE] Distributor: removed the `-distributor.extra-query-delay` flag (and its respective YAML config option). #1048
* [CHANGE] Query-frontend: Enable query stats by default, they can still be disabled with `-query-frontend.query-stats-enabled=false`. #83
* [CHANGE] Query-frontend: the `cortex_frontend_mapped_asts_total` metric has been renamed to `cortex_frontend_query_sharding_rewrites_attempted_total`. #150
* [CHANGE] Query-frontend: added `sharded` label to `cortex_query_seconds_total` metric. #235
* [CHANGE] Query-frontend: changed the flag name for controlling query sharding total shards from `-querier.total-shards` to `-query-frontend.query-sharding-total-shards`. #230
* [CHANGE] Query-frontend: flag `-querier.parallelise-shardable-queries` has been renamed to `-query-frontend.parallelize-shardable-queries` #284
* [CHANGE] Query-frontend: removed the deprecated (and unused) `-frontend.cache-split-interval`. Use `-query-frontend.split-queries-by-interval` instead. #587
* [CHANGE] Query-frontend: range query response now omits the `data` field when it's empty (error case) like Prometheus does, previously it was `"data":{"resultType":"","result":null}`. #629
* [CHANGE] Query-frontend: instant queries now honor the `-query-frontend.max-retries-per-request` flag. #630
* [CHANGE] Query-frontend: removed in-memory and Redis cache support. Reason is that these caching backends were just supported by query-frontend, while all other Mimir services only support memcached. #796
  * The following CLI flags (and their respective YAML config options) have been removed:
    * `-frontend.cache.enable-fifocache`
    * `-frontend.redis.*`
    * `-frontend.fifocache.*`
  * The following metrics have been removed:
    * `querier_cache_added_total`
    * `querier_cache_added_new_total`
    * `querier_cache_evicted_total`
    * `querier_cache_entries`
    * `querier_cache_gets_total`
    * `querier_cache_misses_total`
    * `querier_cache_stale_gets_total`
    * `querier_cache_memory_bytes`
    * `cortex_rediscache_request_duration_seconds`
* [CHANGE] Query-frontend: migrated memcached backend client to the same one used in other components (memcached config and metrics are now consistent across all Mimir services). #821
  * The following CLI flags (and their respective YAML config options) have been added:
    * `-query-frontend.results-cache.backend` (set it to `memcached` if `-query-frontend.cache-results=true`)
  * The following CLI flags (and their respective YAML config options) have been changed:
    * `-frontend.memcached.hostname` and `-frontend.memcached.service` have been removed: use `-query-frontend.results-cache.memcached.addresses` instead
  * The following CLI flags (and their respective YAML config options) have been renamed:
    * `-frontend.background.write-back-concurrency` renamed to `-query-frontend.results-cache.memcached.max-async-concurrency`
    * `-frontend.background.write-back-buffer` renamed to `-query-frontend.results-cache.memcached.max-async-buffer-size`
    * `-frontend.memcached.batchsize` renamed to `-query-frontend.results-cache.memcached.max-get-multi-batch-size`
    * `-frontend.memcached.parallelism` renamed to `-query-frontend.results-cache.memcached.max-get-multi-concurrency`
    * `-frontend.memcached.timeout` renamed to `-query-frontend.results-cache.memcached.timeout`
    * `-frontend.memcached.max-item-size` renamed to `-query-frontend.results-cache.memcached.max-item-size`
    * `-frontend.memcached.max-idle-conns` renamed to `-query-frontend.results-cache.memcached.max-idle-connections`
    * `-frontend.compression` renamed to `-query-frontend.results-cache.compression`
  * The following CLI flags (and their respective YAML config options) have been removed:
    * `-frontend.memcached.circuit-breaker-consecutive-failures`: feature removed
    * `-frontend.memcached.circuit-breaker-timeout`: feature removed
    * `-frontend.memcached.circuit-breaker-interval`: feature removed
    * `-frontend.memcached.update-interval`: new setting is hardcoded to 30s
    * `-frontend.memcached.consistent-hash`: new setting is always enabled
    * `-frontend.default-validity` and `-frontend.memcached.expiration`: new setting is hardcoded to 7 days
  * The following metrics have been changed:
    * `cortex_cache_dropped_background_writes_total{name}` changed to `thanos_memcached_operation_skipped_total{name, operation, reason}`
    * `cortex_cache_value_size_bytes{name, method}` changed to `thanos_memcached_operation_data_size_bytes{name}`
    * `cortex_cache_request_duration_seconds{name, method, status_code}` changed to `thanos_memcached_operation_duration_seconds{name, operation}`
    * `cortex_cache_fetched_keys{name}` changed to `thanos_cache_memcached_requests_total{name}`
    * `cortex_cache_hits{name}` changed to `thanos_cache_memcached_hits_total{name}`
    * `cortex_memcache_request_duration_seconds{name, method, status_code}` changed to `thanos_memcached_operation_duration_seconds{name, operation}`
    * `cortex_memcache_client_servers{name}` changed to `thanos_memcached_dns_provider_results{name, addr}`
    * `cortex_memcache_client_set_skip_total{name}` changed to `thanos_memcached_operation_skipped_total{name, operation, reason}`
    * `cortex_dns_lookups_total` changed to `thanos_memcached_dns_lookups_total`
    * For all metrics the value of the "name" label has changed from `frontend.memcached` to `frontend-cache`
  * The following metrics have been removed:
    * `cortex_cache_background_queue_length{name}`
* [CHANGE] Query-frontend: merged `query_range` into `frontend` in the YAML config (keeping the same keys) and renamed flags: #825
  * `-querier.max-retries-per-request` renamed to `-query-frontend.max-retries-per-request`
  * `-querier.split-queries-by-interval` renamed to `-query-frontend.split-queries-by-interval`
  * `-querier.align-querier-with-step` renamed to `-query-frontend.align-querier-with-step`
  * `-querier.cache-results` renamed to `-query-frontend.cache-results`
  * `-querier.parallelise-shardable-queries` renamed to `-query-frontend.parallelize-shardable-queries`
* [CHANGE] Query-frontend: the default value of `-query-frontend.split-queries-by-interval` has changed from `0` to `24h`. #1131
* [CHANGE] Query-frontend: `-frontend.` flags were renamed to `-query-frontend.`: #1167
* [CHANGE] Query-frontend / Query-scheduler: classified the `-query-frontend.querier-forget-delay` and `-query-scheduler.querier-forget-delay` flags (and their respective YAML config options) as experimental. #1208
* [CHANGE] Querier / ruler: Change `-querier.max-fetched-chunks-per-query` configuration to limit to maximum number of chunks that can be fetched in a single query. The number of chunks fetched by ingesters AND long-term storare combined should not exceed the value configured on `-querier.max-fetched-chunks-per-query`. [#4260](https://github.com/cortexproject/cortex/pull/4260)
* [CHANGE] Querier / ruler: Option `-querier.ingester-streaming` has been removed. Querier/ruler now always use streaming method to query ingesters. #204
* [CHANGE] Querier: always fetch labels from store and respect start/end times in request; the option `-querier.query-store-for-labels-enabled` has been removed and is now always on. #518 #1132
* [CHANGE] Querier / ruler: removed the `-store.query-chunk-limit` flag (and its respective YAML config option `max_chunks_per_query`). `-querier.max-fetched-chunks-per-query` (and its respective YAML config option `max_fetched_chunks_per_query`) should be used instead. #705
* [CHANGE] Querier/Ruler: `-querier.active-query-tracker-dir` option has been removed. Active query tracking is now done via Activity tracker configured by `-activity-tracker.filepath` and enabled by default. Limit for max number of concurrent queries (`-querier.max-concurrent`) is now respected even if activity tracking is not enabled. #661 #822
* [CHANGE] Querier/ruler/query-frontend: the experimental `-querier.at-modifier-enabled` CLI flag has been removed and the PromQL `@` modifier is always enabled. #941
* [CHANGE] Querier: removed `-querier.worker-match-max-concurrent` and `-querier.worker-parallelism` CLI flags (and their respective YAML config options). Mimir now behaves like if `-querier.worker-match-max-concurrent` is always enabled and you should configure the max concurrency per querier process using `-querier.max-concurrent` instead. #958
* [CHANGE] Querier: changed default value of `-querier.query-ingesters-within` from `0` to `13h`. #967
* [CHANGE] Querier: rename metric `cortex_query_fetched_chunks_bytes_total` to `cortex_query_fetched_chunk_bytes_total` to be consistent with the limit name. #476
* [CHANGE] Ruler: add two new metrics `cortex_ruler_list_rules_seconds` and `cortex_ruler_load_rule_groups_seconds` to the ruler. #906
* [CHANGE] Ruler: endpoints for listing configured rules now return HTTP status code 200 and an empty map when there are no rules instead of an HTTP 404 and plain text error message. The following endpoints are affected: #456
  * `<prometheus-http-prefix>/config/v1/rules`
  * `<prometheus-http-prefix>/config/v1/rules/{namespace}`
  * `<prometheus-http-prefix>/rules` (deprecated)
  * `<prometheus-http-prefix>/rules/{namespace}` (deprecated)
  * `/api/v1/rules` (deprecated)
  * `/api/v1/rules/{namespace}` (deprecated)
* [CHANGE] Ruler: removed `configdb` support from Ruler backend storages. #15 #38 #819
* [CHANGE] Ruler: removed the support for the deprecated storage configuration via `-ruler.storage.*` CLI flags (and their respective YAML config options). Use `-ruler-storage.*` instead. #628
* [CHANGE] Ruler: set new default limits for rule groups: `-ruler.max-rules-per-rule-group` to 20 (previously 0, disabled) and `-ruler.max-rule-groups-per-tenant` to 70 (previously 0, disabled). #847
* [CHANGE] Ruler: removed `-ruler.enable-sharding` option, and changed default value of `-ruler.ring.store` to `memberlist`. #943
* [CHANGE] Ruler: `-ruler.alertmanager-use-v2` has been removed. The ruler will always use the `v2` endpoints. #954 #1100
* [CHANGE] Ruler: `-experimental.ruler.enable-api` flag has been renamed to `-ruler.enable-api` and is now stable. The default value has also changed from `false` to `true`, so both ruler and alertmanager API are enabled by default. #913 #1065
* [CHANGE] Ruler: add support for [DNS service discovery format](./docs/sources/configuration/arguments.md#dns-service-discovery) for `-ruler.alertmanager-url`. `-ruler.alertmanager-discovery` flag has been removed. URLs following the prior SRV format, will be treated as a static target. To continue using service discovery for these URLs prepend `dnssrvnoa+` to them. #993
  * The following metrics for Alertmanager DNS service discovery are replaced:
    * `prometheus_sd_dns_lookups_total` replaced by `cortex_dns_lookups_total{component="ruler"}`
    * `prometheus_sd_dns_lookup_failures_total` replaced by `cortex_dns_failures_total{component="ruler"}`
* [CHANGE] Ruler: deprecate `/api/v1/rules/**` and `<prometheus-http-prefix/rules/**` configuration API endpoints in favour of `/<prometheus-http-prefix>/config/v1/rules/**`. Deprecated endpoints will be removed in Mimir 2.2.0. Main configuration API endpoints are now `/<prometheus-http-prefix>/config/api/v1/rules/**` introduced in Mimir 2.0.0. #1222
* [CHANGE] Store-gateway: index cache now includes tenant in cache keys, this invalidates previous cached entries. #607
* [CHANGE] Store-gateway: increased memcached index caching TTL from 1 day to 7 days. #718
* [CHANGE] Store-gateway: options `-store-gateway.sharding-enabled` and `-querier.store-gateway-addresses` were removed. Default value of `-store-gateway.sharding-ring.store` is now `memberlist` and default value for `-store-gateway.sharding-ring.wait-stability-min-duration` changed from `1m` to `0` (disabled). #976
* [CHANGE] Compactor: compactor will no longer try to compact blocks that are already marked for deletion. Previously compactor would consider blocks marked for deletion within `-compactor.deletion-delay / 2` period as eligible for compaction. [#4328](https://github.com/cortexproject/cortex/pull/4328)
* [CHANGE] Compactor: Removed support for block deletion marks migration. If you're upgrading from Cortex < 1.7.0 to Mimir, you should upgrade the compactor to Cortex >= 1.7.0 first, run it at least once and then upgrade to Mimir. #122
* [CHANGE] Compactor: removed the `cortex_compactor_group_vertical_compactions_total` metric. #278
* [CHANGE] Compactor: no longer waits for initial blocks cleanup to finish before starting compactions. #282
* [CHANGE] Compactor: removed overlapping sources detection. Overlapping sources may exist due to edge cases (timing issues) when horizontally sharding compactor, but are correctly handled by compactor. #494
* [CHANGE] Compactor: compactor now uses deletion marks from `<tenant>/markers` location in the bucket. Marker files are no longer fetched, only listed. #550
* [CHANGE] Compactor: Default value of `-compactor.block-sync-concurrency` has changed from 20 to 8. This flag is now only used to control number of goroutines for downloading and uploading blocks during compaction. #552
* [CHANGE] Compactor is now included in `all` target (single-binary). #866
* [CHANGE] Compactor: Removed `-compactor.sharding-enabled` option. Sharding in compactor is now always enabled. Default value of `-compactor.ring.store` has changed from `consul` to `memberlist`. Default value of `-compactor.ring.wait-stability-min-duration` is now 0, which disables the feature. #956
* [CHANGE] Alertmanager: removed `-alertmanager.configs.auto-webhook-root` #977
* [CHANGE] Alertmanager: removed `configdb` support from Alertmanager backend storages. #15 #38 #819
* [CHANGE] Alertmanager: Don't count user-not-found errors from replicas as failures in the `cortex_alertmanager_state_fetch_replica_state_failed_total` metric. #190
* [CHANGE] Alertmanager: Use distributor for non-API routes. #213
* [CHANGE] Alertmanager: removed `-alertmanager.storage.*` configuration options, with the exception of the CLI flags `-alertmanager.storage.path` and `-alertmanager.storage.retention`. Use `-alertmanager-storage.*` instead. #632
* [CHANGE] Alertmanager: set default value for `-alertmanager.web.external-url=http://localhost:8080/alertmanager` to match the default configuration. #808 #1067
* [CHANGE] Alertmanager: `-experimental.alertmanager.enable-api` flag has been renamed to `-alertmanager.enable-api` and is now stable. #913
* [CHANGE] Alertmanager: now always runs with sharding enabled; other modes of operation are removed. #1044 #1126
  * The following configuration options are removed:
    * `-alertmanager.sharding-enabled`
    * `-alertmanager.cluster.advertise-address`
    * `-alertmanager.cluster.gossip-interval`
    * `-alertmanager.cluster.listen-address`
    * `-alertmanager.cluster.peers`
    * `-alertmanager.cluster.push-pull-interval`
  * The following configuration options are renamed:
    * `-alertmanager.cluster.peer-timeout` to `-alertmanager.peer-timeout`
* [CHANGE] Alertmanager: the default value of `-alertmanager.sharding-ring.store` is now `memberlist`. #1171
* [CHANGE] Ring: changed default value of `-distributor.ring.store` (Distributor ring) and `-ring.store` (Ingester ring) to `memberlist`. #1046
* [CHANGE] Memberlist: the `memberlist_kv_store_value_bytes` metric has been removed due to values no longer being stored in-memory as encoded bytes. [#4345](https://github.com/cortexproject/cortex/pull/4345)
* [CHANGE] Memberlist: forward only changes, not entire original message. [#4419](https://github.com/cortexproject/cortex/pull/4419)
* [CHANGE] Memberlist: don't accept old tombstones as incoming change, and don't forward such messages to other gossip members. [#4420](https://github.com/cortexproject/cortex/pull/4420)
* [CHANGE] Memberlist: changed probe interval from `1s` to `5s` and probe timeout from `500ms` to `2s`. #563
* [CHANGE] Memberlist: the `name` label on metrics `cortex_dns_failures_total`, `cortex_dns_lookups_total` and `cortex_dns_provider_results` was renamed to `component`. #993
* [CHANGE] Limits: removed deprecated limits for rejecting old samples #799
  This removes the following flags:
  * `-validation.reject-old-samples`
  * `-validation.reject-old-samples.max-age`
* [CHANGE] Limits: removed local limit-related flags in favor of global limits. #725
  The distributor ring is now required, and can be configured via the `distributor.ring.*` flags.
  This removes the following flags:
  * `-distributor.ingestion-rate-strategy` -> will now always use the "global" strategy
  * `-ingester.max-series-per-user` -> set `-ingester.max-global-series-per-user` to `N` times the existing value of `-ingester.max-series-per-user` instead
  * `-ingester.max-series-per-metric` -> set `-ingester.max-global-series-per-metric`  to `N` times the existing value of `-ingester.max-series-per-metric` instead
  * `-ingester.max-metadata-per-user` -> set `-ingester.max-global-metadata-per-user` to `N` times the existing value of `-ingester.max-metadata-per-user` instead
  * `-ingester.max-metadata-per-metric` -> set `-ingester.max-global-metadata-per-metric` to `N` times the existing value of `-ingester.max-metadata-per-metric` instead
  * In the above notes, `N` refers to the number of ingester replicas
  Additionally, default values for the following flags have changed:
  * `-ingester.max-global-series-per-user` from `0` to `150000`
  * `-ingester.max-global-series-per-metric` from `0` to `20000`
  * `-distributor.ingestion-rate-limit` from `25000` to `10000`
  * `-distributor.ingestion-burst-size` from `50000` to `200000`
* [CHANGE] Limits: removed limit `enforce_metric_name`, now behave as if set to `true` always. #686
* [CHANGE] Limits: Option `-ingester.max-samples-per-query` and its YAML field `max_samples_per_query` have been removed. It required `-querier.ingester-streaming` option to be set to false, but since `-querier.ingester-streaming` is removed (always defaulting to true), the limit using it was removed as well. #204 #1132
* [CHANGE] Limits: Set the default max number of inflight ingester push requests (`-ingester.instance-limits.max-inflight-push-requests`) to 30000 in order to prevent clusters from being overwhelmed by request volume or temporary slow-downs. #259
* [CHANGE] Overrides exporter: renamed metric `cortex_overrides` to `cortex_limits_overrides`. #173 #407
* [FEATURE] The following features have been moved from experimental to stable: #913 #1002
  * Alertmanager config API
  * Alertmanager receiver firewall
  * Alertmanager sharding
  * Azure blob storage support
  * Blocks storage bucket index
  * Disable the ring health check in the readiness endpoint (`-ingester.readiness-check-ring-health=false`)
  * Distributor: do not extend writes on unhealthy ingesters
  * Do not unregister ingesters from ring on shutdown (`-ingester.unregister-on-shutdown=false`)
  * HA Tracker: cleanup of old replicas from KV Store
  * Instance limits in ingester and distributor
  * OpenStack Swift storage support
  * Query-frontend: query stats tracking
  * Query-scheduler
  * Querier: tenant federation
  * Ruler config API
  * S3 Server Side Encryption (SSE) using KMS
  * TLS configuration for gRPC, HTTP and etcd clients
  * Zone-aware replication
  * `/labels` API using matchers
  * The following querier limits:
    * `-querier.max-fetched-chunks-per-query`
    * `-querier.max-fetched-chunk-bytes-per-query`
    * `-querier.max-fetched-series-per-query`
  * The following alertmanager limits:
    * Notification rate (`-alertmanager.notification-rate-limit` and `-alertmanager.notification-rate-limit-per-integration`)
    * Dispatcher groups (`-alertmanager.max-dispatcher-aggregation-groups`)
    * User config size (`-alertmanager.max-config-size-bytes`)
    * Templates count in user config (`-alertmanager.max-templates-count`)
    * Max template size (`-alertmanager.max-template-size-bytes`)
* [FEATURE] The endpoints `/api/v1/status/buildinfo`, `<prometheus-http-prefix>/api/v1/status/buildinfo`, and `<alertmanager-http-prefix>/api/v1/status/buildinfo` have been added to display build information and enabled features. #1219 #1240
* [FEATURE] PromQL: added `present_over_time` support. #139
* [FEATURE] Added "Activity tracker" feature which can log ongoing activities from previous Mimir run in case of a crash. It is enabled by default and controlled by the `-activity-tracker.filepath` flag. It can be disabled by setting this path to an empty string. Currently, the Store-gateway, Ruler, Querier, Query-frontend and Ingester components use this feature to track queries. #631 #782 #822 #1121
* [FEATURE] Divide configuration parameters into categories "basic", "advanced", and "experimental". Only flags in the basic category are shown when invoking `-help`, whereas `-help-all` will include flags in all categories (basic, advanced, experimental). #840
* [FEATURE] Querier: Added support for tenant federation to exemplar endpoints. #927
* [FEATURE] Ingester: can expose metrics on active series matching custom trackers configured via `-ingester.active-series-custom-trackers` (or its respective YAML config option). When configured, active series for custom trackers are exposed by the `cortex_ingester_active_series_custom_tracker` metric. #42 #672
* [FEATURE] Ingester: Enable snapshotting of in-memory TSDB on disk during shutdown via `-blocks-storage.tsdb.memory-snapshot-on-shutdown` (experimental). #249
* [FEATURE] Ingester: Added `-blocks-storage.tsdb.isolation-enabled` flag, which allows disabling TSDB isolation feature. This is enabled by default (per TSDB default), but disabling can improve performance of write requests. #512
* [FEATURE] Ingester: Added `-blocks-storage.tsdb.head-chunks-write-queue-size` flag, which allows setting the size of the queue used by the TSDB before m-mapping chunks (experimental). #591
  * Added `cortex_ingester_tsdb_mmap_chunk_write_queue_operations_total` metric to track different operations of this queue.
* [FEATURE] Distributor: Added `-api.skip-label-name-validation-header-enabled` option to allow skipping label name validation on the HTTP write path based on `X-Mimir-SkipLabelNameValidation` header being `true` or not. #390
* [FEATURE] Query-frontend: Add `cortex_query_fetched_series_total` and `cortex_query_fetched_chunks_bytes_total` per-user counters to expose the number of series and bytes fetched as part of queries. These metrics can be enabled with the `-frontend.query-stats-enabled` flag (or its respective YAML config option `query_stats_enabled`). [#4343](https://github.com/cortexproject/cortex/pull/4343)
* [FEATURE] Query-frontend: Add `cortex_query_fetched_chunks_total` per-user counter to expose the number of chunks fetched as part of queries. This metric can be enabled with the `-query-frontend.query-stats-enabled` flag (or its respective YAML config option `query_stats_enabled`). #31
* [FEATURE] Query-frontend: Add query sharding for instant and range queries. You can enable querysharding by setting `-query-frontend.parallelize-shardable-queries` to `true`. The following additional config and exported metrics have been added. #79 #80 #100 #124 #140 #148 #150 #151 #153 #154 #155 #156 #157 #158 #159 #160 #163 #169 #172 #196 #205 #225 #226 #227 #228 #230 #235 #240 #239 #246 #244 #319 #330 #371 #385 #400 #458 #586 #630 #660 #707 #1542
  * New config options:
    * `-query-frontend.query-sharding-total-shards`: The amount of shards to use when doing parallelisation via query sharding.
    * `-query-frontend.query-sharding-max-sharded-queries`: The max number of sharded queries that can be run for a given received query. 0 to disable limit.
    * `-blocks-storage.bucket-store.series-hash-cache-max-size-bytes`: Max size - in bytes - of the in-memory series hash cache in the store-gateway.
    * `-blocks-storage.tsdb.series-hash-cache-max-size-bytes`: Max size - in bytes - of the in-memory series hash cache in the ingester.
  * New exported metrics:
    * `cortex_bucket_store_series_hash_cache_requests_total`
    * `cortex_bucket_store_series_hash_cache_hits_total`
    * `cortex_frontend_query_sharding_rewrites_succeeded_total`
    * `cortex_frontend_sharded_queries_per_query`
  * Renamed metrics:
    * `cortex_frontend_mapped_asts_total` to `cortex_frontend_query_sharding_rewrites_attempted_total`
  * Modified metrics:
    * added `sharded` label to `cortex_query_seconds_total`
  * When query sharding is enabled, the following querier config must be set on query-frontend too:
    * `-querier.max-concurrent`
    * `-querier.timeout`
    * `-querier.max-samples`
    * `-querier.at-modifier-enabled`
    * `-querier.default-evaluation-interval`
    * `-querier.active-query-tracker-dir`
    * `-querier.lookback-delta`
  * Sharding can be dynamically controlled per request using the `Sharding-Control: 64` header. (0 to disable)
  * Sharding can be dynamically controlled per tenant using the limit `query_sharding_total_shards`. (0 to disable)
  * Added `sharded_queries` count to the "query stats" log.
  * The number of shards is adjusted to be compatible with number of compactor shards that are used by a split-and-merge compactor. The querier can use this to avoid querying blocks that cannot have series in a given query shard.
* [FEATURE] Query-Frontend: Added `-query-frontend.cache-unaligned-requests` option to cache responses for requests that do not have step-aligned start and end times. This can improve speed of repeated queries, but can also pollute cache with results that are never reused. #432
* [FEATURE] Querier: Added label names cardinality endpoint `<prefix>/api/v1/cardinality/label_names` that is disabled by default. Can be enabled/disabled via the CLI flag `-querier.cardinality-analysis-enabled` or its respective YAML config option. Configurable on a per-tenant basis. #301 #377 #474
* [FEATURE] Querier: Added label values cardinality endpoint `<prefix>/api/v1/cardinality/label_values` that is disabled by default. Can be enabled/disabled via the CLI flag `-querier.cardinality-analysis-enabled` or its respective YAML config option, and configurable on a per-tenant basis. The maximum number of label names allowed to be queried in a single API call can be controlled via `-querier.label-values-max-cardinality-label-names-per-request`. #332 #395 #474
* [FEATURE] Querier: Added `-store.max-labels-query-length` to restrict the range of `/series`, label-names and label-values requests. #507
* [FEATURE] Ruler: Add new `-ruler.query-stats-enabled` which when enabled will report the `cortex_ruler_query_seconds_total` as a per-user metric that tracks the sum of the wall time of executing queries in the ruler in seconds. [#4317](https://github.com/cortexproject/cortex/pull/4317)
* [FEATURE] Ruler: Added federated rule groups. #533
  * Added `-ruler.tenant-federation.enabled` config flag.
  * Added support for `source_tenants` field on rule groups.
* [FEATURE] Store-gateway: Added `/store-gateway/tenants` and `/store-gateway/tenant/{tenant}/blocks` endpoints that provide functionality that was provided by `tools/listblocks`. #911 #973
* [FEATURE] Compactor: compactor now uses new algorithm that we call "split-and-merge". Previous compaction strategy was removed. With the `split-and-merge` compactor source blocks for a given tenant are grouped into `-compactor.split-groups` number of groups. Each group of blocks is then compacted separately, and is split into `-compactor.split-and-merge-shards` shards (configurable on a per-tenant basis). Compaction of each tenant shards can be horizontally scaled. Number of compactors that work on jobs for single tenant can be limited by using `-compactor.compactor-tenant-shard-size` parameter, or per-tenant `compactor_tenant_shard_size` override.  #275 #281 #282 #283 #288 #290 #303 #307 #317 #323 #324 #328 #353 #368 #479 #820
* [FEATURE] Compactor: Added `-compactor.max-compaction-time` to control how long can compaction for a single tenant take. If compactions for a tenant take longer, no new compactions are started in the same compaction cycle. Running compactions are not stopped however, and may take much longer. #523
* [FEATURE] Compactor: When compactor finds blocks with out-of-order chunks, it will mark them for no-compaction. Blocks marked for no-compaction are ignored in future compactions too. Added metric `cortex_compactor_blocks_marked_for_no_compaction_total` to track number of blocks marked for no-compaction. Added `CortexCompactorSkippedBlocksWithOutOfOrderChunks` alert based on new metric. Markers are only checked from `<tenant>/markers` location, but uploaded to the block directory too. #520 #535 #550
* [FEATURE] Compactor: multiple blocks are now downloaded and uploaded at once, which can shorten compaction process. #552
* [ENHANCEMENT] Exemplars are now emitted for all gRPC calls and many operations tracked by histograms. #180
* [ENHANCEMENT] New options `-server.http-listen-network` and `-server.grpc-listen-network` allow binding as 'tcp4' or 'tcp6'. #180
* [ENHANCEMENT] Query federation: improve performance in MergeQueryable by memoizing labels. #312
* [ENHANCEMENT] Add histogram metrics `cortex_distributor_sample_delay_seconds` and `cortex_ingester_tsdb_sample_out_of_order_delta_seconds` #488
* [ENHANCEMENT] Check internal directory access before starting up. #1217
* [ENHANCEMENT] Azure client: expose option to configure MSI URL and user-assigned identity. #584
* [ENHANCEMENT] Added a new metric `mimir_build_info` to coincide with `cortex_build_info`. The metric `cortex_build_info` has not been removed. #1022
* [ENHANCEMENT] Mimir runs a sanity check of storage config at startup and will fail to start if the sanity check doesn't pass. This is done to find potential config issues before starting up. #1180
* [ENHANCEMENT] Validate alertmanager and ruler storage configurations to ensure they don't use same bucket name and region values as those configured for the blocks storage. #1214
* [ENHANCEMENT] Ingester: added option `-ingester.readiness-check-ring-health` to disable the ring health check in the readiness endpoint. When disabled, the health checks are run against only the ingester itself instead of all ingesters in the ring. #48 #126
* [ENHANCEMENT] Ingester: reduce CPU and memory utilization if remote write requests contains a large amount of "out of bounds" samples. #413
* [ENHANCEMENT] Ingester: reduce CPU and memory utilization when querying chunks from ingesters. #430
* [ENHANCEMENT] Ingester: Expose ingester ring page on ingesters. #654
* [ENHANCEMENT] Distributor: added option `-distributor.excluded-zones` to exclude ingesters running in specific zones both on write and read path. #51
* [ENHANCEMENT] Distributor: add tags to tracing span for distributor push with user, cluster and replica. #210
* [ENHANCEMENT] Distributor: performance optimisations. #212 #217 #242
* [ENHANCEMENT] Distributor: reduce latency when HA-Tracking by doing KVStore updates in the background. #271
* [ENHANCEMENT] Distributor: make distributor inflight push requests count include background calls to ingester. #398
* [ENHANCEMENT] Distributor: silently drop exemplars more than 5 minutes older than samples in the same batch. #544
* [ENHANCEMENT] Distributor: reject exemplars with blank label names or values. The `cortex_discarded_exemplars_total` metric will use the `exemplar_labels_blank` reason in this case. #873
* [ENHANCEMENT] Query-frontend: added `cortex_query_frontend_workers_enqueued_requests_total` metric to track the number of requests enqueued in each query-scheduler. #384
* [ENHANCEMENT] Query-frontend: added `cortex_query_frontend_non_step_aligned_queries_total` to track the total number of range queries with start/end not aligned to step. #347 #357 #582
* [ENHANCEMENT] Query-scheduler: exported summary `cortex_query_scheduler_inflight_requests` tracking total number of inflight requests (both enqueued and processing) in percentile buckets. #675
* [ENHANCEMENT] Querier: can use the `LabelNames` call with matchers, if matchers are provided in the `/labels` API call, instead of using the more expensive `MetricsForLabelMatchers` call as before. #3 #1186
* [ENHANCEMENT] Querier / store-gateway: optimized regex matchers. #319 #334 #355
* [ENHANCEMENT] Querier: when fetching data for specific query-shard, we can ignore some blocks based on compactor-shard ID, since sharding of series by query sharding and compactor is the same. Added metrics: #438 #450
  * `cortex_querier_blocks_found_total`
  * `cortex_querier_blocks_queried_total`
  * `cortex_querier_blocks_with_compactor_shard_but_incompatible_query_shard_total`
* [ENHANCEMENT] Querier / ruler: reduce cpu usage, latency and peak memory consumption. #459 #463 #589
* [ENHANCEMENT] Querier: labels requests now obey `-querier.query-ingesters-within`, making them a little more efficient. #518
* [ENHANCEMENT] Querier: retry store-gateway in case of unexpected failure, instead of failing the query. #1003
* [ENHANCEMENT] Querier / ruler: reduce memory used by streaming queries, particularly in ruler. [#4341](https://github.com/cortexproject/cortex/pull/4341)
* [ENHANCEMENT] Ruler: Using shuffle sharding subring on GetRules API. [#4466](https://github.com/cortexproject/cortex/pull/4466)
* [ENHANCEMENT] Ruler: wait for ruler ring client to self-detect during startup. #990
* [ENHANCEMENT] Store-gateway: added `cortex_bucket_store_sent_chunk_size_bytes` metric, tracking the size of chunks sent from store-gateway to querier. #123
* [ENHANCEMENT] Store-gateway: reduced CPU and memory utilization due to exported metrics aggregation for instances with a large number of tenants. #123 #142
* [ENHANCEMENT] Store-gateway: added an in-memory LRU cache for chunks attributes. Can be enabled setting `-blocks-storage.bucket-store.chunks-cache.attributes-in-memory-max-items=X` where `X` is the max number of items to keep in the in-memory cache. The following new metrics are exposed: #279 #415 #437
  * `cortex_cache_memory_requests_total`
  * `cortex_cache_memory_hits_total`
  * `cortex_cache_memory_items_count`
* [ENHANCEMENT] Store-gateway: log index cache requests to tracing spans. #419
* [ENHANCEMENT] Store-gateway: store-gateway can now ignore blocks with minimum time within `-blocks-storage.bucket-store.ignore-blocks-within` duration. Useful when used together with `-querier.query-store-after`. #502
* [ENHANCEMENT] Store-gateway: label values with matchers now doesn't preload or list series, reducing latency and memory consumption. #534
* [ENHANCEMENT] Store-gateway: the results of `LabelNames()`, `LabelValues()` and `Series(skipChunks=true)` calls are now cached in the index cache. #590
* [ENHANCEMENT] Store-gateway: Added `-store-gateway.sharding-ring.unregister-on-shutdown` option that allows store-gateway to stay in the ring even after shutdown. Defaults to `true`, which is the same as current behaviour. #610 #614
* [ENHANCEMENT] Store-gateway: wait for ring tokens stability instead of ring stability to speed up startup and tests. #620
* [ENHANCEMENT] Compactor: add timeout for waiting on compactor to become ACTIVE in the ring. [#4262](https://github.com/cortexproject/cortex/pull/4262)
* [ENHANCEMENT] Compactor: skip already planned compaction jobs if the tenant doesn't belong to the compactor instance anymore. #303
* [ENHANCEMENT] Compactor: Blocks cleaner will ignore users that it no longer "owns" when sharding is enabled, and user ownership has changed since last scan. #325
* [ENHANCEMENT] Compactor: added `-compactor.compaction-jobs-order` support to configure which compaction jobs should run first for a given tenant (in case there are multiple ones). Supported values are: `smallest-range-oldest-blocks-first` (default), `newest-blocks-first`. #364
* [ENHANCEMENT] Compactor: delete blocks marked for deletion faster. #490
* [ENHANCEMENT] Compactor: expose low-level concurrency options for compactor: `-compactor.max-opening-blocks-concurrency`, `-compactor.max-closing-blocks-concurrency`, `-compactor.symbols-flushers-concurrency`. #569 #701
* [ENHANCEMENT] Compactor: expand compactor logs to include total compaction job time, total time for uploads and block counts. #549
* [ENHANCEMENT] Ring: allow experimental configuration of disabling of heartbeat timeouts by setting the relevant configuration value to zero. Applies to the following: [#4342](https://github.com/cortexproject/cortex/pull/4342)
  * `-distributor.ring.heartbeat-timeout`
  * `-ingester.ring.heartbeat-timeout`
  * `-ruler.ring.heartbeat-timeout`
  * `-alertmanager.sharding-ring.heartbeat-timeout`
  * `-compactor.ring.heartbeat-timeout`
  * `-store-gateway.sharding-ring.heartbeat-timeout`
* [ENHANCEMENT] Ring: allow heartbeats to be explicitly disabled by setting the interval to zero. This is considered experimental. This applies to the following configuration options: [#4344](https://github.com/cortexproject/cortex/pull/4344)
  * `-distributor.ring.heartbeat-period`
  * `-ingester.ring.heartbeat-period`
  * `-ruler.ring.heartbeat-period`
  * `-alertmanager.sharding-ring.heartbeat-period`
  * `-compactor.ring.heartbeat-period`
  * `-store-gateway.sharding-ring.heartbeat-period`
* [ENHANCEMENT] Memberlist: optimized receive path for processing ring state updates, to help reduce CPU utilization in large clusters. [#4345](https://github.com/cortexproject/cortex/pull/4345)
* [ENHANCEMENT] Memberlist: expose configuration of memberlist packet compression via `-memberlist.compression-enabled`. [#4346](https://github.com/cortexproject/cortex/pull/4346)
* [ENHANCEMENT] Memberlist: Add `-memberlist.advertise-addr` and `-memberlist.advertise-port` options for setting the address to advertise to other members of the cluster to enable NAT traversal. #260
* [ENHANCEMENT] Memberlist: reduce CPU utilization for rings with a large number of members. #537 #563 #634
* [ENHANCEMENT] Overrides exporter: include additional limits in the per-tenant override exporter. The following limits have been added to the `cortex_limit_overrides` metric: #21
  * `max_fetched_series_per_query`
  * `max_fetched_chunk_bytes_per_query`
  * `ruler_max_rules_per_rule_group`
  * `ruler_max_rule_groups_per_tenant`
* [ENHANCEMENT] Overrides exporter: add a metrics `cortex_limits_defaults` to expose the default values of limits. #173
* [ENHANCEMENT] Overrides exporter: Add `max_fetched_chunks_per_query` and `max_global_exemplars_per_user` limits to the default and per-tenant limits exported as metrics. #471 #515
* [ENHANCEMENT] Upgrade Go to 1.17.8. #1347 #1381
* [ENHANCEMENT] Upgrade Docker base images to `alpine:3.15.0`. #1348
* [BUGFIX] Azure storage: only create HTTP client once, to reduce memory utilization. #605
* [BUGFIX] Ingester: fixed ingester stuck on start up (LEAVING ring state) when `-ingester.ring.heartbeat-period=0` and `-ingester.unregister-on-shutdown=false`. [#4366](https://github.com/cortexproject/cortex/pull/4366)
* [BUGFIX] Ingester: prevent any reads or writes while the ingester is stopping. This will prevent accessing TSDB blocks once they have been already closed. [#4304](https://github.com/cortexproject/cortex/pull/4304)
* [BUGFIX] Ingester: TSDB now waits for pending readers before truncating Head block, fixing the `chunk not found` error and preventing wrong query results. #16
* [BUGFIX] Ingester: don't create TSDB or appender if no samples are sent by a tenant. #162
* [BUGFIX] Ingester: fix out-of-order chunks in TSDB head in-memory series after WAL replay in case some samples were appended to TSDB WAL before series. #530
* [BUGFIX] Distributor: when cleaning up obsolete elected replicas from KV store, HA tracker didn't update number of cluster per user correctly. [#4336](https://github.com/cortexproject/cortex/pull/4336)
* [BUGFIX] Distributor: fix bug in query-exemplar where some results would get dropped. #583
* [BUGFIX] Query-frontend: Fixes @ modifier functions (start/end) when splitting queries by time. #206
* [BUGFIX] Query-frontend: Ensure query_range requests handled by the query-frontend return JSON formatted errors. #360 #499
* [BUGFIX] Query-frontend: don't reuse cached results for queries that are not step-aligned. #424
* [BUGFIX] Query-frontend: fix API error messages that were mentioning Prometheus `--enable-feature=promql-negative-offset` and `--enable-feature=promql-at-modifier` flags. #688
* [BUGFIX] Query-frontend: worker's cancellation channels are now buffered to ensure that all request cancellations are properly handled. #741
* [BUGFIX] Querier: fixed `/api/v1/user_stats` endpoint. When zone-aware replication is enabled, `MaxUnavailableZones` param is used instead of `MaxErrors`, so setting `MaxErrors = 0` doesn't make the Querier wait for all Ingesters responses. #474
* [BUGFIX] Querier: Disable query scheduler SRV DNS lookup. #689
* [BUGFIX] Ruler: fixed counting of PromQL evaluation errors as user-errors when updating `cortex_ruler_queries_failed_total`. [#4335](https://github.com/cortexproject/cortex/pull/4335)
* [BUGFIX] Ruler: fix formatting of rule groups in `/ruler/rule_groups` endpoint. #655
* [BUGFIX] Ruler: do not log `unable to read rules directory` at startup if the directory hasn't been created yet. #1058
* [BUGFIX] Ruler: enable Prometheus-compatible endpoints regardless of `-ruler.enable-api`. The flag now only controls the configuration API. This is what the config flag description stated, but not what was happening. #1216
* [BUGFIX] Compactor: fixed panic while collecting Prometheus metrics. #28
* [BUGFIX] Compactor: compactor should now be able to correctly mark blocks for deletion and no-compaction, if such marking was previously interrupted. #1015
* [BUGFIX] Alertmanager: remove stale template files. #4495
* [BUGFIX] Alertmanager: don't replace user configurations with blank fallback configurations (when enabled), particularly during scaling up/down instances when sharding is enabled. #224
* [BUGFIX] Ring: multi KV runtime config changes are now propagated to all rings, not just ingester ring. #1047
* [BUGFIX] Memberlist: fixed corrupted packets when sending compound messages with more than 255 messages or messages bigger than 64KB. #551
* [BUGFIX] Overrides exporter: successfully startup even if runtime config is not set. #1056
* [BUGFIX] Fix internal modules to wait for other modules depending on them before stopping. #1472

### Mixin

_Changes since `grafana/cortex-jsonnet` `1.9.0`._

* [CHANGE] Removed chunks storage support from mixin. #641 #643 #645 #811 #812 #813
  * Removed `tsdb.libsonnet`: no need to import it anymore (its content is already automatically included when using Jsonnet)
  * Removed the following fields from `_config`:
    * `storage_engine` (defaults to `blocks`)
    * `chunk_index_backend`
    * `chunk_store_backend`
  * Removed schema config map
  * Removed the following dashboards:
    * "Cortex / Chunks"
    * "Cortex / WAL"
    * "Cortex / Blocks vs Chunks"
  * Removed the following alerts:
    * `CortexOldChunkInMemory`
    * `CortexCheckpointCreationFailed`
    * `CortexCheckpointDeletionFailed`
    * `CortexProvisioningMemcachedTooSmall`
    * `CortexWALCorruption`
    * `CortexTableSyncFailure`
    * `CortexTransferFailed`
  * Removed the following recording rules:
    * `cortex_chunk_store_index_lookups_per_query`
    * `cortex_chunk_store_series_pre_intersection_per_query`
    * `cortex_chunk_store_series_post_intersection_per_query`
    * `cortex_chunk_store_chunks_per_query`
    * `cortex_bigtable_request_duration_seconds`
    * `cortex_cassandra_request_duration_seconds`
    * `cortex_dynamo_request_duration_seconds`
    * `cortex_database_request_duration_seconds`
    * `cortex_gcs_request_duration_seconds`
* [CHANGE] Update grafana-builder dependency: use $__rate_interval in qpsPanel and latencyPanel. [#372](https://github.com/grafana/cortex-jsonnet/pull/372)
* [CHANGE] `namespace` template variable in dashboards now only selects namespaces for selected clusters. [#311](https://github.com/grafana/cortex-jsonnet/pull/311)
* [CHANGE] `CortexIngesterRestarts` alert severity changed from `critical` to `warning`. [#321](https://github.com/grafana/cortex-jsonnet/pull/321)
* [CHANGE] Dashboards: added overridable `job_labels` and `cluster_labels` to the configuration object as label lists to uniquely identify jobs and clusters in the metric names and group-by lists in dashboards. [#319](https://github.com/grafana/cortex-jsonnet/pull/319)
* [CHANGE] Dashboards: `alert_aggregation_labels` has been removed from the configuration and overriding this value has been deprecated. Instead the labels are now defined by the `cluster_labels` list, and should be overridden accordingly through that list. [#319](https://github.com/grafana/cortex-jsonnet/pull/319)
* [CHANGE] Renamed `CortexCompactorHasNotUploadedBlocksSinceStart` to `CortexCompactorHasNotUploadedBlocks`. [#334](https://github.com/grafana/cortex-jsonnet/pull/334)
* [CHANGE] Renamed `CortexCompactorRunFailed` to `CortexCompactorHasNotSuccessfullyRunCompaction`. [#334](https://github.com/grafana/cortex-jsonnet/pull/334)
* [CHANGE] Renamed `CortexInconsistentConfig` alert to `CortexInconsistentRuntimeConfig` and increased severity to `critical`. [#335](https://github.com/grafana/cortex-jsonnet/pull/335)
* [CHANGE] Increased `CortexBadRuntimeConfig` alert severity to `critical` and removed support for `cortex_overrides_last_reload_successful` metric (was removed in Cortex 1.3.0). [#335](https://github.com/grafana/cortex-jsonnet/pull/335)
* [CHANGE] Grafana 'min step' changed to 15s so dashboard show better detail. [#340](https://github.com/grafana/cortex-jsonnet/pull/340)
* [CHANGE] Replace `CortexRulerFailedEvaluations` with two new alerts: `CortexRulerTooManyFailedPushes` and `CortexRulerTooManyFailedQueries`. [#347](https://github.com/grafana/cortex-jsonnet/pull/347)
* [CHANGE] Removed `CortexCacheRequestErrors` alert. This alert was not working because the legacy Cortex cache client instrumentation doesn't track errors. [#346](https://github.com/grafana/cortex-jsonnet/pull/346)
* [CHANGE] Removed `CortexQuerierCapacityFull` alert. [#342](https://github.com/grafana/cortex-jsonnet/pull/342)
* [CHANGE] Changes blocks storage alerts to group metrics by the configured `cluster_labels` (supporting the deprecated `alert_aggregation_labels`). [#351](https://github.com/grafana/cortex-jsonnet/pull/351)
* [CHANGE] Increased `CortexIngesterReachingSeriesLimit` critical alert threshold from 80% to 85%. [#363](https://github.com/grafana/cortex-jsonnet/pull/363)
* [CHANGE] Changed default `job_names` for query-frontend, query-scheduler and querier to match custom deployments too. [#376](https://github.com/grafana/cortex-jsonnet/pull/376)
* [CHANGE] Split `cortex_api` recording rule group into three groups. This is a workaround for large clusters where this group can become slow to evaluate. [#401](https://github.com/grafana/cortex-jsonnet/pull/401)
* [CHANGE] Increased `CortexIngesterReachingSeriesLimit` warning threshold from 70% to 80% and critical threshold from 85% to 90%. [#404](https://github.com/grafana/cortex-jsonnet/pull/404)
* [CHANGE] Raised `CortexKVStoreFailure` alert severity from warning to critical. #493
* [CHANGE] Increase `CortexRolloutStuck` alert "for" duration from 15m to 30m. #493 #573
* [CHANGE] The Alertmanager and Ruler compiled dashboards (`alertmanager.json` and `ruler.json`) have been respectively renamed to `mimir-alertmanager.json` and `mimir-ruler.json`. #869
* [CHANGE] Removed `cortex_overrides_metric` from `_config`. #871
* [CHANGE] Renamed recording rule groups (`cortex_` prefix changed to `mimir_`). #871
* [CHANGE] Alerts name prefix has been changed from `Cortex` to `Mimir` (eg. alert `CortexIngesterUnhealthy` has been renamed to `MimirIngesterUnhealthy`). #879
* [CHANGE] Enabled resources dashboards by default. Can be disabled setting `resources_dashboards_enabled` config field to `false`. #920
* [FEATURE] Added `Cortex / Overrides` dashboard, displaying default limits and per-tenant overrides applied to Mimir. #673
* [FEATURE] Added `Mimir / Tenants` and `Mimir / Top tenants` dashboards, displaying user-based metrics. #776
* [FEATURE] Added querier autoscaling panels and alerts. #1006 #1016
* [FEATURE] Mimir / Top tenants dashboard now has tenants ranked by rule group size and evaluation time. #1338
* [ENHANCEMENT] cortex-mixin: Make `cluster_namespace_deployment:kube_pod_container_resource_requests_{cpu_cores,memory_bytes}:sum` backwards compatible with `kube-state-metrics` v2.0.0. [#317](https://github.com/grafana/cortex-jsonnet/pull/317)
* [ENHANCEMENT] Cortex-mixin: Include `cortex-gw-internal` naming variation in default `gateway` job names. [#328](https://github.com/grafana/cortex-jsonnet/pull/328)
* [ENHANCEMENT] Ruler dashboard: added object storage metrics. [#354](https://github.com/grafana/cortex-jsonnet/pull/354)
* [ENHANCEMENT] Alertmanager dashboard: added object storage metrics. [#354](https://github.com/grafana/cortex-jsonnet/pull/354)
* [ENHANCEMENT] Added documentation text panels and descriptions to reads and writes dashboards. [#324](https://github.com/grafana/cortex-jsonnet/pull/324)
* [ENHANCEMENT] Dashboards: defined container functions for common resources panels: containerDiskWritesPanel, containerDiskReadsPanel, containerDiskSpaceUtilization. [#331](https://github.com/grafana/cortex-jsonnet/pull/331)
* [ENHANCEMENT] cortex-mixin: Added `alert_excluded_routes` config to exclude specific routes from alerts. [#338](https://github.com/grafana/cortex-jsonnet/pull/338)
* [ENHANCEMENT] Added `CortexMemcachedRequestErrors` alert. [#346](https://github.com/grafana/cortex-jsonnet/pull/346)
* [ENHANCEMENT] Ruler dashboard: added "Per route p99 latency" panel in the "Configuration API" row. [#353](https://github.com/grafana/cortex-jsonnet/pull/353)
* [ENHANCEMENT] Increased the `for` duration of the `CortexIngesterReachingSeriesLimit` warning alert to 3h. [#362](https://github.com/grafana/cortex-jsonnet/pull/362)
* [ENHANCEMENT] Added a new tier (`medium_small_user`) so we have another tier between 100K and 1Mil active series. [#364](https://github.com/grafana/cortex-jsonnet/pull/364)
* [ENHANCEMENT] Extend Alertmanager dashboard: [#313](https://github.com/grafana/cortex-jsonnet/pull/313)
  * "Tenants" stat panel - shows number of discovered tenant configurations.
  * "Replication" row - information about the replication of tenants/alerts/silences over instances.
  * "Tenant Configuration Sync" row - information about the configuration sync procedure.
  * "Sharding Initial State Sync" row - information about the initial state sync procedure when sharding is enabled.
  * "Sharding Runtime State Sync" row - information about various state operations which occur when sharding is enabled (replication, fetch, marge, persist).
* [ENHANCEMENT] Update gsutil command for `not healthy index found` playbook [#370](https://github.com/grafana/cortex-jsonnet/pull/370)
* [ENHANCEMENT] Added Alertmanager alerts and playbooks covering configuration syncs and sharding operation: [#377 [#378](https://github.com/grafana/cortex-jsonnet/pull/378)
  * `CortexAlertmanagerSyncConfigsFailing`
  * `CortexAlertmanagerRingCheckFailing`
  * `CortexAlertmanagerPartialStateMergeFailing`
  * `CortexAlertmanagerReplicationFailing`
  * `CortexAlertmanagerPersistStateFailing`
  * `CortexAlertmanagerInitialSyncFailed`
* [ENHANCEMENT] Add recording rules to improve responsiveness of Alertmanager dashboard. [#387](https://github.com/grafana/cortex-jsonnet/pull/387)
* [ENHANCEMENT] Add `CortexRolloutStuck` alert. [#405](https://github.com/grafana/cortex-jsonnet/pull/405)
* [ENHANCEMENT] Added `CortexKVStoreFailure` alert. [#406](https://github.com/grafana/cortex-jsonnet/pull/406)
* [ENHANCEMENT] Use configured `ruler` jobname for ruler dashboard panels. [#409](https://github.com/grafana/cortex-jsonnet/pull/409)
* [ENHANCEMENT] Add ability to override `datasource` for generated dashboards. [#407](https://github.com/grafana/cortex-jsonnet/pull/407)
* [ENHANCEMENT] Use alertmanager jobname for alertmanager dashboard panels [#411](https://github.com/grafana/cortex-jsonnet/pull/411)
* [ENHANCEMENT] Added `CortexDistributorReachingInflightPushRequestLimit` alert. [#408](https://github.com/grafana/cortex-jsonnet/pull/408)
* [ENHANCEMENT] Added `CortexReachingTCPConnectionsLimit` alert. #403
* [ENHANCEMENT] Added "Cortex / Writes Networking" and "Cortex / Reads Networking" dashboards. #405
* [ENHANCEMENT] Improved "Queue length" panel in "Cortex / Queries" dashboard. #408
* [ENHANCEMENT] Add `CortexDistributorReachingInflightPushRequestLimit` alert and playbook. #401
* [ENHANCEMENT] Added "Recover accidentally deleted blocks (Google Cloud specific)" playbook. #475
* [ENHANCEMENT] Added support to multi-zone store-gateway deployments. #608 #615
* [ENHANCEMENT] Show supplementary alertmanager services in the Rollout Progress dashboard. #738 #855
* [ENHANCEMENT] Added `mimir` to default job names. This makes dashboards and alerts working when Mimir is installed in single-binary mode and the deployment is named `mimir`. #921
* [ENHANCEMENT] Introduced a new alert for the Alertmanager: `MimirAlertmanagerAllocatingTooMuchMemory`. It has two severities based on the memory usage against limits, a `warning` level at 80% and a `critical` level at 90%. #1206
* [ENHANCEMENT] Faster memcached cache requests. #2720
* [BUGFIX] Fixed `CortexIngesterHasNotShippedBlocks` alert false positive in case an ingester instance had ingested samples in the past, then no traffic was received for a long period and then it started receiving samples again. [#308](https://github.com/grafana/cortex-jsonnet/pull/308)
* [BUGFIX] Fixed `CortexInconsistentRuntimeConfig` metric. [#335](https://github.com/grafana/cortex-jsonnet/pull/335)
* [BUGFIX] Fixed scaling dashboard to correctly work when a Cortex service deployment spans across multiple zones (a zone is expected to have the `zone-[a-z]` suffix). [#365](https://github.com/grafana/cortex-jsonnet/pull/365)
* [BUGFIX] Fixed rollout progress dashboard to correctly work when a Cortex service deployment spans across multiple zones (a zone is expected to have the `zone-[a-z]` suffix). [#366](https://github.com/grafana/cortex-jsonnet/pull/366)
* [BUGFIX] Fixed rollout progress dashboard to include query-scheduler too. [#376](https://github.com/grafana/cortex-jsonnet/pull/376)
* [BUGFIX] Upstream recording rule `node_namespace_pod_container:container_cpu_usage_seconds_total:sum_irate` renamed. [#379](https://github.com/grafana/cortex-jsonnet/pull/379)
* [BUGFIX] Fixed writes/reads/alertmanager resources dashboards to use `$._config.job_names.gateway`. [#403](https://github.com/grafana/cortex-jsonnet/pull/403)
* [BUGFIX] Span the annotation.message in alerts as YAML multiline strings. [#412](https://github.com/grafana/cortex-jsonnet/pull/412)
* [BUGFIX] Fixed "Instant queries / sec" in "Cortex / Reads" dashboard. #445
* [BUGFIX] Fixed and added missing KV store panels in Writes, Reads, Ruler and Compactor dashboards. #448
* [BUGFIX] Fixed Alertmanager dashboard when alertmanager is running as part of single binary. #1064
* [BUGFIX] Fixed Ruler dashboard when ruler is running as part of single binary. #1260
* [BUGFIX] Query-frontend: fixed bad querier status code mapping with query-sharding enabled. #1227

### Jsonnet

_Changes since `grafana/cortex-jsonnet` `1.9.0`._

* [CHANGE] Removed chunks storage support. #639
  * Removed the following fields from `_config`:
    * `storage_engine` (defaults to `blocks`)
    * `querier_second_storage_engine` (not supported anymore)
    * `table_manager_enabled`, `table_prefix`
    * `memcached_index_writes_enabled` and `memcached_index_writes_max_item_size_mb`
    * `storeMemcachedChunksConfig`
    * `storeConfig`
    * `max_chunk_idle`
    * `schema` (the schema configmap is still added for backward compatibility reasons)
    * `bigtable_instance` and `bigtable_project`
    * `client_configs`
    * `enabledBackends`
    * `storage_backend`
    * `cassandra_addresses`
    * `s3_bucket_name`
    * `ingester_deployment_without_wal` (was only used by chunks storage)
    * `ingester` (was only used to configure chunks storage WAL)
  * Removed the following CLI flags from `ingester_args`:
    * `ingester.max-chunk-age`
    * `ingester.max-stale-chunk-idle`
    * `ingester.max-transfer-retries`
    * `ingester.retain-period`
* [CHANGE] Changed `overrides-exporter.libsonnet` from being based on cortex-tools to Mimir `overrides-exporter` target. #646
* [CHANGE] Store gateway: set `-blocks-storage.bucket-store.index-cache.memcached.max-get-multi-concurrency`,
  `-blocks-storage.bucket-store.chunks-cache.memcached.max-get-multi-concurrency`,
  `-blocks-storage.bucket-store.metadata-cache.memcached.max-get-multi-concurrency`,
  `-blocks-storage.bucket-store.index-cache.memcached.max-idle-connections`,
  `-blocks-storage.bucket-store.chunks-cache.memcached.max-idle-connections`,
  `-blocks-storage.bucket-store.metadata-cache.memcached.max-idle-connections` to 100 [#414](https://github.com/grafana/cortex-jsonnet/pull/414)
* [CHANGE] Alertmanager: mounted overrides configmap to alertmanager too. [#315](https://github.com/grafana/cortex-jsonnet/pull/315)
* [CHANGE] Memcached: upgraded memcached from `1.5.17` to `1.6.9`. [#316](https://github.com/grafana/cortex-jsonnet/pull/316)
* [CHANGE] Store-gateway: increased memory request and limit respectively from 6GB / 6GB to 12GB / 18GB. [#322](https://github.com/grafana/cortex-jsonnet/pull/322)
* [CHANGE] Store-gateway: increased `-blocks-storage.bucket-store.max-chunk-pool-bytes` from 2GB (default) to 12GB. [#322](https://github.com/grafana/cortex-jsonnet/pull/322)
* [CHANGE] Ingester/Ruler: set `-server.grpc-max-send-msg-size-bytes` and `-server.grpc-max-send-msg-size-bytes` to sensible default values (10MB). [#326](https://github.com/grafana/cortex-jsonnet/pull/326)
* [CHANGE] Decreased `-server.grpc-max-concurrent-streams` from 100k to 10k. [#369](https://github.com/grafana/cortex-jsonnet/pull/369)
* [CHANGE] Decreased blocks storage ingesters graceful termination period from 80m to 20m. [#369](https://github.com/grafana/cortex-jsonnet/pull/369)
* [CHANGE] Increase the rules per group and rule groups limits on different tiers. [#396](https://github.com/grafana/cortex-jsonnet/pull/396)
* [CHANGE] Removed `max_samples_per_query` limit, since it only works with chunks and only when using `-distributor.shard-by-all-labels=false`. [#397](https://github.com/grafana/cortex-jsonnet/pull/397)
* [CHANGE] Removed chunks storage query sharding config support. The following config options have been removed: [#398](https://github.com/grafana/cortex-jsonnet/pull/398)
  * `_config` > `queryFrontend` > `shard_factor`
  * `_config` > `queryFrontend` > `sharded_queries_enabled`
  * `_config` > `queryFrontend` > `query_split_factor`
* [CHANGE] Rename ruler_s3_bucket_name and ruler_gcs_bucket_name to ruler_storage_bucket_name: [#415](https://github.com/grafana/cortex-jsonnet/pull/415)
* [CHANGE] Fine-tuned rolling update policy for distributor, querier, query-frontend, query-scheduler. [#420](https://github.com/grafana/cortex-jsonnet/pull/420)
* [CHANGE] Increased memcached metadata/chunks/index-queries max connections from 4k to 16k. [#420](https://github.com/grafana/cortex-jsonnet/pull/420)
* [CHANGE] Disabled step alignment in query-frontend to be compliant with PromQL. [#420](https://github.com/grafana/cortex-jsonnet/pull/420)
* [CHANGE] Do not limit compactor CPU and request a number of cores equal to the configured concurrency. [#420](https://github.com/grafana/cortex-jsonnet/pull/420)
* [CHANGE] Configured split-and-merge compactor. #853
  * The following CLI flags are set on compactor:
    * `-compactor.split-and-merge-shards=0`
    * `-compactor.compactor-tenant-shard-size=1`
    * `-compactor.split-groups=1`
    * `-compactor.max-opening-blocks-concurrency=4`
    * `-compactor.max-closing-blocks-concurrency=2`
    * `-compactor.symbols-flushers-concurrency=4`
  * The following per-tenant overrides have been set on `super_user` and `mega_user` classes:
    ```
    compactor_split_and_merge_shards: 2,
    compactor_tenant_shard_size: 2,
    compactor_split_groups: 2,
    ```
* [CHANGE] The entrypoint file to include has been renamed from `cortex.libsonnet` to `mimir.libsonnet`. #897
* [CHANGE] The default image config field has been renamed from `cortex` to `mimir`. #896
   ```
   {
     _images+:: {
       mimir: '...',
     },
   }
   ```
* [CHANGE] Removed `cortex_` prefix from config fields. #898
  * The following config fields have been renamed:
    * `cortex_bucket_index_enabled` renamed to `bucket_index_enabled`
    * `cortex_compactor_cleanup_interval` renamed to `compactor_cleanup_interval`
    * `cortex_compactor_data_disk_class` renamed to `compactor_data_disk_class`
    * `cortex_compactor_data_disk_size` renamed to `compactor_data_disk_size`
    * `cortex_compactor_max_concurrency` renamed to `compactor_max_concurrency`
    * `cortex_distributor_allow_multiple_replicas_on_same_node` renamed to `distributor_allow_multiple_replicas_on_same_node`
    * `cortex_ingester_data_disk_class` renamed to `ingester_data_disk_class`
    * `cortex_ingester_data_disk_size` renamed to `ingester_data_disk_size`
    * `cortex_querier_allow_multiple_replicas_on_same_node` renamed to `querier_allow_multiple_replicas_on_same_node`
    * `cortex_query_frontend_allow_multiple_replicas_on_same_node` renamed to `query_frontend_allow_multiple_replicas_on_same_node`
    * `cortex_query_sharding_enabled` renamed to `query_sharding_enabled`
    * `cortex_query_sharding_msg_size_factor` renamed to `query_sharding_msg_size_factor`
    * `cortex_ruler_allow_multiple_replicas_on_same_node` renamed to `ruler_allow_multiple_replicas_on_same_node`
    * `cortex_store_gateway_data_disk_class` renamed to `store_gateway_data_disk_class`
    * `cortex_store_gateway_data_disk_size` renamed to `store_gateway_data_disk_size`
* [CHANGE] The overrides configmap default mountpoint has changed from `/etc/cortex` to `/etc/mimir`. It can be customized via the `overrides_configmap_mountpoint` config field. #899
* [CHANGE] Enabled in the querier the features to query label names with matchers, PromQL at modifier and query long-term storage for labels. #905
* [CHANGE] Reduced TSDB blocks retention on ingesters disk from 96h to 24h. #905
* [CHANGE] Enabled closing of idle TSDB in ingesters. #905
* [CHANGE] Disabled TSDB isolation in ingesters for better performances. #905
* [CHANGE] Changed log level of querier, query-frontend, query-scheduler and alertmanager from `debug` to `info`. #905
* [CHANGE] Enabled attributes in-memory cache in store-gateway. #905
* [CHANGE] Configured store-gateway to not load blocks containing samples more recent than 10h (because such samples are queried from ingesters). #905
* [CHANGE] Dynamically compute `-compactor.deletion-delay` based on other settings, in order to reduce the deletion delay as much as possible and lower the number of live blocks in the storage. #907
* [CHANGE] The config field `distributorConfig` has been renamed to `ingesterRingClientConfig`. Config field `ringClient` has been removed in favor of `ingesterRingClientConfig`. #997 #1057
* [CHANGE] Gossip.libsonnet has been fixed to modify all ring configurations, not only the ingester ring config. Furthermore it now supports migration via multi KV store. #1057 #1099
* [CHANGE] Changed the default of `bucket_index_enabled` to `true`. #924
* [CHANGE] Remove the support for the test-exporter. #1133
* [CHANGE] Removed `$.distributor_deployment_labels`, `$.ingester_deployment_labels` and `$.querier_deployment_labels` fields, that were used by gossip.libsonnet to inject additional label. Now the label is injected directly into pods of statefulsets and deployments. #1297
* [CHANGE] Disabled `-ingester.readiness-check-ring-health`. #1352
* [CHANGE] Changed Alertmanager CPU request from `100m` to `2` cores, and memory request from `1Gi` to `10Gi`. Set Alertmanager memory limit to `15Gi`. #1206
* [CHANGE] gossip.libsonnet has been renamed to memberlist.libsonnet, and is now imported by default. Use of memberlist for ring is enabled by setting `_config.memberlist_ring_enabled` to true. #1526
* [FEATURE] Added query sharding support. It can be enabled setting `cortex_query_sharding_enabled: true` in the `_config` object. #653
* [FEATURE] Added shuffle-sharding support. It can be enabled and configured using the following config: #902
   ```
   _config+:: {
     shuffle_sharding:: {
       ingester_write_path_enabled: true,
       ingester_read_path_enabled: true,
       querier_enabled: true,
       ruler_enabled: true,
       store_gateway_enabled: true,
     },
   }
   ```
* [FEATURE] Added multi-zone ingesters and store-gateways support. #1352 #1552
* [ENHANCEMENT] Add overrides config to compactor. This allows setting retention configs per user. [#386](https://github.com/grafana/cortex-jsonnet/pull/386)
* [ENHANCEMENT] Added 256MB memory ballast to querier. [#369](https://github.com/grafana/cortex-jsonnet/pull/369)
* [ENHANCEMENT] Update `etcd-operator` to latest version (see https://github.com/grafana/jsonnet-libs/pull/480). [#263](https://github.com/grafana/cortex-jsonnet/pull/263)
* [ENHANCEMENT] Add support for Azure storage in Alertmanager configuration. [#381](https://github.com/grafana/cortex-jsonnet/pull/381)
* [ENHANCEMENT] Add support for running Alertmanager in sharding mode. [#394](https://github.com/grafana/cortex-jsonnet/pull/394)
* [ENHANCEMENT] Allow to customize PromQL engine settings via `queryEngineConfig`. [#399](https://github.com/grafana/cortex-jsonnet/pull/399)
* [ENHANCEMENT] Define Azure object storage ruler args. [#416](https://github.com/grafana/cortex-jsonnet/pull/416)
* [ENHANCEMENT] Added the following config options to allow to schedule multiple replicas of the same service on the same node: [#418](https://github.com/grafana/cortex-jsonnet/pull/418)
  * `cortex_distributor_allow_multiple_replicas_on_same_node`
  * `cortex_ruler_allow_multiple_replicas_on_same_node`
  * `cortex_querier_allow_multiple_replicas_on_same_node`
  * `cortex_query_frontend_allow_multiple_replicas_on_same_node`
* [BUGFIX] Alertmanager: fixed `--alertmanager.cluster.peers` CLI flag passed to alertmanager when HA is enabled. [#329](https://github.com/grafana/cortex-jsonnet/pull/329)
* [BUGFIX] Fixed `-distributor.extend-writes` setting on ruler when `unregister_ingesters_on_shutdown` is disabled. [#369](https://github.com/grafana/cortex-jsonnet/pull/369)
* [BUGFIX] Treat `compactor_blocks_retention_period` type as string rather than int.[#395](https://github.com/grafana/cortex-jsonnet/pull/395)
* [BUGFIX] Pass `-ruler-storage.s3.endpoint` to ruler when using S3. [#421](https://github.com/grafana/cortex-jsonnet/pull/421)
* [BUGFIX] Remove service selector on label `gossip_ring_member` from other services than `gossip-ring`. [#1008](https://github.com/grafana/mimir/pull/1008)
* [BUGFIX] Rename `-ingester.readiness-check-ring-health` to `-ingester.ring.readiness-check-ring-health`, to reflect current name of flag. #1460

### Mimirtool

_Changes since cortextool `0.10.7`._

* [CHANGE] The following environment variables have been renamed: #883
  * `CORTEX_ADDRESS` to `MIMIR_ADDRESS`
  * `CORTEX_API_USER` to `MIMIR_API_USER`
  * `CORTEX_API_KEY` to `MIMIR_API_KEY`
  * `CORTEX_TENANT_ID` to `MIMIR_TENANT_ID`
  * `CORTEX_TLS_CA_PATH` to `MIMIR_TLS_CA_PATH`
  * `CORTEX_TLS_CERT_PATH` to `MIMIR_TLS_CERT_PATH`
  * `CORTEX_TLS_KEY_PATH` to `MIMIR_TLS_KEY_PATH`
* [CHANGE] Change `cortex` backend to `mimir`. #883
* [CHANGE] Do not publish `mimirtool` binary for 386 windows architecture. #1263
* [CHANGE] `analyse` command has been renamed to `analyze`. #1318
* [FEATURE] Support Arm64 on Darwin for all binaries (benchtool etc). https://github.com/grafana/cortex-tools/pull/215
* [ENHANCEMENT] Correctly support federated rules. #823
* [BUGFIX] Fix `cortextool rules` legends displaying wrong symbols for updates and deletions. https://github.com/grafana/cortex-tools/pull/226

### Query-tee

_Changes since Cortex `1.10.0`._

* [ENHANCEMENT] Added `/api/v1/query_exemplars` API endpoint support (no results comparison). #168
* [ENHANCEMENT] Add a flag (`--proxy.compare-use-relative-error`) in the query-tee to compare floating point values using relative error. #208
* [ENHANCEMENT] Add a flag (`--proxy.compare-skip-recent-samples`) in the query-tee to skip comparing recent samples. By default samples not older than 1 minute are skipped. #234
* [BUGFIX] Fixes a panic in the query-tee when comparing result. #207
* [BUGFIX] Ensure POST requests are handled correctly #286

### Blocksconvert

_Changes since Cortex `1.10.0`._

* [CHANGE] Blocksconvert tool was removed from Mimir. #637

### Metaconvert

_Changes since Cortex `1.10.0`._

* [CHANGE] `thanosconvert` tool has been renamed to `metaconvert`. `-config.file` option has been removed, while it now requires `-tenant` option to work on single tenant only. It now also preserves labels recognized by Mimir. #1120

### Test-exporter

_Changes since Cortex `1.10.0`._

* [CHANGE] Removed the test-exporter tool. #1133

### Tools

_Changes since Cortex `1.10.0`._

* [CHANGE] Removed `query-audit`. You can use `query-tee` to compare query results and performances of two Grafana Mimir backends. #1380

## [Cortex 1.10.0 CHANGELOG](https://github.com/grafana/mimir/blob/a13959db5d38ff65c2b7ef52c56331d2f4dbc00c/CHANGELOG.md#cortex-1100--2021-08-03)<|MERGE_RESOLUTION|>--- conflicted
+++ resolved
@@ -4,12 +4,8 @@
 
 ### Grafana Mimir
 
-<<<<<<< HEAD
+* [FEATURE] Alertmanager: Added `-alertmanager.max-silences-count` and `-alertmanager.max-silence-size-bytes` to set limits on per tenant silences. Disabled by default. #6898
 * [CHANGE] Build: `grafana/mimir` docker image is now based on `gcr.io/distroless/static-debian12` image. Alpine-based docker image is still available as `grafana/mimir-alpine`, until Mimir 2.15. #8204 #8235
-=======
-* [FEATURE] Alertmanager: Added `-alertmanager.max-silences-count` and `-alertmanager.max-silence-size-bytes` to set limits on per tenant silences. Disabled by default. #6898
-* [CHANGE] Build: `grafana/mimir` docker image is now based on `gcr.io/distroless/static-debian12` image. Alpine-based docker image is still available as `grafana/mimir-alpine`, until Mimir 2.15. #8204
->>>>>>> 45a683e7
 * [CHANGE] Ingester: `/ingester/flush` endpoint is now only allowed to execute only while the ingester is in `Running` state. The 503 status code is returned if the endpoint is called while the ingester is not in `Running` state. #7486
 * [CHANGE] Distributor: Include label name in `err-mimir-label-value-too-long` error message: #7740
 * [CHANGE] Ingester: enabled 1 out 10 errors log sampling by default. All the discarded samples will still be tracked by the `cortex_discarded_samples_total` metric. The feature can be configured via `-ingester.error-sample-rate` (0 to log all errors). #7807
