--- conflicted
+++ resolved
@@ -44,11 +44,8 @@
 * [ENHANCEMENT] Ingest-Storage: Add `ingest-storage.kafka.producer-record-version` to allow control Kafka record versioning. #11244
 * [ENHANCEMENT] Ruler: Update `<prometheus-http-prefix>/api/v1/rules` and `<prometheus-http-prefix>/api/v1/alerts` to reply with HTTP error 422 if rule evaluation is completely disabled for the tenant. If only recording rule- or alerting rule evaluation is disabled for the tenant, the response now includes a corresponding warning. #11321
 * [ENHANCEMENT] Add tenant configuration block `ruler_alertmanager_client_config` which allows the Ruler's Alertmanager client options to be specified on a per-tenant basis. #10816
-<<<<<<< HEAD
 * [ENHANCEMENT] Distributor: Trace when deduplicating a metric's samples/histograms due to conflicting timestamps. #11159
-=======
 * [ENHANCEMENT] Store-gateway: Retry querying blocks from store-gateways with dynamic replication until trying all possible store-gateways. #11354
->>>>>>> 73458adc
 * [BUGFIX] OTLP: Fix response body and Content-Type header to align with spec. #10852
 * [BUGFIX] Compactor: fix issue where block becomes permanently stuck when the Compactor's block cleanup job partially deletes a block. #10888
 * [BUGFIX] Storage: fix intermittent failures in S3 upload retries. #10952
