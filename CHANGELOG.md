# Changelog

<<<<<<< HEAD
## main / unreleased

### Grafana Mimir

* [CHANGE] Store-gateway: enable sparse index headers by default. Sparse index headers reduce the time to load an index header up to 90%. #6005
* [CHANGE] Store-gateway: lazy-loading concurrency limit default value is now 4. #6004
* [FEATURE] Query-frontend: add experimental support for query blocking. Queries are blocked on a per-tenant basis and is configured via the limit `blocked_queries`. #5609
* [ENHANCEMENT] Query-scheduler: add `cortex_query_scheduler_enqueue_duration_seconds` metric that records the time taken to enqueue or reject a query request. #5879
* [ENHANCEMENT] Query-frontend: add `cortex_query_frontend_enqueue_duration_seconds` metric that records the time taken to enqueue or reject a query request when not using the query-scheduler. #5879
* [ENHANCEMENT] Expose `/sync/mutex/wait/total:seconds` Go runtime metric as `go_sync_mutex_wait_total_seconds_total` from all components. #5879
* [ENHANCEMENT] Query-scheduler: improve latency with many concurrent queriers. #5880
* [ENHANCEMENT] Implement support for `limit`, `limit_per_metric` and `metric` parameters for `<Prometheus HTTP prefix>/api/v1/metadata` endpoint. #5890
* [ENHANCEMENT] Go: updated to 1.21.1. #5955
* [ENHANCEMENT] Distributor: add experimental support for storing metadata when ingesting metrics via OTLP. This makes metrics description and type available when ingesting metrics via OTLP. Enable with `-distributor.enable-otlp-metadata-storage=true`. #5693
* [ENHANCEMENT] Ingester: added support for sampling errors, which can be enabled by setting `-ingester.error-sample-rate`. This way each error will be logged once in the configured number of times. All the discarded samples will still be tracked by the `cortex_discarded_samples_total` metric. #5584 #6014
* [ENHANCEMENT] Ruler: Fetch secrets used to configure TLS on the Alertmanager client from Vault when `-vault.enabled` is true. #5239
* [BUGFIX] Ingester: fix spurious `not found` errors on label values API during head compaction. #5957

### Mixin

### Jsonnet

* [ENHANCEMENT] Double the amount of rule groups for each user tier. #5897
* [ENHANCEMENT] Set `maxUnavailable` to 0 for `distributor`, `overrides-exporter`, `querier`, `query-frontend`, `query-scheduler` `ruler-querier`, `ruler-query-frontend`, `ruler-query-scheduler` and `consul` deployments, to ensure they don't become completely unavailable during a rollout. #5924
* [ENHANCEMENT] Update rollout-operator to `v0.8.0`. #6022

### Mimirtool

* [BUGFIX] Fix out of bounds error on export with large timespans and/or series count. #5700
* [BUGFIX] Fix the issue where `--read-timeout` was applied to the entire `mimirtool analyze grafana` invocation rather than to individual Grafana API calls. #5915
* [BUGFIX] Fix incorrect remote-read path joining for `mimirtool remote-read` commands on Windows. #6009

### Mimir Continuous Test

### Query-tee

### Documentation

### Tools

## 2.10.0-rc.2
=======
## 2.10.0
>>>>>>> 77906f76

### Grafana Mimir

* [CHANGE] Store-gateway: skip verifying index header integrity upon loading. To enable verification set `blocks_storage.bucket_store.index_header.verify_on_load: true`. #5174
* [CHANGE] Querier: change the default value of the experimental `-querier.streaming-chunks-per-ingester-buffer-size` flag to 256. #5203
* [CHANGE] Querier: only initiate query requests to ingesters in the `ACTIVE` state in the ring. #5342
* [CHANGE] Querier: renamed `-querier.prefer-streaming-chunks` to `-querier.prefer-streaming-chunks-from-ingesters` to enable streaming chunks from ingesters to queriers. #5182
* [CHANGE] Querier: `-query-frontend.cache-unaligned-requests` has been moved from a global flag to a per-tenant override. #5312
* [CHANGE] Ingester: removed `cortex_ingester_shipper_dir_syncs_total` and `cortex_ingester_shipper_dir_sync_failures_total` metrics. The former metric was not much useful, and the latter was never incremented. #5396
* [CHANGE] Ingester: removed logging of errors related to hitting per-instance limits to reduce resource usage when ingesters are under pressure. #5585
* [CHANGE] gRPC clients: use default connect timeout of 5s, and therefore enable default connect backoff max delay of 5s. #5562
* [CHANGE] Ingester: the `-validation.create-grace-period` is now enforced in the ingester too, other than distributor and query-frontend. If you've configured `-validation.create-grace-period` then make sure the configuration is applied to ingesters too. #5712
* [CHANGE] Distributor: the `-validation.create-grace-period` is now enforced for examplars too in the distributor. If an examplar has timestamp greater than "now + grace_period", then the exemplar will be dropped and the metric `cortex_discarded_exemplars_total{reason="exemplar_too_far_in_future",user="..."}` increased. #5761
* [CHANGE] Query-frontend: the `-validation.create-grace-period` is now enforced in the query-frontend even when the configured value is 0. When the value is 0, the query end time range is truncated to the current real-world time. #5829
* [CHANGE] Store-gateway: deprecated configuration parameters for index header under `blocks-storage.bucket-store` and use a new configurations in `blocks-storage.bucket-store.index-header`, deprecated configuration will be removed in Mimir 2.12. Configuration changes: #5726
  * `-blocks-storage.bucket-store.index-header-lazy-loading-enabled` is deprecated, use the new configuration `-blocks-storage.bucket-store.index-header.lazy-loading-enabled`
  * `-blocks-storage.bucket-store.index-header-lazy-loading-idle-timeout` is deprecated, use the new configuration `-blocks-storage.bucket-store.index-header.lazy-loading-idle-timeout`
  * `-blocks-storage.bucket-store.index-header-lazy-loading-concurrency` is deprecated, use the new configuration `-blocks-storage.bucket-store.index-header.lazy-loading-concurrency`
* [CHANGE] Store-gateway: remove experimental fine-grained chunks caching. The following experimental configuration parameters have been removed `-blocks-storage.bucket-store.chunks-cache.fine-grained-chunks-caching-enabled`, `-blocks-storage.bucket-store.fine-grained-chunks-caching-ranges-per-series`. #5816 #5875
* [CHANGE] Ingester: remove deprecated `blocks-storage.tsdb.max-tsdb-opening-concurrency-on-startup`. #5850
* [FEATURE] Introduced `-distributor.service-overload-status-code-on-rate-limit-enabled` flag for configuring status code to 529 instead of 429 upon rate limit exhaustion. #5752
* [FEATURE] Cardinality API: added a new `count_method` parameter which enables counting active series. #5136
* [FEATURE] Query-frontend: added experimental support to cache cardinality, label names and label values query responses. The cache will be used when `-query-frontend.cache-results` is enabled, and `-query-frontend.results-cache-ttl-for-cardinality-query` or `-query-frontend.results-cache-ttl-for-labels-query` set to a value greater than 0. The following metrics have been added to track the query results cache hit ratio per `request_type`: #5212 #5235 #5426 #5524
  * `cortex_frontend_query_result_cache_requests_total{request_type="query_range|cardinality|label_names_and_values"}`
  * `cortex_frontend_query_result_cache_hits_total{request_type="query_range|cardinality|label_names_and_values"}`
* [FEATURE] Added `-<prefix>.s3.list-objects-version` flag to configure the S3 list objects version. #5099
* [FEATURE] Ingester: add optional CPU/memory utilization based read request limiting, considered experimental. Disabled by default, enable by configuring limits via both of the following flags: #5012 #5392 #5394 #5526 #5508 #5704
  * `-ingester.read-path-cpu-utilization-limit`
  * `-ingester.read-path-memory-utilization-limit`
  * `-ingester.log-utilization-based-limiter-cpu-samples`
* [FEATURE] Ruler: support filtering results from rule status endpoint by `file`, `rule_group` and `rule_name`. #5291
* [FEATURE] Ingester: add experimental support for creating tokens by using spread minimizing strategy. This can be enabled with `-ingester.ring.token-generation-strategy: spread-minimizing` and `-ingester.ring.spread-minimizing-zones: <all available zones>`. In that case `-ingester.ring.tokens-file-path` must be empty. #5308 #5324
* [FEATURE] Storegateway: Persist sparse index-headers to disk and read from disk on index-header loads instead of reconstructing. #5465 #5651 #5726
* [FEATURE] Ingester: add experimental CLI flag `-ingester.ring.spread-minimizing-join-ring-in-order` that allows an ingester to register tokens in the ring only after all previous ingesters (with ID lower than its own ID) have already been registered. #5541
* [FEATURE] Ingester: add experimental support to compact the TSDB Head when the number of in-memory series is equal or greater than `-blocks-storage.tsdb.early-head-compaction-min-in-memory-series`, and the ingester estimates that the per-tenant TSDB Head compaction will reduce in-memory series by at least `-blocks-storage.tsdb.early-head-compaction-min-estimated-series-reduction-percentage`. #5371
* [FEATURE] Ingester: add new metrics for tracking native histograms in active series: `cortex_ingester_active_native_histogram_series`, `cortex_ingester_active_native_histogram_series_custom_tracker`, `cortex_ingester_active_native_histogram_buckets`, `cortex_ingester_active_native_histogram_buckets_custom_tracker`. The first 2 are the subsets of the existing and unmodified `cortex_ingester_active_series` and `cortex_ingester_active_series_custom_tracker` respectively, only tracking native histogram series, and the last 2 are the equivalents for tracking the number of buckets in native histogram series. #5318
* [FEATURE] Add experimental CLI flag `-<prefix>.s3.native-aws-auth-enabled` that allows to enable the default credentials provider chain of the AWS SDK. #5636
* [FEATURE] Distributor: add experimental support for circuit breaking when writing to ingesters via `-ingester.client.circuit-breaker.enabled`, `-ingester.client.circuit-breaker.failure-threshold`, or `-ingester.client.circuit-breaker.cooldown-period` or their corresponding YAML. #5650
<<<<<<< HEAD
* [FEATURE] Querier: add experimental CLI flag `-tenant-federation.max-concurrent` to adjust the max number of per-tenant queries that can be run at a time when executing a single multi-tenant query. #5874
* [FEATURE] Alertmanager: Add Microsoft Teams as a supported integration. #5840
=======
* [FEATURE] The following features are no longer considered experimental. #5701 #5872
  * Ruler storage cache (`-ruler-storage.cache.*`)
  * Exclude ingesters running in specific zones (`-ingester.ring.excluded-zones`)
  * Cardinality-based query sharding (`-query-frontend.query-sharding-target-series-per-shard`)
  * Cardinality query result caching (`-query-frontend.results-cache-ttl-for-cardinality-query`)
  * Label names and values query result caching (`-query-frontend.results-cache-ttl-for-labels-query`)
  * Query expression size limit (`-query-frontend.max-query-expression-size-bytes`)
  * Peer discovery / tenant sharding for overrides exporters (`-overrides-exporter.ring.enabled`)
  * Configuring enabled metrics in overrides exporter (`-overrides-exporter.enabled-metrics`)
  * Per-tenant results cache TTL (`-query-frontend.results-cache-ttl`, `-query-frontend.results-cache-ttl-for-out-of-order-time-window`)
  * Shutdown delay (`-shutdown-delay`)
* [FEATURE] Querier: add experimental CLI flag `-tenant-federation.max-concurrent` to adjust the max number of per-tenant queries that can be run at a time when executing a single multi-tenant query. #5874
* [FEATURE] Alertmanager: add Microsoft Teams as a supported integration. #5840
>>>>>>> 77906f76
* [ENHANCEMENT] Overrides-exporter: Add new metrics for write path and alertmanager (`max_global_metadata_per_user`, `max_global_metadata_per_metric`, `request_rate`, `request_burst_size`, `alertmanager_notification_rate_limit`, `alertmanager_max_dispatcher_aggregation_groups`, `alertmanager_max_alerts_count`, `alertmanager_max_alerts_size_bytes`) and added flag `-overrides-exporter.enabled-metrics` to explicitly configure desired metrics, e.g. `-overrides-exporter.enabled-metrics=request_rate,ingestion_rate`. Default value for this flag is: `ingestion_rate,ingestion_burst_size,max_global_series_per_user,max_global_series_per_metric,max_global_exemplars_per_user,max_fetched_chunks_per_query,max_fetched_series_per_query,ruler_max_rules_per_rule_group,ruler_max_rule_groups_per_tenant`. #5376
* [ENHANCEMENT] Cardinality API: when zone aware replication is enabled, the label values cardinality API can now tolerate single zone failure #5178
* [ENHANCEMENT] Distributor: optimize sending requests to ingesters when incoming requests don't need to be modified. For now this feature can be disabled by setting `-timeseries-unmarshal-caching-optimization-enabled=false`. #5137
* [ENHANCEMENT] Add advanced CLI flags to control gRPC client behaviour: #5161
  * `-<prefix>.connect-timeout`
  * `-<prefix>.connect-backoff-base-delay`
  * `-<prefix>.connect-backoff-max-delay`
  * `-<prefix>.initial-stream-window-size`
  * `-<prefix>.initial-connection-window-size`
* [ENHANCEMENT] Query-frontend: added "response_size_bytes" field to "query stats" log. #5196
* [ENHANCEMENT] Querier: refine error messages for per-tenant query limits, informing the user of the preferred strategy for not hitting the limit, in addition to how they may tweak the limit. #5059
* [ENHANCEMENT] Distributor: optimize sending of requests to ingesters by reusing memory buffers for marshalling requests. This optimization can be enabled by setting `-distributor.write-requests-buffer-pooling-enabled` to `true`. #5195 #5805 #5830
* [ENHANCEMENT] Querier: add experimental `-querier.minimize-ingester-requests` option to initially query only the minimum set of ingesters required to reach quorum. #5202 #5259 #5263
* [ENHANCEMENT] Querier: improve error message when streaming chunks from ingesters to queriers and a query limit is reached. #5245
* [ENHANCEMENT] Use new data structure for labels, to reduce memory consumption. #3555 #5731
* [ENHANCEMENT] Update alpine base image to 3.18.2. #5276
* [ENHANCEMENT] Ruler: add `cortex_ruler_sync_rules_duration_seconds` metric, tracking the time spent syncing all rule groups owned by the ruler instance. #5311
* [ENHANCEMENT] Store-gateway: add experimental `blocks-storage.bucket-store.index-header-lazy-loading-concurrency` config option to limit the number of concurrent index-headers loads when lazy loading. #5313 #5605
* [ENHANCEMENT] Ingester and querier: improve level of detail in traces emitted for queries that hit ingesters. #5315
* [ENHANCEMENT] Querier: add `cortex_querier_queries_rejected_total` metric that counts the number of queries rejected due to hitting a limit (eg. max series per query or max chunks per query). #5316 #5440 #5450
* [ENHANCEMENT] Querier: add experimental `-querier.minimize-ingester-requests-hedging-delay` option to initiate requests to further ingesters when request minimisation is enabled and not all initial requests have completed. #5368
* [ENHANCEMENT] Clarify docs for `-ingester.client.*` flags to make it clear that these are used by both queriers and distributors. #5375
* [ENHANCEMENT] Querier and store-gateway: add experimental support for streaming chunks from store-gateways to queriers while evaluating queries. This can be enabled with `-querier.prefer-streaming-chunks-from-store-gateways=true`. #5182
* [ENHANCEMENT] Querier: enforce `max-chunks-per-query` limit earlier in query processing when streaming chunks from ingesters to queriers to avoid unnecessarily consuming resources for queries that will be aborted. #5369 #5447
* [ENHANCEMENT] Ingester: added `cortex_ingester_shipper_last_successful_upload_timestamp_seconds` metric tracking the last successful TSDB block uploaded to the bucket (unix timestamp in seconds). #5396
* [ENHANCEMENT] Ingester: add two metrics tracking resource utilization calculated by utilization based limiter: #5496
  * `cortex_ingester_utilization_limiter_current_cpu_load`: The current exponential weighted moving average of the ingester's CPU load
  * `cortex_ingester_utilization_limiter_current_memory_usage_bytes`: The current ingester memory utilization
* [ENHANCEMENT] Ruler: added `insight=true` field to ruler's prometheus component for rule evaluation logs. #5510
* [ENHANCEMENT] Distributor Ingester: add metrics to count the number of requests rejected for hitting per-instance limits, `cortex_distributor_instance_rejected_requests_total` and `cortex_ingester_instance_rejected_requests_total` respectively. #5551
* [ENHANCEMENT] Distributor: add support for ingesting exponential histograms that are over the native histogram scale limit of 8 in OpenTelemetry format by downscaling them. #5532 #5607
* [ENHANCEMENT] General: buffered logging: #5506
  * `-log.buffered` CLI flag enable buffered logging.
* [ENHANCEMENT] Distributor: add more detailed information to traces generated while processing OTLP write requests. #5539
* [ENHANCEMENT] Distributor: improve performance ingesting OTLP payloads. #5531 #5607 #5616
* [ENHANCEMENT] Ingester: optimize label-values with matchers call when number of matched series is small. #5600
* [ENHANCEMENT] Compactor: delete bucket-index, markers and debug files if there are no blocks left in the bucket index. This cleanup must be enabled by using `-compactor.no-blocks-file-cleanup-enabled` option. #5648
* [ENHANCEMENT] Ingester: reduce memory usage of active series tracker. #5665
* [ENHANCEMENT] Store-gateway: added `-store-gateway.sharding-ring.auto-forget-enabled` configuration parameter to control whether store-gateway auto-forget feature should be enabled or disabled (enabled by default). #5702
* [ENHANCEMENT] Compactor: added per tenant block upload counters `cortex_block_upload_api_blocks_total`, `cortex_block_upload_api_bytes_total`, and `cortex_block_upload_api_files_total`. #5738
* [ENHANCEMENT] Compactor: verify time range of compacted block(s) matches the time range of input blocks. #5760
* [ENHANCEMENT] Querier: improved observability of calls to ingesters during queries. #5724
* [ENHANCEMENT] Compactor: block backfilling logging is now more verbose. #5711
* [ENHANCEMENT] Added support to rate limit application logs: #5764
  * `-log.rate-limit-enabled`
  * `-log.rate-limit-logs-per-second`
  * `-log.rate-limit-logs-per-second-burst`
* [ENHANCEMENT] Ingester: added `cortex_ingester_tsdb_head_min_timestamp_seconds` and `cortex_ingester_tsdb_head_max_timestamp_seconds` metrics which return min and max time of all TSDB Heads open in an ingester. #5786 #5815
* [ENHANCEMENT] Querier: cancel query requests to ingesters in a zone upon first error received from the zone, to reduce wasted effort spent computing results that won't be used #5764
* [ENHANCEMENT] All: improve tracing of internal HTTP requests sent over httpgrpc. #5782
* [ENHANCEMENT] Querier: add experimental per-query chunks limit based on an estimate of the number of chunks that will be sent from ingesters and store-gateways that is enforced earlier during query evaluation. This limit is disabled by default and can be configured with `-querier.max-estimated-fetched-chunks-per-query-multiplier`. #5765
* [ENHANCEMENT] Ingester: add UI for listing tenants with TSDB on given ingester and viewing details of tenants's TSDB on given ingester. #5803 #5824
* [ENHANCEMENT] Querier: improve observability of calls to store-gateways during queries. #5809
* [ENHANCEMENT] Query-frontend: improve tracing of interactions with query-scheduler. #5818
* [ENHANCEMENT] Query-scheduler: improve tracing of requests when request is rejected by query-scheduler. #5848
* [ENHANCEMENT] Ingester: avoid logging some errors that could cause logging contention. #5494 #5581
* [ENHANCEMENT] Store-gateway: wait for query gate after loading blocks. #5507
* [ENHANCEMENT] Store-gateway: always include `__name__` posting group in selection in order to reduce the number of object storage API calls. #5246
* [ENHANCEMENT] Ingester: track active series by ref instead of hash/labels to reduce memory usage. #5134 #5193
<<<<<<< HEAD
* [ENHANCEMENT] Alertmanager: update to alertmanager 0.26.0. #5840
=======
* [ENHANCEMENT] Go: updated to 1.21.1. #5955 #5960
* [ENHANCEMENT] Alertmanager: updated to alertmanager 0.26.0. #5840
>>>>>>> 77906f76
* [BUGFIX] Ingester: Handle when previous ring state is leaving and the number of tokens has changed. #5204
* [BUGFIX] Querier: fix issue where queries that use the `timestamp()` function fail with `execution: attempted to read series at index 0 from stream, but the stream has already been exhausted` if streaming chunks from ingesters to queriers is enabled. #5370
* [BUGFIX] memberlist: bring back `memberlist_client_kv_store_count` metric that used to exist in Cortex, but got lost during dskit updates before Mimir 2.0. #5377
* [BUGFIX] Querier: pass on HTTP 503 query response code. #5364
* [BUGFIX] Store-gateway: Fix issue where stopping a store-gateway could cause all store-gateways to unload all blocks. #5464
* [BUGFIX] Allocate ballast in smaller blocks to avoid problem when entire ballast was kept in memory working set. #5565
* [BUGFIX] Querier: retry frontend result notification when an error is returned. #5591
* [BUGFIX] Querier: fix issue where `cortex_ingester_client_request_duration_seconds` metric did not include streaming query requests that did not return any series. #5695
* [BUGFIX] Ingester: fix ActiveSeries tracker double-counting series that have been deleted from the Head while still being active and then recreated again. #5678
* [BUGFIX] Ingester: don't set "last update time" of TSDB into the future when opening TSDB. This could prevent detecting of idle TSDB for a long time, if sample in distant future was ingested. #5787
* [BUGFIX] Store-gateway: fix bug when lazy index header could be closed prematurely even when still in use. #5795
* [BUGFIX] Ruler: gracefully shut down rule evaluations. #5778
* [BUGFIX] Querier: fix performance when ingesters stream samples. #5836
* [BUGFIX] Ingester: fix spurious `not found` errors on label values API during head compaction. #5957
* [BUGFIX] All: updated Minio object storage client from 7.0.62 to 7.0.63 to fix auto-detection of AWS GovCloud environments. #5905

### Mixin

* [CHANGE] Dashboards: show all workloads in selected namespace on "rollout progress" dashboard. #5113
* [CHANGE] Dashboards: show the number of updated and ready pods for each workload in the "rollout progress" panel on the "rollout progress" dashboard. #5113
* [CHANGE] Dashboards: removed "Query results cache misses" panel on the "Mimir / Queries" dashboard. #5423
* [CHANGE] Dashboards: default to shared crosshair on all dashboards. #5489
* [CHANGE] Dashboards: sort variable drop-down lists from A to Z, rather than Z to A. #5490
* [CHANGE] Alerts: removed `MimirProvisioningTooManyActiveSeries` alert. You should configure `-ingester.instance-limits.max-series` and rely on `MimirIngesterReachingSeriesLimit` alert instead. #5593
* [CHANGE] Alerts: removed `MimirProvisioningTooManyWrites` alert. The alerting threshold used in this alert was chosen arbitrarily and ingesters receiving an higher number of samples / sec don't necessarily have any issue. You should rely on SLOs metrics and alerts instead. #5706
* [CHANGE] Alerts: don't raise `MimirRequestErrors` or `MimirRequestLatency` alert for the `/debug/pprof` endpoint. #5826
* [ENHANCEMENT] Dashboards: adjust layout of "rollout progress" dashboard panels so that the "rollout progress" panel doesn't require scrolling. #5113
* [ENHANCEMENT] Dashboards: show container name first in "pods count per version" panel on "rollout progress" dashboard. #5113
* [ENHANCEMENT] Dashboards: show time spend waiting for turn when lazy loading index headers in the "index-header lazy load gate latency" panel on the "queries" dashboard. #5313
* [ENHANCEMENT] Dashboards: split query results cache hit ratio by request type in "Query results cache hit ratio" panel on the "Mimir / Queries" dashboard. #5423
* [ENHANCEMENT] Dashboards: add "rejected queries" panel to "queries" dashboard. #5429
* [ENHANCEMENT] Dashboards: add native histogram active series and active buckets to "tenants" dashboard. #5543
* [ENHANCEMENT] Dashboards: add panels to "Mimir / Writes" for requests rejected for per-instance limits. #5638
* [ENHANCEMENT] Dashboards: rename "Blocks currently loaded" to "Blocks currently owned" in the "Mimir / Queries" dashboard. #5705
* [ENHANCEMENT] Alerts: Add `MimirIngestedDataTooFarInTheFuture` warning alert that triggers when Mimir ingests sample with timestamp more than 1h in the future. #5822
* [BUGFIX] Alerts: fix `MimirIngesterRestarts` to fire only when the ingester container is restarted, excluding the cases the pod is rescheduled. #5397
* [BUGFIX] Dashboards: fix "unhealthy pods" panel on "rollout progress" dashboard showing only a number rather than the name of the workload and the number of unhealthy pods if only one workload has unhealthy pods. #5113 #5200
* [BUGFIX] Alerts: fixed `MimirIngesterHasNotShippedBlocks` and `MimirIngesterHasNotShippedBlocksSinceStart` alerts. #5396
* [BUGFIX] Alerts: Fix `MimirGossipMembersMismatch` to include `admin-api` and custom compactor pods. `admin-api` is a GEM component. #5641 #5797
* [BUGFIX] Dashboards: fix autoscaling dashboard panels that could show multiple series for a single component. #5810

### Jsonnet

* [CHANGE] Removed `_config.querier.concurrency` configuration option and replaced it with `_config.querier_max_concurrency` and `_config.ruler_querier_max_concurrency` to allow to easily fine tune it for different querier deployments. #5322
* [CHANGE] Change `_config.multi_zone_ingester_max_unavailable` to 50. #5327
* [CHANGE] Change distributors rolling update strategy configuration: `maxSurge` and `maxUnavailable` are set to `15%` and `0`. #5714
* [FEATURE] Alertmanager: Add horizontal pod autoscaler config, that can be enabled using `autoscaling_alertmanager_enabled: true`. #5194 #5249
* [ENHANCEMENT] Enable the `track_sizes` feature for Memcached pods to help determine cache efficiency. #5209
* [ENHANCEMENT] Add per-container map for environment variables. #5181
* [ENHANCEMENT] Add `PodDisruptionBudget`s for compactor, continuous-test, distributor, overrides-exporter, querier, query-frontend, query-scheduler, rollout-operator, ruler, ruler-querier, ruler-query-frontend, ruler-query-scheduler, and all memcached workloads. #5098
* [ENHANCEMENT] Ruler: configure the ruler storage cache when the metadata cache is enabled. #5326 #5334
* [ENHANCEMENT] Shuffle-sharding: ingester shards in user-classes can now be configured to target different series and limit percentage utilization through `_config.shuffle_sharding.target_series_per_ingester` and `_config.shuffle_sharding.target_utilization_percentage` values. #5470
* [ENHANCEMENT] Distributor: allow adjustment of the targeted CPU usage as a percentage of requested CPU. This can be adjusted with `_config.autoscaling_distributor_cpu_target_utilization`. #5525
* [ENHANCEMENT] Ruler: add configuration option `_config.ruler_remote_evaluation_max_query_response_size_bytes` to easily set the maximum query response size allowed (in bytes). #5592
* [ENHANCEMENT] Distributor: dynamically set `GOMAXPROCS` based on the CPU request. This should reduce distributor CPU utilization, assuming the CPU request is set to a value close to the actual utilization. #5588
* [ENHANCEMENT] Querier: dynamically set `GOMAXPROCS` based on the CPU request. This should reduce noisy neighbour issues created by the querier, whose CPU utilization could eventually saturate the Kubernetes node if unbounded. #5646 #5658
* [ENHANCEMENT] Allow to remove an entry from the configured environment variable for a given component, setting the environment value to `null` in the `*_env_map` objects (e.g. `store_gateway_env_map+:: { 'field': null}`). #5599
* [ENHANCEMENT] Allow overriding the default number of replicas for `etcd`. #5589
* [ENHANCEMENT] Memcached: reduce memory request for results, chunks and metadata caches. The requested memory is 5% greater than the configured memcached max cache size. #5661
* [ENHANCEMENT] Autoscaling: Add the following configuration options to fine tune autoscaler target utilization: #5679 #5682 #5689
  * `autoscaling_querier_target_utilization` (defaults to `0.75`)
  * `autoscaling_mimir_read_target_utilization` (defaults to `0.75`)
  * `autoscaling_ruler_querier_cpu_target_utilization` (defaults to `1`)
  * `autoscaling_distributor_memory_target_utilization` (defaults to `1`)
  * `autoscaling_ruler_cpu_target_utilization` (defaults to `1`)
  * `autoscaling_query_frontend_cpu_target_utilization` (defaults to `1`)
  * `autoscaling_ruler_query_frontend_cpu_target_utilization` (defaults to `1`)
  * `autoscaling_alertmanager_cpu_target_utilization` (defaults to `1`)
* [ENHANCEMENT] Gossip-ring: add appProtocol for istio compatibility. #5680
* [ENHANCEMENT] Add _config.commonConfig to allow adding common configuration parameters for all Mimir components. #5703
* [ENHANCEMENT] Update rollout-operator to `v0.7.0`. #5718
* [ENHANCEMENT] Increase the default rollout speed for store-gateway when lazy loading is disabled. #5823
* [BUGFIX] Fix compilation when index, chunks or metadata caches are disabled. #5710

### Mimirtool

* [ENHANCEMENT] Mimirtool uses paging to fetch all dashboards from Grafana when running `mimirtool analyse grafana`. This allows the tool to work correctly when running against Grafana instances with more than a 1000 dashboards. #5825
* [ENHANCEMENT] Extract metric name from queries that have a `__name__` matcher. #5911
* [BUGFIX] Mimirtool no longer parses label names as metric names when handling templating variables that are populated using `label_values(<label_name>)` when running `mimirtool analyse grafana`. #5832
* [BUGFIX] Fix panic when analyzing a grafana dashboard with multiline queries in templating variables. #5911

### Query-tee

* [CHANGE] Proxy `Content-Type` response header from backend. Previously `Content-Type: text/plain; charset=utf-8` was returned on all requests. #5183
* [CHANGE] Increase default value of `-proxy.compare-skip-recent-samples` to avoid racing with recording rule evaluation. #5561
* [CHANGE] Add `-backend.skip-tls-verify` to optionally skip TLS verification on backends. #5656

### Documentation

* [CHANGE] Fix reference to `get-started` documentation directory. #5476
* [CHANGE] Fix link to external OTLP/HTTP documentation.
* [ENHANCEMENT] Improved `MimirRulerTooManyFailedQueries` runbook. #5586
* [ENHANCEMENT] Improved "Recover accidentally deleted blocks" runbook. #5620
* [ENHANCEMENT] Documented options and trade-offs to query label names and values. #5582
* [ENHANCEMENT] Improved `MimirRequestErrors` runbook for alertmanager. #5694

### Tools

* [CHANGE] copyblocks: add support for S3 and the ability to copy between different object storage services. Due to this, the `-source-service` and `-destination-service` flags are now required and the `-service` flag has been removed. #5486
* [FEATURE] undelete-block-gcs: Added new tool for undeleting blocks on GCS storage. #5610 #5855
* [FEATURE] wal-reader: Added new tool for printing entries in TSDB WAL. #5780
* [ENHANCEMENT] ulidtime: add -seconds flag to print timestamps as Unix timestamps. #5621
* [ENHANCEMENT] ulidtime: exit with status code 1 if some ULIDs can't be parsed. #5621
* [ENHANCEMENT] tsdb-index-toc: added index-header size estimates. #5652
* [BUGFIX] Stop tools from panicking when `-help` flag is passed. #5412
* [BUGFIX] Remove github.com/golang/glog command line flags from tools. #5413

## 2.9.1

### Grafana Mimir
* [ENHANCEMENT] Update alpine base image to 3.18.3. #6021

## 2.9.0

### Grafana Mimir

* [CHANGE] Store-gateway: change expanded postings, postings, and label values index cache key format. These caches will be invalidated when rolling out the new Mimir version. #4770 #4978 #5037
* [CHANGE] Distributor: remove the "forwarding" feature as it isn't necessary anymore. #4876
* [CHANGE] Query-frontend: Change the default value of `-query-frontend.query-sharding-max-regexp-size-bytes` from `0` to `4096`. #4932
* [CHANGE] Querier: `-querier.query-ingesters-within` has been moved from a global flag to a per-tenant override. #4287
* [CHANGE] Querier: Use `-blocks-storage.tsdb.retention-period` instead of `-querier.query-ingesters-within` for calculating the lookback period for shuffle sharded ingesters. Setting `-querier.query-ingesters-within=0` no longer disables shuffle sharding on the read path. #4287
* [CHANGE] Block upload: `/api/v1/upload/block/{block}/files` endpoint now allows file uploads with no `Content-Length`. #4956
* [CHANGE] Store-gateway: deprecate configuration parameters for chunk pooling, they will be removed in Mimir 2.11. The following options are now also ignored: #4996
  * `-blocks-storage.bucket-store.max-chunk-pool-bytes`
  * `-blocks-storage.bucket-store.chunk-pool-min-bucket-size-bytes`
  * `-blocks-storage.bucket-store.chunk-pool-max-bucket-size-bytes`
* [CHANGE] Store-gateway: remove metrics `cortex_bucket_store_chunk_pool_requested_bytes_total` and `cortex_bucket_store_chunk_pool_returned_bytes_total`. #4996
* [CHANGE] Compactor: change default of `-compactor.partial-block-deletion-delay` to `1d`. This will automatically clean up partial blocks that were a result of failed block upload or deletion. #5026
* [CHANGE] Compactor: the deprecated configuration parameter `-compactor.consistency-delay` has been removed. #5050
* [CHANGE] Store-gateway: the deprecated configuration parameter `-blocks-storage.bucket-store.consistency-delay` has been removed. #5050
* [CHANGE] The configuration parameter `-blocks-storage.bucket-store.bucket-index.enabled` has been deprecated and will be removed in Mimir 2.11. Mimir is running by default with the bucket index enabled since version 2.0, and starting from the version 2.11 it will not be possible to disable it. #5051
* [CHANGE] The configuration parameters `-querier.iterators` and `-query.batch-iterators` have been deprecated and will be removed in Mimir 2.11. Mimir runs by default with `-querier.batch-iterators=true`, and starting from version 2.11 it will not be possible to change this. #5114
* [CHANGE] Compactor: change default of `-compactor.first-level-compaction-wait-period` to 25m. #5128
* [CHANGE] Ruler: changed default of `-ruler.poll-interval` from `1m` to `10m`. Starting from this release, the configured rule groups will also be re-synced each time they're modified calling the ruler configuration API. #5170
* [FEATURE] Query-frontend: add `-query-frontend.log-query-request-headers` to enable logging of request headers in query logs. #5030
* [FEATURE] Store-gateway: add experimental feature to retain lazy-loaded index headers between restarts by eagerly loading them during startup. This is disabled by default and can only be enabled if lazy loading is enabled. To enable this set the following: #5606
  * `-blocks-storage.bucket-store.index-header-lazy-loading-enabled` must be set to true
  * `-blocks-storage.bucket-store.index-header.eager-loading-startup-enabled` must be set to true
* [ENHANCEMENT] Add per-tenant limit `-validation.max-native-histogram-buckets` to be able to ignore native histogram samples that have too many buckets. #4765
* [ENHANCEMENT] Store-gateway: reduce memory usage in some LabelValues calls. #4789
* [ENHANCEMENT] Store-gateway: add a `stage` label to the metric `cortex_bucket_store_series_data_touched`. This label now applies to `data_type="chunks"` and `data_type="series"`. The `stage` label has 2 values: `processed` - the number of series that parsed - and `returned` - the number of series selected from the processed bytes to satisfy the query. #4797 #4830
* [ENHANCEMENT] Distributor: make `__meta_tenant_id` label available in relabeling rules configured via `metric_relabel_configs`. #4725
* [ENHANCEMENT] Compactor: added the configurable limit `compactor.block-upload-max-block-size-bytes` or `compactor_block_upload_max_block_size_bytes` to limit the byte size of uploaded or validated blocks. #4680
* [ENHANCEMENT] Querier: reduce CPU utilisation when shuffle sharding is enabled with large shard sizes. #4851
* [ENHANCEMENT] Packaging: facilitate configuration management by instructing systemd to start mimir with a configuration file. #4810
* [ENHANCEMENT] Store-gateway: reduce memory allocations when looking up postings from cache. #4861 #4869 #4962 #5047
* [ENHANCEMENT] Store-gateway: retain only necessary bytes when reading series from the bucket. #4926
* [ENHANCEMENT] Ingester, store-gateway: clear the shutdown marker after a successful shutdown to enable reusing their persistent volumes in case the ingester or store-gateway is restarted. #4985
* [ENHANCEMENT] Store-gateway, query-frontend: Reduced memory allocations when looking up cached entries from Memcached. #4862
* [ENHANCEMENT] Alertmanager: Add additional template function `queryFromGeneratorURL` returning query URL decoded query from the `GeneratorURL` field of an alert. #4301
* [ENHANCEMENT] Ruler: added experimental ruler storage cache support. The cache should reduce the number of "list objects" API calls issued to the object storage when there are 2+ ruler replicas running in a Mimir cluster. The cache can be configured setting `-ruler-storage.cache.*` CLI flags or their respective YAML config options. #4950 #5054
* [ENHANCEMENT] Store-gateway: added HTTP `/store-gateway/prepare-shutdown` endpoint for gracefully scaling down of store-gateways. A gauge `cortex_store_gateway_prepare_shutdown_requested` has been introduced for tracing this process. #4955
* [ENHANCEMENT] Updated Kuberesolver dependency (github.com/sercand/kuberesolver) from v2.4.0 to v4.0.0 and gRPC dependency (google.golang.org/grpc) from v1.47.0 to v1.53.0. #4922
* [ENHANCEMENT] Introduced new options for logging HTTP request headers: `-server.log-request-headers` enables logging HTTP request headers, `-server.log-request-headers-exclude-list` lists headers which should not be logged. #4922
* [ENHANCEMENT] Block upload: `/api/v1/upload/block/{block}/files` endpoint now disables read and write HTTP timeout, overriding `-server.http-read-timeout` and `-server.http-write-timeout` values. This is done to allow large file uploads to succeed. #4956
* [ENHANCEMENT] Alertmanager: Introduce new metrics from upstream. #4918
  * `cortex_alertmanager_notifications_failed_total` (added `reason` label)
  * `cortex_alertmanager_nflog_maintenance_total`
  * `cortex_alertmanager_nflog_maintenance_errors_total`
  * `cortex_alertmanager_silences_maintenance_total`
  * `cortex_alertmanager_silences_maintenance_errors_total`
* [ENHANCEMENT] Add native histogram support for `cortex_request_duration_seconds` metric family. #4987
* [ENHANCEMENT] Ruler: do not list rule groups in the object storage for disabled tenants. #5004
* [ENHANCEMENT] Query-frontend and querier: add HTTP API endpoint `<prometheus-http-prefix>/api/v1/format_query` to format a PromQL query. #4373
* [ENHANCEMENT] Query-frontend: Add `cortex_query_frontend_regexp_matcher_count` and `cortex_query_frontend_regexp_matcher_optimized_count` metrics to track optimization of regular expression label matchers. #4813
* [ENHANCEMENT] Alertmanager: Add configuration option to enable or disable the deletion of alertmanager state from object storage. This is useful when migrating alertmanager tenants from one cluster to another, because it avoids a condition where the state object is copied but then deleted before the configuration object is copied. #4989
* [ENHANCEMENT] Querier: only use the minimum set of chunks from ingesters when querying, and cancel unnecessary requests to ingesters sooner if we know their results won't be used. #5016
* [ENHANCEMENT] Add `-enable-go-runtime-metrics` flag to expose all go runtime metrics as Prometheus metrics. #5009
* [ENHANCEMENT] Ruler: trigger a synchronization of tenant's rule groups as soon as they change the rules configuration via API. This synchronization is in addition of the periodic syncing done every `-ruler.poll-interval`. The new behavior is enabled by default, but can be disabled with `-ruler.sync-rules-on-changes-enabled=false` (configurable on a per-tenant basis too). If you disable the new behaviour, then you may want to revert `-ruler.poll-interval` to `1m`. #4975 #5053 #5115 #5170
* [ENHANCEMENT] Distributor: Improve invalid tenant shard size error message. #5024
* [ENHANCEMENT] Store-gateway: record index header loading time separately in `cortex_bucket_store_series_request_stage_duration_seconds{stage="load_index_header"}`. Now index header loading will be visible in the "Mimir / Queries" dashboard in the "Series request p99/average latency" panels. #5011 #5062
* [ENHANCEMENT] Querier and ingester: add experimental support for streaming chunks from ingesters to queriers while evaluating queries. This can be enabled with `-querier.prefer-streaming-chunks=true`. #4886 #5078 #5094 #5126
* [ENHANCEMENT] Update Docker base images from `alpine:3.17.3` to `alpine:3.18.0`. #5065
* [ENHANCEMENT] Compactor: reduced the number of "object exists" API calls issued by the compactor to the object storage when syncing block's `meta.json` files. #5063
* [ENHANCEMENT] Distributor: Push request rate limits (`-distributor.request-rate-limit` and `-distributor.request-burst-size`) and their associated YAML configuration are now stable. #5124
* [ENHANCEMENT] Go: updated to 1.20.5. #5185
* [ENHANCEMENT] Update alpine base image to 3.18.2. #5274 #5276
* [BUGFIX] Metadata API: Mimir will now return an empty object when no metadata is available, matching Prometheus. #4782
* [BUGFIX] Store-gateway: add collision detection on expanded postings and individual postings cache keys. #4770
* [BUGFIX] Ruler: Support the `type=alert|record` query parameter for the API endpoint `<prometheus-http-prefix>/api/v1/rules`. #4302
* [BUGFIX] Backend: Check that alertmanager's data-dir doesn't overlap with bucket-sync dir. #4921
* [BUGFIX] Alertmanager: Allow to rate-limit webex, telegram and discord notifications. #4979
* [BUGFIX] Store-gateway: panics when decoding LabelValues responses that contain more than 655360 values. These responses are no longer cached. #5021
* [BUGFIX] Querier: don't leak memory when processing query requests from query-frontends (ie. when the query-scheduler is disabled). #5199

### Documentation

* [ENHANCEMENT] Improve `MimirIngesterReachingTenantsLimit` runbook. #4744 #4752
* [ENHANCEMENT] Add `symbol table size exceeds` case to `MimirCompactorHasNotSuccessfullyRunCompaction` runbook. #4945
* [ENHANCEMENT] Clarify which APIs use query sharding. #4948

### Mixin

* [CHANGE] Alerts: Remove `MimirQuerierHighRefetchRate`. #4980
* [CHANGE] Alerts: Remove `MimirTenantHasPartialBlocks`. This is obsoleted by the changed default of `-compactor.partial-block-deletion-delay` to `1d`, which will auto remediate this alert. #5026
* [ENHANCEMENT] Alertmanager dashboard: display active aggregation groups #4772
* [ENHANCEMENT] Alerts: `MimirIngesterTSDBWALCorrupted` now only fires when there are more than one corrupted WALs in single-zone deployments and when there are more than two zones affected in multi-zone deployments. #4920
* [ENHANCEMENT] Alerts: added labels to duplicated `MimirRolloutStuck` and `MimirCompactorHasNotUploadedBlocks` rules in order to distinguish them. #5023
* [ENHANCEMENT] Dashboards: fix holes in graph for lightly loaded clusters #4915
* [ENHANCEMENT] Dashboards: allow configuring additional services for the Rollout Progress dashboard. #5007
* [ENHANCEMENT] Alerts: do not fire `MimirAllocatingTooMuchMemory` alert for any matching container outside of namespaces where Mimir is running. #5089
* [BUGFIX] Dashboards: show cancelled requests in a different color to successful requests in throughput panels on dashboards. #5039
* [BUGFIX] Dashboards: fix dashboard panels that showed percentages with axes from 0 to 10000%. #5084
* [BUGFIX] Remove dependency on upstream Kubernetes mixin. #4732

### Jsonnet

* [CHANGE] Ruler: changed ruler autoscaling policy, extended scale down period from 60s to 600s. #4786
* [CHANGE] Update to v0.5.0 rollout-operator. #4893
* [CHANGE] Backend: add `alertmanager_args` to `mimir-backend` when running in read-write deployment mode. Remove hardcoded `filesystem` alertmanager storage. This moves alertmanager's data-dir to `/data/alertmanager` by default. #4907 #4921
* [CHANGE] Remove `-pdb` suffix from `PodDisruptionBudget` names. This will create new `PodDisruptionBudget` resources. Make sure to prune the old resources; otherwise, rollouts will be blocked. #5109
* [CHANGE] Query-frontend: enable query sharding for cardinality estimation via `-query-frontend.query-sharding-target-series-per-shard` by default if the results cache is enabled. #5128
* [ENHANCEMENT] Ingester: configure `-blocks-storage.tsdb.head-compaction-interval=15m` to spread TSDB head compaction over a wider time range. #4870
* [ENHANCEMENT] Ingester: configure `-blocks-storage.tsdb.wal-replay-concurrency` to CPU request minus 1. #4864
* [ENHANCEMENT] Compactor: configure `-compactor.first-level-compaction-wait-period` to TSDB head compaction interval plus 10 minutes. #4872
* [ENHANCEMENT] Store-gateway: set `GOMEMLIMIT` to the memory request value. This should reduce the likelihood the store-gateway may go out of memory, at the cost of an higher CPU utilization due to more frequent garbage collections when the memory utilization gets closer or above the configured requested memory. #4971
* [ENHANCEMENT] Store-gateway: dynamically set `GOMAXPROCS` based on the CPU request. This should reduce the likelihood a high load on the store-gateway will slow down the entire Kubernetes node. #5104
* [ENHANCEMENT] Store-gateway: add `store_gateway_lazy_loading_enabled` configuration option which combines disabled lazy-loading and reducing blocks sync concurrency. Reducing blocks sync concurrency improves startup times with disabled lazy loading on HDDs. #5025
* [ENHANCEMENT] Update `rollout-operator` image to `v0.6.0`. #5155
* [BUGFIX] Backend: configure `-ruler.alertmanager-url` to `mimir-backend` when running in read-write deployment mode. #4892
* [ENHANCEMENT] Memcached: don't overwrite upsteam memcached statefulset jsonnet to allow chosing between antiAffinity and topologySpreadConstraints.

### Mimirtool

* [CHANGE] check rules: will fail on duplicate rules when `--strict` is provided. #5035
* [FEATURE] sync/diff can now include/exclude namespaces based on a regular expression using `--namespaces-regex` and `--ignore-namespaces-regex`. #5100
* [ENHANCEMENT] analyze prometheus: allow to specify `-prometheus-http-prefix`. #4966
* [ENHANCEMENT] analyze grafana: allow to specify `--folder-title` to limit dashboards analysis based on their exact folder title. #4973

### Tools

* [CHANGE] copyblocks: copying between Azure Blob Storage buckets is now supported in addition to copying between Google Cloud Storage buckets. As a result, the `--service` flag is now required to be specified (accepted values are `gcs` or `abs`). #4756

## 2.8.0

### Grafana Mimir

* [CHANGE] Ingester: changed experimental CLI flag from `-out-of-order-blocks-external-label-enabled` to `-ingester.out-of-order-blocks-external-label-enabled` #4440
* [CHANGE] Store-gateway: The following metrics have been removed: #4332
  * `cortex_bucket_store_series_get_all_duration_seconds`
  * `cortex_bucket_store_series_merge_duration_seconds`
* [CHANGE] Ingester: changed default value of `-blocks-storage.tsdb.retention-period` from `24h` to `13h`. If you're running Mimir with a custom configuration and you're overriding `-querier.query-store-after` to a value greater than the default `12h` then you should increase `-blocks-storage.tsdb.retention-period` accordingly. #4382
* [CHANGE] Ingester: the configuration parameter `-blocks-storage.tsdb.max-tsdb-opening-concurrency-on-startup` has been deprecated and will be removed in Mimir 2.10. #4445
* [CHANGE] Query-frontend: Cached results now contain timestamp which allows Mimir to check if cached results are still valid based on current TTL configured for tenant. Results cached by previous Mimir version are used until they expire from cache, which can take up to 7 days. If you need to use per-tenant TTL sooner, please flush results cache manually. #4439
* [CHANGE] Ingester: the `cortex_ingester_tsdb_wal_replay_duration_seconds` metrics has been removed. #4465
* [CHANGE] Query-frontend and ruler: use protobuf internal query result payload format by default. This feature is no longer considered experimental. #4557 #4709
* [CHANGE] Ruler: reject creating federated rule groups while tenant federation is disabled. Previously the rule groups would be silently dropped during bucket sync. #4555
* [CHANGE] Compactor: the `/api/v1/upload/block/{block}/finish` endpoint now returns a `429` status code when the compactor has reached the limit specified by `-compactor.max-block-upload-validation-concurrency`. #4598
* [CHANGE] Compactor: when starting a block upload the maximum byte size of the block metadata provided in the request body is now limited to 1 MiB. If this limit is exceeded a `413` status code is returned. #4683
* [CHANGE] Store-gateway: cache key format for expanded postings has changed. This will invalidate the expanded postings in the index cache when deployed. #4667
* [FEATURE] Cache: Introduce experimental support for using Redis for results, chunks, index, and metadata caches. #4371
* [FEATURE] Vault: Introduce experimental integration with Vault to fetch secrets used to configure TLS for clients. Server TLS secrets will still be read from a file. `tls-ca-path`, `tls-cert-path` and `tls-key-path` will denote the path in Vault for the following CLI flags when `-vault.enabled` is true: #4446.
  * `-distributor.ha-tracker.etcd.*`
  * `-distributor.ring.etcd.*`
  * `-distributor.forwarding.grpc-client.*`
  * `-querier.store-gateway-client.*`
  * `-ingester.client.*`
  * `-ingester.ring.etcd.*`
  * `-querier.frontend-client.*`
  * `-query-frontend.grpc-client-config.*`
  * `-query-frontend.results-cache.redis.*`
  * `-blocks-storage.bucket-store.index-cache.redis.*`
  * `-blocks-storage.bucket-store.chunks-cache.redis.*`
  * `-blocks-storage.bucket-store.metadata-cache.redis.*`
  * `-compactor.ring.etcd.*`
  * `-store-gateway.sharding-ring.etcd.*`
  * `-ruler.client.*`
  * `-ruler.alertmanager-client.*`
  * `-ruler.ring.etcd.*`
  * `-ruler.query-frontend.grpc-client-config.*`
  * `-alertmanager.sharding-ring.etcd.*`
  * `-alertmanager.alertmanager-client.*`
  * `-memberlist.*`
  * `-query-scheduler.grpc-client-config.*`
  * `-query-scheduler.ring.etcd.*`
  * `-overrides-exporter.ring.etcd.*`
* [FEATURE] Distributor, ingester, querier, query-frontend, store-gateway: add experimental support for native histograms. Requires that the experimental protobuf query result response format is enabled by `-query-frontend.query-result-response-format=protobuf` on the query frontend. #4286 #4352 #4354 #4376 #4377 #4387 #4396 #4425 #4442 #4494 #4512 #4513 #4526
* [FEATURE] Added `-<prefix>.s3.storage-class` flag to configure the S3 storage class for objects written to S3 buckets. #4300
* [FEATURE] Add `freebsd` to the target OS when generating binaries for a Mimir release. #4654
* [FEATURE] Ingester: Add `prepare-shutdown` endpoint which can be used as part of Kubernetes scale down automations. #4718
* [ENHANCEMENT] Add timezone information to Alpine Docker images. #4583
* [ENHANCEMENT] Ruler: Sync rules when ruler JOINING the ring instead of ACTIVE, In order to reducing missed rule iterations during ruler restarts. #4451
* [ENHANCEMENT] Allow to define service name used for tracing via `JAEGER_SERVICE_NAME` environment variable. #4394
* [ENHANCEMENT] Querier and query-frontend: add experimental, more performant protobuf query result response format enabled with `-query-frontend.query-result-response-format=protobuf`. #4304 #4318 #4375
* [ENHANCEMENT] Compactor: added experimental configuration parameter `-compactor.first-level-compaction-wait-period`, to configure how long the compactor should wait before compacting 1st level blocks (uploaded by ingesters). This configuration option allows to reduce the chances compactor begins compacting blocks before all ingesters have uploaded their blocks to the storage. #4401
* [ENHANCEMENT] Store-gateway: use more efficient chunks fetching and caching. #4255
* [ENHANCEMENT] Query-frontend and ruler: add experimental, more performant protobuf internal query result response format enabled with `-ruler.query-frontend.query-result-response-format=protobuf`. #4331
* [ENHANCEMENT] Ruler: increased tolerance for missed iterations on alerts, reducing the chances of flapping firing alerts during ruler restarts. #4432
* [ENHANCEMENT] Optimized `.*` and `.+` regular expression label matchers. #4432
* [ENHANCEMENT] Optimized regular expression label matchers with alternates (e.g. `a|b|c`). #4647
* [ENHANCEMENT] Added an in-memory cache for regular expression matchers, to avoid parsing and compiling the same expression multiple times when used in recurring queries. #4633
* [ENHANCEMENT] Query-frontend: results cache TTL is now configurable by using `-query-frontend.results-cache-ttl` and `-query-frontend.results-cache-ttl-for-out-of-order-time-window` options. These values can also be specified per tenant. Default values are unchanged (7 days and 10 minutes respectively). #4385
* [ENHANCEMENT] Ingester: added advanced configuration parameter `-blocks-storage.tsdb.wal-replay-concurrency` representing the maximum number of CPUs used during WAL replay. #4445
* [ENHANCEMENT] Ingester: added metrics `cortex_ingester_tsdb_open_duration_seconds_total` to measure the total time it takes to open all existing TSDBs. The time tracked by this metric also includes the TSDBs WAL replay duration. #4465
* [ENHANCEMENT] Store-gateway: use streaming implementation for LabelNames RPC. The batch size for streaming is controlled by `-blocks-storage.bucket-store.batch-series-size`. #4464
* [ENHANCEMENT] Memcached: Add support for TLS or mTLS connections to cache servers. #4535
* [ENHANCEMENT] Compactor: blocks index files are now validated for correctness for blocks uploaded via the TSDB block upload feature. #4503
* [ENHANCEMENT] Compactor: block chunks and segment files are now validated for correctness for blocks uploaded via the TSDB block upload feature. #4549
* [ENHANCEMENT] Ingester: added configuration options to configure the "postings for matchers" cache of each compacted block queried from ingesters: #4561
  * `-blocks-storage.tsdb.block-postings-for-matchers-cache-ttl`
  * `-blocks-storage.tsdb.block-postings-for-matchers-cache-size`
  * `-blocks-storage.tsdb.block-postings-for-matchers-cache-force`
* [ENHANCEMENT] Compactor: validation of blocks uploaded via the TSDB block upload feature is now configurable on a per tenant basis: #4585
  * `-compactor.block-upload-validation-enabled` has been added, `compactor_block_upload_validation_enabled` can be used to override per tenant
  * `-compactor.block-upload.block-validation-enabled` was the previous global flag and has been removed
* [ENHANCEMENT] TSDB Block Upload: block upload validation concurrency can now be limited with `-compactor.max-block-upload-validation-concurrency`. #4598
* [ENHANCEMENT] OTLP: Add support for converting OTel exponential histograms to Prometheus native histograms. The ingestion of native histograms must be enabled, please set `-ingester.native-histograms-ingestion-enabled` to `true`. #4063 #4639
* [ENHANCEMENT] Query-frontend: add metric `cortex_query_fetched_index_bytes_total` to measure TSDB index bytes fetched to execute a query. #4597
* [ENHANCEMENT] Query-frontend: add experimental limit to enforce a max query expression size in bytes via `-query-frontend.max-query-expression-size-bytes` or `max_query_expression_size_bytes`. #4604
* [ENHANCEMENT] Query-tee: improve message logged when comparing responses and one response contains a non-JSON payload. #4588
* [ENHANCEMENT] Distributor: add ability to set per-distributor limits via `distributor_limits` block in runtime configuration in addition to the existing configuration. #4619
* [ENHANCEMENT] Querier: reduce peak memory consumption for queries that touch a large number of chunks. #4625
* [ENHANCEMENT] Query-frontend: added experimental `-query-frontend.query-sharding-max-regexp-size-bytes` limit to query-frontend. When set to a value greater than 0, query-frontend disabled query sharding for any query with a regexp matcher longer than the configured limit. #4632
* [ENHANCEMENT] Store-gateway: include statistics from LabelValues and LabelNames calls in `cortex_bucket_store_series*` metrics. #4673
* [ENHANCEMENT] Query-frontend: improve readability of distributed tracing spans. #4656
* [ENHANCEMENT] Update Docker base images from `alpine:3.17.2` to `alpine:3.17.3`. #4685
* [ENHANCEMENT] Querier: improve performance when shuffle sharding is enabled and the shard size is large. #4711
* [ENHANCEMENT] Ingester: improve performance when Active Series Tracker is in use. #4717
* [ENHANCEMENT] Store-gateway: optionally select `-blocks-storage.bucket-store.series-selection-strategy`, which can limit the impact of large posting lists (when many series share the same label name and value). #4667 #4695 #4698
* [ENHANCEMENT] Querier: Cache the converted float histogram from chunk iterator, hence there is no need to lookup chunk every time to get the converted float histogram. #4684
* [ENHANCEMENT] Ruler: Improve rule upload performance when not enforcing per-tenant rule group limits. #4828
* [ENHANCEMENT] Improved memory limit on the in-memory cache used for regular expression matchers. #4751
* [BUGFIX] Querier: Streaming remote read will now continue to return multiple chunks per frame after the first frame. #4423
* [BUGFIX] Store-gateway: the values for `stage="processed"` for the metrics `cortex_bucket_store_series_data_touched` and  `cortex_bucket_store_series_data_size_touched_bytes` when using fine-grained chunks caching is now reporting the correct values of chunks held in memory. #4449
* [BUGFIX] Compactor: fixed reporting a compaction error when compactor is correctly shut down while populating blocks. #4580
* [BUGFIX] OTLP: Do not drop exemplars of the OTLP Monotonic Sum metric. #4063
* [BUGFIX] Packaging: flag `/etc/default/mimir` and `/etc/sysconfig/mimir` as config to prevent overwrite. #4587
* [BUGFIX] Query-frontend: don't retry queries which error inside PromQL. #4643
* [BUGFIX] Store-gateway & query-frontend: report more consistent statistics for fetched index bytes. #4671
* [BUGFIX] Native histograms: fix how IsFloatHistogram determines if mimirpb.Histogram is a float histogram. #4706
* [BUGFIX] Query-frontend: fix query sharding for native histograms. #4666
* [BUGFIX] Ring status page: fixed the owned tokens percentage value displayed. #4730
* [BUGFIX] Querier: fixed chunk iterator that can return sample with wrong timestamp. #4450
* [BUGFIX] Packaging: fix preremove script preventing upgrades. #4801
* [BUGFIX] Security: updates Go to version 1.20.4 to fix CVE-2023-24539, CVE-2023-24540, CVE-2023-29400. #4903

### Mixin

* [ENHANCEMENT] Queries: Display data touched per sec in bytes instead of number of items. #4492
* [ENHANCEMENT] `_config.job_names.<job>` values can now be arrays of regular expressions in addition to a single string. Strings are still supported and behave as before. #4543
* [ENHANCEMENT] Queries dashboard: remove mention to store-gateway "streaming enabled" in panels because store-gateway only support streaming series since Mimir 2.7. #4569
* [ENHANCEMENT] Ruler: Add panel description for Read QPS panel in Ruler dashboard to explain values when in remote ruler mode. #4675
* [BUGFIX] Ruler dashboard: show data for reads from ingesters. #4543
* [BUGFIX] Pod selector regex for deployments: change `(.*-mimir-)` to `(.*mimir-)`. #4603

### Jsonnet

* [CHANGE] Ruler: changed ruler deployment max surge from `0` to `50%`, and max unavailable from `1` to `0`. #4381
* [CHANGE] Memcached connections parameters `-blocks-storage.bucket-store.index-cache.memcached.max-idle-connections`, `-blocks-storage.bucket-store.chunks-cache.memcached.max-idle-connections` and `-blocks-storage.bucket-store.metadata-cache.memcached.max-idle-connections` settings are now configured based on `max-get-multi-concurrency` and `max-async-concurrency`. #4591
* [CHANGE] Add support to use external Redis as cache. Following are some changes in the jsonnet config: #4386 #4640
  * Renamed `memcached_*_enabled` config options to `cache_*_enabled`
  * Renamed `memcached_*_max_item_size_mb` config options to `cache_*_max_item_size_mb`
  * Added `cache_*_backend` config options
* [CHANGE] Store-gateway StatefulSets with disabled multi-zone deployment are also unregistered from the ring on shutdown. This eliminated resharding during rollouts, at the cost of extra effort during scaling down store-gateways. For more information see [Scaling down store-gateways](https://grafana.com/docs/mimir/v2.7.x/operators-guide/run-production-environment/scaling-out/#scaling-down-store-gateways). #4713
* [CHANGE] Removed `$._config.querier.replicas` and `$._config.queryFrontend.replicas`. If you need to customize the number of querier or query-frontend replicas, and autoscaling is disabled, please set an override as is done for other stateless components (e.g. distributors). #5130
* [ENHANCEMENT] Alertmanager: add `alertmanager_data_disk_size` and  `alertmanager_data_disk_class` configuration options, by default no storage class is set. #4389
* [ENHANCEMENT] Update `rollout-operator` to `v0.4.0`. #4524
* [ENHANCEMENT] Update memcached to `memcached:1.6.19-alpine`. #4581
* [ENHANCEMENT] Add support for mTLS connections to Memcached servers. #4553
* [ENHANCEMENT] Update the `memcached-exporter` to `v0.11.2`. #4570
* [ENHANCEMENT] Autoscaling: Add `autoscaling_query_frontend_memory_target_utilization`, `autoscaling_ruler_query_frontend_memory_target_utilization`, and `autoscaling_ruler_memory_target_utilization` configuration options, for controlling the corresponding autoscaler memory thresholds. Each has a default of 1, i.e. 100%. #4612
* [ENHANCEMENT] Distributor: add ability to set per-distributor limits via `distributor_instance_limits` using runtime configuration. #4627
* [BUGFIX] Add missing query sharding settings for user_24M and user_32M plans. #4374

### Mimirtool

* [ENHANCEMENT] Backfill: mimirtool will now sleep and retry if it receives a 429 response while trying to finish an upload due to validation concurrency limits. #4598
* [ENHANCEMENT] `gauge` panel type is supported now in `mimirtool analyze dashboard`. #4679
* [ENHANCEMENT] Set a `User-Agent` header on requests to Mimir or Prometheus servers. #4700

### Mimir Continuous Test

* [FEATURE] Allow continuous testing of native histograms as well by enabling the flag `-tests.write-read-series-test.histogram-samples-enabled`. The metrics exposed by the tool will now have a new label called `type` with possible values of `float`, `histogram_float_counter`, `histogram_float_gauge`, `histogram_int_counter`, `histogram_int_gauge`, the list of metrics impacted: #4457
  * `mimir_continuous_test_writes_total`
  * `mimir_continuous_test_writes_failed_total`
  * `mimir_continuous_test_queries_total`
  * `mimir_continuous_test_queries_failed_total`
  * `mimir_continuous_test_query_result_checks_total`
  * `mimir_continuous_test_query_result_checks_failed_total`
* [ENHANCEMENT] Added a new metric `mimir_continuous_test_build_info` that reports version information, similar to the existing `cortex_build_info` metric exposed by other Mimir components. #4712
* [ENHANCEMENT] Add coherency for the selected ranges and instants of test queries. #4704

### Query-tee

### Documentation

* [CHANGE] Clarify what deprecation means in the lifecycle of configuration parameters. #4499
* [CHANGE] Update compactor `split-groups` and `split-and-merge-shards` recommendation on component page. #4623
* [FEATURE] Add instructions about how to configure native histograms. #4527
* [ENHANCEMENT] Runbook for MimirCompactorHasNotSuccessfullyRunCompaction extended to include scenario where compaction has fallen behind. #4609
* [ENHANCEMENT] Add explanation for QPS values for reads in remote ruler mode and writes generally, to the Ruler dashboard page. #4629
* [ENHANCEMENT] Expand zone-aware replication page to cover single physical availability zone deployments. #4631
* [FEATURE] Add instructions to use puppet module. #4610
* [FEATURE] Add documentation on how deploy mixin with terraform. #4161

### Tools

* [ENHANCEMENT] tsdb-index: iteration over index is now faster when any equal matcher is supplied. #4515

## 2.7.3

### Grafana Mimir

* [BUGFIX] Security: updates Go to version 1.20.4 to fix CVE-2023-24539, CVE-2023-24540, CVE-2023-29400. #4905

## 2.7.2

### Grafana Mimir

* [BUGFIX] Security: updated Go version to 1.20.3 to fix CVE-2023-24538 #4795

## 2.7.1

**Note**: During the release process, version 2.7.0 was tagged too early, before completing the release checklist and production testing. Release 2.7.1 doesn't include any code changes since 2.7.0, but now has proper release notes, published documentation, and has been fully tested in our production environment.

### Grafana Mimir

* [CHANGE] Ingester: the configuration parameter `-ingester.ring.readiness-check-ring-health` has been deprecated and will be removed in Mimir 2.9. #4422
* [CHANGE] Ruler: changed default value of `-ruler.evaluation-delay-duration` option from 0 to 1m. #4250
* [CHANGE] Querier: Errors with status code `422` coming from the store-gateway are propagated and not converted to the consistency check error anymore. #4100
* [CHANGE] Store-gateway: When a query hits `max_fetched_chunks_per_query` and `max_fetched_series_per_query` limits, an error with the status code `422` is created and returned. #4056
* [CHANGE] Packaging: Migrate FPM packaging solution to NFPM. Rationalize packages dependencies and add package for all binaries. #3911
* [CHANGE] Store-gateway: Deprecate flag `-blocks-storage.bucket-store.chunks-cache.subrange-size` since there's no benefit to changing the default of `16000`. #4135
* [CHANGE] Experimental support for ephemeral storage introduced in Mimir 2.6.0 has been removed. Following options are no longer available: #4252
  * `-blocks-storage.ephemeral-tsdb.*`
  * `-distributor.ephemeral-series-enabled`
  * `-distributor.ephemeral-series-matchers`
  * `-ingester.max-ephemeral-series-per-user`
  * `-ingester.instance-limits.max-ephemeral-series`
Querying with using `{__mimir_storage__="ephemeral"}` selector no longer works. All label values with `ephemeral-` prefix in `reason` label of `cortex_discarded_samples_total` metric are no longer available. Following metrics have been removed:
  * `cortex_ingester_ephemeral_series`
  * `cortex_ingester_ephemeral_series_created_total`
  * `cortex_ingester_ephemeral_series_removed_total`
  * `cortex_ingester_ingested_ephemeral_samples_total`
  * `cortex_ingester_ingested_ephemeral_samples_failures_total`
  * `cortex_ingester_memory_ephemeral_users`
  * `cortex_ingester_queries_ephemeral_total`
  * `cortex_ingester_queried_ephemeral_samples`
  * `cortex_ingester_queried_ephemeral_series`
* [CHANGE] Store-gateway: use mmap-less index-header reader by default and remove mmap-based index header reader. The following flags have changed: #4280
   * `-blocks-storage.bucket-store.index-header.map-populate-enabled` has been removed
   * `-blocks-storage.bucket-store.index-header.stream-reader-enabled` has been removed
   * `-blocks-storage.bucket-store.index-header.stream-reader-max-idle-file-handles` has been renamed to `-blocks-storage.bucket-store.index-header.max-idle-file-handles`, and the corresponding configuration file option has been renamed from `stream_reader_max_idle_file_handles` to `max_idle_file_handles`
* [CHANGE] Store-gateway: the streaming store-gateway is now enabled by default. The new default setting for `-blocks-storage.bucket-store.batch-series-size` is `5000`. #4330
* [CHANGE] Compactor: the configuration parameter `-compactor.consistency-delay` has been deprecated and will be removed in Mimir 2.9. #4409
* [CHANGE] Store-gateway: the configuration parameter `-blocks-storage.bucket-store.consistency-delay` has been deprecated and will be removed in Mimir 2.9. #4409
* [FEATURE] Ruler: added `keep_firing_for` support to alerting rules. #4099
* [FEATURE] Distributor, ingester: ingestion of native histograms. The new per-tenant limit `-ingester.native-histograms-ingestion-enabled` controls whether native histograms are stored or ignored. #4159
* [FEATURE] Query-frontend: Introduce experimental `-query-frontend.query-sharding-target-series-per-shard` to allow query sharding to take into account cardinality of similar requests executed previously. This feature uses the same cache that's used for results caching. #4121 #4177 #4188 #4254
* [ENHANCEMENT] Go: update go to 1.20.1. #4266
* [ENHANCEMENT] Ingester: added `out_of_order_blocks_external_label_enabled` shipper option to label out-of-order blocks before shipping them to cloud storage. #4182 #4297
* [ENHANCEMENT] Ruler: introduced concurrency when loading per-tenant rules configuration. This improvement is expected to speed up the ruler start up time in a Mimir cluster with a large number of tenants. #4258
* [ENHANCEMENT] Compactor: Add `reason` label to `cortex_compactor_runs_failed_total`. The value can be `shutdown` or `error`. #4012
* [ENHANCEMENT] Store-gateway: enforce `max_fetched_series_per_query`. #4056
* [ENHANCEMENT] Query-frontend: Disambiguate logs for failed queries. #4067
* [ENHANCEMENT] Query-frontend: log caller user agent in query stats logs. #4093
* [ENHANCEMENT] Store-gateway: add `data_type` label with values on `cortex_bucket_store_partitioner_extended_ranges_total`, `cortex_bucket_store_partitioner_expanded_ranges_total`, `cortex_bucket_store_partitioner_requested_ranges_total`, `cortex_bucket_store_partitioner_expanded_bytes_total`, `cortex_bucket_store_partitioner_requested_bytes_total` for `postings`, `series`, and `chunks`. #4095
* [ENHANCEMENT] Store-gateway: Reduce memory allocation rate when loading TSDB chunks from Memcached. #4074
* [ENHANCEMENT] Query-frontend: track `cortex_frontend_query_response_codec_duration_seconds` and `cortex_frontend_query_response_codec_payload_bytes` metrics to measure the time taken and bytes read / written while encoding and decoding query result payloads. #4110
* [ENHANCEMENT] Alertmanager: expose additional upstream metrics `cortex_alertmanager_dispatcher_aggregation_groups`, `cortex_alertmanager_dispatcher_alert_processing_duration_seconds`. #4151
* [ENHANCEMENT] Querier and query-frontend: add experimental, more performant protobuf internal query result response format enabled with `-query-frontend.query-result-response-format=protobuf`. #4153
* [ENHANCEMENT] Store-gateway: use more efficient chunks fetching and caching. This should reduce CPU, memory utilization, and receive bandwidth of a store-gateway. Enable with `-blocks-storage.bucket-store.chunks-cache.fine-grained-chunks-caching-enabled=true`. #4163 #4174 #4227
* [ENHANCEMENT] Query-frontend: Wait for in-flight queries to finish before shutting down. #4073 #4170
* [ENHANCEMENT] Store-gateway: added `encode` and `other` stage to `cortex_bucket_store_series_request_stage_duration_seconds` metric. #4179
* [ENHANCEMENT] Ingester: log state of TSDB when shipping or forced compaction can't be done due to unexpected state of TSDB. #4211
* [ENHANCEMENT] Update Docker base images from `alpine:3.17.1` to `alpine:3.17.2`. #4240
* [ENHANCEMENT] Store-gateway: add a `stage` label to the metrics `cortex_bucket_store_series_data_fetched`, `cortex_bucket_store_series_data_size_fetched_bytes`, `cortex_bucket_store_series_data_touched`, `cortex_bucket_store_series_data_size_touched_bytes`. This label only applies to `data_type="chunks"`. For `fetched` metrics with `data_type="chunks"` the `stage` label has 2 values: `fetched` - the chunks or bytes that were fetched from the cache or the object store, `refetched` - the chunks or bytes that had to be refetched from the cache or the object store because their size was underestimated during the first fetch. For `touched` metrics with `data_type="chunks"` the `stage` label has 2 values: `processed` - the chunks or bytes that were read from the fetched chunks or bytes and were processed in memory, `returned` - the chunks or bytes that were selected from the processed bytes to satisfy the query. #4227 #4316
* [ENHANCEMENT] Compactor: improve the partial block check related to `compactor.partial-block-deletion-delay` to potentially issue less requests to object storage. #4246
* [ENHANCEMENT] Memcached: added `-*.memcached.min-idle-connections-headroom-percentage` support to configure the minimum number of idle connections to keep open as a percentage (0-100) of the number of recently used idle connections. This feature is disabled when set to a negative value (default), which means idle connections are kept open indefinitely. #4249
* [ENHANCEMENT] Querier and store-gateway: optimized regular expression label matchers with case insensitive alternate operator. #4340 #4357
* [ENHANCEMENT] Compactor: added the experimental flag `-compactor.block-upload.block-validation-enabled` with the default `true` to configure whether block validation occurs on backfilled blocks. #3411
* [ENHANCEMENT] Ingester: apply a jitter to the first TSDB head compaction interval configured via `-blocks-storage.tsdb.head-compaction-interval`. Subsequent checks will happen at the configured interval. This should help to spread the TSDB head compaction among different ingesters over the configured interval. #4364
* [ENHANCEMENT] Ingester: the maximum accepted value for `-blocks-storage.tsdb.head-compaction-interval` has been increased from 5m to 15m. #4364
* [BUGFIX] Store-gateway: return `Canceled` rather than `Aborted` or `Internal` error when the calling querier cancels a label names or values request, and return `Internal` if processing the request fails for another reason. #4061
* [BUGFIX] Querier: track canceled requests with status code `499` in the metrics instead of `503` or `422`. #4099
* [BUGFIX] Ingester: compact out-of-order data during `/ingester/flush` or when TSDB is idle. #4180
* [BUGFIX] Ingester: conversion of global limits `max-series-per-user`, `max-series-per-metric`, `max-metadata-per-user` and `max-metadata-per-metric` into corresponding local limits now takes into account the number of ingesters in each zone. #4238
* [BUGFIX] Ingester: track `cortex_ingester_memory_series` metric consistently with `cortex_ingester_memory_series_created_total` and `cortex_ingester_memory_series_removed_total`. #4312
* [BUGFIX] Querier: fixed a bug which was incorrectly matching series with regular expression label matchers with begin/end anchors in the middle of the regular expression. #4340

### Mixin

* [CHANGE] Move auto-scaling panel rows down beneath logical network path in Reads and Writes dashboards. #4049
* [CHANGE] Make distributor auto-scaling metric panels show desired number of replicas. #4218
* [CHANGE] Alerts: The alert `MimirMemcachedRequestErrors` has been renamed to `MimirCacheRequestErrors`. #4242
* [ENHANCEMENT] Alerts: Added `MimirAutoscalerKedaFailing` alert firing when a KEDA scaler is failing. #4045
* [ENHANCEMENT] Add auto-scaling panels to ruler dashboard. #4046
* [ENHANCEMENT] Add gateway auto-scaling panels to Reads and Writes dashboards. #4049 #4216
* [ENHANCEMENT] Dashboards: distinguish between label names and label values queries. #4065
* [ENHANCEMENT] Add query-frontend and ruler-query-frontend auto-scaling panels to Reads and Ruler dashboards. #4199
* [BUGFIX] Alerts: Fixed `MimirAutoscalerNotActive` to not fire if scaling metric does not exist, to avoid false positives on scaled objects with 0 min replicas. #4045
* [BUGFIX] Alerts: `MimirCompactorHasNotSuccessfullyRunCompaction` is no longer triggered by frequent compactor restarts. #4012
* [BUGFIX] Tenants dashboard: Correctly show the ruler-query-scheduler queue size. #4152

### Jsonnet

* [CHANGE] Create the `query-frontend-discovery` service only when Mimir is deployed in microservice mode without query-scheduler. #4353
* [CHANGE] Add results cache backend config to `ruler-query-frontend` configuration to allow cache reuse for cardinality-estimation based sharding. #4257
* [ENHANCEMENT] Add support for ruler auto-scaling. #4046
* [ENHANCEMENT] Add optional `weight` param to `newQuerierScaledObject` and `newRulerQuerierScaledObject` to allow running multiple querier deployments on different node types. #4141
* [ENHANCEMENT] Add support for query-frontend and ruler-query-frontend auto-scaling. #4199
* [BUGFIX] Shuffle sharding: when applying user class limits, honor the minimum shard size configured in `$._config.shuffle_sharding.*`. #4363

### Mimirtool

* [FEATURE] Added `keep_firing_for` support to rules configuration. #4099
* [ENHANCEMENT] Add `-tls-insecure-skip-verify` to rules, alertmanager and backfill commands. #4162

### Query-tee

* [CHANGE] Increase default value of `-backend.read-timeout` to 150s, to accommodate default querier and query frontend timeout of 120s. #4262
* [ENHANCEMENT] Log errors that occur while performing requests to compare two endpoints. #4262
* [ENHANCEMENT] When comparing two responses that both contain an error, only consider the comparison failed if the errors differ. Previously, if either response contained an error, the comparison always failed, even if both responses contained the same error. #4262
* [ENHANCEMENT] Include the value of the `X-Scope-OrgID` header when logging a comparison failure. #4262
* [BUGFIX] Parameters (expression, time range etc.) for a query request where the parameters are in the HTTP request body rather than in the URL are now logged correctly when responses differ. #4265

### Documentation

* [ENHANCEMENT] Add guide on alternative migration method for Thanos to Mimir #3554
* [ENHANCEMENT] Restore "Migrate from Cortex" for Jsonnet. #3929
* [ENHANCEMENT] Document migration from microservices to read-write deployment mode. #3951
* [ENHANCEMENT] Do not error when there is nothing to commit as part of a publish #4058
* [ENHANCEMENT] Explain how to run Mimir locally using docker-compose #4079
* [ENHANCEMENT] Docs: use long flag names in runbook commands. #4088
* [ENHANCEMENT] Clarify how ingester replication happens. #4101
* [ENHANCEMENT] Improvements to the Get Started guide. #4315
* [BUGFIX] Added indentation to Azure and SWIFT backend definition. #4263

### Tools

* [ENHANCEMENT] Adapt tsdb-print-chunk for native histograms. #4186
* [ENHANCEMENT] Adapt tsdb-index-health for blocks containing native histograms. #4186
* [ENHANCEMENT] Adapt tsdb-chunks tool to handle native histograms. #4186

## 2.6.2

* [BUGFIX] Security: updates Go to version 1.20.4 to fix CVE-2023-24539, CVE-2023-24540, CVE-2023-29400. #4903

## 2.6.1

### Grafana Mimir

* [BUGFIX] Security: updates Go to version 1.20.3 to fix CVE-2023-24538 #4798

## 2.6.0

### Grafana Mimir

* [CHANGE] Querier: Introduce `-querier.max-partial-query-length` to limit the time range for partial queries at the querier level and deprecate `-store.max-query-length`. #3825 #4017
* [CHANGE] Store-gateway: Remove experimental `-blocks-storage.bucket-store.max-concurrent-reject-over-limit` flag. #3706
* [CHANGE] Ingester: If shipping is enabled block retention will now be relative to the upload time to cloud storage. If shipping is disabled block retention will be relative to the creation time of the block instead of the mintime of the last block created. #3816
* [CHANGE] Query-frontend: Deprecated CLI flag `-query-frontend.align-querier-with-step` has been removed. #3982
* [CHANGE] Alertmanager: added default configuration for `-alertmanager.configs.fallback`. Allows tenants to send alerts without first uploading an Alertmanager configuration. #3541
* [FEATURE] Store-gateway: streaming of series. The store-gateway can now stream results back to the querier instead of buffering them. This is expected to greatly reduce peak memory consumption while keeping latency the same. You can enable this feature by setting `-blocks-storage.bucket-store.batch-series-size` to a value in the high thousands (5000-10000). This is still an experimental feature and is subject to a changing API and instability. #3540 #3546 #3587 #3606 #3611 #3620 #3645 #3355 #3697 #3666 #3687 #3728 #3739 #3751 #3779 #3839
* [FEATURE] Alertmanager: Added support for the Webex receiver. #3758
* [FEATURE] Limits: Added the `-validation.separate-metrics-group-label` flag. This allows further separation of the `cortex_discarded_samples_total` metric by an additional `group` label - which is configured by this flag to be the value of a specific label on an incoming timeseries. Active groups are tracked and inactive groups are cleaned up on a defined interval. The maximum number of groups tracked is controlled by the `-max-separate-metrics-groups-per-user` flag. #3439
* [FEATURE] Overrides-exporter: Added experimental ring support to overrides-exporter via `-overrides-exporter.ring.enabled`. When enabled, the ring is used to establish a leader replica for the export of limit override metrics. #3908 #3953
* [FEATURE] Ephemeral storage (experimental): Mimir can now accept samples into "ephemeral storage". Such samples are available for querying for a short amount of time (`-blocks-storage.ephemeral-tsdb.retention-period`, defaults to 10 minutes), and then removed from memory. To use ephemeral storage, distributor must be configured with `-distributor.ephemeral-series-enabled` option. Series matching `-distributor.ephemeral-series-matchers` will be marked for storing into ephemeral storage in ingesters. Each tenant needs to have ephemeral storage enabled by using `-ingester.max-ephemeral-series-per-user` limit, which defaults to 0 (no ephemeral storage). Ingesters have new `-ingester.instance-limits.max-ephemeral-series` limit for total number of series in ephemeral storage across all tenants. If ingestion of samples into ephemeral storage fails, `cortex_discarded_samples_total` metric will use values prefixed with `ephemeral-` for `reason` label. Querying of ephemeral storage is possible by using `{__mimir_storage__="ephemeral"}` as metric selector. Following new metrics related to ephemeral storage are introduced: #3897 #3922 #3961 #3997 #4004
  * `cortex_ingester_ephemeral_series`
  * `cortex_ingester_ephemeral_series_created_total`
  * `cortex_ingester_ephemeral_series_removed_total`
  * `cortex_ingester_ingested_ephemeral_samples_total`
  * `cortex_ingester_ingested_ephemeral_samples_failures_total`
  * `cortex_ingester_memory_ephemeral_users`
  * `cortex_ingester_queries_ephemeral_total`
  * `cortex_ingester_queried_ephemeral_samples`
  * `cortex_ingester_queried_ephemeral_series`
* [ENHANCEMENT] Added new metric `thanos_shipper_last_successful_upload_time`: Unix timestamp (in seconds) of the last successful TSDB block uploaded to the bucket. #3627
* [ENHANCEMENT] Ruler: Added `-ruler.alertmanager-client.tls-enabled` configuration for alertmanager client. #3432 #3597
* [ENHANCEMENT] Activity tracker logs now have `component=activity-tracker` label. #3556
* [ENHANCEMENT] Distributor: remove labels with empty values #2439
* [ENHANCEMENT] Query-frontend: track query HTTP requests in the Activity Tracker. #3561
* [ENHANCEMENT] Store-gateway: Add experimental alternate implementation of index-header reader that does not use memory mapped files. The index-header reader is expected to improve stability of the store-gateway. You can enable this implementation with the flag `-blocks-storage.bucket-store.index-header.stream-reader-enabled`. #3639 #3691 #3703 #3742 #3785 #3787 #3797
* [ENHANCEMENT] Query-scheduler: add `cortex_query_scheduler_cancelled_requests_total` metric to track the number of requests that are already cancelled when dequeued. #3696
* [ENHANCEMENT] Store-gateway: add `cortex_bucket_store_partitioner_extended_ranges_total` metric to keep track of the ranges that the partitioner decided to overextend and merge in order to save API call to the object storage. #3769
* [ENHANCEMENT] Compactor: Auto-forget unhealthy compactors after ten failed ring heartbeats. #3771
* [ENHANCEMENT] Ruler: change default value of `-ruler.for-grace-period` from `10m` to `2m` and update help text. The new default value reflects how we operate Mimir at Grafana Labs. #3817
* [ENHANCEMENT] Ingester: Added experimental flags to force usage of _postings for matchers cache_. These flags will be removed in the future and it's not recommended to change them. #3823
  * `-blocks-storage.tsdb.head-postings-for-matchers-cache-ttl`
  * `-blocks-storage.tsdb.head-postings-for-matchers-cache-size`
  * `-blocks-storage.tsdb.head-postings-for-matchers-cache-force`
* [ENHANCEMENT] Ingester: Improved series selection performance when some of the matchers do not match any series. #3827
* [ENHANCEMENT] Alertmanager: Add new additional template function `tenantID` returning id of the tenant owning the alert. #3758
* [ENHANCEMENT] Alertmanager: Add additional template function `grafanaExploreURL` returning URL to grafana explore with range query. #3849
* [ENHANCEMENT] Reduce overhead of debug logging when filtered out. #3875
* [ENHANCEMENT] Update Docker base images from `alpine:3.16.2` to `alpine:3.17.1`. #3898
* [ENHANCEMENT] Ingester: Add new `/ingester/tsdb_metrics` endpoint to return tenant-specific TSDB metrics. #3923
* [ENHANCEMENT] Query-frontend: CLI flag `-query-frontend.max-total-query-length` and its associated YAML configuration is now stable. #3882
* [ENHANCEMENT] Ruler: rule groups now support optional and experimental `align_evaluation_time_on_interval` field, which causes all evaluations to happen on interval-aligned timestamp. #4013
* [ENHANCEMENT] Query-scheduler: ring-based service discovery is now stable. #4028
* [ENHANCEMENT] Store-gateway: improved performance of prefix matching on the labels. #4055 #4080
* [BUGFIX] Log the names of services that are not yet running rather than `unsupported value type` when calling `/ready` and some services are not running. #3625
* [BUGFIX] Alertmanager: Fix template spurious deletion with relative data dir. #3604
* [BUGFIX] Security: update prometheus/exporter-toolkit for CVE-2022-46146. #3675
* [BUGFIX] Security: update golang.org/x/net for CVE-2022-41717. #3755
* [BUGFIX] Debian package: Fix post-install, environment file path and user creation. #3720
* [BUGFIX] memberlist: Fix panic during Mimir startup when Mimir receives gossip message before it's ready. #3746
* [BUGFIX] Store-gateway: fix `cortex_bucket_store_partitioner_requested_bytes_total` metric to not double count overlapping ranges. #3769
* [BUGFIX] Update `github.com/thanos-io/objstore` to address issue with Multipart PUT on s3-compatible Object Storage. #3802 #3821
* [BUGFIX] Distributor, Query-scheduler: Make sure ring metrics include a `cortex_` prefix as expected by dashboards. #3809
* [BUGFIX] Querier: canceled requests are no longer reported as "consistency check" failures. #3837 #3927
* [BUGFIX] Distributor: don't panic when `metric_relabel_configs` in overrides contains null element. #3868
* [BUGFIX] Distributor: don't panic when OTLP histograms don't have any buckets. #3853
* [BUGFIX] Ingester, Compactor: fix panic that can occur when compaction fails. #3955
* [BUGFIX] Store-gateway: return `Canceled` rather than `Aborted` error when the calling querier cancels the request. #4007

### Mixin

* [ENHANCEMENT] Alerts: Added `MimirIngesterInstanceHasNoTenants` alert that fires when an ingester replica is not receiving write requests for any tenant. #3681
* [ENHANCEMENT] Alerts: Extended `MimirAllocatingTooMuchMemory` to check read-write deployment containers. #3710
* [ENHANCEMENT] Alerts: Added `MimirAlertmanagerInstanceHasNoTenants` alert that fires when an alertmanager instance ows no tenants. #3826
* [ENHANCEMENT] Alerts: Added `MimirRulerInstanceHasNoRuleGroups` alert that fires when a ruler replica is not assigned any rule group to evaluate. #3723
* [ENHANCEMENT] Support for baremetal deployment for alerts and scaling recording rules. #3719
* [ENHANCEMENT] Dashboards: querier autoscaling now supports multiple scaled objects (configurable via `$._config.autoscale.querier.hpa_name`). #3962
* [BUGFIX] Alerts: Fixed `MimirIngesterRestarts` alert when Mimir is deployed in read-write mode. #3716
* [BUGFIX] Alerts: Fixed `MimirIngesterHasNotShippedBlocks` and `MimirIngesterHasNotShippedBlocksSinceStart` alerts for when Mimir is deployed in read-write or monolithic modes and updated them to use new `thanos_shipper_last_successful_upload_time` metric. #3627
* [BUGFIX] Alerts: Fixed `MimirMemoryMapAreasTooHigh` alert when Mimir is deployed in read-write mode. #3626
* [BUGFIX] Alerts: Fixed `MimirCompactorSkippedBlocksWithOutOfOrderChunks` matching on non-existent label. #3628
* [BUGFIX] Dashboards: Fix `Rollout Progress` dashboard incorrectly using Gateway metrics when Gateway was not enabled. #3709
* [BUGFIX] Tenants dashboard: Make it compatible with all deployment types. #3754
* [BUGFIX] Alerts: Fixed `MimirCompactorHasNotUploadedBlocks` to not fire if compactor has nothing to do. #3793
* [BUGFIX] Alerts: Fixed `MimirAutoscalerNotActive` to not fire if scaling metric is 0, to avoid false positives on scaled objects with 0 min replicas. #3999

### Jsonnet

* [CHANGE] Replaced the deprecated `policy/v1beta1` with `policy/v1` when configuring a PodDisruptionBudget for read-write deployment mode. #3811
* [CHANGE] Removed `-server.http-write-timeout` default option value from querier and query-frontend, as it defaults to a higher value in the code now, and cannot be lower than `-querier.timeout`. #3836
* [CHANGE] Replaced `-store.max-query-length` with `-query-frontend.max-total-query-length` in the query-frontend config. #3879
* [CHANGE] Changed default `mimir_backend_data_disk_size` from `100Gi` to `250Gi`. #3894
* [ENHANCEMENT] Update `rollout-operator` to `v0.2.0`. #3624
* [ENHANCEMENT] Add `user_24M` and `user_32M` classes to operations config. #3367
* [ENHANCEMENT] Update memcached image from `memcached:1.6.16-alpine` to `memcached:1.6.17-alpine`. #3914
* [ENHANCEMENT] Allow configuring the ring for overrides-exporter. #3995
* [BUGFIX] Apply ingesters and store-gateways per-zone CLI flags overrides to read-write deployment mode too. #3766
* [BUGFIX] Apply overrides-exporter CLI flags to mimir-backend when running Mimir in read-write deployment mode. #3790
* [BUGFIX] Fixed `mimir-write` and `mimir-read` Kubernetes service to correctly balance requests among pods. #3855 #3864 #3906
* [BUGFIX] Fixed `ruler-query-frontend` and `mimir-read` gRPC server configuration to force clients to periodically re-resolve the backend addresses. #3862
* [BUGFIX] Fixed `mimir-read` CLI flags to ensure query-frontend configuration takes precedence over querier configuration. #3877

### Mimirtool

* [ENHANCEMENT] Update `mimirtool config convert` to work with Mimir 2.4, 2.5, 2.6 changes. #3952
* [ENHANCEMENT] Mimirtool is now available to install through Homebrew with `brew install mimirtool`. #3776
* [ENHANCEMENT] Added `--concurrency` to `mimirtool rules sync` command. #3996
* [BUGFIX] Fix summary output from `mimirtool rules sync` to display correct number of groups created and updated. #3918

### Documentation

* [BUGFIX] Querier: Remove assertion that the `-querier.max-concurrent` flag must also be set for the query-frontend. #3678
* [ENHANCEMENT] Update migration from cortex documentation. #3662
* [ENHANCEMENT] Query-scheduler: documented how to migrate from DNS-based to ring-based service discovery. #4028

### Tools

## 2.5.0

### Grafana Mimir

* [CHANGE] Flag `-azure.msi-resource` is now ignored, and will be removed in Mimir 2.7. This setting is now made automatically by Azure. #2682
* [CHANGE] Experimental flag `-blocks-storage.tsdb.out-of-order-capacity-min` has been removed. #3261
* [CHANGE] Distributor: Wrap errors from pushing to ingesters with useful context, for example clarifying timeouts. #3307
* [CHANGE] The default value of `-server.http-write-timeout` has changed from 30s to 2m. #3346
* [CHANGE] Reduce period of health checks in connection pools for querier->store-gateway, ruler->ruler, and alertmanager->alertmanager clients to 10s. This reduces the time to fail a gRPC call when the remote stops responding. #3168
* [CHANGE] Hide TSDB block ranges period config from doc and mark it experimental. #3518
* [FEATURE] Alertmanager: added Discord support. #3309
* [ENHANCEMENT] Added `-server.tls-min-version` and `-server.tls-cipher-suites` flags to configure cipher suites and min TLS version supported by HTTP and gRPC servers. #2898
* [ENHANCEMENT] Distributor: Add age filter to forwarding functionality, to not forward samples which are older than defined duration. If such samples are not ingested, `cortex_discarded_samples_total{reason="forwarded-sample-too-old"}` is increased. #3049 #3113
* [ENHANCEMENT] Store-gateway: Reduce memory allocation when generating ids in index cache. #3179
* [ENHANCEMENT] Query-frontend: truncate queries based on the configured creation grace period (`--validation.create-grace-period`) to avoid querying too far into the future. #3172
* [ENHANCEMENT] Ingester: Reduce activity tracker memory allocation. #3203
* [ENHANCEMENT] Query-frontend: Log more detailed information in the case of a failed query. #3190
* [ENHANCEMENT] Added `-usage-stats.installation-mode` configuration to track the installation mode via the anonymous usage statistics. #3244
* [ENHANCEMENT] Compactor: Add new `cortex_compactor_block_max_time_delta_seconds` histogram for detecting if compaction of blocks is lagging behind. #3240 #3429
* [ENHANCEMENT] Ingester: reduced the memory footprint of active series custom trackers. #2568
* [ENHANCEMENT] Distributor: Include `X-Scope-OrgId` header in requests forwarded to configured forwarding endpoint. #3283 #3385
* [ENHANCEMENT] Alertmanager: reduced memory utilization in Mimir clusters with a large number of tenants. #3309
* [ENHANCEMENT] Add experimental flag `-shutdown-delay` to allow components to wait after receiving SIGTERM and before stopping. In this time the component returns 503 from /ready endpoint. #3298
* [ENHANCEMENT] Go: update to go 1.19.3. #3371
* [ENHANCEMENT] Alerts: added `RulerRemoteEvaluationFailing` alert, firing when communication between ruler and frontend fails in remote operational mode. #3177 #3389
* [ENHANCEMENT] Clarify which S3 signature versions are supported in the error "unsupported signature version". #3376
* [ENHANCEMENT] Store-gateway: improved index header reading performance. #3393 #3397 #3436
* [ENHANCEMENT] Store-gateway: improved performance of series matching. #3391
* [ENHANCEMENT] Move the validation of incoming series before the distributor's forwarding functionality, so that we don't forward invalid series. #3386 #3458
* [ENHANCEMENT] S3 bucket configuration now validates that the endpoint does not have the bucket name prefix. #3414
* [ENHANCEMENT] Query-frontend: added "fetched index bytes" to query statistics, so that the statistics contain the total bytes read by store-gateways from TSDB block indexes. #3206
* [ENHANCEMENT] Distributor: push wrapper should only receive unforwarded samples. #2980
* [ENHANCEMENT] Added `/api/v1/status/config` and `/api/v1/status/flags` APIs to maintain compatibility with prometheus. #3596 #3983
* [BUGFIX] Flusher: Add `Overrides` as a dependency to prevent panics when starting with `-target=flusher`. #3151
* [BUGFIX] Updated `golang.org/x/text` dependency to fix CVE-2022-32149. #3285
* [BUGFIX] Query-frontend: properly close gRPC streams to the query-scheduler to stop memory and goroutines leak. #3302
* [BUGFIX] Ruler: persist evaluation delay configured in the rulegroup. #3392
* [BUGFIX] Ring status pages: show 100% ownership as "100%", not "1e+02%". #3435
* [BUGFIX] Fix panics in OTLP ingest path when parse errors exist. #3538

### Mixin

* [CHANGE] Alerts: Change `MimirSchedulerQueriesStuck` `for` time to 7 minutes to account for the time it takes for HPA to scale up. #3223
* [CHANGE] Dashboards: Removed the `Querier > Stages` panel from the `Mimir / Queries` dashboard. #3311
* [CHANGE] Configuration: The format of the `autoscaling` section of the configuration has changed to support more components. #3378
  * Instead of specific config variables for each component, they are listed in a dictionary. For example, `autoscaling.querier_enabled` becomes `autoscaling.querier.enabled`.
* [FEATURE] Dashboards: Added "Mimir / Overview resources" dashboard, providing an high level view over a Mimir cluster resources utilization. #3481
* [FEATURE] Dashboards: Added "Mimir / Overview networking" dashboard, providing an high level view over a Mimir cluster network bandwidth, inflight requests and TCP connections. #3487
* [FEATURE] Compile baremetal mixin along k8s mixin. #3162 #3514
* [ENHANCEMENT] Alerts: Add MimirRingMembersMismatch firing when a component does not have the expected number of running jobs. #2404
* [ENHANCEMENT] Dashboards: Add optional row about the Distributor's metric forwarding feature to the `Mimir / Writes` dashboard. #3182 #3394 #3394 #3461
* [ENHANCEMENT] Dashboards: Remove the "Instance Mapper" row from the "Alertmanager Resources Dashboard". This is a Grafana Cloud specific service and not relevant for external users. #3152
* [ENHANCEMENT] Dashboards: Add "remote read", "metadata", and "exemplar" queries to "Mimir / Overview" dashboard. #3245
* [ENHANCEMENT] Dashboards: Use non-red colors for non-error series in the "Mimir / Overview" dashboard. #3246
* [ENHANCEMENT] Dashboards: Add support to multi-zone deployments for the experimental read-write deployment mode. #3256
* [ENHANCEMENT] Dashboards: If enabled, add new row to the `Mimir / Writes` for distributor autoscaling metrics. #3378
* [ENHANCEMENT] Dashboards: Add read path insights row to the "Mimir / Tenants" dashboard. #3326
* [ENHANCEMENT] Alerts: Add runbook urls for alerts. #3452
* [ENHANCEMENT] Configuration: Make it possible to configure namespace label, job label, and job prefix. #3482
* [ENHANCEMENT] Dashboards: improved resources and networking dashboards to work with read-write deployment mode too. #3497 #3504 #3519 #3531
* [ENHANCEMENT] Alerts: Added "MimirDistributorForwardingErrorRate" alert, which fires on high error rates in the distributor’s forwarding feature. #3200
* [ENHANCEMENT] Improve phrasing in Overview dashboard. #3488
* [BUGFIX] Dashboards: Fix legend showing `persistentvolumeclaim` when using `deployment_type=baremetal` for `Disk space utilization` panels. #3173 #3184
* [BUGFIX] Alerts: Fixed `MimirGossipMembersMismatch` alert when Mimir is deployed in read-write mode. #3489
* [BUGFIX] Dashboards: Remove "Inflight requests" from object store panels because the panel is not tracking the inflight requests to object storage. #3521

### Jsonnet

* [CHANGE] Replaced the deprecated `policy/v1beta1` with `policy/v1` when configuring a PodDisruptionBudget. #3284
* [CHANGE] [Common storage configuration](https://grafana.com/docs/mimir/v2.3.x/operators-guide/configure/configure-object-storage-backend/#common-configuration) is now used to configure object storage in all components. This is a breaking change in terms of Jsonnet manifests and also a CLI flag update for components that use object storage, so it will require a rollout of those components. The changes include: #3257
  * `blocks_storage_backend` was renamed to `storage_backend` and is now used as the common storage backend for all components.
    * So were the related `blocks_storage_azure_account_(name|key)` and `blocks_storage_s3_endpoint` configurations.
  * `storage_s3_endpoint` is now rendered by default using the `aws_region` configuration instead of a hardcoded `us-east-1`.
  * `ruler_client_type` and `alertmanager_client_type` were renamed to `ruler_storage_backend` and `alertmanager_storage_backend` respectively, and their corresponding CLI flags won't be rendered unless explicitly set to a value different from the one in `storage_backend` (like `local`).
  * `alertmanager_s3_bucket_name`, `alertmanager_gcs_bucket_name` and `alertmanager_azure_container_name` have been removed, and replaced by a single `alertmanager_storage_bucket_name` configuration used for all object storages.
  * `genericBlocksStorageConfig` configuration object was removed, and so any extensions to it will be now ignored. Use `blockStorageConfig` instead.
  * `rulerClientConfig` and `alertmanagerStorageClientConfig` configuration objects were renamed to `rulerStorageConfig` and `alertmanagerStorageConfig` respectively, and so any extensions to their previous names will be now ignored. Use the new names instead.
  * The CLI flags `*.s3.region` are no longer rendered as they are optional and the region can be inferred by Mimir by performing an initial API call to the endpoint.
  * The migration to this change should usually consist of:
    * Renaming `blocks_storage_backend` key to `storage_backend`.
    * For Azure/S3:
      * Renaming `blocks_storage_(azure|s3)_*` configurations to `storage_(azure|s3)_*`.
      * If `ruler_storage_(azure|s3)_*` and `alertmanager_storage_(azure|s3)_*` keys were different from the `block_storage_*` ones, they should be now provided using CLI flags, see [configuration reference](https://grafana.com/docs/mimir/v2.3.x/operators-guide/configure/reference-configuration-parameters/) for more details.
    * Removing `ruler_client_type` and `alertmanager_client_type` if their value match the `storage_backend`, or renaming them to their new names otherwise.
    * Reviewing any possible extensions to `genericBlocksStorageConfig`, `rulerClientConfig` and `alertmanagerStorageClientConfig` and moving them to the corresponding new options.
    * Renaming the alertmanager's bucket name configuration from provider-specific to the new `alertmanager_storage_bucket_name` key.
* [CHANGE] The `overrides-exporter.libsonnet` file is now always imported. The overrides-exporter can be enabled in jsonnet setting the following: #3379
  ```jsonnet
  {
    _config+:: {
      overrides_exporter_enabled: true,
    }
  }
  ```
* [FEATURE] Added support for experimental read-write deployment mode. Enabling the read-write deployment mode on a existing Mimir cluster is a destructive operation, because the cluster will be re-created. If you're creating a new Mimir cluster, you can deploy it in read-write mode adding the following configuration: #3379 #3475 #3405
  ```jsonnet
  {
    _config+:: {
      deployment_mode: 'read-write',

      // See operations/mimir/read-write-deployment.libsonnet for more configuration options.
      mimir_write_replicas: 3,
      mimir_read_replicas: 2,
      mimir_backend_replicas: 3,
    }
  }
  ```
* [ENHANCEMENT] Add autoscaling support to the `mimir-read` component when running the read-write-deployment model. #3419
* [ENHANCEMENT] Added `$._config.usageStatsConfig` to track the installation mode via the anonymous usage statistics. #3294
* [ENHANCEMENT] The query-tee node port (`$._config.query_tee_node_port`) is now optional. #3272
* [ENHANCEMENT] Add support for autoscaling distributors. #3378
* [ENHANCEMENT] Make auto-scaling logic ensure integer KEDA thresholds. #3512
* [BUGFIX] Fixed query-scheduler ring configuration for dedicated ruler's queries and query-frontends. #3237 #3239
* [BUGFIX] Jsonnet: Fix auto-scaling so that ruler-querier CPU threshold is a string-encoded integer millicores value. #3520

### Mimirtool

* [FEATURE] Added `mimirtool alertmanager verify` command to validate configuration without uploading. #3440
* [ENHANCEMENT] Added `mimirtool rules delete-namespace` command to delete all of the rule groups in a namespace including the namespace itself. #3136
* [ENHANCEMENT] Refactor `mimirtool analyze prometheus`: add concurrency and resiliency #3349
  * Add `--concurrency` flag. Default: number of logical CPUs
* [BUGFIX] `--log.level=debug` now correctly prints the response from the remote endpoint when a request fails. #3180

### Documentation

* [ENHANCEMENT] Documented how to configure HA deduplication using Consul in a Mimir Helm deployment. #2972
* [ENHANCEMENT] Improve `MimirQuerierAutoscalerNotActive` runbook. #3186
* [ENHANCEMENT] Improve `MimirSchedulerQueriesStuck` runbook to reflect debug steps with querier auto-scaling enabled. #3223
* [ENHANCEMENT] Use imperative for docs titles. #3178 #3332 #3343
* [ENHANCEMENT] Docs: mention gRPC compression in "Production tips". #3201
* [ENHANCEMENT] Update ADOPTERS.md. #3224 #3225
* [ENHANCEMENT] Add a note for jsonnet deploying. #3213
* [ENHANCEMENT] out-of-order runbook update with use case. #3253
* [ENHANCEMENT] Fixed TSDB retention mentioned in the "Recover source blocks from ingesters" runbook. #3280
* [ENHANCEMENT] Run Grafana Mimir in production using the Helm chart. #3072
* [ENHANCEMENT] Use common configuration in the tutorial. #3282
* [ENHANCEMENT] Updated detailed steps for migrating blocks from Thanos to Mimir. #3290
* [ENHANCEMENT] Add scheme to DNS service discovery docs. #3450
* [BUGFIX] Remove reference to file that no longer exists in contributing guide. #3404
* [BUGFIX] Fix some minor typos in the contributing guide and on the runbooks page. #3418
* [BUGFIX] Fix small typos in API reference. #3526
* [BUGFIX] Fixed TSDB retention mentioned in the "Recover source blocks from ingesters" runbook. #3278
* [BUGFIX] Fixed configuration example in the "Configuring the Grafana Mimir query-frontend to work with Prometheus" guide. #3374

### Tools

* [FEATURE] Add `copyblocks` tool, to copy Mimir blocks between two GCS buckets. #3264
* [ENHANCEMENT] copyblocks: copy no-compact global markers and optimize min time filter check. #3268
* [ENHANCEMENT] Mimir rules GitHub action: Added the ability to change default value of `label` when running `prepare` command. #3236
* [BUGFIX] Mimir rules Github action: Fix single line output. #3421

## 2.4.0

### Grafana Mimir

* [CHANGE] Distributor: change the default value of `-distributor.remote-timeout` to `2s` from `20s` and `-distributor.forwarding.request-timeout` to `2s` from `10s` to improve distributor resource usage when ingesters crash. #2728 #2912
* [CHANGE] Anonymous usage statistics tracking: added the `-ingester.ring.store` value. #2981
* [CHANGE] Series metadata `HELP` that is longer than `-validation.max-metadata-length` is now truncated silently, instead of being dropped with a 400 status code. #2993
* [CHANGE] Ingester: changed default setting for `-ingester.ring.readiness-check-ring-health` from `true` to `false`. #2953
* [CHANGE] Anonymous usage statistics tracking has been enabled by default, to help Mimir maintainers make better decisions to support the open source community. #2939 #3034
* [CHANGE] Anonymous usage statistics tracking: added the minimum and maximum value of `-ingester.out-of-order-time-window`. #2940
* [CHANGE] The default hash ring heartbeat period for distributors, ingesters, rulers and compactors has been increased from `5s` to `15s`. Now the default heartbeat period for all Mimir hash rings is `15s`. #3033
* [CHANGE] Reduce the default TSDB head compaction concurrency (`-blocks-storage.tsdb.head-compaction-concurrency`) from 5 to 1, in order to reduce CPU spikes. #3093
* [CHANGE] Ruler: the ruler's [remote evaluation mode](https://grafana.com/docs/mimir/latest/operators-guide/architecture/components/ruler/#remote) (`-ruler.query-frontend.address`) is now stable. #3109
* [CHANGE] Limits: removed the deprecated YAML configuration option `active_series_custom_trackers_config`. Please use `active_series_custom_trackers` instead. #3110
* [CHANGE] Ingester: removed the deprecated configuration option `-ingester.ring.join-after`. #3111
* [CHANGE] Querier: removed the deprecated configuration option `-querier.shuffle-sharding-ingesters-lookback-period`. The value of `-querier.query-ingesters-within` is now used internally for shuffle sharding lookback, while you can use `-querier.shuffle-sharding-ingesters-enabled` to enable or disable shuffle sharding on the read path. #3111
* [CHANGE] Memberlist: cluster label verification feature (`-memberlist.cluster-label` and `-memberlist.cluster-label-verification-disabled`) is now marked as stable. #3108
* [CHANGE] Distributor: only single per-tenant forwarding endpoint can be configured now. Support for per-rule endpoint has been removed. #3095
* [FEATURE] Query-scheduler: added an experimental ring-based service discovery support for the query-scheduler. Refer to [query-scheduler configuration](https://grafana.com/docs/mimir/next/operators-guide/architecture/components/query-scheduler/#configuration) for more information. #2957
* [FEATURE] Introduced the experimental endpoint `/api/v1/user_limits` exposed by all components that load runtime configuration. This endpoint exposes realtime limits for the authenticated tenant, in JSON format. #2864 #3017
* [FEATURE] Query-scheduler: added the experimental configuration option `-query-scheduler.max-used-instances` to restrict the number of query-schedulers effectively used regardless how many replicas are running. This feature can be useful when using the experimental read-write deployment mode. #3005
* [ENHANCEMENT] Go: updated to go 1.19.2. #2637 #3127 #3129
* [ENHANCEMENT] Runtime config: don't unmarshal runtime configuration files if they haven't changed. This can save a bit of CPU and memory on every component using runtime config. #2954
* [ENHANCEMENT] Query-frontend: Add `cortex_frontend_query_result_cache_skipped_total` and `cortex_frontend_query_result_cache_attempted_total` metrics to track the reason why query results are not cached. #2855
* [ENHANCEMENT] Distributor: pool more connections per host when forwarding request. Mark requests as idempotent so they can be retried under some conditions. #2968
* [ENHANCEMENT] Distributor: failure to send request to forwarding target now also increments `cortex_distributor_forward_errors_total`, with `status_code="failed"`. #2968
* [ENHANCEMENT] Distributor: added support forwarding push requests via gRPC, using `httpgrpc` messages from weaveworks/common library. #2996
* [ENHANCEMENT] Query-frontend / Querier: increase internal backoff period used to retry connections to query-frontend / query-scheduler. #3011
* [ENHANCEMENT] Querier: do not log "error processing requests from scheduler" when the query-scheduler is shutting down. #3012
* [ENHANCEMENT] Query-frontend: query sharding process is now time-bounded and it is cancelled if the request is aborted. #3028
* [ENHANCEMENT] Query-frontend: improved Prometheus response JSON encoding performance. #2450
* [ENHANCEMENT] TLS: added configuration parameters to configure the client's TLS cipher suites and minimum version. The following new CLI flags have been added: #3070
  * `-alertmanager.alertmanager-client.tls-cipher-suites`
  * `-alertmanager.alertmanager-client.tls-min-version`
  * `-alertmanager.sharding-ring.etcd.tls-cipher-suites`
  * `-alertmanager.sharding-ring.etcd.tls-min-version`
  * `-compactor.ring.etcd.tls-cipher-suites`
  * `-compactor.ring.etcd.tls-min-version`
  * `-distributor.forwarding.grpc-client.tls-cipher-suites`
  * `-distributor.forwarding.grpc-client.tls-min-version`
  * `-distributor.ha-tracker.etcd.tls-cipher-suites`
  * `-distributor.ha-tracker.etcd.tls-min-version`
  * `-distributor.ring.etcd.tls-cipher-suites`
  * `-distributor.ring.etcd.tls-min-version`
  * `-ingester.client.tls-cipher-suites`
  * `-ingester.client.tls-min-version`
  * `-ingester.ring.etcd.tls-cipher-suites`
  * `-ingester.ring.etcd.tls-min-version`
  * `-memberlist.tls-cipher-suites`
  * `-memberlist.tls-min-version`
  * `-querier.frontend-client.tls-cipher-suites`
  * `-querier.frontend-client.tls-min-version`
  * `-querier.store-gateway-client.tls-cipher-suites`
  * `-querier.store-gateway-client.tls-min-version`
  * `-query-frontend.grpc-client-config.tls-cipher-suites`
  * `-query-frontend.grpc-client-config.tls-min-version`
  * `-query-scheduler.grpc-client-config.tls-cipher-suites`
  * `-query-scheduler.grpc-client-config.tls-min-version`
  * `-query-scheduler.ring.etcd.tls-cipher-suites`
  * `-query-scheduler.ring.etcd.tls-min-version`
  * `-ruler.alertmanager-client.tls-cipher-suites`
  * `-ruler.alertmanager-client.tls-min-version`
  * `-ruler.client.tls-cipher-suites`
  * `-ruler.client.tls-min-version`
  * `-ruler.query-frontend.grpc-client-config.tls-cipher-suites`
  * `-ruler.query-frontend.grpc-client-config.tls-min-version`
  * `-ruler.ring.etcd.tls-cipher-suites`
  * `-ruler.ring.etcd.tls-min-version`
  * `-store-gateway.sharding-ring.etcd.tls-cipher-suites`
  * `-store-gateway.sharding-ring.etcd.tls-min-version`
* [ENHANCEMENT] Store-gateway: Add `-blocks-storage.bucket-store.max-concurrent-reject-over-limit` option to allow requests that exceed the max number of inflight object storage requests to be rejected. #2999
* [ENHANCEMENT] Query-frontend: allow setting a separate limit on the total (before splitting/sharding) query length of range queries with the new experimental `-query-frontend.max-total-query-length` flag, which defaults to `-store.max-query-length` if unset or set to 0. #3058
* [ENHANCEMENT] Query-frontend: Lower TTL for cache entries overlapping the out-of-order samples ingestion window (re-using `-ingester.out-of-order-allowance` from ingesters). #2935
* [ENHANCEMENT] Ruler: added support to forcefully disable recording and/or alerting rules evaluation. The following new configuration options have been introduced, which can be overridden on a per-tenant basis in the runtime configuration: #3088
  * `-ruler.recording-rules-evaluation-enabled`
  * `-ruler.alerting-rules-evaluation-enabled`
* [ENHANCEMENT] Distributor: Improved error messages reported when the distributor fails to remote write to ingesters. #3055
* [ENHANCEMENT] Improved tracing spans tracked by distributors, ingesters and store-gateways. #2879 #3099 #3089
* [ENHANCEMENT] Ingester: improved the performance of label value cardinality endpoint. #3044
* [ENHANCEMENT] Ruler: use backoff retry on remote evaluation #3098
* [ENHANCEMENT] Query-frontend: Include multiple tenant IDs in query logs when present instead of dropping them. #3125
* [ENHANCEMENT] Query-frontend: truncate queries based on the configured blocks retention period (`-compactor.blocks-retention-period`) to avoid querying past this period. #3134
* [ENHANCEMENT] Alertmanager: reduced memory utilization in Mimir clusters with a large number of tenants. #3143
* [ENHANCEMENT] Store-gateway: added extra span logging to improve observability. #3131
* [ENHANCEMENT] Compactor: cleaning up different tenants' old blocks and updating bucket indexes is now more independent. This prevents a single tenant from delaying cleanup for other tenants. #2631
* [ENHANCEMENT] Distributor: request rate, ingestion rate, and inflight requests limits are now enforced before reading and parsing the body of the request. This makes the distributor more resilient against a burst of requests over those limit. #2419
* [BUGFIX] Querier: Fix 400 response while handling streaming remote read. #2963
* [BUGFIX] Fix a bug causing query-frontend, query-scheduler, and querier not failing if one of their internal components fail. #2978
* [BUGFIX] Querier: re-balance the querier worker connections when a query-frontend or query-scheduler is terminated. #3005
* [BUGFIX] Distributor: Now returns the quorum error from ingesters. For example, with replication_factor=3, two HTTP 400 errors and one HTTP 500 error, now the distributor will always return HTTP 400. Previously the behaviour was to return the error which the distributor first received. #2979
* [BUGFIX] Ruler: fix panic when ruler.external_url is explicitly set to an empty string ("") in YAML. #2915
* [BUGFIX] Alertmanager: Fix support for the Telegram API URL in the global settings. #3097
* [BUGFIX] Alertmanager: Fix parsing of label matchers without label value in the API used to retrieve alerts. #3097
* [BUGFIX] Ruler: Fix not restoring alert state for rule groups when other ruler replicas shut down. #3156
* [BUGFIX] Updated `golang.org/x/net` dependency to fix CVE-2022-27664. #3124
* [BUGFIX] Fix distributor from returning a `500` status code when a `400` was received from the ingester. #3211
* [BUGFIX] Fix incorrect OS value set in Mimir v2.3.* RPM packages. #3221

### Mixin

* [CHANGE] Alerts: MimirQuerierAutoscalerNotActive is now critical and fires after 1h instead of 15m. #2958
* [FEATURE] Dashboards: Added "Mimir / Overview" dashboards, providing an high level view over a Mimir cluster. #3122 #3147 #3155
* [ENHANCEMENT] Dashboards: Updated the "Writes" and "Rollout progress" dashboards to account for samples ingested via the new OTLP ingestion endpoint. #2919 #2938
* [ENHANCEMENT] Dashboards: Include per-tenant request rate in "Tenants" dashboard. #2874
* [ENHANCEMENT] Dashboards: Include inflight object store requests in "Reads" dashboard. #2914
* [ENHANCEMENT] Dashboards: Make queries used to find job, cluster and namespace for dropdown menus configurable. #2893
* [ENHANCEMENT] Dashboards: Include rate of label and series queries in "Reads" dashboard. #3065 #3074
* [ENHANCEMENT] Dashboards: Fix legend showing on per-pod panels. #2944
* [ENHANCEMENT] Dashboards: Use the "req/s" unit on panels showing the requests rate. #3118
* [ENHANCEMENT] Dashboards: Use a consistent color across dashboards for the error rate. #3154

### Jsonnet

* [FEATURE] Added support for query-scheduler ring-based service discovery. #3128
* [ENHANCEMENT] Querier autoscaling is now slower on scale downs: scale down 10% every 1m instead of 100%. #2962
* [BUGFIX] Memberlist: `gossip_member_label` is now set for ruler-queriers. #3141

### Mimirtool

* [ENHANCEMENT] mimirtool analyze: Store the query errors instead of exit during the analysis. #3052
* [BUGFIX] mimir-tool remote-read: fix returns where some conditions [return nil error even if there is error](https://github.com/grafana/cortex-tools/issues/260). #3053

### Documentation

* [ENHANCEMENT] Added documentation on how to configure storage retention. #2970
* [ENHANCEMENT] Improved gRPC clients config documentation. #3020
* [ENHANCEMENT] Added documentation on how to manage alerting and recording rules. #2983
* [ENHANCEMENT] Improved `MimirSchedulerQueriesStuck` runbook. #3006
* [ENHANCEMENT] Added "Cluster label verification" section to memberlist documentation. #3096
* [ENHANCEMENT] Mention compression in multi-zone replication documentation. #3107
* [BUGFIX] Fixed configuration option names in "Enabling zone-awareness via the Grafana Mimir Jsonnet". #3018
* [BUGFIX] Fixed `mimirtool analyze` parameters documentation. #3094
* [BUGFIX] Fixed YAML configuraton in the "Manage the configuration of Grafana Mimir with Helm" guide. #3042
* [BUGFIX] Fixed Alertmanager capacity planning documentation. #3132

### Tools

- [BUGFIX] trafficdump: Fixed panic occurring when `-success-only=true` and the captured request failed. #2863

## 2.3.1

### Grafana Mimir
* [BUGFIX] Query-frontend: query sharding took exponential time to map binary expressions. #3027
* [BUGFIX] Distributor: Stop panics on OTLP endpoint when a single metric has multiple timeseries. #3040

## 2.3.0

### Grafana Mimir

* [CHANGE] Ingester: Added user label to ingester metric `cortex_ingester_tsdb_out_of_order_samples_appended_total`. On multitenant clusters this helps us find the rate of appended out-of-order samples for a specific tenant. #2493
* [CHANGE] Compactor: delete source and output blocks from local disk on compaction failed, to reduce likelihood that subsequent compactions fail because of no space left on disk. #2261
* [CHANGE] Ruler: Remove unused CLI flags `-ruler.search-pending-for` and `-ruler.flush-period` (and their respective YAML config options). #2288
* [CHANGE] Successful gRPC requests are no longer logged (only affects internal API calls). #2309
* [CHANGE] Add new `-*.consul.cas-retry-delay` flags. They have a default value of `1s`, while previously there was no delay between retries. #2309
* [CHANGE] Store-gateway: Remove the experimental ability to run requests in a dedicated OS thread pool and associated CLI flag `-store-gateway.thread-pool-size`. #2423
* [CHANGE] Memberlist: disabled TCP-based ping fallback, because Mimir already uses a custom transport based on TCP. #2456
* [CHANGE] Change default value for `-distributor.ha-tracker.max-clusters` to `100` to provide a DoS protection. #2465
* [CHANGE] Experimental block upload API exposed by compactor has changed: Previous `/api/v1/upload/block/{block}` endpoint for starting block upload is now `/api/v1/upload/block/{block}/start`, and previous endpoint `/api/v1/upload/block/{block}?uploadComplete=true` for finishing block upload is now `/api/v1/upload/block/{block}/finish`. New API endpoint has been added: `/api/v1/upload/block/{block}/check`. #2486 #2548
* [CHANGE] Compactor: changed `-compactor.max-compaction-time` default from `0s` (disabled) to `1h`. When compacting blocks for a tenant, the compactor will move to compact blocks of another tenant or re-plan blocks to compact at least every 1h. #2514
* [CHANGE] Distributor: removed previously deprecated `extend_writes` (see #1856) YAML key and `-distributor.extend-writes` CLI flag from the distributor config. #2551
* [CHANGE] Ingester: removed previously deprecated `active_series_custom_trackers` (see #1188) YAML key from the ingester config. #2552
* [CHANGE] The tenant ID `__mimir_cluster` is reserved by Mimir and not allowed to store metrics. #2643
* [CHANGE] Purger: removed the purger component and moved its API endpoints `/purger/delete_tenant` and `/purger/delete_tenant_status` to the compactor at `/compactor/delete_tenant` and `/compactor/delete_tenant_status`. The new endpoints on the compactor are stable. #2644
* [CHANGE] Memberlist: Change the leave timeout duration (`-memberlist.leave-timeout duration`) from 5s to 20s and connection timeout (`-memberlist.packet-dial-timeout`) from 5s to 2s. This makes leave timeout 10x the connection timeout, so that we can communicate the leave to at least 1 node, if the first 9 we try to contact times out. #2669
* [CHANGE] Alertmanager: return status code `412 Precondition Failed` and log info message when alertmanager isn't configured for a tenant. #2635
* [CHANGE] Distributor: if forwarding rules are used to forward samples, exemplars are now removed from the request. #2710 #2725
* [CHANGE] Limits: change the default value of `max_global_series_per_metric` limit to `0` (disabled). Setting this limit by default does not provide much benefit because series are sharded by all labels. #2714
* [CHANGE] Ingester: experimental `-blocks-storage.tsdb.new-chunk-disk-mapper` has been removed, new chunk disk mapper is now always used, and is no longer marked experimental. Default value of `-blocks-storage.tsdb.head-chunks-write-queue-size` has changed to 1000000, this enables async chunk queue by default, which leads to improved latency on the write path when new chunks are created in ingesters. #2762
* [CHANGE] Ingester: removed deprecated `-blocks-storage.tsdb.isolation-enabled` option. TSDB-level isolation is now always disabled in Mimir. #2782
* [CHANGE] Compactor: `-compactor.partial-block-deletion-delay` must either be set to 0 (to disable partial blocks deletion) or a value higher than `4h`. #2787
* [CHANGE] Query-frontend: CLI flag `-query-frontend.align-querier-with-step` has been deprecated. Please use `-query-frontend.align-queries-with-step` instead. #2840
* [FEATURE] Compactor: Adds the ability to delete partial blocks after a configurable delay. This option can be configured per tenant. #2285
  - `-compactor.partial-block-deletion-delay`, as a duration string, allows you to set the delay since a partial block has been modified before marking it for deletion. A value of `0`, the default, disables this feature.
  - The metric `cortex_compactor_blocks_marked_for_deletion_total` has a new value for the `reason` label `reason="partial"`, when a block deletion marker is triggered by the partial block deletion delay.
* [FEATURE] Querier: enabled support for queries with negative offsets, which are not cached in the query results cache. #2429
* [FEATURE] EXPERIMENTAL: OpenTelemetry Metrics ingestion path on `/otlp/v1/metrics`. #695 #2436 #2461
* [FEATURE] Querier: Added support for tenant federation to metric metadata endpoint. #2467
* [FEATURE] Query-frontend: introduced experimental support to split instant queries by time. The instant query splitting can be enabled setting `-query-frontend.split-instant-queries-by-interval`. #2469 #2564 #2565 #2570 #2571 #2572 #2573 #2574 #2575 #2576 #2581 #2582 #2601 #2632 #2633 #2634 #2641 #2642 #2766
* [FEATURE] Introduced an experimental anonymous usage statistics tracking (disabled by default), to help Mimir maintainers make better decisions to support the open source community. The tracking system anonymously collects non-sensitive, non-personally identifiable information about the running Mimir cluster, and is disabled by default. #2643 #2662 #2685 #2732 #2733 #2735
* [FEATURE] Introduced an experimental deployment mode called read-write and running a fully featured Mimir cluster with three components: write, read and backend. The read-write deployment mode is a trade-off between the monolithic mode (only one component, no isolation) and the microservices mode (many components, high isolation). #2754 #2838
* [ENHANCEMENT] Distributor: Decreased distributor tests execution time. #2562
* [ENHANCEMENT] Alertmanager: Allow the HTTP `proxy_url` configuration option in the receiver's configuration. #2317
* [ENHANCEMENT] ring: optimize shuffle-shard computation when lookback is used, and all instances have registered timestamp within the lookback window. In that case we can immediately return origial ring, because we would select all instances anyway. #2309
* [ENHANCEMENT] Memberlist: added experimental memberlist cluster label support via `-memberlist.cluster-label` and `-memberlist.cluster-label-verification-disabled` CLI flags (and their respective YAML config options). #2354
* [ENHANCEMENT] Object storage can now be configured for all components using the `common` YAML config option key (or `-common.storage.*` CLI flags). #2330 #2347
* [ENHANCEMENT] Go: updated to go 1.18.4. #2400
* [ENHANCEMENT] Store-gateway, listblocks: list of blocks now includes stats from `meta.json` file: number of series, samples and chunks. #2425
* [ENHANCEMENT] Added more buckets to `cortex_ingester_client_request_duration_seconds` histogram metric, to correctly track requests taking longer than 1s (up until 16s). #2445
* [ENHANCEMENT] Azure client: Improve memory usage for large object storage downloads. #2408
* [ENHANCEMENT] Distributor: Add `-distributor.instance-limits.max-inflight-push-requests-bytes`. This limit protects the distributor against multiple large requests that together may cause an OOM, but are only a few, so do not trigger the `max-inflight-push-requests` limit. #2413
* [ENHANCEMENT] Distributor: Drop exemplars in distributor for tenants where exemplars are disabled. #2504
* [ENHANCEMENT] Runtime Config: Allow operator to specify multiple comma-separated yaml files in `-runtime-config.file` that will be merged in left to right order. #2583
* [ENHANCEMENT] Query sharding: shard binary operations only if it doesn't lead to non-shardable vector selectors in one of the operands. #2696
* [ENHANCEMENT] Add packaging for both debian based deb file and redhat based rpm file using FPM. #1803
* [ENHANCEMENT] Distributor: Add `cortex_distributor_query_ingester_chunks_deduped_total` and `cortex_distributor_query_ingester_chunks_total` metrics for determining how effective ingester chunk deduplication at query time is. #2713
* [ENHANCEMENT] Upgrade Docker base images to `alpine:3.16.2`. #2729
* [ENHANCEMENT] Ruler: Add `<prometheus-http-prefix>/api/v1/status/buildinfo` endpoint. #2724
* [ENHANCEMENT] Querier: Ensure all queries pulled from query-frontend or query-scheduler are immediately executed. The maximum workers concurrency in each querier is configured by `-querier.max-concurrent`. #2598
* [ENHANCEMENT] Distributor: Add `cortex_distributor_received_requests_total` and `cortex_distributor_requests_in_total` metrics to provide visiblity into appropriate per-tenant request limits. #2770
* [ENHANCEMENT] Distributor: Add single forwarding remote-write endpoint for a tenant (`forwarding_endpoint`), instead of using per-rule endpoints. This takes precendence over per-rule endpoints. #2801
* [ENHANCEMENT] Added `err-mimir-distributor-max-write-message-size` to the errors catalog. #2470
* [ENHANCEMENT] Add sanity check at startup to ensure the configured filesystem directories don't overlap for different components. #2828 #2947
* [BUGFIX] TSDB: Fixed a bug on the experimental out-of-order implementation that led to wrong query results. #2701
* [BUGFIX] Compactor: log the actual error on compaction failed. #2261
* [BUGFIX] Alertmanager: restore state from storage even when running a single replica. #2293
* [BUGFIX] Ruler: do not block "List Prometheus rules" API endpoint while syncing rules. #2289
* [BUGFIX] Ruler: return proper `*status.Status` error when running in remote operational mode. #2417
* [BUGFIX] Alertmanager: ensure the configured `-alertmanager.web.external-url` is either a path starting with `/`, or a full URL including the scheme and hostname. #2381 #2542
* [BUGFIX] Memberlist: fix problem with loss of some packets, typically ring updates when instances were removed from the ring during shutdown. #2418
* [BUGFIX] Ingester: fix misfiring `MimirIngesterHasUnshippedBlocks` and stale `cortex_ingester_oldest_unshipped_block_timestamp_seconds` when some block uploads fail. #2435
* [BUGFIX] Query-frontend: fix incorrect mapping of http status codes 429 to 500 when request queue is full. #2447
* [BUGFIX] Memberlist: Fix problem with ring being empty right after startup. Memberlist KV store now tries to "fast-join" the cluster to avoid serving empty KV store. #2505
* [BUGFIX] Compactor: Fix bug when using `-compactor.partial-block-deletion-delay`: compactor didn't correctly check for modification time of all block files. #2559
* [BUGFIX] Query-frontend: fix wrong query sharding results for queries with boolean result like `1 < bool 0`. #2558
* [BUGFIX] Fixed error messages related to per-instance limits incorrectly reporting they can be set on a per-tenant basis. #2610
* [BUGFIX] Perform HA-deduplication before forwarding samples according to forwarding rules in the distributor. #2603 #2709
* [BUGFIX] Fix reporting of tracing spans from PromQL engine. #2707
* [BUGFIX] Apply relabel and drop_label rules before forwarding rules in the distributor. #2703
* [BUGFIX] Distributor: Register `cortex_discarded_requests_total` metric, which previously was not registered and therefore not exported. #2712
* [BUGFIX] Ruler: fix not restoring alerts' state at startup. #2648
* [BUGFIX] Ingester: Fix disk filling up after restarting ingesters with out-of-order support disabled while it was enabled before. #2799
* [BUGFIX] Memberlist: retry joining memberlist cluster on startup when no nodes are resolved. #2837
* [BUGFIX] Query-frontend: fix incorrect mapping of http status codes 413 to 500 when request is too large. #2819
* [BUGFIX] Alertmanager: revert upstream alertmananger to v0.24.0 to fix panic when unmarshalling email headers #2924 #2925

### Mixin

* [CHANGE] Dashboards: "Slow Queries" dashboard no longer works with versions older than Grafana 9.0. #2223
* [CHANGE] Alerts: use RSS memory instead of working set memory in the `MimirAllocatingTooMuchMemory` alert for ingesters. #2480
* [CHANGE] Dashboards: remove the "Cache - Latency (old)" panel from the "Mimir / Queries" dashboard. #2796
* [FEATURE] Dashboards: added support to experimental read-write deployment mode. #2780
* [ENHANCEMENT] Dashboards: added missed rule evaluations to the "Evaluations per second" panel in the "Mimir / Ruler" dashboard. #2314
* [ENHANCEMENT] Dashboards: add k8s resource requests to CPU and memory panels. #2346
* [ENHANCEMENT] Dashboards: add RSS memory utilization panel for ingesters, store-gateways and compactors. #2479
* [ENHANCEMENT] Dashboards: allow to configure graph tooltip. #2647
* [ENHANCEMENT] Alerts: MimirFrontendQueriesStuck and MimirSchedulerQueriesStuck alerts are more reliable now as they consider all the intermediate samples in the minute prior to the evaluation. #2630
* [ENHANCEMENT] Alerts: added `RolloutOperatorNotReconciling` alert, firing if the optional rollout-operator is not successfully reconciling. #2700
* [ENHANCEMENT] Dashboards: added support to query-tee in front of ruler-query-frontend in the "Remote ruler reads" dashboard. #2761
* [ENHANCEMENT] Dashboards: Introduce support for baremetal deployment, setting `deployment_type: 'baremetal'` in the mixin `_config`. #2657
* [ENHANCEMENT] Dashboards: use timeseries panel to show exemplars. #2800
* [BUGFIX] Dashboards: fixed unit of latency panels in the "Mimir / Ruler" dashboard. #2312
* [BUGFIX] Dashboards: fixed "Intervals per query" panel in the "Mimir / Queries" dashboard. #2308
* [BUGFIX] Dashboards: Make "Slow Queries" dashboard works with Grafana 9.0. #2223
* [BUGFIX] Dashboards: add missing API routes to Ruler dashboard. #2412
* [BUGFIX] Dashboards: stop setting 'interval' in dashboards; it should be set on your datasource. #2802

### Jsonnet

* [CHANGE] query-scheduler is enabled by default. We advise to deploy the query-scheduler to improve the scalability of the query-frontend. #2431
* [CHANGE] Replaced anti-affinity rules with pod topology spread constraints for distributor, query-frontend, querier and ruler. #2517
  - The following configuration options have been removed:
    - `distributor_allow_multiple_replicas_on_same_node`
    - `query_frontend_allow_multiple_replicas_on_same_node`
    - `querier_allow_multiple_replicas_on_same_node`
    - `ruler_allow_multiple_replicas_on_same_node`
  - The following configuration options have been added:
    - `distributor_topology_spread_max_skew`
    - `query_frontend_topology_spread_max_skew`
    - `querier_topology_spread_max_skew`
    - `ruler_topology_spread_max_skew`
* [CHANGE] Change `max_global_series_per_metric` to 0 in all plans, and as a default value. #2669
* [FEATURE] Memberlist: added support for experimental memberlist cluster label, through the jsonnet configuration options `memberlist_cluster_label` and `memberlist_cluster_label_verification_disabled`. #2349
* [FEATURE] Added ruler-querier autoscaling support. It requires [KEDA](https://keda.sh) installed in the Kubernetes cluster. Ruler-querier autoscaler can be enabled and configure through the following options in the jsonnet config: #2545
  * `autoscaling_ruler_querier_enabled`: `true` to enable autoscaling.
  * `autoscaling_ruler_querier_min_replicas`: minimum number of ruler-querier replicas.
  * `autoscaling_ruler_querier_max_replicas`: maximum number of ruler-querier replicas.
  * `autoscaling_prometheus_url`: Prometheus base URL from which to scrape Mimir metrics (e.g. `http://prometheus.default:9090/prometheus`).
* [ENHANCEMENT] Memberlist now uses DNS service-discovery by default. #2549
* [ENHANCEMENT] Upgrade memcached image tag to `memcached:1.6.16-alpine`. #2740
* [ENHANCEMENT] Added `$._config.configmaps` and `$._config.runtime_config_files` to make it easy to add new configmaps or runtime config file to all components. #2748

### Mimirtool

* [ENHANCEMENT] Added `mimirtool backfill` command to upload Prometheus blocks using API available in the compactor. #1822
* [ENHANCEMENT] mimirtool bucket-validation: Verify existing objects can be overwritten by subsequent uploads. #2491
* [ENHANCEMENT] mimirtool config convert: Now supports migrating to the current version of Mimir. #2629
* [BUGFIX] mimirtool analyze: Fix dashboard JSON unmarshalling errors by using custom parsing. #2386
* [BUGFIX] Version checking no longer prompts for updating when already on latest version. #2723

### Mimir Continuous Test

* [ENHANCEMENT] Added basic authentication and bearer token support for when Mimir is behind a gateway authenticating the calls. #2717

### Query-tee

* [CHANGE] Renamed CLI flag `-server.service-port` to `-server.http-service-port`. #2683
* [CHANGE] Renamed metric `cortex_querytee_request_duration_seconds` to `cortex_querytee_backend_request_duration_seconds`. Metric `cortex_querytee_request_duration_seconds` is now reported without label `backend`. #2683
* [ENHANCEMENT] Added HTTP over gRPC support to `query-tee` to allow testing gRPC requests to Mimir instances. #2683

### Documentation

* [ENHANCEMENT] Referenced `mimirtool` commands in the HTTP API documentation. #2516
* [ENHANCEMENT] Improved DNS service discovery documentation. #2513

### Tools

* [ENHANCEMENT] `markblocks` now processes multiple blocks concurrently. #2677

## 2.2.0

### Grafana Mimir

* [CHANGE] Increased default configuration for `-server.grpc-max-recv-msg-size-bytes` and `-server.grpc-max-send-msg-size-bytes` from 4MB to 100MB. #1884
* [CHANGE] Default values have changed for the following settings. This improves query performance for recent data (within 12h) by only reading from ingesters: #1909 #1921
    - `-blocks-storage.bucket-store.ignore-blocks-within` now defaults to `10h` (previously `0`)
    - `-querier.query-store-after` now defaults to `12h` (previously `0`)
* [CHANGE] Alertmanager: removed support for migrating local files from Cortex 1.8 or earlier. Related to original Cortex PR https://github.com/cortexproject/cortex/pull/3910. #2253
* [CHANGE] The following settings are now classified as advanced because the defaults should work for most users and tuning them requires in-depth knowledge of how the read path works: #1929
    - `-querier.query-ingesters-within`
    - `-querier.query-store-after`
* [CHANGE] Config flag category overrides can be set dynamically at runtime. #1934
* [CHANGE] Ingester: deprecated `-ingester.ring.join-after`. Mimir now behaves as this setting is always set to 0s. This configuration option will be removed in Mimir 2.4.0. #1965
* [CHANGE] Blocks uploaded by ingester no longer contain `__org_id__` label. Compactor now ignores this label and will compact blocks with and without this label together. `mimirconvert` tool will remove the label from blocks as "unknown" label. #1972
* [CHANGE] Querier: deprecated `-querier.shuffle-sharding-ingesters-lookback-period`, instead adding `-querier.shuffle-sharding-ingesters-enabled` to enable or disable shuffle sharding on the read path. The value of `-querier.query-ingesters-within` is now used internally for shuffle sharding lookback. #2110
* [CHANGE] Memberlist: `-memberlist.abort-if-join-fails` now defaults to false. Previously it defaulted to true. #2168
* [CHANGE] Ruler: `/api/v1/rules*` and `/prometheus/rules*` configuration endpoints are removed. Use `/prometheus/config/v1/rules*`. #2182
* [CHANGE] Ingester: `-ingester.exemplars-update-period` has been renamed to `-ingester.tsdb-config-update-period`. You can use it to update multiple, per-tenant TSDB configurations. #2187
* [FEATURE] Ingester: (Experimental) Add the ability to ingest out-of-order samples up to an allowed limit. If you enable this feature, it requires additional memory and disk space. This feature also enables a write-behind log, which might lead to longer ingester-start replays. When this feature is disabled, there is no overhead on memory, disk space, or startup times. #2187
  * `-ingester.out-of-order-time-window`, as duration string, allows you to set how back in time a sample can be. The default is `0s`, where `s` is seconds.
  * `cortex_ingester_tsdb_out_of_order_samples_appended_total` metric tracks the total number of out-of-order samples ingested by the ingester.
  * `cortex_discarded_samples_total` has a new label `reason="sample-too-old"`, when the `-ingester.out-of-order-time-window` flag is greater than zero. The label tracks the number of samples that were discarded for being too old; they were out of order, but beyond the time window allowed. The labels `reason="sample-out-of-order"` and `reason="sample-out-of-bounds"` are not used when out-of-order ingestion is enabled.
* [ENHANCEMENT] Distributor: Added limit to prevent tenants from sending excessive number of requests: #1843
  * The following CLI flags (and their respective YAML config options) have been added:
    * `-distributor.request-rate-limit`
    * `-distributor.request-burst-limit`
  * The following metric is exposed to tell how many requests have been rejected:
    * `cortex_discarded_requests_total`
* [ENHANCEMENT] Store-gateway: Add the experimental ability to run requests in a dedicated OS thread pool. This feature can be configured using `-store-gateway.thread-pool-size` and is disabled by default. Replaces the ability to run index header operations in a dedicated thread pool. #1660 #1812
* [ENHANCEMENT] Improved error messages to make them easier to understand; each now have a unique, global identifier that you can use to look up in the runbooks for more information. #1907 #1919 #1888 #1939 #1984 #2009 #2056 #2066 #2104 #2150 #2234
* [ENHANCEMENT] Memberlist KV: incoming messages are now processed on per-key goroutine. This may reduce loss of "maintanance" packets in busy memberlist installations, but use more CPU. New `memberlist_client_received_broadcasts_dropped_total` counter tracks number of dropped per-key messages. #1912
* [ENHANCEMENT] Blocks Storage, Alertmanager, Ruler: add support a prefix to the bucket store (`*_storage.storage_prefix`). This enables using the same bucket for the three components. #1686 #1951
* [ENHANCEMENT] Upgrade Docker base images to `alpine:3.16.0`. #2028
* [ENHANCEMENT] Store-gateway: Add experimental configuration option for the store-gateway to attempt to pre-populate the file system cache when memory-mapping index-header files. Enabled with `-blocks-storage.bucket-store.index-header.map-populate-enabled=true`. Note this flag only has an effect when running on Linux. #2019 #2054
* [ENHANCEMENT] Chunk Mapper: reduce memory usage of async chunk mapper. #2043
* [ENHANCEMENT] Ingester: reduce sleep time when reading WAL. #2098
* [ENHANCEMENT] Compactor: Run sanity check on blocks storage configuration at startup. #2144
* [ENHANCEMENT] Compactor: Add HTTP API for uploading TSDB blocks. Enabled with `-compactor.block-upload-enabled`. #1694 #2126
* [ENHANCEMENT] Ingester: Enable querying overlapping blocks by default. #2187
* [ENHANCEMENT] Distributor: Auto-forget unhealthy distributors after ten failed ring heartbeats. #2154
* [ENHANCEMENT] Distributor: Add new metric `cortex_distributor_forward_errors_total` for error codes resulting from forwarding requests. #2077
* [ENHANCEMENT] `/ready` endpoint now returns and logs detailed services information. #2055
* [ENHANCEMENT] Memcached client: Reduce number of connections required to fetch cached keys from memcached. #1920
* [ENHANCEMENT] Improved error message returned when `-querier.query-store-after` validation fails. #1914
* [BUGFIX] Fix regexp parsing panic for regexp label matchers with start/end quantifiers. #1883
* [BUGFIX] Ingester: fixed deceiving error log "failed to update cached shipped blocks after shipper initialisation", occurring for each new tenant in the ingester. #1893
* [BUGFIX] Ring: fix bug where instances may appear unhealthy in the hash ring web UI even though they are not. #1933
* [BUGFIX] API: gzip is now enforced when identity encoding is explicitly rejected. #1864
* [BUGFIX] Fix panic at startup when Mimir is running in monolithic mode and query sharding is enabled. #2036
* [BUGFIX] Ruler: report `cortex_ruler_queries_failed_total` metric for any remote query error except 4xx when remote operational mode is enabled. #2053 #2143
* [BUGFIX] Ingester: fix slow rollout when using `-ingester.ring.unregister-on-shutdown=false` with long `-ingester.ring.heartbeat-period`. #2085
* [BUGFIX] Ruler: add timeout for remote rule evaluation queries to prevent rule group evaluations getting stuck indefinitely. The duration is configurable with `-querier.timeout` (default `2m`). #2090 #2222
* [BUGFIX] Limits: Active series custom tracker configuration has been named back from `active_series_custom_trackers_config` to `active_series_custom_trackers`. For backwards compatibility both version is going to be supported for until Mimir v2.4. When both fields are specified, `active_series_custom_trackers_config` takes precedence over `active_series_custom_trackers`. #2101
* [BUGFIX] Ingester: fixed the order of labels applied when incrementing the `cortex_discarded_metadata_total` metric. #2096
* [BUGFIX] Ingester: fixed bug where retrieving metadata for a metric with multiple metadata entries would return multiple copies of a single metadata entry rather than all available entries. #2096
* [BUGFIX] Distributor: canceled requests are no longer accounted as internal errors. #2157
* [BUGFIX] Memberlist: Fix typo in memberlist admin UI. #2202
* [BUGFIX] Ruler: fixed typo in error message when ruler failed to decode a rule group. #2151
* [BUGFIX] Active series custom tracker configuration is now displayed properly on `/runtime_config` page. #2065
* [BUGFIX] Query-frontend: `vector` and `time` functions were sharded, which made expressions like `vector(1) > 0 and vector(1)` fail. #2355

### Mixin

* [CHANGE] Split `mimir_queries` rules group into `mimir_queries` and `mimir_ingester_queries` to keep number of rules per group within the default per-tenant limit. #1885
* [CHANGE] Dashboards: Expose full image tag in "Mimir / Rollout progress" dashboard's "Pod per version panel." #1932
* [CHANGE] Dashboards: Disabled gateway panels by default, because most users don't have a gateway exposing the metrics expected by Mimir dashboards. You can re-enable it setting `gateway_enabled: true` in the mixin config and recompiling the mixin running `make build-mixin`. #1955
* [CHANGE] Alerts: adapt `MimirFrontendQueriesStuck` and `MimirSchedulerQueriesStuck` to consider ruler query path components. #1949
* [CHANGE] Alerts: Change `MimirRulerTooManyFailedQueries` severity to `critical`. #2165
* [ENHANCEMENT] Dashboards: Add config option `datasource_regex` to customise the regular expression used to select valid datasources for Mimir dashboards. #1802
* [ENHANCEMENT] Dashboards: Added "Mimir / Remote ruler reads" and "Mimir / Remote ruler reads resources" dashboards. #1911 #1937
* [ENHANCEMENT] Dashboards: Make networking panels work for pods created by the mimir-distributed helm chart. #1927
* [ENHANCEMENT] Alerts: Add `MimirStoreGatewayNoSyncedTenants` alert that fires when there is a store-gateway owning no tenants. #1882
* [ENHANCEMENT] Rules: Make `recording_rules_range_interval` configurable for cases where Mimir metrics are scraped less often that every 30 seconds. #2118
* [ENHANCEMENT] Added minimum Grafana version to mixin dashboards. #1943
* [BUGFIX] Fix `container_memory_usage_bytes:sum` recording rule. #1865
* [BUGFIX] Fix `MimirGossipMembersMismatch` alerts if Mimir alertmanager is activated. #1870
* [BUGFIX] Fix `MimirRulerMissedEvaluations` to show % of missed alerts as a value between 0 and 100 instead of 0 and 1. #1895
* [BUGFIX] Fix `MimirCompactorHasNotUploadedBlocks` alert false positive when Mimir is deployed in monolithic mode. #1902
* [BUGFIX] Fix `MimirGossipMembersMismatch` to make it less sensitive during rollouts and fire one alert per installation, not per job. #1926
* [BUGFIX] Do not trigger `MimirAllocatingTooMuchMemory` alerts if no container limits are supplied. #1905
* [BUGFIX] Dashboards: Remove empty "Chunks per query" panel from `Mimir / Queries` dashboard. #1928
* [BUGFIX] Dashboards: Use Grafana's `$__rate_interval` for rate queries in dashboards to support scrape intervals of >15s. #2011
* [BUGFIX] Alerts: Make each version of `MimirCompactorHasNotUploadedBlocks` distinct to avoid rule evaluation failures due to duplicate series being generated. #2197
* [BUGFIX] Fix `MimirGossipMembersMismatch` alert when using remote ruler evaluation. #2159

### Jsonnet

* [CHANGE] Remove use of `-querier.query-store-after`, `-querier.shuffle-sharding-ingesters-lookback-period`, `-blocks-storage.bucket-store.ignore-blocks-within`, and `-blocks-storage.tsdb.close-idle-tsdb-timeout` CLI flags since the values now match defaults. #1915 #1921
* [CHANGE] Change default value for `-blocks-storage.bucket-store.chunks-cache.memcached.timeout` to `450ms` to increase use of cached data. #2035
* [CHANGE] The `memberlist_ring_enabled` configuration now applies to Alertmanager. #2102 #2103 #2107
* [CHANGE] Default value for `memberlist_ring_enabled` is now true. It means that all hash rings use Memberlist as default KV store instead of Consul (previous default). #2161
* [CHANGE] Configure `-ingester.max-global-metadata-per-user` to correspond to 20% of the configured max number of series per tenant. #2250
* [CHANGE] Configure `-ingester.max-global-metadata-per-metric` to be 10. #2250
* [CHANGE] Change `_config.multi_zone_ingester_max_unavailable` to 25. #2251
* [FEATURE] Added querier autoscaling support. It requires [KEDA](https://keda.sh) installed in the Kubernetes cluster and query-scheduler enabled in the Mimir cluster. Querier autoscaler can be enabled and configure through the following options in the jsonnet config: #2013 #2023
  * `autoscaling_querier_enabled`: `true` to enable autoscaling.
  * `autoscaling_querier_min_replicas`: minimum number of querier replicas.
  * `autoscaling_querier_max_replicas`: maximum number of querier replicas.
  * `autoscaling_prometheus_url`: Prometheus base URL from which to scrape Mimir metrics (e.g. `http://prometheus.default:9090/prometheus`).
* [FEATURE] Jsonnet: Add support for ruler remote evaluation mode (`ruler_remote_evaluation_enabled`), which deploys and uses a dedicated query path for rule evaluation. This enables the benefits of the query-frontend for rule evaluation, such as query sharding. #2073
* [ENHANCEMENT] Added `compactor` service, that can be used to route requests directly to compactor (e.g. admin UI). #2063
* [ENHANCEMENT] Added a `consul_enabled` configuration option to provide the ability to disable consul. It is automatically set to false when `memberlist_ring_enabled` is true and `multikv_migration_enabled` (used for migration from Consul to memberlist) is not set. #2093 #2152
* [BUGFIX] Querier: Fix disabling shuffle sharding on the read path whilst keeping it enabled on write path. #2164

### Mimirtool

* [CHANGE] mimirtool rules: `--use-legacy-routes` now toggles between using `/prometheus/config/v1/rules` (default) and `/api/v1/rules` (legacy) endpoints. #2182
* [FEATURE] Added bearer token support for when Mimir is behind a gateway authenticating by bearer token. #2146
* [BUGFIX] mimirtool analyze: Fix dashboard JSON unmarshalling errors (#1840). #1973
* [BUGFIX] Make mimirtool build for Windows work again. #2273

### Mimir Continuous Test

* [ENHANCEMENT] Added the `-tests.smoke-test` flag to run the `mimir-continuous-test` suite once and immediately exit. #2047 #2094
* [ENHANCEMENT] Added the `-tests.write-protocol` flag to write using the `prometheus` remote write protocol or `otlp-http` in the `mimir-continuous-test` suite. #5719

### Documentation

* [ENHANCEMENT] Published Grafana Mimir runbooks as part of documentation. #1970
* [ENHANCEMENT] Improved ruler's "remote operational mode" documentation. #1906
* [ENHANCEMENT] Recommend fast disks for ingesters and store-gateways in production tips. #1903
* [ENHANCEMENT] Explain the runtime override of active series matchers. #1868
* [ENHANCEMENT] Clarify "Set rule group" API specification. #1869
* [ENHANCEMENT] Published Mimir jsonnet documentation. #2024
* [ENHANCEMENT] Documented required scrape interval for using alerting and recording rules from Mimir jsonnet. #2147
* [ENHANCEMENT] Runbooks: Mention memberlist as possible source of problems for various alerts. #2158
* [ENHANCEMENT] Added step-by-step article about migrating from Consul to Memberlist KV store using jsonnet without downtime. #2166
* [ENHANCEMENT] Documented `/memberlist` admin page. #2166
* [ENHANCEMENT] Documented how to configure Grafana Mimir's ruler with Jsonnet. #2127
* [ENHANCEMENT] Documented how to configure queriers’ autoscaling with Jsonnet. #2128
* [ENHANCEMENT] Updated mixin building instructions in "Installing Grafana Mimir dashboards and alerts" article. #2015 #2163
* [ENHANCEMENT] Fix location of "Monitoring Grafana Mimir" article in the documentation hierarchy. #2130
* [ENHANCEMENT] Runbook for `MimirRequestLatency` was expanded with more practical advice. #1967
* [BUGFIX] Fixed ruler configuration used in the getting started guide. #2052
* [BUGFIX] Fixed Mimir Alertmanager datasource in Grafana used by "Play with Grafana Mimir" tutorial. #2115
* [BUGFIX] Fixed typos in "Scaling out Grafana Mimir" article. #2170
* [BUGFIX] Added missing ring endpoint exposed by Ingesters. #1918

## 2.1.0

### Grafana Mimir

* [CHANGE] Compactor: No longer upload debug meta files to object storage. #1257
* [CHANGE] Default values have changed for the following settings: #1547
    - `-alertmanager.alertmanager-client.grpc-max-recv-msg-size` now defaults to 100 MiB (previously was not configurable and set to 16 MiB)
    - `-alertmanager.alertmanager-client.grpc-max-send-msg-size` now defaults to 100 MiB (previously was not configurable and set to 4 MiB)
    - `-alertmanager.max-recv-msg-size` now defaults to 100 MiB (previously was 16 MiB)
* [CHANGE] Ingester: Add `user` label to metrics `cortex_ingester_ingested_samples_total` and `cortex_ingester_ingested_samples_failures_total`. #1533
* [CHANGE] Ingester: Changed `-blocks-storage.tsdb.isolation-enabled` default from `true` to `false`. The config option has also been deprecated and will be removed in 2 minor version. #1655
* [CHANGE] Query-frontend: results cache keys are now versioned, this will cause cache to be re-filled when rolling out this version. #1631
* [CHANGE] Store-gateway: enabled attributes in-memory cache by default. New default configuration is `-blocks-storage.bucket-store.chunks-cache.attributes-in-memory-max-items=50000`. #1727
* [CHANGE] Compactor: Removed the metric `cortex_compactor_garbage_collected_blocks_total` since it duplicates `cortex_compactor_blocks_marked_for_deletion_total`. #1728
* [CHANGE] All: Logs that used the`org_id` label now use `user` label. #1634 #1758
* [CHANGE] Alertmanager: the following metrics are not exported for a given `user` and `integration` when the metric value is zero: #1783
  * `cortex_alertmanager_notifications_total`
  * `cortex_alertmanager_notifications_failed_total`
  * `cortex_alertmanager_notification_requests_total`
  * `cortex_alertmanager_notification_requests_failed_total`
  * `cortex_alertmanager_notification_rate_limited_total`
* [CHANGE] Removed the following metrics exposed by the Mimir hash rings: #1791
  * `cortex_member_ring_tokens_owned`
  * `cortex_member_ring_tokens_to_own`
  * `cortex_ring_tokens_owned`
  * `cortex_ring_member_ownership_percent`
* [CHANGE] Querier / Ruler: removed the following metrics tracking number of query requests send to each ingester. You can use `cortex_request_duration_seconds_count{route=~"/cortex.Ingester/(QueryStream|QueryExemplars)"}` instead. #1797
  * `cortex_distributor_ingester_queries_total`
  * `cortex_distributor_ingester_query_failures_total`
* [CHANGE] Distributor: removed the following metrics tracking the number of requests from a distributor to ingesters: #1799
  * `cortex_distributor_ingester_appends_total`
  * `cortex_distributor_ingester_append_failures_total`
* [CHANGE] Distributor / Ruler: deprecated `-distributor.extend-writes`. Now Mimir always behaves as if this setting was set to `false`, which we expect to be safe for every Mimir cluster setup. #1856
* [FEATURE] Querier: Added support for [streaming remote read](https://prometheus.io/blog/2019/10/10/remote-read-meets-streaming/). Should be noted that benefits of chunking the response are partial here, since in a typical `query-frontend` setup responses will be buffered until they've been completed. #1735
* [FEATURE] Ruler: Allow setting `evaluation_delay` for each rule group via rules group configuration file. #1474
* [FEATURE] Ruler: Added support for expression remote evaluation. #1536 #1818
  * The following CLI flags (and their respective YAML config options) have been added:
    * `-ruler.query-frontend.address`
    * `-ruler.query-frontend.grpc-client-config.grpc-max-recv-msg-size`
    * `-ruler.query-frontend.grpc-client-config.grpc-max-send-msg-size`
    * `-ruler.query-frontend.grpc-client-config.grpc-compression`
    * `-ruler.query-frontend.grpc-client-config.grpc-client-rate-limit`
    * `-ruler.query-frontend.grpc-client-config.grpc-client-rate-limit-burst`
    * `-ruler.query-frontend.grpc-client-config.backoff-on-ratelimits`
    * `-ruler.query-frontend.grpc-client-config.backoff-min-period`
    * `-ruler.query-frontend.grpc-client-config.backoff-max-period`
    * `-ruler.query-frontend.grpc-client-config.backoff-retries`
    * `-ruler.query-frontend.grpc-client-config.tls-enabled`
    * `-ruler.query-frontend.grpc-client-config.tls-ca-path`
    * `-ruler.query-frontend.grpc-client-config.tls-cert-path`
    * `-ruler.query-frontend.grpc-client-config.tls-key-path`
    * `-ruler.query-frontend.grpc-client-config.tls-server-name`
    * `-ruler.query-frontend.grpc-client-config.tls-insecure-skip-verify`
* [FEATURE] Distributor: Added the ability to forward specifics metrics to alternative remote_write API endpoints. #1052
* [FEATURE] Ingester: Active series custom trackers now supports runtime tenant-specific overrides. The configuration has been moved to limit config, the ingester config has been deprecated.  #1188
* [ENHANCEMENT] Alertmanager API: Concurrency limit for GET requests is now configurable using `-alertmanager.max-concurrent-get-requests-per-tenant`. #1547
* [ENHANCEMENT] Alertmanager: Added the ability to configure additional gRPC client settings for the Alertmanager distributor #1547
  - `-alertmanager.alertmanager-client.backoff-max-period`
  - `-alertmanager.alertmanager-client.backoff-min-period`
  - `-alertmanager.alertmanager-client.backoff-on-ratelimits`
  - `-alertmanager.alertmanager-client.backoff-retries`
  - `-alertmanager.alertmanager-client.grpc-client-rate-limit`
  - `-alertmanager.alertmanager-client.grpc-client-rate-limit-burst`
  - `-alertmanager.alertmanager-client.grpc-compression`
  - `-alertmanager.alertmanager-client.grpc-max-recv-msg-size`
  - `-alertmanager.alertmanager-client.grpc-max-send-msg-size`
* [ENHANCEMENT] Ruler: Add more detailed query information to ruler query stats logging. #1411
* [ENHANCEMENT] Admin: Admin API now has some styling. #1482 #1549 #1821 #1824
* [ENHANCEMENT] Alertmanager: added `insight=true` field to alertmanager dispatch logs. #1379
* [ENHANCEMENT] Store-gateway: Add the experimental ability to run index header operations in a dedicated thread pool. This feature can be configured using `-blocks-storage.bucket-store.index-header-thread-pool-size` and is disabled by default. #1660
* [ENHANCEMENT] Store-gateway: don't drop all blocks if instance finds itself as unhealthy or missing in the ring. #1806 #1823
* [ENHANCEMENT] Querier: wait until inflight queries are completed when shutting down queriers. #1756 #1767
* [BUGFIX] Query-frontend: do not shard queries with a subquery unless the subquery is inside a shardable aggregation function call. #1542
* [BUGFIX] Query-frontend: added `component=query-frontend` label to results cache memcached metrics to fix a panic when Mimir is running in single binary mode and results cache is enabled. #1704
* [BUGFIX] Mimir: services' status content-type is now correctly set to `text/html`. #1575
* [BUGFIX] Multikv: Fix panic when using using runtime config to set primary KV store used by `multi` KV. #1587
* [BUGFIX] Multikv: Fix watching for runtime config changes in `multi` KV store in ruler and querier. #1665
* [BUGFIX] Memcached: allow to use CNAME DNS records for the memcached backend addresses. #1654
* [BUGFIX] Querier: fixed temporary partial query results when shuffle sharding is enabled and hash ring backend storage is flushed / reset. #1829
* [BUGFIX] Alertmanager: prevent more file traversal cases related to template names. #1833
* [BUGFUX] Alertmanager: Allow usage with `-alertmanager-storage.backend=local`. Note that when using this storage type, the Alertmanager is not able persist state remotely, so it not recommended for production use. #1836
* [BUGFIX] Alertmanager: Do not validate alertmanager configuration if it's not running. #1835

### Mixin

* [CHANGE] Dashboards: Remove per-user series legends from Tenants dashboard. #1605
* [CHANGE] Dashboards: Show in-memory series and the per-user series limit on Tenants dashboard. #1613
* [CHANGE] Dashboards: Slow-queries dashboard now uses `user` label from logs instead of `org_id`. #1634
* [CHANGE] Dashboards: changed all Grafana dashboards UIDs to not conflict with Cortex ones, to let people install both while migrating from Cortex to Mimir: #1801 #1808
  * Alertmanager from `a76bee5913c97c918d9e56a3cc88cc28` to `b0d38d318bbddd80476246d4930f9e55`
  * Alertmanager Resources from `68b66aed90ccab448009089544a8d6c6` to `a6883fb22799ac74479c7db872451092`
  * Compactor from `9c408e1d55681ecb8a22c9fab46875cc` to `1b3443aea86db629e6efdb7d05c53823`
  * Compactor Resources from `df9added6f1f4332f95848cca48ebd99` to `09a5c49e9cdb2f2b24c6d184574a07fd`
  * Config from `61bb048ced9817b2d3e07677fb1c6290` to `5d9d0b4724c0f80d68467088ec61e003`
  * Object Store from `d5a3a4489d57c733b5677fb55370a723` to `e1324ee2a434f4158c00a9ee279d3292`
  * Overrides from `b5c95fee2e5e7c4b5930826ff6e89a12` to `1e2c358600ac53f09faea133f811b5bb`
  * Queries from `d9931b1054053c8b972d320774bb8f1d` to `b3abe8d5c040395cc36615cb4334c92d`
  * Reads from `8d6ba60eccc4b6eedfa329b24b1bd339` to `e327503188913dc38ad571c647eef643`
  * Reads Networking from `c0464f0d8bd026f776c9006b05910000` to `54b2a0a4748b3bd1aefa92ce5559a1c2`
  * Reads Resources from `2fd2cda9eea8d8af9fbc0a5960425120` to `cc86fd5aa9301c6528986572ad974db9`
  * Rollout Progress from `7544a3a62b1be6ffd919fc990ab8ba8f` to `7f0b5567d543a1698e695b530eb7f5de`
  * Ruler from `44d12bcb1f95661c6ab6bc946dfc3473` to `631e15d5d85afb2ca8e35d62984eeaa0`
  * Scaling from `88c041017b96856c9176e07cf557bdcf` to `64bbad83507b7289b514725658e10352`
  * Slow queries from `e6f3091e29d2636e3b8393447e925668` to `6089e1ce1e678788f46312a0a1e647e6`
  * Tenants from `35fa247ce651ba189debf33d7ae41611` to `35fa247ce651ba189debf33d7ae41611`
  * Top Tenants from `bc6e12d4fe540e4a1785b9d3ca0ffdd9` to `bc6e12d4fe540e4a1785b9d3ca0ffdd9`
  * Writes from `0156f6d15aa234d452a33a4f13c838e3` to `8280707b8f16e7b87b840fc1cc92d4c5`
  * Writes Networking from `681cd62b680b7154811fe73af55dcfd4` to `978c1cb452585c96697a238eaac7fe2d`
  * Writes Resources from `c0464f0d8bd026f776c9006b0591bb0b` to `bc9160e50b52e89e0e49c840fea3d379`
* [FEATURE] Alerts: added the following alerts on `mimir-continuous-test` tool: #1676
  - `MimirContinuousTestNotRunningOnWrites`
  - `MimirContinuousTestNotRunningOnReads`
  - `MimirContinuousTestFailed`
* [ENHANCEMENT] Added `per_cluster_label` support to allow to change the label name used to differentiate between Kubernetes clusters. #1651
* [ENHANCEMENT] Dashboards: Show QPS and latency of the Alertmanager Distributor. #1696
* [ENHANCEMENT] Playbooks: Add Alertmanager suggestions for `MimirRequestErrors` and `MimirRequestLatency` #1702
* [ENHANCEMENT] Dashboards: Allow custom datasources. #1749
* [ENHANCEMENT] Dashboards: Add config option `gateway_enabled` (defaults to `true`) to disable gateway panels from dashboards. #1761
* [ENHANCEMENT] Dashboards: Extend Top tenants dashboard with queries for tenants with highest sample rate, discard rate, and discard rate growth. #1842
* [ENHANCEMENT] Dashboards: Show ingestion rate limit and rule group limit on Tenants dashboard. #1845
* [ENHANCEMENT] Dashboards: Add "last successful run" panel to compactor dashboard. #1628
* [BUGFIX] Dashboards: Fix "Failed evaluation rate" panel on Tenants dashboard. #1629
* [BUGFIX] Honor the configured `per_instance_label` in all dashboards and alerts. #1697

### Jsonnet

* [FEATURE] Added support for `mimir-continuous-test`. To deploy `mimir-continuous-test` you can use the following configuration: #1675 #1850
  ```jsonnet
  _config+: {
    continuous_test_enabled: true,
    continuous_test_tenant_id: 'type-tenant-id',
    continuous_test_write_endpoint: 'http://type-write-path-hostname',
    continuous_test_read_endpoint: 'http://type-read-path-hostname/prometheus',
  },
  ```
* [ENHANCEMENT] Ingester anti-affinity can now be disabled by using `ingester_allow_multiple_replicas_on_same_node` configuration key. #1581
* [ENHANCEMENT] Added `node_selector` configuration option to select Kubernetes nodes where Mimir should run. #1596
* [ENHANCEMENT] Alertmanager: Added a `PodDisruptionBudget` of `withMaxUnavailable = 1`, to ensure we maintain quorum during rollouts. #1683
* [ENHANCEMENT] Store-gateway anti-affinity can now be enabled/disabled using `store_gateway_allow_multiple_replicas_on_same_node` configuration key. #1730
* [ENHANCEMENT] Added `store_gateway_zone_a_args`, `store_gateway_zone_b_args` and `store_gateway_zone_c_args` configuration options. #1807
* [BUGFIX] Pass primary and secondary multikv stores via CLI flags. Introduced new `multikv_switch_primary_secondary` config option to flip primary and secondary in runtime config.

### Mimirtool

* [BUGFIX] `config convert`: Retain Cortex defaults for `blocks_storage.backend`, `ruler_storage.backend`, `alertmanager_storage.backend`, `auth.type`, `activity_tracker.filepath`, `alertmanager.data_dir`, `blocks_storage.filesystem.dir`, `compactor.data_dir`, `ruler.rule_path`, `ruler_storage.filesystem.dir`, and `graphite.querier.schemas.backend`. #1626 #1762

### Tools

* [FEATURE] Added a `markblocks` tool that creates `no-compact` and `delete` marks for the blocks. #1551
* [FEATURE] Added `mimir-continuous-test` tool to continuously run smoke tests on live Mimir clusters. #1535 #1540 #1653 #1603 #1630 #1691 #1675 #1676 #1692 #1706 #1709 #1775 #1777 #1778 #1795
* [FEATURE] Added `mimir-rules-action` GitHub action, located at `operations/mimir-rules-action/`, used to lint, prepare, verify, diff, and sync rules to a Mimir cluster. #1723

## 2.0.0

### Grafana Mimir

_Changes since Cortex 1.10.0._

* [CHANGE] Remove chunks storage engine. #86 #119 #510 #545 #743 #744 #748 #753 #755 #757 #758 #759 #760 #762 #764 #789 #812 #813
  * The following CLI flags (and their respective YAML config options) have been removed:
    * `-store.engine`
    * `-schema-config-file`
    * `-ingester.checkpoint-duration`
    * `-ingester.checkpoint-enabled`
    * `-ingester.chunk-encoding`
    * `-ingester.chunk-age-jitter`
    * `-ingester.concurrent-flushes`
    * `-ingester.flush-on-shutdown-with-wal-enabled`
    * `-ingester.flush-op-timeout`
    * `-ingester.flush-period`
    * `-ingester.max-chunk-age`
    * `-ingester.max-chunk-idle`
    * `-ingester.max-series-per-query` (and `max_series_per_query` from runtime config)
    * `-ingester.max-stale-chunk-idle`
    * `-ingester.max-transfer-retries`
    * `-ingester.min-chunk-length`
    * `-ingester.recover-from-wal`
    * `-ingester.retain-period`
    * `-ingester.spread-flushes`
    * `-ingester.wal-dir`
    * `-ingester.wal-enabled`
    * `-querier.query-parallelism`
    * `-querier.second-store-engine`
    * `-querier.use-second-store-before-time`
    * `-flusher.wal-dir`
    * `-flusher.concurrent-flushes`
    * `-flusher.flush-op-timeout`
    * All `-table-manager.*` flags
    * All `-deletes.*` flags
    * All `-purger.*` flags
    * All `-metrics.*` flags
    * All `-dynamodb.*` flags
    * All `-s3.*` flags
    * All `-azure.*` flags
    * All `-bigtable.*` flags
    * All `-gcs.*` flags
    * All `-cassandra.*` flags
    * All `-boltdb.*` flags
    * All `-local.*` flags
    * All `-swift.*` flags
    * All `-store.*` flags except `-store.engine`, `-store.max-query-length`, `-store.max-labels-query-length`
    * All `-grpc-store.*` flags
  * The following API endpoints have been removed:
    * `/api/v1/chunks` and `/chunks`
  * The following metrics have been removed:
    * `cortex_ingester_flush_queue_length`
    * `cortex_ingester_queried_chunks`
    * `cortex_ingester_chunks_created_total`
    * `cortex_ingester_wal_replay_duration_seconds`
    * `cortex_ingester_wal_corruptions_total`
    * `cortex_ingester_sent_chunks`
    * `cortex_ingester_received_chunks`
    * `cortex_ingester_flush_series_in_progress`
    * `cortex_ingester_chunk_utilization`
    * `cortex_ingester_chunk_length`
    * `cortex_ingester_chunk_size_bytes`
    * `cortex_ingester_chunk_age_seconds`
    * `cortex_ingester_memory_chunks`
    * `cortex_ingester_flushing_enqueued_series_total`
    * `cortex_ingester_flushing_dequeued_series_total`
    * `cortex_ingester_dropped_chunks_total`
    * `cortex_oldest_unflushed_chunk_timestamp_seconds`
    * `prometheus_local_storage_chunk_ops_total`
    * `prometheus_local_storage_chunkdesc_ops_total`
    * `prometheus_local_storage_memory_chunkdescs`
* [CHANGE] Changed default storage backends from `s3` to `filesystem` #833
  This effects the following flags:
  * `-blocks-storage.backend` now defaults to `filesystem`
  * `-blocks-storage.filesystem.dir` now defaults to `blocks`
  * `-alertmanager-storage.backend` now defaults to `filesystem`
  * `-alertmanager-storage.filesystem.dir` now defaults to `alertmanager`
  * `-ruler-storage.backend` now defaults to `filesystem`
  * `-ruler-storage.filesystem.dir` now defaults to `ruler`
* [CHANGE] Renamed metric `cortex_experimental_features_in_use_total` as `cortex_experimental_features_used_total` and added `feature` label. #32 #658
* [CHANGE] Removed `log_messages_total` metric. #32
* [CHANGE] Some files and directories created by Mimir components on local disk now have stricter permissions, and are only readable by owner, but not group or others. #58
* [CHANGE] Memcached client DNS resolution switched from golang built-in to [`miekg/dns`](https://github.com/miekg/dns). #142
* [CHANGE] The metric `cortex_deprecated_flags_inuse_total` has been renamed to `deprecated_flags_inuse_total` as part of using grafana/dskit functionality. #185
* [CHANGE] API: The `-api.response-compression-enabled` flag has been removed, and GZIP response compression is always enabled except on `/api/v1/push` and `/push` endpoints. #880
* [CHANGE] Update Go version to 1.17.3. #480
* [CHANGE] The `status_code` label on gRPC client metrics has changed from '200' and '500' to '2xx', '5xx', '4xx', 'cancel' or 'error'. #537
* [CHANGE] Removed the deprecated `-<prefix>.fifocache.size` flag. #618
* [CHANGE] Enable index header lazy loading by default. #693
  * `-blocks-storage.bucket-store.index-header-lazy-loading-enabled` default from `false` to `true`
  * `-blocks-storage.bucket-store.index-header-lazy-loading-idle-timeout` default from `20m` to `1h`
* [CHANGE] Shuffle-sharding:
  * `-distributor.sharding-strategy` option has been removed, and shuffle sharding is enabled by default. Default shard size is set to 0, which disables shuffle sharding for the tenant (all ingesters will receive tenants's samples). #888
  * `-ruler.sharding-strategy` option has been removed from ruler. Ruler now uses shuffle-sharding by default, but respects `ruler_tenant_shard_size`, which defaults to 0 (ie. use all rulers for tenant). #889
  * `-store-gateway.sharding-strategy` option has been removed store-gateways. Store-gateway now uses shuffle-sharding by default, but respects `store_gateway_tenant_shard_size` for tenant, and this value defaults to 0. #891
* [CHANGE] Server: `-server.http-listen-port` (yaml: `server.http_listen_port`) now defaults to `8080` (previously `80`). #871
* [CHANGE] Changed the default value of `-blocks-storage.bucket-store.ignore-deletion-marks-delay` from 6h to 1h. #892
* [CHANGE] Changed default settings for memcached clients: #959 #1000
  * The default value for the following config options has changed from `10000` to `25000`:
    * `-blocks-storage.bucket-store.chunks-cache.memcached.max-async-buffer-size`
    * `-blocks-storage.bucket-store.index-cache.memcached.max-async-buffer-size`
    * `-blocks-storage.bucket-store.metadata-cache.memcached.max-async-buffer-size`
    * `-query-frontend.results-cache.memcached.max-async-buffer-size`
  * The default value for the following config options has changed from `0` (unlimited) to `100`:
    * `-blocks-storage.bucket-store.chunks-cache.memcached.max-get-multi-batch-size`
    * `-blocks-storage.bucket-store.index-cache.memcached.max-get-multi-batch-size`
    * `-blocks-storage.bucket-store.metadata-cache.memcached.max-get-multi-batch-size`
    * `-query-frontend.results-cache.memcached.max-get-multi-batch-size`
  * The default value for the following config options has changed from `16` to `100`:
    * `-blocks-storage.bucket-store.chunks-cache.memcached.max-idle-connections`
    * `-blocks-storage.bucket-store.index-cache.memcached.max-idle-connections`
    * `-blocks-storage.bucket-store.metadata-cache.memcached.max-idle-connections`
    * `-query-frontend.results-cache.memcached.max-idle-connections`
  * The default value for the following config options has changed from `100ms` to `200ms`:
    * `-blocks-storage.bucket-store.metadata-cache.memcached.timeout`
    * `-blocks-storage.bucket-store.index-cache.memcached.timeout`
    * `-blocks-storage.bucket-store.chunks-cache.memcached.timeout`
    * `-query-frontend.results-cache.memcached.timeout`
* [CHANGE] Changed the default value of `-blocks-storage.bucket-store.bucket-index.enabled` to `true`. The default configuration must now run the compactor in order to write the bucket index or else queries to long term storage will fail. #924
* [CHANGE] Option `-auth.enabled` has been renamed to `-auth.multitenancy-enabled`. #1130
* [CHANGE] Default tenant ID used with disabled auth (`-auth.multitenancy-enabled=false`) has changed from `fake` to `anonymous`. This tenant ID can now be changed with `-auth.no-auth-tenant` option. #1063
* [CHANGE] The default values for the following local directories have changed: #1072
  * `-alertmanager.storage.path` default value changed to `./data-alertmanager/`
  * `-compactor.data-dir` default value changed to `./data-compactor/`
  * `-ruler.rule-path` default value changed to `./data-ruler/`
* [CHANGE] The default value for gRPC max send message size has been changed from 16MB to 100MB. This affects the following parameters: #1152
  * `-query-frontend.grpc-client-config.grpc-max-send-msg-size`
  * `-ingester.client.grpc-max-send-msg-size`
  * `-querier.frontend-client.grpc-max-send-msg-size`
  * `-query-scheduler.grpc-client-config.grpc-max-send-msg-size`
  * `-ruler.client.grpc-max-send-msg-size`
* [CHANGE] Remove `-http.prefix` flag (and `http_prefix` config file option). #763
* [CHANGE] Remove legacy endpoints. Please use their alternatives listed below. As part of the removal process we are
  introducing two new sets of endpoints for the ruler configuration API: `<prometheus-http-prefix>/rules` and
  `<prometheus-http-prefix>/config/v1/rules/**`. We are also deprecating `<prometheus-http-prefix>/rules` and `/api/v1/rules`;
  and will remove them in Mimir 2.2.0. #763 #1222
  * Query endpoints

    | Legacy                                                  | Alternative                                                |
    | ------------------------------------------------------- | ---------------------------------------------------------- |
    | `/<legacy-http-prefix>/api/v1/query`                    | `<prometheus-http-prefix>/api/v1/query`                    |
    | `/<legacy-http-prefix>/api/v1/query_range`              | `<prometheus-http-prefix>/api/v1/query_range`              |
    | `/<legacy-http-prefix>/api/v1/query_exemplars`          | `<prometheus-http-prefix>/api/v1/query_exemplars`          |
    | `/<legacy-http-prefix>/api/v1/series`                   | `<prometheus-http-prefix>/api/v1/series`                   |
    | `/<legacy-http-prefix>/api/v1/labels`                   | `<prometheus-http-prefix>/api/v1/labels`                   |
    | `/<legacy-http-prefix>/api/v1/label/{name}/values`      | `<prometheus-http-prefix>/api/v1/label/{name}/values`      |
    | `/<legacy-http-prefix>/api/v1/metadata`                 | `<prometheus-http-prefix>/api/v1/metadata`                 |
    | `/<legacy-http-prefix>/api/v1/read`                     | `<prometheus-http-prefix>/api/v1/read`                     |
    | `/<legacy-http-prefix>/api/v1/cardinality/label_names`  | `<prometheus-http-prefix>/api/v1/cardinality/label_names`  |
    | `/<legacy-http-prefix>/api/v1/cardinality/label_values` | `<prometheus-http-prefix>/api/v1/cardinality/label_values` |
    | `/api/prom/user_stats`                                  | `/api/v1/user_stats`                                       |

  * Distributor endpoints

    | Legacy endpoint               | Alternative                   |
    | ----------------------------- | ----------------------------- |
    | `/<legacy-http-prefix>/push`  | `/api/v1/push`                |
    | `/all_user_stats`             | `/distributor/all_user_stats` |
    | `/ha-tracker`                 | `/distributor/ha_tracker`     |

  * Ingester endpoints

    | Legacy          | Alternative           |
    | --------------- | --------------------- |
    | `/ring`         | `/ingester/ring`      |
    | `/shutdown`     | `/ingester/shutdown`  |
    | `/flush`        | `/ingester/flush`     |
    | `/push`         | `/ingester/push`      |

  * Ruler endpoints

    | Legacy                                                | Alternative                                         | Alternative #2 (not available before Mimir 2.0.0)                    |
    | ----------------------------------------------------- | --------------------------------------------------- | ------------------------------------------------------------------- |
    | `/<legacy-http-prefix>/api/v1/rules`                  | `<prometheus-http-prefix>/api/v1/rules`             |                                                                     |
    | `/<legacy-http-prefix>/api/v1/alerts`                 | `<prometheus-http-prefix>/api/v1/alerts`            |                                                                     |
    | `/<legacy-http-prefix>/rules`                         | `/api/v1/rules` (see below)                         |  `<prometheus-http-prefix>/config/v1/rules`                         |
    | `/<legacy-http-prefix>/rules/{namespace}`             | `/api/v1/rules/{namespace}` (see below)             |  `<prometheus-http-prefix>/config/v1/rules/{namespace}`             |
    | `/<legacy-http-prefix>/rules/{namespace}/{groupName}` | `/api/v1/rules/{namespace}/{groupName}` (see below) |  `<prometheus-http-prefix>/config/v1/rules/{namespace}/{groupName}` |
    | `/<legacy-http-prefix>/rules/{namespace}`             | `/api/v1/rules/{namespace}` (see below)             |  `<prometheus-http-prefix>/config/v1/rules/{namespace}`             |
    | `/<legacy-http-prefix>/rules/{namespace}/{groupName}` | `/api/v1/rules/{namespace}/{groupName}` (see below) |  `<prometheus-http-prefix>/config/v1/rules/{namespace}/{groupName}` |
    | `/<legacy-http-prefix>/rules/{namespace}`             | `/api/v1/rules/{namespace}` (see below)             |  `<prometheus-http-prefix>/config/v1/rules/{namespace}`             |
    | `/ruler_ring`                                         | `/ruler/ring`                                       |                                                                     |

    > __Note:__ The `/api/v1/rules/**` endpoints are considered deprecated with Mimir 2.0.0 and will be removed
    in Mimir 2.2.0. After upgrading to 2.0.0 we recommend switching uses to the equivalent
    `/<prometheus-http-prefix>/config/v1/**` endpoints that Mimir 2.0.0 introduces.

  * Alertmanager endpoints

    | Legacy                      | Alternative                        |
    | --------------------------- | ---------------------------------- |
    | `/<legacy-http-prefix>`     | `/alertmanager`                    |
    | `/status`                   | `/multitenant_alertmanager/status` |

* [CHANGE] Ingester: changed `-ingester.stream-chunks-when-using-blocks` default value from `false` to `true`. #717
* [CHANGE] Ingester: default `-ingester.ring.min-ready-duration` reduced from 1m to 15s. #126
* [CHANGE] Ingester: `-ingester.ring.min-ready-duration` now start counting the delay after the ring's health checks have passed instead of when the ring client was started. #126
* [CHANGE] Ingester: allow experimental ingester max-exemplars setting to be changed dynamically #144
  * CLI flag `-blocks-storage.tsdb.max-exemplars` is renamed to `-ingester.max-global-exemplars-per-user`.
  * YAML `max_exemplars` is moved from `tsdb` to `overrides` and renamed to `max_global_exemplars_per_user`.
* [CHANGE] Ingester: active series metrics `cortex_ingester_active_series` and `cortex_ingester_active_series_custom_tracker` are now removed when their value is zero. #672 #690
* [CHANGE] Ingester: changed default value of `-blocks-storage.tsdb.retention-period` from `6h` to `24h`. #966
* [CHANGE] Ingester: changed default value of `-blocks-storage.tsdb.close-idle-tsdb-timeout` from `0` to `13h`. #967
* [CHANGE] Ingester: changed default value of `-ingester.ring.final-sleep` from `30s` to `0s`. #981
* [CHANGE] Ingester: the following low level settings have been removed: #1153
  * `-ingester-client.expected-labels`
  * `-ingester-client.expected-samples-per-series`
  * `-ingester-client.expected-timeseries`
* [CHANGE] Ingester: following command line options related to ingester ring were renamed: #1155
  * `-consul.*` changed to `-ingester.ring.consul.*`
  * `-etcd.*` changed to `-ingester.ring.etcd.*`
  * `-multi.*` changed to `-ingester.ring.multi.*`
  * `-distributor.excluded-zones` changed to `-ingester.ring.excluded-zones`
  * `-distributor.replication-factor` changed to `-ingester.ring.replication-factor`
  * `-distributor.zone-awareness-enabled` changed to `-ingester.ring.zone-awareness-enabled`
  * `-ingester.availability-zone` changed to `-ingester.ring.instance-availability-zone`
  * `-ingester.final-sleep` changed to `-ingester.ring.final-sleep`
  * `-ingester.heartbeat-period` changed to `-ingester.ring.heartbeat-period`
  * `-ingester.join-after` changed to `-ingester.ring.join-after`
  * `-ingester.lifecycler.ID` changed to `-ingester.ring.instance-id`
  * `-ingester.lifecycler.addr` changed to `-ingester.ring.instance-addr`
  * `-ingester.lifecycler.interface` changed to `-ingester.ring.instance-interface-names`
  * `-ingester.lifecycler.port` changed to `-ingester.ring.instance-port`
  * `-ingester.min-ready-duration` changed to `-ingester.ring.min-ready-duration`
  * `-ingester.num-tokens` changed to `-ingester.ring.num-tokens`
  * `-ingester.observe-period` changed to `-ingester.ring.observe-period`
  * `-ingester.readiness-check-ring-health` changed to `-ingester.ring.readiness-check-ring-health`
  * `-ingester.tokens-file-path` changed to `-ingester.ring.tokens-file-path`
  * `-ingester.unregister-on-shutdown` changed to `-ingester.ring.unregister-on-shutdown`
  * `-ring.heartbeat-timeout` changed to `-ingester.ring.heartbeat-timeout`
  * `-ring.prefix` changed to `-ingester.ring.prefix`
  * `-ring.store` changed to `-ingester.ring.store`
* [CHANGE] Ingester: fields in YAML configuration for ingester ring have been changed: #1155
  * `ingester.lifecycler` changed to `ingester.ring`
  * Fields from `ingester.lifecycler.ring` moved to `ingester.ring`
  * `ingester.lifecycler.address` changed to `ingester.ring.instance_addr`
  * `ingester.lifecycler.id` changed to `ingester.ring.instance_id`
  * `ingester.lifecycler.port` changed to `ingester.ring.instance_port`
  * `ingester.lifecycler.availability_zone` changed to `ingester.ring.instance_availability_zone`
  * `ingester.lifecycler.interface_names` changed to `ingester.ring.instance_interface_names`
* [CHANGE] Distributor: removed the `-distributor.shard-by-all-labels` configuration option. It is now assumed to be true. #698
* [CHANGE] Distributor: change default value of `-distributor.instance-limits.max-inflight-push-requests` to `2000`. #964
* [CHANGE] Distributor: change default value of `-distributor.remote-timeout` from `2s` to `20s`. #970
* [CHANGE] Distributor: removed the `-distributor.extra-query-delay` flag (and its respective YAML config option). #1048
* [CHANGE] Query-frontend: Enable query stats by default, they can still be disabled with `-query-frontend.query-stats-enabled=false`. #83
* [CHANGE] Query-frontend: the `cortex_frontend_mapped_asts_total` metric has been renamed to `cortex_frontend_query_sharding_rewrites_attempted_total`. #150
* [CHANGE] Query-frontend: added `sharded` label to `cortex_query_seconds_total` metric. #235
* [CHANGE] Query-frontend: changed the flag name for controlling query sharding total shards from `-querier.total-shards` to `-query-frontend.query-sharding-total-shards`. #230
* [CHANGE] Query-frontend: flag `-querier.parallelise-shardable-queries` has been renamed to `-query-frontend.parallelize-shardable-queries` #284
* [CHANGE] Query-frontend: removed the deprecated (and unused) `-frontend.cache-split-interval`. Use `-query-frontend.split-queries-by-interval` instead. #587
* [CHANGE] Query-frontend: range query response now omits the `data` field when it's empty (error case) like Prometheus does, previously it was `"data":{"resultType":"","result":null}`. #629
* [CHANGE] Query-frontend: instant queries now honor the `-query-frontend.max-retries-per-request` flag. #630
* [CHANGE] Query-frontend: removed in-memory and Redis cache support. Reason is that these caching backends were just supported by query-frontend, while all other Mimir services only support memcached. #796
  * The following CLI flags (and their respective YAML config options) have been removed:
    * `-frontend.cache.enable-fifocache`
    * `-frontend.redis.*`
    * `-frontend.fifocache.*`
  * The following metrics have been removed:
    * `querier_cache_added_total`
    * `querier_cache_added_new_total`
    * `querier_cache_evicted_total`
    * `querier_cache_entries`
    * `querier_cache_gets_total`
    * `querier_cache_misses_total`
    * `querier_cache_stale_gets_total`
    * `querier_cache_memory_bytes`
    * `cortex_rediscache_request_duration_seconds`
* [CHANGE] Query-frontend: migrated memcached backend client to the same one used in other components (memcached config and metrics are now consistent across all Mimir services). #821
  * The following CLI flags (and their respective YAML config options) have been added:
    * `-query-frontend.results-cache.backend` (set it to `memcached` if `-query-frontend.cache-results=true`)
  * The following CLI flags (and their respective YAML config options) have been changed:
    * `-frontend.memcached.hostname` and `-frontend.memcached.service` have been removed: use `-query-frontend.results-cache.memcached.addresses` instead
  * The following CLI flags (and their respective YAML config options) have been renamed:
    * `-frontend.background.write-back-concurrency` renamed to `-query-frontend.results-cache.memcached.max-async-concurrency`
    * `-frontend.background.write-back-buffer` renamed to `-query-frontend.results-cache.memcached.max-async-buffer-size`
    * `-frontend.memcached.batchsize` renamed to `-query-frontend.results-cache.memcached.max-get-multi-batch-size`
    * `-frontend.memcached.parallelism` renamed to `-query-frontend.results-cache.memcached.max-get-multi-concurrency`
    * `-frontend.memcached.timeout` renamed to `-query-frontend.results-cache.memcached.timeout`
    * `-frontend.memcached.max-item-size` renamed to `-query-frontend.results-cache.memcached.max-item-size`
    * `-frontend.memcached.max-idle-conns` renamed to `-query-frontend.results-cache.memcached.max-idle-connections`
    * `-frontend.compression` renamed to `-query-frontend.results-cache.compression`
  * The following CLI flags (and their respective YAML config options) have been removed:
    * `-frontend.memcached.circuit-breaker-consecutive-failures`: feature removed
    * `-frontend.memcached.circuit-breaker-timeout`: feature removed
    * `-frontend.memcached.circuit-breaker-interval`: feature removed
    * `-frontend.memcached.update-interval`: new setting is hardcoded to 30s
    * `-frontend.memcached.consistent-hash`: new setting is always enabled
    * `-frontend.default-validity` and `-frontend.memcached.expiration`: new setting is hardcoded to 7 days
  * The following metrics have been changed:
    * `cortex_cache_dropped_background_writes_total{name}` changed to `thanos_memcached_operation_skipped_total{name, operation, reason}`
    * `cortex_cache_value_size_bytes{name, method}` changed to `thanos_memcached_operation_data_size_bytes{name}`
    * `cortex_cache_request_duration_seconds{name, method, status_code}` changed to `thanos_memcached_operation_duration_seconds{name, operation}`
    * `cortex_cache_fetched_keys{name}` changed to `thanos_cache_memcached_requests_total{name}`
    * `cortex_cache_hits{name}` changed to `thanos_cache_memcached_hits_total{name}`
    * `cortex_memcache_request_duration_seconds{name, method, status_code}` changed to `thanos_memcached_operation_duration_seconds{name, operation}`
    * `cortex_memcache_client_servers{name}` changed to `thanos_memcached_dns_provider_results{name, addr}`
    * `cortex_memcache_client_set_skip_total{name}` changed to `thanos_memcached_operation_skipped_total{name, operation, reason}`
    * `cortex_dns_lookups_total` changed to `thanos_memcached_dns_lookups_total`
    * For all metrics the value of the "name" label has changed from `frontend.memcached` to `frontend-cache`
  * The following metrics have been removed:
    * `cortex_cache_background_queue_length{name}`
* [CHANGE] Query-frontend: merged `query_range` into `frontend` in the YAML config (keeping the same keys) and renamed flags: #825
  * `-querier.max-retries-per-request` renamed to `-query-frontend.max-retries-per-request`
  * `-querier.split-queries-by-interval` renamed to `-query-frontend.split-queries-by-interval`
  * `-querier.align-querier-with-step` renamed to `-query-frontend.align-querier-with-step`
  * `-querier.cache-results` renamed to `-query-frontend.cache-results`
  * `-querier.parallelise-shardable-queries` renamed to `-query-frontend.parallelize-shardable-queries`
* [CHANGE] Query-frontend: the default value of `-query-frontend.split-queries-by-interval` has changed from `0` to `24h`. #1131
* [CHANGE] Query-frontend: `-frontend.` flags were renamed to `-query-frontend.`: #1167
* [CHANGE] Query-frontend / Query-scheduler: classified the `-query-frontend.querier-forget-delay` and `-query-scheduler.querier-forget-delay` flags (and their respective YAML config options) as experimental. #1208
* [CHANGE] Querier / ruler: Change `-querier.max-fetched-chunks-per-query` configuration to limit to maximum number of chunks that can be fetched in a single query. The number of chunks fetched by ingesters AND long-term storare combined should not exceed the value configured on `-querier.max-fetched-chunks-per-query`. [#4260](https://github.com/cortexproject/cortex/pull/4260)
* [CHANGE] Querier / ruler: Option `-querier.ingester-streaming` has been removed. Querier/ruler now always use streaming method to query ingesters. #204
* [CHANGE] Querier: always fetch labels from store and respect start/end times in request; the option `-querier.query-store-for-labels-enabled` has been removed and is now always on. #518 #1132
* [CHANGE] Querier / ruler: removed the `-store.query-chunk-limit` flag (and its respective YAML config option `max_chunks_per_query`). `-querier.max-fetched-chunks-per-query` (and its respective YAML config option `max_fetched_chunks_per_query`) should be used instead. #705
* [CHANGE] Querier/Ruler: `-querier.active-query-tracker-dir` option has been removed. Active query tracking is now done via Activity tracker configured by `-activity-tracker.filepath` and enabled by default. Limit for max number of concurrent queries (`-querier.max-concurrent`) is now respected even if activity tracking is not enabled. #661 #822
* [CHANGE] Querier/ruler/query-frontend: the experimental `-querier.at-modifier-enabled` CLI flag has been removed and the PromQL `@` modifier is always enabled. #941
* [CHANGE] Querier: removed `-querier.worker-match-max-concurrent` and `-querier.worker-parallelism` CLI flags (and their respective YAML config options). Mimir now behaves like if `-querier.worker-match-max-concurrent` is always enabled and you should configure the max concurrency per querier process using `-querier.max-concurrent` instead. #958
* [CHANGE] Querier: changed default value of `-querier.query-ingesters-within` from `0` to `13h`. #967
* [CHANGE] Querier: rename metric `cortex_query_fetched_chunks_bytes_total` to `cortex_query_fetched_chunk_bytes_total` to be consistent with the limit name. #476
* [CHANGE] Ruler: add two new metrics `cortex_ruler_list_rules_seconds` and `cortex_ruler_load_rule_groups_seconds` to the ruler. #906
* [CHANGE] Ruler: endpoints for listing configured rules now return HTTP status code 200 and an empty map when there are no rules instead of an HTTP 404 and plain text error message. The following endpoints are affected: #456
  * `<prometheus-http-prefix>/config/v1/rules`
  * `<prometheus-http-prefix>/config/v1/rules/{namespace}`
  * `<prometheus-http-prefix>/rules` (deprecated)
  * `<prometheus-http-prefix>/rules/{namespace}` (deprecated)
  * `/api/v1/rules` (deprecated)
  * `/api/v1/rules/{namespace}` (deprecated)
* [CHANGE] Ruler: removed `configdb` support from Ruler backend storages. #15 #38 #819
* [CHANGE] Ruler: removed the support for the deprecated storage configuration via `-ruler.storage.*` CLI flags (and their respective YAML config options). Use `-ruler-storage.*` instead. #628
* [CHANGE] Ruler: set new default limits for rule groups: `-ruler.max-rules-per-rule-group` to 20 (previously 0, disabled) and `-ruler.max-rule-groups-per-tenant` to 70 (previously 0, disabled). #847
* [CHANGE] Ruler: removed `-ruler.enable-sharding` option, and changed default value of `-ruler.ring.store` to `memberlist`. #943
* [CHANGE] Ruler: `-ruler.alertmanager-use-v2` has been removed. The ruler will always use the `v2` endpoints. #954 #1100
* [CHANGE] Ruler: `-experimental.ruler.enable-api` flag has been renamed to `-ruler.enable-api` and is now stable. The default value has also changed from `false` to `true`, so both ruler and alertmanager API are enabled by default. #913 #1065
* [CHANGE] Ruler: add support for [DNS service discovery format](./docs/sources/configuration/arguments.md#dns-service-discovery) for `-ruler.alertmanager-url`. `-ruler.alertmanager-discovery` flag has been removed. URLs following the prior SRV format, will be treated as a static target. To continue using service discovery for these URLs prepend `dnssrvnoa+` to them. #993
  * The following metrics for Alertmanager DNS service discovery are replaced:
    * `prometheus_sd_dns_lookups_total` replaced by `cortex_dns_lookups_total{component="ruler"}`
    * `prometheus_sd_dns_lookup_failures_total` replaced by `cortex_dns_failures_total{component="ruler"}`
* [CHANGE] Ruler: deprecate `/api/v1/rules/**` and `<prometheus-http-prefix/rules/**` configuration API endpoints in favour of `/<prometheus-http-prefix>/config/v1/rules/**`. Deprecated endpoints will be removed in Mimir 2.2.0. Main configuration API endpoints are now `/<prometheus-http-prefix>/config/api/v1/rules/**` introduced in Mimir 2.0.0. #1222
* [CHANGE] Store-gateway: index cache now includes tenant in cache keys, this invalidates previous cached entries. #607
* [CHANGE] Store-gateway: increased memcached index caching TTL from 1 day to 7 days. #718
* [CHANGE] Store-gateway: options `-store-gateway.sharding-enabled` and `-querier.store-gateway-addresses` were removed. Default value of `-store-gateway.sharding-ring.store` is now `memberlist` and default value for `-store-gateway.sharding-ring.wait-stability-min-duration` changed from `1m` to `0` (disabled). #976
* [CHANGE] Compactor: compactor will no longer try to compact blocks that are already marked for deletion. Previously compactor would consider blocks marked for deletion within `-compactor.deletion-delay / 2` period as eligible for compaction. [#4328](https://github.com/cortexproject/cortex/pull/4328)
* [CHANGE] Compactor: Removed support for block deletion marks migration. If you're upgrading from Cortex < 1.7.0 to Mimir, you should upgrade the compactor to Cortex >= 1.7.0 first, run it at least once and then upgrade to Mimir. #122
* [CHANGE] Compactor: removed the `cortex_compactor_group_vertical_compactions_total` metric. #278
* [CHANGE] Compactor: no longer waits for initial blocks cleanup to finish before starting compactions. #282
* [CHANGE] Compactor: removed overlapping sources detection. Overlapping sources may exist due to edge cases (timing issues) when horizontally sharding compactor, but are correctly handled by compactor. #494
* [CHANGE] Compactor: compactor now uses deletion marks from `<tenant>/markers` location in the bucket. Marker files are no longer fetched, only listed. #550
* [CHANGE] Compactor: Default value of `-compactor.block-sync-concurrency` has changed from 20 to 8. This flag is now only used to control number of goroutines for downloading and uploading blocks during compaction. #552
* [CHANGE] Compactor is now included in `all` target (single-binary). #866
* [CHANGE] Compactor: Removed `-compactor.sharding-enabled` option. Sharding in compactor is now always enabled. Default value of `-compactor.ring.store` has changed from `consul` to `memberlist`. Default value of `-compactor.ring.wait-stability-min-duration` is now 0, which disables the feature. #956
* [CHANGE] Alertmanager: removed `-alertmanager.configs.auto-webhook-root` #977
* [CHANGE] Alertmanager: removed `configdb` support from Alertmanager backend storages. #15 #38 #819
* [CHANGE] Alertmanager: Don't count user-not-found errors from replicas as failures in the `cortex_alertmanager_state_fetch_replica_state_failed_total` metric. #190
* [CHANGE] Alertmanager: Use distributor for non-API routes. #213
* [CHANGE] Alertmanager: removed `-alertmanager.storage.*` configuration options, with the exception of the CLI flags `-alertmanager.storage.path` and `-alertmanager.storage.retention`. Use `-alertmanager-storage.*` instead. #632
* [CHANGE] Alertmanager: set default value for `-alertmanager.web.external-url=http://localhost:8080/alertmanager` to match the default configuration. #808 #1067
* [CHANGE] Alertmanager: `-experimental.alertmanager.enable-api` flag has been renamed to `-alertmanager.enable-api` and is now stable. #913
* [CHANGE] Alertmanager: now always runs with sharding enabled; other modes of operation are removed. #1044 #1126
  * The following configuration options are removed:
    * `-alertmanager.sharding-enabled`
    * `-alertmanager.cluster.advertise-address`
    * `-alertmanager.cluster.gossip-interval`
    * `-alertmanager.cluster.listen-address`
    * `-alertmanager.cluster.peers`
    * `-alertmanager.cluster.push-pull-interval`
  * The following configuration options are renamed:
    * `-alertmanager.cluster.peer-timeout` to `-alertmanager.peer-timeout`
* [CHANGE] Alertmanager: the default value of `-alertmanager.sharding-ring.store` is now `memberlist`. #1171
* [CHANGE] Ring: changed default value of `-distributor.ring.store` (Distributor ring) and `-ring.store` (Ingester ring) to `memberlist`. #1046
* [CHANGE] Memberlist: the `memberlist_kv_store_value_bytes` metric has been removed due to values no longer being stored in-memory as encoded bytes. [#4345](https://github.com/cortexproject/cortex/pull/4345)
* [CHANGE] Memberlist: forward only changes, not entire original message. [#4419](https://github.com/cortexproject/cortex/pull/4419)
* [CHANGE] Memberlist: don't accept old tombstones as incoming change, and don't forward such messages to other gossip members. [#4420](https://github.com/cortexproject/cortex/pull/4420)
* [CHANGE] Memberlist: changed probe interval from `1s` to `5s` and probe timeout from `500ms` to `2s`. #563
* [CHANGE] Memberlist: the `name` label on metrics `cortex_dns_failures_total`, `cortex_dns_lookups_total` and `cortex_dns_provider_results` was renamed to `component`. #993
* [CHANGE] Limits: removed deprecated limits for rejecting old samples #799
  This removes the following flags:
  * `-validation.reject-old-samples`
  * `-validation.reject-old-samples.max-age`
* [CHANGE] Limits: removed local limit-related flags in favor of global limits. #725
  The distributor ring is now required, and can be configured via the `distributor.ring.*` flags.
  This removes the following flags:
  * `-distributor.ingestion-rate-strategy` -> will now always use the "global" strategy
  * `-ingester.max-series-per-user` -> set `-ingester.max-global-series-per-user` to `N` times the existing value of `-ingester.max-series-per-user` instead
  * `-ingester.max-series-per-metric` -> set `-ingester.max-global-series-per-metric`  to `N` times the existing value of `-ingester.max-series-per-metric` instead
  * `-ingester.max-metadata-per-user` -> set `-ingester.max-global-metadata-per-user` to `N` times the existing value of `-ingester.max-metadata-per-user` instead
  * `-ingester.max-metadata-per-metric` -> set `-ingester.max-global-metadata-per-metric` to `N` times the existing value of `-ingester.max-metadata-per-metric` instead
  * In the above notes, `N` refers to the number of ingester replicas
  Additionally, default values for the following flags have changed:
  * `-ingester.max-global-series-per-user` from `0` to `150000`
  * `-ingester.max-global-series-per-metric` from `0` to `20000`
  * `-distributor.ingestion-rate-limit` from `25000` to `10000`
  * `-distributor.ingestion-burst-size` from `50000` to `200000`
* [CHANGE] Limits: removed limit `enforce_metric_name`, now behave as if set to `true` always. #686
* [CHANGE] Limits: Option `-ingester.max-samples-per-query` and its YAML field `max_samples_per_query` have been removed. It required `-querier.ingester-streaming` option to be set to false, but since `-querier.ingester-streaming` is removed (always defaulting to true), the limit using it was removed as well. #204 #1132
* [CHANGE] Limits: Set the default max number of inflight ingester push requests (`-ingester.instance-limits.max-inflight-push-requests`) to 30000 in order to prevent clusters from being overwhelmed by request volume or temporary slow-downs. #259
* [CHANGE] Overrides exporter: renamed metric `cortex_overrides` to `cortex_limits_overrides`. #173 #407
* [FEATURE] The following features have been moved from experimental to stable: #913 #1002
  * Alertmanager config API
  * Alertmanager receiver firewall
  * Alertmanager sharding
  * Azure blob storage support
  * Blocks storage bucket index
  * Disable the ring health check in the readiness endpoint (`-ingester.readiness-check-ring-health=false`)
  * Distributor: do not extend writes on unhealthy ingesters
  * Do not unregister ingesters from ring on shutdown (`-ingester.unregister-on-shutdown=false`)
  * HA Tracker: cleanup of old replicas from KV Store
  * Instance limits in ingester and distributor
  * OpenStack Swift storage support
  * Query-frontend: query stats tracking
  * Query-scheduler
  * Querier: tenant federation
  * Ruler config API
  * S3 Server Side Encryption (SSE) using KMS
  * TLS configuration for gRPC, HTTP and etcd clients
  * Zone-aware replication
  * `/labels` API using matchers
  * The following querier limits:
    * `-querier.max-fetched-chunks-per-query`
    * `-querier.max-fetched-chunk-bytes-per-query`
    * `-querier.max-fetched-series-per-query`
  * The following alertmanager limits:
    * Notification rate (`-alertmanager.notification-rate-limit` and `-alertmanager.notification-rate-limit-per-integration`)
    * Dispatcher groups (`-alertmanager.max-dispatcher-aggregation-groups`)
    * User config size (`-alertmanager.max-config-size-bytes`)
    * Templates count in user config (`-alertmanager.max-templates-count`)
    * Max template size (`-alertmanager.max-template-size-bytes`)
* [FEATURE] The endpoints `/api/v1/status/buildinfo`, `<prometheus-http-prefix>/api/v1/status/buildinfo`, and `<alertmanager-http-prefix>/api/v1/status/buildinfo` have been added to display build information and enabled features. #1219 #1240
* [FEATURE] PromQL: added `present_over_time` support. #139
* [FEATURE] Added "Activity tracker" feature which can log ongoing activities from previous Mimir run in case of a crash. It is enabled by default and controlled by the `-activity-tracker.filepath` flag. It can be disabled by setting this path to an empty string. Currently, the Store-gateway, Ruler, Querier, Query-frontend and Ingester components use this feature to track queries. #631 #782 #822 #1121
* [FEATURE] Divide configuration parameters into categories "basic", "advanced", and "experimental". Only flags in the basic category are shown when invoking `-help`, whereas `-help-all` will include flags in all categories (basic, advanced, experimental). #840
* [FEATURE] Querier: Added support for tenant federation to exemplar endpoints. #927
* [FEATURE] Ingester: can expose metrics on active series matching custom trackers configured via `-ingester.active-series-custom-trackers` (or its respective YAML config option). When configured, active series for custom trackers are exposed by the `cortex_ingester_active_series_custom_tracker` metric. #42 #672
* [FEATURE] Ingester: Enable snapshotting of in-memory TSDB on disk during shutdown via `-blocks-storage.tsdb.memory-snapshot-on-shutdown` (experimental). #249
* [FEATURE] Ingester: Added `-blocks-storage.tsdb.isolation-enabled` flag, which allows disabling TSDB isolation feature. This is enabled by default (per TSDB default), but disabling can improve performance of write requests. #512
* [FEATURE] Ingester: Added `-blocks-storage.tsdb.head-chunks-write-queue-size` flag, which allows setting the size of the queue used by the TSDB before m-mapping chunks (experimental). #591
  * Added `cortex_ingester_tsdb_mmap_chunk_write_queue_operations_total` metric to track different operations of this queue.
* [FEATURE] Distributor: Added `-api.skip-label-name-validation-header-enabled` option to allow skipping label name validation on the HTTP write path based on `X-Mimir-SkipLabelNameValidation` header being `true` or not. #390
* [FEATURE] Query-frontend: Add `cortex_query_fetched_series_total` and `cortex_query_fetched_chunks_bytes_total` per-user counters to expose the number of series and bytes fetched as part of queries. These metrics can be enabled with the `-frontend.query-stats-enabled` flag (or its respective YAML config option `query_stats_enabled`). [#4343](https://github.com/cortexproject/cortex/pull/4343)
* [FEATURE] Query-frontend: Add `cortex_query_fetched_chunks_total` per-user counter to expose the number of chunks fetched as part of queries. This metric can be enabled with the `-query-frontend.query-stats-enabled` flag (or its respective YAML config option `query_stats_enabled`). #31
* [FEATURE] Query-frontend: Add query sharding for instant and range queries. You can enable querysharding by setting `-query-frontend.parallelize-shardable-queries` to `true`. The following additional config and exported metrics have been added. #79 #80 #100 #124 #140 #148 #150 #151 #153 #154 #155 #156 #157 #158 #159 #160 #163 #169 #172 #196 #205 #225 #226 #227 #228 #230 #235 #240 #239 #246 #244 #319 #330 #371 #385 #400 #458 #586 #630 #660 #707 #1542
  * New config options:
    * `-query-frontend.query-sharding-total-shards`: The amount of shards to use when doing parallelisation via query sharding.
    * `-query-frontend.query-sharding-max-sharded-queries`: The max number of sharded queries that can be run for a given received query. 0 to disable limit.
    * `-blocks-storage.bucket-store.series-hash-cache-max-size-bytes`: Max size - in bytes - of the in-memory series hash cache in the store-gateway.
    * `-blocks-storage.tsdb.series-hash-cache-max-size-bytes`: Max size - in bytes - of the in-memory series hash cache in the ingester.
  * New exported metrics:
    * `cortex_bucket_store_series_hash_cache_requests_total`
    * `cortex_bucket_store_series_hash_cache_hits_total`
    * `cortex_frontend_query_sharding_rewrites_succeeded_total`
    * `cortex_frontend_sharded_queries_per_query`
  * Renamed metrics:
    * `cortex_frontend_mapped_asts_total` to `cortex_frontend_query_sharding_rewrites_attempted_total`
  * Modified metrics:
    * added `sharded` label to `cortex_query_seconds_total`
  * When query sharding is enabled, the following querier config must be set on query-frontend too:
    * `-querier.max-concurrent`
    * `-querier.timeout`
    * `-querier.max-samples`
    * `-querier.at-modifier-enabled`
    * `-querier.default-evaluation-interval`
    * `-querier.active-query-tracker-dir`
    * `-querier.lookback-delta`
  * Sharding can be dynamically controlled per request using the `Sharding-Control: 64` header. (0 to disable)
  * Sharding can be dynamically controlled per tenant using the limit `query_sharding_total_shards`. (0 to disable)
  * Added `sharded_queries` count to the "query stats" log.
  * The number of shards is adjusted to be compatible with number of compactor shards that are used by a split-and-merge compactor. The querier can use this to avoid querying blocks that cannot have series in a given query shard.
* [FEATURE] Query-Frontend: Added `-query-frontend.cache-unaligned-requests` option to cache responses for requests that do not have step-aligned start and end times. This can improve speed of repeated queries, but can also pollute cache with results that are never reused. #432
* [FEATURE] Querier: Added label names cardinality endpoint `<prefix>/api/v1/cardinality/label_names` that is disabled by default. Can be enabled/disabled via the CLI flag `-querier.cardinality-analysis-enabled` or its respective YAML config option. Configurable on a per-tenant basis. #301 #377 #474
* [FEATURE] Querier: Added label values cardinality endpoint `<prefix>/api/v1/cardinality/label_values` that is disabled by default. Can be enabled/disabled via the CLI flag `-querier.cardinality-analysis-enabled` or its respective YAML config option, and configurable on a per-tenant basis. The maximum number of label names allowed to be queried in a single API call can be controlled via `-querier.label-values-max-cardinality-label-names-per-request`. #332 #395 #474
* [FEATURE] Querier: Added `-store.max-labels-query-length` to restrict the range of `/series`, label-names and label-values requests. #507
* [FEATURE] Ruler: Add new `-ruler.query-stats-enabled` which when enabled will report the `cortex_ruler_query_seconds_total` as a per-user metric that tracks the sum of the wall time of executing queries in the ruler in seconds. [#4317](https://github.com/cortexproject/cortex/pull/4317)
* [FEATURE] Ruler: Added federated rule groups. #533
  * Added `-ruler.tenant-federation.enabled` config flag.
  * Added support for `source_tenants` field on rule groups.
* [FEATURE] Store-gateway: Added `/store-gateway/tenants` and `/store-gateway/tenant/{tenant}/blocks` endpoints that provide functionality that was provided by `tools/listblocks`. #911 #973
* [FEATURE] Compactor: compactor now uses new algorithm that we call "split-and-merge". Previous compaction strategy was removed. With the `split-and-merge` compactor source blocks for a given tenant are grouped into `-compactor.split-groups` number of groups. Each group of blocks is then compacted separately, and is split into `-compactor.split-and-merge-shards` shards (configurable on a per-tenant basis). Compaction of each tenant shards can be horizontally scaled. Number of compactors that work on jobs for single tenant can be limited by using `-compactor.compactor-tenant-shard-size` parameter, or per-tenant `compactor_tenant_shard_size` override.  #275 #281 #282 #283 #288 #290 #303 #307 #317 #323 #324 #328 #353 #368 #479 #820
* [FEATURE] Compactor: Added `-compactor.max-compaction-time` to control how long can compaction for a single tenant take. If compactions for a tenant take longer, no new compactions are started in the same compaction cycle. Running compactions are not stopped however, and may take much longer. #523
* [FEATURE] Compactor: When compactor finds blocks with out-of-order chunks, it will mark them for no-compaction. Blocks marked for no-compaction are ignored in future compactions too. Added metric `cortex_compactor_blocks_marked_for_no_compaction_total` to track number of blocks marked for no-compaction. Added `CortexCompactorSkippedBlocksWithOutOfOrderChunks` alert based on new metric. Markers are only checked from `<tenant>/markers` location, but uploaded to the block directory too. #520 #535 #550
* [FEATURE] Compactor: multiple blocks are now downloaded and uploaded at once, which can shorten compaction process. #552
* [ENHANCEMENT] Exemplars are now emitted for all gRPC calls and many operations tracked by histograms. #180
* [ENHANCEMENT] New options `-server.http-listen-network` and `-server.grpc-listen-network` allow binding as 'tcp4' or 'tcp6'. #180
* [ENHANCEMENT] Query federation: improve performance in MergeQueryable by memoizing labels. #312
* [ENHANCEMENT] Add histogram metrics `cortex_distributor_sample_delay_seconds` and `cortex_ingester_tsdb_sample_out_of_order_delta_seconds` #488
* [ENHANCEMENT] Check internal directory access before starting up. #1217
* [ENHANCEMENT] Azure client: expose option to configure MSI URL and user-assigned identity. #584
* [ENHANCEMENT] Added a new metric `mimir_build_info` to coincide with `cortex_build_info`. The metric `cortex_build_info` has not been removed. #1022
* [ENHANCEMENT] Mimir runs a sanity check of storage config at startup and will fail to start if the sanity check doesn't pass. This is done to find potential config issues before starting up. #1180
* [ENHANCEMENT] Validate alertmanager and ruler storage configurations to ensure they don't use same bucket name and region values as those configured for the blocks storage. #1214
* [ENHANCEMENT] Ingester: added option `-ingester.readiness-check-ring-health` to disable the ring health check in the readiness endpoint. When disabled, the health checks are run against only the ingester itself instead of all ingesters in the ring. #48 #126
* [ENHANCEMENT] Ingester: reduce CPU and memory utilization if remote write requests contains a large amount of "out of bounds" samples. #413
* [ENHANCEMENT] Ingester: reduce CPU and memory utilization when querying chunks from ingesters. #430
* [ENHANCEMENT] Ingester: Expose ingester ring page on ingesters. #654
* [ENHANCEMENT] Distributor: added option `-distributor.excluded-zones` to exclude ingesters running in specific zones both on write and read path. #51
* [ENHANCEMENT] Distributor: add tags to tracing span for distributor push with user, cluster and replica. #210
* [ENHANCEMENT] Distributor: performance optimisations. #212 #217 #242
* [ENHANCEMENT] Distributor: reduce latency when HA-Tracking by doing KVStore updates in the background. #271
* [ENHANCEMENT] Distributor: make distributor inflight push requests count include background calls to ingester. #398
* [ENHANCEMENT] Distributor: silently drop exemplars more than 5 minutes older than samples in the same batch. #544
* [ENHANCEMENT] Distributor: reject exemplars with blank label names or values. The `cortex_discarded_exemplars_total` metric will use the `exemplar_labels_blank` reason in this case. #873
* [ENHANCEMENT] Query-frontend: added `cortex_query_frontend_workers_enqueued_requests_total` metric to track the number of requests enqueued in each query-scheduler. #384
* [ENHANCEMENT] Query-frontend: added `cortex_query_frontend_non_step_aligned_queries_total` to track the total number of range queries with start/end not aligned to step. #347 #357 #582
* [ENHANCEMENT] Query-scheduler: exported summary `cortex_query_scheduler_inflight_requests` tracking total number of inflight requests (both enqueued and processing) in percentile buckets. #675
* [ENHANCEMENT] Querier: can use the `LabelNames` call with matchers, if matchers are provided in the `/labels` API call, instead of using the more expensive `MetricsForLabelMatchers` call as before. #3 #1186
* [ENHANCEMENT] Querier / store-gateway: optimized regex matchers. #319 #334 #355
* [ENHANCEMENT] Querier: when fetching data for specific query-shard, we can ignore some blocks based on compactor-shard ID, since sharding of series by query sharding and compactor is the same. Added metrics: #438 #450
  * `cortex_querier_blocks_found_total`
  * `cortex_querier_blocks_queried_total`
  * `cortex_querier_blocks_with_compactor_shard_but_incompatible_query_shard_total`
* [ENHANCEMENT] Querier / ruler: reduce cpu usage, latency and peak memory consumption. #459 #463 #589
* [ENHANCEMENT] Querier: labels requests now obey `-querier.query-ingesters-within`, making them a little more efficient. #518
* [ENHANCEMENT] Querier: retry store-gateway in case of unexpected failure, instead of failing the query. #1003
* [ENHANCEMENT] Querier / ruler: reduce memory used by streaming queries, particularly in ruler. [#4341](https://github.com/cortexproject/cortex/pull/4341)
* [ENHANCEMENT] Ruler: Using shuffle sharding subring on GetRules API. [#4466](https://github.com/cortexproject/cortex/pull/4466)
* [ENHANCEMENT] Ruler: wait for ruler ring client to self-detect during startup. #990
* [ENHANCEMENT] Store-gateway: added `cortex_bucket_store_sent_chunk_size_bytes` metric, tracking the size of chunks sent from store-gateway to querier. #123
* [ENHANCEMENT] Store-gateway: reduced CPU and memory utilization due to exported metrics aggregation for instances with a large number of tenants. #123 #142
* [ENHANCEMENT] Store-gateway: added an in-memory LRU cache for chunks attributes. Can be enabled setting `-blocks-storage.bucket-store.chunks-cache.attributes-in-memory-max-items=X` where `X` is the max number of items to keep in the in-memory cache. The following new metrics are exposed: #279 #415 #437
  * `cortex_cache_memory_requests_total`
  * `cortex_cache_memory_hits_total`
  * `cortex_cache_memory_items_count`
* [ENHANCEMENT] Store-gateway: log index cache requests to tracing spans. #419
* [ENHANCEMENT] Store-gateway: store-gateway can now ignore blocks with minimum time within `-blocks-storage.bucket-store.ignore-blocks-within` duration. Useful when used together with `-querier.query-store-after`. #502
* [ENHANCEMENT] Store-gateway: label values with matchers now doesn't preload or list series, reducing latency and memory consumption. #534
* [ENHANCEMENT] Store-gateway: the results of `LabelNames()`, `LabelValues()` and `Series(skipChunks=true)` calls are now cached in the index cache. #590
* [ENHANCEMENT] Store-gateway: Added `-store-gateway.sharding-ring.unregister-on-shutdown` option that allows store-gateway to stay in the ring even after shutdown. Defaults to `true`, which is the same as current behaviour. #610 #614
* [ENHANCEMENT] Store-gateway: wait for ring tokens stability instead of ring stability to speed up startup and tests. #620
* [ENHANCEMENT] Compactor: add timeout for waiting on compactor to become ACTIVE in the ring. [#4262](https://github.com/cortexproject/cortex/pull/4262)
* [ENHANCEMENT] Compactor: skip already planned compaction jobs if the tenant doesn't belong to the compactor instance anymore. #303
* [ENHANCEMENT] Compactor: Blocks cleaner will ignore users that it no longer "owns" when sharding is enabled, and user ownership has changed since last scan. #325
* [ENHANCEMENT] Compactor: added `-compactor.compaction-jobs-order` support to configure which compaction jobs should run first for a given tenant (in case there are multiple ones). Supported values are: `smallest-range-oldest-blocks-first` (default), `newest-blocks-first`. #364
* [ENHANCEMENT] Compactor: delete blocks marked for deletion faster. #490
* [ENHANCEMENT] Compactor: expose low-level concurrency options for compactor: `-compactor.max-opening-blocks-concurrency`, `-compactor.max-closing-blocks-concurrency`, `-compactor.symbols-flushers-concurrency`. #569 #701
* [ENHANCEMENT] Compactor: expand compactor logs to include total compaction job time, total time for uploads and block counts. #549
* [ENHANCEMENT] Ring: allow experimental configuration of disabling of heartbeat timeouts by setting the relevant configuration value to zero. Applies to the following: [#4342](https://github.com/cortexproject/cortex/pull/4342)
  * `-distributor.ring.heartbeat-timeout`
  * `-ingester.ring.heartbeat-timeout`
  * `-ruler.ring.heartbeat-timeout`
  * `-alertmanager.sharding-ring.heartbeat-timeout`
  * `-compactor.ring.heartbeat-timeout`
  * `-store-gateway.sharding-ring.heartbeat-timeout`
* [ENHANCEMENT] Ring: allow heartbeats to be explicitly disabled by setting the interval to zero. This is considered experimental. This applies to the following configuration options: [#4344](https://github.com/cortexproject/cortex/pull/4344)
  * `-distributor.ring.heartbeat-period`
  * `-ingester.ring.heartbeat-period`
  * `-ruler.ring.heartbeat-period`
  * `-alertmanager.sharding-ring.heartbeat-period`
  * `-compactor.ring.heartbeat-period`
  * `-store-gateway.sharding-ring.heartbeat-period`
* [ENHANCEMENT] Memberlist: optimized receive path for processing ring state updates, to help reduce CPU utilization in large clusters. [#4345](https://github.com/cortexproject/cortex/pull/4345)
* [ENHANCEMENT] Memberlist: expose configuration of memberlist packet compression via `-memberlist.compression-enabled`. [#4346](https://github.com/cortexproject/cortex/pull/4346)
* [ENHANCEMENT] Memberlist: Add `-memberlist.advertise-addr` and `-memberlist.advertise-port` options for setting the address to advertise to other members of the cluster to enable NAT traversal. #260
* [ENHANCEMENT] Memberlist: reduce CPU utilization for rings with a large number of members. #537 #563 #634
* [ENHANCEMENT] Overrides exporter: include additional limits in the per-tenant override exporter. The following limits have been added to the `cortex_limit_overrides` metric: #21
  * `max_fetched_series_per_query`
  * `max_fetched_chunk_bytes_per_query`
  * `ruler_max_rules_per_rule_group`
  * `ruler_max_rule_groups_per_tenant`
* [ENHANCEMENT] Overrides exporter: add a metrics `cortex_limits_defaults` to expose the default values of limits. #173
* [ENHANCEMENT] Overrides exporter: Add `max_fetched_chunks_per_query` and `max_global_exemplars_per_user` limits to the default and per-tenant limits exported as metrics. #471 #515
* [ENHANCEMENT] Upgrade Go to 1.17.8. #1347 #1381
* [ENHANCEMENT] Upgrade Docker base images to `alpine:3.15.0`. #1348
* [BUGFIX] Azure storage: only create HTTP client once, to reduce memory utilization. #605
* [BUGFIX] Ingester: fixed ingester stuck on start up (LEAVING ring state) when `-ingester.ring.heartbeat-period=0` and `-ingester.unregister-on-shutdown=false`. [#4366](https://github.com/cortexproject/cortex/pull/4366)
* [BUGFIX] Ingester: prevent any reads or writes while the ingester is stopping. This will prevent accessing TSDB blocks once they have been already closed. [#4304](https://github.com/cortexproject/cortex/pull/4304)
* [BUGFIX] Ingester: TSDB now waits for pending readers before truncating Head block, fixing the `chunk not found` error and preventing wrong query results. #16
* [BUGFIX] Ingester: don't create TSDB or appender if no samples are sent by a tenant. #162
* [BUGFIX] Ingester: fix out-of-order chunks in TSDB head in-memory series after WAL replay in case some samples were appended to TSDB WAL before series. #530
* [BUGFIX] Distributor: when cleaning up obsolete elected replicas from KV store, HA tracker didn't update number of cluster per user correctly. [#4336](https://github.com/cortexproject/cortex/pull/4336)
* [BUGFIX] Distributor: fix bug in query-exemplar where some results would get dropped. #583
* [BUGFIX] Query-frontend: Fixes @ modifier functions (start/end) when splitting queries by time. #206
* [BUGFIX] Query-frontend: Ensure query_range requests handled by the query-frontend return JSON formatted errors. #360 #499
* [BUGFIX] Query-frontend: don't reuse cached results for queries that are not step-aligned. #424
* [BUGFIX] Query-frontend: fix API error messages that were mentioning Prometheus `--enable-feature=promql-negative-offset` and `--enable-feature=promql-at-modifier` flags. #688
* [BUGFIX] Query-frontend: worker's cancellation channels are now buffered to ensure that all request cancellations are properly handled. #741
* [BUGFIX] Querier: fixed `/api/v1/user_stats` endpoint. When zone-aware replication is enabled, `MaxUnavailableZones` param is used instead of `MaxErrors`, so setting `MaxErrors = 0` doesn't make the Querier wait for all Ingesters responses. #474
* [BUGFIX] Querier: Disable query scheduler SRV DNS lookup. #689
* [BUGFIX] Ruler: fixed counting of PromQL evaluation errors as user-errors when updating `cortex_ruler_queries_failed_total`. [#4335](https://github.com/cortexproject/cortex/pull/4335)
* [BUGFIX] Ruler: fix formatting of rule groups in `/ruler/rule_groups` endpoint. #655
* [BUGFIX] Ruler: do not log `unable to read rules directory` at startup if the directory hasn't been created yet. #1058
* [BUGFIX] Ruler: enable Prometheus-compatible endpoints regardless of `-ruler.enable-api`. The flag now only controls the configuration API. This is what the config flag description stated, but not what was happening. #1216
* [BUGFIX] Compactor: fixed panic while collecting Prometheus metrics. #28
* [BUGFIX] Compactor: compactor should now be able to correctly mark blocks for deletion and no-compaction, if such marking was previously interrupted. #1015
* [BUGFIX] Alertmanager: remove stale template files. #4495
* [BUGFIX] Alertmanager: don't replace user configurations with blank fallback configurations (when enabled), particularly during scaling up/down instances when sharding is enabled. #224
* [BUGFIX] Ring: multi KV runtime config changes are now propagated to all rings, not just ingester ring. #1047
* [BUGFIX] Memberlist: fixed corrupted packets when sending compound messages with more than 255 messages or messages bigger than 64KB. #551
* [BUGFIX] Overrides exporter: successfully startup even if runtime config is not set. #1056
* [BUGFIX] Fix internal modules to wait for other modules depending on them before stopping. #1472

### Mixin

_Changes since `grafana/cortex-jsonnet` `1.9.0`._

* [CHANGE] Removed chunks storage support from mixin. #641 #643 #645 #811 #812 #813
  * Removed `tsdb.libsonnet`: no need to import it anymore (its content is already automatically included when using Jsonnet)
  * Removed the following fields from `_config`:
    * `storage_engine` (defaults to `blocks`)
    * `chunk_index_backend`
    * `chunk_store_backend`
  * Removed schema config map
  * Removed the following dashboards:
    * "Cortex / Chunks"
    * "Cortex / WAL"
    * "Cortex / Blocks vs Chunks"
  * Removed the following alerts:
    * `CortexOldChunkInMemory`
    * `CortexCheckpointCreationFailed`
    * `CortexCheckpointDeletionFailed`
    * `CortexProvisioningMemcachedTooSmall`
    * `CortexWALCorruption`
    * `CortexTableSyncFailure`
    * `CortexTransferFailed`
  * Removed the following recording rules:
    * `cortex_chunk_store_index_lookups_per_query`
    * `cortex_chunk_store_series_pre_intersection_per_query`
    * `cortex_chunk_store_series_post_intersection_per_query`
    * `cortex_chunk_store_chunks_per_query`
    * `cortex_bigtable_request_duration_seconds`
    * `cortex_cassandra_request_duration_seconds`
    * `cortex_dynamo_request_duration_seconds`
    * `cortex_database_request_duration_seconds`
    * `cortex_gcs_request_duration_seconds`
* [CHANGE] Update grafana-builder dependency: use $__rate_interval in qpsPanel and latencyPanel. [#372](https://github.com/grafana/cortex-jsonnet/pull/372)
* [CHANGE] `namespace` template variable in dashboards now only selects namespaces for selected clusters. [#311](https://github.com/grafana/cortex-jsonnet/pull/311)
* [CHANGE] `CortexIngesterRestarts` alert severity changed from `critical` to `warning`. [#321](https://github.com/grafana/cortex-jsonnet/pull/321)
* [CHANGE] Dashboards: added overridable `job_labels` and `cluster_labels` to the configuration object as label lists to uniquely identify jobs and clusters in the metric names and group-by lists in dashboards. [#319](https://github.com/grafana/cortex-jsonnet/pull/319)
* [CHANGE] Dashboards: `alert_aggregation_labels` has been removed from the configuration and overriding this value has been deprecated. Instead the labels are now defined by the `cluster_labels` list, and should be overridden accordingly through that list. [#319](https://github.com/grafana/cortex-jsonnet/pull/319)
* [CHANGE] Renamed `CortexCompactorHasNotUploadedBlocksSinceStart` to `CortexCompactorHasNotUploadedBlocks`. [#334](https://github.com/grafana/cortex-jsonnet/pull/334)
* [CHANGE] Renamed `CortexCompactorRunFailed` to `CortexCompactorHasNotSuccessfullyRunCompaction`. [#334](https://github.com/grafana/cortex-jsonnet/pull/334)
* [CHANGE] Renamed `CortexInconsistentConfig` alert to `CortexInconsistentRuntimeConfig` and increased severity to `critical`. [#335](https://github.com/grafana/cortex-jsonnet/pull/335)
* [CHANGE] Increased `CortexBadRuntimeConfig` alert severity to `critical` and removed support for `cortex_overrides_last_reload_successful` metric (was removed in Cortex 1.3.0). [#335](https://github.com/grafana/cortex-jsonnet/pull/335)
* [CHANGE] Grafana 'min step' changed to 15s so dashboard show better detail. [#340](https://github.com/grafana/cortex-jsonnet/pull/340)
* [CHANGE] Replace `CortexRulerFailedEvaluations` with two new alerts: `CortexRulerTooManyFailedPushes` and `CortexRulerTooManyFailedQueries`. [#347](https://github.com/grafana/cortex-jsonnet/pull/347)
* [CHANGE] Removed `CortexCacheRequestErrors` alert. This alert was not working because the legacy Cortex cache client instrumentation doesn't track errors. [#346](https://github.com/grafana/cortex-jsonnet/pull/346)
* [CHANGE] Removed `CortexQuerierCapacityFull` alert. [#342](https://github.com/grafana/cortex-jsonnet/pull/342)
* [CHANGE] Changes blocks storage alerts to group metrics by the configured `cluster_labels` (supporting the deprecated `alert_aggregation_labels`). [#351](https://github.com/grafana/cortex-jsonnet/pull/351)
* [CHANGE] Increased `CortexIngesterReachingSeriesLimit` critical alert threshold from 80% to 85%. [#363](https://github.com/grafana/cortex-jsonnet/pull/363)
* [CHANGE] Changed default `job_names` for query-frontend, query-scheduler and querier to match custom deployments too. [#376](https://github.com/grafana/cortex-jsonnet/pull/376)
* [CHANGE] Split `cortex_api` recording rule group into three groups. This is a workaround for large clusters where this group can become slow to evaluate. [#401](https://github.com/grafana/cortex-jsonnet/pull/401)
* [CHANGE] Increased `CortexIngesterReachingSeriesLimit` warning threshold from 70% to 80% and critical threshold from 85% to 90%. [#404](https://github.com/grafana/cortex-jsonnet/pull/404)
* [CHANGE] Raised `CortexKVStoreFailure` alert severity from warning to critical. #493
* [CHANGE] Increase `CortexRolloutStuck` alert "for" duration from 15m to 30m. #493 #573
* [CHANGE] The Alertmanager and Ruler compiled dashboards (`alertmanager.json` and `ruler.json`) have been respectively renamed to `mimir-alertmanager.json` and `mimir-ruler.json`. #869
* [CHANGE] Removed `cortex_overrides_metric` from `_config`. #871
* [CHANGE] Renamed recording rule groups (`cortex_` prefix changed to `mimir_`). #871
* [CHANGE] Alerts name prefix has been changed from `Cortex` to `Mimir` (eg. alert `CortexIngesterUnhealthy` has been renamed to `MimirIngesterUnhealthy`). #879
* [CHANGE] Enabled resources dashboards by default. Can be disabled setting `resources_dashboards_enabled` config field to `false`. #920
* [FEATURE] Added `Cortex / Overrides` dashboard, displaying default limits and per-tenant overrides applied to Mimir. #673
* [FEATURE] Added `Mimir / Tenants` and `Mimir / Top tenants` dashboards, displaying user-based metrics. #776
* [FEATURE] Added querier autoscaling panels and alerts. #1006 #1016
* [FEATURE] Mimir / Top tenants dashboard now has tenants ranked by rule group size and evaluation time. #1338
* [ENHANCEMENT] cortex-mixin: Make `cluster_namespace_deployment:kube_pod_container_resource_requests_{cpu_cores,memory_bytes}:sum` backwards compatible with `kube-state-metrics` v2.0.0. [#317](https://github.com/grafana/cortex-jsonnet/pull/317)
* [ENHANCEMENT] Cortex-mixin: Include `cortex-gw-internal` naming variation in default `gateway` job names. [#328](https://github.com/grafana/cortex-jsonnet/pull/328)
* [ENHANCEMENT] Ruler dashboard: added object storage metrics. [#354](https://github.com/grafana/cortex-jsonnet/pull/354)
* [ENHANCEMENT] Alertmanager dashboard: added object storage metrics. [#354](https://github.com/grafana/cortex-jsonnet/pull/354)
* [ENHANCEMENT] Added documentation text panels and descriptions to reads and writes dashboards. [#324](https://github.com/grafana/cortex-jsonnet/pull/324)
* [ENHANCEMENT] Dashboards: defined container functions for common resources panels: containerDiskWritesPanel, containerDiskReadsPanel, containerDiskSpaceUtilization. [#331](https://github.com/grafana/cortex-jsonnet/pull/331)
* [ENHANCEMENT] cortex-mixin: Added `alert_excluded_routes` config to exclude specific routes from alerts. [#338](https://github.com/grafana/cortex-jsonnet/pull/338)
* [ENHANCEMENT] Added `CortexMemcachedRequestErrors` alert. [#346](https://github.com/grafana/cortex-jsonnet/pull/346)
* [ENHANCEMENT] Ruler dashboard: added "Per route p99 latency" panel in the "Configuration API" row. [#353](https://github.com/grafana/cortex-jsonnet/pull/353)
* [ENHANCEMENT] Increased the `for` duration of the `CortexIngesterReachingSeriesLimit` warning alert to 3h. [#362](https://github.com/grafana/cortex-jsonnet/pull/362)
* [ENHANCEMENT] Added a new tier (`medium_small_user`) so we have another tier between 100K and 1Mil active series. [#364](https://github.com/grafana/cortex-jsonnet/pull/364)
* [ENHANCEMENT] Extend Alertmanager dashboard: [#313](https://github.com/grafana/cortex-jsonnet/pull/313)
  * "Tenants" stat panel - shows number of discovered tenant configurations.
  * "Replication" row - information about the replication of tenants/alerts/silences over instances.
  * "Tenant Configuration Sync" row - information about the configuration sync procedure.
  * "Sharding Initial State Sync" row - information about the initial state sync procedure when sharding is enabled.
  * "Sharding Runtime State Sync" row - information about various state operations which occur when sharding is enabled (replication, fetch, marge, persist).
* [ENHANCEMENT] Update gsutil command for `not healthy index found` playbook [#370](https://github.com/grafana/cortex-jsonnet/pull/370)
* [ENHANCEMENT] Added Alertmanager alerts and playbooks covering configuration syncs and sharding operation: [#377 [#378](https://github.com/grafana/cortex-jsonnet/pull/378)
  * `CortexAlertmanagerSyncConfigsFailing`
  * `CortexAlertmanagerRingCheckFailing`
  * `CortexAlertmanagerPartialStateMergeFailing`
  * `CortexAlertmanagerReplicationFailing`
  * `CortexAlertmanagerPersistStateFailing`
  * `CortexAlertmanagerInitialSyncFailed`
* [ENHANCEMENT] Add recording rules to improve responsiveness of Alertmanager dashboard. [#387](https://github.com/grafana/cortex-jsonnet/pull/387)
* [ENHANCEMENT] Add `CortexRolloutStuck` alert. [#405](https://github.com/grafana/cortex-jsonnet/pull/405)
* [ENHANCEMENT] Added `CortexKVStoreFailure` alert. [#406](https://github.com/grafana/cortex-jsonnet/pull/406)
* [ENHANCEMENT] Use configured `ruler` jobname for ruler dashboard panels. [#409](https://github.com/grafana/cortex-jsonnet/pull/409)
* [ENHANCEMENT] Add ability to override `datasource` for generated dashboards. [#407](https://github.com/grafana/cortex-jsonnet/pull/407)
* [ENHANCEMENT] Use alertmanager jobname for alertmanager dashboard panels [#411](https://github.com/grafana/cortex-jsonnet/pull/411)
* [ENHANCEMENT] Added `CortexDistributorReachingInflightPushRequestLimit` alert. [#408](https://github.com/grafana/cortex-jsonnet/pull/408)
* [ENHANCEMENT] Added `CortexReachingTCPConnectionsLimit` alert. #403
* [ENHANCEMENT] Added "Cortex / Writes Networking" and "Cortex / Reads Networking" dashboards. #405
* [ENHANCEMENT] Improved "Queue length" panel in "Cortex / Queries" dashboard. #408
* [ENHANCEMENT] Add `CortexDistributorReachingInflightPushRequestLimit` alert and playbook. #401
* [ENHANCEMENT] Added "Recover accidentally deleted blocks (Google Cloud specific)" playbook. #475
* [ENHANCEMENT] Added support to multi-zone store-gateway deployments. #608 #615
* [ENHANCEMENT] Show supplementary alertmanager services in the Rollout Progress dashboard. #738 #855
* [ENHANCEMENT] Added `mimir` to default job names. This makes dashboards and alerts working when Mimir is installed in single-binary mode and the deployment is named `mimir`. #921
* [ENHANCEMENT] Introduced a new alert for the Alertmanager: `MimirAlertmanagerAllocatingTooMuchMemory`. It has two severities based on the memory usage against limits, a `warning` level at 80% and a `critical` level at 90%. #1206
* [ENHANCEMENT] Faster memcached cache requests. #2720
* [BUGFIX] Fixed `CortexIngesterHasNotShippedBlocks` alert false positive in case an ingester instance had ingested samples in the past, then no traffic was received for a long period and then it started receiving samples again. [#308](https://github.com/grafana/cortex-jsonnet/pull/308)
* [BUGFIX] Fixed `CortexInconsistentRuntimeConfig` metric. [#335](https://github.com/grafana/cortex-jsonnet/pull/335)
* [BUGFIX] Fixed scaling dashboard to correctly work when a Cortex service deployment spans across multiple zones (a zone is expected to have the `zone-[a-z]` suffix). [#365](https://github.com/grafana/cortex-jsonnet/pull/365)
* [BUGFIX] Fixed rollout progress dashboard to correctly work when a Cortex service deployment spans across multiple zones (a zone is expected to have the `zone-[a-z]` suffix). [#366](https://github.com/grafana/cortex-jsonnet/pull/366)
* [BUGFIX] Fixed rollout progress dashboard to include query-scheduler too. [#376](https://github.com/grafana/cortex-jsonnet/pull/376)
* [BUGFIX] Upstream recording rule `node_namespace_pod_container:container_cpu_usage_seconds_total:sum_irate` renamed. [#379](https://github.com/grafana/cortex-jsonnet/pull/379)
* [BUGFIX] Fixed writes/reads/alertmanager resources dashboards to use `$._config.job_names.gateway`. [#403](https://github.com/grafana/cortex-jsonnet/pull/403)
* [BUGFIX] Span the annotation.message in alerts as YAML multiline strings. [#412](https://github.com/grafana/cortex-jsonnet/pull/412)
* [BUGFIX] Fixed "Instant queries / sec" in "Cortex / Reads" dashboard. #445
* [BUGFIX] Fixed and added missing KV store panels in Writes, Reads, Ruler and Compactor dashboards. #448
* [BUGFIX] Fixed Alertmanager dashboard when alertmanager is running as part of single binary. #1064
* [BUGFIX] Fixed Ruler dashboard when ruler is running as part of single binary. #1260
* [BUGFIX] Query-frontend: fixed bad querier status code mapping with query-sharding enabled. #1227

### Jsonnet

_Changes since `grafana/cortex-jsonnet` `1.9.0`._

* [CHANGE] Removed chunks storage support. #639
  * Removed the following fields from `_config`:
    * `storage_engine` (defaults to `blocks`)
    * `querier_second_storage_engine` (not supported anymore)
    * `table_manager_enabled`, `table_prefix`
    * `memcached_index_writes_enabled` and `memcached_index_writes_max_item_size_mb`
    * `storeMemcachedChunksConfig`
    * `storeConfig`
    * `max_chunk_idle`
    * `schema` (the schema configmap is still added for backward compatibility reasons)
    * `bigtable_instance` and `bigtable_project`
    * `client_configs`
    * `enabledBackends`
    * `storage_backend`
    * `cassandra_addresses`
    * `s3_bucket_name`
    * `ingester_deployment_without_wal` (was only used by chunks storage)
    * `ingester` (was only used to configure chunks storage WAL)
  * Removed the following CLI flags from `ingester_args`:
    * `ingester.max-chunk-age`
    * `ingester.max-stale-chunk-idle`
    * `ingester.max-transfer-retries`
    * `ingester.retain-period`
* [CHANGE] Changed `overrides-exporter.libsonnet` from being based on cortex-tools to Mimir `overrides-exporter` target. #646
* [CHANGE] Store gateway: set `-blocks-storage.bucket-store.index-cache.memcached.max-get-multi-concurrency`,
  `-blocks-storage.bucket-store.chunks-cache.memcached.max-get-multi-concurrency`,
  `-blocks-storage.bucket-store.metadata-cache.memcached.max-get-multi-concurrency`,
  `-blocks-storage.bucket-store.index-cache.memcached.max-idle-connections`,
  `-blocks-storage.bucket-store.chunks-cache.memcached.max-idle-connections`,
  `-blocks-storage.bucket-store.metadata-cache.memcached.max-idle-connections` to 100 [#414](https://github.com/grafana/cortex-jsonnet/pull/414)
* [CHANGE] Alertmanager: mounted overrides configmap to alertmanager too. [#315](https://github.com/grafana/cortex-jsonnet/pull/315)
* [CHANGE] Memcached: upgraded memcached from `1.5.17` to `1.6.9`. [#316](https://github.com/grafana/cortex-jsonnet/pull/316)
* [CHANGE] Store-gateway: increased memory request and limit respectively from 6GB / 6GB to 12GB / 18GB. [#322](https://github.com/grafana/cortex-jsonnet/pull/322)
* [CHANGE] Store-gateway: increased `-blocks-storage.bucket-store.max-chunk-pool-bytes` from 2GB (default) to 12GB. [#322](https://github.com/grafana/cortex-jsonnet/pull/322)
* [CHANGE] Ingester/Ruler: set `-server.grpc-max-send-msg-size-bytes` and `-server.grpc-max-send-msg-size-bytes` to sensible default values (10MB). [#326](https://github.com/grafana/cortex-jsonnet/pull/326)
* [CHANGE] Decreased `-server.grpc-max-concurrent-streams` from 100k to 10k. [#369](https://github.com/grafana/cortex-jsonnet/pull/369)
* [CHANGE] Decreased blocks storage ingesters graceful termination period from 80m to 20m. [#369](https://github.com/grafana/cortex-jsonnet/pull/369)
* [CHANGE] Increase the rules per group and rule groups limits on different tiers. [#396](https://github.com/grafana/cortex-jsonnet/pull/396)
* [CHANGE] Removed `max_samples_per_query` limit, since it only works with chunks and only when using `-distributor.shard-by-all-labels=false`. [#397](https://github.com/grafana/cortex-jsonnet/pull/397)
* [CHANGE] Removed chunks storage query sharding config support. The following config options have been removed: [#398](https://github.com/grafana/cortex-jsonnet/pull/398)
  * `_config` > `queryFrontend` > `shard_factor`
  * `_config` > `queryFrontend` > `sharded_queries_enabled`
  * `_config` > `queryFrontend` > `query_split_factor`
* [CHANGE] Rename ruler_s3_bucket_name and ruler_gcs_bucket_name to ruler_storage_bucket_name: [#415](https://github.com/grafana/cortex-jsonnet/pull/415)
* [CHANGE] Fine-tuned rolling update policy for distributor, querier, query-frontend, query-scheduler. [#420](https://github.com/grafana/cortex-jsonnet/pull/420)
* [CHANGE] Increased memcached metadata/chunks/index-queries max connections from 4k to 16k. [#420](https://github.com/grafana/cortex-jsonnet/pull/420)
* [CHANGE] Disabled step alignment in query-frontend to be compliant with PromQL. [#420](https://github.com/grafana/cortex-jsonnet/pull/420)
* [CHANGE] Do not limit compactor CPU and request a number of cores equal to the configured concurrency. [#420](https://github.com/grafana/cortex-jsonnet/pull/420)
* [CHANGE] Configured split-and-merge compactor. #853
  * The following CLI flags are set on compactor:
    * `-compactor.split-and-merge-shards=0`
    * `-compactor.compactor-tenant-shard-size=1`
    * `-compactor.split-groups=1`
    * `-compactor.max-opening-blocks-concurrency=4`
    * `-compactor.max-closing-blocks-concurrency=2`
    * `-compactor.symbols-flushers-concurrency=4`
  * The following per-tenant overrides have been set on `super_user` and `mega_user` classes:
    ```
    compactor_split_and_merge_shards: 2,
    compactor_tenant_shard_size: 2,
    compactor_split_groups: 2,
    ```
* [CHANGE] The entrypoint file to include has been renamed from `cortex.libsonnet` to `mimir.libsonnet`. #897
* [CHANGE] The default image config field has been renamed from `cortex` to `mimir`. #896
   ```
   {
     _images+:: {
       mimir: '...',
     },
   }
   ```
* [CHANGE] Removed `cortex_` prefix from config fields. #898
  * The following config fields have been renamed:
    * `cortex_bucket_index_enabled` renamed to `bucket_index_enabled`
    * `cortex_compactor_cleanup_interval` renamed to `compactor_cleanup_interval`
    * `cortex_compactor_data_disk_class` renamed to `compactor_data_disk_class`
    * `cortex_compactor_data_disk_size` renamed to `compactor_data_disk_size`
    * `cortex_compactor_max_concurrency` renamed to `compactor_max_concurrency`
    * `cortex_distributor_allow_multiple_replicas_on_same_node` renamed to `distributor_allow_multiple_replicas_on_same_node`
    * `cortex_ingester_data_disk_class` renamed to `ingester_data_disk_class`
    * `cortex_ingester_data_disk_size` renamed to `ingester_data_disk_size`
    * `cortex_querier_allow_multiple_replicas_on_same_node` renamed to `querier_allow_multiple_replicas_on_same_node`
    * `cortex_query_frontend_allow_multiple_replicas_on_same_node` renamed to `query_frontend_allow_multiple_replicas_on_same_node`
    * `cortex_query_sharding_enabled` renamed to `query_sharding_enabled`
    * `cortex_query_sharding_msg_size_factor` renamed to `query_sharding_msg_size_factor`
    * `cortex_ruler_allow_multiple_replicas_on_same_node` renamed to `ruler_allow_multiple_replicas_on_same_node`
    * `cortex_store_gateway_data_disk_class` renamed to `store_gateway_data_disk_class`
    * `cortex_store_gateway_data_disk_size` renamed to `store_gateway_data_disk_size`
* [CHANGE] The overrides configmap default mountpoint has changed from `/etc/cortex` to `/etc/mimir`. It can be customized via the `overrides_configmap_mountpoint` config field. #899
* [CHANGE] Enabled in the querier the features to query label names with matchers, PromQL at modifier and query long-term storage for labels. #905
* [CHANGE] Reduced TSDB blocks retention on ingesters disk from 96h to 24h. #905
* [CHANGE] Enabled closing of idle TSDB in ingesters. #905
* [CHANGE] Disabled TSDB isolation in ingesters for better performances. #905
* [CHANGE] Changed log level of querier, query-frontend, query-scheduler and alertmanager from `debug` to `info`. #905
* [CHANGE] Enabled attributes in-memory cache in store-gateway. #905
* [CHANGE] Configured store-gateway to not load blocks containing samples more recent than 10h (because such samples are queried from ingesters). #905
* [CHANGE] Dynamically compute `-compactor.deletion-delay` based on other settings, in order to reduce the deletion delay as much as possible and lower the number of live blocks in the storage. #907
* [CHANGE] The config field `distributorConfig` has been renamed to `ingesterRingClientConfig`. Config field `ringClient` has been removed in favor of `ingesterRingClientConfig`. #997 #1057
* [CHANGE] Gossip.libsonnet has been fixed to modify all ring configurations, not only the ingester ring config. Furthermore it now supports migration via multi KV store. #1057 #1099
* [CHANGE] Changed the default of `bucket_index_enabled` to `true`. #924
* [CHANGE] Remove the support for the test-exporter. #1133
* [CHANGE] Removed `$.distributor_deployment_labels`, `$.ingester_deployment_labels` and `$.querier_deployment_labels` fields, that were used by gossip.libsonnet to inject additional label. Now the label is injected directly into pods of statefulsets and deployments. #1297
* [CHANGE] Disabled `-ingester.readiness-check-ring-health`. #1352
* [CHANGE] Changed Alertmanager CPU request from `100m` to `2` cores, and memory request from `1Gi` to `10Gi`. Set Alertmanager memory limit to `15Gi`. #1206
* [CHANGE] gossip.libsonnet has been renamed to memberlist.libsonnet, and is now imported by default. Use of memberlist for ring is enabled by setting `_config.memberlist_ring_enabled` to true. #1526
* [FEATURE] Added query sharding support. It can be enabled setting `cortex_query_sharding_enabled: true` in the `_config` object. #653
* [FEATURE] Added shuffle-sharding support. It can be enabled and configured using the following config: #902
   ```
   _config+:: {
     shuffle_sharding:: {
       ingester_write_path_enabled: true,
       ingester_read_path_enabled: true,
       querier_enabled: true,
       ruler_enabled: true,
       store_gateway_enabled: true,
     },
   }
   ```
* [FEATURE] Added multi-zone ingesters and store-gateways support. #1352 #1552
* [ENHANCEMENT] Add overrides config to compactor. This allows setting retention configs per user. [#386](https://github.com/grafana/cortex-jsonnet/pull/386)
* [ENHANCEMENT] Added 256MB memory ballast to querier. [#369](https://github.com/grafana/cortex-jsonnet/pull/369)
* [ENHANCEMENT] Update `etcd-operator` to latest version (see https://github.com/grafana/jsonnet-libs/pull/480). [#263](https://github.com/grafana/cortex-jsonnet/pull/263)
* [ENHANCEMENT] Add support for Azure storage in Alertmanager configuration. [#381](https://github.com/grafana/cortex-jsonnet/pull/381)
* [ENHANCEMENT] Add support for running Alertmanager in sharding mode. [#394](https://github.com/grafana/cortex-jsonnet/pull/394)
* [ENHANCEMENT] Allow to customize PromQL engine settings via `queryEngineConfig`. [#399](https://github.com/grafana/cortex-jsonnet/pull/399)
* [ENHANCEMENT] Define Azure object storage ruler args. [#416](https://github.com/grafana/cortex-jsonnet/pull/416)
* [ENHANCEMENT] Added the following config options to allow to schedule multiple replicas of the same service on the same node: [#418](https://github.com/grafana/cortex-jsonnet/pull/418)
  * `cortex_distributor_allow_multiple_replicas_on_same_node`
  * `cortex_ruler_allow_multiple_replicas_on_same_node`
  * `cortex_querier_allow_multiple_replicas_on_same_node`
  * `cortex_query_frontend_allow_multiple_replicas_on_same_node`
* [BUGFIX] Alertmanager: fixed `--alertmanager.cluster.peers` CLI flag passed to alertmanager when HA is enabled. [#329](https://github.com/grafana/cortex-jsonnet/pull/329)
* [BUGFIX] Fixed `-distributor.extend-writes` setting on ruler when `unregister_ingesters_on_shutdown` is disabled. [#369](https://github.com/grafana/cortex-jsonnet/pull/369)
* [BUGFIX] Treat `compactor_blocks_retention_period` type as string rather than int.[#395](https://github.com/grafana/cortex-jsonnet/pull/395)
* [BUGFIX] Pass `-ruler-storage.s3.endpoint` to ruler when using S3. [#421](https://github.com/grafana/cortex-jsonnet/pull/421)
* [BUGFIX] Remove service selector on label `gossip_ring_member` from other services than `gossip-ring`. [#1008](https://github.com/grafana/mimir/pull/1008)
* [BUGFIX] Rename `-ingester.readiness-check-ring-health` to `-ingester.ring.readiness-check-ring-health`, to reflect current name of flag. #1460

### Mimirtool

_Changes since cortextool `0.10.7`._

* [CHANGE] The following environment variables have been renamed: #883
  * `CORTEX_ADDRESS` to `MIMIR_ADDRESS`
  * `CORTEX_API_USER` to `MIMIR_API_USER`
  * `CORTEX_API_KEY` to `MIMIR_API_KEY`
  * `CORTEX_TENANT_ID` to `MIMIR_TENANT_ID`
  * `CORTEX_TLS_CA_PATH` to `MIMIR_TLS_CA_PATH`
  * `CORTEX_TLS_CERT_PATH` to `MIMIR_TLS_CERT_PATH`
  * `CORTEX_TLS_KEY_PATH` to `MIMIR_TLS_KEY_PATH`
* [CHANGE] Change `cortex` backend to `mimir`. #883
* [CHANGE] Do not publish `mimirtool` binary for 386 windows architecture. #1263
* [CHANGE] `analyse` command has been renamed to `analyze`. #1318
* [FEATURE] Support Arm64 on Darwin for all binaries (benchtool etc). https://github.com/grafana/cortex-tools/pull/215
* [ENHANCEMENT] Correctly support federated rules. #823
* [BUGFIX] Fix `cortextool rules` legends displaying wrong symbols for updates and deletions. https://github.com/grafana/cortex-tools/pull/226

### Query-tee

_Changes since Cortex `1.10.0`._

* [ENHANCEMENT] Added `/api/v1/query_exemplars` API endpoint support (no results comparison). #168
* [ENHANCEMENT] Add a flag (`--proxy.compare-use-relative-error`) in the query-tee to compare floating point values using relative error. #208
* [ENHANCEMENT] Add a flag (`--proxy.compare-skip-recent-samples`) in the query-tee to skip comparing recent samples. By default samples not older than 1 minute are skipped. #234
* [BUGFIX] Fixes a panic in the query-tee when comparing result. #207
* [BUGFIX] Ensure POST requests are handled correctly #286

### Blocksconvert

_Changes since Cortex `1.10.0`._

* [CHANGE] Blocksconvert tool was removed from Mimir. #637

### Metaconvert

_Changes since Cortex `1.10.0`._

* [CHANGE] `thanosconvert` tool has been renamed to `metaconvert`. `-config.file` option has been removed, while it now requires `-tenant` option to work on single tenant only. It now also preserves labels recognized by Mimir. #1120

### Test-exporter

_Changes since Cortex `1.10.0`._

* [CHANGE] Removed the test-exporter tool. #1133

### Tools

_Changes since Cortex `1.10.0`._

* [CHANGE] Removed `query-audit`. You can use `query-tee` to compare query results and performances of two Grafana Mimir backends. #1380

## [Cortex 1.10.0 CHANGELOG](https://github.com/grafana/mimir/blob/a13959db5d38ff65c2b7ef52c56331d2f4dbc00c/CHANGELOG.md#cortex-1100--2021-08-03)<|MERGE_RESOLUTION|>--- conflicted
+++ resolved
@@ -1,6 +1,5 @@
 # Changelog
 
-<<<<<<< HEAD
 ## main / unreleased
 
 ### Grafana Mimir
@@ -41,10 +40,7 @@
 
 ### Tools
 
-## 2.10.0-rc.2
-=======
 ## 2.10.0
->>>>>>> 77906f76
 
 ### Grafana Mimir
 
@@ -83,10 +79,6 @@
 * [FEATURE] Ingester: add new metrics for tracking native histograms in active series: `cortex_ingester_active_native_histogram_series`, `cortex_ingester_active_native_histogram_series_custom_tracker`, `cortex_ingester_active_native_histogram_buckets`, `cortex_ingester_active_native_histogram_buckets_custom_tracker`. The first 2 are the subsets of the existing and unmodified `cortex_ingester_active_series` and `cortex_ingester_active_series_custom_tracker` respectively, only tracking native histogram series, and the last 2 are the equivalents for tracking the number of buckets in native histogram series. #5318
 * [FEATURE] Add experimental CLI flag `-<prefix>.s3.native-aws-auth-enabled` that allows to enable the default credentials provider chain of the AWS SDK. #5636
 * [FEATURE] Distributor: add experimental support for circuit breaking when writing to ingesters via `-ingester.client.circuit-breaker.enabled`, `-ingester.client.circuit-breaker.failure-threshold`, or `-ingester.client.circuit-breaker.cooldown-period` or their corresponding YAML. #5650
-<<<<<<< HEAD
-* [FEATURE] Querier: add experimental CLI flag `-tenant-federation.max-concurrent` to adjust the max number of per-tenant queries that can be run at a time when executing a single multi-tenant query. #5874
-* [FEATURE] Alertmanager: Add Microsoft Teams as a supported integration. #5840
-=======
 * [FEATURE] The following features are no longer considered experimental. #5701 #5872
   * Ruler storage cache (`-ruler-storage.cache.*`)
   * Exclude ingesters running in specific zones (`-ingester.ring.excluded-zones`)
@@ -100,7 +92,6 @@
   * Shutdown delay (`-shutdown-delay`)
 * [FEATURE] Querier: add experimental CLI flag `-tenant-federation.max-concurrent` to adjust the max number of per-tenant queries that can be run at a time when executing a single multi-tenant query. #5874
 * [FEATURE] Alertmanager: add Microsoft Teams as a supported integration. #5840
->>>>>>> 77906f76
 * [ENHANCEMENT] Overrides-exporter: Add new metrics for write path and alertmanager (`max_global_metadata_per_user`, `max_global_metadata_per_metric`, `request_rate`, `request_burst_size`, `alertmanager_notification_rate_limit`, `alertmanager_max_dispatcher_aggregation_groups`, `alertmanager_max_alerts_count`, `alertmanager_max_alerts_size_bytes`) and added flag `-overrides-exporter.enabled-metrics` to explicitly configure desired metrics, e.g. `-overrides-exporter.enabled-metrics=request_rate,ingestion_rate`. Default value for this flag is: `ingestion_rate,ingestion_burst_size,max_global_series_per_user,max_global_series_per_metric,max_global_exemplars_per_user,max_fetched_chunks_per_query,max_fetched_series_per_query,ruler_max_rules_per_rule_group,ruler_max_rule_groups_per_tenant`. #5376
 * [ENHANCEMENT] Cardinality API: when zone aware replication is enabled, the label values cardinality API can now tolerate single zone failure #5178
 * [ENHANCEMENT] Distributor: optimize sending requests to ingesters when incoming requests don't need to be modified. For now this feature can be disabled by setting `-timeseries-unmarshal-caching-optimization-enabled=false`. #5137
@@ -160,12 +151,8 @@
 * [ENHANCEMENT] Store-gateway: wait for query gate after loading blocks. #5507
 * [ENHANCEMENT] Store-gateway: always include `__name__` posting group in selection in order to reduce the number of object storage API calls. #5246
 * [ENHANCEMENT] Ingester: track active series by ref instead of hash/labels to reduce memory usage. #5134 #5193
-<<<<<<< HEAD
-* [ENHANCEMENT] Alertmanager: update to alertmanager 0.26.0. #5840
-=======
 * [ENHANCEMENT] Go: updated to 1.21.1. #5955 #5960
 * [ENHANCEMENT] Alertmanager: updated to alertmanager 0.26.0. #5840
->>>>>>> 77906f76
 * [BUGFIX] Ingester: Handle when previous ring state is leaving and the number of tokens has changed. #5204
 * [BUGFIX] Querier: fix issue where queries that use the `timestamp()` function fail with `execution: attempted to read series at index 0 from stream, but the stream has already been exhausted` if streaming chunks from ingesters to queriers is enabled. #5370
 * [BUGFIX] memberlist: bring back `memberlist_client_kv_store_count` metric that used to exist in Cortex, but got lost during dskit updates before Mimir 2.0. #5377
